/**
 *   _____                      __         __
 *  / ___/__ ___  ___ _______ _/ /____ ___/ /
 * / (_ / -_) _ \/ -_) __/ _ \`/ __/ -_) _  /
 * \___/\__/_//_/\__/_/  \_,_/\__/\__/\_,_/
 *
 * This file was automatically generated. Please consider these alternatives before manually editing it:
 *
 * - Improve the prompts in prompts/translation, or
 * - Improve context annotations in src/languages/en.ts
 */
import {CONST as COMMON_CONST} from 'expensify-common';
import startCase from 'lodash/startCase';
import type {OnboardingCompanySize, OnboardingTask} from '@libs/actions/Welcome/OnboardingFlow';
import CONST from '@src/CONST';
import type {Country} from '@src/CONST';
import type OriginalMessage from '@src/types/onyx/OriginalMessage';
import type en from './en';
import type {
    AccountOwnerParams,
    ActionsAreCurrentlyRestricted,
    AddedOrDeletedPolicyReportFieldParams,
    AddedPolicyApprovalRuleParams,
    AddEmployeeParams,
    AddOrDeletePolicyCustomUnitRateParams,
    AddressLineParams,
    AdminCanceledRequestParams,
    AirlineParams,
    AlreadySignedInParams,
    ApprovalWorkflowErrorParams,
    ApprovedAmountParams,
    AssignCardParams,
    AssignedCardParams,
    AssigneeParams,
    AuthenticationErrorParams,
    AutoPayApprovedReportsLimitErrorParams,
    BadgeFreeTrialParams,
    BankAccountLastFourParams,
    BeginningOfArchivedRoomParams,
    BeginningOfChatHistoryAdminRoomParams,
    BeginningOfChatHistoryAnnounceRoomParams,
    BeginningOfChatHistoryDomainRoomParams,
    BeginningOfChatHistoryInvoiceRoomParams,
    BeginningOfChatHistoryPolicyExpenseChatParams,
    BeginningOfChatHistoryUserRoomParams,
    BillingBannerCardAuthenticationRequiredParams,
    BillingBannerCardExpiredParams,
    BillingBannerCardOnDisputeParams,
    BillingBannerDisputePendingParams,
    BillingBannerInsufficientFundsParams,
    BillingBannerOwnerAmountOwedOverdueParams,
    BillingBannerSubtitleWithDateParams,
    BusinessBankAccountParams,
    BusinessTaxIDParams,
    CanceledRequestParams,
    CardEndingParams,
    CardInfoParams,
    CardNextPaymentParams,
    CategoryNameParams,
    ChangeFieldParams,
    ChangeOwnerDuplicateSubscriptionParams,
    ChangeOwnerHasFailedSettlementsParams,
    ChangeOwnerSubscriptionParams,
    ChangeReportPolicyParams,
    ChangeTypeParams,
    CharacterLengthLimitParams,
    CharacterLimitParams,
    ChatWithAccountManagerParams,
    CompanyCardBankName,
    CompanyCardFeedNameParams,
    CompanyNameParams,
    ConfirmThatParams,
    ConnectionNameParams,
    ConnectionParams,
    ContactMethodParams,
    ContactMethodsRouteParams,
    CreateExpensesParams,
    CurrencyCodeParams,
    CurrencyInputDisabledTextParams,
    CustomersOrJobsLabelParams,
    CustomUnitRateParams,
    DateParams,
    DateShouldBeAfterParams,
    DateShouldBeBeforeParams,
    DefaultAmountParams,
    DefaultVendorDescriptionParams,
    DelegateRoleParams,
    DelegateSubmitParams,
    DelegatorParams,
    DeleteActionParams,
    DeleteConfirmationParams,
    DeleteTransactionParams,
    DemotedFromWorkspaceParams,
    DidSplitAmountMessageParams,
    DuplicateTransactionParams,
    EarlyDiscountSubtitleParams,
    EarlyDiscountTitleParams,
    EditActionParams,
    EditDestinationSubtitleParams,
    ElectronicFundsParams,
    EmployeeInviteMessageParams,
    EnterMagicCodeParams,
    ExportAgainModalDescriptionParams,
    ExportedToIntegrationParams,
    ExportIntegrationSelectedParams,
    FeatureNameParams,
    FileLimitParams,
    FileTypeParams,
    FiltersAmountBetweenParams,
    FlightLayoverParams,
    FlightParams,
    FormattedMaxLengthParams,
    GoBackMessageParams,
    ImportedTagsMessageParams,
    ImportedTypesParams,
    ImportFieldParams,
    ImportMembersSuccessfulDescriptionParams,
    ImportPerDiemRatesSuccessfulDescriptionParams,
    ImportTagsSuccessfulDescriptionParams,
    IncorrectZipFormatParams,
    InstantSummaryParams,
    IntacctMappingTitleParams,
    IntegrationExportParams,
    IntegrationSyncFailedParams,
    InvalidPropertyParams,
    InvalidValueParams,
    IssueVirtualCardParams,
    LastSyncAccountingParams,
    LastSyncDateParams,
    LeftWorkspaceParams,
    LocalTimeParams,
    LoggedInAsParams,
    LogSizeParams,
    ManagerApprovedAmountParams,
    ManagerApprovedParams,
    MarkedReimbursedParams,
    MarkReimbursedFromIntegrationParams,
    MissingPropertyParams,
    MovedFromPersonalSpaceParams,
    MovedFromReportParams,
    MovedTransactionParams,
    NeedCategoryForExportToIntegrationParams,
    NewWorkspaceNameParams,
    NoLongerHaveAccessParams,
    NotAllowedExtensionParams,
    NotYouParams,
    OOOEventSummaryFullDayParams,
    OOOEventSummaryPartialDayParams,
    OptionalParam,
    OurEmailProviderParams,
    OwnerOwesAmountParams,
    PaidElsewhereParams,
    PaidWithExpensifyParams,
    ParentNavigationSummaryParams,
    PayerOwesAmountParams,
    PayerOwesParams,
    PayerPaidAmountParams,
    PayerPaidParams,
    PayerSettledParams,
    PaySomeoneParams,
    PolicyAddedReportFieldOptionParams,
    PolicyDisabledReportFieldAllOptionsParams,
    PolicyDisabledReportFieldOptionParams,
    PolicyExpenseChatNameParams,
    RailTicketParams,
    ReconciliationWorksParams,
    RemovedFromApprovalWorkflowParams,
    RemovedTheRequestParams,
    RemoveMemberPromptParams,
    RemoveMembersWarningPrompt,
    RenamedRoomActionParams,
    RenamedWorkspaceNameActionParams,
    ReportArchiveReasonsClosedParams,
    ReportArchiveReasonsInvoiceReceiverPolicyDeletedParams,
    ReportArchiveReasonsMergedParams,
    ReportArchiveReasonsRemovedFromPolicyParams,
    ReportPolicyNameParams,
    RequestAmountParams,
    RequestCountParams,
    RequestedAmountMessageParams,
    RequiredFieldParams,
    ResolutionConstraintsParams,
    ReviewParams,
    RoleNamesParams,
    RoomNameReservedErrorParams,
    RoomRenamedToParams,
    SecondaryLoginParams,
    SetTheDistanceMerchantParams,
    SetTheRequestParams,
    SettledAfterAddedBankAccountParams,
    SettleExpensifyCardParams,
    SettlementAccountInfoParams,
    SettlementDateParams,
    ShareParams,
    SignUpNewFaceCodeParams,
    SizeExceededParams,
    SplitAmountParams,
    SplitExpenseEditTitleParams,
    SplitExpenseSubtitleParams,
    SpreadCategoriesParams,
    SpreadFieldNameParams,
    SpreadSheetColumnParams,
    StatementTitleParams,
    StepCounterParams,
    StripePaidParams,
    SubmitsToParams,
    SubmittedToVacationDelegateParams,
    SubscriptionCommitmentParams,
    SubscriptionSettingsRenewsOnParams,
    SubscriptionSettingsSaveUpToParams,
    SubscriptionSettingsSummaryParams,
    SubscriptionSizeParams,
    SyncStageNameConnectionsParams,
    TaskCreatedActionParams,
    TaxAmountParams,
    TermsParams,
    ThreadRequestReportNameParams,
    ThreadSentMoneyReportNameParams,
    TotalAmountGreaterOrLessThanOriginalParams,
    ToValidateLoginParams,
    TransferParams,
    TravelTypeParams,
    TrialStartedTitleParams,
    UnapproveWithIntegrationWarningParams,
    UnshareParams,
    UntilTimeParams,
    UpdatedCustomFieldParams,
    UpdatedPolicyApprovalRuleParams,
    UpdatedPolicyAuditRateParams,
    UpdatedPolicyCategoryDescriptionHintTypeParams,
    UpdatedPolicyCategoryExpenseLimitTypeParams,
    UpdatedPolicyCategoryGLCodeParams,
    UpdatedPolicyCategoryMaxAmountNoReceiptParams,
    UpdatedPolicyCategoryMaxExpenseAmountParams,
    UpdatedPolicyCategoryNameParams,
    UpdatedPolicyCategoryParams,
    UpdatedPolicyCurrencyParams,
    UpdatedPolicyCustomUnitRateParams,
    UpdatedPolicyCustomUnitTaxClaimablePercentageParams,
    UpdatedPolicyCustomUnitTaxRateExternalIDParams,
    UpdatedPolicyDescriptionParams,
    UpdatedPolicyFieldWithNewAndOldValueParams,
    UpdatedPolicyFieldWithValueParam,
    UpdatedPolicyFrequencyParams,
    UpdatedPolicyManualApprovalThresholdParams,
    UpdatedPolicyPreventSelfApprovalParams,
    UpdatedPolicyReportFieldDefaultValueParams,
    UpdatedPolicyTagFieldParams,
    UpdatedPolicyTagNameParams,
    UpdatedPolicyTagParams,
    UpdatedTheDistanceMerchantParams,
    UpdatedTheRequestParams,
    UpdatePolicyCustomUnitParams,
    UpdatePolicyCustomUnitTaxEnabledParams,
    UpdateRoleParams,
    UsePlusButtonParams,
    UserIsAlreadyMemberParams,
    UserSplitParams,
    VacationDelegateParams,
    ViolationsAutoReportedRejectedExpenseParams,
    ViolationsCashExpenseWithNoReceiptParams,
    ViolationsConversionSurchargeParams,
    ViolationsCustomRulesParams,
    ViolationsInvoiceMarkupParams,
    ViolationsMaxAgeParams,
    ViolationsMissingTagParams,
    ViolationsModifiedAmountParams,
    ViolationsOverCategoryLimitParams,
    ViolationsOverLimitParams,
    ViolationsPerDayLimitParams,
    ViolationsProhibitedExpenseParams,
    ViolationsReceiptRequiredParams,
    ViolationsRterParams,
    ViolationsTagOutOfPolicyParams,
    ViolationsTaxOutOfPolicyParams,
    WaitingOnBankAccountParams,
    WalletProgramParams,
    WelcomeEnterMagicCodeParams,
    WelcomeToRoomParams,
    WeSentYouMagicSignInLinkParams,
    WorkEmailMergingBlockedParams,
    WorkEmailResendCodeParams,
    WorkspaceLockedPlanTypeParams,
    WorkspaceMemberList,
    WorkspaceOwnerWillNeedToAddOrUpdatePaymentCardParams,
    WorkspaceRouteParams,
    WorkspacesListRouteParams,
    WorkspaceYouMayJoin,
    YourPlanPriceParams,
    YourPlanPriceValueParams,
    ZipCodeExampleFormatParams,
} from './params';
import type {TranslationDeepObject} from './types';

type StateValue = {
    stateISO: string;
    stateName: string;
};
type States = Record<keyof typeof COMMON_CONST.STATES, StateValue>;
type AllCountries = Record<Country, string>;
/* eslint-disable max-len */
const translations = {
    common: {
        count: 'Zählen',
        cancel: 'Abbrechen',
        dismiss: 'Verwerfen',
        yes: 'Ja',
        no: 'No',
        ok: 'OK',
        notNow: 'Nicht jetzt',
        learnMore: 'Mehr erfahren.',
        buttonConfirm: 'Verstanden',
        name: 'Name',
        attachment: 'Anhang',
        attachments: 'Anhänge',
        center: 'Zentrum',
        from: 'Von',
        to: 'Zu',
        in: 'In',
        optional: 'Optional',
        new: 'Neu',
        search: 'Suche',
        reports: 'Berichte',
        find: 'Finden',
        searchWithThreeDots: 'Suchen...',
        next: 'Nächste',
        previous: 'Vorherige',
        goBack: 'Zurückgehen',
        create: 'Erstellen',
        add: 'Hinzufügen',
        resend: 'Erneut senden',
        save: 'Speichern',
        select: 'Auswählen',
        deselect: 'Abwählen',
        selectMultiple: 'Mehrere auswählen',
        saveChanges: 'Änderungen speichern',
        submit: 'Einreichen',
        rotate: 'Drehen',
        zoom: 'Zoom',
        password: 'Passwort',
        magicCode: 'Magic code',
        twoFactorCode: 'Zwei-Faktor-Code',
        workspaces: 'Arbeitsbereiche',
        inbox: 'Posteingang',
        success: 'Erfolgreich',
        group: 'Gruppe',
        profile: 'Profil',
        referral: 'Empfehlung',
        payments: 'Zahlungen',
        approvals: 'Genehmigungen',
        wallet: 'Brieftasche',
        preferences: 'Einstellungen',
        view: 'Ansicht',
        review: (reviewParams?: ReviewParams) => `Review${reviewParams?.amount ? ` ${reviewParams?.amount}` : ''}`,
        not: 'Nicht',
        signIn: 'Anmelden',
        signInWithGoogle: 'Mit Google anmelden',
        signInWithApple: 'Mit Apple anmelden',
        signInWith: 'Anmelden mit',
        continue: 'Fortfahren',
        firstName: 'Vorname',
        lastName: 'Nachname',
        scanning: 'Scannen',
        addCardTermsOfService: 'Expensify-Nutzungsbedingungen',
        perPerson: 'pro Person',
        phone: 'Telefon',
        phoneNumber: 'Telefonnummer',
        phoneNumberPlaceholder: '(xxx) xxx-xxxx',
        email: 'E-Mail',
        and: 'und',
        or: 'oder',
        details: 'Einzelheiten',
        privacy: 'Datenschutz',
        privacyPolicy: 'Datenschutzrichtlinie',
        hidden: 'Hidden',
        visible: 'Sichtbar',
        delete: 'Löschen',
        archived: 'archiviert',
        contacts: 'Kontakte',
        recents: 'Zuletzt verwendet',
        close: 'Schließen',
        download: 'Herunterladen',
        downloading: 'Herunterladen',
        uploading: 'Hochladen',
        pin: 'Pin',
        unPin: 'Lösen',
        back: 'Zurück',
        saveAndContinue: 'Speichern & fortfahren',
        settings: 'Einstellungen',
        termsOfService: 'Nutzungsbedingungen',
        members: 'Mitglieder',
        invite: 'Einladen',
        here: 'hier',
        date: 'Datum',
        dob: 'Geburtsdatum',
        currentYear: 'Current year',
        currentMonth: 'Aktueller Monat',
        ssnLast4: 'Letzte 4 Ziffern der SSN',
        ssnFull9: 'Vollständige 9 Ziffern der SSN',
        addressLine: ({lineNumber}: AddressLineParams) => `Adresszeile ${lineNumber}`,
        personalAddress: 'Persönliche Adresse',
        companyAddress: 'Firmenadresse',
        noPO: 'Keine Postfächer oder Postweiterleitungsadressen, bitte.',
        city: 'Stadt',
        state: 'Zustand',
        streetAddress: 'Straßenadresse',
        stateOrProvince: 'Bundesland / Provinz',
        country: 'Land',
        zip: 'Postleitzahl',
        zipPostCode: 'Postleitzahl',
        whatThis: 'Was ist das?',
        iAcceptThe: 'Ich akzeptiere die',
        remove: 'Entfernen',
        admin: 'Admin',
        owner: 'Eigentümer',
        dateFormat: 'YYYY-MM-DD',
        send: 'Senden',
        na: 'N/A',
        noResultsFound: 'Keine Ergebnisse gefunden',
        noResultsFoundMatching: ({searchString}: {searchString: string}) => `Keine Ergebnisse gefunden, die mit "${searchString}" übereinstimmen.`,
        recentDestinations: 'Letzte Ziele',
        timePrefix: 'Es ist',
        conjunctionFor: 'für',
        todayAt: 'Heute um',
        tomorrowAt: 'Morgen um',
        yesterdayAt: 'Gestern um',
        conjunctionAt: 'bei',
        conjunctionTo: 'zu',
        genericErrorMessage: 'Ups... etwas ist schiefgelaufen und Ihre Anfrage konnte nicht abgeschlossen werden. Bitte versuchen Sie es später erneut.',
        percentage: 'Prozentsatz',
        error: {
            invalidAmount: 'Ungültiger Betrag',
            acceptTerms: 'Sie müssen die Nutzungsbedingungen akzeptieren, um fortzufahren.',
            phoneNumber: `Bitte geben Sie eine gültige Telefonnummer mit der Landesvorwahl ein (z. B. ${CONST.EXAMPLE_PHONE_NUMBER})`,
            fieldRequired: 'Dieses Feld ist erforderlich',
            requestModified: 'Diese Anfrage wird von einem anderen Mitglied bearbeitet.',
            characterLimitExceedCounter: ({length, limit}: CharacterLengthLimitParams) => `Zeichenlimit überschritten (${length}/${limit})`,
            dateInvalid: 'Bitte wählen Sie ein gültiges Datum aus',
            invalidDateShouldBeFuture: 'Bitte wählen Sie heute oder ein zukünftiges Datum.',
            invalidTimeShouldBeFuture: 'Bitte wählen Sie eine Zeit, die mindestens eine Minute voraus ist.',
            invalidCharacter: 'Ungültiges Zeichen',
            enterMerchant: 'Geben Sie einen Händlernamen ein',
            enterAmount: 'Betrag eingeben',
            missingMerchantName: 'Fehlender Händlername',
            missingAmount: 'Fehlender Betrag',
            missingDate: 'Fehlendes Datum',
            enterDate: 'Geben Sie ein Datum ein',
            invalidTimeRange: 'Bitte geben Sie eine Uhrzeit im 12-Stunden-Format ein (z. B. 14:30 Uhr)',
            pleaseCompleteForm: 'Bitte füllen Sie das obige Formular aus, um fortzufahren.',
            pleaseSelectOne: 'Bitte wählen Sie eine der oben genannten Optionen aus.',
            invalidRateError: 'Bitte geben Sie einen gültigen Tarif ein',
            lowRateError: 'Der Satz muss größer als 0 sein.',
            email: 'Bitte geben Sie eine gültige E-Mail-Adresse ein.',
            login: 'Beim Anmelden ist ein Fehler aufgetreten. Bitte versuchen Sie es erneut.',
        },
        comma: 'Komma',
        semicolon: 'Semikolon',
        please: 'Bitte',
        contactUs: 'kontaktieren Sie uns',
        pleaseEnterEmailOrPhoneNumber: 'Bitte geben Sie eine E-Mail-Adresse oder Telefonnummer ein.',
        fixTheErrors: 'Beheben Sie die Fehler.',
        inTheFormBeforeContinuing: 'im Formular, bevor Sie fortfahren',
        confirm: 'Bestätigen',
        reset: 'Zurücksetzen',
        done: 'Fertiggestellt',
        more: 'Mehr',
        debitCard: 'Debitkarte',
        bankAccount: 'Bankkonto',
        personalBankAccount: 'Persönliches Bankkonto',
        businessBankAccount: 'Geschäftsbankkonto',
        join: 'Beitreten',
        leave: 'Verlassen',
        decline: 'Ablehnen',
        transferBalance: 'Guthaben übertragen',
        cantFindAddress: 'Können Sie Ihre Adresse nicht finden?',
        enterManually: 'Manuell eingeben',
        message: 'Nachricht',
        leaveThread: 'Thread verlassen',
        you: 'Du',
        youAfterPreposition: 'du',
        your: 'Ihr',
        conciergeHelp: 'Bitte wenden Sie sich an Concierge, um Hilfe zu erhalten.',
        youAppearToBeOffline: 'Sie scheinen offline zu sein.',
        thisFeatureRequiresInternet: 'Diese Funktion erfordert eine aktive Internetverbindung.',
        attachmentWillBeAvailableOnceBackOnline: 'Anhang wird verfügbar, sobald die Verbindung wiederhergestellt ist.',
        errorOccurredWhileTryingToPlayVideo: 'Beim Abspielen dieses Videos ist ein Fehler aufgetreten.',
        areYouSure: 'Bist du sicher?',
        verify: 'Überprüfen',
        yesContinue: 'Ja, weiter',
        websiteExample: 'e.g. https://www.expensify.com',
        zipCodeExampleFormat: ({zipSampleFormat}: ZipCodeExampleFormatParams) => (zipSampleFormat ? `e.g. ${zipSampleFormat}` : ''),
        description: 'Beschreibung',
        title: 'Titel',
        assignee: 'Zugewiesene Person',
        createdBy: 'Erstellt von',
        with: 'mit',
        shareCode: 'Code teilen',
        share: 'Teilen',
        per: 'pro',
        mi: 'Meile',
        km: 'Kilometer',
        copied: 'Kopiert!',
        someone: 'Jemand',
        total: 'Gesamtbetrag',
        edit: 'Bearbeiten',
        letsDoThis: `Los geht's!`,
        letsStart: `Lass uns anfangen.`,
        showMore: 'Mehr anzeigen',
        merchant: 'Händler',
        category: 'Kategorie',
        report: 'Bericht',
        billable: 'Abrechenbar',
        nonBillable: 'Nicht abrechenbar',
        tag: 'Etikett',
        receipt: 'Beleg',
        verified: 'Verifiziert',
        replace: 'Ersetzen',
        distance: 'Entfernung',
        mile: 'Meile',
        miles: 'Meilen',
        kilometer: 'Kilometer',
        kilometers: 'Kilometer',
        recent: 'Kürzlich',
        all: 'Alle',
        am: 'AM',
        pm: 'PM',
        tbd: 'TBD',
        selectCurrency: 'Wählen Sie eine Währung aus',
        card: 'Karte',
        whyDoWeAskForThis: 'Warum fragen wir danach?',
        required: 'Erforderlich',
        showing: 'Anzeigen',
        of: 'von',
        default: 'Standardmäßig',
        update: 'Aktualisieren',
        member: 'Mitglied',
        auditor: 'Prüfer',
        role: 'Rolle',
        currency: 'Währung',
        rate: 'Bewerten',
        emptyLHN: {
            title: 'Woohoo! Alles erledigt.',
            subtitleText1: 'Finden Sie einen Chat mit dem',
            subtitleText2: 'Schaltfläche oben oder erstellen Sie etwas mit dem',
            subtitleText3: 'Schaltfläche unten.',
        },
        businessName: 'Firmenname',
        clear: 'Klar',
        type: 'Typ',
        action: 'Aktion',
        expenses: 'Ausgaben',
        totalSpend: 'Gesamtausgaben',
        tax: 'Steuer',
        shared: 'Geteilt',
        drafts: 'Entwürfe',
        draft: 'Entwurf',
        finished: 'Fertiggestellt',
        upgrade: 'Upgrade',
        downgradeWorkspace: 'Arbeitsbereich herabstufen',
        companyID: 'Unternehmens-ID',
        userID: 'Benutzer-ID',
        disable: 'Deaktivieren',
        export: 'Exportieren',
        basicExport: 'Basis Export',
        initialValue: 'Anfangswert',
        currentDate: 'Aktuelles Datum',
        value: 'Wert',
        downloadFailedTitle: 'Download fehlgeschlagen',
        downloadFailedDescription: 'Ihr Download konnte nicht abgeschlossen werden. Bitte versuchen Sie es später erneut.',
        filterLogs: 'Protokolle filtern',
        network: 'Netzwerk',
        reportID: 'Berichts-ID',
        longID: 'Lange ID',
        bankAccounts: 'Bankkonten',
        chooseFile: 'Datei auswählen',
        chooseFiles: 'Dateien auswählen',
        dropTitle: 'Lass es los',
        dropMessage: 'Datei hier ablegen',
        ignore: 'Ignore',
        enabled: 'Aktiviert',
        disabled: 'Deaktiviert',
        import: 'Importieren',
        offlinePrompt: 'Sie können diese Aktion momentan nicht ausführen.',
        outstanding: 'Hervorragend',
        chats: 'Chats',
        tasks: 'Aufgaben',
        unread: 'Ungelesen',
        sent: 'Gesendet',
        links: 'Links',
        days: 'Tage',
        rename: 'Umbenennen',
        address: 'Adresse',
        hourAbbreviation: 'h',
        minuteAbbreviation: 'm',
        skip: 'Überspringen',
        chatWithAccountManager: ({accountManagerDisplayName}: ChatWithAccountManagerParams) =>
            `Brauchen Sie etwas Bestimmtes? Chatten Sie mit Ihrem Kundenbetreuer, ${accountManagerDisplayName}.`,
        chatNow: 'Jetzt chatten',
        workEmail: 'Geschäftliche E-Mail-Adresse',
        destination: 'Zielort',
        subrate: 'Subrate',
        perDiem: 'Tagegeld',
        validate: 'Validieren',
        downloadAsPDF: 'Als PDF herunterladen',
        downloadAsCSV: 'Als CSV herunterladen',
        help: 'Hilfe',
        expenseReports: 'Spesenabrechnungen',
        rateOutOfPolicy: 'Außerhalb der Richtlinie bewerten',
        reimbursable: 'Erstattungsfähig',
        editYourProfile: 'Bearbeiten Sie Ihr Profil',
        comments: 'Kommentare',
        sharedIn: 'Geteilt in',
        unreported: 'Nicht gemeldet',
        explore: 'Erkunden',
        todo: 'To-do',
        invoice: 'Rechnung',
        expense: 'Ausgabe',
        chat: 'Chat',
        task: 'Aufgabe',
        trip: 'Reise',
        apply: 'Anwenden',
        status: 'Status',
        on: 'An',
        before: 'Vorher',
        after: 'Nach',
        reschedule: 'Verschieben',
        general: 'Allgemein',
        workspacesTabTitle: 'Arbeitsbereiche',
        getTheApp: 'Hole dir die App',
        scanReceiptsOnTheGo: 'Scannen Sie Belege von Ihrem Telefon aus',
        headsUp: 'Achtung!',
    },
    supportalNoAccess: {
        title: 'Nicht so schnell',
        description: 'Sie sind nicht berechtigt, diese Aktion auszuführen, wenn der Support eingeloggt ist.',
    },
    lockedAccount: {
        title: 'Gesperrtes Konto',
        description: 'Sie dürfen diese Aktion nicht ausführen, da dieses Konto gesperrt wurde. Bitte wenden Sie sich an concierge@expensify.com für weitere Schritte.',
    },
    location: {
        useCurrent: 'Aktuellen Standort verwenden',
        notFound: 'Wir konnten Ihren Standort nicht finden. Bitte versuchen Sie es erneut oder geben Sie eine Adresse manuell ein.',
        permissionDenied: 'Es sieht so aus, als hätten Sie den Zugriff auf Ihren Standort verweigert.',
        please: 'Bitte',
        allowPermission: 'Standortzugriff in den Einstellungen erlauben',
        tryAgain: 'und versuche es erneut.',
    },
    contact: {
        importContacts: 'Kontakte importieren',
        importContactsTitle: 'Importieren Sie Ihre Kontakte',
        importContactsText: 'Importieren Sie Kontakte von Ihrem Telefon, damit Ihre Lieblingspersonen immer nur einen Fingertipp entfernt sind.',
        importContactsExplanation: 'damit deine Lieblingspersonen immer nur einen Fingertipp entfernt sind.',
        importContactsNativeText: 'Nur noch ein Schritt! Geben Sie uns grünes Licht, um Ihre Kontakte zu importieren.',
    },
    anonymousReportFooter: {
        logoTagline: 'Nimm an der Diskussion teil.',
    },
    attachmentPicker: {
        cameraPermissionRequired: 'Kamerazugriff',
        expensifyDoesNotHaveAccessToCamera: 'Expensify kann ohne Zugriff auf Ihre Kamera keine Fotos aufnehmen. Tippen Sie auf Einstellungen, um die Berechtigungen zu aktualisieren.',
        attachmentError: 'Anlagenfehler',
        errorWhileSelectingAttachment: 'Beim Auswählen eines Anhangs ist ein Fehler aufgetreten. Bitte versuchen Sie es erneut.',
        errorWhileSelectingCorruptedAttachment: 'Beim Auswählen eines beschädigten Anhangs ist ein Fehler aufgetreten. Bitte versuchen Sie es mit einer anderen Datei.',
        takePhoto: 'Foto machen',
        chooseFromGallery: 'Aus Galerie auswählen',
        chooseDocument: 'Datei auswählen',
        attachmentTooLarge: 'Anhang ist zu groß',
        sizeExceeded: 'Die Anhangsgröße überschreitet das Limit von 24 MB.',
        sizeExceededWithLimit: ({maxUploadSizeInMB}: SizeExceededParams) => `Die Anhangsgröße überschreitet das Limit von ${maxUploadSizeInMB} MB.`,
        attachmentTooSmall: 'Anhang ist zu klein',
        sizeNotMet: 'Anhangsgröße muss größer als 240 Bytes sein',
        wrongFileType: 'Ungültiger Dateityp',
        notAllowedExtension: 'Dieser Dateityp ist nicht erlaubt. Bitte versuchen Sie es mit einem anderen Dateityp.',
        folderNotAllowedMessage: 'Das Hochladen eines Ordners ist nicht erlaubt. Bitte versuchen Sie es mit einer anderen Datei.',
        protectedPDFNotSupported: 'Passwortgeschütztes PDF wird nicht unterstützt',
        attachmentImageResized: 'Dieses Bild wurde zur Vorschaugröße angepasst. Herunterladen für volle Auflösung.',
        attachmentImageTooLarge: 'Dieses Bild ist zu groß, um es vor dem Hochladen in der Vorschau anzuzeigen.',
        tooManyFiles: ({fileLimit}: FileLimitParams) => `Sie können jeweils nur bis zu ${fileLimit} Dateien hochladen.`,
        sizeExceededWithValue: ({maxUploadSizeInMB}: SizeExceededParams) => `Dateien überschreiten ${maxUploadSizeInMB} MB. Bitte versuchen Sie es erneut.`,
        someFilesCantBeUploaded: 'Einige Dateien können nicht hochgeladen werden',
        sizeLimitExceeded: ({maxUploadSizeInMB}: SizeExceededParams) => `Dateien müssen unter ${maxUploadSizeInMB} MB sein. Größere Dateien werden nicht hochgeladen.`,
        maxFileLimitExceeded: 'Sie können bis zu 30 Belege gleichzeitig hochladen. Weitere werden nicht hochgeladen.',
        unsupportedFileType: ({fileType}: FileTypeParams) => `${fileType} Dateien werden nicht unterstützt. Nur unterstützte Dateitypen werden hochgeladen.`,
        learnMoreAboutSupportedFiles: 'Erfahren Sie mehr über unterstützte Formate.',
        passwordProtected: 'Passwortgeschützte PDFs werden nicht unterstützt. Nur unterstützte Dateien werden hochgeladen.',
    },
    dropzone: {
        addAttachments: 'Anhänge hinzufügen',
        addReceipt: 'Beleg hinzufügen',
        scanReceipts: 'Belege scannen',
        replaceReceipt: 'Beleg ersetzen',
    },
    filePicker: {
        fileError: 'Dateifehler',
        errorWhileSelectingFile: 'Beim Auswählen einer Datei ist ein Fehler aufgetreten. Bitte versuchen Sie es erneut.',
    },
    connectionComplete: {
        title: 'Verbindung abgeschlossen',
        supportingText: 'Sie können dieses Fenster schließen und zur Expensify-App zurückkehren.',
    },
    avatarCropModal: {
        title: 'Foto bearbeiten',
        description: 'Ziehen, zoomen und drehen Sie Ihr Bild, wie Sie möchten.',
    },
    composer: {
        noExtensionFoundForMimeType: 'Keine Erweiterung für den MIME-Typ gefunden',
        problemGettingImageYouPasted: 'Es gab ein Problem beim Abrufen des Bildes, das Sie eingefügt haben.',
        commentExceededMaxLength: ({formattedMaxLength}: FormattedMaxLengthParams) => `Die maximale Kommentarlänge beträgt ${formattedMaxLength} Zeichen.`,
        taskTitleExceededMaxLength: ({formattedMaxLength}: FormattedMaxLengthParams) => `Die maximale Länge des Aufgabentitels beträgt ${formattedMaxLength} Zeichen.`,
    },
    baseUpdateAppModal: {
        updateApp: 'App aktualisieren',
        updatePrompt: 'Eine neue Version dieser App ist verfügbar. Aktualisieren Sie jetzt oder starten Sie die App später neu, um die neuesten Änderungen herunterzuladen.',
    },
    deeplinkWrapper: {
        launching: 'Expensify wird gestartet',
        expired: 'Ihre Sitzung ist abgelaufen.',
        signIn: 'Bitte melden Sie sich erneut an.',
        redirectedToDesktopApp: 'Wir haben Sie zur Desktop-App weitergeleitet.',
        youCanAlso: 'Sie können auch',
        openLinkInBrowser: 'öffnen Sie diesen Link in Ihrem Browser',
        loggedInAs: ({email}: LoggedInAsParams) => `Sie sind als ${email} angemeldet. Klicken Sie im Hinweis auf "Link öffnen", um sich mit diesem Konto in der Desktop-App anzumelden.`,
        doNotSeePrompt: 'Kannst du die Eingabeaufforderung nicht sehen?',
        tryAgain: 'Versuchen Sie es erneut.',
        or: ', oder',
        continueInWeb: 'weiter zur Web-App',
    },
    validateCodeModal: {
        successfulSignInTitle: 'Abrakadabra, du bist angemeldet!',
        successfulSignInDescription: 'Gehe zurück zu deinem ursprünglichen Tab, um fortzufahren.',
        title: 'Hier ist dein magischer Code',
        description: 'Bitte geben Sie den Code von dem Gerät ein, auf dem er ursprünglich angefordert wurde.',
        doNotShare: 'Teile deinen Code mit niemandem.\nExpensify wird dich niemals danach fragen!',
        or: ', oder',
        signInHere: 'einfach hier anmelden',
        expiredCodeTitle: 'Magischer Code abgelaufen',
        expiredCodeDescription: 'Gehen Sie zurück zum ursprünglichen Gerät und fordern Sie einen neuen Code an.',
        successfulNewCodeRequest: 'Code angefordert. Bitte überprüfen Sie Ihr Gerät.',
        tfaRequiredTitle: 'Zwei-Faktor-Authentifizierung erforderlich',
        tfaRequiredDescription: 'Bitte geben Sie den Zwei-Faktor-Authentifizierungscode ein, wo Sie sich anmelden möchten.',
        requestOneHere: 'hier eine anfordern.',
    },
    moneyRequestConfirmationList: {
        paidBy: 'Bezahlt von',
        whatsItFor: 'Wofür ist das?',
    },
    selectionList: {
        nameEmailOrPhoneNumber: 'Name, E-Mail oder Telefonnummer',
        findMember: 'Mitglied finden',
        searchForSomeone: 'Suche nach jemandem',
    },
    emptyList: {
        [CONST.IOU.TYPE.CREATE]: {
            title: 'Reichen Sie eine Ausgabe ein, verweisen Sie auf Ihren Chef.',
            subtitleText: 'Möchten Sie, dass Ihr Chef auch Expensify nutzt? Reichen Sie einfach eine Ausgabe bei ihnen ein und wir kümmern uns um den Rest.',
        },
    },
    videoChatButtonAndMenu: {
        tooltip: 'Einen Anruf buchen',
    },
    hello: 'Hallo',
    phoneCountryCode: '1',
    welcomeText: {
        getStarted: 'Unten beginnen.',
        anotherLoginPageIsOpen: 'Eine weitere Anmeldeseite ist geöffnet.',
        anotherLoginPageIsOpenExplanation: 'Sie haben die Anmeldeseite in einem separaten Tab geöffnet. Bitte melden Sie sich von diesem Tab aus an.',
        welcome: 'Willkommen!',
        welcomeWithoutExclamation: 'Willkommen',
        phrase2: 'Geld spricht. Und jetzt, da Chat und Zahlungen an einem Ort sind, ist es auch einfach.',
        phrase3: 'Ihre Zahlungen erreichen Sie so schnell, wie Sie Ihren Standpunkt vermitteln können.',
        enterPassword: 'Bitte geben Sie Ihr Passwort ein',
        welcomeNewFace: ({login}: SignUpNewFaceCodeParams) => `${login}, es ist immer schön, ein neues Gesicht hier zu sehen!`,
        welcomeEnterMagicCode: ({login}: WelcomeEnterMagicCodeParams) =>
            `Bitte geben Sie den magischen Code ein, der an ${login} gesendet wurde. Er sollte in ein bis zwei Minuten ankommen.`,
    },
    login: {
        hero: {
            header: 'Reisen und Ausgaben, in der Geschwindigkeit des Chats',
            body: 'Willkommen bei der nächsten Generation von Expensify, wo Ihre Reisen und Ausgaben mit Hilfe von kontextuellem, Echtzeit-Chat schneller werden.',
        },
    },
    thirdPartySignIn: {
        alreadySignedIn: ({email}: AlreadySignedInParams) => `Sie sind bereits als ${email} angemeldet.`,
        goBackMessage: ({provider}: GoBackMessageParams) => `Möchten Sie sich nicht mit ${provider} anmelden?`,
        continueWithMyCurrentSession: 'Mit meiner aktuellen Sitzung fortfahren',
        redirectToDesktopMessage: 'Wir leiten Sie zur Desktop-App weiter, sobald Sie sich angemeldet haben.',
        signInAgreementMessage: 'Mit der Anmeldung stimmen Sie den',
        termsOfService: 'Nutzungsbedingungen',
        privacy: 'Datenschutz',
    },
    samlSignIn: {
        welcomeSAMLEnabled: 'Weiter mit Single Sign-On anmelden:',
        orContinueWithMagicCode: 'Sie können sich auch mit einem magischen Code anmelden.',
        useSingleSignOn: 'Einmalanmeldung verwenden',
        useMagicCode: 'Verwende magischen Code',
        launching: 'Starten...',
        oneMoment: 'Einen Moment bitte, während wir Sie zum Single-Sign-On-Portal Ihres Unternehmens weiterleiten.',
    },
    reportActionCompose: {
        dropToUpload: 'Zum Hochladen hierher ziehen',
        sendAttachment: 'Anhang senden',
        addAttachment: 'Anhang hinzufügen',
        writeSomething: 'Schreiben Sie etwas...',
        blockedFromConcierge: 'Kommunikation ist gesperrt',
        fileUploadFailed: 'Hochladen fehlgeschlagen. Datei wird nicht unterstützt.',
        localTime: ({user, time}: LocalTimeParams) => `Es ist ${time} für ${user}`,
        edited: '(bearbeitet)',
        emoji: 'Emoji',
        collapse: 'Einklappen',
        expand: 'Erweitern',
    },
    reportActionContextMenu: {
        copyToClipboard: 'In die Zwischenablage kopieren',
        copied: 'Kopiert!',
        copyLink: 'Link kopieren',
        copyURLToClipboard: 'URL in die Zwischenablage kopieren',
        copyEmailToClipboard: 'E-Mail in die Zwischenablage kopieren',
        markAsUnread: 'Als ungelesen markieren',
        markAsRead: 'Als gelesen markieren',
        editAction: ({action}: EditActionParams) => `Edit ${action?.actionName === CONST.REPORT.ACTIONS.TYPE.IOU ? 'Ausgabe' : 'Kommentar'}`,
        deleteAction: ({action}: DeleteActionParams) => `Löschen ${action?.actionName === CONST.REPORT.ACTIONS.TYPE.IOU ? 'Ausgabe' : 'Kommentar'}`,
        deleteConfirmation: ({action}: DeleteConfirmationParams) => `Möchten Sie dieses ${action?.actionName === CONST.REPORT.ACTIONS.TYPE.IOU ? 'Ausgabe' : 'Kommentar'} wirklich löschen?`,
        onlyVisible: 'Nur sichtbar für',
        replyInThread: 'Im Thread antworten',
        joinThread: 'Thread beitreten',
        leaveThread: 'Thread verlassen',
        copyOnyxData: 'Onyx-Daten kopieren',
        flagAsOffensive: 'Als anstößig markieren',
        menu: 'Menü',
    },
    emojiReactions: {
        addReactionTooltip: 'Reaktion hinzufügen',
        reactedWith: 'reagierte mit',
    },
    reportActionsView: {
        beginningOfArchivedRoom: ({reportName, reportDetailsLink}: BeginningOfArchivedRoomParams) =>
            `Du hast die Party in <strong><a class="no-style-link" href="${reportDetailsLink}">${reportName}</a></strong> verpasst, hier gibt es nichts zu sehen.`,
        beginningOfChatHistoryDomainRoom: ({domainRoom}: BeginningOfChatHistoryDomainRoomParams) =>
            `Dieser Chat ist für alle Expensify-Mitglieder auf der <strong>${domainRoom}</strong>-Domain. Nutzen Sie ihn, um mit Kollegen zu chatten, Tipps auszutauschen und Fragen zu stellen.`,
        beginningOfChatHistoryAdminRoom: ({workspaceName}: BeginningOfChatHistoryAdminRoomParams) =>
            `Dieser Chat ist mit dem <strong>${workspaceName}</strong>-Administrator. Nutzen Sie ihn, um über die Einrichtung von Arbeitsbereichen und mehr zu sprechen.`,
        beginningOfChatHistoryAnnounceRoom: ({workspaceName}: BeginningOfChatHistoryAnnounceRoomParams) =>
            `Dieser Chat ist für alle im <strong>${workspaceName}</strong>. Benutze ihn für die wichtigsten Ankündigungen.`,
        beginningOfChatHistoryUserRoom: ({reportName, reportDetailsLink}: BeginningOfChatHistoryUserRoomParams) =>
            `Dieser Chatraum ist für alles, was mit <strong><a class="no-style-link" href="${reportDetailsLink}">${reportName}</a></strong> zu tun hat.`,
        beginningOfChatHistoryInvoiceRoom: ({invoicePayer, invoiceReceiver}: BeginningOfChatHistoryInvoiceRoomParams) =>
            `Dieser Chat ist für Rechnungen zwischen <strong>${invoicePayer}</strong> und <strong>${invoiceReceiver}</strong>. Verwenden Sie die Schaltfläche +, um eine Rechnung zu senden.`,
        beginningOfChatHistory: 'Dieser Chat ist mit',
        beginningOfChatHistoryPolicyExpenseChat: ({workspaceName, submitterDisplayName}: BeginningOfChatHistoryPolicyExpenseChatParams) =>
            `Hier wird <strong>${submitterDisplayName}</strong> die Ausgaben an <strong>${workspaceName}</strong> übermitteln. Verwenden Sie einfach die Schaltfläche +.`,
        beginningOfChatHistorySelfDM: 'Dies ist Ihr persönlicher Bereich. Nutzen Sie ihn für Notizen, Aufgaben, Entwürfe und Erinnerungen.',
        beginningOfChatHistorySystemDM: 'Willkommen! Lassen Sie uns mit der Einrichtung beginnen.',
        chatWithAccountManager: 'Hier mit Ihrem Kundenbetreuer chatten',
        sayHello: 'Hallo!',
        yourSpace: 'Ihr Bereich',
        welcomeToRoom: ({roomName}: WelcomeToRoomParams) => `Willkommen in ${roomName}!`,
        usePlusButton: ({additionalText}: UsePlusButtonParams) => `Verwenden Sie die + Taste, um ${additionalText} einen Ausgabenposten hinzuzufügen.`,
        askConcierge: 'Stellen Sie Fragen und erhalten Sie rund um die Uhr Unterstützung in Echtzeit.',
        conciergeSupport: '24/7 Support',
        create: 'erstellen',
        iouTypes: {
            pay: 'bezahlen',
            split: 'split',
            submit: 'einreichen',
            track: 'verfolgen',
            invoice: 'Rechnung',
        },
    },
    adminOnlyCanPost: 'Nur Administratoren können Nachrichten in diesem Raum senden.',
    reportAction: {
        asCopilot: 'als Co-Pilot für',
    },
    mentionSuggestions: {
        hereAlternateText: 'Benachrichtige alle in diesem Gespräch',
    },
    newMessages: 'Neue Nachrichten',
    youHaveBeenBanned: 'Hinweis: Du wurdest von der Teilnahme an diesem Kanal ausgeschlossen.',
    reportTypingIndicator: {
        isTyping: 'tippt...',
        areTyping: 'tippen...',
        multipleMembers: 'Mehrere Mitglieder',
    },
    reportArchiveReasons: {
        [CONST.REPORT.ARCHIVE_REASON.DEFAULT]: 'Dieser Chatraum wurde archiviert.',
        [CONST.REPORT.ARCHIVE_REASON.ACCOUNT_CLOSED]: ({displayName}: ReportArchiveReasonsClosedParams) => `Dieser Chat ist nicht mehr aktiv, weil ${displayName} ihr Konto geschlossen hat.`,
        [CONST.REPORT.ARCHIVE_REASON.ACCOUNT_MERGED]: ({displayName, oldDisplayName}: ReportArchiveReasonsMergedParams) =>
            `Dieser Chat ist nicht mehr aktiv, weil ${oldDisplayName} ihr Konto mit ${displayName} zusammengeführt hat.`,
        [CONST.REPORT.ARCHIVE_REASON.REMOVED_FROM_POLICY]: ({displayName, policyName, shouldUseYou = false}: ReportArchiveReasonsRemovedFromPolicyParams) =>
            shouldUseYou
                ? `Dieser Chat ist nicht mehr aktiv, weil <strong>Sie</strong> kein Mitglied des ${policyName} Arbeitsbereichs mehr sind.`
                : `Dieser Chat ist nicht mehr aktiv, weil ${displayName} kein Mitglied des Arbeitsbereichs ${policyName} mehr ist.`,
        [CONST.REPORT.ARCHIVE_REASON.POLICY_DELETED]: ({policyName}: ReportArchiveReasonsInvoiceReceiverPolicyDeletedParams) =>
            `Dieser Chat ist nicht mehr aktiv, weil ${policyName} kein aktiver Arbeitsbereich mehr ist.`,
        [CONST.REPORT.ARCHIVE_REASON.INVOICE_RECEIVER_POLICY_DELETED]: ({policyName}: ReportArchiveReasonsInvoiceReceiverPolicyDeletedParams) =>
            `Dieser Chat ist nicht mehr aktiv, weil ${policyName} kein aktiver Arbeitsbereich mehr ist.`,
        [CONST.REPORT.ARCHIVE_REASON.BOOKING_END_DATE_HAS_PASSED]: 'Diese Buchung ist archiviert.',
    },
    writeCapabilityPage: {
        label: 'Wer kann posten?',
        writeCapability: {
            all: 'Alle Mitglieder',
            admins: 'Nur Administratoren',
        },
    },
    sidebarScreen: {
        buttonFind: 'Etwas finden...',
        buttonMySettings: 'Meine Einstellungen',
        fabNewChat: 'Chat starten',
        fabNewChatExplained: 'Chat starten (Floating action)',
        chatPinned: 'Chat angeheftet',
        draftedMessage: 'Entwurfene Nachricht',
        listOfChatMessages: 'Liste der Chatnachrichten',
        listOfChats: 'Liste der Chats',
        saveTheWorld: 'Rette die Welt',
        tooltip: 'Hier starten!',
        redirectToExpensifyClassicModal: {
            title: 'Demnächst verfügbar',
            description: 'Wir optimieren noch ein paar Details von New Expensify, um Ihre spezifische Einrichtung zu berücksichtigen. In der Zwischenzeit gehen Sie zu Expensify Classic.',
        },
    },
    allSettingsScreen: {
        subscription: 'Abonnement',
        domains: 'Domains',
    },
    tabSelector: {
        chat: 'Chat',
        room: 'Zimmer',
        distance: 'Entfernung',
        manual: 'Handbuch',
        scan: 'Scannen',
    },
    spreadsheet: {
        upload: 'Eine Tabelle hochladen',
        import: 'Tabellenkalkulation importieren',
        dragAndDrop: '<muted-link>Ziehen Sie Ihre Tabelle hierher oder wählen Sie unten eine Datei aus. Unterstützte Formate: .csv, .txt, .xls und .xlsx.</muted-link>',
        dragAndDropMultiLevelTag: `<muted-link>Ziehen Sie Ihre Tabelle hierher oder wählen Sie unten eine Datei aus. <a href="${CONST.IMPORT_SPREADSHEET.MULTI_LEVEL_TAGS_ARTICLE_LINK}">Erfahren Sie mehr</a> über unterstützte Dateiformate.</muted-link>`,
        chooseSpreadsheet: '<muted-link>Wählen Sie eine Tabellenkalkulationsdatei zum Importieren aus. Unterstützte Formate: .csv, .txt, .xls und .xlsx.</muted-link>',
        chooseSpreadsheetMultiLevelTag: `<muted-link>Wählen Sie eine Tabellenkalkulationsdatei zum Importieren aus. <a href="${CONST.IMPORT_SPREADSHEET.MULTI_LEVEL_TAGS_ARTICLE_LINK}">Erfahren Sie mehr</a> über unterstützte Dateiformate.</muted-link>`,
        fileContainsHeader: 'Datei enthält Spaltenüberschriften',
        column: ({name}: SpreadSheetColumnParams) => `Spalte ${name}`,
        fieldNotMapped: ({fieldName}: SpreadFieldNameParams) => `Ups! Ein erforderliches Feld ("${fieldName}") wurde nicht zugeordnet. Bitte überprüfen und erneut versuchen.`,
        singleFieldMultipleColumns: ({fieldName}: SpreadFieldNameParams) =>
            `Ups! Sie haben ein einzelnes Feld ("${fieldName}") mehreren Spalten zugeordnet. Bitte überprüfen Sie dies und versuchen Sie es erneut.`,
        emptyMappedField: ({fieldName}: SpreadFieldNameParams) => `Hoppla! Das Feld („${fieldName}“) enthält einen oder mehrere leere Werte. Bitte überprüfen und erneut versuchen.`,
        importSuccessfulTitle: 'Import erfolgreich',
        importCategoriesSuccessfulDescription: ({categories}: SpreadCategoriesParams) => (categories > 1 ? `${categories} Kategorien wurden hinzugefügt.` : '1 Kategorie wurde hinzugefügt.'),
        importMembersSuccessfulDescription: ({added, updated}: ImportMembersSuccessfulDescriptionParams) => {
            if (!added && !updated) {
                return 'Keine Mitglieder wurden hinzugefügt oder aktualisiert.';
            }
            if (added && updated) {
                return `${added} Mitglied${added > 1 ? 's' : ''} hinzugefügt, ${updated} Mitglied${updated > 1 ? 's' : ''} aktualisiert.`;
            }
            if (updated) {
                return updated > 1 ? `${updated} Mitglieder wurden aktualisiert.` : '1 Mitglied wurde aktualisiert.';
            }
            return added > 1 ? `${added} Mitglieder wurden hinzugefügt.` : '1 Mitglied wurde hinzugefügt.';
        },
        importTagsSuccessfulDescription: ({tags}: ImportTagsSuccessfulDescriptionParams) => (tags > 1 ? `${tags} Tags wurden hinzugefügt.` : '1 Tag wurde hinzugefügt.'),
        importMultiLevelTagsSuccessfulDescription: 'Mehrstufige Tags wurden hinzugefügt.',
        importPerDiemRatesSuccessfulDescription: ({rates}: ImportPerDiemRatesSuccessfulDescriptionParams) =>
            rates > 1 ? `${rates} Tagespauschalen wurden hinzugefügt.` : '1 Tagespauschale wurde hinzugefügt.',
        importFailedTitle: 'Import fehlgeschlagen',
        importFailedDescription:
            'Bitte stellen Sie sicher, dass alle Felder korrekt ausgefüllt sind, und versuchen Sie es erneut. Wenn das Problem weiterhin besteht, wenden Sie sich bitte an Concierge.',
        importDescription: 'Wählen Sie aus, welche Felder Sie aus Ihrer Tabelle zuordnen möchten, indem Sie auf das Dropdown-Menü neben jeder importierten Spalte unten klicken.',
        sizeNotMet: 'Die Dateigröße muss größer als 0 Byte sein',
        invalidFileMessage:
            'Die Datei, die Sie hochgeladen haben, ist entweder leer oder enthält ungültige Daten. Bitte stellen Sie sicher, dass die Datei korrekt formatiert ist und die notwendigen Informationen enthält, bevor Sie sie erneut hochladen.',
        importSpreadsheet: 'Tabellenkalkulation importieren',
        downloadCSV: 'CSV herunterladen',
    },
    receipt: {
        upload: 'Beleg hochladen',
        uploadMultiple: 'Belege hochladen',
        dragReceiptBeforeEmail: 'Ziehen Sie eine Quittung auf diese Seite oder leiten Sie eine Quittung weiter an',
        dragReceiptsBeforeEmail: 'Ziehen Sie Quittungen auf diese Seite oder leiten Sie Quittungen weiter an',
        dragReceiptAfterEmail: 'oder wählen Sie unten eine Datei zum Hochladen aus.',
        dragReceiptsAfterEmail: 'oder wählen Sie unten Dateien zum Hochladen aus.',
        chooseReceipt: 'Wählen Sie eine Quittung zum Hochladen aus oder leiten Sie eine Quittung weiter an',
        chooseReceipts: 'Wählen Sie Quittungen zum Hochladen aus oder leiten Sie Quittungen weiter an ',
        takePhoto: 'Ein Foto machen',
        cameraAccess: 'Der Kamerazugriff ist erforderlich, um Fotos von Belegen zu machen.',
        deniedCameraAccess: 'Kamerazugriff wurde noch nicht gewährt, bitte folgen Sie',
        deniedCameraAccessInstructions: 'diese Anweisungen',
        cameraErrorTitle: 'Kamerafehler',
        cameraErrorMessage: 'Beim Aufnehmen eines Fotos ist ein Fehler aufgetreten. Bitte versuche es erneut.',
        locationAccessTitle: 'Standortzugriff erlauben',
        locationAccessMessage: 'Der Standortzugriff hilft uns, Ihre Zeitzone und Währung überall genau zu halten, wohin Sie auch gehen.',
        locationErrorTitle: 'Standortzugriff erlauben',
        locationErrorMessage: 'Der Standortzugriff hilft uns, Ihre Zeitzone und Währung überall genau zu halten, wohin Sie auch gehen.',
        allowLocationFromSetting: `Der Standortzugriff hilft uns, Ihre Zeitzone und Währung überall genau zu halten. Bitte erlauben Sie den Standortzugriff in den Berechtigungseinstellungen Ihres Geräts.`,
        dropTitle: 'Lass es los',
        dropMessage: 'Datei hier ablegen',
        flash: 'Blitz',
        multiScan: 'multi-scan',
        shutter: 'Shutter',
        gallery: 'Galerie',
        deleteReceipt: 'Beleg löschen',
        deleteConfirmation: 'Möchten Sie diesen Beleg wirklich löschen?',
        addReceipt: 'Beleg hinzufügen',
        scanFailed: 'Der Beleg konnte nicht gescannt werden, da Händler, Datum oder Betrag fehlen.',
    },
    quickAction: {
        scanReceipt: 'Beleg scannen',
        recordDistance: 'Entfernung verfolgen',
        requestMoney: 'Ausgabe erstellen',
        perDiem: 'Tagespauschale erstellen',
        splitBill: 'Ausgabe aufteilen',
        splitScan: 'Beleg aufteilen',
        splitDistance: 'Distanz aufteilen',
        paySomeone: ({name}: PaySomeoneParams = {}) => `Zahlen Sie ${name ?? 'jemand'}`,
        assignTask: 'Aufgabe zuweisen',
        header: 'Schnelle Aktion',
        noLongerHaveReportAccess: 'Sie haben keinen Zugriff mehr auf Ihr vorheriges Schnellaktionsziel. Wählen Sie unten ein neues aus.',
        updateDestination: 'Ziel aktualisieren',
        createReport: 'Bericht erstellen',
    },
    iou: {
        amount: 'Betrag',
        taxAmount: 'Steuerbetrag',
        taxRate: 'Steuersatz',
        approve: ({
            formattedAmount,
        }: {
            formattedAmount?: string;
        } = {}) => (formattedAmount ? `Genehmigen Sie ${formattedAmount}` : 'Genehmigen'),
        approved: 'Genehmigt',
        cash: 'Bargeld',
        card: 'Karte',
        original: 'Original',
        split: 'Teilen',
        splitExpense: 'Ausgabe aufteilen',
        splitExpenseSubtitle: ({amount, merchant}: SplitExpenseSubtitleParams) => `${amount} von ${merchant}`,
        addSplit: 'Split hinzufügen',
        totalAmountGreaterThanOriginal: ({amount}: TotalAmountGreaterOrLessThanOriginalParams) => `Der Gesamtbetrag ist ${amount} höher als die ursprüngliche Ausgabe.`,
        totalAmountLessThanOriginal: ({amount}: TotalAmountGreaterOrLessThanOriginalParams) => `Der Gesamtbetrag ist ${amount} weniger als die ursprüngliche Ausgabe.`,
        splitExpenseZeroAmount: 'Bitte geben Sie einen gültigen Betrag ein, bevor Sie fortfahren.',
        splitExpenseEditTitle: ({amount, merchant}: SplitExpenseEditTitleParams) => `Bearbeiten Sie ${amount} für ${merchant}`,
        removeSplit: 'Aufteilung entfernen',
        paySomeone: ({name}: PaySomeoneParams = {}) => `Zahlen Sie ${name ?? 'jemand'}`,
        expense: 'Ausgabe',
        categorize: 'Kategorisieren',
        share: 'Teilen',
        participants: 'Teilnehmer',
        createExpense: 'Ausgabe erstellen',
        trackDistance: 'Entfernung verfolgen',
        createExpenses: ({expensesNumber}: CreateExpensesParams) => `Erstelle ${expensesNumber} Ausgaben`,
        removeExpense: 'Ausgabe entfernen',
        removeThisExpense: 'Diese Ausgabe entfernen',
        removeExpenseConfirmation: 'Sind Sie sicher, dass Sie diesen Beleg entfernen möchten? Diese Aktion kann nicht rückgängig gemacht werden.',
        addExpense: 'Ausgabe hinzufügen',
        chooseRecipient: 'Empfänger auswählen',
        createExpenseWithAmount: ({amount}: {amount: string}) => `Erstelle ${amount} Ausgabe`,
        confirmDetails: 'Details bestätigen',
        pay: 'Bezahlen',
        cancelPayment: 'Zahlung stornieren',
        cancelPaymentConfirmation: 'Möchten Sie diese Zahlung wirklich stornieren?',
        viewDetails: 'Details anzeigen',
        pending: 'Ausstehend',
        canceled: 'Abgebrochen',
        posted: 'Gepostet',
        deleteReceipt: 'Beleg löschen',
        deletedTransaction: ({amount, merchant}: DeleteTransactionParams) => `hat eine Ausgabe in diesem Bericht gelöscht (${merchant} - ${amount})`,
        movedFromReport: ({reportName}: MovedFromReportParams) => `verschob eine Ausgabe${reportName ? `von ${reportName}` : ''}`,
        movedTransaction: ({reportUrl, reportName}: MovedTransactionParams) => `verschob diese Ausgabe${reportName ? `to <a href="${reportUrl}">${reportName}</a>` : ''}`,
        unreportedTransaction: 'diese Ausgabe in Ihren persönlichen Bereich verschoben',
        pendingMatchWithCreditCard: 'Beleg steht aus, um mit Kartentransaktion abgeglichen zu werden',
        pendingMatch: 'Ausstehende Übereinstimmung',
        pendingMatchWithCreditCardDescription: 'Beleg wartet auf Abgleich mit Kartentransaktion. Als Barzahlung markieren, um abzubrechen.',
        markAsCash: 'Als Barzahlung markieren',
        routePending: 'Route wird bearbeitet...',
        receiptScanning: () => ({
            one: 'Beleg scannen...',
            other: 'Belege werden gescannt...',
        }),
        scanMultipleReceipts: 'Mehrere Belege scannen',
        scanMultipleReceiptsDescription: 'Machen Sie Fotos von all Ihren Belegen auf einmal, dann bestätigen Sie die Details selbst oder lassen Sie SmartScan dies übernehmen.',
        receiptScanInProgress: 'Belegscan läuft',
        receiptScanInProgressDescription: 'Belegscan läuft. Später erneut prüfen oder die Details jetzt eingeben.',
        removeFromReport: 'Ausgabe aus Bericht entfernen',
        moveToPersonalSpace: 'Ausgaben in persönlichen Bereich verschieben',
        duplicateTransaction: ({isSubmitted}: DuplicateTransactionParams) =>
            !isSubmitted
                ? 'Mögliche doppelte Ausgaben erkannt. Überprüfen Sie die Duplikate, um die Einreichung zu ermöglichen.'
                : 'Potenzielle doppelte Ausgaben erkannt. Überprüfen Sie die Duplikate, um die Genehmigung zu ermöglichen.',
        receiptIssuesFound: () => ({
            one: 'Problem gefunden',
            other: 'Gefundene Probleme',
        }),
        fieldPending: 'Ausstehend...',
        defaultRate: 'Standardrate',
        receiptMissingDetails: 'Beleg fehlt Details',
        missingAmount: 'Fehlender Betrag',
        missingMerchant: 'Fehlender Händler',
        receiptStatusTitle: 'Scannen…',
        receiptStatusText: 'Nur Sie können diese Quittung sehen, während sie gescannt wird. Schauen Sie später noch einmal vorbei oder geben Sie die Details jetzt ein.',
        receiptScanningFailed: 'Beleg-Scan fehlgeschlagen. Bitte geben Sie die Details manuell ein.',
        transactionPendingDescription: 'Transaktion ausstehend. Es kann ein paar Tage dauern, bis sie verbucht wird.',
        companyInfo: 'Unternehmensinformationen',
        companyInfoDescription: 'Wir benötigen noch ein paar weitere Details, bevor Sie Ihre erste Rechnung senden können.',
        yourCompanyName: 'Ihr Firmenname',
        yourCompanyWebsite: 'Ihre Firmenwebsite',
        yourCompanyWebsiteNote: 'Wenn Sie keine Website haben, können Sie stattdessen das LinkedIn-Profil oder das Social-Media-Profil Ihres Unternehmens angeben.',
        invalidDomainError: 'Sie haben eine ungültige Domain eingegeben. Um fortzufahren, geben Sie bitte eine gültige Domain ein.',
        publicDomainError: 'Sie haben eine öffentliche Domain betreten. Um fortzufahren, geben Sie bitte eine private Domain ein.',
        // TODO: This key should be deprecated. More details: https://github.com/Expensify/App/pull/59653#discussion_r2028653252
        expenseCountWithStatus: ({scanningReceipts = 0, pendingReceipts = 0}: RequestCountParams) => {
            const statusText: string[] = [];
            if (scanningReceipts > 0) {
                statusText.push(`${scanningReceipts} scannen`);
            }
            if (pendingReceipts > 0) {
                statusText.push(`${pendingReceipts} ausstehend`);
            }
            return {
                one: statusText.length > 0 ? `1 Ausgabe (${statusText.join(', ')})` : `1 Ausgabe`,
                other: (count: number) => (statusText.length > 0 ? `${count} Ausgaben (${statusText.join(', ')})` : `${count} Ausgaben`),
            };
        },
        expenseCount: () => {
            return {
                one: '1 Ausgabe',
                other: (count: number) => `${count} Ausgaben`,
            };
        },
        deleteExpense: () => ({
            one: 'Ausgabe löschen',
            other: 'Ausgaben löschen',
        }),
        deleteConfirmation: () => ({
            one: 'Möchten Sie diesen Ausgabenposten wirklich löschen?',
            other: 'Möchten Sie diese Ausgaben wirklich löschen?',
        }),
        deleteReport: 'Bericht löschen',
        deleteReportConfirmation: 'Möchten Sie diesen Bericht wirklich löschen?',
        settledExpensify: 'Bezahlt',
        done: 'Fertiggestellt',
        settledElsewhere: 'Anderswo bezahlt',
        individual: 'Individuum',
        business: 'Geschäft',
        settleExpensify: ({formattedAmount}: SettleExpensifyCardParams) => (formattedAmount ? `Bezahle ${formattedAmount} mit Expensify` : `Mit Expensify bezahlen`),
        settlePersonal: ({formattedAmount}: SettleExpensifyCardParams) => (formattedAmount ? `Bezahle ${formattedAmount} als Privatperson` : `Mit Privatkonto bezahlen`),
        settleWallet: ({formattedAmount}: SettleExpensifyCardParams) => (formattedAmount ? `Bezahle ${formattedAmount} mit Wallet` : `Mit Wallet bezahlen`),
        settlePayment: ({formattedAmount}: SettleExpensifyCardParams) => `Zahlen Sie ${formattedAmount}`,
        settleBusiness: ({formattedAmount}: SettleExpensifyCardParams) => (formattedAmount ? `Bezahle ${formattedAmount} als Unternehmen` : `Mit Geschäftskonto bezahlen`),
        payElsewhere: ({formattedAmount}: SettleExpensifyCardParams) => (formattedAmount ? `${formattedAmount} als bezahlt markieren` : `Als bezahlt markieren`),
        settleInvoicePersonal: ({amount, last4Digits}: BusinessBankAccountParams) => (amount ? `${amount} mit Privatkonto ${last4Digits} bezahlt` : `Mit Privatkonto bezahlt`),
        settleInvoiceBusiness: ({amount, last4Digits}: BusinessBankAccountParams) => (amount ? `${amount} mit Geschäftskonto ${last4Digits} bezahlt` : `Mit Geschäftskonto bezahlt`),
        payWithPolicy: ({formattedAmount, policyName}: SettleExpensifyCardParams & {policyName: string}) =>
            formattedAmount ? `${formattedAmount} über ${policyName} bezahlen` : `Über ${policyName} bezahlen`,
        businessBankAccount: ({amount, last4Digits}: BusinessBankAccountParams) => (amount ? `${amount} mit Bankkonto ${last4Digits} bezahlt.` : `mit Bankkonto ${last4Digits} bezahlt.`),
        automaticallyPaidWithBusinessBankAccount: ({amount, last4Digits}: BusinessBankAccountParams) =>
            `heeft ${amount} betaald met bankrekening ${last4Digits}. via <a href="${CONST.CONFIGURE_EXPENSE_REPORT_RULES_HELP_URL}">werkruimte regels</a>`,
        invoicePersonalBank: ({lastFour}: BankAccountLastFourParams) => `Privatkonto • ${lastFour}`,
        invoiceBusinessBank: ({lastFour}: BankAccountLastFourParams) => `Geschäftskonto • ${lastFour}`,
        nextStep: 'Nächste Schritte',
        finished: 'Fertiggestellt',
        sendInvoice: ({amount}: RequestAmountParams) => `Sende ${amount} Rechnung`,
        submitAmount: ({amount}: RequestAmountParams) => `Einreichen ${amount}`,
        expenseAmount: ({formattedAmount, comment}: RequestedAmountMessageParams) => `${formattedAmount}${comment ? `für ${comment}` : ''}`,
        submitted: `eingereicht`,
        automaticallySubmitted: `über <a href="${CONST.SELECT_WORKFLOWS_HELP_URL}">verzögerte Einreichungen</a> eingereicht`,
        trackedAmount: ({formattedAmount, comment}: RequestedAmountMessageParams) => `tracking ${formattedAmount}${comment ? `für ${comment}` : ''}`,
        splitAmount: ({amount}: SplitAmountParams) => `teilen ${amount}`,
        didSplitAmount: ({formattedAmount, comment}: DidSplitAmountMessageParams) => `split ${formattedAmount}${comment ? `für ${comment}` : ''}`,
        yourSplit: ({amount}: UserSplitParams) => `Ihr Anteil ${amount}`,
        payerOwesAmount: ({payer, amount, comment}: PayerOwesAmountParams) => `${payer} schuldet ${amount}${comment ? `für ${comment}` : ''}`,
        payerOwes: ({payer}: PayerOwesParams) => `${payer} schuldet:`,
        payerPaidAmount: ({payer, amount}: PayerPaidAmountParams) => `${payer ? `${payer} ` : ''}hat ${amount} bezahlt`,
        payerPaid: ({payer}: PayerPaidParams) => `${payer} hat bezahlt:`,
        payerSpentAmount: ({payer, amount}: PayerPaidAmountParams) => `${payer} hat ${amount} ausgegeben`,
        payerSpent: ({payer}: PayerPaidParams) => `${payer} hat ausgegeben:`,
        managerApproved: ({manager}: ManagerApprovedParams) => `${manager} genehmigt:`,
        managerApprovedAmount: ({manager, amount}: ManagerApprovedAmountParams) => `${manager} hat ${amount} genehmigt`,
        payerSettled: ({amount}: PayerSettledParams) => `bezahlt ${amount}`,
        payerSettledWithMissingBankAccount: ({amount}: PayerSettledParams) => `bezahlt ${amount}. Fügen Sie ein Bankkonto hinzu, um Ihre Zahlung zu erhalten.`,
        automaticallyApproved: `genehmigt über <a href="${CONST.CONFIGURE_EXPENSE_REPORT_RULES_HELP_URL}">Arbeitsbereichsregeln</a>`,
        approvedAmount: ({amount}: ApprovedAmountParams) => `genehmigt ${amount}`,
        approvedMessage: `genehmigt`,
        unapproved: `nicht genehmigt`,
        automaticallyForwarded: `genehmigt über <a href="${CONST.CONFIGURE_EXPENSE_REPORT_RULES_HELP_URL}">Arbeitsbereichsregeln</a>`,
        forwarded: `genehmigt`,
        rejectedThisReport: 'diesen Bericht abgelehnt',
        waitingOnBankAccount: ({submitterDisplayName}: WaitingOnBankAccountParams) => `hat die Zahlung gestartet, wartet aber darauf, dass ${submitterDisplayName} ein Bankkonto hinzufügt.`,
        adminCanceledRequest: ({manager}: AdminCanceledRequestParams) => `${manager ? `${manager}: ` : ''} hat die Zahlung storniert`,
        canceledRequest: ({amount, submitterDisplayName}: CanceledRequestParams) =>
            `hat die Zahlung von ${amount} storniert, weil ${submitterDisplayName} ihre Expensify Wallet nicht innerhalb von 30 Tagen aktiviert hat`,
        settledAfterAddedBankAccount: ({submitterDisplayName, amount}: SettledAfterAddedBankAccountParams) =>
            `${submitterDisplayName} hat ein Bankkonto hinzugefügt. Die Zahlung von ${amount} wurde geleistet.`,
        paidElsewhere: ({payer}: PaidElsewhereParams = {}) => `${payer ? `${payer} ` : ''}als bezahlt markiert`,
        paidWithExpensify: ({payer}: PaidWithExpensifyParams = {}) => `${payer ? `${payer} ` : ''}mit Wallet bezahlt`,
        automaticallyPaidWithExpensify: ({payer}: PaidWithExpensifyParams = {}) =>
            `${payer ? `${payer} ` : ''} mit Expensify über <a href="${CONST.CONFIGURE_EXPENSE_REPORT_RULES_HELP_URL}">Arbeitsbereichsregeln</a> bezahlt`,
        noReimbursableExpenses: 'Dieser Bericht hat einen ungültigen Betrag.',
        pendingConversionMessage: 'Der Gesamtbetrag wird aktualisiert, wenn Sie wieder online sind.',
        changedTheExpense: 'die Ausgabe geändert',
        setTheRequest: ({valueName, newValueToDisplay}: SetTheRequestParams) => `der ${valueName} zu ${newValueToDisplay}`,
        setTheDistanceMerchant: ({translatedChangedField, newMerchant, newAmountToDisplay}: SetTheDistanceMerchantParams) =>
            `setzen Sie das ${translatedChangedField} auf ${newMerchant}, was den Betrag auf ${newAmountToDisplay} festlegt`,
        removedTheRequest: ({valueName, oldValueToDisplay}: RemovedTheRequestParams) => `der ${valueName} (früher ${oldValueToDisplay})`,
        updatedTheRequest: ({valueName, newValueToDisplay, oldValueToDisplay}: UpdatedTheRequestParams) => `der ${valueName} zu ${newValueToDisplay} (zuvor ${oldValueToDisplay})`,
        updatedTheDistanceMerchant: ({translatedChangedField, newMerchant, oldMerchant, newAmountToDisplay, oldAmountToDisplay}: UpdatedTheDistanceMerchantParams) =>
            `änderte das ${translatedChangedField} zu ${newMerchant} (zuvor ${oldMerchant}), wodurch der Betrag auf ${newAmountToDisplay} aktualisiert wurde (zuvor ${oldAmountToDisplay})`,
        threadExpenseReportName: ({formattedAmount, comment}: ThreadRequestReportNameParams) => `${formattedAmount} ${comment ? `für ${comment}` : 'Ausgabe'}`,
        invoiceReportName: ({linkedReportID}: OriginalMessage<typeof CONST.REPORT.ACTIONS.TYPE.REPORT_PREVIEW>) => `Rechnungsbericht Nr. ${linkedReportID}`,
        threadPaySomeoneReportName: ({formattedAmount, comment}: ThreadSentMoneyReportNameParams) => `${formattedAmount} gesendet${comment ? `für ${comment}` : ''}`,
        movedFromPersonalSpace: ({workspaceName, reportName}: MovedFromPersonalSpaceParams) =>
            `verschobene Ausgabe von persönlichem Bereich zu ${workspaceName ?? `chatten mit ${reportName}`}`,
        movedToPersonalSpace: 'Ausgabe in den persönlichen Bereich verschoben',
        tagSelection: 'Wählen Sie ein Tag aus, um Ihre Ausgaben besser zu organisieren.',
        categorySelection: 'Wählen Sie eine Kategorie, um Ihre Ausgaben besser zu organisieren.',
        error: {
            invalidCategoryLength: 'Der Kategoriename überschreitet 255 Zeichen. Bitte kürzen Sie ihn oder wählen Sie eine andere Kategorie.',
            invalidTagLength: 'Der Tag-Name überschreitet 255 Zeichen. Bitte kürzen Sie ihn oder wählen Sie einen anderen Tag.',
            invalidAmount: 'Bitte geben Sie einen gültigen Betrag ein, bevor Sie fortfahren.',
            invalidIntegerAmount: 'Bitte geben Sie einen ganzen Dollarbetrag ein, bevor Sie fortfahren.',
            invalidTaxAmount: ({amount}: RequestAmountParams) => `Der maximale Steuerbetrag beträgt ${amount}`,
            invalidSplit: 'Die Summe der Aufteilungen muss dem Gesamtbetrag entsprechen.',
            invalidSplitParticipants: 'Bitte geben Sie einen Betrag größer als null für mindestens zwei Teilnehmer ein.',
            invalidSplitYourself: 'Bitte geben Sie einen Betrag ungleich null für Ihre Aufteilung ein.',
            noParticipantSelected: 'Bitte wählen Sie einen Teilnehmer aus',
            other: 'Unerwarteter Fehler. Bitte versuchen Sie es später noch einmal.',
            genericCreateFailureMessage: 'Unerwarteter Fehler beim Einreichen dieser Ausgabe. Bitte versuchen Sie es später erneut.',
            genericCreateInvoiceFailureMessage: 'Unerwarteter Fehler beim Senden dieser Rechnung. Bitte versuchen Sie es später erneut.',
            genericHoldExpenseFailureMessage: 'Unerwarteter Fehler beim Halten dieser Ausgabe. Bitte versuchen Sie es später erneut.',
            genericUnholdExpenseFailureMessage: 'Unerwarteter Fehler beim Entfernen dieser Ausgabe von der Warteschleife. Bitte versuchen Sie es später erneut.',
            receiptDeleteFailureError: 'Unerwarteter Fehler beim Löschen dieser Quittung. Bitte versuchen Sie es später erneut.',
            receiptFailureMessage: 'Beim Hochladen Ihrer Quittung ist ein Fehler aufgetreten. Bitte',
            receiptFailureMessageShort: 'Beim Hochladen Ihres Belegs ist ein Fehler aufgetreten.',
            tryAgainMessage: 'nochmals versuchen',
            saveFileMessage: 'Beleg speichern',
            uploadLaterMessage: 'später hochladen.',
            genericDeleteFailureMessage: 'Unerwarteter Fehler beim Löschen dieser Ausgabe. Bitte versuchen Sie es später erneut.',
            genericEditFailureMessage: 'Unerwarteter Fehler beim Bearbeiten dieser Ausgabe. Bitte versuchen Sie es später erneut.',
            genericSmartscanFailureMessage: 'Transaktion fehlt Felder',
            duplicateWaypointsErrorMessage: 'Bitte entfernen Sie doppelte Wegpunkte',
            atLeastTwoDifferentWaypoints: 'Bitte geben Sie mindestens zwei verschiedene Adressen ein.',
            splitExpenseMultipleParticipantsErrorMessage:
                'Eine Ausgabe kann nicht zwischen einem Arbeitsbereich und anderen Mitgliedern aufgeteilt werden. Bitte aktualisieren Sie Ihre Auswahl.',
            invalidMerchant: 'Bitte geben Sie einen gültigen Händler ein',
            atLeastOneAttendee: 'Mindestens ein Teilnehmer muss ausgewählt werden.',
            invalidQuantity: 'Bitte geben Sie eine gültige Menge ein',
            quantityGreaterThanZero: 'Die Menge muss größer als null sein',
            invalidSubrateLength: 'Es muss mindestens einen Untertarif geben.',
            invalidRate: 'Der Tarif ist für diesen Arbeitsbereich nicht gültig. Bitte wählen Sie einen verfügbaren Tarif aus dem Arbeitsbereich aus.',
        },
        dismissReceiptError: 'Fehler ignorieren',
        dismissReceiptErrorConfirmation: 'Achtung! Wenn Sie diesen Fehler ignorieren, wird Ihre hochgeladene Quittung vollständig entfernt. Sind Sie sicher?',
        waitingOnEnabledWallet: ({submitterDisplayName}: WaitingOnBankAccountParams) =>
            `hat begonnen, die Abrechnung vorzunehmen. Die Zahlung wird zurückgehalten, bis ${submitterDisplayName} ihre Wallet aktiviert.`,
        enableWallet: 'Wallet aktivieren',
        hold: 'Halten',
        unhold: 'Halten entfernen',
        holdExpense: 'Ausgabe zurückhalten',
        unholdExpense: 'Ausgabe freigeben',
        heldExpense: 'diese Ausgabe zurückgehalten',
        unheldExpense: 'diese Ausgabe freigegeben',
        moveUnreportedExpense: 'Nicht gemeldete Ausgabe verschieben',
        addUnreportedExpense: 'Nicht gemeldete Ausgabe hinzufügen',
        selectUnreportedExpense: 'Wählen Sie mindestens eine Ausgabe aus, die dem Bericht hinzugefügt werden soll.',
        emptyStateUnreportedExpenseTitle: 'Keine nicht gemeldeten Ausgaben',
        emptyStateUnreportedExpenseSubtitle: 'Es sieht so aus, als hätten Sie keine nicht gemeldeten Ausgaben. Versuchen Sie, unten eine zu erstellen.',
        addUnreportedExpenseConfirm: 'Zum Bericht hinzufügen',
        explainHold: 'Erklären Sie, warum Sie diese Ausgabe zurückhalten.',
        undoSubmit: 'Senden rückgängig machen',
        retracted: 'zurückgezogen',
        undoClose: 'Schließen rückgängig machen',
        reopened: 'wieder geöffnet',
        reopenReport: 'Bericht wieder öffnen',
        reopenExportedReportConfirmation: ({connectionName}: {connectionName: string}) =>
            `Dieser Bericht wurde bereits nach ${connectionName} exportiert. Änderungen daran können zu Datenabweichungen führen. Sind Sie sicher, dass Sie diesen Bericht erneut öffnen möchten?`,
        reason: 'Grund',
        holdReasonRequired: 'Ein Grund ist erforderlich, wenn gehalten wird.',
        expenseWasPutOnHold: 'Ausgabe wurde zurückgestellt',
        expenseOnHold: 'Diese Ausgabe wurde zurückgestellt. Bitte überprüfen Sie die Kommentare für die nächsten Schritte.',
        expensesOnHold: 'Alle Ausgaben wurden zurückgestellt. Bitte überprüfen Sie die Kommentare für die nächsten Schritte.',
        expenseDuplicate: 'Diese Ausgabe hat ähnliche Details wie eine andere. Bitte überprüfen Sie die Duplikate, um fortzufahren.',
        someDuplicatesArePaid: 'Einige dieser Duplikate wurden bereits genehmigt oder bezahlt.',
        reviewDuplicates: 'Duplikate überprüfen',
        keepAll: 'Alles behalten',
        confirmApprove: 'Betrag der Genehmigung bestätigen',
        confirmApprovalAmount: 'Genehmigen Sie nur konforme Ausgaben oder genehmigen Sie den gesamten Bericht.',
        confirmApprovalAllHoldAmount: () => ({
            one: 'Diese Ausgabe ist zurückgestellt. Möchten Sie trotzdem genehmigen?',
            other: 'Diese Ausgaben sind zurückgestellt. Möchten Sie trotzdem genehmigen?',
        }),
        confirmPay: 'Zahlungsbetrag bestätigen',
        confirmPayAmount: 'Bezahlen Sie, was nicht zurückgehalten wird, oder bezahlen Sie den gesamten Bericht.',
        confirmPayAllHoldAmount: () => ({
            one: 'Diese Ausgabe ist zurückgestellt. Möchten Sie trotzdem bezahlen?',
            other: 'Diese Ausgaben sind zurückgestellt. Möchten Sie trotzdem bezahlen?',
        }),
        payOnly: 'Nur bezahlen',
        approveOnly: 'Nur genehmigen',
        holdEducationalTitle: 'Diese Anfrage ist an',
        holdEducationalText: 'halten',
        whatIsHoldExplain: 'Halten ist wie das Drücken der „Pause“-Taste bei einer Ausgabe, um vor der Genehmigung oder Zahlung nach weiteren Details zu fragen.',
        holdIsLeftBehind: 'Zurückgehaltene Ausgaben werden nach Genehmigung oder Zahlung in einen anderen Bericht verschoben.',
        unholdWhenReady: 'Genehmiger können Ausgaben freigeben, wenn sie zur Genehmigung oder Zahlung bereit sind.',
        changePolicyEducational: {
            title: 'Du hast diesen Bericht verschoben!',
            description: 'Überprüfen Sie diese Punkte, die sich beim Verschieben von Berichten in einen neuen Arbeitsbereich ändern können.',
            reCategorize: '<strong>Kategorisieren Sie alle Ausgaben neu</strong>, um den Arbeitsbereichsregeln zu entsprechen.',
            workflows: 'Dieser Bericht kann nun einem anderen <strong>Genehmigungsworkflow</strong> unterliegen.',
        },
        changeWorkspace: 'Arbeitsbereich ändern',
        set: 'set',
        changed: 'geändert',
        removed: 'entfernt',
        transactionPending: 'Transaktion ausstehend.',
        chooseARate: 'Wählen Sie einen Erstattungssatz pro Meile oder Kilometer für den Arbeitsbereich aus',
        unapprove: 'Nicht genehmigen',
        unapproveReport: 'Bericht nicht genehmigen',
        headsUp: 'Achtung!',
        unapproveWithIntegrationWarning: ({accountingIntegration}: UnapproveWithIntegrationWarningParams) =>
            `Dieser Bericht wurde bereits nach ${accountingIntegration} exportiert. Eine Änderung kann zu Datenabweichungen führen. Sind Sie sicher, dass Sie diesen Bericht nicht genehmigen möchten?`,
        reimbursable: 'erstattungsfähig',
        nonReimbursable: 'nicht erstattungsfähig',
        bookingPending: 'Diese Buchung ist ausstehend',
        bookingPendingDescription: 'Diese Buchung ist ausstehend, weil sie noch nicht bezahlt wurde.',
        bookingArchived: 'Diese Buchung ist archiviert',
        bookingArchivedDescription: 'Diese Buchung ist archiviert, weil das Reisedatum verstrichen ist. Fügen Sie bei Bedarf eine Ausgabe für den Endbetrag hinzu.',
        attendees: 'Teilnehmer',
        whoIsYourAccountant: 'Wer ist Ihr Buchhalter?',
        paymentComplete: 'Zahlung abgeschlossen',
        time: 'Zeit',
        startDate: 'Startdatum',
        endDate: 'Enddatum',
        startTime: 'Startzeit',
        endTime: 'Endzeit',
        deleteSubrate: 'Subrate löschen',
        deleteSubrateConfirmation: 'Möchten Sie diesen Untertarif wirklich löschen?',
        quantity: 'Menge',
        subrateSelection: 'Wählen Sie einen Untertarif und geben Sie eine Menge ein.',
        qty: 'Menge',
        firstDayText: () => ({
            one: `Erster Tag: 1 Stunde`,
            other: (count: number) => `Erster Tag: ${count.toFixed(2)} Stunden`,
        }),
        lastDayText: () => ({
            one: `Letzter Tag: 1 Stunde`,
            other: (count: number) => `Letzter Tag: ${count.toFixed(2)} Stunden`,
        }),
        tripLengthText: () => ({
            one: `Reise: 1 ganzer Tag`,
            other: (count: number) => `Reise: ${count} volle Tage`,
        }),
        dates: 'Daten',
        rates: 'Preise',
        submitsTo: ({name}: SubmitsToParams) => `Übermittelt an ${name}`,
        moveExpenses: () => ({one: 'Ausgabe verschieben', other: 'Ausgaben verschieben'}),
    },
    share: {
        shareToExpensify: 'Teilen mit Expensify',
        messageInputLabel: 'Nachricht',
    },
    notificationPreferencesPage: {
        header: 'Benachrichtigungseinstellungen',
        label: 'Benachrichtige mich über neue Nachrichten',
        notificationPreferences: {
            always: 'Sofort',
            daily: 'Täglich',
            mute: 'Stumm schalten',
            hidden: 'Hidden',
        },
    },
    loginField: {
        numberHasNotBeenValidated: 'Die Nummer wurde nicht validiert. Klicken Sie auf die Schaltfläche, um den Validierungslink per SMS erneut zu senden.',
        emailHasNotBeenValidated: 'Die E-Mail wurde nicht verifiziert. Klicken Sie auf die Schaltfläche, um den Bestätigungslink per SMS erneut zu senden.',
    },
    avatarWithImagePicker: {
        uploadPhoto: 'Foto hochladen',
        removePhoto: 'Foto entfernen',
        editImage: 'Foto bearbeiten',
        viewPhoto: 'Foto ansehen',
        imageUploadFailed: 'Bild-Upload fehlgeschlagen',
        deleteWorkspaceError: 'Entschuldigung, es gab ein unerwartetes Problem beim Löschen Ihres Arbeitsbereich-Avatars.',
        sizeExceeded: ({maxUploadSizeInMB}: SizeExceededParams) => `Das ausgewählte Bild überschreitet die maximale Upload-Größe von ${maxUploadSizeInMB} MB.`,
        resolutionConstraints: ({minHeightInPx, minWidthInPx, maxHeightInPx, maxWidthInPx}: ResolutionConstraintsParams) =>
            `Bitte laden Sie ein Bild hoch, das größer als ${minHeightInPx}x${minWidthInPx} Pixel und kleiner als ${maxHeightInPx}x${maxWidthInPx} Pixel ist.`,
        notAllowedExtension: ({allowedExtensions}: NotAllowedExtensionParams) => `Das Profilbild muss einer der folgenden Typen sein: ${allowedExtensions.join(', ')}.`,
    },
    modal: {
        backdropLabel: 'Modal-Hintergrund',
    },
    profilePage: {
        profile: 'Profil',
        preferredPronouns: 'Bevorzugte Pronomen',
        selectYourPronouns: 'Wählen Sie Ihre Pronomen aus',
        selfSelectYourPronoun: 'Wählen Sie Ihr Pronomen selbst aus',
        emailAddress: 'E-Mail-Adresse',
        setMyTimezoneAutomatically: 'Zeitzone automatisch einstellen',
        timezone: 'Zeitzone',
        invalidFileMessage: 'Ungültige Datei. Bitte versuchen Sie es mit einem anderen Bild.',
        avatarUploadFailureMessage: 'Beim Hochladen des Avatars ist ein Fehler aufgetreten. Bitte versuche es erneut.',
        online: 'Online',
        offline: 'Offline',
        syncing: 'Synchronisieren',
        profileAvatar: 'Profil-Avatar',
        publicSection: {
            title: 'Öffentlich',
            subtitle: 'Diese Details werden in Ihrem öffentlichen Profil angezeigt. Jeder kann sie sehen.',
        },
        privateSection: {
            title: 'Privat',
            subtitle: 'Diese Angaben werden für Reisen und Zahlungen verwendet. Sie werden niemals in Ihrem öffentlichen Profil angezeigt.',
        },
    },
    securityPage: {
        title: 'Sicherheitsoptionen',
        subtitle: 'Aktivieren Sie die Zwei-Faktor-Authentifizierung, um Ihr Konto zu schützen.',
        goToSecurity: 'Zurück zur Sicherheitsseite',
    },
    shareCodePage: {
        title: 'Ihr Code',
        subtitle: 'Laden Sie Mitglieder zu Expensify ein, indem Sie Ihren persönlichen QR-Code oder Empfehlungslink teilen.',
    },
    pronounsPage: {
        pronouns: 'Pronomen',
        isShownOnProfile: 'Ihre Pronomen werden in Ihrem Profil angezeigt.',
        placeholderText: 'Suchen, um Optionen zu sehen',
    },
    contacts: {
        contactMethod: 'Kontaktmethode',
        contactMethods: 'Kontaktmethoden',
        featureRequiresValidate: 'Diese Funktion erfordert, dass Sie Ihr Konto verifizieren.',
        validateAccount: 'Bestätigen Sie Ihr Konto',
        helpTextBeforeEmail: 'Fügen Sie weitere Möglichkeiten hinzu, damit Leute Sie finden können, und leiten Sie Belege weiter an',
        helpTextAfterEmail: 'von mehreren E-Mail-Adressen.',
        pleaseVerify: 'Bitte überprüfen Sie diese Kontaktmethode',
        getInTouch: 'Wann immer wir mit Ihnen in Kontakt treten müssen, werden wir diese Kontaktmethode verwenden.',
        enterMagicCode: ({contactMethod}: EnterMagicCodeParams) =>
            `Bitte geben Sie den magischen Code ein, der an ${contactMethod} gesendet wurde. Er sollte in ein bis zwei Minuten ankommen.`,
        setAsDefault: 'Als Standard festlegen',
        yourDefaultContactMethod:
            'Dies ist Ihre aktuelle Standardkontaktmethode. Bevor Sie sie löschen können, müssen Sie eine andere Kontaktmethode auswählen und auf „Als Standard festlegen“ klicken.',
        removeContactMethod: 'Kontaktmethode entfernen',
        removeAreYouSure: 'Möchten Sie diese Kontaktmethode wirklich entfernen? Diese Aktion kann nicht rückgängig gemacht werden.',
        failedNewContact: 'Fehler beim Hinzufügen dieser Kontaktmethode.',
        genericFailureMessages: {
            requestContactMethodValidateCode: 'Fehler beim Senden eines neuen magischen Codes. Bitte warten Sie einen Moment und versuchen Sie es erneut.',
            validateSecondaryLogin: 'Falscher oder ungültiger Magic-Code. Bitte versuche es erneut oder fordere einen neuen Code an.',
            deleteContactMethod: 'Löschen der Kontaktmethode fehlgeschlagen. Bitte wenden Sie sich an Concierge, um Hilfe zu erhalten.',
            setDefaultContactMethod: 'Fehler beim Festlegen einer neuen Standardkontaktmethode. Bitte wenden Sie sich an Concierge, um Hilfe zu erhalten.',
            addContactMethod: 'Fehler beim Hinzufügen dieser Kontaktmethode. Bitte wenden Sie sich an Concierge, um Hilfe zu erhalten.',
            enteredMethodIsAlreadySubmitted: 'Diese Kontaktmethode existiert bereits.',
            passwordRequired: 'Passwort erforderlich.',
            contactMethodRequired: 'Kontaktmethode ist erforderlich',
            invalidContactMethod: 'Ungültige Kontaktmethode',
        },
        newContactMethod: 'Neue Kontaktmethode',
        goBackContactMethods: 'Zurück zu den Kontaktmethoden',
    },
    // cspell:disable
    pronouns: {
        coCos: 'Co / Cos',
        eEyEmEir: 'E / Ey / Em / Eir',
        faeFaer: 'Fae / Faer',
        heHimHis: 'Er / Ihn / Sein',
        heHimHisTheyThemTheirs: 'Er / Ihn / Sein / Sie / Ihnen / Ihr',
        sheHerHers: 'Sie / Ihr / Ihre',
        sheHerHersTheyThemTheirs: 'Sie / Ihr / Ihre / Sie / Ihnen / Ihre',
        merMers: 'Mer / Mers',
        neNirNirs: 'Ne / Nir / Nirs',
        neeNerNers: 'Nee / Ner / Ners',
        perPers: 'Per / Pers',
        theyThemTheirs: 'They / Them / Theirs',
        thonThons: 'Thon / Thons',
        veVerVis: 'Ansehen / Anzeigen / Anzeigen',
        viVir: 'Vi / Vir',
        xeXemXyr: 'Xe / Xem / Xyr',
        zeZieZirHir: 'Ze / Zie / Zir / Hir',
        zeHirHirs: 'Ze / Hir',
        callMeByMyName: 'Nenne mich bei meinem Namen',
    },
    // cspell:enable
    displayNamePage: {
        headerTitle: 'Anzeigename',
        isShownOnProfile: 'Ihr Anzeigename wird in Ihrem Profil angezeigt.',
    },
    timezonePage: {
        timezone: 'Zeitzone',
        isShownOnProfile: 'Ihre Zeitzone wird in Ihrem Profil angezeigt.',
        getLocationAutomatically: 'Bestimmen Sie automatisch Ihren Standort',
    },
    updateRequiredView: {
        updateRequired: 'Aktualisierung erforderlich',
        pleaseInstall: 'Bitte aktualisieren Sie auf die neueste Version von New Expensify.',
        pleaseInstallExpensifyClassic: 'Bitte installieren Sie die neueste Version von Expensify.',
        toGetLatestChanges: 'Für Mobilgeräte oder Desktop, laden Sie die neueste Version herunter und installieren Sie sie. Für das Web, aktualisieren Sie Ihren Browser.',
        newAppNotAvailable: 'Die neue Expensify-App ist nicht mehr verfügbar.',
    },
    initialSettingsPage: {
        about: 'Über',
        aboutPage: {
            description:
                'Die neue Expensify-App wird von einer Gemeinschaft von Open-Source-Entwicklern aus der ganzen Welt entwickelt. Helfen Sie uns, die Zukunft von Expensify zu gestalten.',
            appDownloadLinks: 'App-Download-Links',
            viewKeyboardShortcuts: 'Tastenkombinationen anzeigen',
            viewTheCode: 'Code anzeigen',
            viewOpenJobs: 'Offene Stellen anzeigen',
            reportABug: 'Einen Fehler melden',
            troubleshoot: 'Fehlerbehebung',
        },
        appDownloadLinks: {
            android: {
                label: 'Android',
            },
            ios: {
                label: 'iOS',
            },
            desktop: {
                label: 'macOS',
            },
        },
        troubleshoot: {
            clearCacheAndRestart: 'Cache leeren und neu starten',
            viewConsole: 'Debug-Konsole anzeigen',
            debugConsole: 'Debug-Konsole',
            description: 'Verwenden Sie die untenstehenden Tools, um das Expensify-Erlebnis zu unterstützen. Wenn Sie auf Probleme stoßen, bitte',
            submitBug: 'einen Fehler melden',
            confirmResetDescription: 'Alle nicht gesendeten Entwurfsnachrichten gehen verloren, aber der Rest Ihrer Daten ist sicher.',
            resetAndRefresh: 'Zurücksetzen und aktualisieren',
            clientSideLogging: 'Client-seitiges Logging',
            noLogsToShare: 'Keine Protokolle zum Teilen',
            useProfiling: 'Profiling verwenden',
            profileTrace: 'Profilverlauf',
            results: 'Ergebnisse',
            releaseOptions: 'Veröffentlichungsoptionen',
            testingPreferences: 'Präferenzen testen',
            useStagingServer: 'Staging-Server verwenden',
            forceOffline: 'Offline erzwingen',
            simulatePoorConnection: 'Schlechte Internetverbindung simulieren',
            simulateFailingNetworkRequests: 'Netzwerkanfragen simulieren, die fehlschlagen',
            authenticationStatus: 'Authentifizierungsstatus',
            deviceCredentials: 'Geräteanmeldedaten',
            invalidate: 'Ungültig machen',
            destroy: 'Zerstören',
            maskExportOnyxStateData: 'Maskieren Sie sensible Mitgliederdaten beim Exportieren des Onyx-Zustands',
            exportOnyxState: 'Exportieren Sie den Onyx-Zustand',
            importOnyxState: 'Onyx-Status importieren',
            testCrash: 'Testabsturz',
            resetToOriginalState: 'Auf den ursprünglichen Zustand zurücksetzen',
            usingImportedState: 'Sie verwenden importierten Status. Drücken Sie hier, um ihn zu löschen.',
            debugMode: 'Debug-Modus',
            invalidFile: 'Ungültige Datei',
            invalidFileDescription: 'Die Datei, die Sie importieren möchten, ist ungültig. Bitte versuchen Sie es erneut.',
            invalidateWithDelay: 'Mit Verzögerung ungültig machen',
            recordTroubleshootData: 'Daten zur Fehlerbehebung aufzeichnen',
            softKillTheApp: 'Soft-Kill der App',
            kill: 'Töten',
        },
        debugConsole: {
            saveLog: 'Protokoll speichern',
            shareLog: 'Protokoll teilen',
            enterCommand: 'Befehl eingeben',
            execute: 'Ausführen',
            noLogsAvailable: 'Keine Protokolle verfügbar',
            logSizeTooLarge: ({size}: LogSizeParams) =>
                `Protokollgröße überschreitet das Limit von ${size} MB. Bitte verwenden Sie "Protokoll speichern", um die Protokolldatei stattdessen herunterzuladen.`,
            logs: 'Protokolle',
            viewConsole: 'Konsole anzeigen',
        },
        security: 'Sicherheit',
        signOut: 'Abmelden',
        restoreStashed: 'Wiederherstellen des zwischengespeicherten Logins',
        signOutConfirmationText: 'Sie verlieren alle Offline-Änderungen, wenn Sie sich abmelden.',
        versionLetter: 'v',
        readTheTermsAndPrivacy: {
            phrase1: 'Lesen Sie die',
            phrase2: 'Nutzungsbedingungen',
            phrase3: 'und',
            phrase4: 'Datenschutz',
        },
        help: 'Hilfe',
        whatIsNew: 'Was ist neu',
        accountSettings: 'Kontoeinstellungen',
        account: 'Konto',
        general: 'Allgemein',
    },
    closeAccountPage: {
        closeAccount: 'Konto schließen',
        reasonForLeavingPrompt: 'Wir würden es bedauern, Sie gehen zu sehen! Würden Sie uns freundlicherweise mitteilen, warum, damit wir uns verbessern können?',
        enterMessageHere: 'Nachricht hier eingeben',
        closeAccountWarning: 'Das Schließen Ihres Kontos kann nicht rückgängig gemacht werden.',
        closeAccountPermanentlyDeleteData: 'Möchten Sie Ihr Konto wirklich löschen? Dadurch werden alle ausstehenden Ausgaben dauerhaft gelöscht.',
        enterDefaultContactToConfirm: 'Bitte geben Sie Ihre Standardkontaktmethode ein, um zu bestätigen, dass Sie Ihr Konto schließen möchten. Ihre Standardkontaktmethode ist:',
        enterDefaultContact: 'Geben Sie Ihre Standardkontaktmethode ein',
        defaultContact: 'Standardkontaktmethode:',
        enterYourDefaultContactMethod: 'Bitte geben Sie Ihre Standardkontaktmethode ein, um Ihr Konto zu schließen.',
    },
    mergeAccountsPage: {
        mergeAccount: 'Konten zusammenführen',
        accountDetails: {
            accountToMergeInto: 'Geben Sie das Konto ein, in das Sie zusammenführen möchten.',
            notReversibleConsent: 'Ich verstehe, dass dies nicht umkehrbar ist.',
        },
        accountValidate: {
            confirmMerge: 'Möchten Sie die Konten wirklich zusammenführen?',
            lossOfUnsubmittedData: `Das Zusammenführen Ihrer Konten ist unwiderruflich und führt zum Verlust aller nicht eingereichten Ausgaben für`,
            enterMagicCode: `Um fortzufahren, geben Sie bitte den magischen Code ein, der an  gesendet wurde.`,
            errors: {
                incorrectMagicCode: 'Falscher oder ungültiger Magic-Code. Bitte versuche es erneut oder fordere einen neuen Code an.',
                fallback: 'Etwas ist schiefgelaufen. Bitte versuchen Sie es später noch einmal.',
            },
        },
        mergeSuccess: {
            accountsMerged: 'Konten zusammengeführt!',
            successfullyMergedAllData: {
                beforeFirstEmail: `Sie haben erfolgreich alle Daten von zusammengeführt.`,
                beforeSecondEmail: `in`,
                afterSecondEmail: `. Zukünftig können Sie entweder Login für dieses Konto verwenden.`,
            },
        },
        mergePendingSAML: {
            weAreWorkingOnIt: 'Wir arbeiten daran.',
            limitedSupport: 'Wir unterstützen das Zusammenführen von Konten in New Expensify noch nicht. Bitte führen Sie diese Aktion stattdessen in Expensify Classic aus.',
            reachOutForHelp: {
                beforeLink: 'Fühlen Sie sich frei, zu',
                linkText: 'Wenden Sie sich an Concierge.',
                afterLink: 'wenn Sie Fragen haben!',
            },
            goToExpensifyClassic: 'Gehe zu Expensify Classic',
        },
        mergeFailureSAMLDomainControl: {
            beforeFirstEmail: 'Sie können nicht zusammenführen',
            beforeDomain: 'weil es kontrolliert wird von',
            afterDomain: '. Bitte',
            linkText: 'Wenden Sie sich an Concierge.',
            afterLink: 'für Unterstützung.',
        },
        mergeFailureSAMLAccount: {
            beforeEmail: 'Sie können nicht zusammenführen',
            afterEmail: 'in andere Konten, da Ihr Domain-Administrator es als Ihren primären Login festgelegt hat. Bitte führen Sie stattdessen andere Konten damit zusammen.',
        },
        mergeFailure2FA: {
            oldAccount2FAEnabled: {
                beforeFirstEmail: 'Sie können Konten nicht zusammenführen, weil',
                beforeSecondEmail: 'hat die Zwei-Faktor-Authentifizierung (2FA) aktiviert. Bitte deaktivieren Sie 2FA für',
                afterSecondEmail: 'und versuche es erneut.',
            },
            learnMore: 'Erfahren Sie mehr über das Zusammenführen von Konten.',
        },
        mergeFailureAccountLocked: {
            beforeEmail: 'Sie können nicht zusammenführen',
            afterEmail: 'weil es gesperrt ist. Bitte',
            linkText: 'wenden Sie sich an Concierge',
            afterLink: `für Unterstützung.`,
        },
        mergeFailureUncreatedAccount: {
            noExpensifyAccount: {
                beforeEmail: 'Sie können Konten nicht zusammenführen, weil',
                afterEmail: 'hat kein Expensify-Konto.',
            },
            addContactMethod: {
                beforeLink: 'Bitte',
                linkText: 'als Kontaktmethode hinzufügen',
                afterLink: 'stattdessen.',
            },
        },
        mergeFailureSmartScannerAccount: {
            beforeEmail: 'Sie können nicht zusammenführen',
            afterEmail: 'in andere Konten. Bitte fügen Sie stattdessen andere Konten zusammen.',
        },
        mergeFailureInvoicedAccount: {
            beforeEmail: 'Sie können nicht zusammenführen',
            afterEmail: 'in andere Konten, da es der Rechnungsinhaber eines fakturierten Kontos ist. Bitte stattdessen andere Konten damit zusammenführen.',
        },
        mergeFailureTooManyAttempts: {
            heading: 'Versuchen Sie es später noch einmal.',
            description: 'Es gab zu viele Versuche, Konten zusammenzuführen. Bitte versuchen Sie es später erneut.',
        },
        mergeFailureUnvalidatedAccount: {
            description: 'Sie können nicht in andere Konten zusammenführen, da es nicht verifiziert ist. Bitte verifizieren Sie das Konto und versuchen Sie es erneut.',
        },
        mergeFailureSelfMerge: {
            description: 'Sie können ein Konto nicht mit sich selbst zusammenführen.',
        },
        mergeFailureGenericHeading: 'Konten können nicht zusammengeführt werden',
    },
    lockAccountPage: {
        reportSuspiciousActivity: 'Verdächtige Aktivität melden',
        lockAccount: 'Konto sperren',
        unlockAccount: 'Konto entsperren',
        compromisedDescription: 'Etwas stimmt nicht mit deinem Konto? Eine Meldung sperrt dein Konto sofort, stoppt neue Expensify Card-Transaktionen und verhindert Änderungen.',
        domainAdminsDescription: 'Für Domain-Admins: Dies pausiert auch alle Aktivitäten und Admin-Aktionen der Expensify Card in deiner Domain.',
        areYouSure: 'Bist du sicher, dass du dein Expensify-Konto sperren willst?',
        ourTeamWill: 'Unser Team wird den Zugriff prüfen und unbefugte Aktivitäten entfernen. Um wieder Zugriff zu erhalten, arbeite bitte mit Concierge zusammen.',
    },
    failedToLockAccountPage: {
        failedToLockAccount: 'Konto konnte nicht gesperrt werden',
        failedToLockAccountDescription: `Wir konnten Ihr Konto nicht sperren. Bitte chatten Sie mit Concierge, um dieses Problem zu lösen.`,
        chatWithConcierge: 'Chatten Sie mit Concierge',
    },
    unlockAccountPage: {
        accountLocked: 'Konto gesperrt',
        yourAccountIsLocked: 'Ihr Konto ist gesperrt',
        chatToConciergeToUnlock: 'Chatten Sie mit Concierge, um Sicherheitsbedenken zu klären und Ihr Konto freizuschalten.',
        chatWithConcierge: 'Chatten Sie mit Concierge',
    },
    passwordPage: {
        changePassword: 'Passwort ändern',
        changingYourPasswordPrompt: 'Wenn Sie Ihr Passwort ändern, wird Ihr Passwort sowohl für Ihr Expensify.com- als auch für Ihr New Expensify-Konto aktualisiert.',
        currentPassword: 'Aktuelles Passwort',
        newPassword: 'Neues Passwort',
        newPasswordPrompt: 'Ihr neues Passwort muss sich von Ihrem alten Passwort unterscheiden und mindestens 8 Zeichen, 1 Großbuchstaben, 1 Kleinbuchstaben und 1 Zahl enthalten.',
    },
    twoFactorAuth: {
        headerTitle: 'Zwei-Faktor-Authentifizierung',
        twoFactorAuthEnabled: 'Zwei-Faktor-Authentifizierung aktiviert',
        whatIsTwoFactorAuth:
            'Die Zwei-Faktor-Authentifizierung (2FA) hilft, Ihr Konto sicher zu halten. Beim Einloggen müssen Sie einen Code eingeben, der von Ihrer bevorzugten Authentifizierungs-App generiert wird.',
        disableTwoFactorAuth: 'Zwei-Faktor-Authentifizierung deaktivieren',
        explainProcessToRemove: 'Um die Zwei-Faktor-Authentifizierung (2FA) zu deaktivieren, geben Sie bitte einen gültigen Code aus Ihrer Authentifizierungs-App ein.',
        disabled: 'Die Zwei-Faktor-Authentifizierung ist jetzt deaktiviert.',
        noAuthenticatorApp: 'Sie benötigen keine Authentifizierungs-App mehr, um sich bei Expensify anzumelden.',
        stepCodes: 'Wiederherstellungscodes',
        keepCodesSafe: 'Bewahren Sie diese Wiederherstellungscodes sicher auf!',
        codesLoseAccess:
            'Wenn Sie den Zugriff auf Ihre Authentifizierungs-App verlieren und diese Codes nicht haben, verlieren Sie den Zugriff auf Ihr Konto.\n\nHinweis: Das Einrichten der Zwei-Faktor-Authentifizierung wird Sie aus allen anderen aktiven Sitzungen abmelden.',
        errorStepCodes: 'Bitte kopieren oder laden Sie die Codes herunter, bevor Sie fortfahren.',
        stepVerify: 'Überprüfen',
        scanCode: 'Scannen Sie den QR-Code mit Ihrem',
        authenticatorApp: 'Authentifikator-App',
        addKey: 'Oder fügen Sie diesen geheimen Schlüssel zu Ihrer Authentifizierungs-App hinzu:',
        enterCode: 'Geben Sie dann den sechsstelligen Code ein, der von Ihrer Authentifizierungs-App generiert wurde.',
        stepSuccess: 'Fertiggestellt',
        enabled: 'Zwei-Faktor-Authentifizierung aktiviert',
        congrats: 'Glückwunsch! Jetzt hast du diese zusätzliche Sicherheit.',
        copy: 'Kopieren',
        disable: 'Deaktivieren',
        enableTwoFactorAuth: 'Zwei-Faktor-Authentifizierung aktivieren',
        pleaseEnableTwoFactorAuth: 'Bitte aktivieren Sie die Zwei-Faktor-Authentifizierung.',
        twoFactorAuthIsRequiredDescription: 'Aus Sicherheitsgründen erfordert Xero eine Zwei-Faktor-Authentifizierung, um die Integration zu verbinden.',
        twoFactorAuthIsRequiredForAdminsHeader: 'Zwei-Faktor-Authentifizierung erforderlich',
        twoFactorAuthIsRequiredForAdminsTitle: 'Bitte aktivieren Sie die Zwei-Faktor-Authentifizierung',
        twoFactorAuthIsRequiredForAdminsDescription:
            'Ihre Xero-Buchhaltungsverbindung erfordert die Verwendung der Zwei-Faktor-Authentifizierung. Um Expensify weiterhin zu nutzen, aktivieren Sie diese bitte.',
        twoFactorAuthCannotDisable: '2FA kann nicht deaktiviert werden.',
        twoFactorAuthRequired: 'Die Zwei-Faktor-Authentifizierung (2FA) ist für Ihre Xero-Verbindung erforderlich und kann nicht deaktiviert werden.',
    },
    recoveryCodeForm: {
        error: {
            pleaseFillRecoveryCode: 'Bitte geben Sie Ihren Wiederherstellungscode ein',
            incorrectRecoveryCode: 'Falscher Wiederherstellungscode. Bitte versuche es erneut.',
        },
        useRecoveryCode: 'Wiederherstellungscode verwenden',
        recoveryCode: 'Wiederherstellungscode',
        use2fa: 'Verwenden Sie den Zwei-Faktor-Authentifizierungscode',
    },
    twoFactorAuthForm: {
        error: {
            pleaseFillTwoFactorAuth: 'Bitte geben Sie Ihren Zwei-Faktor-Authentifizierungscode ein',
            incorrect2fa: 'Falscher Zwei-Faktor-Authentifizierungscode. Bitte versuchen Sie es erneut.',
        },
    },
    passwordConfirmationScreen: {
        passwordUpdated: 'Passwort aktualisiert!',
        allSet: 'Alles erledigt. Bewahren Sie Ihr neues Passwort sicher auf.',
    },
    privateNotes: {
        title: 'Private Notizen',
        personalNoteMessage: 'Notizen zu diesem Chat hier festhalten. Sie sind die einzige Person, die diese Notizen hinzufügen, bearbeiten oder einsehen kann.',
        sharedNoteMessage: 'Notizen zu diesem Chat hier festhalten. Expensify-Mitarbeiter und andere Mitglieder der team.expensify.com-Domain können diese Notizen einsehen.',
        composerLabel: 'Notizen',
        myNote: 'Meine Notiz',
        error: {
            genericFailureMessage: 'Private Notizen konnten nicht gespeichert werden',
        },
    },
    billingCurrency: {
        error: {
            securityCode: 'Bitte geben Sie einen gültigen Sicherheitscode ein',
        },
        securityCode: 'Sicherheitscode',
        changeBillingCurrency: 'Rechnungswährung ändern',
        changePaymentCurrency: 'Zahlungswährung ändern',
        paymentCurrency: 'Zahlungswährung',
        paymentCurrencyDescription: 'Wählen Sie eine standardisierte Währung, in die alle persönlichen Ausgaben umgerechnet werden sollen.',
        note: 'Hinweis: Das Ändern Ihrer Zahlungsmethode kann beeinflussen, wie viel Sie für Expensify bezahlen. Beziehen Sie sich auf unsere',
        noteLink: 'Preisseite',
        noteDetails: 'für vollständige Details.',
    },
    addDebitCardPage: {
        addADebitCard: 'Fügen Sie eine Debitkarte hinzu',
        nameOnCard: 'Name auf der Karte',
        debitCardNumber: 'Debitkartennummer',
        expiration: 'Ablaufdatum',
        expirationDate: 'MMYY',
        cvv: 'CVV',
        billingAddress: 'Rechnungsadresse',
        growlMessageOnSave: 'Ihre Debitkarte wurde erfolgreich hinzugefügt',
        expensifyPassword: 'Expensify-Passwort',
        error: {
            invalidName: 'Name darf nur Buchstaben enthalten',
            addressZipCode: 'Bitte geben Sie eine gültige Postleitzahl ein',
            debitCardNumber: 'Bitte geben Sie eine gültige Debitkartennummer ein.',
            expirationDate: 'Bitte wählen Sie ein gültiges Ablaufdatum aus',
            securityCode: 'Bitte geben Sie einen gültigen Sicherheitscode ein',
            addressStreet: 'Bitte geben Sie eine gültige Rechnungsadresse ein, die kein Postfach ist.',
            addressState: 'Bitte wählen Sie einen Bundesstaat aus',
            addressCity: 'Bitte geben Sie eine Stadt ein',
            genericFailureMessage: 'Beim Hinzufügen Ihrer Karte ist ein Fehler aufgetreten. Bitte versuchen Sie es erneut.',
            password: 'Bitte geben Sie Ihr Expensify-Passwort ein.',
        },
    },
    addPaymentCardPage: {
        addAPaymentCard: 'Zahlungskarte hinzufügen',
        nameOnCard: 'Name auf der Karte',
        paymentCardNumber: 'Kartennummer',
        expiration: 'Ablaufdatum',
        expirationDate: 'MM/YY',
        cvv: 'CVV',
        billingAddress: 'Rechnungsadresse',
        growlMessageOnSave: 'Ihre Zahlungskarte wurde erfolgreich hinzugefügt',
        expensifyPassword: 'Expensify-Passwort',
        error: {
            invalidName: 'Name darf nur Buchstaben enthalten',
            addressZipCode: 'Bitte geben Sie eine gültige Postleitzahl ein',
            paymentCardNumber: 'Bitte geben Sie eine gültige Kartennummer ein.',
            expirationDate: 'Bitte wählen Sie ein gültiges Ablaufdatum aus',
            securityCode: 'Bitte geben Sie einen gültigen Sicherheitscode ein',
            addressStreet: 'Bitte geben Sie eine gültige Rechnungsadresse ein, die kein Postfach ist.',
            addressState: 'Bitte wählen Sie einen Bundesstaat aus',
            addressCity: 'Bitte geben Sie eine Stadt ein',
            genericFailureMessage: 'Beim Hinzufügen Ihrer Karte ist ein Fehler aufgetreten. Bitte versuchen Sie es erneut.',
            password: 'Bitte geben Sie Ihr Expensify-Passwort ein.',
        },
    },
    walletPage: {
        balance: 'Saldo',
        paymentMethodsTitle: 'Zahlungsmethoden',
        setDefaultConfirmation: 'Standardzahlungsmethode festlegen',
        setDefaultSuccess: 'Standardzahlungsmethode festgelegt!',
        deleteAccount: 'Konto löschen',
        deleteConfirmation: 'Möchten Sie dieses Konto wirklich löschen?',
        error: {
            notOwnerOfBankAccount: 'Beim Festlegen dieses Bankkontos als Standardzahlungsmethode ist ein Fehler aufgetreten.',
            invalidBankAccount: 'Dieses Bankkonto ist vorübergehend gesperrt.',
            notOwnerOfFund: 'Ein Fehler ist aufgetreten, als diese Karte als Ihre Standardzahlungsmethode festgelegt wurde.',
            setDefaultFailure: 'Etwas ist schiefgelaufen. Bitte chatten Sie mit Concierge für weitere Unterstützung.',
        },
        addBankAccountFailure: 'Beim Hinzufügen Ihres Bankkontos ist ein unerwarteter Fehler aufgetreten. Bitte versuchen Sie es erneut.',
        getPaidFaster: 'Schneller bezahlt werden',
        addPaymentMethod: 'Fügen Sie eine Zahlungsmethode hinzu, um Zahlungen direkt in der App zu senden und zu empfangen.',
        getPaidBackFaster: 'Schneller zurückgezahlt werden',
        secureAccessToYourMoney: 'Sicherer Zugriff auf Ihr Geld',
        receiveMoney: 'Erhalten Sie Geld in Ihrer lokalen Währung',
        expensifyWallet: 'Expensify Wallet (Beta)',
        sendAndReceiveMoney: 'Senden und Empfangen von Geld mit Freunden. Nur US-Bankkonten.',
        enableWallet: 'Wallet aktivieren',
<<<<<<< HEAD
        addBankAccountToSendAndReceive: 'Erhalten Sie eine Rückerstattung für Ausgaben, die Sie an einen Arbeitsbereich einreichen.',
        addBankAccount: 'Bankkonto hinzufügen',
        addDebitOrCreditCard: 'Debit- oder Kreditkarte hinzufügen',
=======
        addBankAccountToSendAndReceive: 'Fügen Sie ein Bankkonto hinzu, um Zahlungen zu tätigen oder zu empfangen.',
>>>>>>> a23ee2d6
        assignedCards: 'Zugewiesene Karten',
        assignedCardsDescription: 'Dies sind Karten, die von einem Workspace-Admin zugewiesen wurden, um die Ausgaben des Unternehmens zu verwalten.',
        expensifyCard: 'Expensify Card',
        walletActivationPending: 'Wir überprüfen Ihre Informationen. Bitte schauen Sie in ein paar Minuten wieder vorbei!',
        walletActivationFailed: 'Leider kann Ihr Wallet derzeit nicht aktiviert werden. Bitte chatten Sie mit Concierge für weitere Unterstützung.',
        addYourBankAccount: 'Fügen Sie Ihr Bankkonto hinzu',
        addBankAccountBody: 'Lassen Sie uns Ihr Bankkonto mit Expensify verbinden, damit es einfacher denn je ist, Zahlungen direkt in der App zu senden und zu empfangen.',
        chooseYourBankAccount: 'Wählen Sie Ihr Bankkonto aus',
        chooseAccountBody: 'Stellen Sie sicher, dass Sie das richtige auswählen.',
        confirmYourBankAccount: 'Bestätigen Sie Ihr Bankkonto',
        personalBankAccounts: 'Persönliche Bankkonten',
        businessBankAccounts: 'Geschäftsbankkonten',
    },
    cardPage: {
        expensifyCard: 'Expensify Card',
        expensifyTravelCard: 'Expensify Travel Card',
        availableSpend: 'Verbleibendes Limit',
        smartLimit: {
            name: 'Intelligentes Limit',
            title: ({formattedLimit}: ViolationsOverLimitParams) =>
                `Sie können bis zu ${formattedLimit} mit dieser Karte ausgeben, und das Limit wird zurückgesetzt, sobald Ihre eingereichten Ausgaben genehmigt werden.`,
        },
        fixedLimit: {
            name: 'Festgelegtes Limit',
            title: ({formattedLimit}: ViolationsOverLimitParams) => `Sie können bis zu ${formattedLimit} mit dieser Karte ausgeben, danach wird sie deaktiviert.`,
        },
        monthlyLimit: {
            name: 'Monatliches Limit',
            title: ({formattedLimit}: ViolationsOverLimitParams) =>
                `Sie können bis zu ${formattedLimit} pro Monat mit dieser Karte ausgeben. Das Limit wird am 1. Tag jedes Kalendermonats zurückgesetzt.`,
        },
        virtualCardNumber: 'Virtuelle Kartennummer',
        travelCardCvv: 'Travel-Karten-CVV',
        physicalCardNumber: 'Physische Kartennummer',
        getPhysicalCard: 'Physische Karte erhalten',
        reportFraud: 'Virtuelle Kartenbetrug melden',
        reportTravelFraud: 'Reisebetrug mit der Karte melden',
        reviewTransaction: 'Transaktion überprüfen',
        suspiciousBannerTitle: 'Verdächtige Transaktion',
        suspiciousBannerDescription: 'Wir haben verdächtige Transaktionen auf Ihrer Karte festgestellt. Tippen Sie unten, um sie zu überprüfen.',
        cardLocked: 'Ihre Karte ist vorübergehend gesperrt, während unser Team das Konto Ihres Unternehmens überprüft.',
        cardDetails: {
            cardNumber: 'Virtuelle Kartennummer',
            expiration: 'Ablauf',
            cvv: 'CVV',
            address: 'Adresse',
            revealDetails: 'Details anzeigen',
            revealCvv: 'CVV anzeigen',
            copyCardNumber: 'Kartennummer kopieren',
            updateAddress: 'Adresse aktualisieren',
        },
        cardAddedToWallet: ({platform}: {platform: 'Google' | 'Apple'}) => `Zum ${platform} Wallet hinzugefügt`,
        cardDetailsLoadingFailure: 'Beim Laden der Kartendetails ist ein Fehler aufgetreten. Bitte überprüfen Sie Ihre Internetverbindung und versuchen Sie es erneut.',
        validateCardTitle: 'Lassen Sie uns sicherstellen, dass Sie es sind',
        enterMagicCode: ({contactMethod}: EnterMagicCodeParams) =>
            `Bitte geben Sie den magischen Code ein, der an ${contactMethod} gesendet wurde, um Ihre Kartendetails anzuzeigen. Er sollte in ein bis zwei Minuten ankommen.`,
    },
    workflowsPage: {
        workflowTitle: 'Ausgaben',
        workflowDescription: 'Konfigurieren Sie einen Workflow ab dem Moment, in dem Ausgaben anfallen, einschließlich Genehmigung und Zahlung.',
        delaySubmissionTitle: 'Einreichungen verzögern',
        delaySubmissionDescription: 'Wählen Sie einen benutzerdefinierten Zeitplan für die Einreichung von Ausgaben oder lassen Sie dies für Echtzeit-Updates zu Ausgaben aus.',
        submissionFrequency: 'Einreichungshäufigkeit',
        submissionFrequencyDateOfMonth: 'Datum des Monats',
        addApprovalsTitle: 'Genehmigungen hinzufügen',
        addApprovalButton: 'Genehmigungsworkflow hinzufügen',
        addApprovalTip: 'Dieser Standard-Workflow gilt für alle Mitglieder, es sei denn, es existiert ein spezifischerer Workflow.',
        approver: 'Genehmiger',
        addApprovalsDescription: 'Zusätzliche Genehmigung erforderlich, bevor eine Zahlung autorisiert wird.',
        makeOrTrackPaymentsTitle: 'Zahlungen vornehmen oder verfolgen',
        makeOrTrackPaymentsDescription: 'Fügen Sie einen autorisierten Zahler für Zahlungen in Expensify hinzu oder verfolgen Sie Zahlungen, die anderswo getätigt wurden.',
        editor: {
            submissionFrequency: 'Wählen Sie, wie lange Expensify warten soll, bevor fehlerfreie Ausgaben geteilt werden.',
        },
        frequencyDescription: 'Wählen Sie, wie oft Ausgaben automatisch eingereicht werden sollen, oder stellen Sie es auf manuell um.',
        frequencies: {
            instant: 'Sofort',
            weekly: 'Wöchentlich',
            monthly: 'Monatlich',
            twiceAMonth: 'Zweimal im Monat',
            byTrip: 'Nach Reise',
            manually: 'Manuell',
            daily: 'Täglich',
            lastDayOfMonth: 'Letzter Tag des Monats',
            lastBusinessDayOfMonth: 'Letzter Geschäftstag des Monats',
            ordinals: {
                one: 'st',
                two: 'nd',
                few: 'rd',
                other: 'th',
                /* eslint-disable @typescript-eslint/naming-convention */
                '1': 'Erste',
                '2': 'Zweite',
                '3': 'Dritte',
                '4': 'Vierte',
                '5': 'Fünfte',
                '6': 'Sechste',
                '7': 'Siebte',
                '8': 'Achtel',
                '9': 'Neunte',
                '10': 'Zehntens',
                /* eslint-enable @typescript-eslint/naming-convention */
            },
        },
        approverInMultipleWorkflows: 'Dieses Mitglied gehört bereits zu einem anderen Genehmigungs-Workflow. Alle Aktualisierungen hier werden sich auch dort widerspiegeln.',
        approverCircularReference: ({name1, name2}: ApprovalWorkflowErrorParams) =>
            `<strong>${name1}</strong> genehmigt bereits Berichte an <strong>${name2}</strong>. Bitte wählen Sie einen anderen Genehmiger, um einen zirkulären Arbeitsablauf zu vermeiden.`,
        emptyContent: {
            title: 'Keine Mitglieder zum Anzeigen',
            expensesFromSubtitle: 'Alle Arbeitsbereichsmitglieder gehören bereits zu einem bestehenden Genehmigungsworkflow.',
            approverSubtitle: 'Alle Genehmigenden gehören zu einem bestehenden Workflow.',
        },
    },
    workflowsDelayedSubmissionPage: {
        autoReportingErrorMessage: 'Verspätete Einreichung konnte nicht geändert werden. Bitte versuchen Sie es erneut oder kontaktieren Sie den Support.',
        autoReportingFrequencyErrorMessage: 'Die Einreichungshäufigkeit konnte nicht geändert werden. Bitte versuchen Sie es erneut oder kontaktieren Sie den Support.',
        monthlyOffsetErrorMessage: 'Die monatliche Frequenz konnte nicht geändert werden. Bitte versuchen Sie es erneut oder kontaktieren Sie den Support.',
    },
    workflowsCreateApprovalsPage: {
        title: 'Bestätigen',
        header: 'Fügen Sie weitere Genehmiger hinzu und bestätigen Sie.',
        additionalApprover: 'Zusätzlicher Genehmiger',
        submitButton: 'Workflow hinzufügen',
    },
    workflowsEditApprovalsPage: {
        title: 'Genehmigungsworkflow bearbeiten',
        deleteTitle: 'Genehmigungsworkflow löschen',
        deletePrompt: 'Möchten Sie diesen Genehmigungs-Workflow wirklich löschen? Alle Mitglieder werden anschließend dem Standard-Workflow folgen.',
    },
    workflowsExpensesFromPage: {
        title: 'Ausgaben von',
        header: 'Wenn die folgenden Mitglieder Ausgaben einreichen:',
    },
    workflowsApproverPage: {
        genericErrorMessage: 'Der Genehmiger konnte nicht geändert werden. Bitte versuchen Sie es erneut oder kontaktieren Sie den Support.',
        header: 'An dieses Mitglied zur Genehmigung senden:',
    },
    workflowsPayerPage: {
        title: 'Autorisierter Zahler',
        genericErrorMessage: 'Der autorisierte Zahler konnte nicht geändert werden. Bitte versuchen Sie es erneut.',
        admins: 'Admins',
        payer: 'Zahler',
        paymentAccount: 'Zahlungskonto',
    },
    reportFraudPage: {
        title: 'Virtuelle Kartenbetrug melden',
        description:
            'Wenn Ihre virtuellen Kartendaten gestohlen oder kompromittiert wurden, werden wir Ihre bestehende Karte dauerhaft deaktivieren und Ihnen eine neue virtuelle Karte und Nummer zur Verfügung stellen.',
        deactivateCard: 'Karte deaktivieren',
        reportVirtualCardFraud: 'Virtuelle Kartenbetrug melden',
    },
    reportFraudConfirmationPage: {
        title: 'Kartenbetrug gemeldet',
        description:
            'Wir haben Ihre bestehende Karte dauerhaft deaktiviert. Wenn Sie zurückgehen, um Ihre Kartendetails anzusehen, wird Ihnen eine neue virtuelle Karte zur Verfügung stehen.',
        buttonText: 'Verstanden, danke!',
    },
    activateCardPage: {
        activateCard: 'Karte aktivieren',
        pleaseEnterLastFour: 'Bitte geben Sie die letzten vier Ziffern Ihrer Karte ein.',
        activatePhysicalCard: 'Physische Karte aktivieren',
        error: {
            thatDidNotMatch: 'Das stimmte nicht mit den letzten 4 Ziffern auf Ihrer Karte überein. Bitte versuchen Sie es erneut.',
            throttled:
                'Sie haben die letzten 4 Ziffern Ihrer Expensify Card zu oft falsch eingegeben. Wenn Sie sicher sind, dass die Zahlen korrekt sind, wenden Sie sich bitte an Concierge, um das Problem zu lösen. Andernfalls versuchen Sie es später erneut.',
        },
    },
    getPhysicalCard: {
        header: 'Physische Karte erhalten',
        nameMessage: 'Geben Sie Ihren Vor- und Nachnamen ein, da dieser auf Ihrer Karte angezeigt wird.',
        legalName: 'Rechtlicher Name',
        legalFirstName: 'Gesetzlicher Vorname',
        legalLastName: 'Rechtlicher Nachname',
        phoneMessage: 'Geben Sie Ihre Telefonnummer ein.',
        phoneNumber: 'Telefonnummer',
        address: 'Adresse',
        addressMessage: 'Geben Sie Ihre Lieferadresse ein.',
        streetAddress: 'Straßenadresse',
        city: 'Stadt',
        state: 'Zustand',
        zipPostcode: 'Postleitzahl',
        country: 'Land',
        confirmMessage: 'Bitte bestätigen Sie Ihre unten stehenden Angaben.',
        estimatedDeliveryMessage: 'Ihre physische Karte wird in 2-3 Werktagen ankommen.',
        next: 'Nächste',
        getPhysicalCard: 'Physische Karte erhalten',
        shipCard: 'Karte versenden',
    },
    transferAmountPage: {
        transfer: ({amount}: TransferParams) => `Transfer${amount ? ` ${amount}` : ''}`,
        instant: 'Sofort (Debitkarte)',
        instantSummary: ({rate, minAmount}: InstantSummaryParams) => `${rate}% Gebühr (${minAmount} Minimum)`,
        ach: '1-3 Werktage (Bankkonto)',
        achSummary: 'Keine Gebühr',
        whichAccount: 'Welches Konto?',
        fee: 'Gebühr',
        transferSuccess: 'Überweisung erfolgreich!',
        transferDetailBankAccount: 'Ihr Geld sollte in den nächsten 1-3 Werktagen ankommen.',
        transferDetailDebitCard: 'Ihr Geld sollte sofort ankommen.',
        failedTransfer: 'Ihr Kontostand ist nicht vollständig ausgeglichen. Bitte überweisen Sie auf ein Bankkonto.',
        notHereSubTitle: 'Bitte überweisen Sie Ihr Guthaben von der Wallet-Seite.',
        goToWallet: 'Gehe zu Wallet',
    },
    chooseTransferAccountPage: {
        chooseAccount: 'Konto auswählen',
    },
    paymentMethodList: {
        addPaymentMethod: 'Zahlungsmethode hinzufügen',
        addNewDebitCard: 'Neue Debitkarte hinzufügen',
        addNewBankAccount: 'Neues Bankkonto hinzufügen',
        accountLastFour: 'Endet mit',
        cardLastFour: 'Karte endet mit',
        addFirstPaymentMethod: 'Fügen Sie eine Zahlungsmethode hinzu, um Zahlungen direkt in der App zu senden und zu empfangen.',
        defaultPaymentMethod: 'Standardmäßig',
        bankAccountLastFour: ({lastFour}: BankAccountLastFourParams) => `Bankkonto • ${lastFour}`,
    },
    preferencesPage: {
        appSection: {
            title: 'App-Einstellungen',
        },
        testSection: {
            title: 'Präferenzen testen',
            subtitle: 'Einstellungen zur Unterstützung beim Debuggen und Testen der App auf der Staging-Umgebung.',
        },
        receiveRelevantFeatureUpdatesAndExpensifyNews: 'Erhalten Sie relevante Funktionsupdates und Expensify-Neuigkeiten',
        muteAllSounds: 'Alle Töne von Expensify stummschalten',
    },
    priorityModePage: {
        priorityMode: 'Prioritätsmodus',
        explainerText: 'Wählen Sie, ob Sie sich nur auf ungelesene und angeheftete Chats konzentrieren möchten oder alles mit den neuesten und angehefteten Chats oben anzeigen möchten.',
        priorityModes: {
            default: {
                label: 'Neueste',
                description: 'Alle Chats nach dem neuesten sortieren anzeigen',
            },
            gsd: {
                label: '#fokus',
                description: 'Nur ungelesene alphabetisch sortiert anzeigen',
            },
        },
    },
    reportDetailsPage: {
        inWorkspace: ({policyName}: ReportPolicyNameParams) => `in ${policyName}`,
        generatingPDF: 'PDF wird generiert',
        waitForPDF: 'Bitte warten Sie, während wir das PDF erstellen.',
        errorPDF: 'Beim Versuch, Ihr PDF zu erstellen, ist ein Fehler aufgetreten.',
        generatedPDF: 'Ihr Bericht als PDF wurde erstellt!',
    },
    reportDescriptionPage: {
        roomDescription: 'Zimmerbeschreibung',
        roomDescriptionOptional: 'Raumbeschreibung (optional)',
        explainerText: 'Legen Sie eine benutzerdefinierte Beschreibung für den Raum fest.',
    },
    groupChat: {
        lastMemberTitle: 'Achtung!',
        lastMemberWarning: 'Da du die letzte Person hier bist, wird der Chat für alle Mitglieder unzugänglich, wenn du ihn verlässt. Bist du sicher, dass du gehen möchtest?',
        defaultReportName: ({displayName}: ReportArchiveReasonsClosedParams) => `Gruppenchat von ${displayName}`,
    },
    languagePage: {
        language: 'Sprache',
        aiGenerated: 'Die Übersetzungen für diese Sprache werden automatisch erstellt und können Fehler enthalten.',
    },
    themePage: {
        theme: 'Thema',
        themes: {
            dark: {
                label: 'Dunkel',
            },
            light: {
                label: 'Licht',
            },
            system: {
                label: 'Geräteeinstellungen verwenden',
            },
        },
        chooseThemeBelowOrSync: 'Wählen Sie ein Thema unten aus oder synchronisieren Sie es mit den Einstellungen Ihres Geräts.',
    },
    termsOfUse: {
        phrase1: 'Mit der Anmeldung stimmen Sie den',
        phrase2: 'Nutzungsbedingungen',
        phrase3: 'und',
        phrase4: 'Datenschutz',
        phrase5: `Geldübermittlung wird bereitgestellt von ${CONST.WALLET.PROGRAM_ISSUERS.EXPENSIFY_PAYMENTS} (NMLS ID:2017010) gemäß seiner`,
        phrase6: 'Lizenzen',
    },
    validateCodeForm: {
        magicCodeNotReceived: 'Keinen magischen Code erhalten?',
        enterAuthenticatorCode: 'Bitte geben Sie Ihren Authentifizierungscode ein',
        enterRecoveryCode: 'Bitte geben Sie Ihren Wiederherstellungscode ein',
        requiredWhen2FAEnabled: 'Erforderlich, wenn die Zwei-Faktor-Authentifizierung aktiviert ist.',
        requestNewCode: 'Fordere einen neuen Code an in',
        requestNewCodeAfterErrorOccurred: 'Einen neuen Code anfordern',
        error: {
            pleaseFillMagicCode: 'Bitte geben Sie Ihren magischen Code ein',
            incorrectMagicCode: 'Falscher oder ungültiger Magic-Code. Bitte versuche es erneut oder fordere einen neuen Code an.',
            pleaseFillTwoFactorAuth: 'Bitte geben Sie Ihren Zwei-Faktor-Authentifizierungscode ein',
        },
    },
    passwordForm: {
        pleaseFillOutAllFields: 'Bitte füllen Sie alle Felder aus',
        pleaseFillPassword: 'Bitte geben Sie Ihr Passwort ein',
        pleaseFillTwoFactorAuth: 'Bitte geben Sie Ihren Zwei-Faktor-Code ein',
        enterYourTwoFactorAuthenticationCodeToContinue: 'Geben Sie Ihren Zwei-Faktor-Authentifizierungscode ein, um fortzufahren',
        forgot: 'Vergessen?',
        requiredWhen2FAEnabled: 'Erforderlich, wenn die Zwei-Faktor-Authentifizierung aktiviert ist.',
        error: {
            incorrectPassword: 'Falsches Passwort. Bitte versuchen Sie es erneut.',
            incorrectLoginOrPassword: 'Falscher Benutzername oder falsches Passwort. Bitte versuchen Sie es erneut.',
            incorrect2fa: 'Falscher Zwei-Faktor-Authentifizierungscode. Bitte versuchen Sie es erneut.',
            twoFactorAuthenticationEnabled:
                'Sie haben die Zwei-Faktor-Authentifizierung (2FA) für dieses Konto aktiviert. Bitte melden Sie sich mit Ihrer E-Mail-Adresse oder Telefonnummer an.',
            invalidLoginOrPassword: 'Ungültige Anmeldung oder ungültiges Passwort. Bitte versuchen Sie es erneut oder setzen Sie Ihr Passwort zurück.',
            unableToResetPassword:
                'Wir konnten Ihr Passwort nicht ändern. Dies liegt wahrscheinlich an einem abgelaufenen Link zur Passwortzurücksetzung in einer alten E-Mail zur Passwortzurücksetzung. Wir haben Ihnen einen neuen Link per E-Mail geschickt, damit Sie es erneut versuchen können. Überprüfen Sie Ihren Posteingang und Ihren Spam-Ordner; es sollte in wenigen Minuten ankommen.',
            noAccess: 'Sie haben keinen Zugriff auf diese Anwendung. Bitte fügen Sie Ihren GitHub-Benutzernamen für den Zugriff hinzu.',
            accountLocked: 'Ihr Konto wurde nach zu vielen erfolglosen Versuchen gesperrt. Bitte versuchen Sie es in 1 Stunde erneut.',
            fallback: 'Etwas ist schiefgelaufen. Bitte versuchen Sie es später noch einmal.',
        },
    },
    loginForm: {
        phoneOrEmail: 'Telefon oder E-Mail',
        error: {
            invalidFormatEmailLogin: 'Die eingegebene E-Mail ist ungültig. Bitte korrigieren Sie das Format und versuchen Sie es erneut.',
        },
        cannotGetAccountDetails: 'Konnte Kontodetails nicht abrufen. Bitte versuchen Sie, sich erneut anzumelden.',
        loginForm: 'Anmeldeformular',
        notYou: ({user}: NotYouParams) => `Nicht ${user}?`,
    },
    onboarding: {
        welcome: 'Willkommen!',
        welcomeSignOffTitleManageTeam: 'Sobald Sie die oben genannten Aufgaben abgeschlossen haben, können wir weitere Funktionen wie Genehmigungs-Workflows und Regeln erkunden!',
        welcomeSignOffTitle: 'Es ist großartig, Sie kennenzulernen!',
        explanationModal: {
            title: 'Willkommen bei Expensify',
            description:
                'Eine App, um Ihre geschäftlichen und persönlichen Ausgaben mit der Geschwindigkeit des Chats zu verwalten. Probieren Sie es aus und lassen Sie uns wissen, was Sie denken. Es kommt noch viel mehr!',
            secondaryDescription: 'Um zu Expensify Classic zurückzukehren, tippen Sie einfach auf Ihr Profilbild > Gehe zu Expensify Classic.',
        },
        welcomeVideo: {
            title: 'Willkommen bei Expensify',
            description: 'Eine App, um alle Ihre geschäftlichen und privaten Ausgaben in einem Chat zu verwalten. Entwickelt für Ihr Unternehmen, Ihr Team und Ihre Freunde.',
        },
        getStarted: 'Loslegen',
        whatsYourName: 'Wie heißt du?',
        peopleYouMayKnow: 'Personen, die Sie kennen könnten, sind bereits hier! Bestätigen Sie Ihre E-Mail, um sich ihnen anzuschließen.',
        workspaceYouMayJoin: ({domain, email}: WorkspaceYouMayJoin) =>
            `Jemand von ${domain} hat bereits einen Arbeitsbereich erstellt. Bitte geben Sie den magischen Code ein, der an ${email} gesendet wurde.`,
        joinAWorkspace: 'Einem Arbeitsbereich beitreten',
        listOfWorkspaces: 'Hier ist die Liste der Arbeitsbereiche, denen Sie beitreten können. Keine Sorge, Sie können ihnen auch später beitreten, wenn Sie möchten.',
        workspaceMemberList: ({employeeCount, policyOwner}: WorkspaceMemberList) => `${employeeCount} Mitglied${employeeCount > 1 ? 's' : ''} • ${policyOwner}`,
        whereYouWork: 'Wo arbeitest du?',
        errorSelection: 'Wählen Sie eine Option, um fortzufahren',
        purpose: {
            title: 'Was möchten Sie heute tun?',
            errorContinue: 'Bitte drücken Sie auf Weiter, um die Einrichtung abzuschließen.',
            errorBackButton: 'Bitte beenden Sie die Einrichtung, um die App zu verwenden.',
            [CONST.ONBOARDING_CHOICES.EMPLOYER]: 'Von meinem Arbeitgeber zurückbezahlt werden',
            [CONST.ONBOARDING_CHOICES.MANAGE_TEAM]: 'Verwalte die Ausgaben meines Teams',
            [CONST.ONBOARDING_CHOICES.PERSONAL_SPEND]: 'Verfolgen und budgetieren Sie Ausgaben',
            [CONST.ONBOARDING_CHOICES.CHAT_SPLIT]: 'Chatten und Ausgaben mit Freunden teilen',
            [CONST.ONBOARDING_CHOICES.LOOKING_AROUND]: 'Etwas anderes',
        },
        employees: {
            title: 'Wie viele Mitarbeiter haben Sie?',
            [CONST.ONBOARDING_COMPANY_SIZE.MICRO]: '1-10 Mitarbeiter',
            [CONST.ONBOARDING_COMPANY_SIZE.SMALL]: '11-50 Mitarbeiter',
            [CONST.ONBOARDING_COMPANY_SIZE.MEDIUM_SMALL]: '51-100 Mitarbeiter',
            [CONST.ONBOARDING_COMPANY_SIZE.MEDIUM]: '101-1.000 Mitarbeiter',
            [CONST.ONBOARDING_COMPANY_SIZE.LARGE]: 'Mehr als 1.000 Mitarbeiter',
        },
        accounting: {
            title: 'Verwenden Sie eine Buchhaltungssoftware?',
            none: 'Keine',
        },
        interestedFeatures: {
            title: 'Für welche Funktionen interessieren Sie sich?',
            featuresAlreadyEnabled: 'Ihr Arbeitsbereich hat bereits Folgendes aktiviert:',
            featureYouMayBeInterestedIn: 'Aktivieren Sie zusätzliche Funktionen, die Sie interessieren könnten:',
        },
        error: {
            requiredFirstName: 'Bitte geben Sie Ihren Vornamen ein, um fortzufahren.',
        },
        workEmail: {
            title: 'Wie lautet Ihre Arbeits-E-Mail?',
            subtitle: 'Expensify funktioniert am besten, wenn Sie Ihre Arbeits-E-Mail verbinden.',
            explanationModal: {
                descriptionOne: 'Weiterleiten an receipts@expensify.com zum Scannen',
                descriptionTwo: 'Treten Sie Ihren Kollegen bei, die bereits Expensify nutzen.',
                descriptionThree: 'Genießen Sie ein individuell angepasstes Erlebnis',
            },
            addWorkEmail: 'Arbeits-E-Mail hinzufügen',
        },
        workEmailValidation: {
            title: 'Bestätigen Sie Ihre Arbeits-E-Mail-Adresse',
            magicCodeSent: ({workEmail}: WorkEmailResendCodeParams) =>
                `Bitte geben Sie den magischen Code ein, der an ${workEmail} gesendet wurde. Er sollte in ein bis zwei Minuten ankommen.`,
        },
        workEmailValidationError: {
            publicEmail: 'Bitte geben Sie eine gültige Arbeits-E-Mail von einer privaten Domain ein, z.B. mitch@company.com',
            offline: 'Wir konnten Ihre Arbeits-E-Mail nicht hinzufügen, da Sie offline zu sein scheinen.',
        },
        mergeBlockScreen: {
            title: 'Konnte die Arbeits-E-Mail nicht hinzufügen',
            subtitle: ({workEmail}: WorkEmailMergingBlockedParams) =>
                `Wir konnten ${workEmail} nicht hinzufügen. Bitte versuchen Sie es später in den Einstellungen erneut oder chatten Sie mit Concierge für Unterstützung.`,
        },
        tasks: {
            testDriveAdminTask: {
                title: ({testDriveURL}) => `Mache eine [Probefahrt](${testDriveURL})`,
                description: ({testDriveURL}) => `[Mache eine kurze Produkttour](${testDriveURL}), um zu sehen, warum Expensify der schnellste Weg ist, Ausgaben zu verwalten.`,
            },
            testDriveEmployeeTask: {
                title: ({testDriveURL}) => `Mache eine [Probefahrt](${testDriveURL})`,
                description: ({testDriveURL}) => `Probiere uns in einer [Probefahrt](${testDriveURL}) aus und sichere deinem Team *3 Monate Expensify gratis!*`,
            },
            createTestDriveAdminWorkspaceTask: {
                title: ({workspaceConfirmationLink}) => `[Erstelle](${workspaceConfirmationLink}) einen Workspace`,
                description: 'Erstelle einen Workspace und konfiguriere die Einstellungen mit Hilfe deines Einrichtungsspezialisten!',
            },
            createWorkspaceTask: {
                title: ({workspaceSettingsLink}) => `Erstelle einen [Workspace](${workspaceSettingsLink})`,
                description: ({workspaceSettingsLink}) =>
                    '*Erstelle einen Workspace*, um Ausgaben zu verfolgen, Belege zu scannen, zu chatten und mehr.\n\n' +
                    '1. Klicke auf *Workspaces* > *Neuer Workspace*.\n\n' +
                    `*Dein neuer Workspace ist bereit!* [Schau ihn dir an](${workspaceSettingsLink}).`,
            },
            setupCategoriesTask: {
                title: ({workspaceCategoriesLink}) => `Richte [Kategorien](${workspaceCategoriesLink}) ein`,
                description: ({workspaceCategoriesLink}) =>
                    '*Richte Kategorien ein*, damit dein Team Ausgaben einfach zuordnen kann.\n\n' +
                    '1. Klicke auf *Workspaces*.\n' +
                    '2. Wähle deinen Workspace.\n' +
                    '3. Klicke auf *Kategorien*.\n' +
                    '4. Deaktiviere nicht benötigte Kategorien.\n' +
                    '5. Füge oben rechts eigene Kategorien hinzu.\n\n' +
                    `[Zu den Kategorie-Einstellungen](${workspaceCategoriesLink}).\n\n` +
                    `![Kategorien einrichten](${CONST.CLOUDFRONT_URL}/videos/walkthrough-categories-v2.mp4)`,
            },
            combinedTrackSubmitExpenseTask: {
                title: 'Reiche eine Ausgabe ein',
                description:
                    '*Reiche eine Ausgabe ein*, indem du einen Betrag eingibst oder einen Beleg scannst.\n\n' +
                    `1. Klicke auf den ${CONST.CUSTOM_EMOJIS.GLOBAL_CREATE}-Button.\n` +
                    '2. Wähle *Ausgabe erstellen*.\n' +
                    '3. Betrag eingeben oder Beleg scannen.\n' +
                    `4. Gib die E-Mail oder Telefonnummer deines Chefs ein.\n` +
                    '5. Klicke auf *Erstellen*.\n\n' +
                    'Fertig!',
            },
            adminSubmitExpenseTask: {
                title: 'Reiche eine Ausgabe ein',
                description:
                    '*Reiche eine Ausgabe ein*, indem du einen Betrag eingibst oder einen Beleg scannst.\n\n' +
                    `1. Klicke auf den ${CONST.CUSTOM_EMOJIS.GLOBAL_CREATE}-Button.\n` +
                    '2. Wähle *Ausgabe erstellen*.\n' +
                    '3. Betrag eingeben oder Beleg scannen.\n' +
                    '4. Details bestätigen.\n' +
                    '5. Klicke auf *Erstellen*.\n\n' +
                    'Fertig!',
            },
            trackExpenseTask: {
                title: 'Verfolge eine Ausgabe',
                description:
                    '*Verfolge eine Ausgabe* in jeder Währung – mit oder ohne Beleg.\n\n' +
                    `1. Klicke auf den ${CONST.CUSTOM_EMOJIS.GLOBAL_CREATE}-Button.\n` +
                    '2. Wähle *Ausgabe erstellen*.\n' +
                    '3. Betrag eingeben oder Beleg scannen.\n' +
                    '4. Wähle deinen *persönlichen* Bereich.\n' +
                    '5. Klicke auf *Erstellen*.\n\n' +
                    'Fertig! So einfach ist das.',
            },
            addAccountingIntegrationTask: {
                title: ({integrationName, workspaceAccountingLink}) =>
                    `Verbinde${integrationName === CONST.ONBOARDING_ACCOUNTING_MAPPING.other ? '' : ' mit'} [${integrationName === CONST.ONBOARDING_ACCOUNTING_MAPPING.other ? 'deiner' : ''} ${integrationName}](${workspaceAccountingLink})`,
                description: ({integrationName, workspaceAccountingLink}) =>
                    `Verbinde ${integrationName === CONST.ONBOARDING_ACCOUNTING_MAPPING.other ? 'deine' : 'mit'} ${integrationName}, um Ausgaben automatisch zuzuordnen und den Monatsabschluss zu vereinfachen.\n` +
                    '\n' +
                    '1. Klicke auf *Einstellungen*.\n' +
                    '2. Gehe zu *Workspaces*.\n' +
                    '3. Wähle deinen Workspace.\n' +
                    '4. Klicke auf *Buchhaltung*.\n' +
                    `5. Finde ${integrationName}.\n` +
                    '6. Klicke auf *Verbinden*.\n' +
                    '\n' +
                    `${
                        integrationName && CONST.connectionsVideoPaths[integrationName]
                            ? `[Zu Buchhaltung](${workspaceAccountingLink}).\n\n![Mit ${integrationName} verbinden](${CONST.CLOUDFRONT_URL}/${CONST.connectionsVideoPaths[integrationName]})`
                            : `[Zu Buchhaltung](${workspaceAccountingLink}).`
                    }`,
            },
            connectCorporateCardTask: {
                title: ({corporateCardLink}) => `Verbinde [deine Firmenkarte](${corporateCardLink})`,
                description: ({corporateCardLink}) =>
                    `Verbinde deine Firmenkarte, um Ausgaben automatisch zu importieren und zuzuordnen.\n\n` +
                    '1. Klicke auf *Workspaces*.\n' +
                    '2. Wähle deinen Workspace.\n' +
                    '3. Klicke auf *Firmenkarten*.\n' +
                    '4. Folge den Anweisungen zur Verbindung.\n\n' +
                    `[Zur Kartenverbindung](${corporateCardLink}).`,
            },
            inviteTeamTask: {
                title: ({workspaceMembersLink}) => `Lade [dein Team](${workspaceMembersLink}) ein`,
                description: ({workspaceMembersLink}) =>
                    '*Lade dein Team* zu Expensify ein, damit es sofort mit dem Verfolgen von Ausgaben beginnen kann.\n\n' +
                    '1. Klicke auf *Workspaces*.\n' +
                    '2. Wähle deinen Workspace.\n' +
                    '3. Klicke auf *Mitglieder* > *Mitglied einladen*.\n' +
                    '4. Gib E-Mails oder Telefonnummern ein.\n' +
                    '5. Optional: eigene Einladung hinzufügen.\n\n' +
                    `[Zu den Mitgliedereinstellungen](${workspaceMembersLink}).\n\n` +
                    `![Team einladen](${CONST.CLOUDFRONT_URL}/videos/walkthrough-invite_members-v2.mp4)`,
            },
            setupCategoriesAndTags: {
                title: ({workspaceCategoriesLink, workspaceMoreFeaturesLink}) => `Richte [Kategorien](${workspaceCategoriesLink}) und [Tags](${workspaceMoreFeaturesLink}) ein`,
                description: ({workspaceCategoriesLink, workspaceAccountingLink}) =>
                    '*Richte Kategorien und Tags ein*, damit dein Team Ausgaben einfach zuordnen kann.\n\n' +
                    `Importiere sie automatisch durch [Verbindung deiner Buchhaltungssoftware](${workspaceAccountingLink}) oder richte sie manuell in den [Workspace-Einstellungen](${workspaceCategoriesLink}) ein.`,
            },
            setupTagsTask: {
                title: ({workspaceMoreFeaturesLink}) => `Richte [Tags](${workspaceMoreFeaturesLink}) ein`,
                description: ({workspaceMoreFeaturesLink}) =>
                    'Verwende Tags, um zusätzliche Ausgabendetails wie Projekte, Kunden, Standorte und Abteilungen hinzuzufügen. Für mehrere Tag-Ebenen kannst du auf den Control-Plan upgraden.\n\n' +
                    '1. Klicke auf *Workspaces*.\n' +
                    '2. Wähle deinen Workspace.\n' +
                    '3. Klicke auf *Weitere Funktionen*.\n' +
                    '4. Aktiviere *Tags*.\n' +
                    '5. Navigiere zu *Tags* im Editor.\n' +
                    '6. Klicke auf *+ Tag hinzufügen*, um eigene zu erstellen.\n\n' +
                    `[Zu den weiteren Funktionen](${workspaceMoreFeaturesLink}).\n\n` +
                    `![Tags einrichten](${CONST.CLOUDFRONT_URL}/videos/walkthrough-tags-v2.mp4)`,
            },
            inviteAccountantTask: {
                title: ({workspaceMembersLink}) => `Lade deinen [Buchhalter](${workspaceMembersLink}) ein`,
                description: ({workspaceMembersLink}) =>
                    '*Lade deinen Buchhalter ein*, um gemeinsam an deinem Workspace zu arbeiten und Geschäftsausgaben zu verwalten.\n' +
                    '\n' +
                    '1. Klicke auf *Workspaces*.\n' +
                    '2. Wähle deinen Workspace.\n' +
                    '3. Klicke auf *Mitglieder*.\n' +
                    '4. Klicke auf *Mitglied einladen*.\n' +
                    '5. Gib die E-Mail-Adresse deines Buchhalters ein.\n' +
                    '\n' +
                    `[Jetzt Buchhalter einladen](${workspaceMembersLink}).`,
            },
            startChatTask: {
                title: 'Starte einen Chat',
                description:
                    '*Starte einen Chat* mit jeder Person über E-Mail oder Telefonnummer.\n\n' +
                    `1. Klicke auf den ${CONST.CUSTOM_EMOJIS.GLOBAL_CREATE}-Button.\n` +
                    '2. Wähle *Chat starten*.\n' +
                    '3. Gib eine E-Mail oder Telefonnummer ein.\n\n' +
                    'Falls die Person Expensify noch nicht nutzt, wird sie automatisch eingeladen.\n\n' +
                    'Jeder Chat wird außerdem als E-Mail oder SMS zugestellt.',
            },
            splitExpenseTask: {
                title: 'Teile eine Ausgabe',
                description:
                    '*Teile Ausgaben* mit einer oder mehreren Personen.\n\n' +
                    `1. Klicke auf den ${CONST.CUSTOM_EMOJIS.GLOBAL_CREATE}-Button.\n` +
                    '2. Wähle *Chat starten*.\n' +
                    '3. Gib E-Mail-Adressen oder Telefonnummern ein.\n' +
                    '4. Klicke im Chat auf den grauen *+*-Button > *Ausgabe teilen*.\n' +
                    '5. Wähle *Manuell*, *Scan* oder *Entfernung*.\n\n' +
                    'Du kannst Details hinzufügen oder es direkt abschicken. Zeit, dein Geld zurückzubekommen!',
            },
            reviewWorkspaceSettingsTask: {
                title: ({workspaceSettingsLink}) => `Überprüfe deine [Workspace-Einstellungen](${workspaceSettingsLink})`,
                description: ({workspaceSettingsLink}) =>
                    'So überprüfst und aktualisierst du deine Workspace-Einstellungen:\n' +
                    '1. Klicke auf den Tab *Einstellungen*.\n' +
                    '2. Klicke auf *Workspaces* > [Dein Workspace].\n' +
                    `[Zum Workspace](${workspaceSettingsLink}). Wir verfolgen Änderungen im Raum #admins.`,
            },
            createReportTask: {
                title: 'Erstelle deinen ersten Bericht',
                description:
                    'So erstellst du einen Bericht:\n\n' +
                    `1. Klicke auf den ${CONST.CUSTOM_EMOJIS.GLOBAL_CREATE}-Button.\n` +
                    '2. Wähle *Bericht erstellen*.\n' +
                    '3. Klicke auf *Ausgabe hinzufügen*.\n' +
                    '4. Füge deine erste Ausgabe hinzu.\n\n' +
                    'Fertig!',
            },
        } satisfies Record<string, Pick<OnboardingTask, 'title' | 'description'>>,
        testDrive: {
            name: ({testDriveURL}: {testDriveURL?: string}) => (testDriveURL ? `Mache eine [Probefahrt](${testDriveURL})` : 'Mache eine Probefahrt'),
            embeddedDemoIframeTitle: 'Probefahrt',
            employeeFakeReceipt: {
                description: 'Mein Probefahrt-Beleg!',
            },
        },
        messages: {
            onboardingEmployerOrSubmitMessage: 'Erstattungen zu erhalten ist so einfach wie eine Nachricht zu senden. Lass uns die Grundlagen durchgehen.',
            onboardingPersonalSpendMessage: 'So verfolgst du deine Ausgaben mit nur wenigen Klicks.',
            onboardingMangeTeamMessage: ({onboardingCompanySize}: {onboardingCompanySize?: OnboardingCompanySize}) =>
                `Hier ist eine Aufgabenliste, die ich für ein Unternehmen mit ${onboardingCompanySize} Einreichenden empfehle:`,
            onboardingTrackWorkspaceMessage:
                '# Lass uns loslegen\n👋 Ich helfe dir! Ich habe deine Workspace-Einstellungen für Einzelunternehmer und ähnliche Unternehmen angepasst. Du kannst sie über den folgenden Link anpassen!\n\nSo verfolgst du deine Ausgaben mit nur wenigen Klicks:',
            onboardingChatSplitMessage: 'Rechnungen mit Freunden zu teilen ist so einfach wie eine Nachricht zu senden. So funktioniert’s.',
            onboardingAdminMessage: 'Lerne, wie du den Workspace deines Teams als Admin verwaltest und eigene Ausgaben einreichst.',
            onboardingLookingAroundMessage:
                'Expensify ist vor allem für Ausgaben-, Reise- und Firmenkartenmanagement bekannt – aber wir können noch viel mehr. Sag mir, was dich interessiert, und ich helfe dir beim Einstieg.',
            onboardingTestDriveReceiverMessage: '*Du hast 3 Monate gratis! Jetzt loslegen.*',
        },
        workspace: {
            title: 'Bleiben Sie mit einem Arbeitsbereich organisiert.',
            subtitle: 'Entdecken Sie leistungsstarke Tools, um Ihr Ausgabenmanagement zu vereinfachen, alles an einem Ort. Mit einem Arbeitsbereich können Sie:',
            explanationModal: {
                descriptionOne: 'Belege nachverfolgen und organisieren',
                descriptionTwo: 'Kategorisieren und taggen Sie Ausgaben',
                descriptionThree: 'Berichte erstellen und teilen',
            },
            price: 'Testen Sie es 30 Tage lang kostenlos, dann upgraden Sie für nur <strong>$5/Monat</strong>.',
            createWorkspace: 'Arbeitsbereich erstellen',
        },
        confirmWorkspace: {
            title: 'Arbeitsbereich bestätigen',
            subtitle:
                'Erstellen Sie einen Arbeitsbereich, um Belege zu verfolgen, Ausgaben zu erstatten, Reisen zu verwalten, Berichte zu erstellen und mehr – alles in der Geschwindigkeit des Chats.',
        },
        inviteMembers: {
            title: 'Mitglieder einladen',
            subtitle: 'Verwalten und teilen Sie Ihre Ausgaben mit einem Buchhalter oder gründen Sie eine Reisegruppe mit Freunden.',
        },
    },
    featureTraining: {
        doNotShowAgain: 'Nicht mehr anzeigen',
    },
    personalDetails: {
        error: {
            containsReservedWord: 'Name darf die Wörter Expensify oder Concierge nicht enthalten',
            hasInvalidCharacter: 'Der Name darf kein Komma oder Semikolon enthalten.',
            requiredFirstName: 'Vorname darf nicht leer sein',
        },
    },
    privatePersonalDetails: {
        enterLegalName: 'Wie lautet Ihr gesetzlicher Name?',
        enterDateOfBirth: 'Was ist Ihr Geburtsdatum?',
        enterAddress: 'Wie lautet Ihre Adresse?',
        enterPhoneNumber: 'Wie lautet Ihre Telefonnummer?',
        personalDetails: 'Persönliche Daten',
        privateDataMessage: 'Diese Angaben werden für Reisen und Zahlungen verwendet. Sie werden niemals in Ihrem öffentlichen Profil angezeigt.',
        legalName: 'Rechtlicher Name',
        legalFirstName: 'Gesetzlicher Vorname',
        legalLastName: 'Rechtlicher Nachname',
        address: 'Adresse',
        error: {
            dateShouldBeBefore: ({dateString}: DateShouldBeBeforeParams) => `Das Datum sollte vor dem ${dateString} liegen.`,
            dateShouldBeAfter: ({dateString}: DateShouldBeAfterParams) => `Das Datum sollte nach ${dateString} liegen.`,
            hasInvalidCharacter: 'Der Name darf nur lateinische Zeichen enthalten.',
            incorrectZipFormat: ({zipFormat}: IncorrectZipFormatParams = {}) => `Ungültiges Postleitzahlenformat${zipFormat ? `Acceptable format: ${zipFormat}` : ''}`,
            invalidPhoneNumber: `Bitte stellen Sie sicher, dass die Telefonnummer gültig ist (z. B. ${CONST.EXAMPLE_PHONE_NUMBER})`,
        },
    },
    resendValidationForm: {
        linkHasBeenResent: 'Link wurde erneut gesendet',
        weSentYouMagicSignInLink: ({login, loginType}: WeSentYouMagicSignInLinkParams) =>
            `Ich habe einen magischen Anmeldelink an ${login} gesendet. Bitte überprüfe dein ${loginType}, um dich anzumelden.`,
        resendLink: 'Link erneut senden',
    },
    unlinkLoginForm: {
        toValidateLogin: ({primaryLogin, secondaryLogin}: ToValidateLoginParams) =>
            `Um ${secondaryLogin} zu validieren, senden Sie bitte den magischen Code aus den Kontoeinstellungen von ${primaryLogin} erneut.`,
        noLongerHaveAccess: ({primaryLogin}: NoLongerHaveAccessParams) => `Wenn Sie keinen Zugriff mehr auf ${primaryLogin} haben, trennen Sie bitte Ihre Konten.`,
        unlink: 'Trennen',
        linkSent: 'Link gesendet!',
        successfullyUnlinkedLogin: 'Sekundäres Login erfolgreich getrennt!',
    },
    emailDeliveryFailurePage: {
        ourEmailProvider: ({login}: OurEmailProviderParams) =>
            `Unser E-Mail-Anbieter hat E-Mails an ${login} vorübergehend aufgrund von Zustellungsproblemen gesperrt. Um Ihr Login zu entsperren, befolgen Sie bitte diese Schritte:`,
        confirmThat: ({login}: ConfirmThatParams) => `Bestätigen Sie, dass ${login} korrekt geschrieben ist und es sich um eine echte, zustellbare E-Mail-Adresse handelt.`,
        emailAliases: 'E-Mail-Aliasse wie "expenses@domain.com" müssen Zugriff auf ihren eigenen E-Mail-Posteingang haben, damit sie ein gültiger Expensify-Login sind.',
        ensureYourEmailClient: 'Stellen Sie sicher, dass Ihr E-Mail-Client E-Mails von expensify.com zulässt.',
        youCanFindDirections: 'Sie finden Anweisungen, wie Sie diesen Schritt abschließen können.',
        helpConfigure: 'aber möglicherweise benötigen Sie die Hilfe Ihrer IT-Abteilung, um Ihre E-Mail-Einstellungen zu konfigurieren.',
        onceTheAbove: 'Sobald die oben genannten Schritte abgeschlossen sind, wenden Sie sich bitte an',
        toUnblock: 'um Ihre Anmeldung zu entsperren.',
    },
    smsDeliveryFailurePage: {
        smsDeliveryFailureMessage: ({login}: OurEmailProviderParams) =>
            `Wir konnten SMS-Nachrichten nicht an ${login} zustellen, daher haben wir es vorübergehend gesperrt. Bitte versuchen Sie, Ihre Nummer zu validieren:`,
        validationSuccess: 'Ihre Nummer wurde bestätigt! Klicken Sie unten, um einen neuen magischen Anmeldecode zu senden.',
        validationFailed: ({
            timeData,
        }: {
            timeData?: {
                days?: number;
                hours?: number;
                minutes?: number;
            } | null;
        }) => {
            if (!timeData) {
                return 'Bitte warten Sie einen Moment, bevor Sie es erneut versuchen.';
            }
            const timeParts = [];
            if (timeData.days) {
                timeParts.push(`${timeData.days} ${timeData.days === 1 ? 'Tag' : 'Tage'}`);
            }
            if (timeData.hours) {
                timeParts.push(`${timeData.hours} ${timeData.hours === 1 ? 'Stunde' : 'Stunden'}`);
            }
            if (timeData.minutes) {
                timeParts.push(`${timeData.minutes} ${timeData.minutes === 1 ? 'Minute' : 'Minuten'}`);
            }
            let timeText = '';
            if (timeParts.length === 1) {
                timeText = timeParts.at(0) ?? '';
            } else if (timeParts.length === 2) {
                timeText = `${timeParts.at(0)} and ${timeParts.at(1)}`;
            } else if (timeParts.length === 3) {
                timeText = `${timeParts.at(0)}, ${timeParts.at(1)}, and ${timeParts.at(2)}`;
            }
            return `Bitte warten Sie! Sie müssen ${timeText} warten, bevor Sie erneut versuchen, Ihre Nummer zu validieren.`;
        },
    },
    welcomeSignUpForm: {
        join: 'Beitreten',
    },
    detailsPage: {
        localTime: 'Ortszeit',
    },
    newChatPage: {
        startGroup: 'Gruppe starten',
        addToGroup: 'Zur Gruppe hinzufügen',
    },
    yearPickerPage: {
        year: 'Jahr',
        selectYear: 'Bitte wählen Sie ein Jahr aus',
    },
    focusModeUpdateModal: {
        title: 'Willkommen im #Fokus-Modus!',
        prompt: 'Bleiben Sie auf dem Laufenden, indem Sie nur ungelesene Chats oder Chats sehen, die Ihre Aufmerksamkeit erfordern. Keine Sorge, Sie können dies jederzeit in  ändern.',
        settings: 'Einstellungen',
    },
    notFound: {
        chatYouLookingForCannotBeFound: 'Der gesuchte Chat kann nicht gefunden werden.',
        getMeOutOfHere: 'Hol mich hier raus',
        iouReportNotFound: 'Die gesuchten Zahlungsdetails können nicht gefunden werden.',
        notHere: 'Hmm... es ist nicht hier.',
        pageNotFound: 'Ups, diese Seite kann nicht gefunden werden.',
        noAccess: 'Dieser Chat oder diese Ausgabe wurde möglicherweise gelöscht oder Sie haben keinen Zugriff darauf.\n\nBei Fragen wenden Sie sich bitte an concierge@expensify.com',
        goBackHome: 'Zurück zur Startseite',
    },
    errorPage: {
        title: ({isBreakLine}: {isBreakLine: boolean}) => `Oops... ${isBreakLine ? '\n' : ''}Etwas ist schiefgelaufen`,
        subtitle: 'Ihre Anfrage konnte nicht abgeschlossen werden. Bitte versuchen Sie es später erneut.',
    },
    setPasswordPage: {
        enterPassword: 'Passwort eingeben',
        setPassword: 'Passwort festlegen',
        newPasswordPrompt: 'Ihr Passwort muss mindestens 8 Zeichen, 1 Großbuchstaben, 1 Kleinbuchstaben und 1 Zahl enthalten.',
        passwordFormTitle: 'Willkommen zurück bei der New Expensify! Bitte legen Sie Ihr Passwort fest.',
        passwordNotSet: 'Wir konnten Ihr neues Passwort nicht festlegen. Wir haben Ihnen einen neuen Passwort-Link gesendet, um es erneut zu versuchen.',
        setPasswordLinkInvalid: 'Dieser Link zum Festlegen des Passworts ist ungültig oder abgelaufen. Ein neuer wartet in Ihrem E-Mail-Posteingang auf Sie!',
        validateAccount: 'Konto verifizieren',
    },
    statusPage: {
        status: 'Status',
        statusExplanation: 'Fügen Sie ein Emoji hinzu, um Ihren Kollegen und Freunden auf einfache Weise mitzuteilen, was los ist. Sie können optional auch eine Nachricht hinzufügen!',
        today: 'Heute',
        clearStatus: 'Status löschen',
        save: 'Speichern',
        message: 'Nachricht',
        timePeriods: {
            never: 'Never',
            thirtyMinutes: '30 Minuten',
            oneHour: '1 Stunde',
            afterToday: 'Heute',
            afterWeek: 'Eine Woche',
            custom: 'Custom',
        },
        untilTomorrow: 'Bis morgen',
        untilTime: ({time}: UntilTimeParams) => `Bis ${time}`,
        date: 'Datum',
        time: 'Zeit',
        vacationDelegate: 'Urlaubsvertretung',
        setVacationDelegate: `Legen Sie eine Urlaubsvertretung fest, die Berichte in Ihrer Abwesenheit genehmigt.`,
        vacationDelegateError: 'Beim Aktualisieren Ihrer Urlaubsvertretung ist ein Fehler aufgetreten.',
        asVacationDelegate: ({nameOrEmail: managerName}: VacationDelegateParams) => `als Urlaubsvertretung von ${managerName}`,
        toAsVacationDelegate: ({submittedToName, vacationDelegateName}: SubmittedToVacationDelegateParams) => `an ${submittedToName} als Urlaubsvertretung von ${vacationDelegateName}`,
        vacationDelegateWarning: ({nameOrEmail}: VacationDelegateParams) =>
            `Sie weisen ${nameOrEmail} als Ihre Urlaubsvertretung zu. Diese Person ist noch nicht in all Ihren Workspaces. Wenn Sie fortfahren, wird eine E-Mail an alle Ihre Workspace-Administratoren gesendet, um sie hinzuzufügen.`,
        clearAfter: 'Nach dem Löschen',
        whenClearStatus: 'Wann sollten wir Ihren Status löschen?',
    },
    stepCounter: ({step, total, text}: StepCounterParams) => {
        let result = `Schritt ${step}`;
        if (total) {
            result = `${result} of ${total}`;
        }
        if (text) {
            result = `${result}: ${text}`;
        }
        return result;
    },
    bankAccount: {
        bankInfo: 'Bankinformationen',
        confirmBankInfo: 'Bankinformationen bestätigen',
        manuallyAdd: 'Fügen Sie Ihr Bankkonto manuell hinzu',
        letsDoubleCheck: 'Lassen Sie uns noch einmal überprüfen, ob alles richtig aussieht.',
        accountEnding: 'Konto endet mit',
        thisBankAccount: 'Dieses Bankkonto wird für Geschäftszahlungen in Ihrem Arbeitsbereich verwendet.',
        accountNumber: 'Kontonummer',
        routingNumber: 'Routing-Nummer',
        chooseAnAccountBelow: 'Wählen Sie ein Konto unten aus',
        addBankAccount: 'Bankkonto hinzufügen',
        chooseAnAccount: 'Konto auswählen',
        connectOnlineWithPlaid: 'Melden Sie sich bei Ihrer Bank an',
        connectManually: 'Manuell verbinden',
        desktopConnection:
            'Hinweis: Um eine Verbindung mit Chase, Wells Fargo, Capital One oder Bank of America herzustellen, klicken Sie bitte hier, um diesen Vorgang in einem Browser abzuschließen.',
        yourDataIsSecure: 'Ihre Daten sind sicher',
        toGetStarted: 'Fügen Sie ein Bankkonto hinzu, um Ausgaben zu erstatten, Expensify-Karten auszustellen, Rechnungszahlungen zu sammeln und Rechnungen von einem Ort aus zu bezahlen.',
        plaidBodyCopy: 'Geben Sie Ihren Mitarbeitern eine einfachere Möglichkeit, Unternehmensausgaben zu bezahlen - und zurückerstattet zu werden.',
        checkHelpLine: 'Ihre Bankleitzahl und Kontonummer finden Sie auf einem Scheck für das Konto.',
        hasPhoneLoginError: ({contactMethodRoute}: ContactMethodParams) =>
            `Um ein Bankkonto zu verbinden, bitte <a href="${contactMethodRoute}">Fügen Sie eine E-Mail als Ihren primären Login hinzu</a> und versuchen Sie es erneut. Sie können Ihre Telefonnummer als sekundären Login hinzufügen.`,
        hasBeenThrottledError: 'Beim Hinzufügen Ihres Bankkontos ist ein Fehler aufgetreten. Bitte warten Sie ein paar Minuten und versuchen Sie es erneut.',
        hasCurrencyError: ({workspaceRoute}: WorkspaceRouteParams) =>
            `Ups! Es scheint, dass die Währung Ihres Arbeitsbereichs auf eine andere Währung als USD eingestellt ist. Um fortzufahren, gehen Sie bitte zu <a href="${workspaceRoute}">Ihre Arbeitsbereichseinstellungen</a> um es auf USD zu setzen und es erneut zu versuchen.`,
        error: {
            youNeedToSelectAnOption: 'Bitte wählen Sie eine Option, um fortzufahren.',
            noBankAccountAvailable: 'Entschuldigung, es ist kein Bankkonto verfügbar.',
            noBankAccountSelected: 'Bitte wählen Sie ein Konto aus',
            taxID: 'Bitte geben Sie eine gültige Steueridentifikationsnummer ein.',
            website: 'Bitte geben Sie eine gültige Website ein.',
            zipCode: `Bitte geben Sie eine gültige Postleitzahl im Format ein: ${CONST.COUNTRY_ZIP_REGEX_DATA.US.samples}`,
            phoneNumber: 'Bitte geben Sie eine gültige Telefonnummer ein.',
            email: 'Bitte geben Sie eine gültige E-Mail-Adresse ein.',
            companyName: 'Bitte geben Sie einen gültigen Firmennamen ein',
            addressCity: 'Bitte geben Sie eine gültige Stadt ein',
            addressStreet: 'Bitte geben Sie eine gültige Straßenadresse ein',
            addressState: 'Bitte wählen Sie einen gültigen Bundesstaat aus',
            incorporationDateFuture: 'Das Gründungsdatum kann nicht in der Zukunft liegen.',
            incorporationState: 'Bitte wählen Sie einen gültigen Bundesstaat aus',
            industryCode: 'Bitte geben Sie einen gültigen Branchenklassifizierungscode mit sechs Ziffern ein.',
            restrictedBusiness: 'Bitte bestätigen Sie, dass das Unternehmen nicht auf der Liste der eingeschränkten Unternehmen steht.',
            routingNumber: 'Bitte geben Sie eine gültige Bankleitzahl ein',
            accountNumber: 'Bitte geben Sie eine gültige Kontonummer ein',
            routingAndAccountNumberCannotBeSame: 'Routing- und Kontonummern dürfen nicht übereinstimmen.',
            companyType: 'Bitte wählen Sie einen gültigen Unternehmenstyp aus',
            tooManyAttempts:
                'Aufgrund einer hohen Anzahl von Anmeldeversuchen wurde diese Option für 24 Stunden deaktiviert. Bitte versuchen Sie es später erneut oder geben Sie die Details stattdessen manuell ein.',
            address: 'Bitte geben Sie eine gültige Adresse ein',
            dob: 'Bitte wählen Sie ein gültiges Geburtsdatum aus',
            age: 'Muss über 18 Jahre alt sein',
            ssnLast4: 'Bitte geben Sie die letzten 4 Ziffern der SSN ein.',
            firstName: 'Bitte geben Sie einen gültigen Vornamen ein',
            lastName: 'Bitte geben Sie einen gültigen Nachnamen ein',
            noDefaultDepositAccountOrDebitCardAvailable: 'Bitte fügen Sie ein Standard-Einzahlungskonto oder eine Debitkarte hinzu.',
            validationAmounts: 'Die eingegebenen Validierungsbeträge sind falsch. Bitte überprüfen Sie Ihren Kontoauszug und versuchen Sie es erneut.',
            fullName: 'Bitte geben Sie einen gültigen vollständigen Namen ein',
            ownershipPercentage: 'Bitte geben Sie eine gültige Prozentzahl ein.',
            deletePaymentBankAccount:
                'Dieses Bankkonto kann nicht gelöscht werden, da es für Expensify-Karten-Zahlungen verwendet wird. Wenn Sie dieses Konto trotzdem löschen möchten, wenden Sie sich bitte an den Concierge.',
        },
    },
    addPersonalBankAccount: {
        countrySelectionStepHeader: 'Wo befindet sich Ihr Bankkonto?',
        accountDetailsStepHeader: 'Was sind Ihre Kontodaten?',
        accountTypeStepHeader: 'Welche Art von Konto ist das?',
        bankInformationStepHeader: 'Was sind Ihre Bankdaten?',
        accountHolderInformationStepHeader: 'Was sind die Kontoinhaberdaten?',
        howDoWeProtectYourData: 'Wie schützen wir Ihre Daten?',
        currencyHeader: 'Was ist die Währung Ihres Bankkontos?',
        confirmationStepHeader: 'Überprüfen Sie Ihre Informationen.',
        confirmationStepSubHeader: 'Überprüfen Sie die unten stehenden Details und aktivieren Sie das Kontrollkästchen für die Bedingungen, um zu bestätigen.',
    },
    addPersonalBankAccountPage: {
        enterPassword: 'Expensify-Passwort eingeben',
        alreadyAdded: 'Dieses Konto wurde bereits hinzugefügt.',
        chooseAccountLabel: 'Konto',
        successTitle: 'Persönliches Bankkonto hinzugefügt!',
        successMessage: 'Glückwunsch, Ihr Bankkonto ist eingerichtet und bereit, Rückerstattungen zu empfangen.',
    },
    attachmentView: {
        unknownFilename: 'Unbekannter Dateiname',
        passwordRequired: 'Bitte geben Sie ein Passwort ein',
        passwordIncorrect: 'Falsches Passwort. Bitte versuchen Sie es erneut.',
        failedToLoadPDF: 'Fehler beim Laden der PDF-Datei',
        pdfPasswordForm: {
            title: 'Passwortgeschütztes PDF',
            infoText: 'Diese PDF ist passwortgeschützt.',
            beforeLinkText: 'Bitte',
            linkText: 'Passwort eingeben',
            afterLinkText: 'um es anzusehen.',
            formLabel: 'PDF anzeigen',
        },
        attachmentNotFound: 'Anhang nicht gefunden',
    },
    messages: {
        errorMessageInvalidPhone: `Bitte geben Sie eine gültige Telefonnummer ohne Klammern oder Bindestriche ein. Wenn Sie sich außerhalb der USA befinden, geben Sie bitte Ihre Ländervorwahl an (z. B. ${CONST.EXAMPLE_PHONE_NUMBER}).`,
        errorMessageInvalidEmail: 'Ungültige E-Mail-Adresse',
        userIsAlreadyMember: ({login, name}: UserIsAlreadyMemberParams) => `${login} ist bereits Mitglied von ${name}`,
    },
    onfidoStep: {
        acceptTerms: 'Indem Sie mit der Anfrage zur Aktivierung Ihres Expensify Wallets fortfahren, bestätigen Sie, dass Sie gelesen haben, verstehen und akzeptieren',
        facialScan: 'Onfidos Richtlinie und Freigabe zur Gesichtserkennung',
        tryAgain: 'Versuchen Sie es erneut.',
        verifyIdentity: 'Identität verifizieren',
        letsVerifyIdentity: 'Lassen Sie uns Ihre Identität überprüfen',
        butFirst: `Aber zuerst das langweilige Zeug. Lies dir im nächsten Schritt das Kleingedruckte durch und klicke auf "Akzeptieren", wenn du bereit bist.`,
        genericError: 'Ein Fehler ist bei der Verarbeitung dieses Schritts aufgetreten. Bitte versuchen Sie es erneut.',
        cameraPermissionsNotGranted: 'Kamerazugriff aktivieren',
        cameraRequestMessage: 'Wir benötigen Zugriff auf Ihre Kamera, um die Bankkontoverifizierung abzuschließen. Bitte aktivieren Sie dies über Einstellungen > New Expensify.',
        microphonePermissionsNotGranted: 'Mikrofonzugriff aktivieren',
        microphoneRequestMessage: 'Wir benötigen Zugriff auf Ihr Mikrofon, um die Bankkontoverifizierung abzuschließen. Bitte aktivieren Sie dies über Einstellungen > New Expensify.',
        originalDocumentNeeded: 'Bitte laden Sie ein Originalbild Ihres Ausweises hoch, anstatt einen Screenshot oder ein gescanntes Bild.',
        documentNeedsBetterQuality:
            'Ihr Ausweis scheint beschädigt zu sein oder es fehlen Sicherheitsmerkmale. Bitte laden Sie ein Originalbild eines unbeschädigten Ausweises hoch, der vollständig sichtbar ist.',
        imageNeedsBetterQuality: 'Es gibt ein Problem mit der Bildqualität Ihres Ausweises. Bitte laden Sie ein neues Bild hoch, auf dem Ihr gesamter Ausweis klar zu sehen ist.',
        selfieIssue: 'Es gibt ein Problem mit Ihrem Selfie/Video. Bitte laden Sie ein Live-Selfie/Video hoch.',
        selfieNotMatching: 'Ihr Selfie/Video stimmt nicht mit Ihrem Ausweis überein. Bitte laden Sie ein neues Selfie/Video hoch, auf dem Ihr Gesicht klar zu erkennen ist.',
        selfieNotLive: 'Ihr Selfie/Video scheint kein Live-Foto/Video zu sein. Bitte laden Sie ein Live-Selfie/Video hoch.',
    },
    additionalDetailsStep: {
        headerTitle: 'Zusätzliche Details',
        helpText: 'Wir müssen die folgenden Informationen bestätigen, bevor Sie Geld von Ihrem Wallet senden und empfangen können.',
        helpTextIdologyQuestions: 'Wir müssen Ihnen nur noch ein paar weitere Fragen stellen, um Ihre Identität abschließend zu überprüfen.',
        helpLink: 'Erfahren Sie mehr darüber, warum wir das brauchen.',
        legalFirstNameLabel: 'Gesetzlicher Vorname',
        legalMiddleNameLabel: 'Zweiter Vorname (rechtlich)',
        legalLastNameLabel: 'Rechtlicher Nachname',
        selectAnswer: 'Bitte wählen Sie eine Antwort, um fortzufahren.',
        ssnFull9Error: 'Bitte geben Sie eine gültige neunstellige SSN ein.',
        needSSNFull9: 'Wir haben Schwierigkeiten, Ihre SSN zu verifizieren. Bitte geben Sie die vollständigen neun Ziffern Ihrer SSN ein.',
        weCouldNotVerify: 'Wir konnten nicht verifizieren',
        pleaseFixIt: 'Bitte korrigieren Sie diese Informationen, bevor Sie fortfahren.',
        failedKYCTextBefore: 'Wir konnten Ihre Identität nicht verifizieren. Bitte versuchen Sie es später erneut oder wenden Sie sich an',
        failedKYCTextAfter: 'wenn Sie Fragen haben.',
    },
    termsStep: {
        headerTitle: 'Bedingungen und Gebühren',
        headerTitleRefactor: 'Gebühren und Bedingungen',
        haveReadAndAgree: 'Ich habe gelesen und stimme zu, zu erhalten',
        electronicDisclosures: 'elektronische Offenlegungen',
        agreeToThe: 'Ich stimme den',
        walletAgreement: 'Wallet-Vereinbarung',
        enablePayments: 'Zahlungen aktivieren',
        monthlyFee: 'Monatliche Gebühr',
        inactivity: 'Inaktivität',
        noOverdraftOrCredit: 'Keine Überziehungs-/Kreditfunktion.',
        electronicFundsWithdrawal: 'Elektronische Mittelabhebung',
        standard: 'Standard',
        reviewTheFees: 'Schauen Sie sich einige Gebühren an.',
        checkTheBoxes: 'Bitte die untenstehenden Kästchen ankreuzen.',
        agreeToTerms: 'Stimmen Sie den Bedingungen zu und Sie können loslegen!',
        shortTermsForm: {
            expensifyPaymentsAccount: ({walletProgram}: WalletProgramParams) => `Das Expensify Wallet wird von ${walletProgram} ausgestellt.`,
            perPurchase: 'Pro Kauf',
            atmWithdrawal: 'Geldautomat-Abhebung',
            cashReload: 'Bargeldaufladung',
            inNetwork: 'im Netzwerk',
            outOfNetwork: 'außerhalb des Netzwerks',
            atmBalanceInquiry: 'Geldautomaten-Saldoabfrage',
            inOrOutOfNetwork: '(im Netzwerk oder außerhalb des Netzwerks)',
            customerService: 'Kundendienst',
            automatedOrLive: '(automated or live agent)',
            afterTwelveMonths: '(nach 12 Monaten ohne Transaktionen)',
            weChargeOneFee: 'Wir erheben eine andere Art von Gebühr. Sie ist:',
            fdicInsurance: 'Ihre Gelder sind für die FDIC-Versicherung berechtigt.',
            generalInfo: 'Für allgemeine Informationen über Prepaid-Konten besuchen Sie',
            conditionsDetails: 'Für Details und Bedingungen zu allen Gebühren und Dienstleistungen besuchen Sie bitte',
            conditionsPhone: 'oder rufen Sie +1 833-400-0904 an.',
            instant: '(instant)',
            electronicFundsInstantFeeMin: ({amount}: TermsParams) => `(min ${amount})`,
        },
        longTermsForm: {
            listOfAllFees: 'Eine Liste aller Expensify Wallet-Gebühren',
            typeOfFeeHeader: 'Alle Gebühren',
            feeAmountHeader: 'Betrag',
            moreDetailsHeader: 'Einzelheiten',
            openingAccountTitle: 'Ein Konto eröffnen',
            openingAccountDetails: 'Es gibt keine Gebühr, um ein Konto zu eröffnen.',
            monthlyFeeDetails: 'Es gibt keine monatliche Gebühr.',
            customerServiceTitle: 'Kundendienst',
            customerServiceDetails: 'Es gibt keine Kundendienstgebühren.',
            inactivityDetails: 'Es gibt keine Inaktivitätsgebühr.',
            sendingFundsTitle: 'Senden von Geldern an einen anderen Kontoinhaber',
            sendingFundsDetails: 'Es gibt keine Gebühr, um Geld an einen anderen Kontoinhaber zu senden, wenn Sie Ihr Guthaben, Ihr Bankkonto oder Ihre Debitkarte verwenden.',
            electronicFundsStandardDetails:
                "There's no fee to transfer funds from your Expensify Wallet " +
                'to your bank account using the standard option. This transfer usually completes within 1-3 business' +
                ' days.',
            electronicFundsInstantDetails: ({percentage, amount}: ElectronicFundsParams) =>
                "There's a fee to transfer funds from your Expensify Wallet to " +
                'your linked debit card using the instant transfer option. This transfer usually completes within ' +
                `several minutes. The fee is ${percentage}% of the transfer amount (with a minimum fee of ${amount}).`,
            fdicInsuranceBancorp: ({amount}: TermsParams) =>
                'Your funds are eligible for FDIC insurance. Your funds will be held at or ' +
                `transferred to ${CONST.WALLET.PROGRAM_ISSUERS.BANCORP_BANK}, an FDIC-insured institution. Once there, your funds are insured up ` +
                `to ${amount} by the FDIC in the event ${CONST.WALLET.PROGRAM_ISSUERS.BANCORP_BANK} fails, if specific deposit insurance requirements ` +
                `are met and your card is registered. See`,
            fdicInsuranceBancorp2: 'für Details.',
            contactExpensifyPayments: `Kontaktieren Sie ${CONST.WALLET.PROGRAM_ISSUERS.EXPENSIFY_PAYMENTS} telefonisch unter +1 833-400-0904 oder per E-Mail an`,
            contactExpensifyPayments2: 'oder anmelden bei',
            generalInformation: 'Für allgemeine Informationen über Prepaid-Konten besuchen Sie',
            generalInformation2: 'Wenn Sie eine Beschwerde über ein Prepaid-Konto haben, rufen Sie das Consumer Financial Protection Bureau unter 1-855-411-2372 an oder besuchen Sie',
            printerFriendlyView: 'Druckerfreundliche Version anzeigen',
            automated: 'Automatisiert',
            liveAgent: 'Live-Agent',
            instant: 'Sofort',
            electronicFundsInstantFeeMin: ({amount}: TermsParams) => `Min ${amount}`,
        },
    },
    activateStep: {
        headerTitle: 'Zahlungen aktivieren',
        activatedTitle: 'Wallet aktiviert!',
        activatedMessage: 'Glückwunsch, Ihr Wallet ist eingerichtet und bereit für Zahlungen.',
        checkBackLaterTitle: 'Nur eine Minute...',
        checkBackLaterMessage: 'Wir überprüfen Ihre Informationen noch. Bitte schauen Sie später noch einmal vorbei.',
        continueToPayment: 'Weiter zur Zahlung',
        continueToTransfer: 'Weiter übertragen',
    },
    companyStep: {
        headerTitle: 'Unternehmensinformationen',
        subtitle: 'Fast fertig! Aus Sicherheitsgründen müssen wir einige Informationen bestätigen:',
        legalBusinessName: 'Rechtlicher Firmenname',
        companyWebsite: 'Unternehmenswebsite',
        taxIDNumber: 'Steuernummer',
        taxIDNumberPlaceholder: '9 Ziffern',
        companyType: 'Unternehmenstyp',
        incorporationDate: 'Gründungsdatum',
        incorporationState: 'Gründungsstaat',
        industryClassificationCode: 'Industrieklassifikationscode',
        confirmCompanyIsNot: 'Ich bestätige, dass dieses Unternehmen nicht auf der',
        listOfRestrictedBusinesses: 'Liste der eingeschränkten Unternehmen',
        incorporationDatePlaceholder: 'Startdatum (yyyy-mm-dd)',
        incorporationTypes: {
            LLC: 'LLC',
            CORPORATION: 'Corp',
            PARTNERSHIP: 'Partnerschaft',
            COOPERATIVE: 'Kooperativ',
            SOLE_PROPRIETORSHIP: 'Einzelunternehmen',
            OTHER: 'Andere',
        },
        industryClassification: 'Unter welcher Branche ist das Unternehmen klassifiziert?',
        industryClassificationCodePlaceholder: 'Suche nach dem Branchenschlüssel',
    },
    requestorStep: {
        headerTitle: 'Persönliche Informationen',
        learnMore: 'Erfahren Sie mehr',
        isMyDataSafe: 'Sind meine Daten sicher?',
    },
    personalInfoStep: {
        personalInfo: 'Persönliche Informationen',
        enterYourLegalFirstAndLast: 'Wie lautet Ihr gesetzlicher Name?',
        legalFirstName: 'Gesetzlicher Vorname',
        legalLastName: 'Rechtlicher Nachname',
        legalName: 'Rechtlicher Name',
        enterYourDateOfBirth: 'Was ist Ihr Geburtsdatum?',
        enterTheLast4: 'Was sind die letzten vier Ziffern Ihrer Sozialversicherungsnummer?',
        dontWorry: 'Keine Sorge, wir führen keine persönlichen Bonitätsprüfungen durch!',
        last4SSN: 'Letzte 4 der SSN',
        enterYourAddress: 'Wie lautet Ihre Adresse?',
        address: 'Adresse',
        letsDoubleCheck: 'Lassen Sie uns noch einmal überprüfen, ob alles richtig aussieht.',
        byAddingThisBankAccount: 'Durch das Hinzufügen dieses Bankkontos bestätigen Sie, dass Sie gelesen haben, verstehen und akzeptieren',
        whatsYourLegalName: 'Wie lautet Ihr gesetzlicher Name?',
        whatsYourDOB: 'Was ist Ihr Geburtsdatum?',
        whatsYourAddress: 'Wie lautet Ihre Adresse?',
        whatsYourSSN: 'Was sind die letzten vier Ziffern Ihrer Sozialversicherungsnummer?',
        noPersonalChecks: 'Keine Sorge, hier gibt es keine persönlichen Bonitätsprüfungen!',
        whatsYourPhoneNumber: 'Wie lautet Ihre Telefonnummer?',
        weNeedThisToVerify: 'Wir benötigen dies, um Ihr Wallet zu verifizieren.',
    },
    businessInfoStep: {
        businessInfo: 'Unternehmensinformationen',
        enterTheNameOfYourBusiness: 'Wie heißt Ihr Unternehmen?',
        businessName: 'Rechtlicher Firmenname',
        enterYourCompanyTaxIdNumber: 'Wie lautet die Steuernummer Ihres Unternehmens?',
        taxIDNumber: 'Steuernummer',
        taxIDNumberPlaceholder: '9 Ziffern',
        enterYourCompanyWebsite: 'Wie lautet die Website Ihres Unternehmens?',
        companyWebsite: 'Unternehmenswebsite',
        enterYourCompanyPhoneNumber: 'Wie lautet die Telefonnummer Ihres Unternehmens?',
        enterYourCompanyAddress: 'Wie lautet die Adresse Ihres Unternehmens?',
        selectYourCompanyType: 'Was für ein Unternehmen ist das?',
        companyType: 'Unternehmenstyp',
        incorporationType: {
            LLC: 'LLC',
            CORPORATION: 'Corp',
            PARTNERSHIP: 'Partnerschaft',
            COOPERATIVE: 'Kooperativ',
            SOLE_PROPRIETORSHIP: 'Einzelunternehmen',
            OTHER: 'Andere',
        },
        selectYourCompanyIncorporationDate: 'Was ist das Gründungsdatum Ihres Unternehmens?',
        incorporationDate: 'Gründungsdatum',
        incorporationDatePlaceholder: 'Startdatum (yyyy-mm-dd)',
        incorporationState: 'Gründungsstaat',
        pleaseSelectTheStateYourCompanyWasIncorporatedIn: 'In welchem Bundesstaat wurde Ihr Unternehmen gegründet?',
        letsDoubleCheck: 'Lassen Sie uns noch einmal überprüfen, ob alles richtig aussieht.',
        companyAddress: 'Firmenadresse',
        listOfRestrictedBusinesses: 'Liste der eingeschränkten Unternehmen',
        confirmCompanyIsNot: 'Ich bestätige, dass dieses Unternehmen nicht auf der',
        businessInfoTitle: 'Geschäftsinformationen',
        legalBusinessName: 'Rechtlicher Firmenname',
        whatsTheBusinessName: 'Wie lautet der Firmenname?',
        whatsTheBusinessAddress: 'Wie lautet die Geschäftsadresse?',
        whatsTheBusinessContactInformation: 'Wie lauten die Geschäftskontaktdaten?',
        whatsTheBusinessRegistrationNumber: 'Wie lautet die Handelsregisternummer?',
        whatsTheBusinessTaxIDEIN: ({country}: BusinessTaxIDParams) => {
            switch (country) {
                case CONST.COUNTRY.US:
                    return 'Was ist die Arbeitgeber-Identifikationsnummer (EIN)?';
                case CONST.COUNTRY.CA:
                    return 'Was ist die Unternehmensnummer (BN)?';
                case CONST.COUNTRY.GB:
                    return 'Was ist die Umsatzsteuer-Identifikationsnummer (VRN)?';
                case CONST.COUNTRY.AU:
                    return 'Was ist die australische Unternehmensnummer (ABN)?';
                default:
                    return 'Was ist die EU-Umsatzsteuer-Identifikationsnummer?';
            }
        },
        whatsThisNumber: 'Was ist diese Nummer?',
        whereWasTheBusinessIncorporated: 'Wo wurde das Unternehmen gegründet?',
        whatTypeOfBusinessIsIt: 'Welche Art von Geschäft ist es?',
        whatsTheBusinessAnnualPayment: 'Wie hoch ist das jährliche Zahlungsvolumen des Unternehmens?',
        whatsYourExpectedAverageReimbursements: 'Wie hoch ist Ihr erwarteter durchschnittlicher Erstattungsbetrag?',
        registrationNumber: 'Registrierungsnummer',
        taxIDEIN: ({country}: BusinessTaxIDParams) => {
            switch (country) {
                case CONST.COUNTRY.US:
                    return 'EIN';
                case CONST.COUNTRY.CA:
                    return 'BN';
                case CONST.COUNTRY.GB:
                    return 'VRN';
                case CONST.COUNTRY.AU:
                    return 'ABN';
                default:
                    return 'EU-USt';
            }
        },
        businessAddress: 'Geschäftsadresse',
        businessType: 'Geschäftsart',
        incorporation: 'Inkorporation',
        incorporationCountry: 'Gründungsland',
        incorporationTypeName: 'Gründungsart',
        businessCategory: 'Geschäftskategorie',
        annualPaymentVolume: 'Jährliches Zahlungsvolumen',
        annualPaymentVolumeInCurrency: ({currencyCode}: CurrencyCodeParams) => `Jährliches Zahlungsvolumen in ${currencyCode}`,
        averageReimbursementAmount: 'Durchschnittlicher Erstattungsbetrag',
        averageReimbursementAmountInCurrency: ({currencyCode}: CurrencyCodeParams) => `Durchschnittlicher Erstattungsbetrag in ${currencyCode}`,
        selectIncorporationType: 'Wählen Sie die Art der Gründung aus',
        selectBusinessCategory: 'Geschäftskategorie auswählen',
        selectAnnualPaymentVolume: 'Jährliches Zahlungsvolumen auswählen',
        selectIncorporationCountry: 'Wählen Sie das Gründungsland aus',
        selectIncorporationState: 'Inkorporationsstaat auswählen',
        selectAverageReimbursement: 'Durchschnittlichen Erstattungsbetrag auswählen',
        findIncorporationType: 'Art der Unternehmensgründung finden',
        findBusinessCategory: 'Geschäftskategorie finden',
        findAnnualPaymentVolume: 'Jährliches Zahlungsvolumen finden',
        findIncorporationState: 'Gründungsstaat finden',
        findAverageReimbursement: 'Durchschnittlichen Erstattungsbetrag finden',
        error: {
            registrationNumber: 'Bitte geben Sie eine gültige Registrierungsnummer an.',
            taxIDEIN: ({country}: BusinessTaxIDParams) => {
                switch (country) {
                    case CONST.COUNTRY.US:
                        return 'Bitte geben Sie eine gültige Arbeitgeber-Identifikationsnummer (EIN) an';
                    case CONST.COUNTRY.CA:
                        return 'Bitte geben Sie eine gültige Unternehmensnummer (BN) an';
                    case CONST.COUNTRY.GB:
                        return 'Bitte geben Sie eine gültige Umsatzsteuer-Identifikationsnummer (VRN) an';
                    case CONST.COUNTRY.AU:
                        return 'Bitte geben Sie eine gültige australische Unternehmensnummer (ABN) an';
                    default:
                        return 'Bitte geben Sie eine gültige EU-Umsatzsteuer-Identifikationsnummer an';
                }
            },
        },
    },
    beneficialOwnerInfoStep: {
        doYouOwn25percent: 'Besitzen Sie 25 % oder mehr von',
        doAnyIndividualOwn25percent: 'Besitzen Einzelpersonen 25 % oder mehr von',
        areThereMoreIndividualsWhoOwn25percent: 'Gibt es mehr Personen, die 25 % oder mehr von besitzen?',
        regulationRequiresUsToVerifyTheIdentity: 'Die Vorschriften verlangen von uns, die Identität jeder Person zu überprüfen, die mehr als 25% des Unternehmens besitzt.',
        companyOwner: 'Geschäftsinhaber',
        enterLegalFirstAndLastName: 'Wie lautet der gesetzliche Name des Eigentümers?',
        legalFirstName: 'Gesetzlicher Vorname',
        legalLastName: 'Rechtlicher Nachname',
        enterTheDateOfBirthOfTheOwner: 'Was ist das Geburtsdatum des Eigentümers?',
        enterTheLast4: 'Was sind die letzten 4 Ziffern der Sozialversicherungsnummer des Eigentümers?',
        last4SSN: 'Letzte 4 der SSN',
        dontWorry: 'Keine Sorge, wir führen keine persönlichen Bonitätsprüfungen durch!',
        enterTheOwnersAddress: 'Wie lautet die Adresse des Eigentümers?',
        letsDoubleCheck: 'Lassen Sie uns noch einmal überprüfen, ob alles richtig aussieht.',
        legalName: 'Rechtlicher Name',
        address: 'Adresse',
        byAddingThisBankAccount: 'Durch das Hinzufügen dieses Bankkontos bestätigen Sie, dass Sie gelesen haben, verstehen und akzeptieren',
        owners: 'Eigentümer',
    },
    ownershipInfoStep: {
        ownerInfo: 'Eigentümerinformationen',
        businessOwner: 'Geschäftsinhaber',
        signerInfo: 'Unterzeichnerinformationen',
        doYouOwn: ({companyName}: CompanyNameParams) => `Besitzen Sie 25 % oder mehr von ${companyName}?`,
        doesAnyoneOwn: ({companyName}: CompanyNameParams) => `Besitzt eine Einzelperson 25 % oder mehr von ${companyName}?`,
        regulationsRequire: 'Vorschriften erfordern, dass wir die Identität jeder Person überprüfen, die mehr als 25% des Unternehmens besitzt.',
        legalFirstName: 'Gesetzlicher Vorname',
        legalLastName: 'Rechtlicher Nachname',
        whatsTheOwnersName: 'Wie lautet der gesetzliche Name des Eigentümers?',
        whatsYourName: 'Wie lautet Ihr gesetzlicher Name?',
        whatPercentage: 'Welcher Prozentsatz des Unternehmens gehört dem Eigentümer?',
        whatsYoursPercentage: 'Wie viel Prozent des Unternehmens besitzen Sie?',
        ownership: 'Eigentum',
        whatsTheOwnersDOB: 'Was ist das Geburtsdatum des Eigentümers?',
        whatsYourDOB: 'Was ist Ihr Geburtsdatum?',
        whatsTheOwnersAddress: 'Wie lautet die Adresse des Eigentümers?',
        whatsYourAddress: 'Wie lautet Ihre Adresse?',
        whatAreTheLast: 'Was sind die letzten 4 Ziffern der Sozialversicherungsnummer des Eigentümers?',
        whatsYourLast: 'Was sind die letzten 4 Ziffern Ihrer Sozialversicherungsnummer?',
        dontWorry: 'Keine Sorge, wir führen keine persönlichen Bonitätsprüfungen durch!',
        last4: 'Letzte 4 der SSN',
        whyDoWeAsk: 'Warum fragen wir danach?',
        letsDoubleCheck: 'Lassen Sie uns noch einmal überprüfen, ob alles richtig aussieht.',
        legalName: 'Rechtlicher Name',
        ownershipPercentage: 'Eigentumsanteil',
        areThereOther: ({companyName}: CompanyNameParams) => `Gibt es andere Personen, die 25 % oder mehr von ${companyName} besitzen?`,
        owners: 'Eigentümer',
        addCertified: 'Fügen Sie ein zertifiziertes Organigramm hinzu, das die wirtschaftlichen Eigentümer zeigt.',
        regulationRequiresChart:
            'Die Vorschriften erfordern, dass wir eine beglaubigte Kopie des Eigentumsdiagramms sammeln, das jede Person oder Einheit zeigt, die 25 % oder mehr des Unternehmens besitzt.',
        uploadEntity: 'Organigramm der Unternehmenseigentümer hochladen',
        noteEntity: 'Hinweis: Das Eigentumsdiagramm der Entität muss von Ihrem Buchhalter, Rechtsberater oder notariell beglaubigt unterschrieben werden.',
        certified: 'Zertifiziertes Eigentumsdiagramm der Einheit',
        selectCountry: 'Land auswählen',
        findCountry: 'Land finden',
        address: 'Adresse',
        chooseFile: 'Datei auswählen',
        uploadDocuments: 'Zusätzliche Dokumentation hochladen',
        pleaseUpload:
            'Bitte laden Sie zusätzliche Dokumente hoch, um uns zu helfen, Ihre Identität als direkter oder indirekter Eigentümer von 25% oder mehr der Geschäftseinheit zu verifizieren.',
        acceptedFiles: 'Akzeptierte Dateiformate: PDF, PNG, JPEG. Die Gesamtdateigröße für jeden Abschnitt darf 5 MB nicht überschreiten.',
        proofOfBeneficialOwner: 'Nachweis des wirtschaftlich Berechtigten',
        proofOfBeneficialOwnerDescription:
            'Bitte legen Sie eine unterzeichnete Bestätigung und ein Organigramm von einem Wirtschaftsprüfer, Notar oder Anwalt vor, die die Eigentümerschaft von 25 % oder mehr des Unternehmens bestätigen. Diese muss innerhalb der letzten drei Monate datiert sein und die Lizenznummer des Unterzeichners enthalten.',
        copyOfID: 'Kopie des Ausweises für den wirtschaftlich Berechtigten',
        copyOfIDDescription: 'Beispiele: Reisepass, Führerschein, etc.',
        proofOfAddress: 'Adressnachweis für den wirtschaftlich Berechtigten',
        proofOfAddressDescription: 'Beispiele: Nebenkostenabrechnung, Mietvertrag, etc.',
        codiceFiscale: 'Codice fiscale/Steuer-ID',
        codiceFiscaleDescription:
            'Bitte laden Sie ein Video eines Vor-Ort-Besuchs oder eines aufgezeichneten Anrufs mit dem unterzeichnenden Beamten hoch. Der Beamte muss folgende Angaben machen: vollständiger Name, Geburtsdatum, Firmenname, Registrierungsnummer, Steuercodenummer, registrierte Adresse, Art des Geschäfts und Zweck des Kontos.',
    },
    validationStep: {
        headerTitle: 'Bankkonto validieren',
        buttonText: 'Einrichtung abschließen',
        maxAttemptsReached: 'Die Validierung für dieses Bankkonto wurde aufgrund zu vieler falscher Versuche deaktiviert.',
        description: `Innerhalb von 1-2 Werktagen werden wir drei (3) kleine Transaktionen an Ihr Bankkonto senden, von einem Namen wie "Expensify, Inc. Validation".`,
        descriptionCTA: 'Bitte geben Sie jeden Transaktionsbetrag in die untenstehenden Felder ein. Beispiel: 1,51.',
        reviewingInfo: 'Danke! Wir überprüfen Ihre Informationen und werden uns in Kürze bei Ihnen melden. Bitte überprüfen Sie Ihren Chat mit Concierge.',
        forNextStep: 'für die nächsten Schritte, um die Einrichtung Ihres Bankkontos abzuschließen.',
        letsChatCTA: 'Ja, lass uns chatten.',
        letsChatText: 'Fast geschafft! Wir benötigen Ihre Hilfe, um ein paar letzte Informationen im Chat zu überprüfen. Bereit?',
        letsChatTitle: 'Lass uns plaudern!',
        enable2FATitle: 'Betrug verhindern, Zwei-Faktor-Authentifizierung (2FA) aktivieren',
        enable2FAText: 'Wir nehmen Ihre Sicherheit ernst. Bitte richten Sie jetzt die Zwei-Faktor-Authentifizierung (2FA) ein, um Ihrem Konto eine zusätzliche Schutzschicht hinzuzufügen.',
        secureYourAccount: 'Sichern Sie Ihr Konto',
    },
    beneficialOwnersStep: {
        additionalInformation: 'Zusätzliche Informationen',
        checkAllThatApply: 'Überprüfen Sie alle zutreffenden Optionen, andernfalls leer lassen.',
        iOwnMoreThan25Percent: 'Ich besitze mehr als 25% von',
        someoneOwnsMoreThan25Percent: 'Jemand anderes besitzt mehr als 25% von',
        additionalOwner: 'Zusätzlicher wirtschaftlich Berechtigter',
        removeOwner: 'Diesen wirtschaftlich Berechtigten entfernen',
        addAnotherIndividual: 'Fügen Sie eine weitere Person hinzu, die mehr als 25% von besitzt.',
        agreement: 'Vereinbarung:',
        termsAndConditions: 'Allgemeine Geschäftsbedingungen',
        certifyTrueAndAccurate: 'Ich bestätige, dass die angegebenen Informationen wahr und korrekt sind.',
        error: {
            certify: 'Muss bestätigen, dass die Informationen wahr und korrekt sind.',
        },
    },
    completeVerificationStep: {
        completeVerification: 'Überprüfung abschließen',
        confirmAgreements: 'Bitte bestätigen Sie die untenstehenden Vereinbarungen.',
        certifyTrueAndAccurate: 'Ich bestätige, dass die angegebenen Informationen wahr und korrekt sind.',
        certifyTrueAndAccurateError: 'Bitte bestätigen Sie, dass die Informationen wahr und korrekt sind.',
        isAuthorizedToUseBankAccount: 'Ich bin berechtigt, dieses Geschäftskonto für Geschäftsausgaben zu verwenden.',
        isAuthorizedToUseBankAccountError: 'Sie müssen ein Kontrollbeamter mit der Berechtigung sein, das Geschäftskonto zu führen.',
        termsAndConditions: 'Allgemeine Geschäftsbedingungen',
    },
    connectBankAccountStep: {
        finishButtonText: 'Einrichtung abschließen',
        validateYourBankAccount: 'Bestätigen Sie Ihr Bankkonto',
        validateButtonText: 'Validieren',
        validationInputLabel: 'Transaktion',
        maxAttemptsReached: 'Die Validierung für dieses Bankkonto wurde aufgrund zu vieler falscher Versuche deaktiviert.',
        description: `Innerhalb von 1-2 Werktagen werden wir drei (3) kleine Transaktionen an Ihr Bankkonto senden, von einem Namen wie "Expensify, Inc. Validation".`,
        descriptionCTA: 'Bitte geben Sie jeden Transaktionsbetrag in die untenstehenden Felder ein. Beispiel: 1,51.',
        reviewingInfo: 'Danke! Wir überprüfen Ihre Informationen und werden uns in Kürze bei Ihnen melden. Bitte überprüfen Sie Ihren Chat mit Concierge.',
        forNextSteps: 'für die nächsten Schritte, um die Einrichtung Ihres Bankkontos abzuschließen.',
        letsChatCTA: 'Ja, lass uns chatten.',
        letsChatText: 'Fast geschafft! Wir benötigen Ihre Hilfe, um ein paar letzte Informationen im Chat zu überprüfen. Bereit?',
        letsChatTitle: 'Lass uns plaudern!',
        enable2FATitle: 'Betrug verhindern, Zwei-Faktor-Authentifizierung (2FA) aktivieren',
        enable2FAText: 'Wir nehmen Ihre Sicherheit ernst. Bitte richten Sie jetzt die Zwei-Faktor-Authentifizierung (2FA) ein, um Ihrem Konto eine zusätzliche Schutzschicht hinzuzufügen.',
        secureYourAccount: 'Sichern Sie Ihr Konto',
    },
    countryStep: {
        confirmBusinessBank: 'Bestätigen Sie die Währung und das Land des Geschäftskontos',
        confirmCurrency: 'Währung und Land bestätigen',
        yourBusiness: 'Die Währung Ihres Geschäftskontos muss mit der Währung Ihres Arbeitsbereichs übereinstimmen.',
        youCanChange: 'Sie können die Währung Ihres Arbeitsbereichs in Ihrem ändern.',
        findCountry: 'Land finden',
        selectCountry: 'Land auswählen',
    },
    bankInfoStep: {
        whatAreYour: 'Was sind Ihre Geschäftskontodaten?',
        letsDoubleCheck: 'Lassen Sie uns noch einmal überprüfen, ob alles in Ordnung ist.',
        thisBankAccount: 'Dieses Bankkonto wird für Geschäftszahlungen in Ihrem Arbeitsbereich verwendet.',
        accountNumber: 'Kontonummer',
        accountHolderNameDescription: 'Vollständiger Name des autorisierten Unterzeichners',
    },
    signerInfoStep: {
        signerInfo: 'Unterzeichnerinformationen',
        areYouDirector: ({companyName}: CompanyNameParams) => `Sind Sie ein Direktor oder leitender Angestellter bei ${companyName}?`,
        regulationRequiresUs: 'Die Vorschrift erfordert, dass wir überprüfen, ob der Unterzeichner die Befugnis hat, diese Handlung im Namen des Unternehmens durchzuführen.',
        whatsYourName: 'Wie lautet Ihr gesetzlicher Name?',
        fullName: 'Vollständiger rechtlicher Name',
        whatsYourJobTitle: 'Wie lautet Ihre Berufsbezeichnung?',
        jobTitle: 'Berufsbezeichnung',
        whatsYourDOB: 'Was ist Ihr Geburtsdatum?',
        uploadID: 'Laden Sie einen Ausweis und einen Adressnachweis hoch',
        personalAddress: 'Nachweis der persönlichen Adresse (z.B. Stromrechnung)',
        letsDoubleCheck: 'Lassen Sie uns noch einmal überprüfen, ob alles richtig aussieht.',
        legalName: 'Rechtlicher Name',
        proofOf: 'Nachweis der persönlichen Adresse',
        enterOneEmail: ({companyName}: CompanyNameParams) => `Geben Sie die E-Mail-Adresse des Direktors oder leitenden Angestellten bei ${companyName} ein.`,
        regulationRequiresOneMoreDirector: 'Die Vorschrift erfordert mindestens einen weiteren Direktor oder leitenden Angestellten als Unterzeichner.',
        hangTight: 'Bitte warten...',
        enterTwoEmails: ({companyName}: CompanyNameParams) => `Geben Sie die E-Mails von zwei Direktoren oder leitenden Angestellten bei ${companyName} ein.`,
        sendReminder: 'Erinnere senden',
        chooseFile: 'Datei auswählen',
        weAreWaiting: 'Wir warten darauf, dass andere ihre Identität als Direktoren oder leitende Angestellte des Unternehmens verifizieren.',
        id: 'Kopie des Ausweises',
        proofOfDirectors: 'Nachweis des/der Direktors/Direktoren',
        proofOfDirectorsDescription: 'Beispiele: Unternehmensprofil von Oncorp oder Geschäftsregistrierung.',
        codiceFiscale: 'Codice Fiscale',
        codiceFiscaleDescription: 'Codice Fiscale für Unterzeichner, autorisierte Benutzer und wirtschaftlich Berechtigte.',
        PDSandFSG: 'PDS + FSG Offenlegungsunterlagen',
        PDSandFSGDescription:
            'Unsere Partnerschaft mit Corpay nutzt eine API-Verbindung, um das umfangreiche Netzwerk internationaler Bankpartner zu nutzen und globale Rückerstattungen in Expensify zu ermöglichen. Gemäß der australischen Vorschriften stellen wir Ihnen den Financial Services Guide (FSG) und die Product Disclosure Statement (PDS) von Corpay zur Verfügung.\n\nBitte lesen Sie die FSG- und PDS-Dokumente sorgfältig durch, da sie vollständige Details und wichtige Informationen zu den von Corpay angebotenen Produkten und Dienstleistungen enthalten. Bewahren Sie diese Dokumente für zukünftige Referenz auf.',
        pleaseUpload: 'Bitte laden Sie zusätzliche Unterlagen hoch, um uns bei der Überprüfung Ihrer Identität als Direktor oder leitender Angestellter des Unternehmens zu unterstützen.',
    },
    agreementsStep: {
        agreements: 'Vereinbarungen',
        pleaseConfirm: 'Bitte bestätigen Sie die untenstehenden Vereinbarungen',
        regulationRequiresUs: 'Die Vorschriften verlangen von uns, die Identität jeder Person zu überprüfen, die mehr als 25% des Unternehmens besitzt.',
        iAmAuthorized: 'Ich bin berechtigt, das Geschäftskonto für Geschäftsausgaben zu verwenden.',
        iCertify: 'Ich bestätige, dass die bereitgestellten Informationen wahr und korrekt sind.',
        termsAndConditions: 'Allgemeine Geschäftsbedingungen',
        accept: 'Akzeptieren und Bankkonto hinzufügen',
        iConsentToThe: 'Ich stimme der/dem zu',
        privacyNotice: 'Datenschutzhinweis',
        error: {
            authorized: 'Sie müssen ein Kontrollbeamter mit der Berechtigung sein, das Geschäftskonto zu führen.',
            certify: 'Bitte bestätigen Sie, dass die Informationen wahr und korrekt sind.',
            consent: 'Bitte stimmen Sie der Datenschutzerklärung zu.',
        },
    },
    docusignStep: {
        subheader: 'Docusign-Formular',
        pleaseComplete:
            'Bitte füllen Sie das ACH-Autorisierungsformular über den untenstehenden Docusign-Link aus und laden Sie anschließend die unterschriebene Kopie hier hoch, damit wir direkt von Ihrem Bankkonto abbuchen können.',
        pleaseCompleteTheBusinessAccount: 'Bitte füllen Sie den Antrag für ein Geschäftskonto und die Vereinbarung zum Lastschrifteinzug aus.',
        pleaseCompleteTheDirect:
            'Bitte füllen Sie die Vereinbarung zum Lastschrifteinzug über den untenstehenden Docusign-Link aus und laden Sie anschließend die unterschriebene Kopie hier hoch, damit wir direkt von Ihrem Bankkonto abbuchen können.',
        takeMeTo: 'Zu Docusign',
        uploadAdditional: 'Zusätzliche Dokumente hochladen',
        pleaseUpload: 'Bitte laden Sie das DEFT-Formular und die unterschriebene Docusign-Seite hoch.',
        pleaseUploadTheDirect: 'Bitte laden Sie die Lastschriftvereinbarung und die Docusign-Unterschriftsseite hoch.',
    },
    finishStep: {
        letsFinish: 'Lass uns im Chat fertig werden!',
        thanksFor:
            'Vielen Dank für diese Details. Ein dedizierter Support-Mitarbeiter wird nun Ihre Informationen überprüfen. Wir werden uns bei Ihnen melden, falls wir noch etwas von Ihnen benötigen. In der Zwischenzeit können Sie sich gerne mit Fragen an uns wenden.',
        iHaveA: 'Ich habe eine Frage.',
        enable2FA: 'Aktivieren Sie die Zwei-Faktor-Authentifizierung (2FA), um Betrug zu verhindern.',
        weTake: 'Wir nehmen Ihre Sicherheit ernst. Bitte richten Sie jetzt die Zwei-Faktor-Authentifizierung (2FA) ein, um Ihrem Konto eine zusätzliche Schutzschicht hinzuzufügen.',
        secure: 'Sichern Sie Ihr Konto',
    },
    reimbursementAccountLoadingAnimation: {
        oneMoment: 'Einen Moment',
        explanationLine: 'Wir überprüfen Ihre Informationen. Sie können in Kürze mit den nächsten Schritten fortfahren.',
    },
    session: {
        offlineMessageRetry: 'Es sieht so aus, als ob Sie offline sind. Bitte überprüfen Sie Ihre Verbindung und versuchen Sie es erneut.',
    },
    travel: {
        header: 'Reise buchen',
        title: 'Reise clever',
        subtitle: 'Verwenden Sie Expensify Travel, um die besten Reiseangebote zu erhalten und alle Ihre Geschäftsausgaben an einem Ort zu verwalten.',
        features: {
            saveMoney: 'Sparen Sie Geld bei Ihren Buchungen',
            alerts: 'Erhalten Sie Echtzeit-Updates und -Benachrichtigungen',
        },
        bookTravel: 'Reise buchen',
        bookDemo: 'Demo buchen',
        bookADemo: 'Eine Demo buchen',
        toLearnMore: 'um mehr zu erfahren.',
        termsAndConditions: {
            header: 'Bevor wir fortfahren...',
            title: 'Allgemeine Geschäftsbedingungen',
            label: 'Ich stimme den Bedingungen und Konditionen zu',
            subtitle: `Bitte stimmen Sie den <a href="${CONST.TRAVEL_TERMS_URL}">Allgemeinen Geschäftsbedingungen</a> von Expensify Travel zu.`,
            error: 'Sie müssen den Expensify Travel Geschäftsbedingungen zustimmen, um fortzufahren.',
            defaultWorkspaceError:
                'Sie müssen einen Standard-Arbeitsbereich festlegen, um Expensify Travel zu aktivieren. Gehen Sie zu Einstellungen > Arbeitsbereiche > klicken Sie auf die drei vertikalen Punkte neben einem Arbeitsbereich > Als Standard-Arbeitsbereich festlegen und versuchen Sie es dann erneut!',
        },
        flight: 'Flug',
        flightDetails: {
            passenger: 'Passagier',
            layover: ({layover}: FlightLayoverParams) => `<muted-text-label>Sie haben einen <strong>${layover} Zwischenstopp</strong> vor diesem Flug</muted-text-label>`,
            takeOff: 'Abheben',
            landing: 'Landung',
            seat: 'Sitzplatz',
            class: 'Kabinenklasse',
            recordLocator: 'Buchungscode',
            cabinClasses: {
                unknown: 'Unknown',
                economy: 'Wirtschaft',
                premiumEconomy: 'Premium Economy',
                business: 'Geschäft',
                first: 'Erste',
            },
        },
        hotel: 'Hotel',
        hotelDetails: {
            guest: 'Gast',
            checkIn: 'Check-in',
            checkOut: 'Check-out',
            roomType: 'Zimmertyp',
            cancellation: 'Stornierungsbedingungen',
            cancellationUntil: 'Kostenlose Stornierung bis',
            confirmation: 'Bestätigungsnummer',
            cancellationPolicies: {
                unknown: 'Unknown',
                nonRefundable: 'Nicht erstattungsfähig',
                freeCancellationUntil: 'Kostenlose Stornierung bis',
                partiallyRefundable: 'Teilweise erstattungsfähig',
            },
        },
        car: 'Auto',
        carDetails: {
            rentalCar: 'Autovermietung',
            pickUp: 'Abholung',
            dropOff: 'Abgabe',
            driver: 'Treiber',
            carType: 'Autotyp',
            cancellation: 'Stornierungsbedingungen',
            cancellationUntil: 'Kostenlose Stornierung bis',
            freeCancellation: 'Kostenlose Stornierung',
            confirmation: 'Bestätigungsnummer',
        },
        train: 'Schiene',
        trainDetails: {
            passenger: 'Passagier',
            departs: 'Abfahrten',
            arrives: 'Ankommt',
            coachNumber: 'Trainernummer',
            seat: 'Sitzplatz',
            fareDetails: 'Fahrpreisdetails',
            confirmation: 'Bestätigungsnummer',
        },
        viewTrip: 'Reise anzeigen',
        modifyTrip: 'Reise ändern',
        tripSupport: 'Reiseunterstützung',
        tripDetails: 'Reisedetails',
        viewTripDetails: 'Reisedetails anzeigen',
        trip: 'Reise',
        trips: 'Reisen',
        tripSummary: 'Reisezusammenfassung',
        departs: 'Abfahrten',
        errorMessage: 'Etwas ist schiefgelaufen. Bitte versuchen Sie es später noch einmal.',
        phoneError: {
            phrase1: 'Bitte',
            link: 'fügen Sie eine Arbeits-E-Mail als Ihren primären Login hinzu',
            phrase2: 'um Reisen zu buchen.',
        },
        domainSelector: {
            title: 'Domain',
            subtitle: 'Wählen Sie eine Domain für die Einrichtung von Expensify Travel.',
            recommended: 'Empfohlen',
        },
        domainPermissionInfo: {
            title: 'Domain',
            restrictionPrefix: `Sie haben keine Berechtigung, Expensify Travel für die Domain zu aktivieren.`,
            restrictionSuffix: `Sie müssen stattdessen jemanden aus dieser Domäne bitten, Reisen zu aktivieren.`,
            accountantInvitationPrefix: `Wenn Sie Buchhalter sind, sollten Sie dem`,
            accountantInvitationLink: `ExpensifyApproved! Buchhalterprogramm`,
            accountantInvitationSuffix: `um Reisen für diese Domain zu ermöglichen.`,
        },
        publicDomainError: {
            title: 'Erste Schritte mit Expensify Travel',
            message: `Sie müssen Ihre Arbeits-E-Mail (z. B. name@company.com) mit Expensify Travel verwenden, nicht Ihre persönliche E-Mail (z. B. name@gmail.com).`,
        },
        blockedFeatureModal: {
            title: 'Expensify Travel wurde deaktiviert',
            message: `Ihr Administrator hat Expensify Travel deaktiviert. Bitte befolgen Sie die Buchungsrichtlinien Ihres Unternehmens für Reisebuchungen.`,
        },
        verifyCompany: {
            title: 'Beginnen Sie noch heute mit dem Reisen!',
            message: `Bitte kontaktieren Sie Ihren Account Manager oder salesteam@expensify.com, um eine Demo von Travel zu erhalten und es für Ihr Unternehmen zu aktivieren.`,
        },
        updates: {
            bookingTicketed: ({airlineCode, origin, destination, startDate, confirmationID = ''}: FlightParams) =>
                `Ihr Flug ${airlineCode} (${origin} → ${destination}) am ${startDate} wurde gebucht. Bestätigungscode: ${confirmationID}`,
            ticketVoided: ({airlineCode, origin, destination, startDate}: FlightParams) =>
                `Ihr Ticket für den Flug ${airlineCode} (${origin} → ${destination}) am ${startDate} wurde storniert.`,
            ticketRefunded: ({airlineCode, origin, destination, startDate}: FlightParams) =>
                `Ihr Ticket für den Flug ${airlineCode} (${origin} → ${destination}) am ${startDate} wurde erstattet oder umgetauscht.`,
            flightCancelled: ({airlineCode, origin, destination, startDate}: FlightParams) =>
                `Ihr Flug ${airlineCode} (${origin} → ${destination}) am ${startDate} wurde von der Fluggesellschaft storniert.`,
            flightScheduleChangePending: ({airlineCode}: AirlineParams) =>
                `Die Fluggesellschaft hat eine Flugplanänderung für den Flug ${airlineCode} vorgeschlagen; wir warten auf die Bestätigung.`,
            flightScheduleChangeClosed: ({airlineCode, startDate}: AirlineParams) => `Flugplanänderung bestätigt: Flug ${airlineCode} startet jetzt um ${startDate}.`,
            flightUpdated: ({airlineCode, origin, destination, startDate}: FlightParams) => `Ihr Flug ${airlineCode} (${origin} → ${destination}) am ${startDate} wurde aktualisiert.`,
            flightCabinChanged: ({airlineCode, cabinClass}: AirlineParams) => `Ihre Kabinenklasse wurde auf ${cabinClass} auf dem Flug ${airlineCode} aktualisiert.`,
            flightSeatConfirmed: ({airlineCode}: AirlineParams) => `Ihre Sitzplatzzuweisung auf Flug ${airlineCode} wurde bestätigt.`,
            flightSeatChanged: ({airlineCode}: AirlineParams) => `Ihre Sitzplatzzuweisung auf Flug ${airlineCode} wurde geändert.`,
            flightSeatCancelled: ({airlineCode}: AirlineParams) => `Ihre Sitzplatzzuweisung auf dem Flug ${airlineCode} wurde entfernt.`,
            paymentDeclined: 'Die Zahlung für Ihre Flugbuchung ist fehlgeschlagen. Bitte versuchen Sie es erneut.',
            bookingCancelledByTraveler: ({type, id = ''}: TravelTypeParams) => `Sie haben Ihre ${type}-Reservierung ${id} storniert.`,
            bookingCancelledByVendor: ({type, id = ''}: TravelTypeParams) => `Der Anbieter hat Ihre ${type}-Reservierung ${id} storniert.`,
            bookingRebooked: ({type, id = ''}: TravelTypeParams) => `Ihre ${type} Reservierung wurde neu gebucht. Neue Bestätigungsnummer: ${id}.`,
            bookingUpdated: ({type}: TravelTypeParams) => `Ihre ${type}-Buchung wurde aktualisiert. Überprüfen Sie die neuen Details im Reiseplan.`,
            railTicketRefund: ({origin, destination, startDate}: RailTicketParams) =>
                `Ihr Bahnticket für ${origin} → ${destination} am ${startDate} wurde erstattet. Eine Gutschrift wird bearbeitet.`,
            railTicketExchange: ({origin, destination, startDate}: RailTicketParams) => `Ihr Bahnticket für ${origin} → ${destination} am ${startDate} wurde umgetauscht.`,
            railTicketUpdate: ({origin, destination, startDate}: RailTicketParams) => `Ihr Zugticket für ${origin} → ${destination} am ${startDate} wurde aktualisiert.`,
            defaultUpdate: ({type}: TravelTypeParams) => `Ihre ${type} Reservierung wurde aktualisiert.`,
        },
    },
    workspace: {
        common: {
            card: 'Karten',
            expensifyCard: 'Expensify Card',
            companyCards: 'Unternehmenskarten',
            workflows: 'Workflows',
            workspace: 'Arbeitsbereich',
            findWorkspace: 'Arbeitsbereich finden',
            edit: 'Arbeitsbereich bearbeiten',
            enabled: 'Aktiviert',
            disabled: 'Deaktiviert',
            everyone: 'Jeder',
            delete: 'Arbeitsbereich löschen',
            settings: 'Einstellungen',
            reimburse: 'Erstattungen',
            categories: 'Kategorien',
            tags: 'Tags',
            customField1: 'Benutzerdefiniertes Feld 1',
            customField2: 'Benutzerdefiniertes Feld 2',
            customFieldHint: 'Fügen Sie benutzerdefinierten Code hinzu, der für alle Ausgaben dieses Mitglieds gilt.',
            reportFields: 'Berichtsfelder',
            reportTitle: 'Berichtstitel',
            reportField: 'Berichtsfeld',
            taxes: 'Steuern',
            bills: 'Rechnungen',
            invoices: 'Rechnungen',
            travel: 'Reisen',
            members: 'Mitglieder',
            accounting: 'Buchhaltung',
            rules: 'Regeln',
            displayedAs: 'Angezeigt als',
            plan: 'Plan',
            profile: 'Übersicht',
            bankAccount: 'Bankkonto',
            testTransactions: 'Transaktionen testen',
            issueAndManageCards: 'Karten ausstellen und verwalten',
            reconcileCards: 'Karten abstimmen',
            selected: () => ({
                one: '1 ausgewählt',
                other: (count: number) => `${count} ausgewählt`,
            }),
            settlementFrequency: 'Abrechnungshäufigkeit',
            setAsDefault: 'Als Standard-Arbeitsbereich festlegen',
            defaultNote: `Belege, die an ${CONST.EMAIL.RECEIPTS} gesendet werden, erscheinen in diesem Arbeitsbereich.`,
            deleteConfirmation: 'Möchten Sie diesen Arbeitsbereich wirklich löschen?',
            deleteWithCardsConfirmation: 'Möchten Sie diesen Arbeitsbereich wirklich löschen? Dadurch werden alle Karten-Feeds und zugewiesenen Karten entfernt.',
            unavailable: 'Nicht verfügbarer Arbeitsbereich',
            memberNotFound: 'Mitglied nicht gefunden. Um ein neues Mitglied zum Arbeitsbereich einzuladen, verwenden Sie bitte die Einladungsschaltfläche oben.',
            notAuthorized: `Sie haben keinen Zugriff auf diese Seite. Wenn Sie versuchen, diesem Arbeitsbereich beizutreten, bitten Sie einfach den Besitzer des Arbeitsbereichs, Sie als Mitglied hinzuzufügen. Etwas anderes? Kontaktieren Sie ${CONST.EMAIL.CONCIERGE}.`,
            goToWorkspace: 'Zum Arbeitsbereich gehen',
            goToWorkspaces: 'Zu Arbeitsbereichen gehen',
            clearFilter: 'Filter löschen',
            workspaceName: 'Arbeitsbereichsname',
            workspaceOwner: 'Eigentümer',
            workspaceType: 'Arbeitsbereichstyp',
            workspaceAvatar: 'Arbeitsbereichs-Avatar',
            mustBeOnlineToViewMembers: 'Sie müssen online sein, um die Mitglieder dieses Arbeitsbereichs anzuzeigen.',
            moreFeatures: 'Mehr Funktionen',
            requested: 'Angefordert',
            distanceRates: 'Entfernungsraten',
            defaultDescription: 'Ein Ort für alle Ihre Belege und Ausgaben.',
            descriptionHint: 'Teilen Sie Informationen über diesen Arbeitsbereich mit allen Mitgliedern.',
            welcomeNote: 'Bitte verwenden Sie Expensify, um Ihre Belege zur Erstattung einzureichen, danke!',
            subscription: 'Abonnement',
            markAsEntered: 'Als manuell eingegeben markieren',
            markAsExported: 'Als exportiert markieren',
            exportIntegrationSelected: ({connectionName}: ExportIntegrationSelectedParams) => `Exportieren nach ${CONST.POLICY.CONNECTIONS.NAME_USER_FRIENDLY[connectionName]}`,
            letsDoubleCheck: 'Lassen Sie uns noch einmal überprüfen, ob alles richtig aussieht.',
            lineItemLevel: 'Positionsebene',
            reportLevel: 'Berichtsebene',
            topLevel: 'Top-Level',
            appliedOnExport: 'Nicht in Expensify importiert, bei Export angewendet',
            shareNote: {
                header: 'Teilen Sie Ihren Arbeitsbereich mit anderen Mitgliedern',
                content: {
                    firstPart:
                        'Teilen Sie diesen QR-Code oder kopieren Sie den untenstehenden Link, um es Mitgliedern zu erleichtern, den Zugang zu Ihrem Arbeitsbereich anzufordern. Alle Anfragen zum Beitritt zum Arbeitsbereich werden im',
                    secondPart: 'Raum für Ihre Bewertung.',
                },
            },
            connectTo: ({connectionName}: ConnectionNameParams) => `Mit ${CONST.POLICY.CONNECTIONS.NAME_USER_FRIENDLY[connectionName]} verbinden`,
            createNewConnection: 'Neue Verbindung erstellen',
            reuseExistingConnection: 'Vorhandene Verbindung wiederverwenden',
            existingConnections: 'Bestehende Verbindungen',
            existingConnectionsDescription: ({connectionName}: ConnectionNameParams) =>
                `Da Sie zuvor eine Verbindung zu ${CONST.POLICY.CONNECTIONS.NAME_USER_FRIENDLY[connectionName]} hergestellt haben, können Sie eine bestehende Verbindung wiederverwenden oder eine neue erstellen.`,
            lastSyncDate: ({connectionName, formattedDate}: LastSyncDateParams) => `${connectionName} - Zuletzt synchronisiert am ${formattedDate}`,
            authenticationError: ({connectionName}: AuthenticationErrorParams) => `Kann nicht mit ${connectionName} verbunden werden aufgrund eines Authentifizierungsfehlers.`,
            learnMore: 'Mehr erfahren.',
            memberAlternateText: 'Mitglieder können Berichte einreichen und genehmigen.',
            adminAlternateText: 'Administratoren haben vollen Bearbeitungszugriff auf alle Berichte und Arbeitsbereichseinstellungen.',
            auditorAlternateText: 'Prüfer können Berichte einsehen und kommentieren.',
            roleName: ({role}: OptionalParam<RoleNamesParams> = {}) => {
                switch (role) {
                    case CONST.POLICY.ROLE.ADMIN:
                        return 'Admin';
                    case CONST.POLICY.ROLE.AUDITOR:
                        return 'Prüfer';
                    case CONST.POLICY.ROLE.USER:
                        return 'Mitglied';
                    default:
                        return 'Mitglied';
                }
            },
            frequency: {
                manual: 'Manuell',
                instant: 'Sofort',
                immediate: 'Täglich',
                trip: 'Nach Reise',
                weekly: 'Wöchentlich',
                semimonthly: 'Zweimal im Monat',
                monthly: 'Monatlich',
            },
            planType: 'Plantyp',
            submitExpense: 'Reichen Sie Ihre Ausgaben unten ein:',
            defaultCategory: 'Standardkategorie',
            viewTransactions: 'Transaktionen anzeigen',
            policyExpenseChatName: ({displayName}: PolicyExpenseChatNameParams) => `Ausgaben von ${displayName}`,
        },
        perDiem: {
            subtitle: 'Setzen Sie Tagespauschalen, um die täglichen Ausgaben der Mitarbeiter zu kontrollieren.',
            amount: 'Betrag',
            deleteRates: () => ({
                one: 'Löschrate',
                other: 'Raten löschen',
            }),
            deletePerDiemRate: 'Tagespauschale löschen',
            findPerDiemRate: 'Tagespauschale finden',
            areYouSureDelete: () => ({
                one: 'Möchten Sie diesen Satz wirklich löschen?',
                other: 'Möchten Sie diese Tarife wirklich löschen?',
            }),
            emptyList: {
                title: 'Tagegeld',
                subtitle: 'Legen Sie Tagessätze fest, um die täglichen Ausgaben der Mitarbeiter zu kontrollieren. Importieren Sie die Sätze aus einer Tabelle, um loszulegen.',
            },
            errors: {
                existingRateError: ({rate}: CustomUnitRateParams) => `Ein Tarif mit dem Wert ${rate} existiert bereits.`,
            },
            importPerDiemRates: 'Tagespauschalen importieren',
            editPerDiemRate: 'Tagespauschale bearbeiten',
            editPerDiemRates: 'Tagespauschalen bearbeiten',
            editDestinationSubtitle: ({destination}: EditDestinationSubtitleParams) => `Das Aktualisieren dieses Ziels wird es für alle ${destination} Tagespauschalen ändern.`,
            editCurrencySubtitle: ({destination}: EditDestinationSubtitleParams) => `Das Aktualisieren dieser Währung wird sie für alle ${destination} Tagegeld-Subraten ändern.`,
        },
        qbd: {
            exportOutOfPocketExpensesDescription: 'Legen Sie fest, wie Auslagen in QuickBooks Desktop exportiert werden.',
            exportOutOfPocketExpensesCheckToggle: 'Markiere Schecks als „später drucken“',
            exportDescription: 'Konfigurieren Sie, wie Expensify-Daten nach QuickBooks Desktop exportiert werden.',
            date: 'Exportdatum',
            exportInvoices: 'Rechnungen exportieren nach',
            exportExpensifyCard: 'Expensify Card-Transaktionen exportieren als',
            account: 'Konto',
            accountDescription: 'Wählen Sie, wo Sie Journaleinträge veröffentlichen möchten.',
            accountsPayable: 'Verbindlichkeiten',
            accountsPayableDescription: 'Wählen Sie aus, wo Lieferantenrechnungen erstellt werden sollen.',
            bankAccount: 'Bankkonto',
            notConfigured: 'Nicht konfiguriert',
            bankAccountDescription: 'Wählen Sie aus, von wo aus Schecks gesendet werden sollen.',
            creditCardAccount: 'Kreditkartenkonto',
            exportDate: {
                label: 'Exportdatum',
                description: 'Verwenden Sie dieses Datum beim Exportieren von Berichten zu QuickBooks Desktop.',
                values: {
                    [CONST.QUICKBOOKS_EXPORT_DATE.LAST_EXPENSE]: {
                        label: 'Datum der letzten Ausgabe',
                        description: 'Datum der letzten Ausgabe im Bericht.',
                    },
                    [CONST.QUICKBOOKS_EXPORT_DATE.REPORT_EXPORTED]: {
                        label: 'Exportdatum',
                        description: 'Datum, an dem der Bericht nach QuickBooks Desktop exportiert wurde.',
                    },
                    [CONST.QUICKBOOKS_EXPORT_DATE.REPORT_SUBMITTED]: {
                        label: 'Eingereichtes Datum',
                        description: 'Datum, an dem der Bericht zur Genehmigung eingereicht wurde.',
                    },
                },
            },
            exportCheckDescription: 'Wir werden für jeden Expensify-Bericht eine detaillierte Rechnung erstellen und sie von dem unten stehenden Bankkonto senden.',
            exportJournalEntryDescription: 'Wir werden für jeden Expensify-Bericht einen detaillierten Journaleintrag erstellen und ihn auf das untenstehende Konto buchen.',
            exportVendorBillDescription:
                'Wir erstellen eine detaillierte Lieferantenrechnung für jeden Expensify-Bericht und fügen sie dem unten stehenden Konto hinzu. Wenn dieser Zeitraum geschlossen ist, buchen wir zum 1. des nächsten offenen Zeitraums.',
            deepDiveExpensifyCard: 'Expensify-Kartentransaktionen werden automatisch in ein "Expensify Card Liability Account" exportiert, das erstellt wurde mit',
            deepDiveExpensifyCardIntegration: 'unsere Integration.',
            outOfPocketTaxEnabledDescription:
                'QuickBooks Desktop unterstützt keine Steuern bei Journalbuchungsexporten. Da Sie Steuern in Ihrem Arbeitsbereich aktiviert haben, ist diese Exportoption nicht verfügbar.',
            outOfPocketTaxEnabledError: 'Journalbuchungen sind nicht verfügbar, wenn Steuern aktiviert sind. Bitte wählen Sie eine andere Exportoption.',
            accounts: {
                [CONST.QUICKBOOKS_DESKTOP_NON_REIMBURSABLE_EXPORT_ACCOUNT_TYPE.CREDIT_CARD]: 'Kreditkarte',
                [CONST.QUICKBOOKS_DESKTOP_REIMBURSABLE_ACCOUNT_TYPE.VENDOR_BILL]: 'Lieferantenrechnung',
                [CONST.QUICKBOOKS_DESKTOP_REIMBURSABLE_ACCOUNT_TYPE.JOURNAL_ENTRY]: 'Journalbuchung',
                [CONST.QUICKBOOKS_DESKTOP_REIMBURSABLE_ACCOUNT_TYPE.CHECK]: 'Prüfen',
                [`${CONST.QUICKBOOKS_DESKTOP_NON_REIMBURSABLE_EXPORT_ACCOUNT_TYPE.CHECK}Description`]:
                    'Wir werden für jeden Expensify-Bericht eine detaillierte Rechnung erstellen und sie von dem unten stehenden Bankkonto senden.',
                [`${CONST.QUICKBOOKS_DESKTOP_NON_REIMBURSABLE_EXPORT_ACCOUNT_TYPE.CREDIT_CARD}Description`]:
                    "Wir ordnen den Händlernamen der Kreditkartentransaktion automatisch den entsprechenden Lieferanten in QuickBooks zu. Wenn keine Lieferanten vorhanden sind, erstellen wir einen Lieferanten 'Kreditkarte Verschiedenes' zur Zuordnung.",
                [`${CONST.QUICKBOOKS_DESKTOP_REIMBURSABLE_ACCOUNT_TYPE.VENDOR_BILL}Description`]:
                    'Wir werden eine detaillierte Lieferantenrechnung für jeden Expensify-Bericht mit dem Datum der letzten Ausgabe erstellen und sie dem untenstehenden Konto hinzufügen. Wenn dieser Zeitraum geschlossen ist, buchen wir zum 1. des nächsten offenen Zeitraums.',
                [`${CONST.QUICKBOOKS_DESKTOP_NON_REIMBURSABLE_EXPORT_ACCOUNT_TYPE.CREDIT_CARD}AccountDescription`]:
                    'Wählen Sie, wohin die Kreditkartentransaktionen exportiert werden sollen.',
                [`${CONST.QUICKBOOKS_DESKTOP_REIMBURSABLE_ACCOUNT_TYPE.VENDOR_BILL}AccountDescription`]: 'Wählen Sie einen Anbieter, um ihn auf alle Kreditkartentransaktionen anzuwenden.',
                [`${CONST.QUICKBOOKS_DESKTOP_REIMBURSABLE_ACCOUNT_TYPE.CHECK}AccountDescription`]: 'Wählen Sie aus, von wo aus Schecks gesendet werden sollen.',
                [`${CONST.QUICKBOOKS_DESKTOP_REIMBURSABLE_ACCOUNT_TYPE.VENDOR_BILL}Error`]:
                    'Lieferantenrechnungen sind nicht verfügbar, wenn Standorte aktiviert sind. Bitte wählen Sie eine andere Exportoption.',
                [`${CONST.QUICKBOOKS_DESKTOP_REIMBURSABLE_ACCOUNT_TYPE.CHECK}Error`]:
                    'Schecks sind nicht verfügbar, wenn Standorte aktiviert sind. Bitte wählen Sie eine andere Exportoption.',
                [`${CONST.QUICKBOOKS_DESKTOP_REIMBURSABLE_ACCOUNT_TYPE.JOURNAL_ENTRY}Error`]:
                    'Journalbuchungen sind nicht verfügbar, wenn Steuern aktiviert sind. Bitte wählen Sie eine andere Exportoption.',
            },
            noAccountsFound: 'Keine Konten gefunden',
            noAccountsFoundDescription: 'Fügen Sie das Konto in QuickBooks Desktop hinzu und synchronisieren Sie die Verbindung erneut.',
            qbdSetup: 'QuickBooks Desktop-Einrichtung',
            requiredSetupDevice: {
                title: 'Kann von diesem Gerät aus keine Verbindung herstellen.',
                body1: 'Sie müssen diese Verbindung von dem Computer aus einrichten, auf dem Ihre QuickBooks Desktop-Unternehmensdatei gehostet wird.',
                body2: 'Sobald Sie verbunden sind, können Sie von überall aus synchronisieren und exportieren.',
            },
            setupPage: {
                title: 'Öffnen Sie diesen Link, um eine Verbindung herzustellen.',
                body: 'Um die Einrichtung abzuschließen, öffnen Sie den folgenden Link auf dem Computer, auf dem QuickBooks Desktop ausgeführt wird.',
                setupErrorTitle: 'Etwas ist schiefgelaufen',
                setupErrorBody1: 'Die QuickBooks Desktop-Verbindung funktioniert momentan nicht. Bitte versuchen Sie es später erneut oder',
                setupErrorBody2: 'wenn das Problem weiterhin besteht.',
                setupErrorBodyContactConcierge: 'Wenden Sie sich an Concierge.',
            },
            importDescription: 'Wählen Sie aus, welche Kodierungskonfigurationen aus QuickBooks Desktop in Expensify importiert werden sollen.',
            classes: 'Klassen',
            items: 'Artikel',
            customers: 'Kunden/Projekte',
            exportCompanyCardsDescription: 'Legen Sie fest, wie Unternehmenskartenkäufe nach QuickBooks Desktop exportiert werden.',
            defaultVendorDescription: 'Legen Sie einen Standardanbieter fest, der bei Export auf alle Kreditkartentransaktionen angewendet wird.',
            accountsDescription: 'Ihr QuickBooks Desktop-Kontenplan wird in Expensify als Kategorien importiert.',
            accountsSwitchTitle: 'Wählen Sie, ob neue Konten als aktivierte oder deaktivierte Kategorien importiert werden sollen.',
            accountsSwitchDescription: 'Aktivierte Kategorien stehen den Mitgliedern zur Auswahl, wenn sie ihre Ausgaben erstellen.',
            classesDescription: 'Wählen Sie aus, wie QuickBooks Desktop-Klassen in Expensify behandelt werden sollen.',
            tagsDisplayedAsDescription: 'Positionsebene',
            reportFieldsDisplayedAsDescription: 'Berichtsebene',
            customersDescription: 'Wählen Sie aus, wie QuickBooks Desktop-Kunden/Projekte in Expensify behandelt werden sollen.',
            advancedConfig: {
                autoSyncDescription: 'Expensify wird automatisch jeden Tag mit QuickBooks Desktop synchronisieren.',
                createEntities: 'Entitäten automatisch erstellen',
                createEntitiesDescription: 'Expensify wird automatisch Lieferanten in QuickBooks Desktop erstellen, wenn sie noch nicht existieren.',
            },
            itemsDescription: 'Wählen Sie, wie QuickBooks Desktop-Elemente in Expensify behandelt werden sollen.',
        },
        qbo: {
            connectedTo: 'Verbunden mit',
            importDescription: 'Wählen Sie aus, welche Codierungskonfigurationen aus QuickBooks Online in Expensify importiert werden sollen.',
            classes: 'Klassen',
            locations: 'Standorte',
            customers: 'Kunden/Projekte',
            accountsDescription: 'Ihr QuickBooks Online-Kontenplan wird in Expensify als Kategorien importiert.',
            accountsSwitchTitle: 'Wählen Sie, ob neue Konten als aktivierte oder deaktivierte Kategorien importiert werden sollen.',
            accountsSwitchDescription: 'Aktivierte Kategorien stehen den Mitgliedern zur Auswahl, wenn sie ihre Ausgaben erstellen.',
            classesDescription: 'Wählen Sie, wie QuickBooks Online-Klassen in Expensify behandelt werden sollen.',
            customersDescription: 'Wählen Sie, wie QuickBooks Online-Kunden/Projekte in Expensify behandelt werden sollen.',
            locationsDescription: 'Wählen Sie aus, wie QuickBooks Online-Standorte in Expensify behandelt werden sollen.',
            taxesDescription: 'Wählen Sie, wie QuickBooks Online-Steuern in Expensify behandelt werden sollen.',
            locationsLineItemsRestrictionDescription:
                'QuickBooks Online unterstützt keine Standorte auf Zeilenebene für Schecks oder Lieferantenrechnungen. Wenn Sie Standorte auf Zeilenebene haben möchten, stellen Sie sicher, dass Sie Journalbuchungen und Kredit-/Debitkartenausgaben verwenden.',
            taxesJournalEntrySwitchNote: 'QuickBooks Online unterstützt keine Steuern bei Journaleinträgen. Bitte ändern Sie Ihre Exportoption auf Lieferantenrechnung oder Scheck.',
            exportDescription: 'Konfigurieren Sie, wie Expensify-Daten nach QuickBooks Online exportiert werden.',
            date: 'Exportdatum',
            exportInvoices: 'Rechnungen exportieren nach',
            exportExpensifyCard: 'Expensify Card-Transaktionen exportieren als',
            deepDiveExpensifyCard: 'Expensify-Kartentransaktionen werden automatisch in ein "Expensify Card Liability Account" exportiert, das erstellt wurde mit',
            deepDiveExpensifyCardIntegration: 'unsere Integration.',
            exportDate: {
                label: 'Exportdatum',
                description: 'Verwenden Sie dieses Datum beim Exportieren von Berichten nach QuickBooks Online.',
                values: {
                    [CONST.QUICKBOOKS_EXPORT_DATE.LAST_EXPENSE]: {
                        label: 'Datum der letzten Ausgabe',
                        description: 'Datum der letzten Ausgabe im Bericht.',
                    },
                    [CONST.QUICKBOOKS_EXPORT_DATE.REPORT_EXPORTED]: {
                        label: 'Exportdatum',
                        description: 'Datum, an dem der Bericht nach QuickBooks Online exportiert wurde.',
                    },
                    [CONST.QUICKBOOKS_EXPORT_DATE.REPORT_SUBMITTED]: {
                        label: 'Eingereichtes Datum',
                        description: 'Datum, an dem der Bericht zur Genehmigung eingereicht wurde.',
                    },
                },
            },
            receivable: 'Forderungen aus Lieferungen und Leistungen', // This is an account name that will come directly from QBO, so I don't know why we need a translation for it. It should take whatever the name of the account is in QBO. Leaving this note for CS.
            archive: 'Debitorenbuchhaltungsarchiv', // This is an account name that will come directly from QBO, so I don't know why we need a translation for it. It should take whatever the name of the account is in QBO. Leaving this note for CS.
            exportInvoicesDescription: 'Verwenden Sie dieses Konto beim Exportieren von Rechnungen zu QuickBooks Online.',
            exportCompanyCardsDescription: 'Legen Sie fest, wie Unternehmenskartenkäufe nach QuickBooks Online exportiert werden.',
            vendor: 'Lieferant',
            defaultVendorDescription: 'Legen Sie einen Standardanbieter fest, der bei Export auf alle Kreditkartentransaktionen angewendet wird.',
            exportOutOfPocketExpensesDescription: 'Legen Sie fest, wie Auslagen in QuickBooks Online exportiert werden.',
            exportCheckDescription: 'Wir werden für jeden Expensify-Bericht eine detaillierte Rechnung erstellen und sie von dem unten stehenden Bankkonto senden.',
            exportJournalEntryDescription: 'Wir werden für jeden Expensify-Bericht einen detaillierten Journaleintrag erstellen und ihn auf das untenstehende Konto buchen.',
            exportVendorBillDescription:
                'Wir erstellen eine detaillierte Lieferantenrechnung für jeden Expensify-Bericht und fügen sie dem unten stehenden Konto hinzu. Wenn dieser Zeitraum geschlossen ist, buchen wir zum 1. des nächsten offenen Zeitraums.',
            account: 'Konto',
            accountDescription: 'Wählen Sie, wo Sie Journaleinträge veröffentlichen möchten.',
            accountsPayable: 'Verbindlichkeiten',
            accountsPayableDescription: 'Wählen Sie aus, wo Lieferantenrechnungen erstellt werden sollen.',
            bankAccount: 'Bankkonto',
            notConfigured: 'Nicht konfiguriert',
            bankAccountDescription: 'Wählen Sie aus, von wo aus Schecks gesendet werden sollen.',
            creditCardAccount: 'Kreditkartenkonto',
            companyCardsLocationEnabledDescription:
                'QuickBooks Online unterstützt keine Standorte bei Exporten von Lieferantenrechnungen. Da Sie Standorte in Ihrem Arbeitsbereich aktiviert haben, ist diese Exportoption nicht verfügbar.',
            outOfPocketTaxEnabledDescription:
                'QuickBooks Online unterstützt keine Steuern bei Exporten von Journalbuchungen. Da Sie Steuern in Ihrem Arbeitsbereich aktiviert haben, ist diese Exportoption nicht verfügbar.',
            outOfPocketTaxEnabledError: 'Journalbuchungen sind nicht verfügbar, wenn Steuern aktiviert sind. Bitte wählen Sie eine andere Exportoption.',
            advancedConfig: {
                autoSyncDescription: 'Expensify wird jeden Tag automatisch mit QuickBooks Online synchronisieren.',
                inviteEmployees: 'Mitarbeiter einladen',
                inviteEmployeesDescription: 'Importieren Sie QuickBooks Online-Mitarbeiterdatensätze und laden Sie Mitarbeiter in diesen Arbeitsbereich ein.',
                createEntities: 'Entitäten automatisch erstellen',
                createEntitiesDescription:
                    'Expensify erstellt automatisch Lieferanten in QuickBooks Online, wenn sie noch nicht existieren, und erstellt automatisch Kunden beim Exportieren von Rechnungen.',
                reimbursedReportsDescription:
                    'Jedes Mal, wenn ein Bericht über Expensify ACH bezahlt wird, wird die entsprechende Rechnungszahlung im unten stehenden QuickBooks Online-Konto erstellt.',
                qboBillPaymentAccount: 'QuickBooks-Rechnungszahlungskonto',
                qboInvoiceCollectionAccount: 'QuickBooks Rechnungsinkasso-Konto',
                accountSelectDescription: 'Wählen Sie aus, von wo aus Sie Rechnungen bezahlen möchten, und wir erstellen die Zahlung in QuickBooks Online.',
                invoiceAccountSelectorDescription: 'Wählen Sie aus, wo Sie Rechnungszahlungen erhalten möchten, und wir erstellen die Zahlung in QuickBooks Online.',
            },
            accounts: {
                [CONST.QUICKBOOKS_NON_REIMBURSABLE_EXPORT_ACCOUNT_TYPE.DEBIT_CARD]: 'Debitkarte',
                [CONST.QUICKBOOKS_NON_REIMBURSABLE_EXPORT_ACCOUNT_TYPE.CREDIT_CARD]: 'Kreditkarte',
                [CONST.QUICKBOOKS_REIMBURSABLE_ACCOUNT_TYPE.VENDOR_BILL]: 'Lieferantenrechnung',
                [CONST.QUICKBOOKS_REIMBURSABLE_ACCOUNT_TYPE.JOURNAL_ENTRY]: 'Journalbuchung',
                [CONST.QUICKBOOKS_REIMBURSABLE_ACCOUNT_TYPE.CHECK]: 'Prüfen',
                [`${CONST.QUICKBOOKS_NON_REIMBURSABLE_EXPORT_ACCOUNT_TYPE.DEBIT_CARD}Description`]:
                    "Wir ordnen den Händlernamen der Debitkartentransaktion automatisch den entsprechenden Anbietern in QuickBooks zu. Wenn keine Anbieter existieren, erstellen wir einen Anbieter 'Debit Card Misc.' zur Zuordnung.",
                [`${CONST.QUICKBOOKS_NON_REIMBURSABLE_EXPORT_ACCOUNT_TYPE.CREDIT_CARD}Description`]:
                    "Wir ordnen den Händlernamen der Kreditkartentransaktion automatisch den entsprechenden Lieferanten in QuickBooks zu. Wenn keine Lieferanten vorhanden sind, erstellen wir einen Lieferanten 'Kreditkarte Verschiedenes' zur Zuordnung.",
                [`${CONST.QUICKBOOKS_REIMBURSABLE_ACCOUNT_TYPE.VENDOR_BILL}Description`]:
                    'Wir werden eine detaillierte Lieferantenrechnung für jeden Expensify-Bericht mit dem Datum der letzten Ausgabe erstellen und sie dem untenstehenden Konto hinzufügen. Wenn dieser Zeitraum geschlossen ist, buchen wir zum 1. des nächsten offenen Zeitraums.',
                [`${CONST.QUICKBOOKS_NON_REIMBURSABLE_EXPORT_ACCOUNT_TYPE.DEBIT_CARD}AccountDescription`]: 'Wählen Sie, wohin die Debitkartentransaktionen exportiert werden sollen.',
                [`${CONST.QUICKBOOKS_NON_REIMBURSABLE_EXPORT_ACCOUNT_TYPE.CREDIT_CARD}AccountDescription`]: 'Wählen Sie, wohin die Kreditkartentransaktionen exportiert werden sollen.',
                [`${CONST.QUICKBOOKS_REIMBURSABLE_ACCOUNT_TYPE.VENDOR_BILL}AccountDescription`]: 'Wählen Sie einen Anbieter, um ihn auf alle Kreditkartentransaktionen anzuwenden.',
                [`${CONST.QUICKBOOKS_REIMBURSABLE_ACCOUNT_TYPE.VENDOR_BILL}Error`]:
                    'Lieferantenrechnungen sind nicht verfügbar, wenn Standorte aktiviert sind. Bitte wählen Sie eine andere Exportoption.',
                [`${CONST.QUICKBOOKS_REIMBURSABLE_ACCOUNT_TYPE.CHECK}Error`]: 'Schecks sind nicht verfügbar, wenn Standorte aktiviert sind. Bitte wählen Sie eine andere Exportoption.',
                [`${CONST.QUICKBOOKS_REIMBURSABLE_ACCOUNT_TYPE.JOURNAL_ENTRY}Error`]:
                    'Journalbuchungen sind nicht verfügbar, wenn Steuern aktiviert sind. Bitte wählen Sie eine andere Exportoption.',
            },
            exportDestinationAccountsMisconfigurationError: {
                [CONST.QUICKBOOKS_REIMBURSABLE_ACCOUNT_TYPE.VENDOR_BILL]: 'Wählen Sie ein gültiges Konto für den Export der Lieferantenrechnung aus',
                [CONST.QUICKBOOKS_REIMBURSABLE_ACCOUNT_TYPE.JOURNAL_ENTRY]: 'Wählen Sie ein gültiges Konto für den Export des Journaleintrags aus',
                [CONST.QUICKBOOKS_REIMBURSABLE_ACCOUNT_TYPE.CHECK]: 'Wählen Sie ein gültiges Konto für den Scheckexport aus',
            },
            exportDestinationSetupAccountsInfo: {
                [CONST.QUICKBOOKS_REIMBURSABLE_ACCOUNT_TYPE.VENDOR_BILL]: 'Um die Lieferantenrechnungs-Exportfunktion zu nutzen, richten Sie ein Kreditorenkonto in QuickBooks Online ein.',
                [CONST.QUICKBOOKS_REIMBURSABLE_ACCOUNT_TYPE.JOURNAL_ENTRY]: 'Um den Export von Journaleinträgen zu verwenden, richten Sie ein Journal-Konto in QuickBooks Online ein.',
                [CONST.QUICKBOOKS_REIMBURSABLE_ACCOUNT_TYPE.CHECK]: 'Um den Scheckexport zu verwenden, richten Sie ein Bankkonto in QuickBooks Online ein.',
            },
            noAccountsFound: 'Keine Konten gefunden',
            noAccountsFoundDescription: 'Fügen Sie das Konto in QuickBooks Online hinzu und synchronisieren Sie die Verbindung erneut.',
            accountingMethods: {
                label: 'Wann exportieren',
                description: 'Wählen Sie, wann die Ausgaben exportiert werden sollen:',
                values: {
                    [COMMON_CONST.INTEGRATIONS.ACCOUNTING_METHOD.ACCRUAL]: 'Accrual',
                    [COMMON_CONST.INTEGRATIONS.ACCOUNTING_METHOD.CASH]: 'Bargeld',
                },
                alternateText: {
                    [COMMON_CONST.INTEGRATIONS.ACCOUNTING_METHOD.ACCRUAL]: 'Auslagen werden exportiert, wenn sie endgültig genehmigt sind.',
                    [COMMON_CONST.INTEGRATIONS.ACCOUNTING_METHOD.CASH]: 'Auslagen werden exportiert, wenn sie bezahlt sind.',
                },
            },
        },
        workspaceList: {
            joinNow: 'Jetzt beitreten',
            askToJoin: 'Beitreten anfragen',
        },
        xero: {
            organization: 'Xero-Organisation',
            organizationDescription: 'Wählen Sie die Xero-Organisation aus, aus der Sie Daten importieren möchten.',
            importDescription: 'Wählen Sie aus, welche Kodierungskonfigurationen von Xero nach Expensify importiert werden sollen.',
            accountsDescription: 'Ihr Xero-Kontenplan wird in Expensify als Kategorien importiert.',
            accountsSwitchTitle: 'Wählen Sie, ob neue Konten als aktivierte oder deaktivierte Kategorien importiert werden sollen.',
            accountsSwitchDescription: 'Aktivierte Kategorien stehen den Mitgliedern zur Auswahl, wenn sie ihre Ausgaben erstellen.',
            trackingCategories: 'Verfolgungskategorien',
            trackingCategoriesDescription: 'Wählen Sie, wie Xero-Tracking-Kategorien in Expensify behandelt werden sollen.',
            mapTrackingCategoryTo: ({categoryName}: CategoryNameParams) => `Xero ${categoryName} zuordnen zu`,
            mapTrackingCategoryToDescription: ({categoryName}: CategoryNameParams) => `Wählen Sie, wo ${categoryName} beim Export nach Xero zugeordnet werden soll.`,
            customers: 'Kunden erneut in Rechnung stellen',
            customersDescription:
                'Wählen Sie, ob Sie Kunden in Expensify erneut in Rechnung stellen möchten. Ihre Xero-Kundenkontakte können Ausgaben zugeordnet werden und werden als Verkaufsrechnung nach Xero exportiert.',
            taxesDescription: 'Wählen Sie, wie Xero-Steuern in Expensify behandelt werden sollen.',
            notImported: 'Nicht importiert',
            notConfigured: 'Nicht konfiguriert',
            trackingCategoriesOptions: {
                [CONST.XERO_CONFIG.TRACKING_CATEGORY_OPTIONS.DEFAULT]: 'Xero-Kontaktstandard',
                [CONST.XERO_CONFIG.TRACKING_CATEGORY_OPTIONS.TAG]: 'Tags',
                [CONST.XERO_CONFIG.TRACKING_CATEGORY_OPTIONS.REPORT_FIELD]: 'Berichtsfelder',
            },
            exportDescription: 'Konfigurieren Sie, wie Expensify-Daten nach Xero exportiert werden.',
            purchaseBill: 'Kaufrechnung',
            exportDeepDiveCompanyCard:
                'Exportierte Ausgaben werden als Banktransaktionen auf das unten stehende Xero-Bankkonto gebucht, und die Transaktionsdaten werden mit den Daten auf Ihrem Kontoauszug übereinstimmen.',
            bankTransactions: 'Banktransaktionen',
            xeroBankAccount: 'Xero-Bankkonto',
            xeroBankAccountDescription: 'Wählen Sie, wo Ausgaben als Banktransaktionen gebucht werden sollen.',
            exportExpensesDescription: 'Berichte werden als Einkaufsrechnung mit dem unten ausgewählten Datum und Status exportiert.',
            purchaseBillDate: 'Rechnungsdatum des Kaufs',
            exportInvoices: 'Rechnungen exportieren als',
            salesInvoice: 'Verkaufsrechnung',
            exportInvoicesDescription: 'Verkaufsrechnungen zeigen immer das Datum an, an dem die Rechnung gesendet wurde.',
            advancedConfig: {
                autoSyncDescription: 'Expensify wird jeden Tag automatisch mit Xero synchronisieren.',
                purchaseBillStatusTitle: 'Kaufrechnungsstatus',
                reimbursedReportsDescription: 'Jedes Mal, wenn ein Bericht über Expensify ACH bezahlt wird, wird die entsprechende Rechnungszahlung im unten stehenden Xero-Konto erstellt.',
                xeroBillPaymentAccount: 'Xero-Rechnungszahlungskonto',
                xeroInvoiceCollectionAccount: 'Xero-Rechnungsinkassokonto',
                xeroBillPaymentAccountDescription: 'Wählen Sie aus, von wo aus Sie Rechnungen bezahlen möchten, und wir erstellen die Zahlung in Xero.',
                invoiceAccountSelectorDescription: 'Wählen Sie aus, wo Sie Rechnungszahlungen erhalten möchten, und wir erstellen die Zahlung in Xero.',
            },
            exportDate: {
                label: 'Rechnungsdatum des Kaufs',
                description: 'Verwenden Sie dieses Datum beim Exportieren von Berichten nach Xero.',
                values: {
                    [CONST.XERO_EXPORT_DATE.LAST_EXPENSE]: {
                        label: 'Datum der letzten Ausgabe',
                        description: 'Datum der letzten Ausgabe im Bericht.',
                    },
                    [CONST.XERO_EXPORT_DATE.REPORT_EXPORTED]: {
                        label: 'Exportdatum',
                        description: 'Datum, an dem der Bericht nach Xero exportiert wurde.',
                    },
                    [CONST.XERO_EXPORT_DATE.REPORT_SUBMITTED]: {
                        label: 'Eingereichtes Datum',
                        description: 'Datum, an dem der Bericht zur Genehmigung eingereicht wurde.',
                    },
                },
            },
            invoiceStatus: {
                label: 'Kaufrechnungsstatus',
                description: 'Verwenden Sie diesen Status beim Exportieren von Einkaufsrechnungen nach Xero.',
                values: {
                    [CONST.XERO_CONFIG.INVOICE_STATUS.DRAFT]: 'Entwurf',
                    [CONST.XERO_CONFIG.INVOICE_STATUS.AWAITING_APPROVAL]: 'Warten auf Genehmigung',
                    [CONST.XERO_CONFIG.INVOICE_STATUS.AWAITING_PAYMENT]: 'Zahlung ausstehend',
                },
            },
            noAccountsFound: 'Keine Konten gefunden',
            noAccountsFoundDescription: 'Bitte fügen Sie das Konto in Xero hinzu und synchronisieren Sie die Verbindung erneut.',
            accountingMethods: {
                label: 'Wann exportieren',
                description: 'Wählen Sie, wann die Ausgaben exportiert werden sollen:',
                values: {
                    [COMMON_CONST.INTEGRATIONS.ACCOUNTING_METHOD.ACCRUAL]: 'Accrual',
                    [COMMON_CONST.INTEGRATIONS.ACCOUNTING_METHOD.CASH]: 'Bargeld',
                },
                alternateText: {
                    [COMMON_CONST.INTEGRATIONS.ACCOUNTING_METHOD.ACCRUAL]: 'Auslagen werden exportiert, wenn sie endgültig genehmigt sind.',
                    [COMMON_CONST.INTEGRATIONS.ACCOUNTING_METHOD.CASH]: 'Auslagen werden exportiert, wenn sie bezahlt sind.',
                },
            },
        },
        sageIntacct: {
            preferredExporter: 'Bevorzugter Exporteur',
            taxSolution: 'Steuerlösung',
            notConfigured: 'Nicht konfiguriert',
            exportDate: {
                label: 'Exportdatum',
                description: 'Verwenden Sie dieses Datum beim Exportieren von Berichten nach Sage Intacct.',
                values: {
                    [CONST.SAGE_INTACCT_EXPORT_DATE.LAST_EXPENSE]: {
                        label: 'Datum der letzten Ausgabe',
                        description: 'Datum der letzten Ausgabe im Bericht.',
                    },
                    [CONST.SAGE_INTACCT_EXPORT_DATE.EXPORTED]: {
                        label: 'Exportdatum',
                        description: 'Datum, an dem der Bericht nach Sage Intacct exportiert wurde.',
                    },
                    [CONST.SAGE_INTACCT_EXPORT_DATE.SUBMITTED]: {
                        label: 'Eingereichtes Datum',
                        description: 'Datum, an dem der Bericht zur Genehmigung eingereicht wurde.',
                    },
                },
            },
            reimbursableExpenses: {
                description: 'Legen Sie fest, wie Auslagen in Sage Intacct exportiert werden.',
                values: {
                    [CONST.SAGE_INTACCT_REIMBURSABLE_EXPENSE_TYPE.EXPENSE_REPORT]: 'Spesenabrechnungen',
                    [CONST.SAGE_INTACCT_REIMBURSABLE_EXPENSE_TYPE.VENDOR_BILL]: 'Lieferantenrechnungen',
                },
            },
            nonReimbursableExpenses: {
                description: 'Legen Sie fest, wie Unternehmenskartenkäufe nach Sage Intacct exportiert werden.',
                values: {
                    [CONST.SAGE_INTACCT_NON_REIMBURSABLE_EXPENSE_TYPE.CREDIT_CARD_CHARGE]: 'Kreditkarten',
                    [CONST.SAGE_INTACCT_NON_REIMBURSABLE_EXPENSE_TYPE.VENDOR_BILL]: 'Lieferantenrechnungen',
                },
            },
            creditCardAccount: 'Kreditkartenkonto',
            defaultVendor: 'Standardanbieter',
            defaultVendorDescription: ({isReimbursable}: DefaultVendorDescriptionParams) =>
                `Legen Sie einen Standardanbieter fest, der auf ${isReimbursable ? '' : 'non-'} erstattungsfähige Ausgaben angewendet wird, die keinen passenden Anbieter in Sage Intacct haben.`,
            exportDescription: 'Konfigurieren Sie, wie Expensify-Daten nach Sage Intacct exportiert werden.',
            exportPreferredExporterNote:
                'Der bevorzugte Exporteur kann jeder Workspace-Admin sein, muss jedoch auch ein Domain-Admin sein, wenn Sie in den Domaineinstellungen unterschiedliche Exportkonten für einzelne Firmenkarten festlegen.',
            exportPreferredExporterSubNote: 'Sobald festgelegt, sieht der bevorzugte Exporteur Berichte zur Exportierung in seinem Konto.',
            noAccountsFound: 'Keine Konten gefunden',
            noAccountsFoundDescription: `Bitte fügen Sie das Konto in Sage Intacct hinzu und synchronisieren Sie die Verbindung erneut.`,
            autoSync: 'Auto-Synchronisierung',
            autoSyncDescription: 'Expensify wird automatisch jeden Tag mit Sage Intacct synchronisieren.',
            inviteEmployees: 'Mitarbeiter einladen',
            inviteEmployeesDescription:
                'Importieren Sie Sage Intacct-Mitarbeiterdatensätze und laden Sie Mitarbeiter in diesen Arbeitsbereich ein. Ihr Genehmigungsworkflow wird standardmäßig auf Managergenehmigung gesetzt und kann auf der Mitgliederseite weiter konfiguriert werden.',
            syncReimbursedReports: 'Synchronisiere erstattete Berichte',
            syncReimbursedReportsDescription:
                'Jedes Mal, wenn ein Bericht über Expensify ACH bezahlt wird, wird die entsprechende Rechnungszahlung im unten stehenden Sage Intacct-Konto erstellt.',
            paymentAccount: 'Sage Intacct Zahlungskonto',
        },
        netsuite: {
            subsidiary: 'Tochtergesellschaft',
            subsidiarySelectDescription: 'Wählen Sie die Tochtergesellschaft in NetSuite aus, aus der Sie Daten importieren möchten.',
            exportDescription: 'Konfigurieren Sie, wie Expensify-Daten nach NetSuite exportiert werden.',
            exportInvoices: 'Rechnungen exportieren nach',
            journalEntriesTaxPostingAccount: 'Steuerbuchungskonto für Buchungseinträge',
            journalEntriesProvTaxPostingAccount: 'Journalbuchungen Provinzsteuerbuchungskonto',
            foreignCurrencyAmount: 'Fremdwährungsbetrag exportieren',
            exportToNextOpenPeriod: 'In die nächste offene Periode exportieren',
            nonReimbursableJournalPostingAccount: 'Nicht erstattungsfähiges Journalbuchungskonto',
            reimbursableJournalPostingAccount: 'Erstattungsfähiges Journalbuchungskonto',
            journalPostingPreference: {
                label: 'Buchungseinstellungen für Journalbuchungen',
                values: {
                    [CONST.NETSUITE_JOURNAL_POSTING_PREFERENCE.JOURNALS_POSTING_INDIVIDUAL_LINE]: 'Einzelner, aufgeschlüsselter Eintrag für jeden Bericht',
                    [CONST.NETSUITE_JOURNAL_POSTING_PREFERENCE.JOURNALS_POSTING_TOTAL_LINE]: 'Einzelner Eintrag für jede Ausgabe',
                },
            },
            invoiceItem: {
                label: 'Rechnungsposition',
                values: {
                    [CONST.NETSUITE_INVOICE_ITEM_PREFERENCE.CREATE]: {
                        label: 'Erstelle eins für mich.',
                        description: 'Wir erstellen für Sie einen "Expensify-Rechnungsposition" beim Export (falls noch keiner existiert).',
                    },
                    [CONST.NETSUITE_INVOICE_ITEM_PREFERENCE.SELECT]: {
                        label: 'Vorhandenes auswählen',
                        description: 'Wir werden Rechnungen von Expensify mit dem unten ausgewählten Element verknüpfen.',
                    },
                },
            },
            exportDate: {
                label: 'Exportdatum',
                description: 'Verwenden Sie dieses Datum beim Exportieren von Berichten nach NetSuite.',
                values: {
                    [CONST.NETSUITE_EXPORT_DATE.LAST_EXPENSE]: {
                        label: 'Datum der letzten Ausgabe',
                        description: 'Datum der letzten Ausgabe im Bericht.',
                    },
                    [CONST.NETSUITE_EXPORT_DATE.EXPORTED]: {
                        label: 'Exportdatum',
                        description: 'Datum, an dem der Bericht nach NetSuite exportiert wurde.',
                    },
                    [CONST.NETSUITE_EXPORT_DATE.SUBMITTED]: {
                        label: 'Eingereichtes Datum',
                        description: 'Datum, an dem der Bericht zur Genehmigung eingereicht wurde.',
                    },
                },
            },
            exportDestination: {
                values: {
                    [CONST.NETSUITE_EXPORT_DESTINATION.EXPENSE_REPORT]: {
                        label: 'Spesenabrechnungen',
                        reimbursableDescription: 'Aus der eigenen Tasche bezahlte Ausgaben werden als Spesenabrechnungen nach NetSuite exportiert.',
                        nonReimbursableDescription: 'Unternehmensausgaben werden als Spesenabrechnungen nach NetSuite exportiert.',
                    },
                    [CONST.NETSUITE_EXPORT_DESTINATION.VENDOR_BILL]: {
                        label: 'Lieferantenrechnungen',
                        reimbursableDescription:
                            'Out-of-pocket expenses will export as bills payable to the NetSuite vendor specified below.\n' +
                            '\n' +
                            'If you’d like to set a specific vendor for each card, go to *Settings > Domains > Company Cards*.',
                        nonReimbursableDescription:
                            'Company card expenses will export as bills payable to the NetSuite vendor specified below.\n' +
                            '\n' +
                            'If you’d like to set a specific vendor for each card, go to *Settings > Domains > Company Cards*.',
                    },
                    [CONST.NETSUITE_EXPORT_DESTINATION.JOURNAL_ENTRY]: {
                        label: 'Journalbuchungen',
                        reimbursableDescription:
                            'Out-of-pocket expenses will export as journal entries to the NetSuite account specified below.\n' +
                            '\n' +
                            'If you’d like to set a specific vendor for each card, go to *Settings > Domains > Company Cards*.',
                        nonReimbursableDescription:
                            'Company card expenses will export as journal entries to the NetSuite account specified below.\n' +
                            '\n' +
                            'If you’d like to set a specific vendor for each card, go to *Settings > Domains > Company Cards*.',
                    },
                },
            },
            advancedConfig: {
                autoSyncDescription: 'Expensify wird jeden Tag automatisch mit NetSuite synchronisiert.',
                reimbursedReportsDescription:
                    'Jedes Mal, wenn ein Bericht über Expensify ACH bezahlt wird, wird die entsprechende Rechnungszahlung im untenstehenden NetSuite-Konto erstellt.',
                reimbursementsAccount: 'Erstattungskonto',
                reimbursementsAccountDescription: 'Wählen Sie das Bankkonto aus, das Sie für Rückerstattungen verwenden möchten, und wir erstellen die zugehörige Zahlung in NetSuite.',
                collectionsAccount: 'Sammlungskonto',
                collectionsAccountDescription: 'Sobald eine Rechnung in Expensify als bezahlt markiert und nach NetSuite exportiert wird, erscheint sie auf dem unten stehenden Konto.',
                approvalAccount: 'A/P Genehmigungskonto',
                approvalAccountDescription:
                    'Wählen Sie das Konto, gegen das Transaktionen in NetSuite genehmigt werden. Wenn Sie erstattete Berichte synchronisieren, ist dies auch das Konto, gegen das Zahlungsanweisungen erstellt werden.',
                defaultApprovalAccount: 'NetSuite-Standardwert',
                inviteEmployees: 'Mitarbeiter einladen und Genehmigungen festlegen',
                inviteEmployeesDescription:
                    'Importieren Sie NetSuite-Mitarbeiterdatensätze und laden Sie Mitarbeiter in diesen Arbeitsbereich ein. Ihr Genehmigungsworkflow wird standardmäßig auf die Genehmigung durch den Manager eingestellt und kann auf der Seite *Mitglieder* weiter konfiguriert werden.',
                autoCreateEntities: 'Mitarbeiter/Lieferanten automatisch erstellen',
                enableCategories: 'Neu importierte Kategorien aktivieren',
                customFormID: 'Benutzerdefinierte Formular-ID',
                customFormIDDescription:
                    'Standardmäßig erstellt Expensify Einträge mit dem bevorzugten Transaktionsformular, das in NetSuite festgelegt ist. Alternativ können Sie ein bestimmtes Transaktionsformular festlegen, das verwendet werden soll.',
                customFormIDReimbursable: 'Auslage',
                customFormIDNonReimbursable: 'Unternehmenskarte Ausgabe',
                exportReportsTo: {
                    label: 'Genehmigungsebene für Spesenabrechnungen',
                    description:
                        'Sobald ein Spesenbericht in Expensify genehmigt und nach NetSuite exportiert wurde, können Sie in NetSuite eine zusätzliche Genehmigungsebene festlegen, bevor er gebucht wird.',
                    values: {
                        [CONST.NETSUITE_REPORTS_APPROVAL_LEVEL.REPORTS_APPROVED_NONE]: 'NetSuite-Standardpräferenz',
                        [CONST.NETSUITE_REPORTS_APPROVAL_LEVEL.REPORTS_SUPERVISOR_APPROVED]: 'Nur vom Vorgesetzten genehmigt',
                        [CONST.NETSUITE_REPORTS_APPROVAL_LEVEL.REPORTS_ACCOUNTING_APPROVED]: 'Nur Buchhaltung genehmigt',
                        [CONST.NETSUITE_REPORTS_APPROVAL_LEVEL.REPORTS_APPROVED_BOTH]: 'Vorgesetzter und Buchhaltung genehmigt',
                    },
                },
                accountingMethods: {
                    label: 'Wann exportieren',
                    description: 'Wählen Sie, wann die Ausgaben exportiert werden sollen:',
                    values: {
                        [COMMON_CONST.INTEGRATIONS.ACCOUNTING_METHOD.ACCRUAL]: 'Accrual',
                        [COMMON_CONST.INTEGRATIONS.ACCOUNTING_METHOD.CASH]: 'Bargeld',
                    },
                    alternateText: {
                        [COMMON_CONST.INTEGRATIONS.ACCOUNTING_METHOD.ACCRUAL]: 'Auslagen werden exportiert, wenn sie endgültig genehmigt sind.',
                        [COMMON_CONST.INTEGRATIONS.ACCOUNTING_METHOD.CASH]: 'Auslagen werden exportiert, wenn sie bezahlt sind.',
                    },
                },
                exportVendorBillsTo: {
                    label: 'Genehmigungsstufe für Lieferantenrechnungen',
                    description:
                        'Sobald eine Lieferantenrechnung in Expensify genehmigt und nach NetSuite exportiert wurde, können Sie in NetSuite eine zusätzliche Genehmigungsebene vor dem Buchen festlegen.',
                    values: {
                        [CONST.NETSUITE_VENDOR_BILLS_APPROVAL_LEVEL.VENDOR_BILLS_APPROVED_NONE]: 'NetSuite-Standardpräferenz',
                        [CONST.NETSUITE_VENDOR_BILLS_APPROVAL_LEVEL.VENDOR_BILLS_APPROVAL_PENDING]: 'Ausstehende Genehmigung',
                        [CONST.NETSUITE_VENDOR_BILLS_APPROVAL_LEVEL.VENDOR_BILLS_APPROVED]: 'Zur Veröffentlichung freigegeben',
                    },
                },
                exportJournalsTo: {
                    label: 'Genehmigungsebene für Journaleinträge',
                    description:
                        'Sobald ein Journaleintrag in Expensify genehmigt und nach NetSuite exportiert wurde, können Sie in NetSuite eine zusätzliche Genehmigungsebene festlegen, bevor er gebucht wird.',
                    values: {
                        [CONST.NETSUITE_JOURNALS_APPROVAL_LEVEL.JOURNALS_APPROVED_NONE]: 'NetSuite-Standardpräferenz',
                        [CONST.NETSUITE_JOURNALS_APPROVAL_LEVEL.JOURNALS_APPROVAL_PENDING]: 'Ausstehende Genehmigung',
                        [CONST.NETSUITE_JOURNALS_APPROVAL_LEVEL.JOURNALS_APPROVED]: 'Zur Veröffentlichung freigegeben',
                    },
                },
                error: {
                    customFormID: 'Bitte geben Sie eine gültige numerische benutzerdefinierte Formular-ID ein.',
                },
            },
            noAccountsFound: 'Keine Konten gefunden',
            noAccountsFoundDescription: 'Bitte fügen Sie das Konto in NetSuite hinzu und synchronisieren Sie die Verbindung erneut.',
            noVendorsFound: 'Keine Anbieter gefunden',
            noVendorsFoundDescription: 'Bitte fügen Sie Lieferanten in NetSuite hinzu und synchronisieren Sie die Verbindung erneut.',
            noItemsFound: 'Keine Rechnungspositionen gefunden',
            noItemsFoundDescription: 'Bitte fügen Sie Rechnungspositionen in NetSuite hinzu und synchronisieren Sie die Verbindung erneut.',
            noSubsidiariesFound: 'Keine Tochtergesellschaften gefunden',
            noSubsidiariesFoundDescription: 'Bitte fügen Sie eine Tochtergesellschaft in NetSuite hinzu und synchronisieren Sie die Verbindung erneut.',
            tokenInput: {
                title: 'NetSuite-Einrichtung',
                formSteps: {
                    installBundle: {
                        title: 'Installieren Sie das Expensify-Paket',
                        description: 'In NetSuite, gehe zu *Customization > SuiteBundler > Search & Install Bundles* > suche nach "Expensify" > installiere das Bundle.',
                    },
                    enableTokenAuthentication: {
                        title: 'Tokenbasierte Authentifizierung aktivieren',
                        description: 'In NetSuite, gehe zu *Setup > Company > Enable Features > SuiteCloud* > aktiviere *token-based authentication*.',
                    },
                    enableSoapServices: {
                        title: 'SOAP-Webdienste aktivieren',
                        description: 'In NetSuite, go to *Setup > Company > Enable Features > SuiteCloud* > enable *SOAP Web Services*.',
                    },
                    createAccessToken: {
                        title: 'Erstellen Sie ein Zugriffstoken',
                        description:
                            'In NetSuite, gehen Sie zu *Setup > Users/Roles > Access Tokens* > erstellen Sie ein Zugriffstoken für die "Expensify"-App und entweder die Rolle "Expensify Integration" oder "Administrator".\n\n*Wichtig:* Stellen Sie sicher, dass Sie die *Token-ID* und das *Token Secret* aus diesem Schritt speichern. Sie benötigen es für den nächsten Schritt.',
                    },
                    enterCredentials: {
                        title: 'Geben Sie Ihre NetSuite-Anmeldedaten ein',
                        formInputs: {
                            netSuiteAccountID: 'NetSuite Account ID',
                            netSuiteTokenID: 'Token-ID',
                            netSuiteTokenSecret: 'Token Secret',
                        },
                        netSuiteAccountIDDescription: 'In NetSuite, gehen Sie zu *Setup > Integration > SOAP Web Services Preferences*.',
                    },
                },
            },
            import: {
                expenseCategories: 'Ausgabenkategorien',
                expenseCategoriesDescription: 'Ihre NetSuite-Ausgabenkategorien werden in Expensify als Kategorien importiert.',
                crossSubsidiaryCustomers: 'Kunden/Projekte über Tochtergesellschaften hinweg',
                importFields: {
                    departments: {
                        title: 'Abteilungen',
                        subtitle: 'Wählen Sie, wie die NetSuite-*Abteilungen* in Expensify behandelt werden sollen.',
                    },
                    classes: {
                        title: 'Klassen',
                        subtitle: 'Wählen Sie, wie *Klassen* in Expensify behandelt werden sollen.',
                    },
                    locations: {
                        title: 'Standorte',
                        subtitle: 'Wählen Sie, wie *Standorte* in Expensify behandelt werden sollen.',
                    },
                },
                customersOrJobs: {
                    title: 'Kunden/Projekte',
                    subtitle: 'Wählen Sie aus, wie NetSuite-*Kunden* und *Projekte* in Expensify behandelt werden sollen.',
                    importCustomers: 'Kunden importieren',
                    importJobs: 'Projekte importieren',
                    customers: 'Kunden',
                    jobs: 'Projekte',
                    label: ({importFields, importType}: CustomersOrJobsLabelParams) => `${importFields.join('und')}, ${importType}`,
                },
                importTaxDescription: 'Steuergruppen aus NetSuite importieren.',
                importCustomFields: {
                    chooseOptionBelow: 'Wählen Sie eine der folgenden Optionen:',
                    label: ({importedTypes}: ImportedTypesParams) => `Imported as ${importedTypes.join('und')}`,
                    requiredFieldError: ({fieldName}: RequiredFieldParams) => `Bitte geben Sie das ${fieldName} ein.`,
                    customSegments: {
                        title: 'Benutzerdefinierte Segmente/Datensätze',
                        addText: 'Benutzerdefiniertes Segment/Datensatz hinzufügen',
                        recordTitle: 'Benutzerdefinierte Segment/Aufzeichnung',
                        helpLink: CONST.NETSUITE_IMPORT.HELP_LINKS.CUSTOM_SEGMENTS,
                        helpLinkText: 'Detaillierte Anweisungen anzeigen',
                        helpText: 'zur Konfiguration von benutzerdefinierten Segmenten/Datensätzen.',
                        emptyTitle: 'Fügen Sie ein benutzerdefiniertes Segment oder einen benutzerdefinierten Datensatz hinzu',
                        fields: {
                            segmentName: 'Name',
                            internalID: 'Interne ID',
                            scriptID: 'Script-ID',
                            customRecordScriptID: 'Transaktionsspalten-ID',
                            mapping: 'Angezeigt als',
                        },
                        removeTitle: 'Benutzerdefiniertes Segment/Datensatz entfernen',
                        removePrompt: 'Möchten Sie diesen benutzerdefinierten Abschnitt/Datensatz wirklich entfernen?',
                        addForm: {
                            customSegmentName: 'benutzerdefinierter Segmentname',
                            customRecordName: 'benutzerdefinierter Datensatzname',
                            segmentTitle: 'Benutzerdefiniertes Segment',
                            customSegmentAddTitle: 'Benutzerdefiniertes Segment hinzufügen',
                            customRecordAddTitle: 'Benutzerdefinierten Datensatz hinzufügen',
                            recordTitle: 'Benutzerdefinierter Datensatz',
                            segmentRecordType: 'Möchten Sie ein benutzerdefiniertes Segment oder einen benutzerdefinierten Datensatz hinzufügen?',
                            customSegmentNameTitle: 'Wie lautet der Name des benutzerdefinierten Segments?',
                            customRecordNameTitle: 'Wie lautet der benutzerdefinierte Datensatzname?',
                            customSegmentNameFooter: `Sie finden benutzerdefinierte Segmentnamen in NetSuite unter *Customizations > Links, Records & Fields > Custom Segments* Seite.\n\n_Für detailliertere Anweisungen, [besuchen Sie unsere Hilfeseite](${CONST.NETSUITE_IMPORT.HELP_LINKS.CUSTOM_SEGMENTS})_.`,
                            customRecordNameFooter: `Sie können benutzerdefinierte Datensatznamen in NetSuite finden, indem Sie "Transaction Column Field" in die globale Suche eingeben.\n\n_Für detailliertere Anweisungen, [besuchen Sie unsere Hilfeseite](${CONST.NETSUITE_IMPORT.HELP_LINKS.CUSTOM_SEGMENTS})_.`,
                            customSegmentInternalIDTitle: 'Wie lautet die interne ID?',
                            customSegmentInternalIDFooter: `Zuerst stellen Sie sicher, dass Sie interne IDs in NetSuite unter *Home > Set Preferences > Show Internal ID* aktiviert haben.\n\nSie können die internen IDs von benutzerdefinierten Segmenten in NetSuite unter folgendem Pfad finden:\n\n1. *Customization > Lists, Records, & Fields > Custom Segments*.\n2. Klicken Sie auf ein benutzerdefiniertes Segment.\n3. Klicken Sie auf den Hyperlink neben *Custom Record Type*.\n4. Finden Sie die interne ID in der Tabelle am unteren Rand.\n\n_Für detailliertere Anweisungen, [besuchen Sie unsere Hilfeseite](${CONST.NETSUITE_IMPORT.HELP_LINKS.CUSTOM_LISTS})_.`,
                            customRecordInternalIDFooter: `Sie können benutzerdefinierte Datensatz-IDs in NetSuite finden, indem Sie die folgenden Schritte ausführen:\n\n1. Geben Sie "Transaction Line Fields" in die globale Suche ein.\n2. Klicken Sie auf einen benutzerdefinierten Datensatz.\n3. Finden Sie die interne ID auf der linken Seite.\n\n_Für detailliertere Anweisungen, [besuchen Sie unsere Hilfeseite](${CONST.NETSUITE_IMPORT.HELP_LINKS.CUSTOM_SEGMENTS})_.`,
                            customSegmentScriptIDTitle: 'Was ist die Skript-ID?',
                            customSegmentScriptIDFooter: `Sie können benutzerdefinierte Segment-Skript-IDs in NetSuite unter folgendem Pfad finden:\n\n1. *Anpassung > Listen, Datensätze und Felder > Benutzerdefinierte Segmente*.\n2. Klicken Sie auf ein benutzerdefiniertes Segment.\n3. Klicken Sie auf die Registerkarte *Anwendung und Beschaffung* unten, dann:\n    a. Wenn Sie das benutzerdefinierte Segment als *Tag* (auf der Positionsebene) in Expensify anzeigen möchten, klicken Sie auf die Unterregisterkarte *Transaktionsspalten* und verwenden Sie die *Feld-ID*.\n    b. Wenn Sie das benutzerdefinierte Segment als *Berichtsfeld* (auf der Berichtebene) in Expensify anzeigen möchten, klicken Sie auf die Unterregisterkarte *Transaktionen* und verwenden Sie die *Feld-ID*.\n\n_Für detailliertere Anweisungen, [besuchen Sie unsere Hilfeseite](${CONST.NETSUITE_IMPORT.HELP_LINKS.CUSTOM_LISTS})_.`,
                            customRecordScriptIDTitle: 'Was ist die Transaktionsspalten-ID?',
                            customRecordScriptIDFooter: `Sie können benutzerdefinierte Skript-IDs in NetSuite unter folgendem finden:\n\n1. Geben Sie "Transaction Line Fields" in die globale Suche ein.\n2. Klicken Sie auf einen benutzerdefinierten Datensatz.\n3. Finden Sie die Skript-ID auf der linken Seite.\n\n_Für detailliertere Anweisungen, [besuchen Sie unsere Hilfeseite](${CONST.NETSUITE_IMPORT.HELP_LINKS.CUSTOM_SEGMENTS})_.`,
                            customSegmentMappingTitle: 'Wie sollte dieses benutzerdefinierte Segment in Expensify angezeigt werden?',
                            customRecordMappingTitle: 'Wie soll dieser benutzerdefinierte Datensatz in Expensify angezeigt werden?',
                        },
                        errors: {
                            uniqueFieldError: ({fieldName}: RequiredFieldParams) => `Ein benutzerdefiniertes Segment/Datensatz mit dieser ${fieldName?.toLowerCase()} existiert bereits.`,
                        },
                    },
                    customLists: {
                        title: 'Benutzerdefinierte Listen',
                        addText: 'Benutzerdefinierte Liste hinzufügen',
                        recordTitle: 'Benutzerdefinierte Liste',
                        helpLink: CONST.NETSUITE_IMPORT.HELP_LINKS.CUSTOM_LISTS,
                        helpLinkText: 'Detaillierte Anweisungen anzeigen',
                        helpText: 'zur Konfiguration benutzerdefinierter Listen.',
                        emptyTitle: 'Eine benutzerdefinierte Liste hinzufügen',
                        fields: {
                            listName: 'Name',
                            internalID: 'Interne ID',
                            transactionFieldID: 'Transaktionsfeld-ID',
                            mapping: 'Angezeigt als',
                        },
                        removeTitle: 'Benutzerdefinierte Liste entfernen',
                        removePrompt: 'Möchten Sie diese benutzerdefinierte Liste wirklich entfernen?',
                        addForm: {
                            listNameTitle: 'Wählen Sie eine benutzerdefinierte Liste aus',
                            transactionFieldIDTitle: 'Was ist die Transaktionsfeld-ID?',
                            transactionFieldIDFooter: `Sie können Transaktionsfeld-IDs in NetSuite finden, indem Sie folgende Schritte ausführen:\n\n1. Geben Sie "Transaction Line Fields" in die globale Suche ein.\n2. Klicken Sie auf eine benutzerdefinierte Liste.\n3. Finden Sie die Transaktionsfeld-ID auf der linken Seite.\n\n_Für detailliertere Anweisungen, [besuchen Sie unsere Hilfeseite](${CONST.NETSUITE_IMPORT.HELP_LINKS.CUSTOM_LISTS})_.`,
                            mappingTitle: 'Wie sollte diese benutzerdefinierte Liste in Expensify angezeigt werden?',
                        },
                        errors: {
                            uniqueTransactionFieldIDError: `Eine benutzerdefinierte Liste mit dieser Transaktionsfeld-ID existiert bereits.`,
                        },
                    },
                },
                importTypes: {
                    [CONST.INTEGRATION_ENTITY_MAP_TYPES.NETSUITE_DEFAULT]: {
                        label: 'NetSuite-Mitarbeiterstandard',
                        description: 'Nicht in Expensify importiert, bei Export angewendet',
                        footerContent: ({importField}: ImportFieldParams) =>
                            `Wenn Sie ${importField} in NetSuite verwenden, wenden wir den Standardwert an, der beim Export auf dem Mitarbeiterdatensatz im Spesenbericht oder Journalbuchung festgelegt ist.`,
                    },
                    [CONST.INTEGRATION_ENTITY_MAP_TYPES.TAG]: {
                        label: 'Tags',
                        description: 'Positionsebene',
                        footerContent: ({importField}: ImportFieldParams) => `${startCase(importField)} wird für jede einzelne Ausgabe in einem Mitarbeiterbericht auswählbar sein.`,
                    },
                    [CONST.INTEGRATION_ENTITY_MAP_TYPES.REPORT_FIELD]: {
                        label: 'Berichtsfelder',
                        description: 'Berichtsebene',
                        footerContent: ({importField}: ImportFieldParams) => `${startCase(importField)} Auswahl wird auf alle Ausgaben im Bericht eines Mitarbeiters angewendet.`,
                    },
                },
            },
        },
        intacct: {
            sageIntacctSetup: 'Sage Intacct Einrichtung',
            prerequisitesTitle: 'Bevor Sie sich verbinden...',
            downloadExpensifyPackage: 'Laden Sie das Expensify-Paket für Sage Intacct herunter',
            followSteps: 'Befolgen Sie die Schritte in unserer Anleitung: Verbinden mit Sage Intacct.',
            enterCredentials: 'Geben Sie Ihre Sage Intacct-Anmeldedaten ein',
            entity: 'Entity',
            employeeDefault: 'Sage Intacct Mitarbeiterstandard',
            employeeDefaultDescription: 'Die Standardabteilung des Mitarbeiters wird auf seine Ausgaben in Sage Intacct angewendet, falls eine vorhanden ist.',
            displayedAsTagDescription: 'Die Abteilung wird für jede einzelne Ausgabe in einem Bericht eines Mitarbeiters auswählbar sein.',
            displayedAsReportFieldDescription: 'Die Abteilungsauswahl gilt für alle Ausgaben im Bericht eines Mitarbeiters.',
            toggleImportTitleFirstPart: 'Wählen Sie, wie Sage Intacct behandelt werden soll',
            toggleImportTitleSecondPart: 'in Expensify.',
            expenseTypes: 'Ausgabenarten',
            expenseTypesDescription: 'Ihre Sage Intacct-Ausgabenarten werden in Expensify als Kategorien importiert.',
            accountTypesDescription: 'Ihr Sage Intacct-Kontenplan wird in Expensify als Kategorien importiert.',
            importTaxDescription: 'Kaufsteuersatz aus Sage Intacct importieren.',
            userDefinedDimensions: 'Benutzerdefinierte Dimensionen',
            addUserDefinedDimension: 'Benutzerdefinierte Dimension hinzufügen',
            integrationName: 'Integrationsname',
            dimensionExists: 'Eine Dimension mit diesem Namen existiert bereits.',
            removeDimension: 'Benutzerdefinierte Dimension entfernen',
            removeDimensionPrompt: 'Möchten Sie diese benutzerdefinierte Dimension wirklich entfernen?',
            userDefinedDimension: 'Benutzerdefinierte Dimension',
            addAUserDefinedDimension: 'Benutzerdefinierte Dimension hinzufügen',
            detailedInstructionsLink: 'Detaillierte Anweisungen anzeigen',
            detailedInstructionsRestOfSentence: 'beim Hinzufügen benutzerdefinierter Dimensionen.',
            userDimensionsAdded: () => ({
                one: '1 UDD hinzugefügt',
                other: (count: number) => `${count} UDDs hinzugefügt`,
            }),
            mappingTitle: ({mappingName}: IntacctMappingTitleParams) => {
                switch (mappingName) {
                    case CONST.SAGE_INTACCT_CONFIG.MAPPINGS.DEPARTMENTS:
                        return 'Abteilungen';
                    case CONST.SAGE_INTACCT_CONFIG.MAPPINGS.CLASSES:
                        return 'Klassen';
                    case CONST.SAGE_INTACCT_CONFIG.MAPPINGS.LOCATIONS:
                        return 'Standorte';
                    case CONST.SAGE_INTACCT_CONFIG.MAPPINGS.CUSTOMERS:
                        return 'Kunden';
                    case CONST.SAGE_INTACCT_CONFIG.MAPPINGS.PROJECTS:
                        return 'Projekte (Jobs)';
                    default:
                        return 'mappings';
                }
            },
        },
        type: {
            free: 'Kostenlos',
            control: 'Steuerung',
            collect: 'Sammeln',
        },
        companyCards: {
            addCards: 'Karten hinzufügen',
            selectCards: 'Karten auswählen',
            addNewCard: {
                other: 'Andere',
                cardProviders: {
                    gl1025: 'American Express Corporate Cards',
                    cdf: 'Mastercard Commercial Cards',
                    vcf: 'Visa Commercial Cards',
                    stripe: 'Stripe-Karten',
                },
                yourCardProvider: `Wer ist Ihr Kartenanbieter?`,
                whoIsYourBankAccount: 'Wer ist Ihre Bank?',
                whereIsYourBankLocated: 'Wo befindet sich Ihre Bank?',
                howDoYouWantToConnect: 'Wie möchten Sie sich mit Ihrer Bank verbinden?',
                learnMoreAboutOptions: {
                    text: 'Erfahren Sie mehr darüber',
                    linkText: 'Optionen.',
                },
                commercialFeedDetails:
                    'Erfordert die Einrichtung mit Ihrer Bank. Dies wird typischerweise von größeren Unternehmen verwendet und ist oft die beste Option, wenn Sie qualifiziert sind.',
                commercialFeedPlaidDetails: `Erfordert die Einrichtung mit Ihrer Bank, aber wir werden Sie anleiten. Dies ist normalerweise auf größere Unternehmen beschränkt.`,
                directFeedDetails: 'Der einfachste Ansatz. Verbinden Sie sich sofort mit Ihren Master-Anmeldedaten. Diese Methode ist am häufigsten.',
                enableFeed: {
                    title: ({provider}: GoBackMessageParams) => `Aktivieren Sie Ihren ${provider}-Feed`,
                    heading:
                        'Wir haben eine direkte Integration mit Ihrem Kartenaussteller und können Ihre Transaktionsdaten schnell und genau in Expensify importieren.\n\nUm loszulegen, einfach:',
                    visa: 'Wir haben globale Integrationen mit Visa, obwohl die Berechtigung je nach Bank und Kartenprogramm variiert.\n\nUm loszulegen, einfach:',
                    mastercard: 'Wir haben globale Integrationen mit Mastercard, obwohl die Berechtigung je nach Bank und Kartenprogramm variiert.\n\nUm loszulegen, einfach:',
                    vcf: `1. Besuchen Sie [diesen Hilfeartikel](${CONST.COMPANY_CARDS_VISA_COMMERCIAL_CARD_HELP}) für detaillierte Anweisungen zur Einrichtung Ihrer Visa Commercial Cards.\n\n2. [Kontaktieren Sie Ihre Bank](${CONST.COMPANY_CARDS_VISA_COMMERCIAL_CARD_HELP}), um zu überprüfen, ob sie einen kommerziellen Feed für Ihr Programm unterstützt, und bitten Sie sie, diesen zu aktivieren.\n\n3. *Sobald der Feed aktiviert ist und Sie dessen Details haben, fahren Sie mit dem nächsten Bildschirm fort.*`,
                    gl1025: `1. Besuchen Sie [diesen Hilfeartikel](${CONST.COMPANY_CARDS_AMEX_COMMERCIAL_CARD_HELP}), um herauszufinden, ob American Express einen kommerziellen Feed für Ihr Programm aktivieren kann.\n\n2. Sobald der Feed aktiviert ist, wird Amex Ihnen ein Produktionsschreiben senden.\n\n3. *Sobald Sie die Feed-Informationen haben, fahren Sie mit dem nächsten Bildschirm fort.*`,
                    cdf: `1. Besuchen Sie [diesen Hilfeartikel](${CONST.COMPANY_CARDS_MASTERCARD_COMMERCIAL_CARDS}) für detaillierte Anweisungen zur Einrichtung Ihrer Mastercard Commercial Cards.\n\n2. [Kontaktieren Sie Ihre Bank](${CONST.COMPANY_CARDS_MASTERCARD_COMMERCIAL_CARDS}), um zu überprüfen, ob sie einen kommerziellen Feed für Ihr Programm unterstützt, und bitten Sie sie, diesen zu aktivieren.\n\n3. *Sobald der Feed aktiviert ist und Sie die Details haben, fahren Sie mit dem nächsten Bildschirm fort.*`,
                    stripe: `1. Besuchen Sie das Stripe-Dashboard und gehen Sie zu [Einstellungen](${CONST.COMPANY_CARDS_STRIPE_HELP}).\n\n2. Klicken Sie unter Produktintegrationen auf Aktivieren neben Expensify.\n\n3. Sobald der Feed aktiviert ist, klicken Sie unten auf Senden und wir werden daran arbeiten, ihn hinzuzufügen.`,
                },
                whatBankIssuesCard: 'Welche Bank gibt diese Karten aus?',
                enterNameOfBank: 'Geben Sie den Namen der Bank ein',
                feedDetails: {
                    vcf: {
                        title: 'Was sind die Visa-Feed-Details?',
                        processorLabel: 'Prozessor-ID',
                        bankLabel: 'Finanzinstitutions-ID (Bank)',
                        companyLabel: 'Unternehmens-ID',
                        helpLabel: 'Wo finde ich diese IDs?',
                    },
                    gl1025: {
                        title: `Wie lautet der Amex-Lieferdateiname?`,
                        fileNameLabel: 'Dateiname der Lieferung',
                        helpLabel: 'Wo finde ich den Lieferdateinamen?',
                    },
                    cdf: {
                        title: `Wie lautet die Mastercard-Verteilungs-ID?`,
                        distributionLabel: 'Verteilungs-ID',
                        helpLabel: 'Wo finde ich die Distributions-ID?',
                    },
                },
                amexCorporate: 'Wählen Sie dies aus, wenn auf der Vorderseite Ihrer Karten „Corporate“ steht.',
                amexBusiness: 'Wählen Sie dies aus, wenn auf der Vorderseite Ihrer Karten "Business" steht.',
                amexPersonal: 'Wählen Sie dies aus, wenn Ihre Karten privat sind.',
                error: {
                    pleaseSelectProvider: 'Bitte wählen Sie einen Kartenanbieter, bevor Sie fortfahren.',
                    pleaseSelectBankAccount: 'Bitte wählen Sie ein Bankkonto aus, bevor Sie fortfahren.',
                    pleaseSelectBank: 'Bitte wählen Sie eine Bank aus, bevor Sie fortfahren.',
                    pleaseSelectCountry: 'Bitte wählen Sie ein Land aus, bevor Sie fortfahren.',
                    pleaseSelectFeedType: 'Bitte wählen Sie einen Feed-Typ aus, bevor Sie fortfahren.',
                },
            },
            statementCloseDate: {
                [CONST.COMPANY_CARDS.STATEMENT_CLOSE_DATE.LAST_DAY_OF_MONTH]: 'Letzter Tag des Monats',
                [CONST.COMPANY_CARDS.STATEMENT_CLOSE_DATE.LAST_BUSINESS_DAY_OF_MONTH]: 'Letzter Geschäftstag des Monats',
                [CONST.COMPANY_CARDS.STATEMENT_CLOSE_DATE.CUSTOM_DAY_OF_MONTH]: 'Individueller Tag des Monats',
            },
            assignCard: 'Karte zuweisen',
            findCard: 'Karte finden',
            cardNumber: 'Kartennummer',
            commercialFeed: 'Kommerzieller Feed',
            feedName: ({feedName}: CompanyCardFeedNameParams) => `${feedName}-Karten`,
            directFeed: 'Direkt-Feed',
            whoNeedsCardAssigned: 'Wer benötigt eine zugewiesene Karte?',
            chooseCard: 'Wählen Sie eine Karte',
            chooseCardFor: ({assignee, feed}: AssignCardParams) => `Wählen Sie eine Karte für ${assignee} aus dem ${feed} Karten-Feed.`,
            noActiveCards: 'Keine aktiven Karten in diesem Feed',
            somethingMightBeBroken: 'Oder etwas könnte kaputt sein. So oder so, wenn Sie Fragen haben, einfach',
            contactConcierge: 'Concierge kontaktieren',
            chooseTransactionStartDate: 'Wählen Sie ein Startdatum für die Transaktion',
            startDateDescription: 'Wir werden alle Transaktionen ab diesem Datum importieren. Wenn kein Datum angegeben ist, gehen wir so weit zurück, wie es Ihre Bank erlaubt.',
            fromTheBeginning: 'Von Anfang an',
            customStartDate: 'Benutzerdefiniertes Startdatum',
            customCloseDate: 'Benutzerdefiniertes Abschlussdatum',
            letsDoubleCheck: 'Lassen Sie uns noch einmal überprüfen, ob alles richtig aussieht.',
            confirmationDescription: 'Wir werden sofort mit dem Import von Transaktionen beginnen.',
            cardholder: 'Karteninhaber',
            card: 'Karte',
            cardName: 'Kartenname',
            brokenConnectionErrorFirstPart: `Die Verbindung zum Karten-Feed ist unterbrochen. Bitte`,
            brokenConnectionErrorLink: 'Melden Sie sich bei Ihrer Bank an',
            brokenConnectionErrorSecondPart: 'damit wir die Verbindung erneut herstellen können.',
            assignedCard: ({assignee, link}: AssignedCardParams) => `hat ${assignee} einen ${link} zugewiesen! Importierte Transaktionen werden in diesem Chat angezeigt.`,
            companyCard: 'Firmenkarte',
            chooseCardFeed: 'Karten-Feed auswählen',
            ukRegulation:
                'Expensify, Inc. ist ein Agent von Plaid Financial Ltd., einem autorisierten Zahlungsinstitut, das von der Financial Conduct Authority gemäß den Payment Services Regulations 2017 reguliert wird (Firmennummer: 804718). Plaid bietet Ihnen regulierte Kontoinformationsdienste über Expensify Limited als seinen Agenten an.',
        },
        expensifyCard: {
            issueAndManageCards: 'Ausstellen und Verwalten Ihrer Expensify-Karten',
            getStartedIssuing: 'Beginnen Sie, indem Sie Ihre erste virtuelle oder physische Karte ausstellen.',
            verificationInProgress: 'Verifizierung läuft...',
            verifyingTheDetails: 'Wir überprüfen ein paar Details. Concierge wird Sie informieren, wenn Expensify-Karten zur Ausgabe bereit sind.',
            disclaimer:
                'The Expensify Visa® Commercial Card wird von der The Bancorp Bank, N.A., Mitglied FDIC, gemäß einer Lizenz von Visa U.S.A. Inc. ausgestellt und kann nicht bei allen Händlern verwendet werden, die Visa-Karten akzeptieren. Apple® und das Apple-Logo® sind Marken von Apple Inc., registriert in den USA und anderen Ländern. App Store ist eine Dienstleistungsmarke von Apple Inc. Google Play und das Google Play-Logo sind Marken von Google LLC.',
            issueCard: 'Karte ausstellen',
            findCard: 'Karte finden',
            newCard: 'Neue Karte',
            name: 'Name',
            lastFour: 'Letzte 4',
            limit: 'Limit',
            currentBalance: 'Aktueller Kontostand',
            currentBalanceDescription: 'Der aktuelle Saldo ist die Summe aller gebuchten Expensify Card-Transaktionen, die seit dem letzten Abrechnungsdatum stattgefunden haben.',
            balanceWillBeSettledOn: ({settlementDate}: SettlementDateParams) => `Der Saldo wird am ${settlementDate} beglichen.`,
            settleBalance: 'Saldo ausgleichen',
            cardLimit: 'Kartenlimit',
            remainingLimit: 'Verbleibendes Limit',
            requestLimitIncrease: 'Anforderung zur Erhöhung des Limits',
            remainingLimitDescription:
                'Wir berücksichtigen eine Reihe von Faktoren bei der Berechnung Ihres verbleibenden Limits: Ihre Zugehörigkeitsdauer als Kunde, die geschäftsbezogenen Informationen, die Sie bei der Anmeldung angegeben haben, und das verfügbare Guthaben auf Ihrem Geschäftskonto. Ihr verbleibendes Limit kann täglich schwanken.',
            earnedCashback: 'Cashback',
            earnedCashbackDescription: 'Der Cashback-Saldo basiert auf den abgerechneten monatlichen Ausgaben der Expensify-Karte in Ihrem Arbeitsbereich.',
            issueNewCard: 'Neue Karte ausstellen',
            finishSetup: 'Einrichtung abschließen',
            chooseBankAccount: 'Bankkonto auswählen',
            chooseExistingBank: 'Wählen Sie ein bestehendes Geschäftskonto, um Ihr Expensify Card-Guthaben zu begleichen, oder fügen Sie ein neues Bankkonto hinzu.',
            accountEndingIn: 'Konto endet mit',
            addNewBankAccount: 'Ein neues Bankkonto hinzufügen',
            settlementAccount: 'Abrechnungskonto',
            settlementAccountDescription: 'Wählen Sie ein Konto aus, um Ihr Expensify Card-Guthaben zu begleichen.',
            settlementAccountInfo: ({reconciliationAccountSettingsLink, accountNumber}: SettlementAccountInfoParams) =>
                `Vergewissern Sie sich, dass dieses Konto mit Ihrem <a href="${reconciliationAccountSettingsLink}">Abstimmungskonto</a> (${accountNumber}) übereinstimmt, damit der kontinuierliche Abgleich korrekt funktioniert.`,
            settlementFrequency: 'Abrechnungshäufigkeit',
            settlementFrequencyDescription: 'Wählen Sie, wie oft Sie Ihr Expensify Card-Guthaben bezahlen möchten.',
            settlementFrequencyInfo: 'Wenn Sie zur monatlichen Abrechnung wechseln möchten, müssen Sie Ihr Bankkonto über Plaid verbinden und eine positive 90-Tage-Saldenhistorie haben.',
            frequency: {
                daily: 'Täglich',
                monthly: 'Monatlich',
            },
            cardDetails: 'Kartendetails',
            virtual: 'Virtual',
            physical: 'Physisch',
            deactivate: 'Karte deaktivieren',
            changeCardLimit: 'Kartenlimit ändern',
            changeLimit: 'Limit ändern',
            smartLimitWarning: ({limit}: CharacterLimitParams) =>
                `Wenn Sie das Limit dieser Karte auf ${limit} ändern, werden neue Transaktionen abgelehnt, bis Sie weitere Ausgaben auf der Karte genehmigen.`,
            monthlyLimitWarning: ({limit}: CharacterLimitParams) => `Wenn Sie das Limit dieser Karte auf ${limit} ändern, werden neue Transaktionen bis zum nächsten Monat abgelehnt.`,
            fixedLimitWarning: ({limit}: CharacterLimitParams) => `Wenn Sie das Limit dieser Karte auf ${limit} ändern, werden neue Transaktionen abgelehnt.`,
            changeCardLimitType: 'Kartengrenztyp ändern',
            changeLimitType: 'Limit-Typ ändern',
            changeCardSmartLimitTypeWarning: ({limit}: CharacterLimitParams) =>
                `Wenn Sie den Limittyp dieser Karte auf Smart Limit ändern, werden neue Transaktionen abgelehnt, da das ${limit} ungenehmigte Limit bereits erreicht wurde.`,
            changeCardMonthlyLimitTypeWarning: ({limit}: CharacterLimitParams) =>
                `Wenn Sie den Limittyp dieser Karte auf monatlich ändern, werden neue Transaktionen abgelehnt, da das monatliche Limit von ${limit} bereits erreicht wurde.`,
            addShippingDetails: 'Versanddetails hinzufügen',
            issuedCard: ({assignee}: AssigneeParams) => `hat ${assignee} eine Expensify-Karte ausgestellt! Die Karte wird in 2-3 Werktagen ankommen.`,
            issuedCardNoShippingDetails: ({assignee}: AssigneeParams) =>
                `hat ${assignee} eine Expensify-Karte ausgestellt! Die Karte wird versendet, sobald die Versanddetails hinzugefügt wurden.`,
            issuedCardVirtual: ({assignee, link}: IssueVirtualCardParams) => `hat ${assignee} eine virtuelle ${link} ausgestellt! Die Karte kann sofort verwendet werden.`,
            addedShippingDetails: ({assignee}: AssigneeParams) => `${assignee} hat Versanddetails hinzugefügt. Die Expensify Card wird in 2-3 Werktagen ankommen.`,
            verifyingHeader: 'Überprüfen',
            bankAccountVerifiedHeader: 'Bankkonto verifiziert',
            verifyingBankAccount: 'Bankkonto wird überprüft...',
            verifyingBankAccountDescription: 'Bitte warten Sie, während wir bestätigen, dass dieses Konto verwendet werden kann, um Expensify-Karten auszustellen.',
            bankAccountVerified: 'Bankkonto verifiziert!',
            bankAccountVerifiedDescription: 'Sie können jetzt Expensify-Karten an die Mitglieder Ihres Arbeitsbereichs ausgeben.',
            oneMoreStep: 'Noch ein Schritt...',
            oneMoreStepDescription: 'Es sieht so aus, als müssten wir Ihr Bankkonto manuell verifizieren. Bitte gehen Sie zu Concierge, wo Ihre Anweisungen auf Sie warten.',
            gotIt: 'Verstanden',
            goToConcierge: 'Zu Concierge gehen',
        },
        categories: {
            deleteCategories: 'Kategorien löschen',
            deleteCategoriesPrompt: 'Möchten Sie diese Kategorien wirklich löschen?',
            deleteCategory: 'Kategorie löschen',
            deleteCategoryPrompt: 'Möchten Sie diese Kategorie wirklich löschen?',
            disableCategories: 'Kategorien deaktivieren',
            disableCategory: 'Kategorie deaktivieren',
            enableCategories: 'Kategorien aktivieren',
            enableCategory: 'Kategorie aktivieren',
            defaultSpendCategories: 'Standardausgabenkategorien',
            spendCategoriesDescription: 'Passen Sie an, wie Händlerausgaben für Kreditkartentransaktionen und gescannte Belege kategorisiert werden.',
            deleteFailureMessage: 'Beim Löschen der Kategorie ist ein Fehler aufgetreten, bitte versuchen Sie es erneut.',
            categoryName: 'Kategoriename',
            requiresCategory: 'Mitglieder müssen alle Ausgaben kategorisieren',
            needCategoryForExportToIntegration: ({connectionName}: NeedCategoryForExportToIntegrationParams) =>
                `Alle Ausgaben müssen kategorisiert werden, um nach ${connectionName} exportiert zu werden.`,
            subtitle: 'Verschaffen Sie sich einen besseren Überblick darüber, wo Geld ausgegeben wird. Verwenden Sie unsere Standardkategorien oder fügen Sie Ihre eigenen hinzu.',
            emptyCategories: {
                title: 'Sie haben noch keine Kategorien erstellt.',
                subtitle: 'Fügen Sie eine Kategorie hinzu, um Ihre Ausgaben zu organisieren.',
            },
            emptyCategoriesWithAccounting: {
                subtitle1: 'Ihre Kategorien werden derzeit aus einer Buchhaltungsverbindung importiert. Gehen Sie zu',
                subtitle2: 'Buchhaltung',
                subtitle3: 'um Änderungen vorzunehmen.',
            },
            updateFailureMessage: 'Beim Aktualisieren der Kategorie ist ein Fehler aufgetreten, bitte versuchen Sie es erneut.',
            createFailureMessage: 'Beim Erstellen der Kategorie ist ein Fehler aufgetreten, bitte versuchen Sie es erneut.',
            addCategory: 'Kategorie hinzufügen',
            editCategory: 'Kategorie bearbeiten',
            editCategories: 'Kategorien bearbeiten',
            findCategory: 'Kategorie finden',
            categoryRequiredError: 'Kategoriename ist erforderlich',
            existingCategoryError: 'Eine Kategorie mit diesem Namen existiert bereits',
            invalidCategoryName: 'Ungültiger Kategoriename',
            importedFromAccountingSoftware: 'Die untenstehenden Kategorien werden aus Ihrem',
            payrollCode: 'Lohnabrechnungscode',
            updatePayrollCodeFailureMessage: 'Beim Aktualisieren des Gehaltsabrechnungscodes ist ein Fehler aufgetreten, bitte versuchen Sie es erneut.',
            glCode: 'GL-Code',
            updateGLCodeFailureMessage: 'Beim Aktualisieren des GL-Codes ist ein Fehler aufgetreten, bitte versuchen Sie es erneut.',
            importCategories: 'Kategorien importieren',
            cannotDeleteOrDisableAllCategories: {
                title: 'Kann nicht alle Kategorien löschen oder deaktivieren',
                description: `Mindestens eine Kategorie muss aktiviert bleiben, da Ihr Arbeitsbereich Kategorien erfordert.`,
            },
        },
        moreFeatures: {
            subtitle:
                'Verwenden Sie die unten stehenden Schalter, um weitere Funktionen zu aktivieren, während Sie wachsen. Jede Funktion wird im Navigationsmenü zur weiteren Anpassung angezeigt.',
            spendSection: {
                title: 'Ausgaben',
                subtitle: 'Aktivieren Sie Funktionen, die Ihnen helfen, Ihr Team zu skalieren.',
            },
            manageSection: {
                title: 'Verwalten',
                subtitle: 'Fügen Sie Kontrollen hinzu, die helfen, die Ausgaben im Rahmen des Budgets zu halten.',
            },
            earnSection: {
                title: 'Verdienen',
                subtitle: 'Optimieren Sie Ihren Umsatz und werden Sie schneller bezahlt.',
            },
            organizeSection: {
                title: 'Organisieren',
                subtitle: 'Gruppieren und analysieren Sie Ausgaben, erfassen Sie jede gezahlte Steuer.',
            },
            integrateSection: {
                title: 'Integrieren',
                subtitle: 'Verbinden Sie Expensify mit beliebten Finanzprodukten.',
            },
            distanceRates: {
                title: 'Entfernungsraten',
                subtitle: 'Raten hinzufügen, aktualisieren und durchsetzen.',
            },
            perDiem: {
                title: 'Tagegeld',
                subtitle: 'Legen Sie Tagessätze fest, um die täglichen Ausgaben der Mitarbeiter zu kontrollieren.',
            },
            expensifyCard: {
                title: 'Expensify Card',
                subtitle: 'Erhalten Sie Einblicke und Kontrolle über Ausgaben.',
                disableCardTitle: 'Expensify Card deaktivieren',
                disableCardPrompt: 'Sie können die Expensify-Karte nicht deaktivieren, da sie bereits verwendet wird. Wenden Sie sich an Concierge, um die nächsten Schritte zu erfahren.',
                disableCardButton: 'Chatten Sie mit Concierge',
                feed: {
                    title: 'Erhalte die Expensify-Karte',
                    subTitle: 'Optimieren Sie Ihre Geschäftsausgaben und sparen Sie bis zu 50 % auf Ihrer Expensify-Rechnung, plus:',
                    features: {
                        cashBack: 'Cashback auf jeden Einkauf in den USA',
                        unlimited: 'Unbegrenzte virtuelle Karten',
                        spend: 'Ausgabenkontrollen und benutzerdefinierte Limits',
                    },
                    ctaTitle: 'Neue Karte ausstellen',
                },
            },
            companyCards: {
                title: 'Unternehmenskarten',
                subtitle: 'Ausgaben von bestehenden Firmenkarten importieren.',
                feed: {
                    title: 'Unternehmens-Karten importieren',
                    features: {
                        support: 'Unterstützung für alle großen Kartenanbieter',
                        assignCards: 'Karten dem gesamten Team zuweisen',
                        automaticImport: 'Automatischer Transaktionsimport',
                    },
                },
                disableCardTitle: 'Unternehmens-Karten deaktivieren',
                disableCardPrompt: 'Sie können Firmenkarten nicht deaktivieren, da diese Funktion in Gebrauch ist. Wenden Sie sich an den Concierge für die nächsten Schritte.',
                disableCardButton: 'Chatten Sie mit Concierge',
                cardDetails: 'Kartendetails',
                cardNumber: 'Kartennummer',
                cardholder: 'Karteninhaber',
                cardName: 'Kartenname',
                integrationExport: ({integration, type}: IntegrationExportParams) => (integration && type ? `${integration} ${type.toLowerCase()} Export` : `${integration}-Export`),
                integrationExportTitleFirstPart: ({integration}: IntegrationExportParams) => `Wählen Sie das ${integration}-Konto aus, in das die Transaktionen exportiert werden sollen.`,
                integrationExportTitlePart: 'Wählen Sie eine andere Option aus.',
                integrationExportTitleLinkPart: 'Exportoption',
                integrationExportTitleSecondPart: 'um die verfügbaren Konten zu ändern.',
                lastUpdated: 'Zuletzt aktualisiert',
                transactionStartDate: 'Transaktionsstartdatum',
                updateCard: 'Karte aktualisieren',
                unassignCard: 'Karte zuweisen aufheben',
                unassign: 'Zuweisung aufheben',
                unassignCardDescription: 'Das Entfernen dieser Karte wird alle Transaktionen auf Entwurfsberichten vom Konto des Karteninhabers entfernen.',
                assignCard: 'Karte zuweisen',
                cardFeedName: 'Karten-Feed-Name',
                cardFeedNameDescription: 'Geben Sie dem Karten-Feed einen eindeutigen Namen, damit Sie ihn von den anderen unterscheiden können.',
                cardFeedTransaction: 'Transaktionen löschen',
                cardFeedTransactionDescription: 'Wählen Sie, ob Karteninhaber Kartentransaktionen löschen können. Neue Transaktionen werden diesen Regeln folgen.',
                cardFeedRestrictDeletingTransaction: 'Löschen von Transaktionen einschränken',
                cardFeedAllowDeletingTransaction: 'Löschen von Transaktionen erlauben',
                removeCardFeed: 'Karten-Feed entfernen',
                removeCardFeedTitle: ({feedName}: CompanyCardFeedNameParams) => `${feedName}-Feed entfernen`,
                removeCardFeedDescription: 'Möchten Sie diesen Karten-Feed wirklich entfernen? Dadurch werden alle Karten zugewiesen.',
                error: {
                    feedNameRequired: 'Der Name des Karten-Feeds ist erforderlich',
                    statementCloseDateRequired: 'Bitte wählen Sie ein Abschlussdatum für den Kontoauszug aus.',
                },
                corporate: 'Löschen von Transaktionen einschränken',
                personal: 'Löschen von Transaktionen erlauben',
                setFeedNameDescription: 'Geben Sie dem Karten-Feed einen eindeutigen Namen, damit Sie ihn von den anderen unterscheiden können.',
                setTransactionLiabilityDescription: 'Wenn aktiviert, können Karteninhaber Kartentransaktionen löschen. Neue Transaktionen werden dieser Regel folgen.',
                emptyAddedFeedTitle: 'Unternehmenskarten zuweisen',
                emptyAddedFeedDescription: 'Beginnen Sie, indem Sie einem Mitglied Ihre erste Karte zuweisen.',
                pendingFeedTitle: `Wir überprüfen Ihre Anfrage...`,
                pendingFeedDescription: `Wir überprüfen derzeit Ihre Feed-Details. Sobald das abgeschlossen ist, werden wir uns per`,
                pendingBankTitle: 'Überprüfen Sie Ihr Browserfenster',
                pendingBankDescription: ({bankName}: CompanyCardBankName) =>
                    `Bitte verbinden Sie sich mit ${bankName} über das Browserfenster, das sich gerade geöffnet hat. Falls sich keines geöffnet hat,`,
                pendingBankLink: 'Bitte hier klicken',
                giveItNameInstruction: 'Geben Sie der Karte einen Namen, der sie von anderen abhebt.',
                updating: 'Aktualisierung...',
                noAccountsFound: 'Keine Konten gefunden',
                defaultCard: 'Standardkarte',
                downgradeTitle: `Arbeitsbereich kann nicht herabgestuft werden`,
                downgradeSubTitleFirstPart: `Dieser Arbeitsbereich kann nicht herabgestuft werden, da mehrere Karten-Feeds verbunden sind (außer Expensify-Karten). Bitte`,
                downgradeSubTitleMiddlePart: `nur einen Karten-Feed behalten`,
                downgradeSubTitleLastPart: 'fortzufahren.',
                noAccountsFoundDescription: ({connection}: ConnectionParams) => `Bitte fügen Sie das Konto in ${connection} hinzu und synchronisieren Sie die Verbindung erneut.`,
                expensifyCardBannerTitle: 'Erhalte die Expensify-Karte',
                expensifyCardBannerSubtitle:
                    'Genießen Sie Cashback bei jedem Einkauf in den USA, bis zu 50 % Rabatt auf Ihre Expensify-Rechnung, unbegrenzte virtuelle Karten und vieles mehr.',
                expensifyCardBannerLearnMoreButton: 'Erfahren Sie mehr',
                statementCloseDateTitle: 'Datum des Rechnungsabschlusses',
                statementCloseDateDescription: 'Teilen Sie uns mit, wann Ihre Kartenabrechnung geschlossen wird, und wir erstellen eine passende Abrechnung in Expensify.',
            },
            workflows: {
                title: 'Workflows',
                subtitle: 'Konfigurieren Sie, wie Ausgaben genehmigt und bezahlt werden.',
                disableApprovalPrompt:
                    'Expensify-Karten aus diesem Arbeitsbereich hängen derzeit von der Genehmigung ab, um ihre Smart Limits festzulegen. Bitte ändern Sie die Limitarten aller Expensify-Karten mit Smart Limits, bevor Sie Genehmigungen deaktivieren.',
            },
            invoices: {
                title: 'Rechnungen',
                subtitle: 'Rechnungen senden und empfangen.',
            },
            categories: {
                title: 'Kategorien',
                subtitle: 'Verfolgen und organisieren Sie Ausgaben.',
            },
            tags: {
                title: 'Tags',
                subtitle: 'Klassifizieren Sie Kosten und verfolgen Sie abrechenbare Ausgaben.',
            },
            taxes: {
                title: 'Steuern',
                subtitle: 'Dokumentieren und fordern Sie berechtigte Steuern zurück.',
            },
            reportFields: {
                title: 'Berichtsfelder',
                subtitle: 'Benutzerdefinierte Felder für Ausgaben einrichten.',
            },
            connections: {
                title: 'Buchhaltung',
                subtitle: 'Synchronisieren Sie Ihren Kontenplan und mehr.',
            },
            connectionsWarningModal: {
                featureEnabledTitle: 'Nicht so schnell...',
                featureEnabledText: 'Um diese Funktion zu aktivieren oder zu deaktivieren, müssen Sie Ihre Buchhaltungsimporteinstellungen ändern.',
                disconnectText: 'Um die Buchhaltung zu deaktivieren, müssen Sie Ihre Buchhaltungsverbindung von Ihrem Arbeitsbereich trennen.',
                manageSettings: 'Einstellungen verwalten',
            },
            workflowWarningModal: {
                featureEnabledTitle: 'Nicht so schnell...',
                featureEnabledText:
                    'Expensify-Karten in diesem Arbeitsbereich basieren auf Genehmigungs-Workflows, um ihre Smart Limits festzulegen.\n\nBitte ändern Sie die Limittypen von Karten mit Smart Limits, bevor Sie Workflows deaktivieren.',
                confirmText: 'Gehe zu Expensify-Karten',
            },
            rules: {
                title: 'Regeln',
                subtitle: 'Belege anfordern, hohe Ausgaben kennzeichnen und mehr.',
            },
        },
        reportFields: {
            addField: 'Feld hinzufügen',
            delete: 'Feld löschen',
            deleteFields: 'Felder löschen',
            findReportField: 'Berichtsfeld finden',
            deleteConfirmation: 'Möchten Sie dieses Berichtsfeld wirklich löschen?',
            deleteFieldsConfirmation: 'Möchten Sie diese Berichts-Felder wirklich löschen?',
            emptyReportFields: {
                title: 'Sie haben noch keine Berichts-Felder erstellt.',
                subtitle: 'Fügen Sie ein benutzerdefiniertes Feld (Text, Datum oder Dropdown) hinzu, das in Berichten angezeigt wird.',
            },
            subtitle: 'Berichtsfelder gelten für alle Ausgaben und können hilfreich sein, wenn Sie nach zusätzlichen Informationen fragen möchten.',
            disableReportFields: 'Berichtsfelder deaktivieren',
            disableReportFieldsConfirmation: 'Bist du sicher? Text- und Datumsfelder werden gelöscht und Listen werden deaktiviert.',
            importedFromAccountingSoftware: 'Die unten aufgeführten Berichtsfelder werden aus Ihrem importiert.',
            textType: 'Text',
            dateType: 'Datum',
            dropdownType: 'Liste',
            textAlternateText: 'Fügen Sie ein Feld für die freie Texteingabe hinzu.',
            dateAlternateText: 'Fügen Sie einen Kalender zur Datumauswahl hinzu.',
            dropdownAlternateText: 'Fügen Sie eine Liste von Optionen zur Auswahl hinzu.',
            nameInputSubtitle: 'Wählen Sie einen Namen für das Berichtsfeld.',
            typeInputSubtitle: 'Wählen Sie aus, welche Art von Berichtsfeld verwendet werden soll.',
            initialValueInputSubtitle: 'Geben Sie einen Startwert ein, der im Berichtsfeld angezeigt werden soll.',
            listValuesInputSubtitle: 'Diese Werte werden im Dropdown-Menü Ihres Berichtsfelds angezeigt. Aktivierte Werte können von Mitgliedern ausgewählt werden.',
            listInputSubtitle: 'Diese Werte werden in Ihrer Berichts-Feldliste angezeigt. Aktivierte Werte können von Mitgliedern ausgewählt werden.',
            deleteValue: 'Wert löschen',
            deleteValues: 'Werte löschen',
            disableValue: 'Wert deaktivieren',
            disableValues: 'Werte deaktivieren',
            enableValue: 'Wert aktivieren',
            enableValues: 'Werte aktivieren',
            emptyReportFieldsValues: {
                title: 'Sie haben keine Listenwerte erstellt.',
                subtitle: 'Benutzerdefinierte Werte hinzufügen, die in Berichten erscheinen sollen.',
            },
            deleteValuePrompt: 'Möchten Sie diesen Listenwert wirklich löschen?',
            deleteValuesPrompt: 'Möchten Sie diese Listenwerte wirklich löschen?',
            listValueRequiredError: 'Bitte geben Sie einen Listennamen ein',
            existingListValueError: 'Ein Listenwert mit diesem Namen existiert bereits.',
            editValue: 'Wert bearbeiten',
            listValues: 'Werte auflisten',
            addValue: 'Wert hinzufügen',
            existingReportFieldNameError: 'Ein Berichtsfeld mit diesem Namen existiert bereits.',
            reportFieldNameRequiredError: 'Bitte geben Sie einen Berichtsfeldnamen ein',
            reportFieldTypeRequiredError: 'Bitte wählen Sie einen Berichtsfeldtyp aus',
            reportFieldInitialValueRequiredError: 'Bitte wählen Sie einen Anfangswert für das Berichtsfeld aus',
            genericFailureMessage: 'Beim Aktualisieren des Berichtsfeldes ist ein Fehler aufgetreten. Bitte versuchen Sie es erneut.',
        },
        tags: {
            tagName: 'Tag-Name',
            requiresTag: 'Mitglieder müssen alle Ausgaben kennzeichnen',
            trackBillable: 'Verfolgen Sie abrechenbare Ausgaben',
            customTagName: 'Benutzerdefinierter Tag-Name',
            enableTag: 'Tag aktivieren',
            enableTags: 'Tags aktivieren',
            requireTag: 'Require tag',
            requireTags: 'Tags erforderlich',
            notRequireTags: 'Nicht erforderlich',
            disableTag: 'Tag deaktivieren',
            disableTags: 'Tags deaktivieren',
            addTag: 'Tag hinzufügen',
            editTag: 'Tag bearbeiten',
            editTags: 'Tags bearbeiten',
            findTag: 'Tag finden',
            subtitle: 'Tags bieten detailliertere Möglichkeiten, Kosten zu klassifizieren.',
            dependentMultiLevelTagsSubtitle: {
                phrase1: 'Sie verwenden',
                phrase2: 'abhängige Tags',
                phrase3: '. You can',
                phrase4: 'eine Tabelle erneut importieren',
                phrase5: 'um Ihre Tags zu aktualisieren.',
            },
            emptyTags: {
                title: 'Sie haben noch keine Tags erstellt.',
                //  We need to remove the subtitle and use the below one when we remove the canUseMultiLevelTags beta
                subtitle: 'Fügen Sie ein Tag hinzu, um Projekte, Standorte, Abteilungen und mehr zu verfolgen.',
                subtitle1: 'Importieren Sie eine Tabelle, um Tags für die Verfolgung von Projekten, Standorten, Abteilungen und mehr hinzuzufügen.',
                subtitle2: 'Erfahren Sie mehr',
                subtitle3: 'über das Formatieren von Tag-Dateien.',
            },
            emptyTagsWithAccounting: {
                subtitle1: 'Ihre Tags werden derzeit aus einer Buchhaltungsverbindung importiert. Gehen Sie zu',
                subtitle2: 'Buchhaltung',
                subtitle3: 'um Änderungen vorzunehmen.',
            },
            deleteTag: 'Tag löschen',
            deleteTags: 'Tags löschen',
            deleteTagConfirmation: 'Möchten Sie dieses Tag wirklich löschen?',
            deleteTagsConfirmation: 'Möchten Sie diese Tags wirklich löschen?',
            deleteFailureMessage: 'Beim Löschen des Tags ist ein Fehler aufgetreten, bitte versuchen Sie es erneut.',
            tagRequiredError: 'Tag-Name ist erforderlich',
            existingTagError: 'Ein Tag mit diesem Namen existiert bereits',
            invalidTagNameError: 'Der Tag-Name darf nicht 0 sein. Bitte wählen Sie einen anderen Wert.',
            genericFailureMessage: 'Beim Aktualisieren des Tags ist ein Fehler aufgetreten, bitte versuchen Sie es erneut.',
            importedFromAccountingSoftware: 'Die unten stehenden Tags werden aus Ihrem',
            glCode: 'GL-Code',
            updateGLCodeFailureMessage: 'Beim Aktualisieren des GL-Codes ist ein Fehler aufgetreten, bitte versuchen Sie es erneut.',
            tagRules: 'Tag-Regeln',
            approverDescription: 'Genehmiger',
            importTags: 'Tags importieren',
            importTagsSupportingText: 'Kodieren Sie Ihre Ausgaben mit einer Art von Tag oder vielen.',
            configureMultiLevelTags: 'Konfigurieren Sie Ihre Liste von Tags für die mehrstufige Kategorisierung.',
            importMultiLevelTagsSupportingText: `Hier ist eine Vorschau Ihrer Tags. Wenn alles gut aussieht, klicken Sie unten, um sie zu importieren.`,
            importMultiLevelTags: {
                firstRowTitle: 'Die erste Zeile ist der Titel für jede Tag-Liste.',
                independentTags: 'Dies sind unabhängige Tags',
                glAdjacentColumn: 'Es gibt einen GL-Code in der angrenzenden Spalte.',
            },
            tagLevel: {
                singleLevel: 'Einzelne Ebene von Tags',
                multiLevel: 'Mehrstufige Tags',
            },
            switchSingleToMultiLevelTagWarning: {
                title: 'Tag-Ebenen wechseln',
                prompt1: 'Das Ändern der Tag-Ebenen löscht alle aktuellen Tags.',
                prompt2: 'Wir empfehlen Ihnen zuerst',
                prompt3: 'ein Backup herunterladen',
                prompt4: 'indem Sie Ihre Tags exportieren.',
                prompt5: 'Erfahren Sie mehr',
                prompt6: 'about tag levels.',
            },
            importedTagsMessage: ({columnCounts}: ImportedTagsMessageParams) =>
                `Wir haben *${columnCounts} Spalten* in Ihrer Tabelle gefunden. Wählen Sie *Name* neben der Spalte, die die Tag-Namen enthält. Sie können auch *Aktiviert* neben der Spalte auswählen, die den Tag-Status festlegt.`,
            cannotDeleteOrDisableAllTags: {
                title: 'Kann nicht alle Tags löschen oder deaktivieren',
                description: `Mindestens ein Tag muss aktiviert bleiben, da Ihr Arbeitsbereich Tags benötigt.`,
            },
            cannotMakeAllTagsOptional: {
                title: 'Kann nicht alle Tags optional machen',
                description: `Mindestens ein Tag muss erforderlich bleiben, da Ihre Arbeitsbereichseinstellungen Tags erfordern.`,
            },
            tagCount: () => ({
                one: '1 Tag',
                other: (count: number) => `${count} Tags`,
            }),
        },
        taxes: {
            subtitle: 'Steuernamen, -sätze hinzufügen und Standardwerte festlegen.',
            addRate: 'Rate hinzufügen',
            workspaceDefault: 'Standardwährung des Arbeitsbereichs',
            foreignDefault: 'Fremdwährungsstandard',
            customTaxName: 'Benutzerdefinierter Steuername',
            value: 'Wert',
            taxReclaimableOn: 'Steuer erstattungsfähig auf',
            taxRate: 'Steuersatz',
            findTaxRate: 'Steuersatz finden',
            error: {
                taxRateAlreadyExists: 'Dieser Steuername wird bereits verwendet',
                taxCodeAlreadyExists: 'Dieser Steuercode wird bereits verwendet',
                valuePercentageRange: 'Bitte geben Sie einen gültigen Prozentsatz zwischen 0 und 100 ein.',
                customNameRequired: 'Benutzerdefinierter Steuername ist erforderlich',
                deleteFailureMessage: 'Beim Löschen des Steuersatzes ist ein Fehler aufgetreten. Bitte versuchen Sie es erneut oder bitten Sie Concierge um Hilfe.',
                updateFailureMessage: 'Beim Aktualisieren des Steuersatzes ist ein Fehler aufgetreten. Bitte versuchen Sie es erneut oder bitten Sie Concierge um Hilfe.',
                createFailureMessage: 'Beim Erstellen des Steuersatzes ist ein Fehler aufgetreten. Bitte versuchen Sie es erneut oder bitten Sie Concierge um Hilfe.',
                updateTaxClaimableFailureMessage: 'Der erstattungsfähige Teil muss geringer sein als der Distanzsatzbetrag.',
            },
            deleteTaxConfirmation: 'Möchten Sie diese Steuer wirklich löschen?',
            deleteMultipleTaxConfirmation: ({taxAmount}: TaxAmountParams) => `Möchten Sie wirklich ${taxAmount} Steuern löschen?`,
            actions: {
                delete: 'Löschrate',
                deleteMultiple: 'Raten löschen',
                enable: 'Rate aktivieren',
                disable: 'Rate deaktivieren',
                enableTaxRates: () => ({
                    one: 'Rate aktivieren',
                    other: 'Raten aktivieren',
                }),
                disableTaxRates: () => ({
                    one: 'Rate deaktivieren',
                    other: 'Raten deaktivieren',
                }),
            },
            importedFromAccountingSoftware: 'Die unten aufgeführten Steuern werden von Ihrem importiert',
            taxCode: 'Steuercode',
            updateTaxCodeFailureMessage: 'Beim Aktualisieren des Steuercodes ist ein Fehler aufgetreten, bitte versuchen Sie es erneut.',
        },
        emptyWorkspace: {
            title: 'Erstellen Sie einen Arbeitsbereich',
            subtitle:
                'Erstellen Sie einen Arbeitsbereich, um Belege zu verfolgen, Ausgaben zu erstatten, Reisen zu verwalten, Rechnungen zu senden und mehr – alles in der Geschwindigkeit eines Chats.',
            createAWorkspaceCTA: 'Loslegen',
            features: {
                trackAndCollect: 'Belege verfolgen und sammeln',
                reimbursements: 'Mitarbeiter erstatten',
                companyCards: 'Firmenkarten verwalten',
            },
            notFound: 'Kein Arbeitsbereich gefunden',
            description:
                'Räume sind ein großartiger Ort, um mit mehreren Personen zu diskutieren und zu arbeiten. Um mit der Zusammenarbeit zu beginnen, erstellen Sie einen Arbeitsbereich oder treten Sie einem bei.',
        },
        new: {
            newWorkspace: 'Neuer Arbeitsbereich',
            getTheExpensifyCardAndMore: 'Holen Sie sich die Expensify-Karte und mehr',
            confirmWorkspace: 'Arbeitsbereich bestätigen',
            myGroupWorkspace: ({workspaceNumber}: {workspaceNumber?: number}) => `Mein Gruppenarbeitsbereich${workspaceNumber ? ` ${workspaceNumber}` : ''}`,
            workspaceName: ({userName, workspaceNumber}: NewWorkspaceNameParams) => `${userName}'s Workspace${workspaceNumber ? ` ${workspaceNumber}` : ''}`,
        },
        people: {
            genericFailureMessage: 'Beim Entfernen eines Mitglieds aus dem Arbeitsbereich ist ein Fehler aufgetreten. Bitte versuchen Sie es erneut.',
            removeMembersPrompt: ({memberName}: {memberName: string}) => ({
                one: `Möchten Sie ${memberName} wirklich entfernen?`,
                other: 'Möchten Sie diese Mitglieder wirklich entfernen?',
            }),
            removeMembersWarningPrompt: ({memberName, ownerName}: RemoveMembersWarningPrompt) =>
                `${memberName} ist ein Genehmiger in diesem Arbeitsbereich. Wenn Sie diesen Arbeitsbereich mit ihnen nicht mehr teilen, ersetzen wir sie im Genehmigungsprozess durch den Arbeitsbereichsinhaber, ${ownerName}.`,
            removeMembersTitle: () => ({
                one: 'Mitglied entfernen',
                other: 'Mitglieder entfernen',
            }),
            findMember: 'Mitglied finden',
            removeWorkspaceMemberButtonTitle: 'Aus dem Arbeitsbereich entfernen',
            removeGroupMemberButtonTitle: 'Aus Gruppe entfernen',
            removeRoomMemberButtonTitle: 'Aus dem Chat entfernen',
            removeMemberPrompt: ({memberName}: RemoveMemberPromptParams) => `Möchten Sie ${memberName} wirklich entfernen?`,
            removeMemberTitle: 'Mitglied entfernen',
            transferOwner: 'Besitzer übertragen',
            makeMember: 'Mitglied machen',
            makeAdmin: 'Admin machen',
            makeAuditor: 'Prüfer erstellen',
            selectAll: 'Alle auswählen',
            error: {
                genericAdd: 'Es gab ein Problem beim Hinzufügen dieses Arbeitsbereichsmitglieds.',
                cannotRemove: 'Sie können sich selbst oder den Workspace-Inhaber nicht entfernen.',
                genericRemove: 'Es gab ein Problem beim Entfernen dieses Arbeitsbereichsmitglieds.',
            },
            addedWithPrimary: 'Einige Mitglieder wurden mit ihren primären Anmeldungen hinzugefügt.',
            invitedBySecondaryLogin: ({secondaryLogin}: SecondaryLoginParams) => `Hinzugefügt durch sekundären Login ${secondaryLogin}.`,
            membersListTitle: 'Verzeichnis aller Arbeitsbereichsmitglieder.',
            importMembers: 'Mitglieder importieren',
        },
        card: {
            getStartedIssuing: 'Beginnen Sie, indem Sie Ihre erste virtuelle oder physische Karte ausstellen.',
            issueCard: 'Karte ausstellen',
            issueNewCard: {
                whoNeedsCard: 'Wer braucht eine Karte?',
                findMember: 'Mitglied finden',
                chooseCardType: 'Wählen Sie einen Kartentyp aus',
                physicalCard: 'Physische Karte',
                physicalCardDescription: 'Ideal für den häufigen Ausgeber',
                virtualCard: 'Virtuelle Karte',
                virtualCardDescription: 'Sofort und flexibel',
                chooseLimitType: 'Wählen Sie einen Grenztyp',
                smartLimit: 'Smart Limit',
                smartLimitDescription: 'Bis zu einem bestimmten Betrag ausgeben, bevor eine Genehmigung erforderlich ist.',
                monthly: 'Monatlich',
                monthlyDescription: 'Bis zu einem bestimmten Betrag pro Monat ausgeben',
                fixedAmount: 'Fester Betrag',
                fixedAmountDescription: 'Einmalig bis zu einem bestimmten Betrag ausgeben',
                setLimit: 'Ein Limit festlegen',
                cardLimitError: 'Bitte geben Sie einen Betrag unter $21,474,836 ein.',
                giveItName: 'Gib ihm einen Namen',
                giveItNameInstruction: 'Gestalten Sie es einzigartig genug, um es von anderen Karten zu unterscheiden. Spezifische Anwendungsfälle sind sogar noch besser!',
                cardName: 'Kartenname',
                letsDoubleCheck: 'Lassen Sie uns noch einmal überprüfen, ob alles richtig aussieht.',
                willBeReady: 'Diese Karte wird sofort einsatzbereit sein.',
                cardholder: 'Karteninhaber',
                cardType: 'Kartentyp',
                limit: 'Limit',
                limitType: 'Typ begrenzen',
                name: 'Name',
            },
            deactivateCardModal: {
                deactivate: 'Deaktivieren',
                deactivateCard: 'Karte deaktivieren',
                deactivateConfirmation: 'Das Deaktivieren dieser Karte wird alle zukünftigen Transaktionen ablehnen und kann nicht rückgängig gemacht werden.',
            },
        },
        accounting: {
            settings: 'Einstellungen',
            title: 'Verbindungen',
            subtitle:
                'Verbinden Sie sich mit Ihrem Buchhaltungssystem, um Transaktionen mit Ihrem Kontenplan zu kodieren, Zahlungen automatisch abzugleichen und Ihre Finanzen synchron zu halten.',
            qbo: 'QuickBooks Online',
            qbd: 'QuickBooks Desktop',
            xero: 'Xero',
            netsuite: 'NetSuite',
            intacct: 'Sage Intacct',
            sap: 'SAP',
            oracle: 'Oracle',
            microsoftDynamics: 'Microsoft Dynamics',
            talkYourOnboardingSpecialist: 'Chatten Sie mit Ihrem Einrichtungsspezialisten.',
            talkYourAccountManager: 'Chatten Sie mit Ihrem Kundenbetreuer.',
            talkToConcierge: 'Chatten Sie mit Concierge.',
            needAnotherAccounting: 'Benötigen Sie eine weitere Buchhaltungssoftware?',
            connectionName: ({connectionName}: ConnectionNameParams) => {
                switch (connectionName) {
                    case CONST.POLICY.CONNECTIONS.NAME.QBO:
                        return 'QuickBooks Online';
                    case CONST.POLICY.CONNECTIONS.NAME.XERO:
                        return 'Xero';
                    case CONST.POLICY.CONNECTIONS.NAME.NETSUITE:
                        return 'NetSuite';
                    case CONST.POLICY.CONNECTIONS.NAME.SAGE_INTACCT:
                        return 'Sage Intacct';
                    default: {
                        return '';
                    }
                }
            },
            errorODIntegration: 'Es gibt einen Fehler mit einer Verbindung, die in Expensify Classic eingerichtet wurde.',
            goToODToFix: 'Gehen Sie zu Expensify Classic, um dieses Problem zu beheben.',
            goToODToSettings: 'Gehe zu Expensify Classic, um deine Einstellungen zu verwalten.',
            setup: 'Verbinden',
            lastSync: ({relativeDate}: LastSyncAccountingParams) => `Zuletzt synchronisiert ${relativeDate}`,
            notSync: 'Nicht synchronisiert',
            import: 'Importieren',
            export: 'Exportieren',
            advanced: 'Fortgeschritten',
            other: 'Andere',
            syncNow: 'Jetzt synchronisieren',
            disconnect: 'Trennen',
            reinstall: 'Connector neu installieren',
            disconnectTitle: ({connectionName}: OptionalParam<ConnectionNameParams> = {}) => {
                const integrationName =
                    connectionName && CONST.POLICY.CONNECTIONS.NAME_USER_FRIENDLY[connectionName] ? CONST.POLICY.CONNECTIONS.NAME_USER_FRIENDLY[connectionName] : 'Integration';
                return `${integrationName} trennen`;
            },
            connectTitle: ({connectionName}: ConnectionNameParams) => `Connect ${CONST.POLICY.CONNECTIONS.NAME_USER_FRIENDLY[connectionName] ?? 'Buchhaltungsintegration'}`,
            syncError: ({connectionName}: ConnectionNameParams) => {
                switch (connectionName) {
                    case CONST.POLICY.CONNECTIONS.NAME.QBO:
                        return 'Kann keine Verbindung zu QuickBooks Online herstellen';
                    case CONST.POLICY.CONNECTIONS.NAME.XERO:
                        return 'Kann keine Verbindung zu Xero herstellen';
                    case CONST.POLICY.CONNECTIONS.NAME.NETSUITE:
                        return 'Kann keine Verbindung zu NetSuite herstellen';
                    case CONST.POLICY.CONNECTIONS.NAME.QBD:
                        return 'Kann keine Verbindung zu QuickBooks Desktop herstellen';
                    default: {
                        return 'Kann keine Verbindung zur Integration herstellen';
                    }
                }
            },
            accounts: 'Kontenplan',
            taxes: 'Steuern',
            imported: 'Importiert',
            notImported: 'Nicht importiert',
            importAsCategory: 'Als Kategorien importiert',
            importTypes: {
                [CONST.INTEGRATION_ENTITY_MAP_TYPES.IMPORTED]: 'Importiert',
                [CONST.INTEGRATION_ENTITY_MAP_TYPES.TAG]: 'Als Tags importiert',
                [CONST.INTEGRATION_ENTITY_MAP_TYPES.DEFAULT]: 'Importiert',
                [CONST.INTEGRATION_ENTITY_MAP_TYPES.NOT_IMPORTED]: 'Nicht importiert',
                [CONST.INTEGRATION_ENTITY_MAP_TYPES.NONE]: 'Nicht importiert',
                [CONST.INTEGRATION_ENTITY_MAP_TYPES.REPORT_FIELD]: 'Als Berichtsfelder importiert',
                [CONST.INTEGRATION_ENTITY_MAP_TYPES.NETSUITE_DEFAULT]: 'NetSuite-Mitarbeiterstandard',
            },
            disconnectPrompt: ({connectionName}: OptionalParam<ConnectionNameParams> = {}) => {
                const integrationName =
                    connectionName && CONST.POLICY.CONNECTIONS.NAME_USER_FRIENDLY[connectionName] ? CONST.POLICY.CONNECTIONS.NAME_USER_FRIENDLY[connectionName] : 'diese Integration';
                return `Möchten Sie ${integrationName} wirklich trennen?`;
            },
            connectPrompt: ({connectionName}: ConnectionNameParams) =>
                `Möchten Sie wirklich ${CONST.POLICY.CONNECTIONS.NAME_USER_FRIENDLY[connectionName] ?? 'diese Buchhaltungsintegration'} verbinden? Dadurch werden alle bestehenden Buchhaltungsverbindungen entfernt.`,
            enterCredentials: 'Geben Sie Ihre Anmeldedaten ein',
            connections: {
                syncStageName: ({stage}: SyncStageNameConnectionsParams) => {
                    switch (stage) {
                        case 'quickbooksOnlineImportCustomers':
                        case 'quickbooksDesktopImportCustomers':
                            return 'Kunden importieren';
                        case 'quickbooksOnlineImportEmployees':
                        case 'netSuiteSyncImportEmployees':
                        case 'intacctImportEmployees':
                        case 'quickbooksDesktopImportEmployees':
                            return 'Mitarbeiter importieren';
                        case 'quickbooksOnlineImportAccounts':
                        case 'quickbooksDesktopImportAccounts':
                            return 'Konten importieren';
                        case 'quickbooksOnlineImportClasses':
                        case 'quickbooksDesktopImportClasses':
                            return 'Klassen importieren';
                        case 'quickbooksOnlineImportLocations':
                            return 'Standorte importieren';
                        case 'quickbooksOnlineImportProcessing':
                            return 'Verarbeitung importierter Daten';
                        case 'quickbooksOnlineSyncBillPayments':
                        case 'intacctImportSyncBillPayments':
                            return 'Synchronisieren von erstatteten Berichten und Rechnungszahlungen';
                        case 'quickbooksOnlineSyncTaxCodes':
                            return 'Importieren von Steuercodes';
                        case 'quickbooksOnlineCheckConnection':
                            return 'Überprüfung der QuickBooks Online-Verbindung';
                        case 'quickbooksOnlineImportMain':
                            return 'Importieren von QuickBooks Online-Daten';
                        case 'startingImportXero':
                            return 'Importieren von Xero-Daten';
                        case 'startingImportQBO':
                            return 'Importieren von QuickBooks Online-Daten';
                        case 'startingImportQBD':
                        case 'quickbooksDesktopImportMore':
                            return 'Importieren von QuickBooks Desktop-Daten';
                        case 'quickbooksDesktopImportTitle':
                            return 'Titel importieren';
                        case 'quickbooksDesktopImportApproveCertificate':
                            return 'Zertifikat zur Genehmigung importieren';
                        case 'quickbooksDesktopImportDimensions':
                            return 'Dimensionen importieren';
                        case 'quickbooksDesktopImportSavePolicy':
                            return 'Speicherungsrichtlinie importieren';
                        case 'quickbooksDesktopWebConnectorReminder':
                            return 'Daten werden weiterhin mit QuickBooks synchronisiert... Bitte stellen Sie sicher, dass der Web Connector läuft.';
                        case 'quickbooksOnlineSyncTitle':
                            return 'Synchronisiere QuickBooks Online-Daten';
                        case 'quickbooksOnlineSyncLoadData':
                        case 'xeroSyncStep':
                        case 'intacctImportData':
                            return 'Daten werden geladen';
                        case 'quickbooksOnlineSyncApplyCategories':
                            return 'Kategorien aktualisieren';
                        case 'quickbooksOnlineSyncApplyCustomers':
                            return 'Kunden/Projekte aktualisieren';
                        case 'quickbooksOnlineSyncApplyEmployees':
                            return 'Aktualisierung der Personenliste';
                        case 'quickbooksOnlineSyncApplyClassesLocations':
                            return 'Aktualisieren von Berichtsfeldern';
                        case 'jobDone':
                            return 'Warten auf das Laden der importierten Daten';
                        case 'xeroSyncImportChartOfAccounts':
                            return 'Kontenplan synchronisieren';
                        case 'xeroSyncImportCategories':
                            return 'Kategorien synchronisieren';
                        case 'xeroSyncImportCustomers':
                            return 'Kunden synchronisieren';
                        case 'xeroSyncXeroReimbursedReports':
                            return 'Expensify-Berichte als erstattet markieren';
                        case 'xeroSyncExpensifyReimbursedReports':
                            return 'Xero-Rechnungen und -Rechnungen als bezahlt markieren';
                        case 'xeroSyncImportTrackingCategories':
                            return 'Synchronisieren von Tracking-Kategorien';
                        case 'xeroSyncImportBankAccounts':
                            return 'Synchronisieren von Bankkonten';
                        case 'xeroSyncImportTaxRates':
                            return 'Steuersätze synchronisieren';
                        case 'xeroCheckConnection':
                            return 'Xero-Verbindung wird überprüft';
                        case 'xeroSyncTitle':
                            return 'Synchronisiere Xero-Daten';
                        case 'netSuiteSyncConnection':
                            return 'Initialisiere Verbindung zu NetSuite';
                        case 'netSuiteSyncCustomers':
                            return 'Kunden importieren';
                        case 'netSuiteSyncInitData':
                            return 'Daten von NetSuite abrufen';
                        case 'netSuiteSyncImportTaxes':
                            return 'Steuern importieren';
                        case 'netSuiteSyncImportItems':
                            return 'Elemente importieren';
                        case 'netSuiteSyncData':
                            return 'Daten in Expensify importieren';
                        case 'netSuiteSyncAccounts':
                            return 'Konten synchronisieren';
                        case 'netSuiteSyncCurrencies':
                            return 'Währungen synchronisieren';
                        case 'netSuiteSyncCategories':
                            return 'Kategorien synchronisieren';
                        case 'netSuiteSyncReportFields':
                            return 'Importieren von Daten als Expensify-Berichtsfelder';
                        case 'netSuiteSyncTags':
                            return 'Daten als Expensify-Tags importieren';
                        case 'netSuiteSyncUpdateConnectionData':
                            return 'Verbindungseinstellungen werden aktualisiert';
                        case 'netSuiteSyncNetSuiteReimbursedReports':
                            return 'Expensify-Berichte als erstattet markieren';
                        case 'netSuiteSyncExpensifyReimbursedReports':
                            return 'NetSuite-Rechnungen und -Rechnungen als bezahlt markieren';
                        case 'netSuiteImportVendorsTitle':
                            return 'Importieren von Lieferanten';
                        case 'netSuiteImportCustomListsTitle':
                            return 'Importieren benutzerdefinierter Listen';
                        case 'netSuiteSyncImportCustomLists':
                            return 'Importieren benutzerdefinierter Listen';
                        case 'netSuiteSyncImportSubsidiaries':
                            return 'Importieren von Tochtergesellschaften';
                        case 'netSuiteSyncImportVendors':
                        case 'quickbooksDesktopImportVendors':
                            return 'Importieren von Lieferanten';
                        case 'intacctCheckConnection':
                            return 'Sage Intacct-Verbindung wird überprüft';
                        case 'intacctImportDimensions':
                            return 'Importieren von Sage Intacct-Dimensionen';
                        case 'intacctImportTitle':
                            return 'Importieren von Sage Intacct-Daten';
                        default: {
                            // eslint-disable-next-line @typescript-eslint/restrict-template-expressions
                            return `Übersetzung fehlt für Stufe: ${stage}`;
                        }
                    }
                },
            },
            preferredExporter: 'Bevorzugter Exporteur',
            exportPreferredExporterNote:
                'Der bevorzugte Exporteur kann jeder Workspace-Admin sein, muss jedoch auch ein Domain-Admin sein, wenn Sie in den Domaineinstellungen unterschiedliche Exportkonten für einzelne Firmenkarten festlegen.',
            exportPreferredExporterSubNote: 'Sobald festgelegt, sieht der bevorzugte Exporteur Berichte zur Exportierung in seinem Konto.',
            exportAs: 'Exportieren als',
            exportOutOfPocket: 'Auslagen als exportieren',
            exportCompanyCard: 'Unternehmensausgaben exportieren als',
            exportDate: 'Exportdatum',
            defaultVendor: 'Standardanbieter',
            autoSync: 'Auto-Synchronisierung',
            autoSyncDescription: 'Synchronisieren Sie NetSuite und Expensify automatisch, jeden Tag. Exportieren Sie den finalisierten Bericht in Echtzeit.',
            reimbursedReports: 'Synchronisiere erstattete Berichte',
            cardReconciliation: 'Kartenabstimmung',
            reconciliationAccount: 'Abstimmungskonto',
            continuousReconciliation: 'Kontinuierliche Abstimmung',
            saveHoursOnReconciliation:
                'Sparen Sie Stunden bei der Abstimmung in jedem Buchhaltungszeitraum, indem Expensify kontinuierlich Expensify Card-Abrechnungen und -Abwicklungen in Ihrem Namen abstimmt.',
            enableContinuousReconciliation: 'Um die kontinuierliche Abstimmung zu aktivieren, bitte aktivieren Sie',
            chooseReconciliationAccount: {
                chooseBankAccount: 'Wählen Sie das Bankkonto, gegen das Ihre Expensify Card-Zahlungen abgeglichen werden sollen.',
                accountMatches: 'Stellen Sie sicher, dass dieses Konto mit Ihrem übereinstimmt',
                settlementAccount: 'Expensify-Kartenabrechnungskonto',
                reconciliationWorks: ({lastFourPAN}: ReconciliationWorksParams) => `(endend mit ${lastFourPAN}), damit die kontinuierliche Abstimmung ordnungsgemäß funktioniert.`,
            },
        },
        export: {
            notReadyHeading: 'Nicht bereit zum Exportieren',
            notReadyDescription:
                'Entwürfe oder ausstehende Spesenabrechnungen können nicht in das Buchhaltungssystem exportiert werden. Bitte genehmigen oder begleichen Sie diese Ausgaben, bevor Sie sie exportieren.',
        },
        invoices: {
            sendInvoice: 'Rechnung senden',
            sendFrom: 'Senden von',
            invoicingDetails: 'Rechnungsdetails',
            invoicingDetailsDescription: 'Diese Informationen werden auf Ihren Rechnungen erscheinen.',
            companyName: 'Firmenname',
            companyWebsite: 'Unternehmenswebsite',
            paymentMethods: {
                personal: 'Persönlich',
                business: 'Geschäft',
                chooseInvoiceMethod: 'Wählen Sie unten eine Zahlungsmethode aus:',
                payingAsIndividual: 'Als Einzelperson bezahlen',
                payingAsBusiness: 'Als Unternehmen bezahlen',
            },
            invoiceBalance: 'Rechnungsbetrag',
            invoiceBalanceSubtitle:
                'Dies ist Ihr aktueller Kontostand aus dem Einzug von Rechnungszahlungen. Er wird automatisch auf Ihr Bankkonto überwiesen, wenn Sie eines hinzugefügt haben.',
            bankAccountsSubtitle: 'Fügen Sie ein Bankkonto hinzu, um Rechnungszahlungen zu senden und zu empfangen.',
        },
        invite: {
            member: 'Mitglied einladen',
            members: 'Mitglieder einladen',
            invitePeople: 'Neue Mitglieder einladen',
            genericFailureMessage: 'Beim Einladen des Mitglieds in den Arbeitsbereich ist ein Fehler aufgetreten. Bitte versuchen Sie es erneut.',
            pleaseEnterValidLogin: `Bitte stellen Sie sicher, dass die E-Mail-Adresse oder Telefonnummer gültig ist (z. B. ${CONST.EXAMPLE_PHONE_NUMBER}).`,
            user: 'Benutzer',
            users: 'Benutzer',
            invited: 'eingeladen',
            removed: 'entfernt',
            to: 'zu',
            from: 'von',
        },
        inviteMessage: {
            confirmDetails: 'Details bestätigen',
            inviteMessagePrompt: 'Machen Sie Ihre Einladung besonders, indem Sie unten eine Nachricht hinzufügen!',
            personalMessagePrompt: 'Nachricht',
            genericFailureMessage: 'Beim Einladen des Mitglieds in den Arbeitsbereich ist ein Fehler aufgetreten. Bitte versuchen Sie es erneut.',
            inviteNoMembersError: 'Bitte wählen Sie mindestens ein Mitglied zum Einladen aus.',
            joinRequest: ({user, workspaceName}: {user: string; workspaceName: string}) => `${user} hat beantragt, ${workspaceName} beizutreten.`,
        },
        distanceRates: {
            oopsNotSoFast: 'Hoppla! Nicht so schnell...',
            workspaceNeeds: 'Ein Arbeitsbereich benötigt mindestens einen aktivierten Distanzsatz.',
            distance: 'Entfernung',
            centrallyManage: 'Verwalten Sie zentral die Tarife, verfolgen Sie in Meilen oder Kilometern und legen Sie eine Standardkategorie fest.',
            rate: 'Bewerten',
            addRate: 'Rate hinzufügen',
            findRate: 'Rate finden',
            trackTax: 'Steuern verfolgen',
            deleteRates: () => ({
                one: 'Löschrate',
                other: 'Raten löschen',
            }),
            enableRates: () => ({
                one: 'Rate aktivieren',
                other: 'Raten aktivieren',
            }),
            disableRates: () => ({
                one: 'Rate deaktivieren',
                other: 'Raten deaktivieren',
            }),
            enableRate: 'Rate aktivieren',
            status: 'Status',
            unit: 'Einheit',
            taxFeatureNotEnabledMessage: 'Steuern müssen im Arbeitsbereich aktiviert sein, um diese Funktion zu nutzen. Gehen Sie zu',
            changePromptMessage: 'um diese Änderung vorzunehmen.',
            deleteDistanceRate: 'Entfernen Sie den Distanzsatz',
            areYouSureDelete: () => ({
                one: 'Möchten Sie diesen Satz wirklich löschen?',
                other: 'Möchten Sie diese Tarife wirklich löschen?',
            }),
            errors: {
                rateNameRequired: 'Ratenname ist erforderlich',
                existingRateName: 'Ein Entfernungsrate mit diesem Namen existiert bereits.',
            },
        },
        editor: {
            descriptionInputLabel: 'Beschreibung',
            nameInputLabel: 'Name',
            typeInputLabel: 'Typ',
            initialValueInputLabel: 'Anfangswert',
            nameInputHelpText: 'Dies ist der Name, den Sie in Ihrem Arbeitsbereich sehen werden.',
            nameIsRequiredError: 'Sie müssen Ihrem Arbeitsbereich einen Namen geben',
            currencyInputLabel: 'Standardwährung',
            currencyInputHelpText: 'Alle Ausgaben in diesem Arbeitsbereich werden in diese Währung umgerechnet.',
            currencyInputDisabledText: ({currency}: CurrencyInputDisabledTextParams) =>
                `Die Standardwährung kann nicht geändert werden, da dieser Arbeitsbereich mit einem ${currency} Bankkonto verknüpft ist.`,
            save: 'Speichern',
            genericFailureMessage: 'Beim Aktualisieren des Arbeitsbereichs ist ein Fehler aufgetreten. Bitte versuchen Sie es erneut.',
            avatarUploadFailureMessage: 'Beim Hochladen des Avatars ist ein Fehler aufgetreten. Bitte versuche es erneut.',
            addressContext: 'Eine Workspace-Adresse ist erforderlich, um Expensify Travel zu aktivieren. Bitte geben Sie eine Adresse ein, die mit Ihrem Unternehmen verbunden ist.',
        },
        bankAccount: {
            continueWithSetup: 'Setup fortsetzen',
            youAreAlmostDone:
                'Sie sind fast fertig mit der Einrichtung Ihres Bankkontos, das es Ihnen ermöglicht, Firmenkarten auszustellen, Ausgaben zu erstatten, Rechnungen zu sammeln und Rechnungen zu bezahlen.',
            streamlinePayments: 'Zahlungen optimieren',
            connectBankAccountNote: 'Hinweis: Persönliche Bankkonten können nicht für Zahlungen in Arbeitsbereichen verwendet werden.',
            oneMoreThing: 'Noch eine Sache!',
            allSet: 'Du bist startklar!',
            accountDescriptionWithCards: 'Dieses Bankkonto wird verwendet, um Firmenkarten auszustellen, Ausgaben zu erstatten, Rechnungen einzuziehen und Rechnungen zu bezahlen.',
            letsFinishInChat: 'Lass uns im Chat fertig werden!',
            finishInChat: 'Im Chat beenden',
            almostDone: 'Fast fertig!',
            disconnectBankAccount: 'Bankkonto trennen',
            startOver: 'Von vorne anfangen',
            updateDetails: 'Details aktualisieren',
            yesDisconnectMyBankAccount: 'Ja, trennen Sie mein Bankkonto.',
            yesStartOver: 'Ja, von vorne beginnen.',
            disconnectYour: 'Trennen Sie Ihr',
            bankAccountAnyTransactions: 'Bankkonto. Alle ausstehenden Transaktionen für dieses Konto werden trotzdem abgeschlossen.',
            clearProgress: 'Ein Neuanfang wird den bisherigen Fortschritt löschen.',
            areYouSure: 'Bist du sicher?',
            workspaceCurrency: 'Arbeitsbereichswährung',
            updateCurrencyPrompt:
                'Es sieht so aus, als ob Ihr Arbeitsbereich derzeit auf eine andere Währung als USD eingestellt ist. Bitte klicken Sie auf die Schaltfläche unten, um Ihre Währung jetzt auf USD zu aktualisieren.',
            updateToUSD: 'In USD aktualisieren',
            updateWorkspaceCurrency: 'Arbeitsbereichswährung aktualisieren',
            workspaceCurrencyNotSupported: 'Arbeitsbereichswährung wird nicht unterstützt',
            yourWorkspace: 'Ihr Arbeitsbereich ist auf eine nicht unterstützte Währung eingestellt. Sehen Sie sich die',
            listOfSupportedCurrencies: 'Liste der unterstützten Währungen',
        },
        changeOwner: {
            changeOwnerPageTitle: 'Besitzer übertragen',
            addPaymentCardTitle: 'Geben Sie Ihre Zahlungskarte ein, um die Eigentümerschaft zu übertragen.',
            addPaymentCardButtonText: 'Bedingungen akzeptieren & Zahlungskarte hinzufügen',
            addPaymentCardReadAndAcceptTextPart1: 'Lesen und akzeptieren',
            addPaymentCardReadAndAcceptTextPart2: 'Richtlinie zum Hinzufügen Ihrer Karte',
            addPaymentCardTerms: 'Bedingungen',
            addPaymentCardPrivacy: 'Datenschutz',
            addPaymentCardAnd: '&',
            addPaymentCardPciCompliant: 'PCI-DSS-konform',
            addPaymentCardBankLevelEncrypt: 'Verschlüsselung auf Bankniveau',
            addPaymentCardRedundant: 'Redundante Infrastruktur',
            addPaymentCardLearnMore: 'Erfahren Sie mehr über unsere',
            addPaymentCardSecurity: 'Sicherheit',
            amountOwedTitle: 'Ausstehender Saldo',
            amountOwedButtonText: 'OK',
            amountOwedText:
                'Dieses Konto hat einen ausstehenden Saldo aus einem vorherigen Monat.\n\nMöchten Sie den Saldo ausgleichen und die Abrechnung für diesen Arbeitsbereich übernehmen?',
            ownerOwesAmountTitle: 'Ausstehender Saldo',
            ownerOwesAmountButtonText: 'Guthaben übertragen',
            ownerOwesAmountText: ({email, amount}: OwnerOwesAmountParams) =>
                `Das Konto, dem dieser Arbeitsbereich gehört (${email}), hat einen ausstehenden Saldo aus einem vorherigen Monat.\n\nMöchten Sie diesen Betrag (${amount}) überweisen, um die Abrechnung für diesen Arbeitsbereich zu übernehmen? Ihre Zahlungskarte wird sofort belastet.`,
            subscriptionTitle: 'Übernahme des Jahresabonnements',
            subscriptionButtonText: 'Abonnement übertragen',
            subscriptionText: ({usersCount, finalCount}: ChangeOwnerSubscriptionParams) =>
                `Die Übernahme dieses Arbeitsbereichs wird sein Jahresabonnement mit Ihrem aktuellen Abonnement zusammenführen. Dadurch erhöht sich die Größe Ihres Abonnements um ${usersCount} Mitglieder, sodass Ihre neue Abonnementgröße ${finalCount} beträgt. Möchten Sie fortfahren?`,
            duplicateSubscriptionTitle: 'Benachrichtigung über doppelte Abonnements',
            duplicateSubscriptionButtonText: 'Fortfahren',
            duplicateSubscriptionText: ({email, workspaceName}: ChangeOwnerDuplicateSubscriptionParams) =>
                `Es sieht so aus, als ob Sie versuchen, die Abrechnung für die Arbeitsbereiche von ${email} zu übernehmen. Dazu müssen Sie jedoch zuerst Administrator in all ihren Arbeitsbereichen sein.\n\nKlicken Sie auf "Weiter", wenn Sie nur die Abrechnung für den Arbeitsbereich ${workspaceName} übernehmen möchten.\n\nWenn Sie die Abrechnung für ihr gesamtes Abonnement übernehmen möchten, lassen Sie sich bitte zuerst als Administrator zu all ihren Arbeitsbereichen hinzufügen, bevor Sie die Abrechnung übernehmen.`,
            hasFailedSettlementsTitle: 'Eigentum kann nicht übertragen werden',
            hasFailedSettlementsButtonText: 'Verstanden',
            hasFailedSettlementsText: ({email}: ChangeOwnerHasFailedSettlementsParams) =>
                `Sie können die Abrechnung nicht übernehmen, weil ${email} eine überfällige Expensify Card-Abrechnung hat. Bitte bitten Sie sie, sich an concierge@expensify.com zu wenden, um das Problem zu lösen. Dann können Sie die Abrechnung für diesen Arbeitsbereich übernehmen.`,
            failedToClearBalanceTitle: 'Fehler beim Ausgleichen des Saldos',
            failedToClearBalanceButtonText: 'OK',
            failedToClearBalanceText: 'Wir konnten den Saldo nicht ausgleichen. Bitte versuchen Sie es später erneut.',
            successTitle: 'Woohoo! Alles bereit.',
            successDescription: 'Sie sind jetzt der Besitzer dieses Arbeitsbereichs.',
            errorTitle: 'Hoppla! Nicht so schnell...',
            errorDescriptionPartOne: 'Es gab ein Problem beim Übertragen der Inhaberschaft dieses Arbeitsbereichs. Versuchen Sie es erneut, oder',
            errorDescriptionPartTwo: 'Wenden Sie sich an Concierge.',
            errorDescriptionPartThree: 'für Hilfe.',
        },
        exportAgainModal: {
            title: 'Vorsicht!',
            description: ({reportName, connectionName}: ExportAgainModalDescriptionParams) =>
                `Die folgenden Berichte wurden bereits nach ${CONST.POLICY.CONNECTIONS.NAME_USER_FRIENDLY[connectionName]} exportiert:\n\n${reportName}\n\nSind Sie sicher, dass Sie sie erneut exportieren möchten?`,
            confirmText: 'Ja, erneut exportieren',
            cancelText: 'Abbrechen',
        },
        upgrade: {
            reportFields: {
                title: 'Berichtsfelder',
                description: `Berichtsfelder ermöglichen es Ihnen, Details auf Kopfzeilenebene anzugeben, im Gegensatz zu Tags, die sich auf Ausgaben einzelner Positionen beziehen. Diese Details können spezifische Projektnamen, Informationen zu Geschäftsreisen, Standorte und mehr umfassen.`,
                onlyAvailableOnPlan: 'Berichtsfelder sind nur im Control-Plan verfügbar, beginnend bei',
            },
            [CONST.POLICY.CONNECTIONS.NAME.NETSUITE]: {
                title: 'NetSuite',
                description: `Genießen Sie die automatische Synchronisierung und reduzieren Sie manuelle Eingaben mit der Expensify + NetSuite-Integration. Erhalten Sie tiefgehende, Echtzeit-Finanzanalysen mit nativer und benutzerdefinierter Segmentunterstützung, einschließlich Projekt- und Kundenabbildung.`,
                onlyAvailableOnPlan: 'Unsere NetSuite-Integration ist nur im Control-Plan verfügbar, beginnend bei',
            },
            [CONST.POLICY.CONNECTIONS.NAME.SAGE_INTACCT]: {
                title: 'Sage Intacct',
                description: `Genießen Sie die automatische Synchronisierung und reduzieren Sie manuelle Eingaben mit der Expensify + Sage Intacct-Integration. Erhalten Sie tiefgehende, Echtzeit-Finanzanalysen mit benutzerdefinierten Dimensionen sowie Spesenkodierung nach Abteilung, Klasse, Standort, Kunde und Projekt (Job).`,
                onlyAvailableOnPlan: 'Unsere Sage Intacct-Integration ist nur im Control-Plan verfügbar, beginnend bei',
            },
            [CONST.POLICY.CONNECTIONS.NAME.QBD]: {
                title: 'QuickBooks Desktop',
                description: `Genießen Sie die automatische Synchronisierung und reduzieren Sie manuelle Eingaben mit der Expensify + QuickBooks Desktop-Integration. Erreichen Sie ultimative Effizienz mit einer Echtzeit-Zwei-Wege-Verbindung und der Ausgabenkodierung nach Klasse, Artikel, Kunde und Projekt.`,
                onlyAvailableOnPlan: 'Unsere QuickBooks Desktop-Integration ist nur im Control-Plan verfügbar, beginnend bei',
            },
            [CONST.UPGRADE_FEATURE_INTRO_MAPPING.approvals.id]: {
                title: 'Erweiterte Genehmigungen',
                description: `Wenn Sie weitere Genehmigungsebenen hinzufügen möchten – oder einfach nur sicherstellen möchten, dass die größten Ausgaben noch einmal überprüft werden – sind Sie bei uns genau richtig. Erweiterte Genehmigungen helfen Ihnen, die richtigen Kontrollen auf jeder Ebene einzurichten, damit Sie die Ausgaben Ihres Teams im Griff behalten.`,
                onlyAvailableOnPlan: 'Erweiterte Genehmigungen sind nur im Control-Plan verfügbar, der bei',
            },
            categories: {
                title: 'Kategorien',
                description: `Kategorien helfen Ihnen, Ausgaben besser zu organisieren, um den Überblick darüber zu behalten, wo Sie Ihr Geld ausgeben. Verwenden Sie unsere vorgeschlagene Kategorienliste oder erstellen Sie Ihre eigene.`,
                onlyAvailableOnPlan: 'Kategorien sind im Collect-Plan verfügbar, beginnend bei',
            },
            glCodes: {
                title: 'GL-Codes',
                description: `Fügen Sie Ihren Kategorien und Tags GL-Codes hinzu, um Ausgaben einfach in Ihre Buchhaltungs- und Gehaltssysteme zu exportieren.`,
                onlyAvailableOnPlan: 'GL-Codes sind nur im Control-Plan verfügbar, beginnend bei',
            },
            glAndPayrollCodes: {
                title: 'GL- und Payroll-Codes',
                description: `Fügen Sie GL- und Payroll-Codes zu Ihren Kategorien hinzu, um Ausgaben einfach in Ihre Buchhaltungs- und Gehaltssysteme zu exportieren.`,
                onlyAvailableOnPlan: 'GL- und Payroll-Codes sind nur im Control-Plan verfügbar, beginnend bei',
            },
            taxCodes: {
                title: 'Steuercodes',
                description: `Fügen Sie Ihren Steuern Steuercodes hinzu, um Ausgaben einfach in Ihre Buchhaltungs- und Gehaltssysteme zu exportieren.`,
                onlyAvailableOnPlan: 'Steuercodes sind nur im Control-Plan verfügbar, beginnend bei',
            },
            companyCards: {
                title: 'Unbegrenzte Firmenkarten',
                description: `Müssen Sie weitere Karten-Feeds hinzufügen? Schalten Sie unbegrenzte Firmenkarten frei, um Transaktionen von allen großen Kartenausstellern zu synchronisieren.`,
                onlyAvailableOnPlan: 'Dies ist nur im Control-Plan verfügbar, beginnend bei',
            },
            rules: {
                title: 'Regeln',
                description: `Regeln laufen im Hintergrund und halten Ihre Ausgaben unter Kontrolle, damit Sie sich nicht um Kleinigkeiten kümmern müssen.\n\nFordern Sie Ausgabendetails wie Belege und Beschreibungen an, legen Sie Limits und Standards fest und automatisieren Sie Genehmigungen und Zahlungen – alles an einem Ort.`,
                onlyAvailableOnPlan: 'Regeln sind nur im Control-Plan verfügbar, beginnend bei',
            },
            perDiem: {
                title: 'Tagegeld',
                description:
                    'Per Diem ist eine großartige Möglichkeit, um Ihre täglichen Kosten konform und vorhersehbar zu halten, wann immer Ihre Mitarbeiter reisen. Genießen Sie Funktionen wie benutzerdefinierte Raten, Standardkategorien und detailliertere Informationen wie Ziele und Unterraten.',
                onlyAvailableOnPlan: 'Tagespauschalen sind nur im Control-Plan verfügbar, beginnend bei',
            },
            travel: {
                title: 'Reisen',
                description:
                    'Expensify Travel ist eine neue Plattform für die Buchung und Verwaltung von Geschäftsreisen, die es Mitgliedern ermöglicht, Unterkünfte, Flüge, Transportmittel und mehr zu buchen.',
                onlyAvailableOnPlan: 'Reisen ist im Collect-Plan verfügbar, beginnend bei',
            },
            multiLevelTags: {
                title: 'Mehrstufige Tags',
                description:
                    'Mehrstufige Tags helfen Ihnen, Ausgaben präziser zu verfolgen. Weisen Sie jedem Posten mehrere Tags zu – wie Abteilung, Kunde oder Kostenstelle – um den vollständigen Kontext jeder Ausgabe zu erfassen. Dies ermöglicht detailliertere Berichte, Genehmigungs-Workflows und Buchhaltungsexporte.',
                onlyAvailableOnPlan: 'Mehrstufige Tags sind nur im Control-Plan verfügbar, beginnend bei',
            },
            pricing: {
                perActiveMember: 'pro aktivem Mitglied pro Monat.',
                perMember: 'pro Mitglied pro Monat.',
            },
            note: {
                upgradeWorkspace: 'Aktualisieren Sie Ihren Arbeitsbereich, um auf diese Funktion zuzugreifen, oder',
                learnMore: 'Erfahren Sie mehr',
                aboutOurPlans: 'über unsere Pläne und Preise.',
            },
            upgradeToUnlock: 'Diese Funktion freischalten',
            completed: {
                headline: `Sie haben Ihren Arbeitsbereich aktualisiert!`,
                successMessage: ({policyName}: ReportPolicyNameParams) => `Sie haben ${policyName} erfolgreich auf den Control-Plan hochgestuft!`,
                categorizeMessage: `Sie haben erfolgreich auf einen Workspace im Collect-Plan upgegradet. Jetzt können Sie Ihre Ausgaben kategorisieren!`,
                travelMessage: `Sie haben erfolgreich auf einen Workspace im Collect-Plan aufgerüstet. Jetzt können Sie mit der Buchung und Verwaltung von Reisen beginnen!`,
                viewSubscription: 'Abonnements anzeigen',
                moreDetails: 'für mehr Details.',
                gotIt: 'Verstanden, danke',
            },
            commonFeatures: {
                title: 'Zum Control-Plan upgraden',
                note: 'Entsperren Sie unsere leistungsstärksten Funktionen, einschließlich:',
                benefits: {
                    startsAt: 'Der Control-Plan beginnt bei',
                    perMember: 'pro aktivem Mitglied pro Monat.',
                    learnMore: 'Erfahren Sie mehr',
                    pricing: 'über unsere Pläne und Preise.',
                    benefit1: 'Erweiterte Buchhaltungsverbindungen (NetSuite, Sage Intacct und mehr)',
                    benefit2: 'Intelligente Ausgabenregeln',
                    benefit3: 'Genehmigungsabläufe mit mehreren Ebenen',
                    benefit4: 'Erweiterte Sicherheitskontrollen',
                    toUpgrade: 'Zum Upgrade klicken',
                    selectWorkspace: 'Wählen Sie einen Arbeitsbereich aus und ändern Sie den Plantyp in',
                },
            },
        },
        downgrade: {
            commonFeatures: {
                title: 'Zum Collect-Plan herabstufen',
                note: 'Wenn Sie ein Downgrade durchführen, verlieren Sie den Zugriff auf diese Funktionen und mehr:',
                benefits: {
                    note: 'Für einen vollständigen Vergleich unserer Pläne, schauen Sie sich unsere',
                    pricingPage: 'Preisseite',
                    confirm: 'Möchten Sie wirklich herabstufen und Ihre Konfigurationen entfernen?',
                    warning: 'Dies kann nicht rückgängig gemacht werden.',
                    benefit1: 'Buchhaltungsverbindungen (außer QuickBooks Online und Xero)',
                    benefit2: 'Intelligente Ausgabenregeln',
                    benefit3: 'Genehmigungsabläufe mit mehreren Ebenen',
                    benefit4: 'Erweiterte Sicherheitskontrollen',
                    headsUp: 'Achtung!',
                    multiWorkspaceNote:
                        'Sie müssen alle Ihre Arbeitsbereiche herabstufen, bevor Ihre erste monatliche Zahlung erfolgt, um ein Abonnement zum Collect-Tarif zu beginnen. Klicken Sie',
                    selectStep: '> Wählen Sie jeden Arbeitsbereich aus > Ändern Sie den Plantyp in',
                },
            },
            completed: {
                headline: 'Ihr Arbeitsbereich wurde herabgestuft',
                description: 'Sie haben andere Arbeitsbereiche im Control-Plan. Um zum Collect-Tarif abgerechnet zu werden, müssen Sie alle Arbeitsbereiche herabstufen.',
                gotIt: 'Verstanden, danke',
            },
        },
        payAndDowngrade: {
            title: 'Bezahlen & Herabstufen',
            headline: 'Ihre letzte Zahlung',
            description1: 'Ihre endgültige Rechnung für dieses Abonnement wird sein',
            description2: ({date}: DateParams) => `Siehe Ihre Aufschlüsselung unten für ${date}:`,
            subscription:
                'Achtung! Diese Aktion beendet Ihr Expensify-Abonnement, löscht diesen Arbeitsbereich und entfernt alle Mitglieder des Arbeitsbereichs. Wenn Sie diesen Arbeitsbereich behalten und nur sich selbst entfernen möchten, lassen Sie zuerst einen anderen Administrator die Abrechnung übernehmen.',
            genericFailureMessage: 'Beim Bezahlen Ihrer Rechnung ist ein Fehler aufgetreten. Bitte versuchen Sie es erneut.',
        },
        restrictedAction: {
            restricted: 'Restricted',
            actionsAreCurrentlyRestricted: ({workspaceName}: ActionsAreCurrentlyRestricted) => `Aktionen im ${workspaceName}-Arbeitsbereich sind derzeit eingeschränkt.`,
            workspaceOwnerWillNeedToAddOrUpdatePaymentCard: ({workspaceOwnerName}: WorkspaceOwnerWillNeedToAddOrUpdatePaymentCardParams) =>
                `Arbeitsbereichsinhaber, ${workspaceOwnerName}, muss die hinterlegte Zahlungskarte hinzufügen oder aktualisieren, um neue Aktivitäten im Arbeitsbereich freizuschalten.`,
            youWillNeedToAddOrUpdatePaymentCard: 'Sie müssen die hinterlegte Zahlungskarte hinzufügen oder aktualisieren, um neue Workspace-Aktivitäten freizuschalten.',
            addPaymentCardToUnlock: 'Fügen Sie eine Zahlungskarte hinzu, um freizuschalten!',
            addPaymentCardToContinueUsingWorkspace: 'Fügen Sie eine Zahlungskarte hinzu, um diesen Arbeitsbereich weiterhin zu nutzen.',
            pleaseReachOutToYourWorkspaceAdmin: 'Bitte wenden Sie sich bei Fragen an Ihren Workspace-Administrator.',
            chatWithYourAdmin: 'Mit Ihrem Administrator chatten',
            chatInAdmins: 'Im #admins chatten',
            addPaymentCard: 'Zahlungskarte hinzufügen',
        },
        rules: {
            individualExpenseRules: {
                title: 'Ausgaben',
                subtitle: 'Legen Sie Ausgabenkontrollen und -standards für einzelne Ausgaben fest. Sie können auch Regeln für',
                receiptRequiredAmount: 'Beleg erforderlicher Betrag',
                receiptRequiredAmountDescription: 'Belege anfordern, wenn die Ausgaben diesen Betrag überschreiten, es sei denn, eine Kategorievorschrift hebt dies auf.',
                maxExpenseAmount: 'Maximaler Ausgabenbetrag',
                maxExpenseAmountDescription: 'Kennzeichnen Sie Ausgaben, die diesen Betrag überschreiten, es sei denn, sie werden durch eine Kategorievorschrift außer Kraft gesetzt.',
                maxAge: 'Maximales Alter',
                maxExpenseAge: 'Maximales Ausgabenalter',
                maxExpenseAgeDescription: 'Kennzeichnen Sie Ausgaben, die älter als eine bestimmte Anzahl von Tagen sind.',
                maxExpenseAgeDays: () => ({
                    one: '1 Tag',
                    other: (count: number) => `${count} Tage`,
                }),
                billableDefault: 'Abrechnungsstandard',
                billableDefaultDescription: 'Wählen Sie, ob Bar- und Kreditkartenausgaben standardmäßig abrechenbar sein sollen. Abrechenbare Ausgaben werden aktiviert oder deaktiviert in',
                billable: 'Abrechenbar',
                billableDescription: 'Spesen werden meist an Kunden weiterberechnet.',
                nonBillable: 'Nicht abrechenbar',
                nonBillableDescription: 'Spesen werden gelegentlich an Kunden weiterberechnet.',
                eReceipts: 'eReceipts',
                eReceiptsHint: 'eReceipts werden automatisch erstellt',
                eReceiptsHintLink: 'für die meisten USD-Kredittransaktionen',
                attendeeTracking: 'Teilnehmerverfolgung',
                attendeeTrackingHint: 'Verfolgen Sie die Kosten pro Person für jede Ausgabe.',
                prohibitedDefaultDescription:
                    'Markieren Sie alle Belege, auf denen Alkohol, Glücksspiel oder andere eingeschränkte Artikel erscheinen. Ausgaben mit Belegen, auf denen diese Positionen erscheinen, erfordern eine manuelle Überprüfung.',
                prohibitedExpenses: 'Verbotene Ausgaben',
                alcohol: 'Alkohol',
                hotelIncidentals: 'Hotelnebenkosten',
                gambling: 'Glücksspiel',
                tobacco: 'Tabak',
                adultEntertainment: 'Erwachsenenunterhaltung',
            },
            expenseReportRules: {
                examples: 'Beispiele:',
                title: 'Spesenabrechnungen',
                subtitle: 'Automatisieren Sie die Einhaltung von Spesenabrechnungen, Genehmigungen und Zahlungen.',
                customReportNamesSubtitle: 'Passen Sie Berichtstitel mit unserem an',
                customNameTitle: 'Standardberichtstitel',
                customNameDescription: 'Wählen Sie einen benutzerdefinierten Namen für Spesenabrechnungen mit unserem',
                customNameDescriptionLink: 'umfassende Formeln',
                customNameInputLabel: 'Name',
                customNameEmailPhoneExample: 'E-Mail oder Telefon des Mitglieds: {report:submit:from}',
                customNameStartDateExample: 'Berichtsstartdatum: {report:startdate}',
                customNameWorkspaceNameExample: 'Workspace-Name: {report:workspacename}',
                customNameReportIDExample: 'Report-ID: {report:id}',
                customNameTotalExample: 'Gesamt: {report:total}.',
                preventMembersFromChangingCustomNamesTitle: 'Verhindern Sie, dass Mitglieder benutzerdefinierte Berichtsnamen ändern',
                preventSelfApprovalsTitle: 'Selbstgenehmigungen verhindern',
                preventSelfApprovalsSubtitle: 'Verhindern Sie, dass Arbeitsbereichsmitglieder ihre eigenen Spesenabrechnungen genehmigen.',
                autoApproveCompliantReportsTitle: 'Konforme Berichte automatisch genehmigen',
                autoApproveCompliantReportsSubtitle: 'Konfigurieren Sie, welche Spesenabrechnungen für die automatische Genehmigung infrage kommen.',
                autoApproveReportsUnderTitle: 'Berichte unter automatisch genehmigen',
                autoApproveReportsUnderDescription: 'Vollständig konforme Spesenabrechnungen unter diesem Betrag werden automatisch genehmigt.',
                randomReportAuditTitle: 'Zufällige Berichtprüfung',
                randomReportAuditDescription: 'Einige Berichte müssen manuell genehmigt werden, auch wenn sie für die automatische Genehmigung in Frage kommen.',
                autoPayApprovedReportsTitle: 'Automatisch genehmigte Berichte bezahlen',
                autoPayApprovedReportsSubtitle: 'Konfigurieren Sie, welche Spesenabrechnungen für die automatische Zahlung berechtigt sind.',
                autoPayApprovedReportsLimitError: ({currency}: AutoPayApprovedReportsLimitErrorParams = {}) =>
                    `Bitte geben Sie einen Betrag ein, der kleiner als ${currency ?? ''}20.000 ist.`,
                autoPayApprovedReportsLockedSubtitle: 'Gehen Sie zu Weitere Funktionen und aktivieren Sie Workflows, dann fügen Sie Zahlungen hinzu, um diese Funktion freizuschalten.',
                autoPayReportsUnderTitle: 'Berichte unter Auto-Zahlung',
                autoPayReportsUnderDescription: 'Vollständig konforme Spesenabrechnungen unter diesem Betrag werden automatisch bezahlt.',
                unlockFeatureGoToSubtitle: 'Gehe zu',
                unlockFeatureEnableWorkflowsSubtitle: ({featureName}: FeatureNameParams) => `und Workflows aktivieren, dann ${featureName} hinzufügen, um diese Funktion freizuschalten.`,
                enableFeatureSubtitle: ({featureName}: FeatureNameParams) => `und aktivieren Sie ${featureName}, um diese Funktion freizuschalten.`,
            },
            categoryRules: {
                title: 'Kategorienregeln',
                approver: 'Genehmiger',
                requireDescription: 'Beschreibung erforderlich',
                descriptionHint: 'Beschreibungshinweis',
                descriptionHintDescription: ({categoryName}: CategoryNameParams) =>
                    `Erinnern Sie die Mitarbeiter daran, zusätzliche Informationen für Ausgaben der Kategorie „${categoryName}“ bereitzustellen. Dieser Hinweis erscheint im Beschreibungsfeld der Ausgaben.`,
                descriptionHintLabel: 'Hinweis',
                descriptionHintSubtitle: 'Profi-Tipp: Je kürzer, desto besser!',
                maxAmount: 'Maximalbetrag',
                flagAmountsOver: 'Beträge über markieren',
                flagAmountsOverDescription: ({categoryName}: CategoryNameParams) => `Gilt für die Kategorie „${categoryName}“.`,
                flagAmountsOverSubtitle: 'Dies überschreibt den Höchstbetrag für alle Ausgaben.',
                expenseLimitTypes: {
                    expense: 'Einzelausgabe',
                    expenseSubtitle: 'Beträge von Ausgaben nach Kategorie kennzeichnen. Diese Regel überschreibt die allgemeine Arbeitsbereichsregel für den maximalen Ausgabenbetrag.',
                    daily: 'Kategorietotal',
                    dailySubtitle: 'Gesamtausgaben pro Kategorie pro Spesenbericht kennzeichnen.',
                },
                requireReceiptsOver: 'Belege über erforderlich',
                requireReceiptsOverList: {
                    default: ({defaultAmount}: DefaultAmountParams) => `${defaultAmount} ${CONST.DOT_SEPARATOR} Standard`,
                    never: 'Belege niemals verlangen',
                    always: 'Immer Belege anfordern',
                },
                defaultTaxRate: 'Standardsteuersatz',
                goTo: 'Gehe zu',
                andEnableWorkflows: 'und Workflows aktivieren, dann Genehmigungen hinzufügen, um diese Funktion freizuschalten.',
            },
            customRules: {
                title: 'Benutzerdefinierte Regeln',
                subtitle: 'Beschreibung',
                description: 'Benutzerdefinierte Regeln für Spesenabrechnungen eingeben',
            },
        },
        planTypePage: {
            planTypes: {
                team: {
                    label: 'Sammeln',
                    description: 'Für Teams, die ihre Prozesse automatisieren möchten.',
                },
                corporate: {
                    label: 'Steuerung',
                    description: 'Für Organisationen mit erweiterten Anforderungen.',
                },
            },
            description: 'Wählen Sie einen Plan, der zu Ihnen passt. Für eine detaillierte Liste der Funktionen und Preise, schauen Sie sich unsere',
            subscriptionLink: 'Planarten und Preishilfe-Seite',
            lockedPlanDescription: ({count, annualSubscriptionEndDate}: WorkspaceLockedPlanTypeParams) => ({
                one: `Sie haben sich verpflichtet, bis zum Ende Ihres Jahresabonnements am ${annualSubscriptionEndDate} 1 aktives Mitglied im Control-Plan zu haben. Sie können zu einem nutzungsbasierten Abonnement wechseln und ab dem ${annualSubscriptionEndDate} auf den Collect-Plan herabstufen, indem Sie die automatische Verlängerung deaktivieren.`,
                other: `Sie haben sich zu ${count} aktiven Mitgliedern im Control-Plan verpflichtet, bis Ihr Jahresabonnement am ${annualSubscriptionEndDate} endet. Sie können zu einem nutzungsbasierten Abonnement wechseln und ab dem ${annualSubscriptionEndDate} auf den Collect-Plan herabstufen, indem Sie die automatische Verlängerung deaktivieren in`,
            }),
            subscriptions: 'Abonnements',
        },
    },
    getAssistancePage: {
        title: 'Hilfe erhalten',
        subtitle: 'Wir sind hier, um Ihren Weg zur Größe freizumachen!',
        description: 'Wählen Sie aus den untenstehenden Support-Optionen:',
        chatWithConcierge: 'Chatten Sie mit Concierge',
        scheduleSetupCall: 'Einen Einrichtungstermin vereinbaren',
        scheduleACall: 'Anruf planen',
        questionMarkButtonTooltip: 'Holen Sie sich Unterstützung von unserem Team',
        exploreHelpDocs: 'Hilfe-Dokumente durchsuchen',
        registerForWebinar: 'Für das Webinar registrieren',
        onboardingHelp: 'Hilfe bei der Einführung',
    },
    emojiPicker: {
        skinTonePickerLabel: 'Standard-Hautton ändern',
        headers: {
            frequentlyUsed: 'Häufig verwendet',
            smileysAndEmotion: 'Smileys & Emotion',
            peopleAndBody: 'Menschen & Körper',
            animalsAndNature: 'Tiere & Natur',
            foodAndDrink: 'Essen & Getränke',
            travelAndPlaces: 'Reisen & Orte',
            activities: 'Aktivitäten',
            objects: 'Objekte',
            symbols: 'Symbole',
            flags: 'Flaggen',
        },
    },
    newRoomPage: {
        newRoom: 'Neuer Raum',
        groupName: 'Gruppenname',
        roomName: 'Raumname',
        visibility: 'Sichtbarkeit',
        restrictedDescription: 'Personen in Ihrem Arbeitsbereich können diesen Raum finden.',
        privateDescription: 'Personen, die zu diesem Raum eingeladen wurden, können ihn finden.',
        publicDescription: 'Jeder kann diesen Raum finden',
        // eslint-disable-next-line @typescript-eslint/naming-convention
        public_announceDescription: 'Jeder kann diesen Raum finden',
        createRoom: 'Raum erstellen',
        roomAlreadyExistsError: 'Ein Raum mit diesem Namen existiert bereits.',
        roomNameReservedError: ({reservedName}: RoomNameReservedErrorParams) => `${reservedName} ist ein Standardraum in allen Arbeitsbereichen. Bitte wählen Sie einen anderen Namen.`,
        roomNameInvalidError: 'Raumnamen dürfen nur Kleinbuchstaben, Zahlen und Bindestriche enthalten.',
        pleaseEnterRoomName: 'Bitte geben Sie einen Raumnamen ein',
        pleaseSelectWorkspace: 'Bitte wählen Sie einen Arbeitsbereich aus',
        renamedRoomAction: ({oldName, newName, actorName, isExpenseReport}: RenamedRoomActionParams) => {
            const actor = actorName ? `${actorName} ` : '';
            return isExpenseReport ? `${actor}umbenannt in "${newName}" (zuvor "${oldName}")` : `${actor} hat diesen Raum in "${newName}" umbenannt (vorher "${oldName}")`;
        },
        roomRenamedTo: ({newName}: RoomRenamedToParams) => `Raum umbenannt in ${newName}`,
        social: 'sozial',
        selectAWorkspace: 'Wählen Sie einen Arbeitsbereich aus',
        growlMessageOnRenameError: 'Der Arbeitsbereichsraum kann nicht umbenannt werden. Bitte überprüfen Sie Ihre Verbindung und versuchen Sie es erneut.',
        visibilityOptions: {
            restricted: 'Arbeitsbereich', // the translation for "restricted" visibility is actually workspace. This is so we can display restricted visibility rooms as "workspace" without having to change what's stored.
            private: 'Privat',
            public: 'Öffentlich',
            // eslint-disable-next-line @typescript-eslint/naming-convention
            public_announce: 'Öffentliche Ankündigung',
        },
    },
    workspaceApprovalModes: {
        submitAndClose: 'Einreichen und Schließen',
        submitAndApprove: 'Einreichen und Genehmigen',
        advanced: 'ADVANCED',
        dynamicExternal: 'DYNAMIC_EXTERNAL',
        smartReport: 'SMARTREPORT',
        billcom: 'BILLCOM',
    },
    workspaceActions: {
        addApprovalRule: ({approverEmail, approverName, field, name}: AddedPolicyApprovalRuleParams) =>
            `hat ${approverName} (${approverEmail}) als Genehmiger für das ${field} "${name}" hinzugefügt`,
        deleteApprovalRule: ({approverEmail, approverName, field, name}: AddedPolicyApprovalRuleParams) =>
            `hat ${approverName} (${approverEmail}) als Genehmiger für das ${field} "${name}" entfernt`,
        updateApprovalRule: ({field, name, newApproverEmail, newApproverName, oldApproverEmail, oldApproverName}: UpdatedPolicyApprovalRuleParams) => {
            const formatApprover = (displayName?: string, email?: string) => (displayName ? `${displayName} (${email})` : email);
            return `hat den Genehmiger für das ${field} "${name}" auf ${formatApprover(newApproverName, newApproverEmail)} geändert (zuvor ${formatApprover(oldApproverName, oldApproverEmail)})`;
        },
        addCategory: ({categoryName}: UpdatedPolicyCategoryParams) => `hat die Kategorie "${categoryName}" hinzugefügt`,
        deleteCategory: ({categoryName}: UpdatedPolicyCategoryParams) => `Kategorie "${categoryName}" entfernt`,
        updateCategory: ({oldValue, categoryName}: UpdatedPolicyCategoryParams) => `${oldValue ? 'deaktiviert' : 'aktiviert'} die Kategorie "${categoryName}"`,
        updateCategoryPayrollCode: ({oldValue, categoryName, newValue}: UpdatedPolicyCategoryGLCodeParams) => {
            if (!oldValue) {
                return `hat den Gehaltscode "${newValue}" zur Kategorie "${categoryName}" hinzugefügt`;
            }
            if (!newValue && oldValue) {
                return `hat den Gehaltsabrechnungscode "${oldValue}" aus der Kategorie "${categoryName}" entfernt`;
            }
            return `hat den Gehaltsabrechnungscode der Kategorie „${categoryName}“ in „${newValue}“ geändert (zuvor „${oldValue}“)`;
        },
        updateCategoryGLCode: ({oldValue, categoryName, newValue}: UpdatedPolicyCategoryGLCodeParams) => {
            if (!oldValue) {
                return `hat den GL-Code "${newValue}" zur Kategorie "${categoryName}" hinzugefügt`;
            }
            if (!newValue && oldValue) {
                return `hat den GL-Code "${oldValue}" aus der Kategorie "${categoryName}" entfernt`;
            }
            return `hat den GL-Code der Kategorie „${categoryName}“ in „${newValue}“ geändert (vorher „${oldValue}“)`;
        },
        updateAreCommentsRequired: ({oldValue, categoryName}: UpdatedPolicyCategoryParams) => {
            return `änderte die Beschreibung der Kategorie "${categoryName}" zu ${!oldValue ? 'erforderlich' : 'nicht erforderlich'} (zuvor ${!oldValue ? 'nicht erforderlich' : 'erforderlich'})`;
        },
        updateCategoryMaxExpenseAmount: ({categoryName, oldAmount, newAmount}: UpdatedPolicyCategoryMaxExpenseAmountParams) => {
            if (newAmount && !oldAmount) {
                return `hat einen maximalen Betrag von ${newAmount} zur Kategorie "${categoryName}" hinzugefügt`;
            }
            if (oldAmount && !newAmount) {
                return `hat den maximalen Betrag von ${oldAmount} aus der Kategorie "${categoryName}" entfernt`;
            }
            return `hat den maximalen Betrag der Kategorie "${categoryName}" auf ${newAmount} geändert (zuvor ${oldAmount})`;
        },
        updateCategoryExpenseLimitType: ({categoryName, oldValue, newValue}: UpdatedPolicyCategoryExpenseLimitTypeParams) => {
            if (!oldValue) {
                return `hat einen Grenzwerttyp von ${newValue} zur Kategorie "${categoryName}" hinzugefügt`;
            }
            return `hat den Limit-Typ der Kategorie "${categoryName}" auf ${newValue} geändert (vorher ${oldValue})`;
        },
        updateCategoryMaxAmountNoReceipt: ({categoryName, oldValue, newValue}: UpdatedPolicyCategoryMaxAmountNoReceiptParams) => {
            if (!oldValue) {
                return `hat die Kategorie "${categoryName}" aktualisiert, indem Belege in ${newValue} geändert wurden`;
            }
            return `hat die Kategorie "${categoryName}" auf ${newValue} geändert (vorher ${oldValue})`;
        },
        setCategoryName: ({oldName, newName}: UpdatedPolicyCategoryNameParams) => `die Kategorie "${oldName}" in "${newName}" umbenannt`,
        updatedDescriptionHint: ({categoryName, oldValue, newValue}: UpdatedPolicyCategoryDescriptionHintTypeParams) => {
            if (!newValue) {
                return `hat den Beschreibungshinweis "${oldValue}" aus der Kategorie "${categoryName}" entfernt`;
            }
            return !oldValue
                ? `hat den Beschreibungshinweis "${newValue}" zur Kategorie "${categoryName}" hinzugefügt`
                : `hat den Hinweis zur Kategoriebeschreibung "${categoryName}" in „${newValue}“ geändert (vorher „${oldValue}“)`;
        },
        updateTagListName: ({oldName, newName}: UpdatedPolicyCategoryNameParams) => `den Taglisten-Namen in "${newName}" geändert (vorher "${oldName}")`,
        addTag: ({tagListName, tagName}: UpdatedPolicyTagParams) => `hat das Tag "${tagName}" zur Liste "${tagListName}" hinzugefügt`,
        updateTagName: ({tagListName, newName, oldName}: UpdatedPolicyTagNameParams) =>
            `hat die Tag-Liste "${tagListName}" aktualisiert, indem der Tag "${oldName}" in "${newName}" geändert wurde`,
        updateTagEnabled: ({tagListName, tagName, enabled}: UpdatedPolicyTagParams) => `${enabled ? 'aktiviert' : 'deaktiviert'} das Tag "${tagName}" in der Liste "${tagListName}"`,
        deleteTag: ({tagListName, tagName}: UpdatedPolicyTagParams) => `hat den Tag "${tagName}" aus der Liste "${tagListName}" entfernt`,
        deleteMultipleTags: ({count, tagListName}: UpdatedPolicyTagParams) => `entfernte "${count}" Tags aus der Liste "${tagListName}"`,
        updateTag: ({tagListName, newValue, tagName, updatedField, oldValue}: UpdatedPolicyTagFieldParams) => {
            if (oldValue) {
                return `hat das Tag "${tagName}" in der Liste "${tagListName}" aktualisiert, indem das ${updatedField} auf "${newValue}" geändert wurde (vorher "${oldValue}")`;
            }
            return `hat das Tag "${tagName}" in der Liste "${tagListName}" aktualisiert, indem ein ${updatedField} von "${newValue}" hinzugefügt wurde`;
        },
        updateCustomUnit: ({customUnitName, newValue, oldValue, updatedField}: UpdatePolicyCustomUnitParams) =>
            `änderte die ${customUnitName} ${updatedField} zu "${newValue}" (zuvor "${oldValue}")`,
        updateCustomUnitTaxEnabled: ({newValue}: UpdatePolicyCustomUnitTaxEnabledParams) => `${newValue ? 'aktiviert' : 'deaktiviert'} Steuerverfolgung bei Entfernungsraten`,
        addCustomUnitRate: ({customUnitName, rateName}: AddOrDeletePolicyCustomUnitRateParams) => `hat einen neuen "${customUnitName}"-Satz "${rateName}" hinzugefügt`,
        updatedCustomUnitRate: ({customUnitName, customUnitRateName, newValue, oldValue, updatedField}: UpdatedPolicyCustomUnitRateParams) =>
            `hat den Satz des ${customUnitName} ${updatedField} "${customUnitRateName}" auf "${newValue}" geändert (zuvor "${oldValue}")`,
        updatedCustomUnitTaxRateExternalID: ({customUnitRateName, newValue, newTaxPercentage, oldTaxPercentage, oldValue}: UpdatedPolicyCustomUnitTaxRateExternalIDParams) => {
            if (oldTaxPercentage && oldValue) {
                return `hat den Steuersatz für den Distanzsatz "${customUnitRateName}" auf "${newValue} (${newTaxPercentage})" geändert (zuvor "${oldValue} (${oldTaxPercentage})")`;
            }
            return `hat den Steuersatz "${newValue} (${newTaxPercentage})" zum Distanzsatz "${customUnitRateName}" hinzugefügt`;
        },
        updatedCustomUnitTaxClaimablePercentage: ({customUnitRateName, newValue, oldValue}: UpdatedPolicyCustomUnitTaxClaimablePercentageParams) => {
            if (oldValue) {
                return `hat den erstattungsfähigen Steueranteil am Distanzsatz "${customUnitRateName}" auf "${newValue}" geändert (zuvor "${oldValue}")`;
            }
            return `hat einen steuerlich absetzbaren Anteil von "${newValue}" zum Distanzsatz "${customUnitRateName}" hinzugefügt`;
        },
        deleteCustomUnitRate: ({customUnitName, rateName}: AddOrDeletePolicyCustomUnitRateParams) => `entfernte den "${customUnitName}"-Satz "${rateName}"`,
        addedReportField: ({fieldType, fieldName}: AddedOrDeletedPolicyReportFieldParams) => `hinzugefügtes ${fieldType} Berichts-Feld "${fieldName}"`,
        updateReportFieldDefaultValue: ({defaultValue, fieldName}: UpdatedPolicyReportFieldDefaultValueParams) =>
            `den Standardwert des Berichtsfeldes "${fieldName}" auf "${defaultValue}" setzen`,
        addedReportFieldOption: ({fieldName, optionName}: PolicyAddedReportFieldOptionParams) => `die Option "${optionName}" zum Berichtsfeld "${fieldName}" hinzugefügt`,
        removedReportFieldOption: ({fieldName, optionName}: PolicyAddedReportFieldOptionParams) => `hat die Option "${optionName}" aus dem Berichtsfeld "${fieldName}" entfernt`,
        updateReportFieldOptionDisabled: ({fieldName, optionName, optionEnabled}: PolicyDisabledReportFieldOptionParams) =>
            `${optionEnabled ? 'aktiviert' : 'deaktiviert'} die Option "${optionName}" für das Berichtsfeld "${fieldName}"`,
        updateReportFieldAllOptionsDisabled: ({fieldName, optionName, allEnabled, toggledOptionsCount}: PolicyDisabledReportFieldAllOptionsParams) => {
            if (toggledOptionsCount && toggledOptionsCount > 1) {
                return `${allEnabled ? 'aktiviert' : 'deaktiviert'} alle Optionen für das Berichtsfeld "${fieldName}"`;
            }
            return `${allEnabled ? 'aktiviert' : 'deaktiviert'} die Option "${optionName}" für das Berichtsfeld "${fieldName}", wodurch alle Optionen ${allEnabled ? 'aktiviert' : 'deaktiviert'}`;
        },
        deleteReportField: ({fieldType, fieldName}: AddedOrDeletedPolicyReportFieldParams) => `entferntes ${fieldType}-Berichtsfeld "${fieldName}"`,
        preventSelfApproval: ({oldValue, newValue}: UpdatedPolicyPreventSelfApprovalParams) =>
            `aktualisiert "Prevent self-approval" auf "${newValue === 'true' ? 'Aktiviert' : 'Deaktiviert'}" (zuvor "${oldValue === 'true' ? 'Aktiviert' : 'Deaktiviert'}")`,
        updateMaxExpenseAmountNoReceipt: ({oldValue, newValue}: UpdatedPolicyFieldWithNewAndOldValueParams) =>
            `hat den maximal erforderlichen Belegbetrag auf ${newValue} geändert (vorher ${oldValue})`,
        updateMaxExpenseAmount: ({oldValue, newValue}: UpdatedPolicyFieldWithNewAndOldValueParams) =>
            `hat den maximalen Ausgabenbetrag für Verstöße auf ${newValue} geändert (zuvor ${oldValue})`,
        updateMaxExpenseAge: ({oldValue, newValue}: UpdatedPolicyFieldWithNewAndOldValueParams) =>
            `aktualisiert "Maximales Ausgabenalter (Tage)" auf "${newValue}" (zuvor "${oldValue === 'false' ? CONST.POLICY.DEFAULT_MAX_EXPENSE_AGE : oldValue}")`,
        updateMonthlyOffset: ({oldValue, newValue}: UpdatedPolicyFieldWithNewAndOldValueParams) => {
            if (!oldValue) {
                return `Legen Sie das Einreichungsdatum des Monatsberichts auf "${newValue}" fest.`;
            }
            return `das Einreichungsdatum des monatlichen Berichts auf "${newValue}" aktualisiert (zuvor "${oldValue}")`;
        },
        updateDefaultBillable: ({oldValue, newValue}: UpdatedPolicyFieldWithNewAndOldValueParams) =>
            `aktualisiert "Kosten an Kunden weiterberechnen" auf "${newValue}" (vorher "${oldValue}")`,
        updateDefaultTitleEnforced: ({value}: UpdatedPolicyFieldWithValueParam) => `"Standardberichtstitel erzwingen" ${value ? 'on' : 'aus'}`,
        renamedWorkspaceNameAction: ({oldName, newName}: RenamedWorkspaceNameActionParams) => `hat den Namen dieses Arbeitsbereichs in "${newName}" geändert (vorher "${oldName}")`,
        updateWorkspaceDescription: ({newDescription, oldDescription}: UpdatedPolicyDescriptionParams) =>
            !oldDescription
                ? `Setzen Sie die Beschreibung dieses Arbeitsbereichs auf "${newDescription}".`
                : `hat die Beschreibung dieses Arbeitsbereichs auf "${newDescription}" aktualisiert (zuvor "${oldDescription}")`,
        removedFromApprovalWorkflow: ({submittersNames}: RemovedFromApprovalWorkflowParams) => {
            let joinedNames = '';
            if (submittersNames.length === 1) {
                joinedNames = submittersNames.at(0) ?? '';
            } else if (submittersNames.length === 2) {
                joinedNames = submittersNames.join('und');
            } else if (submittersNames.length > 2) {
                joinedNames = `${submittersNames.slice(0, submittersNames.length - 1).join(', ')} and ${submittersNames.at(-1)}`;
            }
            return {
                one: `hat Sie aus dem Genehmigungsworkflow und dem Ausgaben-Chat von ${joinedNames} entfernt. Bereits eingereichte Berichte bleiben zur Genehmigung in Ihrem Posteingang verfügbar.`,
                other: `hat dich aus den Genehmigungs-Workflows und Ausgaben-Chats von ${joinedNames} entfernt. Bereits eingereichte Berichte bleiben zur Genehmigung in deinem Posteingang verfügbar.`,
            };
        },
        demotedFromWorkspace: ({policyName, oldRole}: DemotedFromWorkspaceParams) =>
            `hat Ihre Rolle in ${policyName} von ${oldRole} zu Benutzer aktualisiert. Sie wurden aus allen Einreicher-Ausgabenchats entfernt, außer Ihrem eigenen.`,
        updatedWorkspaceCurrencyAction: ({oldCurrency, newCurrency}: UpdatedPolicyCurrencyParams) => `die Standardwährung auf ${newCurrency} aktualisiert (zuvor ${oldCurrency})`,
        updatedWorkspaceFrequencyAction: ({oldFrequency, newFrequency}: UpdatedPolicyFrequencyParams) =>
            `hat die automatische Berichterstattungshäufigkeit auf "${newFrequency}" aktualisiert (zuvor "${oldFrequency}")`,
        updateApprovalMode: ({newValue, oldValue}: ChangeFieldParams) => `hat den Genehmigungsmodus auf "${newValue}" aktualisiert (zuvor "${oldValue}")`,
        upgradedWorkspace: 'dieses Arbeitsbereich auf den Control-Plan hochgestuft',
        downgradedWorkspace: 'hat dieses Arbeitsbereich auf den Collect-Plan herabgestuft',
        updatedAuditRate: ({oldAuditRate, newAuditRate}: UpdatedPolicyAuditRateParams) =>
            `änderte die Rate der Berichte, die zufällig zur manuellen Genehmigung weitergeleitet werden, auf ${Math.round(newAuditRate * 100)}% (zuvor ${Math.round(oldAuditRate * 100)}%)`,
        updatedManualApprovalThreshold: ({oldLimit, newLimit}: UpdatedPolicyManualApprovalThresholdParams) =>
            `hat das manuelle Genehmigungslimit für alle Ausgaben auf ${newLimit} geändert (vorher ${oldLimit})`,
    },
    roomMembersPage: {
        memberNotFound: 'Mitglied nicht gefunden.',
        useInviteButton: 'Um ein neues Mitglied zum Chat einzuladen, verwenden Sie bitte die Einladungs-Schaltfläche oben.',
        notAuthorized: `Sie haben keinen Zugriff auf diese Seite. Wenn Sie versuchen, diesem Raum beizutreten, bitten Sie einfach ein Mitglied des Raums, Sie hinzuzufügen. Etwas anderes? Wenden Sie sich an ${CONST.EMAIL.CONCIERGE}`,
        removeMembersPrompt: ({memberName}: {memberName: string}) => ({
            one: `Möchten Sie ${memberName} wirklich aus dem Raum entfernen?`,
            other: 'Möchten Sie die ausgewählten Mitglieder wirklich aus dem Raum entfernen?',
        }),
        error: {
            genericAdd: 'Es gab ein Problem beim Hinzufügen dieses Raummitglieds.',
        },
    },
    newTaskPage: {
        assignTask: 'Aufgabe zuweisen',
        assignMe: 'Mir zuweisen',
        confirmTask: 'Aufgabe bestätigen',
        confirmError: 'Bitte geben Sie einen Titel ein und wählen Sie ein Freigabeziel aus.',
        descriptionOptional: 'Beschreibung (optional)',
        pleaseEnterTaskName: 'Bitte geben Sie einen Titel ein',
        pleaseEnterTaskDestination: 'Bitte wählen Sie aus, wo Sie diese Aufgabe teilen möchten.',
    },
    task: {
        task: 'Aufgabe',
        title: 'Titel',
        description: 'Beschreibung',
        assignee: 'Zugewiesene Person',
        completed: 'Abgeschlossen',
        action: 'Vervollständigen',
        messages: {
            created: ({title}: TaskCreatedActionParams) => `Aufgabe für ${title}`,
            completed: 'als abgeschlossen markiert',
            canceled: 'gelöschte Aufgabe',
            reopened: 'als unvollständig markiert',
            error: 'Sie haben keine Berechtigung, die angeforderte Aktion auszuführen.',
        },
        markAsComplete: 'Als abgeschlossen markieren',
        markAsIncomplete: 'Als unvollständig markieren',
        assigneeError: 'Beim Zuweisen dieser Aufgabe ist ein Fehler aufgetreten. Bitte versuchen Sie es mit einem anderen Beauftragten.',
        genericCreateTaskFailureMessage: 'Beim Erstellen dieser Aufgabe ist ein Fehler aufgetreten. Bitte versuchen Sie es später erneut.',
        deleteTask: 'Aufgabe löschen',
        deleteConfirmation: 'Möchten Sie diese Aufgabe wirklich löschen?',
    },
    statementPage: {
        title: ({year, monthName}: StatementTitleParams) => `${monthName} ${year} Abrechnung`,
    },
    keyboardShortcutsPage: {
        title: 'Tastenkombinationen',
        subtitle: 'Sparen Sie Zeit mit diesen praktischen Tastenkombinationen:',
        shortcuts: {
            openShortcutDialog: 'Öffnet den Dialog für Tastenkombinationen',
            markAllMessagesAsRead: 'Alle Nachrichten als gelesen markieren',
            escape: 'Dialoge verlassen',
            search: 'Suchdialog öffnen',
            newChat: 'Neuer Chatbildschirm',
            copy: 'Kommentar kopieren',
            openDebug: 'Öffnen Sie das Dialogfeld für Testeinstellungen',
        },
    },
    guides: {
        screenShare: 'Bildschirmfreigabe',
        screenShareRequest: 'Expensify lädt Sie zu einer Bildschirmfreigabe ein',
    },
    search: {
        resultsAreLimited: 'Suchergebnisse sind begrenzt.',
        viewResults: 'Ergebnisse anzeigen',
        resetFilters: 'Filter zurücksetzen',
        searchResults: {
            emptyResults: {
                title: 'Nichts zu zeigen',
                subtitle: 'Versuchen Sie, Ihre Suchkriterien anzupassen oder etwas mit dem grünen + Button zu erstellen.',
            },
            emptyExpenseResults: {
                title: 'Sie haben noch keine Ausgaben erstellt.',
                subtitle: 'Erstellen Sie eine Ausgabe oder machen Sie eine Probefahrt mit Expensify, um mehr zu erfahren.',
                subtitleWithOnlyCreateButton: 'Verwenden Sie die grüne Schaltfläche unten, um eine Ausgabe zu erstellen.',
            },
            emptyReportResults: {
                title: 'Sie haben noch keine Berichte erstellt.',
                subtitle: 'Erstellen Sie einen Bericht oder machen Sie eine Probefahrt mit Expensify, um mehr zu erfahren.',
                subtitleWithOnlyCreateButton: 'Verwenden Sie die grüne Schaltfläche unten, um einen Bericht zu erstellen.',
            },
            emptyInvoiceResults: {
                title: 'Sie haben noch keine Rechnungen erstellt.',
                subtitle: 'Senden Sie eine Rechnung oder machen Sie eine Probefahrt mit Expensify, um mehr zu erfahren.',
                subtitleWithOnlyCreateButton: 'Verwenden Sie die grüne Schaltfläche unten, um eine Rechnung zu senden.',
            },
            emptyTripResults: {
                title: 'Keine Reisen anzuzeigen',
                subtitle: 'Beginnen Sie, indem Sie unten Ihre erste Reise buchen.',
                buttonText: 'Eine Reise buchen',
            },
            emptySubmitResults: {
                title: 'Keine Ausgaben zum Einreichen',
                subtitle: 'Alles klar. Mach eine Ehrenrunde!',
                buttonText: 'Bericht erstellen',
            },
            emptyApproveResults: {
                title: 'Keine Ausgaben zur Genehmigung',
                subtitle: 'Null Ausgaben. Maximale Entspannung. Gut gemacht!',
            },
            emptyPayResults: {
                title: 'Keine Ausgaben zu bezahlen',
                subtitle: 'Herzlichen Glückwunsch! Du hast die Ziellinie überquert.',
            },
            emptyExportResults: {
                title: 'Keine Ausgaben zum Exportieren',
                subtitle: 'Zeit, es ruhig angehen zu lassen, gute Arbeit.',
            },
            emptyStatementsResults: {
                title: 'Keine Ausgaben zu sehen',
                subtitle: 'Keine Ergebnisse. Bitte versuchen Sie, Ihre Filter anzupassen.',
            },
            emptyUnapprovedResults: {
                title: 'Keine Ausgaben zur Genehmigung',
                subtitle: 'Null Ausgaben. Maximale Entspannung. Gut gemacht!',
            },
        },
        statements: 'Erklärungen',
        unapprovedCash: 'Nicht genehmigtes Bargeld',
        unapprovedCard: 'Nicht genehmigte Karte',
        saveSearch: 'Suche speichern',
        deleteSavedSearch: 'Gespeicherte Suche löschen',
        deleteSavedSearchConfirm: 'Möchten Sie diese Suche wirklich löschen?',
        searchName: 'Name suchen',
        savedSearchesMenuItemTitle: 'Gespeichert',
        groupedExpenses: 'gruppierte Ausgaben',
        bulkActions: {
            approve: 'Genehmigen',
            pay: 'Bezahlen',
            delete: 'Löschen',
            hold: 'Halten',
            unhold: 'Halten entfernen',
            noOptionsAvailable: 'Keine Optionen verfügbar für die ausgewählte Gruppe von Ausgaben.',
        },
        filtersHeader: 'Filter',
        filters: {
            date: {
                before: ({date}: OptionalParam<DateParams> = {}) => `Vor ${date ?? ''}`,
                after: ({date}: OptionalParam<DateParams> = {}) => `After ${date ?? ''}`,
                on: ({date}: OptionalParam<DateParams> = {}) => `On ${date ?? ''}`,
                presets: {
                    [CONST.SEARCH.DATE_PRESETS.NEVER]: 'Niemals',
                    [CONST.SEARCH.DATE_PRESETS.LAST_MONTH]: 'Letzter Monat',
                    [CONST.SEARCH.DATE_PRESETS.LAST_STATEMENT]: 'Letzte Erklärung',
                },
            },
            status: 'Status',
            keyword: 'Schlüsselwort',
            hasKeywords: 'Hat Schlüsselwörter',
            currency: 'Währung',
            link: 'Link',
            pinned: 'Angeheftet',
            unread: 'Ungelesen',
            completed: 'Abgeschlossen',
            amount: {
                lessThan: ({amount}: OptionalParam<RequestAmountParams> = {}) => `Weniger als ${amount ?? ''}`,
                greaterThan: ({amount}: OptionalParam<RequestAmountParams> = {}) => `Größer als ${amount ?? ''}`,
                between: ({greaterThan, lessThan}: FiltersAmountBetweenParams) => `Zwischen ${greaterThan} und ${lessThan}`,
            },
            card: {
                expensify: 'Expensify',
                individualCards: 'Individuelle Karten',
                closedCards: 'Geschlossene Karten',
                cardFeeds: 'Karten-Feeds',
                cardFeedName: ({cardFeedBankName, cardFeedLabel}: {cardFeedBankName: string; cardFeedLabel?: string}) =>
                    `Alle ${cardFeedBankName}${cardFeedLabel ? ` - ${cardFeedLabel}` : ''}`,
                cardFeedNameCSV: ({cardFeedLabel}: {cardFeedLabel?: string}) => `All CSV Imported Cards${cardFeedLabel ? ` - ${cardFeedLabel}` : ''}`,
            },
            current: 'Aktuell',
            past: 'Vergangenheit',
            submitted: 'Eingereichtes Datum',
            approved: 'Genehmigtes Datum',
            paid: 'Zahlungsdatum',
            exported: 'Exportiertes Datum',
            posted: 'Buchungsdatum',
            billable: 'Abrechenbar',
            reimbursable: 'Erstattungsfähig',
            groupBy: {
                reports: 'Bericht',
                members: 'Mitglied',
                cards: 'Karte',
            },
            feed: 'Feed',
        },
        groupBy: 'Gruppe nach',
        moneyRequestReport: {
            emptyStateTitle: 'Dieser Bericht enthält keine Ausgaben.',
            emptyStateSubtitle: 'Sie können Ausgaben zu diesem Bericht hinzufügen, indem Sie die Schaltfläche oben verwenden.',
        },
        noCategory: 'Keine Kategorie',
        noTag: 'Kein Tag',
        expenseType: 'Ausgabentyp',
        recentSearches: 'Letzte Suchanfragen',
        recentChats: 'Letzte Chats',
        searchIn: 'Suche in',
        searchPlaceholder: 'Nach etwas suchen',
        suggestions: 'Vorschläge',
        exportSearchResults: {
            title: 'Export erstellen',
            description: 'Wow, das sind viele Artikel! Wir werden sie zusammenpacken, und Concierge wird Ihnen in Kürze eine Datei senden.',
        },
        exportAll: {
            selectAllMatchingItems: 'Alle passenden Elemente auswählen',
            allMatchingItemsSelected: 'Alle übereinstimmenden Elemente ausgewählt',
        },
    },
    genericErrorPage: {
        title: 'Oh-oh, etwas ist schiefgelaufen!',
        body: {
            helpTextMobile: 'Bitte schließen und öffnen Sie die App erneut oder wechseln Sie zu',
            helpTextWeb: 'web.',
            helpTextConcierge: 'Wenn das Problem weiterhin besteht, wenden Sie sich an',
        },
        refresh: 'Aktualisieren',
    },
    fileDownload: {
        success: {
            title: 'Heruntergeladen!',
            message: 'Anhang erfolgreich heruntergeladen!',
            qrMessage:
                'Überprüfen Sie Ihren Fotos- oder Downloads-Ordner auf eine Kopie Ihres QR-Codes. Tipp: Fügen Sie ihn einer Präsentation hinzu, damit Ihr Publikum ihn scannen und direkt mit Ihnen in Verbindung treten kann.',
        },
        generalError: {
            title: 'Anlagenfehler',
            message: 'Anhang kann nicht heruntergeladen werden',
        },
        permissionError: {
            title: 'Speicherzugriff',
            message: 'Expensify kann Anhänge ohne Speicherzugriff nicht speichern. Tippen Sie auf Einstellungen, um die Berechtigungen zu aktualisieren.',
        },
    },
    desktopApplicationMenu: {
        mainMenu: 'Neues Expensify',
        about: 'Über New Expensify',
        update: 'Neues Expensify aktualisieren',
        checkForUpdates: 'Nach Updates suchen',
        toggleDevTools: 'Entwicklerwerkzeuge umschalten',
        viewShortcuts: 'Tastenkombinationen anzeigen',
        services: 'Dienstleistungen',
        hide: 'Neues Expensify ausblenden',
        hideOthers: 'Andere ausblenden',
        showAll: 'Alle anzeigen',
        quit: 'Beende New Expensify',
        fileMenu: 'Datei',
        closeWindow: 'Fenster schließen',
        editMenu: 'Bearbeiten',
        undo: 'Rückgängig machen',
        redo: 'Wiederholen',
        cut: 'Schneiden',
        copy: 'Kopieren',
        paste: 'Einfügen',
        pasteAndMatchStyle: 'Einfügen und Stil anpassen',
        pasteAsPlainText: 'Als unformatierter Text einfügen',
        delete: 'Löschen',
        selectAll: 'Alle auswählen',
        speechSubmenu: 'Rede',
        startSpeaking: 'Sprechen Sie los',
        stopSpeaking: 'Hör auf zu sprechen',
        viewMenu: 'Ansicht',
        reload: 'Neu laden',
        forceReload: 'Erneut Laden Erzwingen',
        resetZoom: 'Tatsächliche Größe',
        zoomIn: 'Vergrößern',
        zoomOut: 'Verkleinern',
        togglefullscreen: 'Vollbild umschalten',
        historyMenu: 'Verlauf',
        back: 'Zurück',
        forward: 'Weiterleiten',
        windowMenu: 'Fenster',
        minimize: 'Minimieren',
        zoom: 'Zoom',
        front: 'Alle nach vorne bringen',
        helpMenu: 'Hilfe',
        learnMore: 'Erfahren Sie mehr',
        documentation: 'Dokumentation',
        communityDiscussions: 'Community-Diskussionen',
        searchIssues: 'Probleme durchsuchen',
    },
    historyMenu: {
        forward: 'Weiterleiten',
        back: 'Zurück',
    },
    checkForUpdatesModal: {
        available: {
            title: 'Update verfügbar',
            message: ({isSilentUpdating}: {isSilentUpdating: boolean}) =>
                `Die neue Version wird in Kürze verfügbar sein.${!isSilentUpdating ? 'Wir benachrichtigen Sie, wenn wir bereit sind, das Update durchzuführen.' : ''}`,
            soundsGood: 'Klingt gut',
        },
        notAvailable: {
            title: 'Aktualisierung nicht verfügbar',
            message: 'Es ist derzeit kein Update verfügbar. Bitte später erneut prüfen!',
            okay: 'Okay',
        },
        error: {
            title: 'Aktualisierungsprüfung fehlgeschlagen',
            message: 'Wir konnten nicht nach einem Update suchen. Bitte versuchen Sie es in Kürze erneut.',
        },
    },
    report: {
        newReport: {
            createReport: 'Bericht erstellen',
            chooseWorkspace: 'Wählen Sie einen Arbeitsbereich für diesen Bericht aus.',
        },
        genericCreateReportFailureMessage: 'Unerwarteter Fehler beim Erstellen dieses Chats. Bitte versuchen Sie es später erneut.',
        genericAddCommentFailureMessage: 'Unerwarteter Fehler beim Posten des Kommentars. Bitte versuchen Sie es später noch einmal.',
        genericUpdateReportFieldFailureMessage: 'Unerwarteter Fehler beim Aktualisieren des Feldes. Bitte versuchen Sie es später erneut.',
        genericUpdateReportNameEditFailureMessage: 'Unerwarteter Fehler beim Umbenennen des Berichts. Bitte versuchen Sie es später erneut.',
        noActivityYet: 'Noch keine Aktivität',
        actions: {
            type: {
                changeField: ({oldValue, newValue, fieldName}: ChangeFieldParams) => `geändert ${fieldName} von ${oldValue} zu ${newValue}`,
                changeFieldEmpty: ({newValue, fieldName}: ChangeFieldParams) => `${fieldName} in ${newValue} geändert`,
                changeReportPolicy: ({fromPolicyName, toPolicyName}: ChangeReportPolicyParams) => {
                    if (!toPolicyName) {
                        return `Arbeitsbereich geändert${fromPolicyName ? ` (zuvor ${fromPolicyName})` : ''}`;
                    }
                    return `Arbeitsbereich geändert zu ${toPolicyName}${fromPolicyName ? ` (zuvor ${fromPolicyName})` : ''}`;
                },
                changeType: ({oldType, newType}: ChangeTypeParams) => `Typ von ${oldType} zu ${newType} geändert`,
                delegateSubmit: ({delegateUser, originalManager}: DelegateSubmitParams) => `diesen Bericht an ${delegateUser} gesendet, da ${originalManager} im Urlaub ist`,
                exportedToCSV: `in CSV exportiert`,
                exportedToIntegration: {
                    automatic: ({label}: ExportedToIntegrationParams) => `exportiert nach ${label}`,
                    automaticActionOne: ({label}: ExportedToIntegrationParams) => `exportiert nach ${label} über`,
                    automaticActionTwo: 'Buchhaltungseinstellungen',
                    manual: ({label}: ExportedToIntegrationParams) => `hat diesen Bericht als manuell exportiert nach ${label} markiert.`,
                    automaticActionThree: 'und erfolgreich einen Datensatz erstellt für',
                    reimburseableLink: 'Auslagen',
                    nonReimbursableLink: 'Unternehmensausgaben mit Firmenkarte',
                    pending: ({label}: ExportedToIntegrationParams) => `hat begonnen, diesen Bericht nach ${label} zu exportieren...`,
                },
                integrationsMessage: ({errorMessage, label, linkText, linkURL}: IntegrationSyncFailedParams) =>
                    `Fehler beim Exportieren dieses Berichts nach ${label} ("${errorMessage} ${linkText ? `<a href="${linkURL}">${linkText}</a>` : ''}")`,
                managerAttachReceipt: `hat eine Quittung hinzugefügt`,
                managerDetachReceipt: `einen Beleg entfernt`,
                markedReimbursed: ({amount, currency}: MarkedReimbursedParams) => `${currency}${amount} anderswo bezahlt`,
                markedReimbursedFromIntegration: ({amount, currency}: MarkReimbursedFromIntegrationParams) => `bezahlte ${currency}${amount} über Integration`,
                outdatedBankAccount: `konnte die Zahlung aufgrund eines Problems mit dem Bankkonto des Zahlers nicht verarbeiten`,
                reimbursementACHBounce: `Konnte die Zahlung nicht verarbeiten, da der Zahler nicht über ausreichende Mittel verfügt.`,
                reimbursementACHCancelled: `die Zahlung storniert`,
                reimbursementAccountChanged: `Konnte die Zahlung nicht verarbeiten, da der Zahler die Bankkonten gewechselt hat.`,
                reimbursementDelayed: `hat die Zahlung bearbeitet, aber sie verzögert sich um 1-2 weitere Werktage`,
                selectedForRandomAudit: `zufällig zur Überprüfung ausgewählt`,
                selectedForRandomAuditMarkdown: `[zufällig ausgewählt](https://help.expensify.com/articles/expensify-classic/reports/Set-a-random-report-audit-schedule) zur Überprüfung`,
                share: ({to}: ShareParams) => `eingeladenes Mitglied ${to}`,
                unshare: ({to}: UnshareParams) => `Mitglied ${to} entfernt`,
                stripePaid: ({amount, currency}: StripePaidParams) => `bezahlt ${currency}${amount}`,
                takeControl: `übernahm die Kontrolle`,
                integrationSyncFailed: ({label, errorMessage, workspaceAccountingLink}: IntegrationSyncFailedParams) =>
                    `Beim Synchronisieren mit ${label} ist ein Problem aufgetreten${errorMessage ? ` ("${errorMessage}")` : ''}. Bitte behebe das Problem in den <a href="${workspaceAccountingLink}">Arbeitsbereichseinstellungen</a>.`,
                addEmployee: ({email, role}: AddEmployeeParams) => `hinzugefügt ${email} als ${role === 'member' ? 'a' : 'an'} ${role}`,
                updateRole: ({email, currentRole, newRole}: UpdateRoleParams) => `hat die Rolle von ${email} auf ${newRole} aktualisiert (zuvor ${currentRole})`,
                updatedCustomField1: ({email, previousValue, newValue}: UpdatedCustomFieldParams) => {
                    if (!newValue) {
                        return `hat das benutzerdefinierte Feld 1 von ${email} entfernt (zuvor "${previousValue}")`;
                    }
                    return !previousValue
                        ? `"${newValue}" zu benutzerdefiniertem Feld 1 von ${email} hinzugefügt`
                        : `hat das benutzerdefinierte Feld 1 von ${email} in "${newValue}" geändert (vorher "${previousValue}")`;
                },
                updatedCustomField2: ({email, previousValue, newValue}: UpdatedCustomFieldParams) => {
                    if (!newValue) {
                        return `entfernte benutzerdefiniertes Feld 2 von ${email} (vorher "${previousValue}")`;
                    }
                    return !previousValue
                        ? `"${newValue}" zu benutzerdefiniertem Feld 2 von ${email} hinzugefügt`
                        : `änderte das benutzerdefinierte Feld 2 von ${email} zu "${newValue}" (vorher "${previousValue}")`;
                },
                leftWorkspace: ({nameOrEmail}: LeftWorkspaceParams) => `${nameOrEmail} hat den Arbeitsbereich verlassen`,
                removeMember: ({email, role}: AddEmployeeParams) => `entfernt ${role} ${email}`,
                removedConnection: ({connectionName}: ConnectionNameParams) => `Verbindung zu ${CONST.POLICY.CONNECTIONS.NAME_USER_FRIENDLY[connectionName]} entfernt`,
                addedConnection: ({connectionName}: ConnectionNameParams) => `verbunden mit ${CONST.POLICY.CONNECTIONS.NAME_USER_FRIENDLY[connectionName]}`,
                leftTheChat: 'hat den Chat verlassen',
            },
        },
    },
    chronos: {
        oooEventSummaryFullDay: ({summary, dayCount, date}: OOOEventSummaryFullDayParams) => `${summary} für ${dayCount} ${dayCount === 1 ? 'Tag' : 'Tage'} bis ${date}`,
        oooEventSummaryPartialDay: ({summary, timePeriod, date}: OOOEventSummaryPartialDayParams) => `${summary} von ${timePeriod} am ${date}`,
    },
    footer: {
        features: 'Funktionen',
        expenseManagement: 'Ausgabenverwaltung',
        spendManagement: 'Ausgabenmanagement',
        expenseReports: 'Spesenabrechnungen',
        companyCreditCard: 'Unternehmens-Kreditkarte',
        receiptScanningApp: 'Beleg-Scan-App',
        billPay: 'Bill Pay',
        invoicing: 'Rechnungsstellung',
        CPACard: 'CPA-Karte',
        payroll: 'Gehaltsabrechnung',
        travel: 'Reisen',
        resources: 'Ressourcen',
        expensifyApproved: 'ExpensifyApproved!',
        pressKit: 'Pressemappe',
        support: 'Unterstützung',
        expensifyHelp: 'ExpensifyHelp',
        terms: 'Nutzungsbedingungen',
        privacy: 'Datenschutz',
        learnMore: 'Mehr erfahren',
        aboutExpensify: 'Über Expensify',
        blog: 'Blog',
        jobs: 'Jobs',
        expensifyOrg: 'Expensify.org',
        investorRelations: 'Investor Relations',
        getStarted: 'Loslegen',
        createAccount: 'Ein neues Konto erstellen',
        logIn: 'Einloggen',
    },
    allStates: COMMON_CONST.STATES as States,
    allCountries: CONST.ALL_COUNTRIES as AllCountries,
    accessibilityHints: {
        navigateToChatsList: 'Zurück zur Chatliste navigieren',
        chatWelcomeMessage: 'Begrüßungsnachricht im Chat',
        navigatesToChat: 'Navigiert zu einem Chat',
        newMessageLineIndicator: 'Neue Nachrichtenzeilenanzeige',
        chatMessage: 'Chat-Nachricht',
        lastChatMessagePreview: 'Letzte Chatnachricht-Vorschau',
        workspaceName: 'Arbeitsbereichsname',
        chatUserDisplayNames: 'Chat-Mitglied Anzeigenamen',
        scrollToNewestMessages: 'Zu den neuesten Nachrichten scrollen',
        preStyledText: 'Vorangestylter Text',
        viewAttachment: 'Anhang anzeigen',
    },
    parentReportAction: {
        deletedReport: 'Gelöschter Bericht',
        deletedMessage: 'Gelöschte Nachricht',
        deletedExpense: 'Gelöschte Ausgabe',
        reversedTransaction: 'Stornierte Transaktion',
        deletedTask: 'Gelöschte Aufgabe',
        hiddenMessage: 'Versteckte Nachricht',
    },
    threads: {
        thread: 'Thread',
        replies: 'Antworten',
        reply: 'Antworten',
        from: 'Von',
        in: 'in',
        parentNavigationSummary: ({reportName, workspaceName}: ParentNavigationSummaryParams) => `Von ${reportName}${workspaceName ? `in ${workspaceName}` : ''}`,
    },
    qrCodes: {
        copy: 'URL kopieren',
        copied: 'Kopiert!',
    },
    moderation: {
        flagDescription: 'Alle markierten Nachrichten werden zur Überprüfung an einen Moderator gesendet.',
        chooseAReason: 'Wählen Sie einen Grund für die Markierung unten aus:',
        spam: 'Spam',
        spamDescription: 'Unaufgeforderte themenfremde Werbung',
        inconsiderate: 'Rücksichtslos',
        inconsiderateDescription: 'Beleidigende oder respektlose Formulierungen mit fragwürdigen Absichten',
        intimidation: 'Einschüchterung',
        intimidationDescription: 'Aggressiv eine Agenda verfolgen trotz berechtigter Einwände',
        bullying: 'Mobbing',
        bullyingDescription: 'Zielen auf eine Person, um Gehorsam zu erlangen',
        harassment: 'Belästigung',
        harassmentDescription: 'Rassistisches, frauenfeindliches oder anderweitig diskriminierendes Verhalten',
        assault: 'Angriff',
        assaultDescription: 'Speziell gezielter emotionaler Angriff mit der Absicht, Schaden zuzufügen.',
        flaggedContent: 'Diese Nachricht wurde als Verstoß gegen unsere Gemeinschaftsregeln markiert und der Inhalt wurde verborgen.',
        hideMessage: 'Nachricht ausblenden',
        revealMessage: 'Nachricht anzeigen',
        levelOneResult: 'Sendet anonyme Warnung und Nachricht wird zur Überprüfung gemeldet.',
        levelTwoResult: 'Nachricht im Kanal verborgen, plus anonyme Warnung und Nachricht wird zur Überprüfung gemeldet.',
        levelThreeResult: 'Nachricht aus dem Kanal entfernt, anonyme Warnung gesendet und Nachricht zur Überprüfung gemeldet.',
    },
    actionableMentionWhisperOptions: {
        invite: 'Lade sie ein',
        nothing: 'Nichts tun',
    },
    actionableMentionJoinWorkspaceOptions: {
        accept: 'Akzeptieren',
        decline: 'Ablehnen',
    },
    actionableMentionTrackExpense: {
        submit: 'An jemanden senden',
        categorize: 'Kategorisieren Sie es',
        share: 'Teilen Sie es mit meinem Buchhalter',
        nothing: 'Nichts für jetzt',
    },
    teachersUnitePage: {
        teachersUnite: 'Lehrer vereinigen sich',
        joinExpensifyOrg:
            'Schließen Sie sich Expensify.org an, um Ungerechtigkeit auf der ganzen Welt zu beseitigen. Die aktuelle Kampagne "Teachers Unite" unterstützt Lehrer überall, indem sie die Kosten für wichtige Schulmaterialien aufteilt.',
        iKnowATeacher: 'Ich kenne einen Lehrer.',
        iAmATeacher: 'Ich bin Lehrer.',
        getInTouch: 'Ausgezeichnet! Bitte teilen Sie uns deren Informationen mit, damit wir Kontakt aufnehmen können.',
        introSchoolPrincipal: 'Einführung zu Ihrem Schulleiter',
        schoolPrincipalVerifyExpense:
            'Expensify.org teilt die Kosten für wichtige Schulmaterialien, damit Schüler aus einkommensschwachen Haushalten eine bessere Lernerfahrung haben können. Ihr Schulleiter wird gebeten, Ihre Ausgaben zu überprüfen.',
        principalFirstName: 'Vorname des Hauptansprechpartners',
        principalLastName: 'Nachname des Schulleiters',
        principalWorkEmail: 'Hauptarbeits-E-Mail-Adresse',
        updateYourEmail: 'Aktualisieren Sie Ihre E-Mail-Adresse',
        updateEmail: 'E-Mail-Adresse aktualisieren',
        schoolMailAsDefault: ({contactMethodsRoute}: ContactMethodsRouteParams) =>
            `Bevor Sie fortfahren, stellen Sie bitte sicher, dass Sie Ihre Schul-E-Mail als Ihre Standardkontaktmethode festlegen. Sie können dies unter Einstellungen > Profil > <a href="${contactMethodsRoute}">Kontaktmethoden</a>.`,
        error: {
            enterPhoneEmail: 'Geben Sie eine gültige E-Mail-Adresse oder Telefonnummer ein',
            enterEmail: 'Geben Sie eine E-Mail-Adresse ein',
            enterValidEmail: 'Geben Sie eine gültige E-Mail-Adresse ein',
            tryDifferentEmail: 'Bitte versuchen Sie eine andere E-Mail-Adresse',
        },
    },
    cardTransactions: {
        notActivated: 'Nicht aktiviert',
        outOfPocket: 'Ausgaben aus eigener Tasche',
        companySpend: 'Unternehmensausgaben',
    },
    distance: {
        addStop: 'Stopp hinzufügen',
        deleteWaypoint: 'Wegpunkt löschen',
        deleteWaypointConfirmation: 'Möchten Sie diesen Wegpunkt wirklich löschen?',
        address: 'Adresse',
        waypointDescription: {
            start: 'Starten',
            stop: 'Stopp',
        },
        mapPending: {
            title: 'Ausstehende Karte',
            subtitle: 'Die Karte wird generiert, wenn Sie wieder online sind.',
            onlineSubtitle: 'Einen Moment, während wir die Karte einrichten.',
            errorTitle: 'Kartenfehler',
            errorSubtitle: 'Beim Laden der Karte ist ein Fehler aufgetreten. Bitte versuchen Sie es erneut.',
        },
        error: {
            selectSuggestedAddress: 'Bitte wählen Sie eine vorgeschlagene Adresse aus oder verwenden Sie den aktuellen Standort.',
        },
    },
    reportCardLostOrDamaged: {
        screenTitle: 'Zeugnis verloren oder beschädigt',
        nextButtonLabel: 'Nächste',
        reasonTitle: 'Warum benötigen Sie eine neue Karte?',
        cardDamaged: 'Meine Karte wurde beschädigt',
        cardLostOrStolen: 'Meine Karte wurde verloren oder gestohlen',
        confirmAddressTitle: 'Bitte bestätigen Sie die Postadresse für Ihre neue Karte.',
        cardDamagedInfo: 'Ihre neue Karte wird in 2-3 Werktagen ankommen. Ihre aktuelle Karte wird weiterhin funktionieren, bis Sie Ihre neue aktivieren.',
        cardLostOrStolenInfo: 'Ihre aktuelle Karte wird dauerhaft deaktiviert, sobald Ihre Bestellung aufgegeben wird. Die meisten Karten kommen in wenigen Werktagen an.',
        address: 'Adresse',
        deactivateCardButton: 'Karte deaktivieren',
        shipNewCardButton: 'Neue Karte versenden',
        addressError: 'Adresse ist erforderlich',
        reasonError: 'Grund ist erforderlich',
        successTitle: 'Ihre neue Karte ist auf dem Weg!',
        successDescription: 'Sie müssen sie aktivieren, sobald sie in wenigen Werktagen ankommt. In der Zwischenzeit können Sie eine virtuelle Karte verwenden.',
    },
    eReceipt: {
        guaranteed: 'Garantierter eReceipt',
        transactionDate: 'Transaktionsdatum',
    },
    referralProgram: {
        [CONST.REFERRAL_PROGRAM.CONTENT_TYPES.START_CHAT]: {
            buttonText: 'Beginnen Sie einen Chat, <success><strong>empfehlen Sie einen Freund</strong></success>.',
            header: 'Starte einen Chat, empfehle einen Freund weiter',
            body: 'Möchten Sie, dass Ihre Freunde auch Expensify nutzen? Starten Sie einfach einen Chat mit ihnen und wir kümmern uns um den Rest.',
        },
        [CONST.REFERRAL_PROGRAM.CONTENT_TYPES.SUBMIT_EXPENSE]: {
            buttonText: 'Reichen Sie eine Ausgabe ein, <success><strong>empfehlen Sie Ihren Chef</strong></success>.',
            header: 'Reichen Sie eine Ausgabe ein, verweisen Sie auf Ihren Chef.',
            body: 'Möchten Sie, dass Ihr Chef auch Expensify nutzt? Reichen Sie einfach eine Ausgabe bei ihnen ein und wir kümmern uns um den Rest.',
        },
        [CONST.REFERRAL_PROGRAM.CONTENT_TYPES.REFER_FRIEND]: {
            header: 'Einen Freund empfehlen',
            body: 'Möchten Sie, dass Ihre Freunde auch Expensify nutzen? Chatten, bezahlen oder teilen Sie einfach eine Ausgabe mit ihnen und wir kümmern uns um den Rest. Oder teilen Sie einfach Ihren Einladungslink!',
        },
        [CONST.REFERRAL_PROGRAM.CONTENT_TYPES.SHARE_CODE]: {
            buttonText: 'Einen Freund empfehlen',
            header: 'Einen Freund empfehlen',
            body: 'Möchten Sie, dass Ihre Freunde auch Expensify nutzen? Chatten, bezahlen oder teilen Sie einfach eine Ausgabe mit ihnen und wir kümmern uns um den Rest. Oder teilen Sie einfach Ihren Einladungslink!',
        },
        copyReferralLink: 'Einladungslink kopieren',
    },
    systemChatFooterMessage: {
        [CONST.INTRO_CHOICES.MANAGE_TEAM]: {
            phrase1: 'Chatte mit deinem Setup-Spezialisten in',
            phrase2: 'für Hilfe',
        },
        default: {
            phrase1: 'Nachricht',
            phrase2: 'für Hilfe bei der Einrichtung',
        },
    },
    violations: {
        allTagLevelsRequired: 'Alle Tags erforderlich',
        autoReportedRejectedExpense: ({rejectReason, rejectedBy}: ViolationsAutoReportedRejectedExpenseParams) =>
            `${rejectedBy} hat diese Ausgabe mit dem Kommentar "${rejectReason}" abgelehnt.`,
        billableExpense: 'Abrechnungsfähig nicht mehr gültig',
        cashExpenseWithNoReceipt: ({formattedLimit}: ViolationsCashExpenseWithNoReceiptParams = {}) => `Beleg erforderlich${formattedLimit ? `über ${formattedLimit}` : ''}`,
        categoryOutOfPolicy: 'Kategorie nicht mehr gültig',
        conversionSurcharge: ({surcharge}: ViolationsConversionSurchargeParams) => `Angewandte ${surcharge}% Umrechnungsgebühr`,
        customUnitOutOfPolicy: 'Rate für diesen Arbeitsbereich nicht gültig',
        duplicatedTransaction: 'Duplikat',
        fieldRequired: 'Berichtsfelder sind erforderlich',
        futureDate: 'Zukünftiges Datum nicht erlaubt',
        invoiceMarkup: ({invoiceMarkup}: ViolationsInvoiceMarkupParams) => `Mit ${invoiceMarkup}% aufgeschlagen`,
        maxAge: ({maxAge}: ViolationsMaxAgeParams) => `Datum älter als ${maxAge} Tage`,
        missingCategory: 'Fehlende Kategorie',
        missingComment: 'Beschreibung für die ausgewählte Kategorie erforderlich',
        missingTag: ({tagName}: ViolationsMissingTagParams = {}) => `Missing ${tagName ?? 'tag'}`,
        modifiedAmount: ({type, displayPercentVariance}: ViolationsModifiedAmountParams) => {
            switch (type) {
                case 'distance':
                    return 'Betrag weicht von berechneter Entfernung ab';
                case 'card':
                    return 'Betrag größer als Kartentransaktion';
                default:
                    if (displayPercentVariance) {
                        return `Betrag ${displayPercentVariance}% höher als der gescannte Beleg`;
                    }
                    return 'Betrag größer als gescanntes Beleg';
            }
        },
        modifiedDate: 'Datum weicht vom gescannten Beleg ab',
        nonExpensiworksExpense: 'Nicht-Expensiworks-Ausgabe',
        overAutoApprovalLimit: ({formattedLimit}: ViolationsOverLimitParams) => `Ausgabe überschreitet die automatische Genehmigungsgrenze von ${formattedLimit}`,
        overCategoryLimit: ({formattedLimit}: ViolationsOverCategoryLimitParams) => `Betrag über dem ${formattedLimit}/Personen-Kategorielimit`,
        overLimit: ({formattedLimit}: ViolationsOverLimitParams) => `Betrag über dem Limit von ${formattedLimit}/Person`,
        overLimitAttendee: ({formattedLimit}: ViolationsOverLimitParams) => `Betrag über dem Limit von ${formattedLimit}/Person`,
        perDayLimit: ({formattedLimit}: ViolationsPerDayLimitParams) => `Betrag über dem täglichen ${formattedLimit}/Personen-Kategorielimit`,
        receiptNotSmartScanned:
            'Beleg und Ausgabendetails manuell hinzugefügt. <a href="https://help.expensify.com/articles/expensify-classic/reports/Automatic-Receipt-Audit">Erfahren Sie mehr.</a>',
        receiptRequired: ({formattedLimit, category}: ViolationsReceiptRequiredParams) => {
            let message = 'Beleg erforderlich';
            if (formattedLimit ?? category) {
                message += 'über';
                if (formattedLimit) {
                    message += ` ${formattedLimit}`;
                }
                if (category) {
                    message += 'Kategorielimitierung';
                }
            }
            return message;
        },
        prohibitedExpense: ({prohibitedExpenseType}: ViolationsProhibitedExpenseParams) => {
            const preMessage = 'Verbotene Ausgabe:';
            switch (prohibitedExpenseType) {
                case 'alcohol':
                    return `${preMessage} Alkohol`;
                case 'gambling':
                    return `${preMessage} Glücksspiel`;
                case 'tobacco':
                    return `${preMessage} Tabak`;
                case 'adultEntertainment':
                    return `${preMessage} Erwachsenenunterhaltung`;
                case 'hotelIncidentals':
                    return `${preMessage} Hotelnebenkosten`;
                default:
                    return `${preMessage}${prohibitedExpenseType}`;
            }
        },
        customRules: ({message}: ViolationsCustomRulesParams) => message,
        reviewRequired: 'Überprüfung erforderlich',
        rter: ({brokenBankConnection, email, isAdmin, isTransactionOlderThan7Days, member, rterType}: ViolationsRterParams) => {
            if (rterType === CONST.RTER_VIOLATION_TYPES.BROKEN_CARD_CONNECTION_530) {
                return 'Kassenbon kann aufgrund einer unterbrochenen Bankverbindung nicht automatisch zugeordnet werden.';
            }
            if (brokenBankConnection || rterType === CONST.RTER_VIOLATION_TYPES.BROKEN_CARD_CONNECTION) {
                return isAdmin
                    ? `Kassenbon kann aufgrund einer unterbrochenen Bankverbindung, die ${email} beheben muss, nicht automatisch zugeordnet werden.`
                    : 'Konnte Beleg aufgrund einer defekten Bankverbindung, die Sie beheben müssen, nicht automatisch zuordnen.';
            }
            if (!isTransactionOlderThan7Days) {
                return isAdmin
                    ? `Bitte ${member}, es als Bargeld zu markieren oder 7 Tage zu warten und es erneut zu versuchen.`
                    : 'Warten auf die Zusammenführung mit der Kartentransaktion.';
            }
            return '';
        },
        brokenConnection530Error: 'Beleg ausstehend aufgrund einer unterbrochenen Bankverbindung',
        adminBrokenConnectionError: 'Beleg ausstehend aufgrund einer unterbrochenen Bankverbindung. Bitte beheben in',
        memberBrokenConnectionError: 'Beleg ausstehend aufgrund einer unterbrochenen Bankverbindung. Bitte bitten Sie einen Workspace-Administrator, das Problem zu lösen.',
        markAsCashToIgnore: 'Als Barzahlung markieren, um zu ignorieren und Zahlung anzufordern.',
        smartscanFailed: ({canEdit = true}) => `Beleg-Scan fehlgeschlagen.${canEdit ? 'Details manuell eingeben.' : ''}`,
        receiptGeneratedWithAI: 'Potentieller KI-generierter Beleg',
        someTagLevelsRequired: ({tagName}: ViolationsTagOutOfPolicyParams = {}) => `Missing ${tagName ?? 'Etikett'}`,
        tagOutOfPolicy: ({tagName}: ViolationsTagOutOfPolicyParams = {}) => `${tagName ?? 'Etikett'} nicht mehr gültig`,
        taxAmountChanged: 'Der Steuerbetrag wurde geändert.',
        taxOutOfPolicy: ({taxName}: ViolationsTaxOutOfPolicyParams = {}) => `${taxName ?? 'Steuer'} nicht mehr gültig`,
        taxRateChanged: 'Steuersatz wurde geändert',
        taxRequired: 'Fehlender Steuersatz',
        none: 'Keine',
        taxCodeToKeep: 'Wählen Sie, welchen Steuercode Sie behalten möchten',
        tagToKeep: 'Wählen Sie aus, welches Tag beibehalten werden soll',
        isTransactionReimbursable: 'Wählen Sie, ob die Transaktion erstattungsfähig ist',
        merchantToKeep: 'Wählen Sie, welchen Händler Sie behalten möchten',
        descriptionToKeep: 'Wählen Sie aus, welche Beschreibung beibehalten werden soll.',
        categoryToKeep: 'Wählen Sie, welche Kategorie beibehalten werden soll',
        isTransactionBillable: 'Wählen Sie, ob die Transaktion abrechenbar ist',
        keepThisOne: 'Keep this one',
        confirmDetails: `Bestätigen Sie die Details, die Sie behalten.`,
        confirmDuplicatesInfo: `Die doppelten Anfragen, die Sie nicht behalten, werden für das Mitglied zur Löschung bereitgehalten.`,
        hold: 'Diese Ausgabe wurde zurückgestellt.',
        resolvedDuplicates: 'den doppelten Eintrag gelöst',
    },
    reportViolations: {
        [CONST.REPORT_VIOLATIONS.FIELD_REQUIRED]: ({fieldName}: RequiredFieldParams) => `${fieldName} ist erforderlich`,
    },
    violationDismissal: {
        rter: {
            manual: 'diesen Beleg als Barzahlung markiert',
        },
        duplicatedTransaction: {
            manual: 'den doppelten Eintrag gelöst',
        },
    },
    videoPlayer: {
        play: 'Spielen',
        pause: 'Pause',
        fullscreen: 'Vollbildschirm',
        playbackSpeed: 'Wiedergabegeschwindigkeit',
        expand: 'Erweitern',
        mute: 'Stumm schalten',
        unmute: 'Stummschaltung aufheben',
        normal: 'Normal',
    },
    exitSurvey: {
        header: 'Bevor Sie gehen',
        reasonPage: {
            title: 'Bitte teilen Sie uns mit, warum Sie uns verlassen.',
            subtitle: 'Bevor Sie gehen, teilen Sie uns bitte mit, warum Sie zu Expensify Classic wechseln möchten.',
        },
        reasons: {
            [CONST.EXIT_SURVEY.REASONS.FEATURE_NOT_AVAILABLE]: 'Ich benötige eine Funktion, die nur in Expensify Classic verfügbar ist.',
            [CONST.EXIT_SURVEY.REASONS.DONT_UNDERSTAND]: 'Ich verstehe nicht, wie man New Expensify benutzt.',
            [CONST.EXIT_SURVEY.REASONS.PREFER_CLASSIC]: 'Ich verstehe, wie man New Expensify benutzt, aber ich bevorzuge Expensify Classic.',
        },
        prompts: {
            [CONST.EXIT_SURVEY.REASONS.FEATURE_NOT_AVAILABLE]: 'Welche Funktion benötigen Sie, die in New Expensify nicht verfügbar ist?',
            [CONST.EXIT_SURVEY.REASONS.DONT_UNDERSTAND]: 'Was versuchst du zu tun?',
            [CONST.EXIT_SURVEY.REASONS.PREFER_CLASSIC]: 'Warum bevorzugen Sie Expensify Classic?',
        },
        responsePlaceholder: 'Ihre Antwort',
        thankYou: 'Danke für das Feedback!',
        thankYouSubtitle: 'Ihre Antworten helfen uns, ein besseres Produkt zu entwickeln, um Dinge zu erledigen. Vielen Dank!',
        goToExpensifyClassic: 'Zu Expensify Classic wechseln',
        offlineTitle: 'Sie scheinen hier festzustecken...',
        offline:
            'Sie scheinen offline zu sein. Leider funktioniert Expensify Classic nicht offline, aber New Expensify schon. Wenn Sie Expensify Classic verwenden möchten, versuchen Sie es erneut, wenn Sie eine Internetverbindung haben.',
        quickTip: 'Kurzer Tipp...',
        quickTipSubTitle: 'Sie können direkt zu Expensify Classic gehen, indem Sie expensify.com besuchen. Setzen Sie ein Lesezeichen, um eine einfache Abkürzung zu haben!',
        bookACall: 'Einen Anruf buchen',
        noThanks: 'Nein danke',
        bookACallTitle: 'Möchten Sie mit einem Produktmanager sprechen?',
        benefits: {
            [CONST.EXIT_SURVEY.BENEFIT.CHATTING_DIRECTLY]: 'Direktes Chatten über Ausgaben und Berichte',
            [CONST.EXIT_SURVEY.BENEFIT.EVERYTHING_MOBILE]: 'Fähigkeit, alles auf dem Handy zu erledigen',
            [CONST.EXIT_SURVEY.BENEFIT.TRAVEL_EXPENSE]: 'Reisen und Ausgaben mit der Geschwindigkeit des Chats',
        },
        bookACallTextTop: 'Wenn Sie zu Expensify Classic wechseln, verpassen Sie:',
        bookACallTextBottom:
            'Wir würden uns freuen, mit Ihnen einen Anruf zu vereinbaren, um zu verstehen, warum. Sie können einen Anruf mit einem unserer leitenden Produktmanager buchen, um Ihre Bedürfnisse zu besprechen.',
        takeMeToExpensifyClassic: 'Bring mich zu Expensify Classic',
    },
    listBoundary: {
        errorMessage: 'Beim Laden weiterer Nachrichten ist ein Fehler aufgetreten.',
        tryAgain: 'Versuchen Sie es erneut.',
    },
    systemMessage: {
        mergedWithCashTransaction: 'einen Beleg mit dieser Transaktion abgeglichen',
    },
    subscription: {
        authenticatePaymentCard: 'Zahlungskarte authentifizieren',
        mobileReducedFunctionalityMessage: 'Sie können Änderungen an Ihrem Abonnement nicht in der mobilen App vornehmen.',
        badge: {
            freeTrial: ({numOfDays}: BadgeFreeTrialParams) => `Kostenlose Testversion: ${numOfDays} ${numOfDays === 1 ? 'Tag' : 'Tage'} übrig`,
        },
        billingBanner: {
            policyOwnerAmountOwed: {
                title: 'Ihre Zahlungsinformationen sind veraltet.',
                subtitle: ({date}: BillingBannerSubtitleWithDateParams) =>
                    `Aktualisieren Sie Ihre Zahlungskarte bis zum ${date}, um weiterhin alle Ihre Lieblingsfunktionen nutzen zu können.`,
            },
            policyOwnerAmountOwedOverdue: {
                title: 'Ihre Zahlung konnte nicht verarbeitet werden.',
                subtitle: ({date, purchaseAmountOwed}: BillingBannerOwnerAmountOwedOverdueParams) =>
                    date && purchaseAmountOwed
                        ? `Ihre Belastung vom ${date} über ${purchaseAmountOwed} konnte nicht verarbeitet werden. Bitte fügen Sie eine Zahlungskarte hinzu, um den fälligen Betrag zu begleichen.`
                        : 'Bitte fügen Sie eine Zahlungskarte hinzu, um den geschuldeten Betrag zu begleichen.',
            },
            policyOwnerUnderInvoicing: {
                title: 'Ihre Zahlungsinformationen sind veraltet.',
                subtitle: ({date}: BillingBannerSubtitleWithDateParams) =>
                    `Ihre Zahlung ist überfällig. Bitte begleichen Sie Ihre Rechnung bis zum ${date}, um eine Unterbrechung des Dienstes zu vermeiden.`,
            },
            policyOwnerUnderInvoicingOverdue: {
                title: 'Ihre Zahlungsinformationen sind veraltet.',
                subtitle: 'Ihre Zahlung ist überfällig. Bitte begleichen Sie Ihre Rechnung.',
            },
            billingDisputePending: {
                title: 'Ihre Karte konnte nicht belastet werden.',
                subtitle: ({amountOwed, cardEnding}: BillingBannerDisputePendingParams) =>
                    `Sie haben die Belastung von ${amountOwed} auf der Karte mit der Endung ${cardEnding} angefochten. Ihr Konto wird gesperrt, bis der Streit mit Ihrer Bank geklärt ist.`,
            },
            cardAuthenticationRequired: {
                title: 'Ihre Karte konnte nicht belastet werden.',
                subtitle: ({cardEnding}: BillingBannerCardAuthenticationRequiredParams) =>
                    `Ihre Zahlungskarte wurde nicht vollständig authentifiziert. Bitte schließen Sie den Authentifizierungsprozess ab, um Ihre Zahlungskarte mit der Endung ${cardEnding} zu aktivieren.`,
            },
            insufficientFunds: {
                title: 'Ihre Karte konnte nicht belastet werden.',
                subtitle: ({amountOwed}: BillingBannerInsufficientFundsParams) =>
                    `Ihre Zahlungskarte wurde aufgrund unzureichender Mittel abgelehnt. Bitte versuchen Sie es erneut oder fügen Sie eine neue Zahlungskarte hinzu, um Ihren ausstehenden Saldo von ${amountOwed} zu begleichen.`,
            },
            cardExpired: {
                title: 'Ihre Karte konnte nicht belastet werden.',
                subtitle: ({amountOwed}: BillingBannerCardExpiredParams) =>
                    `Ihre Zahlungskarte ist abgelaufen. Bitte fügen Sie eine neue Zahlungskarte hinzu, um Ihren ausstehenden Saldo von ${amountOwed} zu begleichen.`,
            },
            cardExpireSoon: {
                title: 'Ihre Karte läuft bald ab',
                subtitle:
                    'Ihre Zahlungskarte läuft am Ende dieses Monats ab. Klicken Sie auf das Drei-Punkte-Menü unten, um sie zu aktualisieren und weiterhin alle Ihre Lieblingsfunktionen zu nutzen.',
            },
            retryBillingSuccess: {
                title: 'Erfolg!',
                subtitle: 'Ihre Karte wurde erfolgreich belastet.',
            },
            retryBillingError: {
                title: 'Ihre Karte konnte nicht belastet werden.',
                subtitle:
                    'Bevor Sie es erneut versuchen, rufen Sie bitte direkt Ihre Bank an, um Expensify-Gebühren zu autorisieren und eventuelle Sperren zu entfernen. Andernfalls versuchen Sie, eine andere Zahlungskarte hinzuzufügen.',
            },
            cardOnDispute: ({amountOwed, cardEnding}: BillingBannerCardOnDisputeParams) =>
                `Sie haben die Belastung von ${amountOwed} auf der Karte mit der Endung ${cardEnding} angefochten. Ihr Konto wird gesperrt, bis der Streit mit Ihrer Bank geklärt ist.`,
            preTrial: {
                title: 'Kostenlose Testversion starten',
                subtitleStart: 'Als nächster Schritt,',
                subtitleLink: 'Vervollständigen Sie Ihre Einrichtungsliste',
                subtitleEnd: 'damit Ihr Team mit der Spesenabrechnung beginnen kann.',
            },
            trialStarted: {
                title: ({numOfDays}: TrialStartedTitleParams) => `Testversion: ${numOfDays} ${numOfDays === 1 ? 'Tag' : 'Tage'} übrig!`,
                subtitle: 'Fügen Sie eine Zahlungskarte hinzu, um alle Ihre Lieblingsfunktionen weiterhin nutzen zu können.',
            },
            trialEnded: {
                title: 'Ihre kostenlose Testversion ist abgelaufen',
                subtitle: 'Fügen Sie eine Zahlungskarte hinzu, um alle Ihre Lieblingsfunktionen weiterhin nutzen zu können.',
            },
            earlyDiscount: {
                claimOffer: 'Angebot einlösen',
                noThanks: 'Nein danke',
                subscriptionPageTitle: ({discountType}: EarlyDiscountTitleParams) =>
                    `<strong>${discountType}% Rabatt auf Ihr erstes Jahr!</strong> Fügen Sie einfach eine Zahlungsmethode hinzu und beginnen Sie mit einem Jahresabonnement.`,
                onboardingChatTitle: ({discountType}: EarlyDiscountTitleParams) => `Zeitlich begrenztes Angebot: ${discountType}% Rabatt auf Ihr erstes Jahr!`,
                subtitle: ({days, hours, minutes, seconds}: EarlyDiscountSubtitleParams) => `Einlösen in ${days > 0 ? `${days}d :` : ''}${hours}h : ${minutes}m : ${seconds}s`,
            },
        },
        cardSection: {
            title: 'Zahlung',
            subtitle: 'Fügen Sie eine Karte hinzu, um Ihr Expensify-Abonnement zu bezahlen.',
            addCardButton: 'Zahlungskarte hinzufügen',
            cardNextPayment: ({nextPaymentDate}: CardNextPaymentParams) => `Ihr nächstes Zahlungsdatum ist ${nextPaymentDate}.`,
            cardEnding: ({cardNumber}: CardEndingParams) => `Karte endet mit ${cardNumber}`,
            cardInfo: ({name, expiration, currency}: CardInfoParams) => `Name: ${name}, Ablaufdatum: ${expiration}, Währung: ${currency}`,
            changeCard: 'Zahlungskarte ändern',
            changeCurrency: 'Zahlungswährung ändern',
            cardNotFound: 'Keine Zahlungskarte hinzugefügt',
            retryPaymentButton: 'Zahlung erneut versuchen',
            authenticatePayment: 'Zahlung authentifizieren',
            requestRefund: 'Rückerstattung anfordern',
            requestRefundModal: {
                full: 'Eine Rückerstattung zu erhalten ist einfach: Downgraden Sie einfach Ihr Konto vor Ihrem nächsten Abrechnungsdatum und Sie erhalten eine Rückerstattung. <br /> <br /> Achtung: Wenn Sie Ihr Konto herabstufen, werden Ihre Arbeitsbereiche gelöscht. Diese Aktion kann nicht rückgängig gemacht werden, aber Sie können jederzeit einen neuen Arbeitsbereich erstellen, wenn Sie Ihre Meinung ändern.',
                confirm: 'Arbeitsbereich(e) löschen und herabstufen',
            },
            viewPaymentHistory: 'Zahlungsverlauf anzeigen',
        },
        yourPlan: {
            title: 'Ihr Plan',
            exploreAllPlans: 'Alle Pläne erkunden',
            customPricing: 'Individuelle Preisgestaltung',
            asLowAs: ({price}: YourPlanPriceValueParams) => `ab ${price} pro aktivem Mitglied/Monat`,
            pricePerMemberMonth: ({price}: YourPlanPriceValueParams) => `${price} pro Mitglied/Monat`,
            pricePerMemberPerMonth: ({price}: YourPlanPriceValueParams) => `${price} pro Mitglied pro Monat`,
            perMemberMonth: 'pro Mitglied/Monat',
            collect: {
                title: 'Sammeln',
                description: 'Der Kleinunternehmensplan, der Ihnen Ausgaben, Reisen und Chat bietet.',
                priceAnnual: ({lower, upper}: YourPlanPriceParams) => `Von ${lower}/aktivem Mitglied mit der Expensify-Karte, ${upper}/aktivem Mitglied ohne die Expensify-Karte.`,
                pricePayPerUse: ({lower, upper}: YourPlanPriceParams) => `Von ${lower}/aktivem Mitglied mit der Expensify-Karte, ${upper}/aktivem Mitglied ohne die Expensify-Karte.`,
                benefit1: 'Beleg-Scannen',
                benefit2: 'Erstattungen',
                benefit3: 'Verwaltung von Firmenkreditkarten',
                benefit4: 'Spesen- und Reisegenehmigungen',
                benefit5: 'Reisebuchung und -regeln',
                benefit6: 'QuickBooks/Xero-Integrationen',
                benefit7: 'Chat über Ausgaben, Berichte und Räume',
                benefit8: 'KI- und menschlicher Support',
            },
            control: {
                title: 'Steuerung',
                description: 'Spesen, Reisen und Chat für größere Unternehmen.',
                priceAnnual: ({lower, upper}: YourPlanPriceParams) => `Von ${lower}/aktivem Mitglied mit der Expensify-Karte, ${upper}/aktivem Mitglied ohne die Expensify-Karte.`,
                pricePayPerUse: ({lower, upper}: YourPlanPriceParams) => `Von ${lower}/aktivem Mitglied mit der Expensify-Karte, ${upper}/aktivem Mitglied ohne die Expensify-Karte.`,
                benefit1: 'Alles im Collect-Plan',
                benefit2: 'Genehmigungsabläufe mit mehreren Ebenen',
                benefit3: 'Benutzerdefinierte Ausgabenregeln',
                benefit4: 'ERP-Integrationen (NetSuite, Sage Intacct, Oracle)',
                benefit5: 'HR-Integrationen (Workday, Certinia)',
                benefit6: 'SAML/SSO',
                benefit7: 'Benutzerdefinierte Einblicke und Berichterstattung',
                benefit8: 'Budgetierung',
            },
            thisIsYourCurrentPlan: 'Dies ist Ihr aktueller Plan',
            downgrade: 'Herabstufen zu Collect',
            upgrade: 'Upgrade zu Control',
            addMembers: 'Mitglieder hinzufügen',
            saveWithExpensifyTitle: 'Sparen Sie mit der Expensify-Karte',
            saveWithExpensifyDescription: 'Verwenden Sie unseren Sparrechner, um zu sehen, wie das Cashback der Expensify Card Ihre Expensify-Rechnung reduzieren kann.',
            saveWithExpensifyButton: 'Erfahren Sie mehr',
        },
        compareModal: {
            comparePlans: 'Pläne vergleichen',
            unlockTheFeatures: 'Schalten Sie die Funktionen frei, die Sie benötigen, mit dem Plan, der für Sie richtig ist.',
            viewOurPricing: 'Sehen Sie sich unsere Preisseite an',
            forACompleteFeatureBreakdown: 'für eine vollständige Funktionsübersicht unserer Pläne.',
        },
        details: {
            title: 'Abonnementdetails',
            annual: 'Jahresabonnement',
            taxExempt: 'Steuerbefreiungsstatus beantragen',
            taxExemptEnabled: 'Steuerbefreit',
            taxExemptStatus: 'Steuerbefreiungsstatus',
            payPerUse: 'Nutzungsgesteuert',
            subscriptionSize: 'Abonnementgröße',
            headsUp:
                'Achtung: Wenn Sie jetzt nicht die Größe Ihres Abonnements festlegen, setzen wir sie automatisch auf die Anzahl der aktiven Mitglieder Ihres ersten Monats. Sie verpflichten sich dann, für mindestens diese Anzahl von Mitgliedern für die nächsten 12 Monate zu zahlen. Sie können die Größe Ihres Abonnements jederzeit erhöhen, aber nicht verringern, bis Ihr Abonnement abgelaufen ist.',
            zeroCommitment: 'Keine Verpflichtung zum ermäßigten Jahresabonnementpreis',
        },
        subscriptionSize: {
            title: 'Abonnementgröße',
            yourSize: 'Ihre Abonnementgröße ist die Anzahl der offenen Plätze, die in einem bestimmten Monat von jedem aktiven Mitglied besetzt werden können.',
            eachMonth:
                'Jeden Monat deckt Ihr Abonnement bis zu der oben festgelegten Anzahl aktiver Mitglieder ab. Jedes Mal, wenn Sie die Größe Ihres Abonnements erhöhen, beginnen Sie ein neues 12-monatiges Abonnement in dieser neuen Größe.',
            note: 'Hinweis: Ein aktives Mitglied ist jeder, der Ausgabendaten erstellt, bearbeitet, eingereicht, genehmigt, erstattet oder exportiert hat, die mit dem Arbeitsbereich Ihres Unternehmens verbunden sind.',
            confirmDetails: 'Bestätigen Sie Ihre neuen jährlichen Abonnementdetails:',
            subscriptionSize: 'Abonnementgröße',
            activeMembers: ({size}: SubscriptionSizeParams) => `${size} aktive Mitglieder/Monat`,
            subscriptionRenews: 'Abonnement wird erneuert',
            youCantDowngrade: 'Sie können während Ihres Jahresabonnements nicht herabstufen.',
            youAlreadyCommitted: ({size, date}: SubscriptionCommitmentParams) =>
                `Sie haben sich bereits für ein Jahresabonnement mit einer Größe von ${size} aktiven Mitgliedern pro Monat bis zum ${date} verpflichtet. Sie können am ${date} zu einem nutzungsbasierten Abonnement wechseln, indem Sie die automatische Verlängerung deaktivieren.`,
            error: {
                size: 'Bitte geben Sie eine gültige Abonnementgröße ein.',
                sameSize: 'Bitte geben Sie eine Zahl ein, die sich von Ihrer aktuellen Abonnementgröße unterscheidet.',
            },
        },
        paymentCard: {
            addPaymentCard: 'Zahlungskarte hinzufügen',
            enterPaymentCardDetails: 'Geben Sie Ihre Zahlungsinformationen ein',
            security: 'Expensify ist PCI-DSS-konform, verwendet Verschlüsselung auf Bankniveau und nutzt redundante Infrastruktur, um Ihre Daten zu schützen.',
            learnMoreAboutSecurity: 'Erfahren Sie mehr über unsere Sicherheit.',
        },
        subscriptionSettings: {
            title: 'Abonnementseinstellungen',
            summary: ({subscriptionType, subscriptionSize, autoRenew, autoIncrease}: SubscriptionSettingsSummaryParams) =>
                `Abonnementstyp: ${subscriptionType}, Abonnementgröße: ${subscriptionSize}, Automatische Verlängerung: ${autoRenew}, Automatische jährliche Sitzplatzerhöhung: ${autoIncrease}`,
            none: 'none',
            on: 'on',
            off: 'aus',
            annual: 'Jährlich',
            autoRenew: 'Automatische Verlängerung',
            autoIncrease: 'Automatische jährliche Sitzplatzerhöhung',
            saveUpTo: ({amountWithCurrency}: SubscriptionSettingsSaveUpToParams) => `Sparen Sie bis zu ${amountWithCurrency}/Monat pro aktivem Mitglied`,
            automaticallyIncrease:
                'Erhöhen Sie automatisch Ihre jährlichen Plätze, um aktive Mitglieder aufzunehmen, die Ihre Abonnementgröße überschreiten. Hinweis: Dies wird das Enddatum Ihres Jahresabonnements verlängern.',
            disableAutoRenew: 'Automatische Verlängerung deaktivieren',
            helpUsImprove: 'Helfen Sie uns, Expensify zu verbessern',
            whatsMainReason: 'Was ist der Hauptgrund, warum Sie die automatische Verlängerung deaktivieren?',
            renewsOn: ({date}: SubscriptionSettingsRenewsOnParams) => `Wird am ${date} erneuert.`,
            pricingConfiguration: 'Die Preisgestaltung hängt von der Konfiguration ab. Für den niedrigsten Preis wählen Sie ein Jahresabonnement und erhalten Sie die Expensify Card.',
            learnMore: {
                part1: 'Erfahren Sie mehr auf unserer',
                pricingPage: 'Preisseite',
                part2: 'oder chatten Sie mit unserem Team in Ihrer',
                adminsRoom: '#admins room.',
            },
            estimatedPrice: 'Geschätzter Preis',
            changesBasedOn: 'Dies ändert sich basierend auf Ihrer Expensify Card-Nutzung und den untenstehenden Abonnementoptionen.',
        },
        requestEarlyCancellation: {
            title: 'Frühzeitige Kündigung beantragen',
            subtitle: 'Was ist der Hauptgrund für Ihre vorzeitige Kündigungsanfrage?',
            subscriptionCanceled: {
                title: 'Abonnement storniert',
                subtitle: 'Ihr Jahresabonnement wurde storniert.',
                info: 'Wenn Sie Ihre Arbeitsbereiche weiterhin auf Pay-per-Use-Basis nutzen möchten, sind Sie startklar.',
                preventFutureActivity: ({workspacesListRoute}: WorkspacesListRouteParams) =>
                    `Wenn Sie zukünftige Aktivitäten und Gebühren verhindern möchten, müssen Sie <a href="${workspacesListRoute}">löschen Sie Ihren Arbeitsbereich/Ihre Arbeitsbereiche</a> Beachten Sie, dass Ihnen beim Löschen Ihrer Arbeitsbereiche alle ausstehenden Aktivitäten, die im aktuellen Kalendermonat angefallen sind, in Rechnung gestellt werden.`,
            },
            requestSubmitted: {
                title: 'Anfrage eingereicht',
                subtitle: {
                    part1: 'Vielen Dank, dass Sie uns mitgeteilt haben, dass Sie an der Kündigung Ihres Abonnements interessiert sind. Wir prüfen Ihre Anfrage und werden uns bald über Ihren Chat mit Ihnen in Verbindung setzen.',
                    link: 'Concierge',
                    part2: '.',
                },
            },
            acknowledgement: `Indem ich die vorzeitige Kündigung beantrage, erkenne ich an und stimme zu, dass Expensify keine Verpflichtung hat, einem solchen Antrag im Rahmen von Expensify stattzugeben.<a href=${CONST.OLD_DOT_PUBLIC_URLS.TERMS_URL}>Nutzungsbedingungen</a>oder andere anwendbare Dienstleistungsvereinbarungen zwischen mir und Expensify und dass Expensify das alleinige Ermessen hinsichtlich der Gewährung eines solchen Antrags behält.`,
        },
    },
    feedbackSurvey: {
        tooLimited: 'Funktionalität muss verbessert werden',
        tooExpensive: 'Zu teuer',
        inadequateSupport: 'Unzureichender Kundensupport',
        businessClosing: 'Unternehmen schließt, verkleinert sich oder wurde übernommen',
        additionalInfoTitle: 'Zu welcher Software wechseln Sie und warum?',
        additionalInfoInputLabel: 'Ihre Antwort',
    },
    roomChangeLog: {
        updateRoomDescription: 'setze die Raumbeschreibung auf:',
        clearRoomDescription: 'Raumbeschreibung gelöscht',
    },
    delegate: {
        switchAccount: 'Konten wechseln:',
        copilotDelegatedAccess: 'Copilot: Delegierter Zugriff',
        copilotDelegatedAccessDescription: 'Erlauben Sie anderen Mitgliedern, auf Ihr Konto zuzugreifen.',
        addCopilot: 'Copilot hinzufügen',
        membersCanAccessYourAccount: 'Diese Mitglieder können auf Ihr Konto zugreifen:',
        youCanAccessTheseAccounts: 'Sie können auf diese Konten über den Kontowechsler zugreifen:',
        role: ({role}: OptionalParam<DelegateRoleParams> = {}) => {
            switch (role) {
                case CONST.DELEGATE_ROLE.ALL:
                    return 'Voll';
                case CONST.DELEGATE_ROLE.SUBMITTER:
                    return 'Begrenzt';
                default:
                    return '';
            }
        },
        genericError: 'Ups, etwas ist schiefgelaufen. Bitte versuche es erneut.',
        onBehalfOfMessage: ({delegator}: DelegatorParams) => `im Auftrag von ${delegator}`,
        accessLevel: 'Zugriffsebene',
        confirmCopilot: 'Bestätigen Sie Ihren Copilot unten.',
        accessLevelDescription:
            'Wählen Sie unten eine Zugriffsebene aus. Sowohl Vollzugriff als auch eingeschränkter Zugriff ermöglichen es Co-Piloten, alle Gespräche und Ausgaben einzusehen.',
        roleDescription: ({role}: OptionalParam<DelegateRoleParams> = {}) => {
            switch (role) {
                case CONST.DELEGATE_ROLE.ALL:
                    return 'Erlauben Sie einem anderen Mitglied, alle Aktionen in Ihrem Konto in Ihrem Namen durchzuführen. Dazu gehören Chats, Einreichungen, Genehmigungen, Zahlungen, Einstellungen und mehr.';
                case CONST.DELEGATE_ROLE.SUBMITTER:
                    return 'Erlauben Sie einem anderen Mitglied, die meisten Aktionen in Ihrem Konto in Ihrem Namen durchzuführen. Ausgenommen sind Genehmigungen, Zahlungen, Ablehnungen und Sperren.';
                default:
                    return '';
            }
        },
        removeCopilot: 'Copilot entfernen',
        removeCopilotConfirmation: 'Möchten Sie diesen Copilot wirklich entfernen?',
        changeAccessLevel: 'Zugriffsebene ändern',
        makeSureItIsYou: 'Lassen Sie uns sicherstellen, dass Sie es sind',
        enterMagicCode: ({contactMethod}: EnterMagicCodeParams) =>
            `Bitte geben Sie den magischen Code ein, der an ${contactMethod} gesendet wurde, um einen Co-Piloten hinzuzufügen. Er sollte in ein bis zwei Minuten ankommen.`,
        enterMagicCodeUpdate: ({contactMethod}: EnterMagicCodeParams) => `Bitte geben Sie den magischen Code ein, der an ${contactMethod} gesendet wurde, um Ihren Copilot zu aktualisieren.`,
        notAllowed: 'Nicht so schnell...',
        noAccessMessage: 'Als Copilot hast du keinen Zugriff auf diese Seite. Entschuldigung!',
        notAllowedMessageStart: `Als ein`,
        notAllowedMessageHyperLinked: 'Copilot',
        notAllowedMessageEnd: ({accountOwnerEmail}: AccountOwnerParams) => `Für ${accountOwnerEmail} haben Sie keine Berechtigung, diese Aktion auszuführen. Entschuldigung!`,
        copilotAccess: 'Copilot-Zugriff',
    },
    debug: {
        debug: 'Debuggen',
        details: 'Einzelheiten',
        JSON: 'JSON',
        reportActions: 'Aktionen',
        reportActionPreview: 'Vorschau',
        nothingToPreview: 'Nichts zur Vorschau',
        editJson: 'Editiere JSON:',
        preview: 'Vorschau:',
        missingProperty: ({propertyName}: MissingPropertyParams) => `Fehlendes ${propertyName}`,
        invalidProperty: ({propertyName, expectedType}: InvalidPropertyParams) => `Ungültige Eigenschaft: ${propertyName} - Erwartet: ${expectedType}`,
        invalidValue: ({expectedValues}: InvalidValueParams) => `Ungültiger Wert - Erwartet: ${expectedValues}`,
        missingValue: 'Fehlender Wert',
        createReportAction: 'Berichtaktion erstellen',
        reportAction: 'Aktion melden',
        report: 'Bericht',
        transaction: 'Transaktion',
        violations: 'Verstöße',
        transactionViolation: 'Transaktionsverstoß',
        hint: 'Datenänderungen werden nicht an das Backend gesendet.',
        textFields: 'Textfelder',
        numberFields: 'Zahlenfelder',
        booleanFields: 'Boolesche Felder',
        constantFields: 'Konstante Felder',
        dateTimeFields: 'DateTime-Felder',
        date: 'Datum',
        time: 'Zeit',
        none: 'Keine',
        visibleInLHN: 'Sichtbar in LHN',
        GBR: 'GBR',
        RBR: 'RBR',
        true: 'true',
        false: 'false',
        viewReport: 'Bericht anzeigen',
        viewTransaction: 'Transaktion anzeigen',
        createTransactionViolation: 'Transaktionsverstoß erstellen',
        reasonVisibleInLHN: {
            hasDraftComment: 'Hat Entwurfskommentar',
            hasGBR: 'Has GBR',
            hasRBR: 'Hat RBR',
            pinnedByUser: 'Von Mitglied angeheftet',
            hasIOUViolations: 'Hat IOU-Verstöße',
            hasAddWorkspaceRoomErrors: 'Hat Fehler beim Hinzufügen des Arbeitsbereichsraums',
            isUnread: 'Ist ungelesen (Fokusmodus)',
            isArchived: 'Ist archiviert (neuester Modus)',
            isSelfDM: 'Ist Selbst-DM',
            isFocused: 'Ist vorübergehend fokussiert',
        },
        reasonGBR: {
            hasJoinRequest: 'Hat Beitrittsanfrage (Admin-Raum)',
            isUnreadWithMention: 'Ist ungelesen mit Erwähnung',
            isWaitingForAssigneeToCompleteAction: 'Wartet darauf, dass der Zuständige die Aktion abschließt.',
            hasChildReportAwaitingAction: 'Hat einen untergeordneten Bericht, der auf eine Aktion wartet',
            hasMissingInvoiceBankAccount: 'Fehlendes Rechnungsbankkonto',
        },
        reasonRBR: {
            hasErrors: 'Hat Fehler in den Berichtsdaten oder Berichtsaktionen',
            hasViolations: 'Hat Verstöße',
            hasTransactionThreadViolations: 'Hat Transaktions-Thread-Verstöße',
        },
        indicatorStatus: {
            theresAReportAwaitingAction: 'Es gibt einen Bericht, der auf eine Aktion wartet.',
            theresAReportWithErrors: 'Es gibt einen Bericht mit Fehlern',
            theresAWorkspaceWithCustomUnitsErrors: 'Es gibt einen Arbeitsbereich mit Fehlern bei benutzerdefinierten Einheiten.',
            theresAProblemWithAWorkspaceMember: 'Es gibt ein Problem mit einem Arbeitsbereichsmitglied.',
            theresAProblemWithAWorkspaceQBOExport: 'Es gab ein Problem mit einer Exporteinstellung der Arbeitsbereichsverbindung.',
            theresAProblemWithAContactMethod: 'Es gibt ein Problem mit einer Kontaktmethode',
            aContactMethodRequiresVerification: 'Eine Kontaktmethode erfordert eine Verifizierung',
            theresAProblemWithAPaymentMethod: 'Es gibt ein Problem mit einer Zahlungsmethode',
            theresAProblemWithAWorkspace: 'Es gibt ein Problem mit einem Arbeitsbereich.',
            theresAProblemWithYourReimbursementAccount: 'Es gibt ein Problem mit Ihrem Erstattungskonto',
            theresABillingProblemWithYourSubscription: 'Es gibt ein Abrechnungsproblem mit Ihrem Abonnement.',
            yourSubscriptionHasBeenSuccessfullyRenewed: 'Ihr Abonnement wurde erfolgreich erneuert.',
            theresWasAProblemDuringAWorkspaceConnectionSync: 'Während der Synchronisierung der Workspace-Verbindung ist ein Problem aufgetreten.',
            theresAProblemWithYourWallet: 'Es gibt ein Problem mit Ihrem Wallet.',
            theresAProblemWithYourWalletTerms: 'Es gibt ein Problem mit den Bedingungen Ihrer Brieftasche.',
        },
    },
    emptySearchView: {
        takeATestDrive: 'Machen Sie eine Probefahrt',
    },
    migratedUserWelcomeModal: {
        title: 'Reisen und Ausgaben, in der Geschwindigkeit des Chats',
        subtitle: 'New Expensify hat die gleiche großartige Automatisierung, aber jetzt mit erstaunlicher Zusammenarbeit:',
        confirmText: "Los geht's!",
        features: {
            chat: '<strong>Chatten Sie direkt über jede Ausgabe</strong>, jeden Bericht oder Arbeitsbereich',
            scanReceipt: '<strong>Belege scannen</strong> und Rückerstattung erhalten',
            crossPlatform: 'Erledigen Sie <strong>alles</strong> von Ihrem Telefon oder Browser aus',
        },
    },
    productTrainingTooltip: {
        // TODO: CONCIERGE_LHN_GBR tooltip will be replaced by a tooltip in the #admins room
        // https://github.com/Expensify/App/issues/57045#issuecomment-2701455668
        conciergeLHNGBR: '<tooltip>Loslegen <strong>hier!</strong></tooltip>',
        saveSearchTooltip: '<tooltip><strong>Benennen Sie Ihre gespeicherten Suchen um</strong> hier!</tooltip>',
        globalCreateTooltip: '<tooltip><strong>Ausgaben erstellen</strong>, beginnen Sie zu chatten, und mehr. Probieren Sie es aus!</tooltip>',
        bottomNavInboxTooltip: '<tooltip>Überprüfen Sie was <strong>benötigt Ihre Aufmerksamkeit</strong> und <strong>über Ausgaben chatten.</strong></tooltip>',
        workspaceChatTooltip: '<tooltip>Chatten mit <strong>Genehmigern</strong></tooltip>',
        GBRRBRChat: '<tooltip>Du wirst 🟢 auf sehen <strong>Maßnahmen ergreifen</strong>, und 🔴 auf <strong>Elemente zur Überprüfung.</strong></tooltip>',
        accountSwitcher: '<tooltip>Zugriff auf Ihre <strong>Copilot-Konten</strong> hier</tooltip>',
        expenseReportsFilter: '<tooltip>Willkommen! Finden Sie alle Ihre <strong>Berichte des Unternehmens</strong> hier.</tooltip>',
        scanTestTooltip: {
            main: '<tooltip><strong>Möchten Sie sehen, wie Scan funktioniert?</strong> Probieren Sie einen Testbeleg aus!</tooltip>',
            manager: '<tooltip>Wählen Sie unsere <strong>Testmanager</strong>, um es auszuprobieren!</tooltip>',
            confirmation: '<tooltip>Jetzt, <strong>Reichen Sie Ihre Ausgaben ein</strong> und sieh zu, wie die Magie geschieht!</tooltip>',
            tryItOut: 'Probieren Sie es aus',
            noThanks: 'Nein danke',
        },
        outstandingFilter: '<tooltip>Filter für Ausgaben, die <strong>Genehmigung erforderlich</strong></tooltip>',
        scanTestDriveTooltip: '<tooltip>Diesen Beleg senden an <strong>Beenden Sie die Probefahrt!</strong></tooltip>',
    },
    discardChangesConfirmation: {
        title: 'Änderungen verwerfen?',
        body: 'Möchten Sie die vorgenommenen Änderungen wirklich verwerfen?',
        confirmText: 'Änderungen verwerfen',
    },
    scheduledCall: {
        book: {
            title: 'Anruf planen',
            description: 'Finden Sie eine Zeit, die für Sie passt.',
            slots: 'Verfügbare Zeiten für',
        },
        confirmation: {
            title: 'Anruf bestätigen',
            description:
                'Stellen Sie sicher, dass die unten stehenden Details für Sie in Ordnung sind. Sobald Sie den Anruf bestätigen, senden wir eine Einladung mit weiteren Informationen.',
            setupSpecialist: 'Ihr Einrichtungsspezialist',
            meetingLength: 'Besprechungslänge',
            dateTime: 'Datum & Uhrzeit',
            minutes: '30 Minuten',
        },
        callScheduled: 'Anruf geplant',
    },
    autoSubmitModal: {
        title: 'Alles klar und eingereicht!',
        description: 'Alle Warnungen und Verstöße wurden beseitigt, daher:',
        submittedExpensesTitle: 'Diese Ausgaben wurden eingereicht',
        submittedExpensesDescription: 'Diese Ausgaben wurden an Ihren Genehmiger gesendet, können aber noch bearbeitet werden, bis sie genehmigt sind.',
        pendingExpensesTitle: 'Ausstehende Ausgaben wurden verschoben',
        pendingExpensesDescription: 'Alle ausstehenden Kartenausgaben wurden in einen separaten Bericht verschoben, bis sie gebucht werden.',
    },
    testDrive: {
        quickAction: {
            takeATwoMinuteTestDrive: 'Machen Sie eine 2-minütige Probefahrt',
        },
        modal: {
            title: 'Probieren Sie uns aus',
            description: 'Machen Sie eine schnelle Produkttour, um schnell auf den neuesten Stand zu kommen. Keine Zwischenstopps erforderlich!',
            confirmText: 'Testfahrt starten',
            helpText: 'Überspringen',
            employee: {
                description:
                    '<muted-text>Holen Sie sich für Ihr Team <strong>3 kostenlose Monate Expensify!</strong> Geben Sie einfach die E-Mail-Adresse Ihres Chefs unten ein und senden Sie ihm eine Testausgabe.</muted-text>',
                email: 'Geben Sie die E-Mail-Adresse Ihres Chefs ein',
                error: 'Dieses Mitglied besitzt einen Arbeitsbereich, bitte geben Sie ein neues Mitglied zum Testen ein.',
            },
        },
        banner: {
            currentlyTestDrivingExpensify: 'Sie testen derzeit Expensify',
            readyForTheRealThing: 'Bereit für das echte Ding?',
            getStarted: 'Loslegen',
        },
        employeeInviteMessage: ({name}: EmployeeInviteMessageParams) =>
            `# ${name} hat dich eingeladen, Expensify auszuprobieren\nHey! Ich habe uns gerade *3 Monate kostenlos* gesichert, um Expensify auszuprobieren, den schnellsten Weg, um Ausgaben zu verwalten.\n\nHier ist ein *Testbeleg*, um dir zu zeigen, wie es funktioniert:`,
    },
};
// IMPORTANT: This line is manually replaced in generate translation files by scripts/generateTranslations.ts,
// so if you change it here, please update it there as well.
export default translations satisfies TranslationDeepObject<typeof en>;<|MERGE_RESOLUTION|>--- conflicted
+++ resolved
@@ -1851,13 +1851,8 @@
         expensifyWallet: 'Expensify Wallet (Beta)',
         sendAndReceiveMoney: 'Senden und Empfangen von Geld mit Freunden. Nur US-Bankkonten.',
         enableWallet: 'Wallet aktivieren',
-<<<<<<< HEAD
-        addBankAccountToSendAndReceive: 'Erhalten Sie eine Rückerstattung für Ausgaben, die Sie an einen Arbeitsbereich einreichen.',
-        addBankAccount: 'Bankkonto hinzufügen',
+        addBankAccountToSendAndReceive: 'Fügen Sie ein Bankkonto hinzu, um Zahlungen zu tätigen oder zu empfangen.',
         addDebitOrCreditCard: 'Debit- oder Kreditkarte hinzufügen',
-=======
-        addBankAccountToSendAndReceive: 'Fügen Sie ein Bankkonto hinzu, um Zahlungen zu tätigen oder zu empfangen.',
->>>>>>> a23ee2d6
         assignedCards: 'Zugewiesene Karten',
         assignedCardsDescription: 'Dies sind Karten, die von einem Workspace-Admin zugewiesen wurden, um die Ausgaben des Unternehmens zu verwalten.',
         expensifyCard: 'Expensify Card',
