--- conflicted
+++ resolved
@@ -625,12 +625,9 @@
         getTheApp: 'Get the app',
         scanReceiptsOnTheGo: 'Scan receipts from your phone',
         headsUp: 'Heads up!',
-<<<<<<< HEAD
-        enableGlobalReimbursements: 'Enable Global Reimbursements',
-=======
         merge: 'Merge',
         unstableInternetConnection: 'Unstable internet connection. Please check your network and try again.',
->>>>>>> 54e5acb7
+        enableGlobalReimbursements: 'Enable Global Reimbursements',
     },
     supportalNoAccess: {
         title: 'Not so fast',
