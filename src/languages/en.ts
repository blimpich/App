import {CONST as COMMON_CONST} from 'expensify-common';
import startCase from 'lodash/startCase';
import type {OnboardingTask} from '@libs/actions/Welcome/OnboardingFlow';
import StringUtils from '@libs/StringUtils';
import CONST from '@src/CONST';
import type {Country} from '@src/CONST';
import type OriginalMessage from '@src/types/onyx/OriginalMessage';
import type {
    AccountOwnerParams,
    ActionsAreCurrentlyRestricted,
    AddedOrDeletedPolicyReportFieldParams,
    AddedPolicyApprovalRuleParams,
    AddEmployeeParams,
    AddOrDeletePolicyCustomUnitRateParams,
    AddressLineParams,
    AdminCanceledRequestParams,
    AirlineParams,
    AlreadySignedInParams,
    ApprovalWorkflowErrorParams,
    ApprovedAmountParams,
    AssignCardParams,
    AssignedCardParams,
    AssigneeParams,
    AuthenticationErrorParams,
    AutoPayApprovedReportsLimitErrorParams,
    BadgeFreeTrialParams,
    BankAccountLastFourParams,
    BeginningOfArchivedRoomParams,
    BeginningOfChatHistoryAdminRoomParams,
    BeginningOfChatHistoryAnnounceRoomParams,
    BeginningOfChatHistoryDomainRoomParams,
    BeginningOfChatHistoryInvoiceRoomParams,
    BeginningOfChatHistoryPolicyExpenseChatParams,
    BeginningOfChatHistoryUserRoomParams,
    BillableDefaultDescriptionParams,
    BillingBannerCardAuthenticationRequiredParams,
    BillingBannerCardExpiredParams,
    BillingBannerCardOnDisputeParams,
    BillingBannerDisputePendingParams,
    BillingBannerInsufficientFundsParams,
    BillingBannerOwnerAmountOwedOverdueParams,
    BillingBannerSubtitleWithDateParams,
    BusinessBankAccountParams,
    BusinessTaxIDParams,
    CanceledRequestParams,
    CardEndingParams,
    CardInfoParams,
    CardNextPaymentParams,
    CategoryNameParams,
    ChangeFieldParams,
    ChangeOwnerDuplicateSubscriptionParams,
    ChangeOwnerHasFailedSettlementsParams,
    ChangeOwnerSubscriptionParams,
    ChangeReportPolicyParams,
    ChangeTypeParams,
    CharacterLengthLimitParams,
    CharacterLimitParams,
    ChatWithAccountManagerParams,
    CompanyCardBankName,
    CompanyCardFeedNameParams,
    CompanyNameParams,
    ConfirmThatParams,
    ConnectionNameParams,
    ConnectionParams,
    ContactMethodParams,
    ContactMethodsRouteParams,
    CreateExpensesParams,
    CurrencyCodeParams,
    CurrencyInputDisabledTextParams,
    CustomersOrJobsLabelParams,
    CustomUnitRateParams,
    DateParams,
    DateShouldBeAfterParams,
    DateShouldBeBeforeParams,
    DefaultAmountParams,
    DefaultVendorDescriptionParams,
    DelegateRoleParams,
    DelegatorParams,
    DeleteActionParams,
    DeleteConfirmationParams,
    DeleteTransactionParams,
    DemotedFromWorkspaceParams,
    DidSplitAmountMessageParams,
    DomainPermissionInfoRestrictionParams,
    DuplicateTransactionParams,
    EarlyDiscountSubtitleParams,
    EarlyDiscountTitleParams,
    EditActionParams,
    EditDestinationSubtitleParams,
    ElectronicFundsParams,
    EmployeeInviteMessageParams,
    EmptyCategoriesSubtitleWithAccountingParams,
    EmptyTagsSubtitleWithAccountingParams,
    EnterMagicCodeParams,
    ExportAgainModalDescriptionParams,
    ExportedToIntegrationParams,
    ExportIntegrationSelectedParams,
    FeatureNameParams,
    FileLimitParams,
    FileTypeParams,
    FiltersAmountBetweenParams,
    FlightLayoverParams,
    FlightParams,
    FormattedMaxLengthParams,
    GoBackMessageParams,
    ImportedTagsMessageParams,
    ImportedTypesParams,
    ImportFieldParams,
    ImportMembersSuccessfulDescriptionParams,
    ImportPerDiemRatesSuccessfulDescriptionParams,
    ImportTagsSuccessfulDescriptionParams,
    IncorrectZipFormatParams,
    IndividualExpenseRulesSubtitleParams,
    InstantSummaryParams,
    IntacctMappingTitleParams,
    IntegrationExportParams,
    IntegrationSyncFailedParams,
    InvalidPropertyParams,
    InvalidValueParams,
    IssueVirtualCardParams,
    LastSyncAccountingParams,
    LastSyncDateParams,
    LeftWorkspaceParams,
    LocalTimeParams,
    LoggedInAsParams,
    LogSizeParams,
    ManagerApprovedAmountParams,
    ManagerApprovedParams,
    MarkedReimbursedParams,
    MarkReimbursedFromIntegrationParams,
    MergeFailureDescriptionGenericParams,
    MergeFailureUncreatedAccountDescriptionParams,
    MergeSuccessDescriptionParams,
    MissingPropertyParams,
    MovedActionParams,
    MovedFromPersonalSpaceParams,
    MovedFromReportParams,
    MovedTransactionParams,
    NeedCategoryForExportToIntegrationParams,
    NewWorkspaceNameParams,
    NoLongerHaveAccessParams,
    NotAllowedExtensionParams,
    NotYouParams,
    OOOEventSummaryFullDayParams,
    OOOEventSummaryPartialDayParams,
    OptionalParam,
    OurEmailProviderParams,
    OwnerOwesAmountParams,
    PaidElsewhereParams,
    PaidWithExpensifyParams,
    ParentNavigationSummaryParams,
    PayerOwesAmountParams,
    PayerOwesParams,
    PayerPaidAmountParams,
    PayerPaidParams,
    PayerSettledParams,
    PaySomeoneParams,
    PolicyAddedReportFieldOptionParams,
    PolicyDisabledReportFieldAllOptionsParams,
    PolicyDisabledReportFieldOptionParams,
    PolicyExpenseChatNameParams,
    QBDSetupErrorBodyParams,
    RailTicketParams,
    ReconciliationWorksParams,
    RemovedFromApprovalWorkflowParams,
    RemovedTheRequestParams,
    RemoveMemberPromptParams,
    RemoveMembersWarningPrompt,
    RenamedRoomActionParams,
    RenamedWorkspaceNameActionParams,
    ReportArchiveReasonsClosedParams,
    ReportArchiveReasonsInvoiceReceiverPolicyDeletedParams,
    ReportArchiveReasonsMergedParams,
    ReportArchiveReasonsRemovedFromPolicyParams,
    ReportPolicyNameParams,
    RequestAmountParams,
    RequestCountParams,
    RequestedAmountMessageParams,
    RequiredFieldParams,
    ResolutionConstraintsParams,
    ReviewParams,
    RoleNamesParams,
    RoomNameReservedErrorParams,
    RoomRenamedToParams,
    RulesEnableWorkflowsParams,
    SecondaryLoginParams,
    SetTheDistanceMerchantParams,
    SetTheRequestParams,
    SettledAfterAddedBankAccountParams,
    SettleExpensifyCardParams,
    SettlementAccountInfoParams,
    SettlementDateParams,
    ShareParams,
    SignUpNewFaceCodeParams,
    SizeExceededParams,
    SplitAmountParams,
    SplitExpenseEditTitleParams,
    SplitExpenseSubtitleParams,
    SpreadCategoriesParams,
    SpreadFieldNameParams,
    SpreadSheetColumnParams,
    StatementTitleParams,
    StepCounterParams,
    StripePaidParams,
    SubmitsToParams,
    SubmittedToVacationDelegateParams,
    SubmittedWithMemoParams,
    SubscriptionCommitmentParams,
    SubscriptionSettingsRenewsOnParams,
    SubscriptionSettingsSaveUpToParams,
    SubscriptionSettingsSummaryParams,
    SubscriptionSizeParams,
    SyncStageNameConnectionsParams,
    TaskCreatedActionParams,
    TaxAmountParams,
    TermsParams,
    ThreadRequestReportNameParams,
    ThreadSentMoneyReportNameParams,
    TotalAmountGreaterOrLessThanOriginalParams,
    ToValidateLoginParams,
    TransferParams,
    TravelTypeParams,
    TrialStartedTitleParams,
    UnapproveWithIntegrationWarningParams,
    UnshareParams,
    UntilTimeParams,
    UpdatedCustomFieldParams,
    UpdatedPolicyApprovalRuleParams,
    UpdatedPolicyAuditRateParams,
    UpdatedPolicyCategoryDescriptionHintTypeParams,
    UpdatedPolicyCategoryExpenseLimitTypeParams,
    UpdatedPolicyCategoryGLCodeParams,
    UpdatedPolicyCategoryMaxAmountNoReceiptParams,
    UpdatedPolicyCategoryMaxExpenseAmountParams,
    UpdatedPolicyCategoryNameParams,
    UpdatedPolicyCategoryParams,
    UpdatedPolicyCurrencyParams,
    UpdatedPolicyCustomUnitRateParams,
    UpdatedPolicyCustomUnitTaxClaimablePercentageParams,
    UpdatedPolicyCustomUnitTaxRateExternalIDParams,
    UpdatedPolicyDescriptionParams,
    UpdatedPolicyFieldWithNewAndOldValueParams,
    UpdatedPolicyFieldWithValueParam,
    UpdatedPolicyFrequencyParams,
    UpdatedPolicyManualApprovalThresholdParams,
    UpdatedPolicyPreventSelfApprovalParams,
    UpdatedPolicyReportFieldDefaultValueParams,
    UpdatedPolicyTagFieldParams,
    UpdatedPolicyTagNameParams,
    UpdatedPolicyTagParams,
    UpdatedTheDistanceMerchantParams,
    UpdatedTheRequestParams,
    UpdatePolicyCustomUnitParams,
    UpdatePolicyCustomUnitTaxEnabledParams,
    UpdateRoleParams,
    UpgradeSuccessMessageParams,
    UsePlusButtonParams,
    UserIsAlreadyMemberParams,
    UserSplitParams,
    VacationDelegateParams,
    ViolationsAutoReportedRejectedExpenseParams,
    ViolationsCashExpenseWithNoReceiptParams,
    ViolationsConversionSurchargeParams,
    ViolationsCustomRulesParams,
    ViolationsInvoiceMarkupParams,
    ViolationsMaxAgeParams,
    ViolationsMissingTagParams,
    ViolationsModifiedAmountParams,
    ViolationsOverCategoryLimitParams,
    ViolationsOverLimitParams,
    ViolationsPerDayLimitParams,
    ViolationsProhibitedExpenseParams,
    ViolationsReceiptRequiredParams,
    ViolationsRterParams,
    ViolationsTagOutOfPolicyParams,
    ViolationsTaxOutOfPolicyParams,
    WaitingOnBankAccountParams,
    WalletProgramParams,
    WelcomeEnterMagicCodeParams,
    WelcomeToRoomParams,
    WeSentYouMagicSignInLinkParams,
    WorkEmailMergingBlockedParams,
    WorkEmailResendCodeParams,
    WorkspaceLockedPlanTypeParams,
    WorkspaceMemberList,
    WorkspaceMembersCountParams,
    WorkspaceOwnerWillNeedToAddOrUpdatePaymentCardParams,
    WorkspaceRouteParams,
    WorkspaceShareNoteParams,
    WorkspacesListRouteParams,
    WorkspaceYouMayJoin,
    YourPlanPriceParams,
    YourPlanPriceValueParams,
    ZipCodeExampleFormatParams,
} from './params';
import type {TranslationDeepObject} from './types';

type StateValue = {
    stateISO: string;
    stateName: string;
};

type States = Record<keyof typeof COMMON_CONST.STATES, StateValue>;

type AllCountries = Record<Country, string>;

/* eslint-disable max-len */
const translations = {
    common: {
        count: 'Count',
        cancel: 'Cancel',
        dismiss: 'Dismiss',
        yes: 'Yes',
        no: 'No',
        ok: 'OK',
        notNow: 'Not now',
        learnMore: 'Learn more',
        buttonConfirm: 'Got it',
        name: 'Name',
        attachment: 'Attachment',
        attachments: 'Attachments',
        center: 'Center',
        from: 'From',
        to: 'To',
        in: 'In',
        optional: 'Optional',
        new: 'New',
        search: 'Search',
        reports: 'Reports',
        find: 'Find',
        searchWithThreeDots: 'Search...',
        next: 'Next',
        previous: 'Previous',
        goBack: 'Go back',
        create: 'Create',
        add: 'Add',
        resend: 'Resend',
        save: 'Save',
        select: 'Select',
        deselect: 'Deselect',
        selectMultiple: 'Select multiple',
        saveChanges: 'Save changes',
        submit: 'Submit',
        rotate: 'Rotate',
        zoom: 'Zoom',
        password: 'Password',
        magicCode: 'Magic code',
        twoFactorCode: 'Two-factor code',
        workspaces: 'Workspaces',
        inbox: 'Inbox',
        success: 'Success',
        group: 'Group',
        profile: 'Profile',
        referral: 'Referral',
        payments: 'Payments',
        approvals: 'Approvals',
        wallet: 'Wallet',
        preferences: 'Preferences',
        view: 'View',
        review: (reviewParams?: ReviewParams) => `Review${reviewParams?.amount ? ` ${reviewParams?.amount}` : ''}`,
        not: 'Not',
        signIn: 'Sign in',
        signInWithGoogle: 'Sign in with Google',
        signInWithApple: 'Sign in with Apple',
        signInWith: 'Sign in with',
        continue: 'Continue',
        firstName: 'First name',
        lastName: 'Last name',
        scanning: 'Scanning',
        addCardTermsOfService: 'Expensify Terms of Service',
        perPerson: 'per person',
        phone: 'Phone',
        phoneNumber: 'Phone number',
        phoneNumberPlaceholder: '(xxx) xxx-xxxx',
        email: 'Email',
        and: 'and',
        or: 'or',
        details: 'Details',
        privacy: 'Privacy',
        privacyPolicy: 'Privacy Policy',
        hidden: 'Hidden',
        visible: 'Visible',
        delete: 'Delete',
        archived: 'archived',
        contacts: 'Contacts',
        recents: 'Recents',
        close: 'Close',
        download: 'Download',
        downloading: 'Downloading',
        uploading: 'Uploading',
        pin: 'Pin',
        unPin: 'Unpin',
        back: 'Back',
        saveAndContinue: 'Save & continue',
        settings: 'Settings',
        termsOfService: 'Terms of Service',
        members: 'Members',
        invite: 'Invite',
        here: 'here',
        date: 'Date',
        dob: 'Date of birth',
        currentYear: 'Current year',
        currentMonth: 'Current month',
        ssnLast4: 'Last 4 digits of SSN',
        ssnFull9: 'Full 9 digits of SSN',
        addressLine: ({lineNumber}: AddressLineParams) => `Address line ${lineNumber}`,
        personalAddress: 'Personal address',
        companyAddress: 'Company address',
        noPO: 'No PO boxes or mail-drop addresses, please.',
        city: 'City',
        state: 'State',
        streetAddress: 'Street address',
        stateOrProvince: 'State / Province',
        country: 'Country',
        zip: 'Zip code',
        zipPostCode: 'Zip / Postcode',
        whatThis: "What's this?",
        iAcceptThe: 'I accept the ',
        remove: 'Remove',
        admin: 'Admin',
        owner: 'Owner',
        dateFormat: 'YYYY-MM-DD',
        send: 'Send',
        na: 'N/A',
        noResultsFound: 'No results found',
        noResultsFoundMatching: ({searchString}: {searchString: string}) => `No results found matching "${searchString}"`,
        recentDestinations: 'Recent destinations',
        timePrefix: "It's",
        conjunctionFor: 'for',
        todayAt: 'Today at',
        tomorrowAt: 'Tomorrow at',
        yesterdayAt: 'Yesterday at',
        conjunctionAt: 'at',
        conjunctionTo: 'to',
        genericErrorMessage: 'Oops... something went wrong and your request could not be completed. Please try again later.',
        percentage: 'Percentage',
        error: {
            invalidAmount: 'Invalid amount',
            acceptTerms: 'You must accept the Terms of Service to continue',
            phoneNumber: `Please enter a valid phone number, with the country code (e.g. ${CONST.EXAMPLE_PHONE_NUMBER})`,
            fieldRequired: 'This field is required',
            requestModified: 'This request is being modified by another member',
            characterLimitExceedCounter: ({length, limit}: CharacterLengthLimitParams) => `Character limit exceeded (${length}/${limit})`,
            dateInvalid: 'Please select a valid date',
            invalidDateShouldBeFuture: 'Please choose today or a future date',
            invalidTimeShouldBeFuture: 'Please choose a time at least one minute ahead',
            invalidCharacter: 'Invalid character',
            enterMerchant: 'Enter a merchant name',
            enterAmount: 'Enter an amount',
            missingMerchantName: 'Missing merchant name',
            missingAmount: 'Missing amount',
            missingDate: 'Missing date',
            enterDate: 'Enter a date',
            invalidTimeRange: 'Please enter a time using the 12-hour clock format (e.g., 2:30 PM)',
            pleaseCompleteForm: 'Please complete the form above to continue',
            pleaseSelectOne: 'Please select an option above',
            invalidRateError: 'Please enter a valid rate',
            lowRateError: 'Rate must be greater than 0',
            email: 'Please enter a valid email address',
            login: 'An error occurred while logging in. Please try again.',
        },
        comma: 'comma',
        semicolon: 'semicolon',
        please: 'Please',
        contactUs: 'contact us',
        pleaseEnterEmailOrPhoneNumber: 'Please enter an email or phone number',
        fixTheErrors: 'fix the errors',
        inTheFormBeforeContinuing: 'in the form before continuing',
        confirm: 'Confirm',
        reset: 'Reset',
        done: 'Done',
        more: 'More',
        debitCard: 'Debit card',
        bankAccount: 'Bank account',
        personalBankAccount: 'Personal bank account',
        businessBankAccount: 'Business bank account',
        join: 'Join',
        leave: 'Leave',
        decline: 'Decline',
        transferBalance: 'Transfer balance',
        cantFindAddress: "Can't find your address? ",
        enterManually: 'Enter it manually',
        message: 'Message ',
        leaveThread: 'Leave thread',
        you: 'You',
        me: 'me',
        youAfterPreposition: 'you',
        your: 'your',
        conciergeHelp: 'Please reach out to Concierge for help.',
        youAppearToBeOffline: 'You appear to be offline.',
        thisFeatureRequiresInternet: 'This feature requires an active internet connection.',
        attachmentWillBeAvailableOnceBackOnline: 'Attachment will become available once back online.',
        errorOccurredWhileTryingToPlayVideo: 'An error occurred while trying to play this video.',
        areYouSure: 'Are you sure?',
        verify: 'Verify',
        yesContinue: 'Yes, continue',
        websiteExample: 'e.g. https://www.expensify.com',
        zipCodeExampleFormat: ({zipSampleFormat}: ZipCodeExampleFormatParams) => (zipSampleFormat ? `e.g. ${zipSampleFormat}` : ''),
        description: 'Description',
        title: 'Title',
        assignee: 'Assignee',
        createdBy: 'Created by',
        with: 'with',
        shareCode: 'Share code',
        share: 'Share',
        per: 'per',
        mi: 'mile',
        km: 'kilometer',
        copied: 'Copied!',
        someone: 'Someone',
        total: 'Total',
        edit: 'Edit',
        letsDoThis: `Let's do this!`,
        letsStart: `Let's start`,
        showMore: 'Show more',
        merchant: 'Merchant',
        category: 'Category',
        report: 'Report',
        billable: 'Billable',
        nonBillable: 'Non-billable',
        tag: 'Tag',
        receipt: 'Receipt',
        verified: 'Verified',
        replace: 'Replace',
        distance: 'Distance',
        mile: 'mile',
        miles: 'miles',
        kilometer: 'kilometer',
        kilometers: 'kilometers',
        recent: 'Recent',
        all: 'All',
        am: 'AM',
        pm: 'PM',
        tbd: 'TBD',
        selectCurrency: 'Select a currency',
        selectSymbolOrCurrency: 'Select a symbol or currency',
        card: 'Card',
        whyDoWeAskForThis: 'Why do we ask for this?',
        required: 'Required',
        showing: 'Showing',
        of: 'of',
        default: 'Default',
        update: 'Update',
        member: 'Member',
        auditor: 'Auditor',
        role: 'Role',
        currency: 'Currency',
        groupCurrency: 'Group currency',
        rate: 'Rate',
        emptyLHN: {
            title: 'Woohoo! All caught up.',
            subtitleText1: 'Find a chat using the',
            subtitleText2: 'button above, or create something using the',
            subtitleText3: 'button below.',
        },
        businessName: 'Business name',
        clear: 'Clear',
        type: 'Type',
        action: 'Action',
        expenses: 'Expenses',
        totalSpend: 'Total spend',
        tax: 'Tax',
        shared: 'Shared',
        drafts: 'Drafts',
        draft: 'Draft',
        finished: 'Finished',
        upgrade: 'Upgrade',
        downgradeWorkspace: 'Downgrade workspace',
        companyID: 'Company ID',
        userID: 'User ID',
        disable: 'Disable',
        export: 'Export',
        initialValue: 'Initial value',
        currentDate: 'Current date',
        value: 'Value',
        downloadFailedTitle: 'Download failed',
        downloadFailedDescription: "Your download couldn't be completed. Please try again later.",
        filterLogs: 'Filter Logs',
        network: 'Network',
        reportID: 'Report ID',
        longID: 'Long ID',
        bankAccounts: 'Bank accounts',
        chooseFile: 'Choose file',
        chooseFiles: 'Choose files',
        dropTitle: 'Let it go',
        dropMessage: 'Drop your file here',
        ignore: 'Ignore',
        enabled: 'Enabled',
        disabled: 'Disabled',
        import: 'Import',
        offlinePrompt: "You can't take this action right now.",
        outstanding: 'Outstanding',
        chats: 'Chats',
        tasks: 'Tasks',
        unread: 'Unread',
        sent: 'Sent',
        links: 'Links',
        day: 'day',
        days: 'days',
        rename: 'Rename',
        address: 'Address',
        hourAbbreviation: 'h',
        minuteAbbreviation: 'm',
        skip: 'Skip',
        chatWithAccountManager: ({accountManagerDisplayName}: ChatWithAccountManagerParams) => `Need something specific? Chat with your account manager, ${accountManagerDisplayName}.`,
        chatNow: 'Chat now',
        workEmail: 'Work email',
        destination: 'Destination',
        subrate: 'Subrate',
        perDiem: 'Per diem',
        validate: 'Validate',
        downloadAsPDF: 'Download as PDF',
        downloadAsCSV: 'Download as CSV',
        help: 'Help',
        expenseReports: 'Expense Reports',
        rateOutOfPolicy: 'Rate out of policy',
        reimbursable: 'Reimbursable',
        editYourProfile: 'Edit your profile',
        comments: 'Comments',
        sharedIn: 'Shared in',
        unreported: 'Unreported',
        explore: 'Explore',
        todo: 'To-do',
        invoice: 'Invoice',
        expense: 'Expense',
        chat: 'Chat',
        task: 'Task',
        trip: 'Trip',
        apply: 'Apply',
        status: 'Status',
        on: 'On',
        before: 'Before',
        after: 'After',
        reschedule: 'Reschedule',
        general: 'General',
        workspacesTabTitle: 'Workspaces',
        getTheApp: 'Get the app',
        scanReceiptsOnTheGo: 'Scan receipts from your phone',
        headsUp: 'Heads up!',
        merge: 'Merge',
        unstableInternetConnection: 'Unstable internet connection. Please check your network and try again.',
    },
    supportalNoAccess: {
        title: 'Not so fast',
        description: 'You are not authorized to take this action when support logged in.',
    },
    lockedAccount: {
        title: 'Locked Account',
        description: "You're not allowed to complete this action as this account has been locked. Please reach out to concierge@expensify.com for next steps",
    },
    location: {
        useCurrent: 'Use current location',
        notFound: 'We were unable to find your location. Please try again or enter an address manually.',
        permissionDenied: "It looks like you've denied access to your location.",
        please: 'Please',
        allowPermission: 'allow location access in settings',
        tryAgain: 'and try again.',
    },
    contact: {
        importContacts: 'Import contacts',
        importContactsTitle: 'Import your contacts',
        importContactsText: 'Import contacts from your phone so your favorite people are always a tap away.',
        importContactsExplanation: 'so your favorite people are always a tap away.',
        importContactsNativeText: 'Just one more step! Give us the green light to import your contacts.',
    },
    anonymousReportFooter: {
        logoTagline: 'Join the discussion.',
    },
    attachmentPicker: {
        cameraPermissionRequired: 'Camera access',
        expensifyDoesNotHaveAccessToCamera: "Expensify can't take photos without access to your camera. Tap settings to update permissions.",
        attachmentError: 'Attachment error',
        errorWhileSelectingAttachment: 'An error occurred while selecting an attachment. Please try again.',
        errorWhileSelectingCorruptedAttachment: 'An error occurred while selecting a corrupted attachment. Please try another file.',
        takePhoto: 'Take photo',
        chooseFromGallery: 'Choose from gallery',
        chooseDocument: 'Choose file',
        attachmentTooLarge: 'Attachment is too large',
        sizeExceeded: 'Attachment size is larger than 24 MB limit',
        sizeExceededWithLimit: ({maxUploadSizeInMB}: SizeExceededParams) => `Attachment size is larger than ${maxUploadSizeInMB} MB limit`,
        attachmentTooSmall: 'Attachment is too small',
        sizeNotMet: 'Attachment size must be greater than 240 bytes',
        wrongFileType: 'Invalid file type',
        notAllowedExtension: 'This file type is not allowed. Please try a different file type.',
        folderNotAllowedMessage: 'Uploading a folder is not allowed. Please try a different file.',
        protectedPDFNotSupported: 'Password-protected PDF is not supported',
        attachmentImageResized: 'This image has been resized for previewing. Download for full resolution.',
        attachmentImageTooLarge: 'This image is too large to preview before uploading.',
        tooManyFiles: ({fileLimit}: FileLimitParams) => `You can only upload up to ${fileLimit} files at a time.`,
        sizeExceededWithValue: ({maxUploadSizeInMB}: SizeExceededParams) => `Files exceeds ${maxUploadSizeInMB} MB. Please try again.`,
        someFilesCantBeUploaded: "Some files can't be uploaded",
        sizeLimitExceeded: ({maxUploadSizeInMB}: SizeExceededParams) => `Files must be under ${maxUploadSizeInMB} MB. Any larger files won't be uploaded.`,
        maxFileLimitExceeded: "You can upload up to 30 receipts at a time. Any extras won't be uploaded.",
        unsupportedFileType: ({fileType}: FileTypeParams) => `${fileType} files aren't supported. Only supported file types will be uploaded.`,
        learnMoreAboutSupportedFiles: 'Learn more about supported formats.',
        passwordProtected: "Password-protected PDFs aren't supported. Only supported files will be uploaded.",
    },
    dropzone: {
        addAttachments: 'Add attachments',
        addReceipt: 'Add receipt',
        scanReceipts: 'Scan receipts',
        replaceReceipt: 'Replace receipt',
    },
    filePicker: {
        fileError: 'File error',
        errorWhileSelectingFile: 'An error occurred while selecting an file. Please try again.',
    },
    connectionComplete: {
        title: 'Connection complete',
        supportingText: 'You can close this window and head back to the Expensify app.',
    },
    avatarCropModal: {
        title: 'Edit photo',
        description: 'Drag, zoom, and rotate your image however you like.',
    },
    composer: {
        noExtensionFoundForMimeType: 'No extension found for mime type',
        problemGettingImageYouPasted: 'There was a problem getting the image you pasted',
        commentExceededMaxLength: ({formattedMaxLength}: FormattedMaxLengthParams) => `The maximum comment length is ${formattedMaxLength} characters.`,
        taskTitleExceededMaxLength: ({formattedMaxLength}: FormattedMaxLengthParams) => `The maximum task title length is ${formattedMaxLength} characters.`,
    },
    baseUpdateAppModal: {
        updateApp: 'Update app',
        updatePrompt: 'A new version of this app is available.\nUpdate now or restart the app later to download the latest changes.',
    },
    deeplinkWrapper: {
        launching: 'Launching Expensify',
        expired: 'Your session has expired.',
        signIn: 'Please sign in again.',
        redirectedToDesktopApp: "We've redirected you to the desktop app.",
        youCanAlso: 'You can also',
        openLinkInBrowser: 'open this link in your browser',
        loggedInAs: ({email}: LoggedInAsParams) => `You're logged in as ${email}. Click "Open link" in the prompt to log into the desktop app with this account.`,
        doNotSeePrompt: "Can't see the prompt?",
        tryAgain: 'Try again',
        or: ', or',
        continueInWeb: 'continue to the web app',
    },
    validateCodeModal: {
        successfulSignInTitle: "Abracadabra,\nyou're signed in!",
        successfulSignInDescription: 'Head back to your original tab to continue.',
        title: "Here's your magic code",
        description: 'Please enter the code from the device\nwhere it was originally requested',
        doNotShare: 'Do not share your code with anyone.\nExpensify will never ask you for it!',
        or: ', or',
        signInHere: 'just sign in here',
        expiredCodeTitle: 'Magic code expired',
        expiredCodeDescription: 'Go back to the original device and request a new code',
        successfulNewCodeRequest: 'Code requested. Please check your device.',
        tfaRequiredTitle: 'Two-factor authentication\nrequired',
        tfaRequiredDescription: "Please enter the two-factor authentication code\nwhere you're trying to sign in.",
        requestOneHere: 'request one here.',
    },
    moneyRequestConfirmationList: {
        paidBy: 'Paid by',
        whatsItFor: "What's it for?",
    },
    selectionList: {
        nameEmailOrPhoneNumber: 'Name, email, or phone number',
        findMember: 'Find a member',
        searchForSomeone: 'Search for someone',
    },
    emptyList: {
        [CONST.IOU.TYPE.CREATE]: {
            title: 'Submit an expense, refer your boss',
            subtitleText: "Want your boss to use Expensify, too? Just submit an expense to them and we'll take care of the rest.",
        },
    },
    videoChatButtonAndMenu: {
        tooltip: 'Book a call',
    },
    hello: 'Hello',
    phoneCountryCode: '1',
    welcomeText: {
        getStarted: 'Get started below.',
        anotherLoginPageIsOpen: 'Another login page is open.',
        anotherLoginPageIsOpenExplanation: "You've opened the login page in a separate tab. Please log in from that tab.",
        welcome: 'Welcome!',
        welcomeWithoutExclamation: 'Welcome',
        phrase2: "Money talks. And now that chat and payments are in one place, it's also easy.",
        phrase3: 'Your payments get to you as fast as you can get your point across.',
        enterPassword: 'Please enter your password',
        welcomeNewFace: ({login}: SignUpNewFaceCodeParams) => `${login}, it's always great to see a new face around here!`,
        welcomeEnterMagicCode: ({login}: WelcomeEnterMagicCodeParams) => `Please enter the magic code sent to ${login}. It should arrive within a minute or two.`,
    },
    login: {
        hero: {
            header: 'Travel and expense, at the speed of chat',
            body: 'Welcome to the next generation of Expensify, where your travel and expenses move faster with the help of contextual, realtime chat.',
        },
    },
    thirdPartySignIn: {
        alreadySignedIn: ({email}: AlreadySignedInParams) => `You're already signed in as ${email}.`,
        goBackMessage: ({provider}: GoBackMessageParams) => `Don't want to sign in with ${provider}?`,
        continueWithMyCurrentSession: 'Continue with my current session',
        redirectToDesktopMessage: "We'll redirect you to the desktop app once you finish signing in.",
        signInAgreementMessage: 'By logging in, you agree to the',
        termsOfService: 'Terms of Service',
        privacy: 'Privacy',
    },
    samlSignIn: {
        welcomeSAMLEnabled: 'Continue logging in with single sign-on:',
        orContinueWithMagicCode: 'You can also sign in with a magic code',
        useSingleSignOn: 'Use single sign-on',
        useMagicCode: 'Use magic code',
        launching: 'Launching...',
        oneMoment: "One moment while we redirect you to your company's single sign-on portal.",
    },
    reportActionCompose: {
        dropToUpload: 'Drop to upload',
        sendAttachment: 'Send attachment',
        addAttachment: 'Add attachment',
        writeSomething: 'Write something...',
        blockedFromConcierge: 'Communication is barred',
        fileUploadFailed: 'Upload failed. File is not supported.',
        localTime: ({user, time}: LocalTimeParams) => `It's ${time} for ${user}`,
        edited: '(edited)',
        emoji: 'Emoji',
        collapse: 'Collapse',
        expand: 'Expand',
    },
    reportActionContextMenu: {
        copyToClipboard: 'Copy to clipboard',
        copied: 'Copied!',
        copyLink: 'Copy link',
        copyURLToClipboard: 'Copy URL to clipboard',
        copyEmailToClipboard: 'Copy email to clipboard',
        markAsUnread: 'Mark as unread',
        markAsRead: 'Mark as read',
        editAction: ({action}: EditActionParams) => `Edit ${action?.actionName === CONST.REPORT.ACTIONS.TYPE.IOU ? 'expense' : 'comment'}`,
        deleteAction: ({action}: DeleteActionParams) => `Delete ${action?.actionName === CONST.REPORT.ACTIONS.TYPE.IOU ? 'expense' : 'comment'}`,
        deleteConfirmation: ({action}: DeleteConfirmationParams) => `Are you sure you want to delete this ${action?.actionName === CONST.REPORT.ACTIONS.TYPE.IOU ? 'expense' : 'comment'}?`,
        onlyVisible: 'Only visible to',
        replyInThread: 'Reply in thread',
        joinThread: 'Join thread',
        leaveThread: 'Leave thread',
        copyOnyxData: 'Copy Onyx data',
        flagAsOffensive: 'Flag as offensive',
        menu: 'Menu',
    },
    emojiReactions: {
        addReactionTooltip: 'Add reaction',
        reactedWith: 'reacted with',
    },
    reportActionsView: {
        beginningOfArchivedRoom: ({reportName, reportDetailsLink}: BeginningOfArchivedRoomParams) =>
            `You missed the party in <strong><a class="no-style-link" href="${reportDetailsLink}">${reportName}</a></strong>, there's nothing to see here.`,
        beginningOfChatHistoryDomainRoom: ({domainRoom}: BeginningOfChatHistoryDomainRoomParams) =>
            `This chat is with all Expensify members on the <strong>${domainRoom}</strong> domain. Use it to chat with colleagues, share tips, and ask questions.`,
        beginningOfChatHistoryAdminRoom: ({workspaceName}: BeginningOfChatHistoryAdminRoomParams) =>
            `This chat is with <strong>${workspaceName}</strong> admin. Use it to chat about workspace setup and more.`,
        beginningOfChatHistoryAnnounceRoom: ({workspaceName}: BeginningOfChatHistoryAnnounceRoomParams) =>
            `This chat is with everyone in <strong>${workspaceName}</strong>. Use it for the most important announcements.`,
        beginningOfChatHistoryUserRoom: ({reportName, reportDetailsLink}: BeginningOfChatHistoryUserRoomParams) =>
            `This chat room is for anything <strong><a class="no-style-link" href="${reportDetailsLink}">${reportName}</a></strong> related.`,
        beginningOfChatHistoryInvoiceRoom: ({invoicePayer, invoiceReceiver}: BeginningOfChatHistoryInvoiceRoomParams) =>
            `This chat is for invoices between <strong>${invoicePayer}</strong> and <strong>${invoiceReceiver}</strong>. Use the + button to send an invoice.`,
        beginningOfChatHistory: 'This chat is with ',
        beginningOfChatHistoryPolicyExpenseChat: ({workspaceName, submitterDisplayName}: BeginningOfChatHistoryPolicyExpenseChatParams) =>
            `This is where <strong>${submitterDisplayName}</strong> will submit expenses to <strong>${workspaceName}</strong>. Just use the + button.`,
        beginningOfChatHistorySelfDM: 'This is your personal space. Use it for notes, tasks, drafts, and reminders.',
        beginningOfChatHistorySystemDM: "Welcome! Let's get you set up.",
        chatWithAccountManager: 'Chat with your account manager here',
        sayHello: 'Say hello!',
        yourSpace: 'Your space',
        welcomeToRoom: ({roomName}: WelcomeToRoomParams) => `Welcome to ${roomName}!`,
        usePlusButton: ({additionalText}: UsePlusButtonParams) => ` Use the + button to ${additionalText} an expense.`,
        askConcierge: ' Ask questions and get 24/7 realtime support.',
        conciergeSupport: '24/7 support',
        create: 'create',
        iouTypes: {
            pay: 'pay',
            split: 'split',
            submit: 'submit',
            track: 'track',
            invoice: 'invoice',
        },
    },
    adminOnlyCanPost: 'Only admins can send messages in this room.',
    reportAction: {
        asCopilot: 'as copilot for',
    },
    mentionSuggestions: {
        hereAlternateText: 'Notify everyone in this conversation',
    },
    newMessages: 'New messages',
    latestMessages: 'Latest messages',
    youHaveBeenBanned: "Note: You've been banned from chatting in this channel.",
    reportTypingIndicator: {
        isTyping: 'is typing...',
        areTyping: 'are typing...',
        multipleMembers: 'Multiple members',
    },
    reportArchiveReasons: {
        [CONST.REPORT.ARCHIVE_REASON.DEFAULT]: 'This chat room has been archived.',
        [CONST.REPORT.ARCHIVE_REASON.ACCOUNT_CLOSED]: ({displayName}: ReportArchiveReasonsClosedParams) => `This chat is no longer active because ${displayName} closed their account.`,
        [CONST.REPORT.ARCHIVE_REASON.ACCOUNT_MERGED]: ({displayName, oldDisplayName}: ReportArchiveReasonsMergedParams) =>
            `This chat is no longer active because ${oldDisplayName} has merged their account with ${displayName}.`,
        [CONST.REPORT.ARCHIVE_REASON.REMOVED_FROM_POLICY]: ({displayName, policyName, shouldUseYou = false}: ReportArchiveReasonsRemovedFromPolicyParams) =>
            shouldUseYou
                ? `This chat is no longer active because <strong>you</strong> are no longer a member of the ${policyName} workspace.`
                : `This chat is no longer active because ${displayName} is no longer a member of the ${policyName} workspace.`,
        [CONST.REPORT.ARCHIVE_REASON.POLICY_DELETED]: ({policyName}: ReportArchiveReasonsInvoiceReceiverPolicyDeletedParams) =>
            `This chat is no longer active because ${policyName} is no longer an active workspace.`,
        [CONST.REPORT.ARCHIVE_REASON.INVOICE_RECEIVER_POLICY_DELETED]: ({policyName}: ReportArchiveReasonsInvoiceReceiverPolicyDeletedParams) =>
            `This chat is no longer active because ${policyName} is no longer an active workspace.`,
        [CONST.REPORT.ARCHIVE_REASON.BOOKING_END_DATE_HAS_PASSED]: 'This booking is archived.',
    },
    writeCapabilityPage: {
        label: 'Who can post',
        writeCapability: {
            all: 'All members',
            admins: 'Admins only',
        },
    },
    sidebarScreen: {
        buttonFind: 'Find something...',
        buttonMySettings: 'My settings',
        fabNewChat: 'Start chat',
        fabNewChatExplained: 'Start chat (Floating action)',
        chatPinned: 'Chat pinned',
        draftedMessage: 'Drafted message',
        listOfChatMessages: 'List of chat messages',
        listOfChats: 'List of chats',
        saveTheWorld: 'Save the world',
        tooltip: 'Get started here!',
        redirectToExpensifyClassicModal: {
            title: 'Coming soon',
            description: "We're fine-tuning a few more bits and pieces of New Expensify to accommodate your specific setup. In the meantime, head over to Expensify Classic.",
        },
    },
    allSettingsScreen: {
        subscription: 'Subscription',
        domains: 'Domains',
    },
    tabSelector: {
        chat: 'Chat',
        room: 'Room',
        distance: 'Distance',
        manual: 'Manual',
        scan: 'Scan',
    },
    spreadsheet: {
        upload: 'Upload a spreadsheet',
        import: 'Import spreadsheet',
        dragAndDrop: '<muted-link>Drag and drop your spreadsheet here, or choose a file below. Supported formats: .csv, .txt, .xls, and .xlsx.</muted-link>',
        dragAndDropMultiLevelTag: `<muted-link>Drag and drop your spreadsheet here, or choose a file below. <a href="${CONST.IMPORT_SPREADSHEET.MULTI_LEVEL_TAGS_ARTICLE_LINK}">Learn more</a> about supported file formats.</muted-link>`,
        chooseSpreadsheet: '<muted-link>Select a spreadsheet file to import. Supported formats: .csv, .txt, .xls, and .xlsx.</muted-link>',
        chooseSpreadsheetMultiLevelTag: `<muted-link>Select a spreadsheet file to import. <a href="${CONST.IMPORT_SPREADSHEET.MULTI_LEVEL_TAGS_ARTICLE_LINK}">Learn more</a> about supported file formats.</muted-link>`,
        fileContainsHeader: 'File contains column headers',
        column: ({name}: SpreadSheetColumnParams) => `Column ${name}`,
        fieldNotMapped: ({fieldName}: SpreadFieldNameParams) => `Oops! A required field ("${fieldName}") hasn't been mapped. Please review and try again.`,
        singleFieldMultipleColumns: ({fieldName}: SpreadFieldNameParams) => `Oops! You've mapped a single field ("${fieldName}") to multiple columns. Please review and try again.`,
        emptyMappedField: ({fieldName}: SpreadFieldNameParams) => `Oops! The field ("${fieldName}") contains one or more empty values. Please review and try again.`,
        importSuccessfulTitle: 'Import successful',
        importCategoriesSuccessfulDescription: ({categories}: SpreadCategoriesParams) => (categories > 1 ? `${categories} categories have been added.` : '1 category has been added.'),
        importMembersSuccessfulDescription: ({added, updated}: ImportMembersSuccessfulDescriptionParams) => {
            if (!added && !updated) {
                return 'No members have been added or updated.';
            }

            if (added && updated) {
                return `${added} member${added > 1 ? 's' : ''} added, ${updated} member${updated > 1 ? 's' : ''} updated.`;
            }

            if (updated) {
                return updated > 1 ? `${updated} members have been updated.` : '1 member has been updated.';
            }

            return added > 1 ? `${added} members have been added.` : '1 member has been added.';
        },
        importTagsSuccessfulDescription: ({tags}: ImportTagsSuccessfulDescriptionParams) => (tags > 1 ? `${tags} tags have been added.` : '1 tag has been added.'),
        importMultiLevelTagsSuccessfulDescription: 'Multi-level tags have been added.',
        importPerDiemRatesSuccessfulDescription: ({rates}: ImportPerDiemRatesSuccessfulDescriptionParams) =>
            rates > 1 ? `${rates} per diem rates have been added.` : '1 per diem rate has been added.',
        importFailedTitle: 'Import failed',
        importFailedDescription: 'Please ensure all fields are filled out correctly and try again. If the problem persists, please reach out to Concierge.',
        importDescription: 'Choose which fields to map from your spreadsheet by clicking the dropdown next to each imported column below.',
        sizeNotMet: 'File size must be greater than 0 bytes',
        invalidFileMessage:
            'The file you uploaded is either empty or contains invalid data. Please ensure that the file is correctly formatted and contains the necessary information before uploading it again.',
        importSpreadsheet: 'Import spreadsheet',
        downloadCSV: 'Download CSV',
    },
    receipt: {
        upload: 'Upload receipt',
        uploadMultiple: 'Upload receipts',
        dragReceiptBeforeEmail: 'Drag a receipt onto this page, forward a receipt to ',
        dragReceiptsBeforeEmail: 'Drag receipts onto this page, forward receipts to ',
        dragReceiptAfterEmail: ' or choose a file to upload below.',
        dragReceiptsAfterEmail: ' or choose files to upload below.',
        chooseReceipt: 'Choose a receipt to upload or forward a receipt to ',
        chooseReceipts: 'Choose receipts to upload or forward receipts to ',
        takePhoto: 'Take a photo',
        cameraAccess: 'Camera access is required to take pictures of receipts.',
        deniedCameraAccess: "Camera access still hasn't been granted, please follow ",
        deniedCameraAccessInstructions: 'these instructions',
        cameraErrorTitle: 'Camera error',
        cameraErrorMessage: 'An error occurred while taking a photo. Please try again.',
        locationAccessTitle: 'Allow location access',
        locationAccessMessage: 'Location access helps us keep your timezone and currency accurate wherever you go.',
        locationErrorTitle: 'Allow location access',
        locationErrorMessage: 'Location access helps us keep your timezone and currency accurate wherever you go.',
        allowLocationFromSetting: `Location access helps us keep your timezone and currency accurate wherever you go. Please allow location access from your device's permission settings.`,
        dropTitle: 'Let it go',
        dropMessage: 'Drop your file here',
        flash: 'flash',
        multiScan: 'multi-scan',
        shutter: 'shutter',
        gallery: 'gallery',
        deleteReceipt: 'Delete receipt',
        deleteConfirmation: 'Are you sure you want to delete this receipt?',
        addReceipt: 'Add receipt',
        scanFailed: "The receipt couldn't be scanned, as it's missing a merchant, date, or amount.",
    },
    quickAction: {
        scanReceipt: 'Scan receipt',
        recordDistance: 'Track distance',
        requestMoney: 'Create expense',
        perDiem: 'Create per diem',
        splitBill: 'Split expense',
        splitScan: 'Split receipt',
        splitDistance: 'Split distance',
        paySomeone: ({name}: PaySomeoneParams = {}) => `Pay ${name ?? 'someone'}`,
        assignTask: 'Assign task',
        header: 'Quick action',
        noLongerHaveReportAccess: 'You no longer have access to your previous quick action destination. Pick a new one below.',
        updateDestination: 'Update destination',
        createReport: 'Create report',
    },
    iou: {
        amount: 'Amount',
        taxAmount: 'Tax amount',
        taxRate: 'Tax rate',
        approve: ({formattedAmount}: {formattedAmount?: string} = {}) => (formattedAmount ? `Approve ${formattedAmount}` : 'Approve'),
        approved: 'Approved',
        cash: 'Cash',
        card: 'Card',
        original: 'Original',
        split: 'Split',
        splitExpense: 'Split expense',
        splitExpenseSubtitle: ({amount, merchant}: SplitExpenseSubtitleParams) => `${amount} from ${merchant}`,
        addSplit: 'Add split',
        totalAmountGreaterThanOriginal: ({amount}: TotalAmountGreaterOrLessThanOriginalParams) => `Total amount is ${amount} greater than the original expense.`,
        totalAmountLessThanOriginal: ({amount}: TotalAmountGreaterOrLessThanOriginalParams) => `Total amount is ${amount} less than the original expense.`,
        splitExpenseZeroAmount: 'Please enter a valid amount before continuing.',
        splitExpenseEditTitle: ({amount, merchant}: SplitExpenseEditTitleParams) => `Edit ${amount} for ${merchant}`,
        removeSplit: 'Remove split',
        paySomeone: ({name}: PaySomeoneParams = {}) => `Pay ${name ?? 'someone'}`,
        expense: 'Expense',
        categorize: 'Categorize',
        share: 'Share',
        participants: 'Participants',
        createExpense: 'Create expense',
        trackDistance: 'Track distance',
        createExpenses: ({expensesNumber}: CreateExpensesParams) => `Create ${expensesNumber} expenses`,
        removeExpense: 'Remove expense',
        removeThisExpense: 'Remove this expense',
        removeExpenseConfirmation: 'Are you sure you want to remove this receipt? This action cannot be undone.',
        addExpense: 'Add expense',
        chooseRecipient: 'Choose recipient',
        createExpenseWithAmount: ({amount}: {amount: string}) => `Create ${amount} expense`,
        confirmDetails: 'Confirm details',
        pay: 'Pay',
        cancelPayment: 'Cancel payment',
        cancelPaymentConfirmation: 'Are you sure that you want to cancel this payment?',
        viewDetails: 'View details',
        pending: 'Pending',
        canceled: 'Canceled',
        posted: 'Posted',
        deleteReceipt: 'Delete receipt',
        deletedTransaction: ({amount, merchant}: DeleteTransactionParams) => `deleted an expense (${amount} for ${merchant})`,
        movedFromReport: ({reportName}: MovedFromReportParams) => `moved an expense${reportName ? ` from ${reportName}` : ''}`,
        movedTransaction: ({reportUrl, reportName}: MovedTransactionParams) => `moved this expense${reportName ? ` to <a href="${reportUrl}">${reportName}</a>` : ''}`,
        movedAction: ({shouldHideMovedReportUrl, movedReportUrl, newParentReportUrl, toPolicyName}: MovedActionParams) => {
            if (shouldHideMovedReportUrl) {
                return `moved this report to the <a href="${newParentReportUrl}">${toPolicyName}</a> workspace`;
            }
            return `moved this <a href="${movedReportUrl}">report</a> to the <a href="${newParentReportUrl}">${toPolicyName}</a> workspace`;
        },
        unreportedTransaction: 'moved this expense to your personal space',
        pendingMatchWithCreditCard: 'Receipt pending match with card transaction',
        pendingMatch: 'Pending match',
        pendingMatchWithCreditCardDescription: 'Receipt pending match with card transaction. Mark as cash to cancel.',
        markAsCash: 'Mark as cash',
        routePending: 'Route pending...',
        receiptScanning: () => ({
            one: 'Receipt scanning...',
            other: 'Receipts scanning...',
        }),
        scanMultipleReceipts: 'Scan multiple receipts',
        scanMultipleReceiptsDescription: "Snap photos of all your receipts at once, then confirm details yourself or we'll do it for you.",
        receiptScanInProgress: 'Receipt scan in progress',
        receiptScanInProgressDescription: 'Receipt scan in progress. Check back later or enter the details now.',
        removeFromReport: 'Remove from report',
        moveToPersonalSpace: 'Move expenses to your personal space',
        duplicateTransaction: ({isSubmitted}: DuplicateTransactionParams) =>
            !isSubmitted
                ? 'Potential duplicate expenses identified. Review duplicates to enable submission.'
                : 'Potential duplicate expenses identified. Review duplicates to enable approval.',
        receiptIssuesFound: () => ({
            one: 'Issue found',
            other: 'Issues found',
        }),
        fieldPending: 'Pending...',
        defaultRate: 'Default rate',
        receiptMissingDetails: 'Receipt missing details',
        missingAmount: 'Missing amount',
        missingMerchant: 'Missing merchant',
        receiptStatusTitle: 'Scanning…',
        receiptStatusText: "Only you can see this receipt when it's scanning. Check back later or enter the details now.",
        receiptScanningFailed: 'Receipt scanning failed. Please enter the details manually.',
        transactionPendingDescription: 'Transaction pending. It may take a few days to post.',
        companyInfo: 'Company info',
        companyInfoDescription: 'We need a few more details before you can send your first invoice.',
        yourCompanyName: 'Your company name',
        yourCompanyWebsite: 'Your company website',
        yourCompanyWebsiteNote: "If you don't have a website, you can provide your company's LinkedIn or social media profile instead.",
        invalidDomainError: 'You have entered an invalid domain. To continue, please enter a valid domain.',
        publicDomainError: 'You have entered a public domain. To continue, please enter a private domain.',
        // TODO: This key should be deprecated. More details: https://github.com/Expensify/App/pull/59653#discussion_r2028653252
        expenseCountWithStatus: ({scanningReceipts = 0, pendingReceipts = 0}: RequestCountParams) => {
            const statusText: string[] = [];
            if (scanningReceipts > 0) {
                statusText.push(`${scanningReceipts} scanning`);
            }
            if (pendingReceipts > 0) {
                statusText.push(`${pendingReceipts} pending`);
            }
            return {
                one: statusText.length > 0 ? `1 expense (${statusText.join(', ')})` : `1 expense`,
                other: (count: number) => (statusText.length > 0 ? `${count} expenses (${statusText.join(', ')})` : `${count} expenses`),
            };
        },
        expenseCount: () => {
            return {
                one: '1 expense',
                other: (count: number) => `${count} expenses`,
            };
        },
        deleteExpense: () => ({
            one: 'Delete expense',
            other: 'Delete expenses',
        }),
        deleteConfirmation: () => ({
            one: 'Are you sure that you want to delete this expense?',
            other: 'Are you sure that you want to delete these expenses?',
        }),
        deleteReport: 'Delete report',
        deleteReportConfirmation: 'Are you sure that you want to delete this report?',
        settledExpensify: 'Paid',
        done: 'Done',
        settledElsewhere: 'Paid elsewhere',
        individual: 'Individual',
        business: 'Business',
        settleExpensify: ({formattedAmount}: SettleExpensifyCardParams) => (formattedAmount ? `Pay ${formattedAmount} with Expensify` : `Pay with Expensify`),
        settlePersonal: ({formattedAmount}: SettleExpensifyCardParams) => (formattedAmount ? `Pay ${formattedAmount} as an individual` : `Pay with personal account`),
        settleWallet: ({formattedAmount}: SettleExpensifyCardParams) => (formattedAmount ? `Pay ${formattedAmount} with wallet` : `Pay with wallet`),
        settlePayment: ({formattedAmount}: SettleExpensifyCardParams) => `Pay ${formattedAmount}`,
        settleBusiness: ({formattedAmount}: SettleExpensifyCardParams) => (formattedAmount ? `Pay ${formattedAmount} as a business` : `Pay with business account`),
        payElsewhere: ({formattedAmount}: SettleExpensifyCardParams) => (formattedAmount ? `Mark ${formattedAmount} as paid` : `Mark as paid`),
        settleInvoicePersonal: ({amount, last4Digits}: BusinessBankAccountParams) => (amount ? `Paid ${amount} with personal account ${last4Digits}` : `Paid with personal account`),
        settleInvoiceBusiness: ({amount, last4Digits}: BusinessBankAccountParams) => (amount ? `Paid ${amount} with business account ${last4Digits}` : `Paid with business account`),
        payWithPolicy: ({formattedAmount, policyName}: SettleExpensifyCardParams & {policyName: string}) =>
            formattedAmount ? `Pay ${formattedAmount} via ${policyName}` : `Pay via ${policyName}`,
        businessBankAccount: ({amount, last4Digits}: BusinessBankAccountParams) => (amount ? `Paid ${amount} with bank account ${last4Digits}` : `Paid with bank account ${last4Digits}`),
        automaticallyPaidWithBusinessBankAccount: ({amount, last4Digits}: BusinessBankAccountParams) =>
            `paid ${amount ? `${amount} ` : ''}with bank account ${last4Digits} via <a href="${CONST.CONFIGURE_EXPENSE_REPORT_RULES_HELP_URL}">workspace rules</a>`,
        invoicePersonalBank: ({lastFour}: BankAccountLastFourParams) => `Personal account • ${lastFour}`,
        invoiceBusinessBank: ({lastFour}: BankAccountLastFourParams) => `Business Account • ${lastFour}`,
        nextStep: 'Next steps',
        finished: 'Finished',
        sendInvoice: ({amount}: RequestAmountParams) => `Send ${amount} invoice`,
        submitAmount: ({amount}: RequestAmountParams) => `Submit ${amount}`,
        expenseAmount: ({formattedAmount, comment}: RequestedAmountMessageParams) => `${formattedAmount}${comment ? ` for ${comment}` : ''}`,
        submitted: ({memo}: SubmittedWithMemoParams) => `submitted${memo ? `, saying ${memo}` : ''}`,
        automaticallySubmitted: `submitted via <a href="${CONST.SELECT_WORKFLOWS_HELP_URL}">delay submissions</a>`,
        trackedAmount: ({formattedAmount, comment}: RequestedAmountMessageParams) => `tracking ${formattedAmount}${comment ? ` for ${comment}` : ''}`,
        splitAmount: ({amount}: SplitAmountParams) => `split ${amount}`,
        didSplitAmount: ({formattedAmount, comment}: DidSplitAmountMessageParams) => `split ${formattedAmount}${comment ? ` for ${comment}` : ''}`,
        yourSplit: ({amount}: UserSplitParams) => `Your split ${amount}`,
        payerOwesAmount: ({payer, amount, comment}: PayerOwesAmountParams) => `${payer} owes ${amount}${comment ? ` for ${comment}` : ''}`,
        payerOwes: ({payer}: PayerOwesParams) => `${payer} owes: `,
        payerPaidAmount: ({payer, amount}: PayerPaidAmountParams) => `${payer ? `${payer} ` : ''}paid ${amount}`,
        payerPaid: ({payer}: PayerPaidParams) => `${payer} paid: `,
        payerSpentAmount: ({payer, amount}: PayerPaidAmountParams) => `${payer} spent ${amount}`,
        payerSpent: ({payer}: PayerPaidParams) => `${payer} spent: `,
        managerApproved: ({manager}: ManagerApprovedParams) => `${manager} approved:`,
        managerApprovedAmount: ({manager, amount}: ManagerApprovedAmountParams) => `${manager} approved ${amount}`,
        payerSettled: ({amount}: PayerSettledParams) => `paid ${amount}`,
        payerSettledWithMissingBankAccount: ({amount}: PayerSettledParams) => `paid ${amount}. Add a bank account to receive your payment.`,
        automaticallyApproved: `approved via <a href="${CONST.CONFIGURE_EXPENSE_REPORT_RULES_HELP_URL}">workspace rules</a>`,
        approvedAmount: ({amount}: ApprovedAmountParams) => `approved ${amount}`,
        approvedMessage: `approved`,
        unapproved: `unapproved`,
        automaticallyForwarded: `approved via <a href="${CONST.CONFIGURE_EXPENSE_REPORT_RULES_HELP_URL}">workspace rules</a>`,
        forwarded: `approved`,
        rejectedThisReport: 'rejected this report',
        waitingOnBankAccount: ({submitterDisplayName}: WaitingOnBankAccountParams) => `started payment, but is waiting for ${submitterDisplayName} to add a bank account.`,
        adminCanceledRequest: ({manager}: AdminCanceledRequestParams) => `${manager ? `${manager}: ` : ''}canceled the payment`,
        canceledRequest: ({amount, submitterDisplayName}: CanceledRequestParams) =>
            `canceled the ${amount} payment, because ${submitterDisplayName} did not enable their Expensify Wallet within 30 days`,
        settledAfterAddedBankAccount: ({submitterDisplayName, amount}: SettledAfterAddedBankAccountParams) =>
            `${submitterDisplayName} added a bank account. The ${amount} payment has been made.`,
        paidElsewhere: ({payer}: PaidElsewhereParams = {}) => `${payer ? `${payer} ` : ''}marked as paid`,
        paidWithExpensify: ({payer}: PaidWithExpensifyParams = {}) => `${payer ? `${payer} ` : ''}paid with wallet`,
        automaticallyPaidWithExpensify: ({payer}: PaidWithExpensifyParams = {}) =>
            `${payer ? `${payer} ` : ''}paid with Expensify via <a href="${CONST.CONFIGURE_EXPENSE_REPORT_RULES_HELP_URL}">workspace rules</a>`,
        noReimbursableExpenses: 'This report has an invalid amount',
        pendingConversionMessage: "Total will update when you're back online",
        changedTheExpense: 'changed the expense',
        setTheRequest: ({valueName, newValueToDisplay}: SetTheRequestParams) => `the ${valueName} to ${newValueToDisplay}`,
        setTheDistanceMerchant: ({translatedChangedField, newMerchant, newAmountToDisplay}: SetTheDistanceMerchantParams) =>
            `set the ${translatedChangedField} to ${newMerchant}, which set the amount to ${newAmountToDisplay}`,
        removedTheRequest: ({valueName, oldValueToDisplay}: RemovedTheRequestParams) => `the ${valueName} (previously ${oldValueToDisplay})`,
        updatedTheRequest: ({valueName, newValueToDisplay, oldValueToDisplay}: UpdatedTheRequestParams) => `the ${valueName} to ${newValueToDisplay} (previously ${oldValueToDisplay})`,
        updatedTheDistanceMerchant: ({translatedChangedField, newMerchant, oldMerchant, newAmountToDisplay, oldAmountToDisplay}: UpdatedTheDistanceMerchantParams) =>
            `changed the ${translatedChangedField} to ${newMerchant} (previously ${oldMerchant}), which updated the amount to ${newAmountToDisplay} (previously ${oldAmountToDisplay})`,
        threadExpenseReportName: ({formattedAmount, comment}: ThreadRequestReportNameParams) => `${formattedAmount} ${comment ? `for ${comment}` : 'expense'}`,
        invoiceReportName: ({linkedReportID}: OriginalMessage<typeof CONST.REPORT.ACTIONS.TYPE.REPORT_PREVIEW>) => `Invoice Report #${linkedReportID}`,
        threadPaySomeoneReportName: ({formattedAmount, comment}: ThreadSentMoneyReportNameParams) => `${formattedAmount} sent${comment ? ` for ${comment}` : ''}`,
        movedFromPersonalSpace: ({workspaceName, reportName}: MovedFromPersonalSpaceParams) => `moved expense from personal space to ${workspaceName ?? `chat with ${reportName}`}`,
        movedToPersonalSpace: 'moved expense to personal space',
        tagSelection: 'Select a tag to better organize your spend.',
        categorySelection: 'Select a category to better organize your spend.',
        error: {
            invalidCategoryLength: 'The category name exceeds 255 characters. Please shorten it or choose a different category.',
            invalidTagLength: 'The tag name exceeds 255 characters. Please shorten it or choose a different tag.',
            invalidAmount: 'Please enter a valid amount before continuing',
            invalidIntegerAmount: 'Please enter a whole dollar amount before continuing',
            invalidTaxAmount: ({amount}: RequestAmountParams) => `Maximum tax amount is ${amount}`,
            invalidSplit: 'The sum of splits must equal the total amount',
            invalidSplitParticipants: 'Please enter an amount greater than zero for at least two participants',
            invalidSplitYourself: 'Please enter a non-zero amount for your split',
            noParticipantSelected: 'Please select a participant',
            other: 'Unexpected error. Please try again later.',
            genericCreateFailureMessage: 'Unexpected error submitting this expense. Please try again later.',
            genericCreateInvoiceFailureMessage: 'Unexpected error sending this invoice. Please try again later.',
            genericHoldExpenseFailureMessage: 'Unexpected error holding this expense. Please try again later.',
            genericUnholdExpenseFailureMessage: 'Unexpected error taking this expense off hold. Please try again later.',
            receiptDeleteFailureError: 'Unexpected error deleting this receipt. Please try again later.',
            receiptFailureMessage: 'There was an error uploading your receipt. Please ',
            receiptFailureMessageShort: 'There was an error uploading your receipt.',
            tryAgainMessage: 'try again ',
            saveFileMessage: ' save the receipt',
            uploadLaterMessage: ' to upload later.',
            genericDeleteFailureMessage: 'Unexpected error deleting this expense. Please try again later.',
            genericEditFailureMessage: 'Unexpected error editing this expense. Please try again later.',
            genericSmartscanFailureMessage: 'Transaction is missing fields',
            duplicateWaypointsErrorMessage: 'Please remove duplicate waypoints',
            atLeastTwoDifferentWaypoints: 'Please enter at least two different addresses',
            splitExpenseMultipleParticipantsErrorMessage: 'An expense cannot be split between a workspace and other members. Please update your selection.',
            invalidMerchant: 'Please enter a valid merchant',
            atLeastOneAttendee: 'At least one attendee must be selected',
            invalidQuantity: 'Please enter a valid quantity',
            quantityGreaterThanZero: 'Quantity must be greater than zero',
            invalidSubrateLength: 'There must be at least one subrate',
            invalidRate: 'Rate not valid for this workspace. Please select an available rate from the workspace.',
        },
        dismissReceiptError: 'Dismiss error',
        dismissReceiptErrorConfirmation: 'Heads up! Dismissing this error will remove your uploaded receipt entirely. Are you sure?',
        waitingOnEnabledWallet: ({submitterDisplayName}: WaitingOnBankAccountParams) => `started settling up. Payment is on hold until ${submitterDisplayName} enables their wallet.`,
        enableWallet: 'Enable wallet',
        hold: 'Hold',
        unhold: 'Remove hold',
        holdExpense: 'Hold expense',
        unholdExpense: 'Unhold expense',
        heldExpense: 'held this expense',
        unheldExpense: 'unheld this expense',
        moveUnreportedExpense: 'Move unreported expense',
        addUnreportedExpense: 'Add unreported expense',
        selectUnreportedExpense: 'Select at least one expense to add to the report.',
        emptyStateUnreportedExpenseTitle: 'No unreported expenses',
        emptyStateUnreportedExpenseSubtitle: 'Looks like you don’t have any unreported expenses. Try creating one below.',
        addUnreportedExpenseConfirm: 'Add to report',
        explainHold: "Explain why you're holding this expense.",
        undoSubmit: 'Undo submit',
        retracted: 'retracted',
        undoClose: 'Undo close',
        reopened: 'reopened',
        reopenReport: 'Reopen report',
        reopenExportedReportConfirmation: ({connectionName}: {connectionName: string}) =>
            `This report has already been exported to ${connectionName}. Changing it may lead to data discrepancies. Are you sure you want to reopen this report?`,
        reason: 'Reason',
        holdReasonRequired: 'A reason is required when holding.',
        expenseWasPutOnHold: 'Expense was put on hold',
        expenseOnHold: 'This expense was put on hold. Please review the comments for next steps.',
        expensesOnHold: 'All expenses were put on hold. Please review the comments for next steps.',
        expenseDuplicate: 'This expense has similar details to another one. Please review the duplicates to continue.',
        someDuplicatesArePaid: 'Some of these duplicates have been approved or paid already.',
        reviewDuplicates: 'Review duplicates',
        keepAll: 'Keep all',
        confirmApprove: 'Confirm approval amount',
        confirmApprovalAmount: 'Approve only compliant expenses, or approve the entire report.',
        confirmApprovalAllHoldAmount: () => ({
            one: 'This expense is on hold. Do you want to approve anyway?',
            other: 'These expenses are on hold. Do you want to approve anyway?',
        }),
        confirmPay: 'Confirm payment amount',
        confirmPayAmount: "Pay what's not on hold, or pay the entire report.",
        confirmPayAllHoldAmount: () => ({
            one: 'This expense is on hold. Do you want to pay anyway?',
            other: 'These expenses are on hold. Do you want to pay anyway?',
        }),
        payOnly: 'Pay only',
        approveOnly: 'Approve only',
        holdEducationalTitle: 'This request is on',
        holdEducationalText: 'hold',
        whatIsHoldExplain: 'Hold is like hitting “pause” on an expense to ask for more details before approval or payment.',
        holdIsLeftBehind: 'Held expenses move to another report upon approval or payment.',
        unholdWhenReady: 'Approvers can unhold expenses when they’re ready for approval or payment.',
        changePolicyEducational: {
            title: 'You moved this report!',
            description: 'Double-check these items, which tend to change when moving reports to a new workspace.',
            reCategorize: '<strong>Re-categorize any expenses</strong> to comply with workspace rules.',
            workflows: 'This report may now be subject to a different <strong>approval workflow.</strong>',
        },
        changeWorkspace: 'Change workspace',
        set: 'set',
        changed: 'changed',
        removed: 'removed',
        transactionPending: 'Transaction pending.',
        chooseARate: 'Select a workspace reimbursement rate per mile or kilometer',
        unapprove: 'Unapprove',
        unapproveReport: 'Unapprove report',
        headsUp: 'Heads up!',
        unapproveWithIntegrationWarning: ({accountingIntegration}: UnapproveWithIntegrationWarningParams) =>
            `This report has already been exported to ${accountingIntegration}. Changing it may lead to data discrepancies. Are you sure you want to unapprove this report?`,
        reimbursable: 'reimbursable',
        nonReimbursable: 'non-reimbursable',
        bookingPending: 'This booking is pending',
        bookingPendingDescription: "This booking is pending because it hasn't been paid yet.",
        bookingArchived: 'This booking is archived',
        bookingArchivedDescription: 'This booking is archived because the trip date has passed. Add an expense for the final amount if needed.',
        attendees: 'Attendees',
        whoIsYourAccountant: 'Who is your accountant?',
        paymentComplete: 'Payment complete',
        time: 'Time',
        startDate: 'Start date',
        endDate: 'End date',
        startTime: 'Start time',
        endTime: 'End time',
        deleteSubrate: 'Delete subrate',
        deleteSubrateConfirmation: 'Are you sure you want to delete this subrate?',
        quantity: 'Quantity',
        subrateSelection: 'Select a subrate and enter a quantity.',
        qty: 'Qty',
        firstDayText: () => ({
            one: `First day: 1 hour`,
            other: (count: number) => `First day: ${count.toFixed(2)} hours`,
        }),
        lastDayText: () => ({
            one: `Last day: 1 hour`,
            other: (count: number) => `Last day: ${count.toFixed(2)} hours`,
        }),
        tripLengthText: () => ({
            one: `Trip: 1 full day`,
            other: (count: number) => `Trip: ${count} full days`,
        }),
        dates: 'Dates',
        rates: 'Rates',
        submitsTo: ({name}: SubmitsToParams) => `Submits to ${name}`,
        moveExpenses: () => ({one: 'Move expense', other: 'Move expenses'}),
    },
    transactionMerge: {
        listPage: {
            header: 'Merge expenses',
            noEligibleExpenseFound: 'No eligible expenses found',
            noEligibleExpenseFoundSubtitle: `You don't have any expenses that can be merged with this one. <a href="${CONST.HELP_DOC_LINKS.MERGE_EXPENSES}">Learn more</a> about eligible expenses.`,
            selectTransactionToMerge: ({reportName}: {reportName: string}) =>
                `Select an <a href="${CONST.HELP_DOC_LINKS.MERGE_EXPENSES}">eligible expense</a> to merge with <strong>${reportName}</strong>.`,
        },
        receiptPage: {
            header: 'Select receipt',
            pageTitle: 'Select the receipt you want to keep:',
        },
        detailsPage: {
            header: 'Select details',
            pageTitle: 'Select the details you want to keep:',
            noDifferences: 'No differences found between the transactions',
            pleaseSelectError: ({field}: {field: string}) => {
                const article = StringUtils.startsWithVowel(field) ? 'an' : 'a';
                return `Please select ${article} ${field}`;
            },
            selectAllDetailsError: 'Select all details before continuing.',
        },
        confirmationPage: {
            header: 'Confirm details',
            pageTitle: "Confirm the details you're keeping. The details you don't keep will be deleted.",
            confirmButton: 'Merge expenses',
        },
    },
    share: {
        shareToExpensify: 'Share to Expensify',
        messageInputLabel: 'Message',
    },
    notificationPreferencesPage: {
        header: 'Notification preferences',
        label: 'Notify me about new messages',
        notificationPreferences: {
            always: 'Immediately',
            daily: 'Daily',
            mute: 'Mute',
            hidden: 'Hidden',
        },
    },
    loginField: {
        numberHasNotBeenValidated: "The number hasn't been validated. Click the button to resend the validation link via text.",
        emailHasNotBeenValidated: "The email hasn't been validated. Click the button to resend the validation link via text.",
    },
    avatarWithImagePicker: {
        uploadPhoto: 'Upload photo',
        removePhoto: 'Remove photo',
        editImage: 'Edit photo',
        viewPhoto: 'View photo',
        imageUploadFailed: 'Image upload failed',
        deleteWorkspaceError: 'Sorry, there was an unexpected problem deleting your workspace avatar',
        sizeExceeded: ({maxUploadSizeInMB}: SizeExceededParams) => `The selected image exceeds the maximum upload size of ${maxUploadSizeInMB} MB.`,
        resolutionConstraints: ({minHeightInPx, minWidthInPx, maxHeightInPx, maxWidthInPx}: ResolutionConstraintsParams) =>
            `Please upload an image larger than ${minHeightInPx}x${minWidthInPx} pixels and smaller than ${maxHeightInPx}x${maxWidthInPx} pixels.`,
        notAllowedExtension: ({allowedExtensions}: NotAllowedExtensionParams) => `Profile picture must be one of the following types: ${allowedExtensions.join(', ')}.`,
    },
    modal: {
        backdropLabel: 'Modal Backdrop',
    },
    profilePage: {
        profile: 'Profile',
        preferredPronouns: 'Preferred pronouns',
        selectYourPronouns: 'Select your pronouns',
        selfSelectYourPronoun: 'Self-select your pronoun',
        emailAddress: 'Email address',
        setMyTimezoneAutomatically: 'Set my timezone automatically',
        timezone: 'Timezone',
        invalidFileMessage: 'Invalid file. Please try a different image.',
        avatarUploadFailureMessage: 'An error occurred uploading the avatar. Please try again.',
        online: 'Online',
        offline: 'Offline',
        syncing: 'Syncing',
        profileAvatar: 'Profile avatar',
        publicSection: {
            title: 'Public',
            subtitle: 'These details are displayed on your public profile. Anyone can see them.',
        },
        privateSection: {
            title: 'Private',
            subtitle: "These details are used for travel and payments. They're never shown on your public profile.",
        },
    },
    securityPage: {
        title: 'Security options',
        subtitle: 'Enable two-factor authentication to keep your account safe.',
        goToSecurity: 'Go back to security page',
    },
    shareCodePage: {
        title: 'Your code',
        subtitle: 'Invite members to Expensify by sharing your personal QR code or referral link.',
    },
    pronounsPage: {
        pronouns: 'Pronouns',
        isShownOnProfile: 'Your pronouns are shown on your profile.',
        placeholderText: 'Search to see options',
    },
    contacts: {
        contactMethod: 'Contact method',
        contactMethods: 'Contact methods',
        featureRequiresValidate: 'This feature requires you to validate your account.',
        validateAccount: 'Validate your account',
        helpTextBeforeEmail: 'Add more ways for people to find you, and forward receipts to ',
        helpTextAfterEmail: ' from multiple email addresses.',
        pleaseVerify: 'Please verify this contact method',
        getInTouch: "Whenever we need to get in touch with you, we'll use this contact method.",
        enterMagicCode: ({contactMethod}: EnterMagicCodeParams) => `Please enter the magic code sent to ${contactMethod}. It should arrive within a minute or two.`,
        setAsDefault: 'Set as default',
        yourDefaultContactMethod: "This is your current default contact method. Before you can delete it, you'll need to choose another contact method and click “Set as default”.",
        removeContactMethod: 'Remove contact method',
        removeAreYouSure: "Are you sure you want to remove this contact method? This action can't be undone.",
        failedNewContact: 'Failed to add this contact method.',
        genericFailureMessages: {
            requestContactMethodValidateCode: 'Failed to send a new magic code. Please wait a bit and try again.',
            validateSecondaryLogin: 'Incorrect or invalid magic code. Please try again or request a new code.',
            deleteContactMethod: 'Failed to delete contact method. Please reach out to Concierge for help.',
            setDefaultContactMethod: 'Failed to set a new default contact method. Please reach out to Concierge for help.',
            addContactMethod: 'Failed to add this contact method. Please reach out to Concierge for help.',
            enteredMethodIsAlreadySubmitted: 'This contact method already exists',
            passwordRequired: 'password required.',
            contactMethodRequired: 'Contact method is required',
            invalidContactMethod: 'Invalid contact method',
        },
        newContactMethod: 'New contact method',
        goBackContactMethods: 'Go back to contact methods',
    },
    // cspell:disable
    pronouns: {
        coCos: 'Co / Cos',
        eEyEmEir: 'E / Ey / Em / Eir',
        faeFaer: 'Fae / Faer',
        heHimHis: 'He / Him / His',
        heHimHisTheyThemTheirs: 'He / Him / His / They / Them / Theirs',
        sheHerHers: 'She / Her / Hers',
        sheHerHersTheyThemTheirs: 'She / Her / Hers / They / Them / Theirs',
        merMers: 'Mer / Mers',
        neNirNirs: 'Ne / Nir / Nirs',
        neeNerNers: 'Nee / Ner / Ners',
        perPers: 'Per / Pers',
        theyThemTheirs: 'They / Them / Theirs',
        thonThons: 'Thon / Thons',
        veVerVis: 'Ve / Ver / Vis',
        viVir: 'Vi / Vir',
        xeXemXyr: 'Xe / Xem / Xyr',
        zeZieZirHir: 'Ze / Zie / Zir / Hir',
        zeHirHirs: 'Ze / Hir',
        callMeByMyName: 'Call me by my name',
    },
    // cspell:enable
    displayNamePage: {
        headerTitle: 'Display name',
        isShownOnProfile: 'Your display name is shown on your profile.',
    },
    timezonePage: {
        timezone: 'Timezone',
        isShownOnProfile: 'Your timezone is shown on your profile.',
        getLocationAutomatically: 'Automatically determine your location',
    },
    updateRequiredView: {
        updateRequired: 'Update required',
        pleaseInstall: 'Please update to the latest version of New Expensify',
        pleaseInstallExpensifyClassic: 'Please install the latest version of Expensify',
        toGetLatestChanges: 'For mobile or desktop, download and install the latest version. For web, refresh your browser.',
        newAppNotAvailable: 'The New Expensify app is no longer available.',
    },
    initialSettingsPage: {
        about: 'About',
        aboutPage: {
            description: 'The New Expensify App is built by a community of open-source developers from around the world. Help us build the future of Expensify.',
            appDownloadLinks: 'App download links',
            viewKeyboardShortcuts: 'View keyboard shortcuts',
            viewTheCode: 'View the code',
            viewOpenJobs: 'View open jobs',
            reportABug: 'Report a bug',
            troubleshoot: 'Troubleshoot',
        },
        appDownloadLinks: {
            android: {
                label: 'Android',
            },
            ios: {
                label: 'iOS',
            },
            desktop: {
                label: 'macOS',
            },
        },
        troubleshoot: {
            clearCacheAndRestart: 'Clear cache and restart',
            viewConsole: 'View debug console',
            debugConsole: 'Debug console',
            description:
                '<muted-text>Use the tools below to help troubleshoot the Expensify experience. If you encounter any issues, please <concierge-link>submit a bug</concierge-link>.</muted-text>',
            confirmResetDescription: 'All unsent draft messages will be lost, but the rest of your data is safe.',
            resetAndRefresh: 'Reset and refresh',
            clientSideLogging: 'Client side logging',
            noLogsToShare: 'No logs to share',
            useProfiling: 'Use profiling',
            profileTrace: 'Profile trace',
            results: 'Results',
            releaseOptions: 'Release options',
            testingPreferences: 'Testing preferences',
            useStagingServer: 'Use Staging Server',
            forceOffline: 'Force offline',
            simulatePoorConnection: 'Simulate poor internet connection',
            simulateFailingNetworkRequests: 'Simulate failing network requests',
            authenticationStatus: 'Authentication status',
            deviceCredentials: 'Device credentials',
            invalidate: 'Invalidate',
            destroy: 'Destroy',
            maskExportOnyxStateData: 'Mask fragile member data while exporting Onyx state',
            exportOnyxState: 'Export Onyx state',
            importOnyxState: 'Import Onyx state',
            testCrash: 'Test crash',
            resetToOriginalState: 'Reset to original state',
            usingImportedState: 'You are using imported state. Press here to clear it.',
            shouldBlockTransactionThreadReportCreation: 'Block transaction thread report creation',
            debugMode: 'Debug mode',
            invalidFile: 'Invalid file',
            invalidFileDescription: 'The file you are trying to import is not valid. Please try again.',
            invalidateWithDelay: 'Invalidate with delay',
            recordTroubleshootData: 'Record Troubleshoot Data',
            softKillTheApp: 'Soft kill the app',
            kill: 'Kill',
        },
        debugConsole: {
            saveLog: 'Save log',
            shareLog: 'Share log',
            enterCommand: 'Enter command',
            execute: 'Execute',
            noLogsAvailable: 'No logs available',
            logSizeTooLarge: ({size}: LogSizeParams) => `Log size exceeds the limit of ${size} MB. Please use "Save log" to download the log file instead.`,
            logs: 'Logs',
            viewConsole: 'View console',
        },
        security: 'Security',
        signOut: 'Sign out',
        restoreStashed: 'Restore stashed login',
        signOutConfirmationText: "You'll lose any offline changes if you sign out.",
        versionLetter: 'v',
        readTheTermsAndPrivacy: {
            phrase1: 'Read the',
            phrase2: 'Terms of Service',
            phrase3: 'and',
            phrase4: 'Privacy',
        },
        help: 'Help',
        whatIsNew: "What's new",
        accountSettings: 'Account settings',
        account: 'Account',
        general: 'General',
    },
    closeAccountPage: {
        closeAccount: 'Close account',
        reasonForLeavingPrompt: 'We’d hate to see you go! Would you kindly tell us why, so we can improve?',
        enterMessageHere: 'Enter message here',
        closeAccountWarning: 'Closing your account cannot be undone.',
        closeAccountPermanentlyDeleteData: 'Are you sure you want to delete your account? This will permanently delete any outstanding expenses.',
        enterDefaultContactToConfirm: 'Please enter your default contact method to confirm you wish to close your account. Your default contact method is:',
        enterDefaultContact: 'Enter your default contact method',
        defaultContact: 'Default contact method:',
        enterYourDefaultContactMethod: 'Please enter your default contact method to close your account.',
    },
    mergeAccountsPage: {
        mergeAccount: 'Merge accounts',
        accountDetails: {
            accountToMergeInto: 'Enter the account you want to merge into ',
            notReversibleConsent: 'I understand this is not reversible',
        },
        accountValidate: {
            confirmMerge: 'Are you sure you want to merge accounts?',
            lossOfUnsubmittedData: `Merging your accounts is irreversible and will result in the loss of any unsubmitted expenses for `,
            enterMagicCode: `To continue, please enter the magic code sent to `,
            errors: {
                incorrectMagicCode: 'Incorrect or invalid magic code. Please try again or request a new code.',
                fallback: 'Something went wrong. Please try again later.',
            },
        },
        mergeSuccess: {
            accountsMerged: 'Accounts merged!',
            description: ({from, to}: MergeSuccessDescriptionParams) =>
                `<muted-text><centered-text>You've successfully merged all data from <strong>${from}</strong> into <strong>${to}</strong>. Moving forward, you can use either login for this account.</centered-text></muted-text>`,
        },
        mergePendingSAML: {
            weAreWorkingOnIt: 'We’re working on it',
            limitedSupport: 'We don’t yet support merging accounts on New Expensify. Please take this action on Expensify Classic instead.',
            reachOutForHelp: '<muted-text><centered-text>Feel free to <concierge-link>reach out to Concierge</concierge-link> if you have any questions!</centered-text></muted-text>',
            goToExpensifyClassic: 'Go to Expensify Classic',
        },
        mergeFailureSAMLDomainControlDescription: ({email}: MergeFailureDescriptionGenericParams) =>
            `<muted-text><centered-text>You can’t merge <strong>${email}</strong> because it’s controlled by <strong>${email.split('@').at(1) ?? ''}</strong>. Please <concierge-link>reach out to Concierge</concierge-link> for assistance.</centered-text></muted-text>`,
        mergeFailureSAMLAccountDescription: ({email}: MergeFailureDescriptionGenericParams) =>
            `<muted-text><centered-text>You can’t merge <strong>${email}</strong> into other accounts because your domain admin has set it as your primary login. Please merge other accounts into it instead.</centered-text></muted-text>`,
        mergeFailure2FA: {
            description: ({email}: MergeFailureDescriptionGenericParams) =>
                `<muted-text><centered-text>You can’t merge accounts because <strong>${email}</strong> has two-factor authentication (2FA) enabled. Please disable 2FA for <strong>${email}</strong> and try again.</centered-text></muted-text>`,
            learnMore: 'Learn more about merging accounts.',
        },
        mergeFailureAccountLockedDescription: ({email}: MergeFailureDescriptionGenericParams) =>
            `<muted-text><centered-text>You can’t merge <strong>${email}</strong> because it’s locked. Please <concierge-link>reach out to Concierge</concierge-link> for assistance.</centered-text></muted-text>`,
        mergeFailureUncreatedAccountDescription: ({email, contactMethodLink}: MergeFailureUncreatedAccountDescriptionParams) =>
            `<muted-text><centered-text>You can’t merge accounts because <strong>${email}</strong> doesn’t have an Expensify account. Please <a href="${contactMethodLink}">add it as a contact method</a> instead.</centered-text></muted-text>`,
        mergeFailureSmartScannerAccountDescription: ({email}: MergeFailureDescriptionGenericParams) =>
            `<muted-text><centered-text>You can’t merge <strong>${email}</strong> into other accounts. Please merge other accounts into it instead.</centered-text></muted-text>`,
        mergeFailureInvoicedAccountDescription: ({email}: MergeFailureDescriptionGenericParams) =>
            `<muted-text><centered-text>You can’t merge accounts into <strong>${email}</strong> because this account owns an invoiced billing relationship.</centered-text></muted-text>`,
        mergeFailureTooManyAttempts: {
            heading: 'Try again later',
            description: 'There were too many attempts to merge accounts. Please try again later.',
        },
        mergeFailureUnvalidatedAccount: {
            description: "You can't merge into other accounts because it's not validated. Please validate the account and try again.",
        },
        mergeFailureSelfMerge: {
            description: 'You cannot merge an account into itself.',
        },
        mergeFailureGenericHeading: 'Can’t merge accounts',
    },
    lockAccountPage: {
        reportSuspiciousActivity: 'Report suspicious activity',
        lockAccount: 'Lock account',
        unlockAccount: 'Unlock account',
        compromisedDescription:
            'Notice something off with your account? Reporting it will immediately lock your account, block new Expensify Card transactions, and prevent any account changes.',
        domainAdminsDescription: 'For domain admins: This also pauses all Expensify Card activity and admin actions across your domain(s).',
        areYouSure: 'Are you sure you want to lock your Expensify account?',
        ourTeamWill: "Our team will investigate and remove any unauthorized access. To regain access, you'll need to work with Concierge.",
    },
    failedToLockAccountPage: {
        failedToLockAccount: 'Failed to lock account',
        failedToLockAccountDescription: `We couldn't lock your account. Please chat with Concierge to resolve this problem.`,
        chatWithConcierge: 'Chat with Concierge',
    },
    unlockAccountPage: {
        accountLocked: 'Account locked',
        yourAccountIsLocked: 'Your account is locked',
        chatToConciergeToUnlock: 'Chat with Concierge to resolve security concerns and unlock your account.',
        chatWithConcierge: 'Chat with Concierge',
    },
    passwordPage: {
        changePassword: 'Change password',
        changingYourPasswordPrompt: 'Changing your password will update your password for both your Expensify.com and New Expensify accounts.',
        currentPassword: 'Current password',
        newPassword: 'New password',
        newPasswordPrompt: 'Your new password must be different from your old password and contain at least 8 characters, 1 capital letter, 1 lowercase letter, and 1 number.',
    },
    twoFactorAuth: {
        headerTitle: 'Two-factor authentication',
        twoFactorAuthEnabled: 'Two-factor authentication enabled',
        whatIsTwoFactorAuth: 'Two-factor authentication (2FA) helps keep your account safe. When logging in, you’ll need to enter a code generated by your preferred authenticator app.',
        disableTwoFactorAuth: 'Disable two-factor authentication',
        explainProcessToRemove: 'In order to disable two-factor authentication (2FA), please enter a valid code from your authentication app.',
        disabled: 'Two-factor authentication is now disabled',
        noAuthenticatorApp: 'You’ll no longer require an authenticator app to log into Expensify.',
        stepCodes: 'Recovery codes',
        keepCodesSafe: 'Keep these recovery codes safe!',
        codesLoseAccess:
            "If you lose access to your authenticator app and don’t have these codes, you'll lose access to your account. \n\nNote: Setting up two-factor authentication will log you out of all other active sessions.",
        errorStepCodes: 'Please copy or download codes before continuing',
        stepVerify: 'Verify',
        scanCode: 'Scan the QR code using your',
        authenticatorApp: 'authenticator app',
        addKey: 'Or add this secret key to your authenticator app:',
        enterCode: 'Then enter the six-digit code generated from your authenticator app.',
        stepSuccess: 'Finished',
        enabled: 'Two-factor authentication enabled',
        congrats: 'Congrats! Now you’ve got that extra security.',
        copy: 'Copy',
        disable: 'Disable',
        enableTwoFactorAuth: 'Enable two-factor authentication',
        pleaseEnableTwoFactorAuth: 'Please enable two-factor authentication.',
        twoFactorAuthIsRequiredDescription: 'For security purposes, Xero requires two-factor authentication to connect the integration.',
        twoFactorAuthIsRequiredForAdminsHeader: 'Two-factor authentication required',
        twoFactorAuthIsRequiredForAdminsTitle: 'Please enable two-factor authentication',
        twoFactorAuthIsRequiredForAdminsDescription: 'Your Xero accounting connection requires the use of two-factor authentication. To continue using Expensify, please enable it.',
        twoFactorAuthCannotDisable: 'Cannot disable 2FA',
        twoFactorAuthRequired: 'Two-factor authentication (2FA) is required for your Xero connection and cannot be disabled.',
    },
    recoveryCodeForm: {
        error: {
            pleaseFillRecoveryCode: 'Please enter your recovery code',
            incorrectRecoveryCode: 'Incorrect recovery code. Please try again.',
        },
        useRecoveryCode: 'Use recovery code',
        recoveryCode: 'Recovery code',
        use2fa: 'Use two-factor authentication code',
    },
    twoFactorAuthForm: {
        error: {
            pleaseFillTwoFactorAuth: 'Please enter your two-factor authentication code',
            incorrect2fa: 'Incorrect two-factor authentication code. Please try again.',
        },
    },
    passwordConfirmationScreen: {
        passwordUpdated: 'Password updated!',
        allSet: 'You’re all set. Keep your new password safe.',
    },
    privateNotes: {
        title: 'Private notes',
        personalNoteMessage: "Keep notes about this chat here. You're the only person who can add, edit, or view these notes.",
        sharedNoteMessage: 'Keep notes about this chat here. Expensify employees and other members on the team.expensify.com domain can view these notes.',
        composerLabel: 'Notes',
        myNote: 'My note',
        error: {
            genericFailureMessage: "Private notes couldn't be saved",
        },
    },
    billingCurrency: {
        error: {
            securityCode: 'Please enter a valid security code',
        },
        securityCode: 'Security code',
        changeBillingCurrency: 'Change billing currency',
        changePaymentCurrency: 'Change payment currency',
        paymentCurrency: 'Payment currency',
        paymentCurrencyDescription: 'Select a standardized currency that all personal expenses should be converted to',
        note: `Note: Changing your payment currency can impact how much you’ll pay for Expensify. Refer to our <a href="${CONST.PRICING}">pricing page</a> for full details.`,
    },
    addDebitCardPage: {
        addADebitCard: 'Add a debit card',
        nameOnCard: 'Name on card',
        debitCardNumber: 'Debit card number',
        expiration: 'Expiration date',
        expirationDate: 'MMYY',
        cvv: 'CVV',
        billingAddress: 'Billing address',
        growlMessageOnSave: 'Your debit card was successfully added',
        expensifyPassword: 'Expensify password',
        error: {
            invalidName: 'Name can only include letters',
            addressZipCode: 'Please enter a valid zip code',
            debitCardNumber: 'Please enter a valid debit card number',
            expirationDate: 'Please select a valid expiration date',
            securityCode: 'Please enter a valid security code',
            addressStreet: "Please enter a valid billing address that's not a PO box",
            addressState: 'Please select a state',
            addressCity: 'Please enter a city',
            genericFailureMessage: 'An error occurred while adding your card. Please try again.',
            password: 'Please enter your Expensify password',
        },
    },
    addPaymentCardPage: {
        addAPaymentCard: 'Add payment card',
        nameOnCard: 'Name on card',
        paymentCardNumber: 'Card number',
        expiration: 'Expiration date',
        expirationDate: 'MM/YY',
        cvv: 'CVV',
        billingAddress: 'Billing address',
        growlMessageOnSave: 'Your payment card was successfully added',
        expensifyPassword: 'Expensify password',
        error: {
            invalidName: 'Name can only include letters',
            addressZipCode: 'Please enter a valid zip code',
            paymentCardNumber: 'Please enter a valid card number',
            expirationDate: 'Please select a valid expiration date',
            securityCode: 'Please enter a valid security code',
            addressStreet: "Please enter a valid billing address that's not a PO box",
            addressState: 'Please select a state',
            addressCity: 'Please enter a city',
            genericFailureMessage: 'An error occurred while adding your card. Please try again.',
            password: 'Please enter your Expensify password',
        },
    },
    walletPage: {
        balance: 'Balance',
        paymentMethodsTitle: 'Payment methods',
        setDefaultConfirmation: 'Make default payment method',
        setDefaultSuccess: 'Default payment method set!',
        deleteAccount: 'Delete account',
        deleteConfirmation: 'Are you sure you want to delete this account?',
        error: {
            notOwnerOfBankAccount: 'An error occurred while setting this bank account as your default payment method',
            invalidBankAccount: 'This bank account is temporarily suspended',
            notOwnerOfFund: 'An error occurred while setting this card as your default payment method',
            setDefaultFailure: 'Something went wrong. Please chat with Concierge for further assistance.',
        },
        addBankAccountFailure: 'An unexpected error occurred while trying to add your bank account. Please try again.',
        getPaidFaster: 'Get paid faster',
        addPaymentMethod: 'Add a payment method to send and receive payments directly in the app.',
        getPaidBackFaster: 'Get paid back faster',
        secureAccessToYourMoney: 'Secure access to your money',
        receiveMoney: 'Receive money in your local currency',
        expensifyWallet: 'Expensify Wallet (Beta)',
        sendAndReceiveMoney: 'Send and receive money with friends. US bank accounts only.',
        enableWallet: 'Enable wallet',
        addBankAccountToSendAndReceive: 'Add a bank account to make or receive payments.',
        addDebitOrCreditCard: 'Add debit or credit card',
        assignedCards: 'Assigned cards',
        assignedCardsDescription: 'These are cards assigned by a workspace admin to manage company spend.',
        expensifyCard: 'Expensify Card',
        walletActivationPending: "We're reviewing your information. Please check back in a few minutes!",
        walletActivationFailed: "Unfortunately, your wallet can't be enabled at this time. Please chat with Concierge for further assistance.",
        addYourBankAccount: 'Add your bank account',
        addBankAccountBody: "Let's connect your bank account to Expensify so it’s easier than ever to send and receive payments directly in the app.",
        chooseYourBankAccount: 'Choose your bank account',
        chooseAccountBody: 'Make sure that you select the right one.',
        confirmYourBankAccount: 'Confirm your bank account',
        personalBankAccounts: 'Personal bank accounts',
        businessBankAccounts: 'Business bank accounts',
    },
    cardPage: {
        expensifyCard: 'Expensify Card',
        expensifyTravelCard: 'Expensify Travel Card',
        availableSpend: 'Remaining limit',
        smartLimit: {
            name: 'Smart limit',
            title: ({formattedLimit}: ViolationsOverLimitParams) => `You can spend up to ${formattedLimit} on this card, and the limit will reset as your submitted expenses are approved.`,
        },
        fixedLimit: {
            name: 'Fixed limit',
            title: ({formattedLimit}: ViolationsOverLimitParams) => `You can spend up to ${formattedLimit} on this card, and then it will deactivate.`,
        },
        monthlyLimit: {
            name: 'Monthly limit',
            title: ({formattedLimit}: ViolationsOverLimitParams) =>
                `You can spend up to ${formattedLimit} on this card per month. The limit will reset on the 1st day of each calendar month.`,
        },
        virtualCardNumber: 'Virtual card number',
        travelCardCvv: 'Travel card CVV',
        physicalCardNumber: 'Physical card number',
        getPhysicalCard: 'Get physical card',
        reportFraud: 'Report virtual card fraud',
        reportTravelFraud: 'Report travel card fraud',
        reviewTransaction: 'Review transaction',
        suspiciousBannerTitle: 'Suspicious transaction',
        suspiciousBannerDescription: 'We noticed suspicious transactions on your card. Tap below to review.',
        cardLocked: "Your card is temporarily locked while our team reviews your company's account.",
        cardDetails: {
            cardNumber: 'Virtual card number',
            expiration: 'Expiration',
            cvv: 'CVV',
            address: 'Address',
            revealDetails: 'Reveal details',
            revealCvv: 'Reveal CVV',
            copyCardNumber: 'Copy card number',
            updateAddress: 'Update address',
        },
        cardAddedToWallet: ({platform}: {platform: 'Google' | 'Apple'}) => `Added to ${platform} Wallet`,
        cardDetailsLoadingFailure: 'An error occurred while loading the card details. Please check your internet connection and try again.',
        validateCardTitle: "Let's make sure it's you",
        enterMagicCode: ({contactMethod}: EnterMagicCodeParams) => `Please enter the magic code sent to ${contactMethod} to view your card details. It should arrive within a minute or two.`,
    },
    workflowsPage: {
        workflowTitle: 'Spend',
        workflowDescription: 'Configure a workflow from the moment spend occurs, including approval and payment.',
        delaySubmissionTitle: 'Delay submissions',
        delaySubmissionDescription: 'Choose a custom schedule for submitting expenses, or leave this off for realtime updates on spending.',
        submissionFrequency: 'Submission frequency',
        submissionFrequencyDateOfMonth: 'Date of month',
        addApprovalsTitle: 'Add approvals',
        addApprovalButton: 'Add approval workflow',
        addApprovalTip: 'This default workflow applies to all members, unless a more specific workflow exists.',
        approver: 'Approver',
        addApprovalsDescription: 'Require additional approval before authorizing a payment.',
        makeOrTrackPaymentsTitle: 'Make or track payments',
        makeOrTrackPaymentsDescription: 'Add an authorized payer for payments made in Expensify or track payments made elsewhere.',
        editor: {
            submissionFrequency: 'Choose how long Expensify should wait before sharing error-free spend.',
        },
        frequencyDescription: 'Choose how often you’d like expenses to submit automatically, or make it manual',
        frequencies: {
            instant: 'Instant',
            weekly: 'Weekly',
            monthly: 'Monthly',
            twiceAMonth: 'Twice a month',
            byTrip: 'By trip',
            manually: 'Manually',
            daily: 'Daily',
            lastDayOfMonth: 'Last day of the month',
            lastBusinessDayOfMonth: 'Last business day of the month',
            ordinals: {
                one: 'st',
                two: 'nd',
                few: 'rd',
                other: 'th',
                /* eslint-disable @typescript-eslint/naming-convention */
                '1': 'First',
                '2': 'Second',
                '3': 'Third',
                '4': 'Fourth',
                '5': 'Fifth',
                '6': 'Sixth',
                '7': 'Seventh',
                '8': 'Eighth',
                '9': 'Ninth',
                '10': 'Tenth',
                /* eslint-enable @typescript-eslint/naming-convention */
            },
        },
        approverInMultipleWorkflows: 'This member already belongs to another approval workflow. Any updates here will reflect there too.',
        approverCircularReference: ({name1, name2}: ApprovalWorkflowErrorParams) =>
            `<strong>${name1}</strong> already approves reports to <strong>${name2}</strong>. Please choose a different approver to avoid a circular workflow.`,
        emptyContent: {
            title: 'No members to display',
            expensesFromSubtitle: 'All workspace members already belong to an existing approval workflow.',
            approverSubtitle: 'All approvers belong to an existing workflow.',
        },
    },
    workflowsDelayedSubmissionPage: {
        autoReportingErrorMessage: "Delayed submission couldn't be changed. Please try again or contact support.",
        autoReportingFrequencyErrorMessage: "Submission frequency couldn't be changed. Please try again or contact support.",
        monthlyOffsetErrorMessage: "Monthly frequency couldn't be changed. Please try again or contact support.",
    },
    workflowsCreateApprovalsPage: {
        title: 'Confirm',
        header: 'Add more approvers and confirm.',
        additionalApprover: 'Additional approver',
        submitButton: 'Add workflow',
    },
    workflowsEditApprovalsPage: {
        title: 'Edit approval workflow',
        deleteTitle: 'Delete approval workflow',
        deletePrompt: 'Are you sure you want to delete this approval workflow? All members will subsequently follow the default workflow.',
    },
    workflowsExpensesFromPage: {
        title: 'Expenses from',
        header: 'When the following members submit expenses:',
    },
    workflowsApproverPage: {
        genericErrorMessage: "The approver couldn't be changed. Please try again or contact support.",
        header: 'Send to this member for approval:',
    },
    workflowsPayerPage: {
        title: 'Authorized payer',
        genericErrorMessage: 'The authorized payer could not be changed. Please try again.',
        admins: 'Admins',
        payer: 'Payer',
        paymentAccount: 'Payment account',
    },
    reportFraudPage: {
        title: 'Report virtual card fraud',
        description: 'If your virtual card details have been stolen or compromised, we’ll permanently deactivate your existing card and provide you with a new virtual card and number.',
        deactivateCard: 'Deactivate card',
        reportVirtualCardFraud: 'Report virtual card fraud',
    },
    reportFraudConfirmationPage: {
        title: 'Card fraud reported',
        description: 'We’ve permanently deactivated your existing card. When you go back to view your card details, you’ll have a new virtual card available.',
        buttonText: 'Got it, thanks!',
    },
    activateCardPage: {
        activateCard: 'Activate card',
        pleaseEnterLastFour: 'Please enter the last four digits of your card.',
        activatePhysicalCard: 'Activate physical card',
        error: {
            thatDidNotMatch: "That didn't match the last 4 digits on your card. Please try again.",
            throttled:
                "You've incorrectly entered the last 4 digits of your Expensify Card too many times. If you're sure the numbers are correct, please reach out to Concierge to resolve. Otherwise, try again later.",
        },
    },
    getPhysicalCard: {
        header: 'Get physical card',
        nameMessage: 'Enter your first and last name, as this will be shown on your card.',
        legalName: 'Legal name',
        legalFirstName: 'Legal first name',
        legalLastName: 'Legal last name',
        phoneMessage: 'Enter your phone number.',
        phoneNumber: 'Phone number',
        address: 'Address',
        addressMessage: 'Enter your shipping address.',
        streetAddress: 'Street Address',
        city: 'City',
        state: 'State',
        zipPostcode: 'Zip/Postcode',
        country: 'Country',
        confirmMessage: 'Please confirm your details below.',
        estimatedDeliveryMessage: 'Your physical card will arrive in 2-3 business days.',
        next: 'Next',
        getPhysicalCard: 'Get physical card',
        shipCard: 'Ship card',
    },
    transferAmountPage: {
        transfer: ({amount}: TransferParams) => `Transfer${amount ? ` ${amount}` : ''}`,
        instant: 'Instant (Debit card)',
        instantSummary: ({rate, minAmount}: InstantSummaryParams) => `${rate}% fee (${minAmount} minimum)`,
        ach: '1-3 Business days (Bank account)',
        achSummary: 'No fee',
        whichAccount: 'Which account?',
        fee: 'Fee',
        transferSuccess: 'Transfer successful!',
        transferDetailBankAccount: 'Your money should arrive in the next 1-3 business days.',
        transferDetailDebitCard: 'Your money should arrive immediately.',
        failedTransfer: 'Your balance isn’t fully settled. Please transfer to a bank account.',
        notHereSubTitle: 'Please transfer your balance from the wallet page',
        goToWallet: 'Go to Wallet',
    },
    chooseTransferAccountPage: {
        chooseAccount: 'Choose account',
    },
    paymentMethodList: {
        addPaymentMethod: 'Add payment method',
        addNewDebitCard: 'Add new debit card',
        addNewBankAccount: 'Add new bank account',
        accountLastFour: 'Ending in',
        cardLastFour: 'Card ending in',
        addFirstPaymentMethod: 'Add a payment method to send and receive payments directly in the app.',
        defaultPaymentMethod: 'Default',
        bankAccountLastFour: ({lastFour}: BankAccountLastFourParams) => `Bank Account • ${lastFour}`,
    },
    preferencesPage: {
        appSection: {
            title: 'App preferences',
        },
        testSection: {
            title: 'Test preferences',
            subtitle: 'Settings to help debug and test the app on staging.',
        },
        receiveRelevantFeatureUpdatesAndExpensifyNews: 'Receive relevant feature updates and Expensify news',
        muteAllSounds: 'Mute all sounds from Expensify',
    },
    priorityModePage: {
        priorityMode: 'Priority mode',
        explainerText: 'Choose whether to #focus on unread and pinned chats only, or show everything with the most recent and pinned chats at the top.',
        priorityModes: {
            default: {
                label: 'Most recent',
                description: 'Show all chats sorted by most recent',
            },
            gsd: {
                label: '#focus',
                description: 'Only show unread sorted alphabetically',
            },
        },
    },
    reportDetailsPage: {
        inWorkspace: ({policyName}: ReportPolicyNameParams) => `in ${policyName}`,
        generatingPDF: 'Generating PDF',
        waitForPDF: 'Please wait while we generate the PDF',
        errorPDF: 'There was an error when trying to generate your PDF',
        generatedPDF: 'Your report PDF has been generated!',
    },
    reportDescriptionPage: {
        roomDescription: 'Room description',
        roomDescriptionOptional: 'Room description (optional)',
        explainerText: 'Set a custom description for the room.',
    },
    groupChat: {
        lastMemberTitle: 'Heads up!',
        lastMemberWarning: "Since you're the last person here, leaving will make this chat inaccessible to all members. Are you sure you want to leave?",
        defaultReportName: ({displayName}: ReportArchiveReasonsClosedParams) => `${displayName}'s group chat`,
    },
    languagePage: {
        language: 'Language',
        aiGenerated: 'The translations for this language are generated automatically and may contain errors.',
    },
    themePage: {
        theme: 'Theme',
        themes: {
            dark: {
                label: 'Dark',
            },
            light: {
                label: 'Light',
            },
            system: {
                label: 'Use device settings',
            },
        },
        chooseThemeBelowOrSync: 'Choose a theme below, or sync with your device settings.',
    },
    termsOfUse: {
        phrase1: 'By logging in, you agree to the',
        phrase2: 'Terms of Service',
        phrase3: 'and',
        phrase4: 'Privacy',
        phrase5: `Money transmission is provided by ${CONST.WALLET.PROGRAM_ISSUERS.EXPENSIFY_PAYMENTS} (NMLS ID:2017010) pursuant to its`,
        phrase6: 'licenses',
    },
    validateCodeForm: {
        magicCodeNotReceived: "Didn't receive a magic code?",
        enterAuthenticatorCode: 'Please enter your authenticator code',
        enterRecoveryCode: 'Please enter your recovery code',
        requiredWhen2FAEnabled: 'Required when 2FA is enabled',
        requestNewCode: 'Request a new code in ',
        requestNewCodeAfterErrorOccurred: 'Request a new code',
        error: {
            pleaseFillMagicCode: 'Please enter your magic code',
            incorrectMagicCode: 'Incorrect or invalid magic code. Please try again or request a new code.',
            pleaseFillTwoFactorAuth: 'Please enter your two-factor authentication code',
        },
    },
    passwordForm: {
        pleaseFillOutAllFields: 'Please fill out all fields',
        pleaseFillPassword: 'Please enter your password',
        pleaseFillTwoFactorAuth: 'Please enter your two-factor code',
        enterYourTwoFactorAuthenticationCodeToContinue: 'Enter your two-factor authentication code to continue',
        forgot: 'Forgot?',
        requiredWhen2FAEnabled: 'Required when 2FA is enabled',
        error: {
            incorrectPassword: 'Incorrect password. Please try again.',
            incorrectLoginOrPassword: 'Incorrect login or password. Please try again.',
            incorrect2fa: 'Incorrect two-factor authentication code. Please try again.',
            twoFactorAuthenticationEnabled: 'You have 2FA enabled on this account. Please sign in using your email or phone number.',
            invalidLoginOrPassword: 'Invalid login or password. Please try again or reset your password.',
            unableToResetPassword:
                'We were unable to change your password. This is likely due to an expired password reset link in an old password reset email. We have emailed you a new link so you can try again. Check your Inbox and your Spam folder; it should arrive in just a few minutes.',
            noAccess: 'You do not have access to this application. Please add your GitHub username for access.',
            accountLocked: 'Your account has been locked after too many unsuccessful attempts. Please try again after 1 hour.',
            fallback: 'Something went wrong. Please try again later.',
        },
    },
    loginForm: {
        phoneOrEmail: 'Phone or email',
        error: {
            invalidFormatEmailLogin: 'The email entered is invalid. Please fix the format and try again.',
        },
        cannotGetAccountDetails: "Couldn't retrieve account details. Please try to sign in again.",
        loginForm: 'Login form',
        notYou: ({user}: NotYouParams) => `Not ${user}?`,
    },
    onboarding: {
        welcome: 'Welcome!',
        welcomeSignOffTitleManageTeam: 'Once you finish the tasks above, we can explore more functionality like approval workflows and rules!',
        welcomeSignOffTitle: "It's great to meet you!",
        explanationModal: {
            title: 'Welcome to Expensify',
            description: 'One app to handle your business and personal spend at the speed of chat. Try it out and let us know what you think. Much more to come!',
            secondaryDescription: 'To switch back to Expensify Classic, just tap your profile picture > Go to Expensify Classic.',
        },
        welcomeVideo: {
            title: 'Welcome to Expensify',
            description: 'One app to handle all your business and personal spend in a chat. Built for your business, your team, and your friends.',
        },
        getStarted: 'Get started',
        whatsYourName: "What's your name?",
        peopleYouMayKnow: 'People you may know are already here! Verify your email to join them.',
        workspaceYouMayJoin: ({domain, email}: WorkspaceYouMayJoin) => `Someone from ${domain} has already created a workspace. Please enter the magic code sent to ${email}.`,
        joinAWorkspace: 'Join a workspace',
        listOfWorkspaces: "Here's the list of workspaces you can join. Don't worry, you can always join them later if you prefer.",
        workspaceMemberList: ({employeeCount, policyOwner}: WorkspaceMemberList) => `${employeeCount} member${employeeCount > 1 ? 's' : ''} • ${policyOwner}`,
        whereYouWork: 'Where do you work?',
        errorSelection: 'Select an option to move forward',
        purpose: {
            title: 'What do you want to do today?',
            errorContinue: 'Please press continue to get set up',
            errorBackButton: 'Please finish the setup questions to start using the app',
            [CONST.ONBOARDING_CHOICES.EMPLOYER]: 'Get paid back by my employer',
            [CONST.ONBOARDING_CHOICES.MANAGE_TEAM]: "Manage my team's expenses",
            [CONST.ONBOARDING_CHOICES.PERSONAL_SPEND]: 'Track and budget expenses',
            [CONST.ONBOARDING_CHOICES.CHAT_SPLIT]: 'Chat and split expenses with friends',
            [CONST.ONBOARDING_CHOICES.LOOKING_AROUND]: 'Something else',
        },
        employees: {
            title: 'How many employees do you have?',
            [CONST.ONBOARDING_COMPANY_SIZE.MICRO]: '1-10 employees',
            [CONST.ONBOARDING_COMPANY_SIZE.SMALL]: '11-50 employees',
            [CONST.ONBOARDING_COMPANY_SIZE.MEDIUM_SMALL]: '51-100 employees',
            [CONST.ONBOARDING_COMPANY_SIZE.MEDIUM]: '101-1,000 employees',
            [CONST.ONBOARDING_COMPANY_SIZE.LARGE]: 'More than 1,000 employees',
        },
        accounting: {
            title: 'Do you use any accounting software?',
            none: 'None',
        },
        interestedFeatures: {
            title: 'What features are you interested in?',
            featuresAlreadyEnabled: 'Your workspace already has the following enabled:',
            featureYouMayBeInterestedIn: 'Enable additional features you may be interested in:',
        },
        error: {
            requiredFirstName: 'Please input your first name to continue',
        },
        workEmail: {
            title: 'What’s your work email?',
            subtitle: 'Expensify works best when you connect your work email.',
            explanationModal: {
                descriptionOne: 'Forward to receipts@expensify.com for scanning',
                descriptionTwo: 'Join your colleagues already using Expensify',
                descriptionThree: 'Enjoy a more customized experience',
            },
            addWorkEmail: 'Add work email',
        },
        workEmailValidation: {
            title: 'Verify your work email',
            magicCodeSent: ({workEmail}: WorkEmailResendCodeParams) => `Please enter the magic code sent to ${workEmail}. It should arrive in a minute or two.`,
        },
        workEmailValidationError: {
            publicEmail: 'Please enter a valid work email from a private domain e.g. mitch@company.com',
            offline: 'We couldn’t add your work email as you appear to be offline',
        },
        mergeBlockScreen: {
            title: 'Couldn’t add work email',
            subtitle: ({workEmail}: WorkEmailMergingBlockedParams) => `We couldn’t add ${workEmail}. Please try again later in Settings or chat with Concierge for guidance.`,
        },
        tasks: {
            testDriveAdminTask: {
                title: ({testDriveURL}) => `Take a [test drive](${testDriveURL})`,
                description: ({testDriveURL}) => `[Take a quick product tour](${testDriveURL}) to see why Expensify is the fastest way to do your expenses.`,
            },
            testDriveEmployeeTask: {
                title: ({testDriveURL}) => `Take a [test drive](${testDriveURL})`,
                description: ({testDriveURL}) => `Take us for a [test drive](${testDriveURL}) and get your team *3 free months of Expensify!*`,
            },
            createTestDriveAdminWorkspaceTask: {
                title: ({workspaceConfirmationLink}) => `[Create](${workspaceConfirmationLink}) a workspace`,
                description: 'Create a workspace and configure the settings with the help of your setup specialist!',
            },
            createWorkspaceTask: {
                title: ({workspaceSettingsLink}) => `Create a [workspace](${workspaceSettingsLink})`,
                description: ({workspaceSettingsLink}) =>
                    '*Create a workspace* to track expenses, scan receipts, chat, and more.\n' +
                    '\n' +
                    '1. Click *Workspaces* > *New workspace*.\n' +
                    '\n' +
                    `*Your new workspace is ready!* [Check it out](${workspaceSettingsLink}).`,
            },
            setupCategoriesTask: {
                title: ({workspaceCategoriesLink}) => `Set up [categories](${workspaceCategoriesLink})`,
                description: ({workspaceCategoriesLink}) =>
                    '*Set up categories* so your team can code expenses for easy reporting.\n' +
                    '\n' +
                    '1. Click *Workspaces*.\n' +
                    '3. Select your workspace.\n' +
                    '4. Click *Categories*.\n' +
                    "5. Disable any categories you don't need.\n" +
                    '6. Add your own categories in the top right.\n' +
                    '\n' +
                    `[Take me to workspace category settings](${workspaceCategoriesLink}).\n` +
                    '\n' +
                    `![Set up categories](${CONST.CLOUDFRONT_URL}/videos/walkthrough-categories-v2.mp4)`,
            },
            combinedTrackSubmitExpenseTask: {
                title: 'Submit an expense',
                description:
                    '*Submit an expense* by entering an amount or scanning a receipt.\n' +
                    '\n' +
                    `1. Click the ${CONST.CUSTOM_EMOJIS.GLOBAL_CREATE} button.\n` +
                    '2. Choose *Create expense*.\n' +
                    '3. Enter an amount or scan a receipt.\n' +
                    `4. Add your boss's email or phone number.\n` +
                    '5. Click *Create*.\n' +
                    '\n' +
                    'And you’re done!',
            },
            adminSubmitExpenseTask: {
                title: 'Submit an expense',
                description:
                    '*Submit an expense* by entering an amount or scanning a receipt.\n' +
                    '\n' +
                    `1. Click the ${CONST.CUSTOM_EMOJIS.GLOBAL_CREATE} button.\n` +
                    '2. Choose *Create expense*.\n' +
                    '3. Enter an amount or scan a receipt.\n' +
                    '4. Confirm details..\n' +
                    '5. Click *Create*.\n' +
                    '\n' +
                    `And you're done!`,
            },
            trackExpenseTask: {
                title: 'Track an expense',
                description:
                    '*Track an expense* in any currency, whether you have a receipt or not.\n' +
                    '\n' +
                    `1. Click the ${CONST.CUSTOM_EMOJIS.GLOBAL_CREATE} button.\n` +
                    '2. Choose *Create expense*.\n' +
                    '3. Enter an amount or scan a receipt.\n' +
                    '4. Choose your *personal* space.\n' +
                    '5. Click *Create*.\n' +
                    '\n' +
                    'And you’re done! Yep, it’s that easy.',
            },
            addAccountingIntegrationTask: {
                title: ({integrationName, workspaceAccountingLink}) =>
                    `Connect${integrationName === CONST.ONBOARDING_ACCOUNTING_MAPPING.other ? '' : ' to'} [${integrationName === CONST.ONBOARDING_ACCOUNTING_MAPPING.other ? 'your' : ''} ${integrationName}](${workspaceAccountingLink})`,
                description: ({integrationName, workspaceAccountingLink}) =>
                    `Connect ${integrationName === CONST.ONBOARDING_ACCOUNTING_MAPPING.other ? 'your' : 'to'} ${integrationName} for automatic expense coding and syncing that makes month-end close a breeze.\n` +
                    '\n' +
                    '1. Click *Settings*.\n' +
                    '2. Go to *Workspaces*.\n' +
                    '3. Select your workspace.\n' +
                    '4. Click *Accounting*.\n' +
                    `5. Find ${integrationName}.\n` +
                    '6. Click *Connect*.\n' +
                    '\n' +
                    `${
                        integrationName && CONST.connectionsVideoPaths[integrationName]
                            ? `[Take me to accounting](${workspaceAccountingLink}).\n\n![Connect to ${integrationName}](${CONST.CLOUDFRONT_URL}/${CONST.connectionsVideoPaths[integrationName]})`
                            : `[Take me to accounting](${workspaceAccountingLink}).`
                    }`,
            },
            connectCorporateCardTask: {
                title: ({corporateCardLink}) => `Connect [your corporate card](${corporateCardLink})`,
                description: ({corporateCardLink}) =>
                    `Connect your corporate card to automatically import and code expenses.\n` +
                    '\n' +
                    '1. Click *Workspaces*.\n' +
                    '2. Select your workspace.\n' +
                    '3. Click *Corporate cards*.\n' +
                    '4. Follow the prompts to connect your card.\n' +
                    '\n' +
                    `[Take me to connect my corporate cards](${corporateCardLink}).`,
            },

            inviteTeamTask: {
                title: ({workspaceMembersLink}) => `Invite [your team](${workspaceMembersLink})`,
                description: ({workspaceMembersLink}) =>
                    '*Invite your team* to Expensify so they can start tracking expenses today.\n' +
                    '\n' +
                    '1. Click *Workspaces*.\n' +
                    '3. Select your workspace.\n' +
                    '4. Click *Members* > *Invite member*.\n' +
                    '5. Enter emails or phone numbers. \n' +
                    '6. Add a custom invite message if you’d like!\n' +
                    '\n' +
                    `[Take me to workspace members](${workspaceMembersLink}).\n` +
                    '\n' +
                    `![Invite your team](${CONST.CLOUDFRONT_URL}/videos/walkthrough-invite_members-v2.mp4)`,
            },

            setupCategoriesAndTags: {
                title: ({workspaceCategoriesLink, workspaceTagsLink}) => `Set up [categories](${workspaceCategoriesLink}) and [tags](${workspaceTagsLink})`,
                description: ({workspaceCategoriesLink, workspaceAccountingLink}) =>
                    '*Set up categories and tags* so your team can code expenses for easy reporting.\n' +
                    '\n' +
                    `Import them automatically by [connecting your accounting software](${workspaceAccountingLink}), or set them up manually in your [workspace settings](${workspaceCategoriesLink}).`,
            },
            setupTagsTask: {
                title: ({workspaceTagsLink}) => `Set up [tags](${workspaceTagsLink})`,
                description: ({workspaceMoreFeaturesLink}) =>
                    'Use tags to add extra expense details like projects, clients, locations, and departments. If you need multiple levels of tags, you can upgrade to the Control plan.\n' +
                    '\n' +
                    '1. Click *Workspaces*.\n' +
                    '3. Select your workspace.\n' +
                    '4. Click *More features*.\n' +
                    '5. Enable *Tags*.\n' +
                    '6. Navigate to *Tags* in the workspace editor.\n' +
                    '7. Click *+ Add tag* to make your own.\n' +
                    '\n' +
                    `[Take me to more features](${workspaceMoreFeaturesLink}).\n` +
                    '\n' +
                    `![Set up tags](${CONST.CLOUDFRONT_URL}/videos/walkthrough-tags-v2.mp4)`,
            },

            inviteAccountantTask: {
                title: ({workspaceMembersLink}) => `Invite your [accountant](${workspaceMembersLink})`,
                description: ({workspaceMembersLink}) =>
                    '*Invite your accountant* to collaborate on your workspace and manage your business expenses.\n' +
                    '\n' +
                    '1. Click *Workspaces*.\n' +
                    '2. Select your workspace.\n' +
                    '3. Click *Members*.\n' +
                    '4. Click *Invite member*.\n' +
                    "5. Enter your accountant's email address.\n" +
                    '\n' +
                    `[Invite your accountant now](${workspaceMembersLink}).`,
            },

            startChatTask: {
                title: 'Start a chat',
                description:
                    '*Start a chat* with anyone using their email or phone number.\n' +
                    '\n' +
                    `1. Click the ${CONST.CUSTOM_EMOJIS.GLOBAL_CREATE} button.\n` +
                    '2. Choose *Start chat*.\n' +
                    '3. Enter an email or phone number.\n' +
                    '\n' +
                    'If they’re not using Expensify already, they’ll be invited automatically.\n' +
                    '\n' +
                    'Every chat will also turn into an email or text that they can respond to directly.',
            },

            splitExpenseTask: {
                title: 'Split an expense',
                description:
                    '*Split expenses* with one or more people.\n' +
                    '\n' +
                    `1. Click the ${CONST.CUSTOM_EMOJIS.GLOBAL_CREATE} button.\n` +
                    '2. Choose *Start chat*.\n' +
                    '3. Enter emails or phone numbers..\n' +
                    '4. Click the grey *+* button in the chat > *Split expense*.\n' +
                    '5. Create the expense by selecting *Manual*, *Scan*, or *Distance*.\n' +
                    '\n' +
                    'Feel free to add more details if you want, or just send it off. Let’s get you paid back!',
            },

            reviewWorkspaceSettingsTask: {
                title: ({workspaceSettingsLink}) => `Review your [workspace settings](${workspaceSettingsLink})`,
                description: ({workspaceSettingsLink}) =>
                    "Here's how to review and update your workspace settings:\n" +
                    '1. Click the settings tab.\n' +
                    '2. Click *Workspaces* > [Your workspace].\n' +
                    `[Go to your workspace](${workspaceSettingsLink}). We'll track them in the #admins room.`,
            },
            createReportTask: {
                title: 'Create your first report',
                description:
                    'Here’s how to create a report:\n' +
                    '\n' +
                    `1. Click the ${CONST.CUSTOM_EMOJIS.GLOBAL_CREATE} button.\n` +
                    '2. Choose *Create report*.\n' +
                    '3. Click *Add expense*.\n' +
                    '4. Add your first expense.\n' +
                    '\n' +
                    'And you’re done!',
            },
        } satisfies Record<string, Pick<OnboardingTask, 'title' | 'description'>>,
        testDrive: {
            name: ({testDriveURL}: {testDriveURL?: string}) => (testDriveURL ? `Take a [test drive](${testDriveURL})` : 'Take a test drive'),
            embeddedDemoIframeTitle: 'Test Drive',
            employeeFakeReceipt: {
                description: 'My test drive receipt!',
            },
        },
        messages: {
            onboardingEmployerOrSubmitMessage: 'Getting paid back is as easy as sending a message. Let’s go over the basics.',
            onboardingPersonalSpendMessage: 'Here’s how to track your spend in a few clicks.',
            onboardingManageTeamMessage:
                "# Your free trial has started! Let's get you set up.\n👋 Hey there, I'm your Expensify setup specialist. Now that you've created a workspace, make the most of your 30-day free trial by following the steps below!",
            onboardingTrackWorkspaceMessage:
                '# Let’s get you set up\n👋 I’m here to help! To get you started, I’ve tailored your workspace settings for sole proprietors and similar businesses. You can adjust your workspace by clicking the link below!\n\nHere’s how to track your spend in a few clicks:',
            onboardingChatSplitMessage: 'Splitting bills with friends is as easy as sending a message. Here’s how.',
            onboardingAdminMessage: "Learn how to manage your team's workspace as an admin and submit your own expenses.",
            onboardingLookingAroundMessage:
                "Expensify is best known for expenses, travel, and corporate card management, but we do a lot more than that. Let me know what you're interested in and I'll help get you started.",
            onboardingTestDriveReceiverMessage: "*You've got 3 months free! Get started below.*",
        },
        workspace: {
            title: 'Stay organized with a workspace',
            subtitle: 'Unlock powerful tools to simplify your expense management, all in one place. With a workspace, you can:',
            explanationModal: {
                descriptionOne: 'Track and organize receipts',
                descriptionTwo: 'Categorize and tag expenses',
                descriptionThree: 'Create and share reports',
            },
            price: 'Try it free for 30 days, then upgrade for just <strong>$5/month</strong>.',
            createWorkspace: 'Create workspace',
        },
        confirmWorkspace: {
            title: 'Confirm workspace',
            subtitle: 'Create a workspace to track receipts, reimburse expenses, manage travel, create reports, and more — all at the speed of chat.',
        },
        inviteMembers: {
            title: 'Invite members',
            subtitle: 'Add your team or invite your accountant. The more, the merrier!',
        },
    },
    featureTraining: {
        doNotShowAgain: "Don't show me this again",
    },
    personalDetails: {
        error: {
            containsReservedWord: 'Name cannot contain the words Expensify or Concierge',
            hasInvalidCharacter: 'Name cannot contain a comma or semicolon',
            requiredFirstName: 'First name cannot be empty',
        },
    },
    privatePersonalDetails: {
        enterLegalName: "What's your legal name?",
        enterDateOfBirth: "What's your date of birth?",
        enterAddress: "What's your address?",
        enterPhoneNumber: "What's your phone number?",
        personalDetails: 'Personal details',
        privateDataMessage: 'These details are used for travel and payments. They are never shown on your public profile.',
        legalName: 'Legal name',
        legalFirstName: 'Legal first name',
        legalLastName: 'Legal last name',
        address: 'Address',
        error: {
            dateShouldBeBefore: ({dateString}: DateShouldBeBeforeParams) => `Date should be before ${dateString}`,
            dateShouldBeAfter: ({dateString}: DateShouldBeAfterParams) => `Date should be after ${dateString}`,
            hasInvalidCharacter: 'Name can only include Latin characters',
            incorrectZipFormat: ({zipFormat}: IncorrectZipFormatParams = {}) => `Incorrect zip code format${zipFormat ? ` Acceptable format: ${zipFormat}` : ''}`,
            invalidPhoneNumber: `Please ensure the phone number is valid (e.g. ${CONST.EXAMPLE_PHONE_NUMBER})`,
        },
    },
    resendValidationForm: {
        linkHasBeenResent: 'Link has been re-sent',
        weSentYouMagicSignInLink: ({login, loginType}: WeSentYouMagicSignInLinkParams) => `I've sent a magic sign-in link to ${login}. Please check your ${loginType} to sign in.`,
        resendLink: 'Resend link',
    },
    unlinkLoginForm: {
        toValidateLogin: ({primaryLogin, secondaryLogin}: ToValidateLoginParams) =>
            `To validate ${secondaryLogin}, please resend the magic code from the Account Settings of ${primaryLogin}.`,
        noLongerHaveAccess: ({primaryLogin}: NoLongerHaveAccessParams) => `If you no longer have access to ${primaryLogin}, please unlink your accounts.`,
        unlink: 'Unlink',
        linkSent: 'Link sent!',
        successfullyUnlinkedLogin: 'Secondary login successfully unlinked!',
    },
    emailDeliveryFailurePage: {
        ourEmailProvider: ({login}: OurEmailProviderParams) =>
            `Our email provider has temporarily suspended emails to ${login} due to delivery issues. To unblock your login, please follow these steps:`,
        confirmThat: ({login}: ConfirmThatParams) => `Confirm that ${login} is spelled correctly and is a real, deliverable email address. `,
        emailAliases: 'Email aliases such as "expenses@domain.com" must have access to their own email inbox for it to be a valid Expensify login.',
        ensureYourEmailClient: 'Ensure your email client allows expensify.com emails. ',
        youCanFindDirections: 'You can find directions on how to complete this step ',
        helpConfigure: ' but you may need your IT department to help configure your email settings.',
        onceTheAbove: 'Once the above steps are completed, please reach out to ',
        toUnblock: ' to unblock your login.',
    },
    smsDeliveryFailurePage: {
        smsDeliveryFailureMessage: ({login}: OurEmailProviderParams) =>
            `We've been unable to deliver SMS messages to ${login}, so we've suspended it temporarily. Please try validating your number:`,
        validationSuccess: 'Your number has been validated! Click below to send a new magic sign-in code.',
        validationFailed: ({timeData}: {timeData?: {days?: number; hours?: number; minutes?: number} | null}) => {
            if (!timeData) {
                return 'Please wait a moment before trying again.';
            }

            const timeParts = [];
            if (timeData.days) {
                timeParts.push(`${timeData.days} ${timeData.days === 1 ? 'day' : 'days'}`);
            }

            if (timeData.hours) {
                timeParts.push(`${timeData.hours} ${timeData.hours === 1 ? 'hour' : 'hours'}`);
            }

            if (timeData.minutes) {
                timeParts.push(`${timeData.minutes} ${timeData.minutes === 1 ? 'minute' : 'minutes'}`);
            }

            let timeText = '';
            if (timeParts.length === 1) {
                timeText = timeParts.at(0) ?? '';
            } else if (timeParts.length === 2) {
                timeText = `${timeParts.at(0)} and ${timeParts.at(1)}`;
            } else if (timeParts.length === 3) {
                timeText = `${timeParts.at(0)}, ${timeParts.at(1)}, and ${timeParts.at(2)}`;
            }

            return `Hold tight! You need to wait ${timeText} before trying to validate your number again.`;
        },
    },
    welcomeSignUpForm: {
        join: 'Join',
    },
    detailsPage: {
        localTime: 'Local time',
    },
    newChatPage: {
        startGroup: 'Start group',
        addToGroup: 'Add to group',
    },
    yearPickerPage: {
        year: 'Year',
        selectYear: 'Please select a year',
    },
    focusModeUpdateModal: {
        title: 'Welcome to #focus mode!',
        prompt: "Stay on top of things by only seeing unread chats or chats that need your attention. Don't worry, you can change this at any point in ",
        settings: 'settings',
    },
    notFound: {
        chatYouLookingForCannotBeFound: 'The chat you are looking for cannot be found.',
        getMeOutOfHere: 'Get me out of here',
        iouReportNotFound: 'The payment details you are looking for cannot be found.',
        notHere: "Hmm... it's not here",
        pageNotFound: 'Oops, this page cannot be found',
        noAccess: 'This chat or expense may have been deleted or you do not have access to it.\n\nFor any questions please contact concierge@expensify.com',
        goBackHome: 'Go back to home page',
        commentYouLookingForCannotBeFound: 'The comment you are looking for cannot be found.',
        goToChatInstead: 'Go to the chat instead.',
        contactConcierge: 'For any questions please contact concierge@expensify.com',
    },
    errorPage: {
        title: ({isBreakLine}: {isBreakLine: boolean}) => `Oops... ${isBreakLine ? '\n' : ''}Something went wrong`,
        subtitle: 'Your request could not be completed. Please try again later.',
    },
    setPasswordPage: {
        enterPassword: 'Enter a password',
        setPassword: 'Set password',
        newPasswordPrompt: 'Your password must have at least 8 characters, 1 capital letter, 1 lowercase letter, and 1 number.',
        passwordFormTitle: 'Welcome back to the New Expensify! Please set your password.',
        passwordNotSet: 'We were unable to set your new password. We have sent you a new password link to try again.',
        setPasswordLinkInvalid: 'This set password link is invalid or has expired. A new one is waiting for you in your email inbox!',
        validateAccount: 'Verify account',
    },
    statusPage: {
        status: 'Status',
        statusExplanation: "Add an emoji to give your colleagues and friends an easy way to know what's going on. You can optionally add a message too!",
        today: 'Today',
        clearStatus: 'Clear status',
        save: 'Save',
        message: 'Message',
        timePeriods: {
            never: 'Never',
            thirtyMinutes: '30 minutes',
            oneHour: '1 hour',
            afterToday: 'Today',
            afterWeek: 'A week',
            custom: 'Custom',
        },
        untilTomorrow: 'Until tomorrow',
        untilTime: ({time}: UntilTimeParams) => `Until ${time}`,
        date: 'Date',
        time: 'Time',
        clearAfter: 'Clear after',
        whenClearStatus: 'When should we clear your status?',
        vacationDelegate: 'Vacation delegate',
        setVacationDelegate: `Set a vacation delegate to approve reports on your behalf while you're out of office.`,
        vacationDelegateError: 'There was an error updating your vacation delegate.',
        asVacationDelegate: ({nameOrEmail}: VacationDelegateParams) => `as ${nameOrEmail}'s vacation delegate`,
        toAsVacationDelegate: ({submittedToName, vacationDelegateName}: SubmittedToVacationDelegateParams) => `to ${submittedToName} as vacation delegate for ${vacationDelegateName}`,
        vacationDelegateWarning: ({nameOrEmail}: VacationDelegateParams) =>
            `You're assigning ${nameOrEmail} as your vacation delegate. They're not on all your workspaces yet. If you choose to continue, an email will be sent to all your workspace admins to add them.`,
    },
    stepCounter: ({step, total, text}: StepCounterParams) => {
        let result = `Step ${step}`;

        if (total) {
            result = `${result} of ${total}`;
        }

        if (text) {
            result = `${result}: ${text}`;
        }
        return result;
    },
    bankAccount: {
        bankInfo: 'Bank info',
        confirmBankInfo: 'Confirm bank info',
        manuallyAdd: 'Manually add your bank account',
        letsDoubleCheck: "Let's double check that everything looks right.",
        accountEnding: 'Account ending in',
        thisBankAccount: 'This bank account will be used for business payments on your workspace',
        accountNumber: 'Account number',
        routingNumber: 'Routing number',
        chooseAnAccountBelow: 'Choose an account below',
        addBankAccount: 'Add bank account',
        chooseAnAccount: 'Choose an account',
        connectOnlineWithPlaid: 'Log into your bank',
        connectManually: 'Connect manually',
        desktopConnection: 'Note: To connect with Chase, Wells Fargo, Capital One or Bank of America, please click here to complete this process in a browser.',
        yourDataIsSecure: 'Your data is secure',
        toGetStarted: 'Add a bank account to reimburse expenses, issue Expensify Cards, collect invoice payments, and pay bills all from one place.',
        plaidBodyCopy: 'Give your employees an easier way to pay - and get paid back - for company expenses.',
        checkHelpLine: 'Your routing number and account number can be found on a check for the account.',
        hasPhoneLoginError: ({contactMethodRoute}: ContactMethodParams) =>
            `To connect a bank account, please <a href="${contactMethodRoute}">add an email as your primary login</a> and try again. You can add your phone number as a secondary login.`,
        hasBeenThrottledError: 'An error occurred while adding your bank account. Please wait a few minutes and try again.',
        hasCurrencyError: ({workspaceRoute}: WorkspaceRouteParams) =>
            `Oops! It appears that your workspace currency is set to a different currency than USD. To proceed, please go to <a href="${workspaceRoute}">your workspace settings</a> to set it to USD and try again.`,
        error: {
            youNeedToSelectAnOption: 'Please select an option to proceed',
            noBankAccountAvailable: "Sorry, there's no bank account available",
            noBankAccountSelected: 'Please choose an account',
            taxID: 'Please enter a valid tax ID number',
            website: 'Please enter a valid website',
            zipCode: `Please enter a valid ZIP code using the format: ${CONST.COUNTRY_ZIP_REGEX_DATA.US.samples}`,
            phoneNumber: 'Please enter a valid phone number',
            email: 'Please enter a valid email address',
            companyName: 'Please enter a valid business name',
            addressCity: 'Please enter a valid city',
            addressStreet: 'Please enter a valid street address',
            addressState: 'Please select a valid state',
            incorporationDateFuture: "Incorporation date can't be in the future",
            incorporationState: 'Please select a valid state',
            industryCode: 'Please enter a valid industry classification code with six digits',
            restrictedBusiness: "Please confirm the business isn't on the list of restricted businesses",
            routingNumber: 'Please enter a valid routing number',
            accountNumber: 'Please enter a valid account number',
            routingAndAccountNumberCannotBeSame: "Routing and account numbers can't match",
            companyType: 'Please select a valid company type',
            tooManyAttempts: 'Due to a high number of login attempts, this option has been disabled for 24 hours. Please try again later or enter details manually instead.',
            address: 'Please enter a valid address',
            dob: 'Please select a valid date of birth',
            age: 'Must be over 18 years old',
            ssnLast4: 'Please enter valid last 4 digits of SSN',
            firstName: 'Please enter a valid first name',
            lastName: 'Please enter a valid last name',
            noDefaultDepositAccountOrDebitCardAvailable: 'Please add a default deposit account or debit card',
            validationAmounts: 'The validation amounts you entered are incorrect. Please double check your bank statement and try again.',
            fullName: 'Please enter a valid full name',
            ownershipPercentage: 'Please enter a valid percentage number',
            deletePaymentBankAccount:
                "This bank account can't be deleted because it is used for Expensify Card payments. If you would still like to delete this account, please reach out to Concierge.",
        },
    },
    addPersonalBankAccount: {
        countrySelectionStepHeader: "Where's your bank account located?",
        accountDetailsStepHeader: 'What are your account details?',
        accountTypeStepHeader: 'What type of account is this?',
        bankInformationStepHeader: 'What are your bank details?',
        accountHolderInformationStepHeader: 'What are the account holder details?',
        howDoWeProtectYourData: 'How do we protect your data?',
        currencyHeader: "What's your bank account's currency?",
        confirmationStepHeader: 'Check your info.',
        confirmationStepSubHeader: 'Double check the details below, and check the terms box to confirm.',
    },
    addPersonalBankAccountPage: {
        enterPassword: 'Enter Expensify password',
        alreadyAdded: 'This account has already been added.',
        chooseAccountLabel: 'Account',
        successTitle: 'Personal bank account added!',
        successMessage: 'Congrats, your bank account is set up and ready to receive reimbursements.',
    },
    attachmentView: {
        unknownFilename: 'Unknown filename',
        passwordRequired: 'Please enter a password',
        passwordIncorrect: 'Incorrect password. Please try again.',
        failedToLoadPDF: 'Failed to load PDF file',
        pdfPasswordForm: {
            title: 'Password protected PDF',
            infoText: 'This PDF is password protected.',
            beforeLinkText: 'Please',
            linkText: 'enter the password',
            afterLinkText: 'to view it.',
            formLabel: 'View PDF',
        },
        attachmentNotFound: 'Attachment not found',
    },
    messages: {
        errorMessageInvalidPhone: `Please enter a valid phone number without brackets or dashes. If you're outside the US, please include your country code (e.g. ${CONST.EXAMPLE_PHONE_NUMBER}).`,
        errorMessageInvalidEmail: 'Invalid email',
        userIsAlreadyMember: ({login, name}: UserIsAlreadyMemberParams) => `${login} is already a member of ${name}`,
    },
    onfidoStep: {
        acceptTerms: 'By continuing with the request to activate your Expensify Wallet, you confirm that you have read, understand, and accept',
        facialScan: 'Onfido’s Facial Scan Policy and Release',
        tryAgain: 'Try again',
        verifyIdentity: 'Verify identity',
        letsVerifyIdentity: "Let's verify your identity",
        butFirst: `But first, the boring stuff. Read up on the legalese in the next step and click "Accept" when you're ready.`,
        genericError: 'An error occurred while processing this step. Please try again.',
        cameraPermissionsNotGranted: 'Enable camera access',
        cameraRequestMessage: 'We need access to your camera to complete bank account verification. Please enable via Settings > New Expensify.',
        microphonePermissionsNotGranted: 'Enable microphone access',
        microphoneRequestMessage: 'We need access to your microphone to complete bank account verification. Please enable via Settings > New Expensify.',
        originalDocumentNeeded: 'Please upload an original image of your ID rather than a screenshot or scanned image.',
        documentNeedsBetterQuality: 'Your ID appears to be damaged or has missing security features. Please upload an original image of an undamaged ID that is entirely visible.',
        imageNeedsBetterQuality: "There's an issue with the image quality of your ID. Please upload a new image where your entire ID can be seen clearly.",
        selfieIssue: "There's an issue with your selfie/video. Please upload a live selfie/video.",
        selfieNotMatching: "Your selfie/video doesn't match your ID. Please upload a new selfie/video where your face can be clearly seen.",
        selfieNotLive: "Your selfie/video doesn't appear to be a live photo/video. Please upload a live selfie/video.",
    },
    additionalDetailsStep: {
        headerTitle: 'Additional details',
        helpText: 'We need to confirm the following information before you can send and receive money from your wallet.',
        helpTextIdologyQuestions: 'We need to ask you just a few more questions to finish validating your identity.',
        helpLink: 'Learn more about why we need this.',
        legalFirstNameLabel: 'Legal first name',
        legalMiddleNameLabel: 'Legal middle name',
        legalLastNameLabel: 'Legal last name',
        selectAnswer: 'Please select a response to proceed',
        ssnFull9Error: 'Please enter a valid nine-digit SSN',
        needSSNFull9: "We're having trouble verifying your SSN. Please enter the full nine digits of your SSN.",
        weCouldNotVerify: "We couldn't verify",
        pleaseFixIt: 'Please fix this information before continuing',
        failedKYCTextBefore: "We weren't able to verify your identity. Please try again later or reach out to ",
        failedKYCTextAfter: ' if you have any questions.',
    },
    termsStep: {
        headerTitle: 'Terms and fees',
        headerTitleRefactor: 'Fees and terms',
        haveReadAndAgree: 'I have read and agree to receive ',
        electronicDisclosures: 'electronic disclosures',
        agreeToThe: 'I agree to the',
        walletAgreement: 'Wallet agreement',
        enablePayments: 'Enable payments',
        monthlyFee: 'Monthly fee',
        inactivity: 'Inactivity',
        noOverdraftOrCredit: 'No overdraft/credit feature.',
        electronicFundsWithdrawal: 'Electronic funds withdrawal',
        standard: 'Standard',
        reviewTheFees: 'Take a look at some fees.',
        checkTheBoxes: 'Please check the boxes below.',
        agreeToTerms: 'Agree to the terms and you’ll be good to go!',
        shortTermsForm: {
            expensifyPaymentsAccount: ({walletProgram}: WalletProgramParams) => `The Expensify Wallet is issued by ${walletProgram}.`,
            perPurchase: 'Per purchase',
            atmWithdrawal: 'ATM withdrawal',
            cashReload: 'Cash reload',
            inNetwork: 'in-network',
            outOfNetwork: 'out-of-network',
            atmBalanceInquiry: 'ATM balance inquiry',
            inOrOutOfNetwork: '(in-network or out-of-network)',
            customerService: 'Customer service',
            automatedOrLive: '(automated or live agent)',
            afterTwelveMonths: '(after 12 months with no transactions)',
            weChargeOneFee: 'We charge 1 other type of fee. It is:',
            fdicInsurance: 'Your funds are eligible for FDIC insurance.',
            generalInfo: 'For general information about prepaid accounts, visit',
            conditionsDetails: 'For details and conditions for all fees and services, visit',
            conditionsPhone: 'or calling +1 833-400-0904.',
            instant: '(instant)',
            electronicFundsInstantFeeMin: ({amount}: TermsParams) => `(min ${amount})`,
        },
        longTermsForm: {
            listOfAllFees: 'A list of all Expensify Wallet fees',
            typeOfFeeHeader: 'All fees',
            feeAmountHeader: 'Amount',
            moreDetailsHeader: 'Details',
            openingAccountTitle: 'Opening an account',
            openingAccountDetails: "There's no fee to open an account.",
            monthlyFeeDetails: "There's no monthly fee.",
            customerServiceTitle: 'Customer service',
            customerServiceDetails: 'There are no customer service fees.',
            inactivityDetails: "There's no inactivity fee.",
            sendingFundsTitle: 'Sending funds to another account holder',
            sendingFundsDetails: "There's no fee to send funds to another account holder using your balance, bank account, or debit card.",
            electronicFundsStandardDetails:
                "There's no fee to transfer funds from your Expensify Wallet " +
                'to your bank account using the standard option. This transfer usually completes within 1-3 business' +
                ' days.',
            electronicFundsInstantDetails: ({percentage, amount}: ElectronicFundsParams) =>
                "There's a fee to transfer funds from your Expensify Wallet to " +
                'your linked debit card using the instant transfer option. This transfer usually completes within ' +
                `several minutes. The fee is ${percentage}% of the transfer amount (with a minimum fee of ${amount}).`,
            fdicInsuranceBancorp: ({amount}: TermsParams) =>
                'Your funds are eligible for FDIC insurance. Your funds will be held at or ' +
                `transferred to ${CONST.WALLET.PROGRAM_ISSUERS.BANCORP_BANK}, an FDIC-insured institution. Once there, your funds are insured up ` +
                `to ${amount} by the FDIC in the event ${CONST.WALLET.PROGRAM_ISSUERS.BANCORP_BANK} fails, if specific deposit insurance requirements ` +
                `are met and your card is registered. See`,
            fdicInsuranceBancorp2: 'for details.',
            contactExpensifyPayments: `Contact ${CONST.WALLET.PROGRAM_ISSUERS.EXPENSIFY_PAYMENTS} by calling +1 833-400-0904, by email at`,
            contactExpensifyPayments2: 'or sign in at',
            generalInformation: 'For general information about prepaid accounts, visit',
            generalInformation2: 'If you have a complaint about a prepaid account, call the Consumer Financial Protection Bureau at 1-855-411-2372 or visit',
            printerFriendlyView: 'View printer-friendly version',
            automated: 'Automated',
            liveAgent: 'Live agent',
            instant: 'Instant',
            electronicFundsInstantFeeMin: ({amount}: TermsParams) => `Min ${amount}`,
        },
    },
    activateStep: {
        headerTitle: 'Enable payments',
        activatedTitle: 'Wallet activated!',
        activatedMessage: 'Congrats, your wallet is set up and ready to make payments.',
        checkBackLaterTitle: 'Just a minute...',
        checkBackLaterMessage: "We're still reviewing your information. Please check back later.",
        continueToPayment: 'Continue to payment',
        continueToTransfer: 'Continue to transfer',
    },
    companyStep: {
        headerTitle: 'Company information',
        subtitle: 'Almost done! For security purposes, we need to confirm some information:',
        legalBusinessName: 'Legal business name',
        companyWebsite: 'Company website',
        taxIDNumber: 'Tax ID number',
        taxIDNumberPlaceholder: '9 digits',
        companyType: 'Company type',
        incorporationDate: 'Incorporation date',
        incorporationState: 'Incorporation state',
        industryClassificationCode: 'Industry classification code',
        confirmCompanyIsNot: 'I confirm that this company is not on the',
        listOfRestrictedBusinesses: 'list of restricted businesses',
        incorporationDatePlaceholder: 'Start date (yyyy-mm-dd)',
        incorporationTypes: {
            LLC: 'LLC',
            CORPORATION: 'Corp',
            PARTNERSHIP: 'Partnership',
            COOPERATIVE: 'Cooperative',
            SOLE_PROPRIETORSHIP: 'Sole proprietorship',
            OTHER: 'Other',
        },
        industryClassification: 'Which industry is the business classified under?',
        industryClassificationCodePlaceholder: 'Search for industry classification code',
    },
    requestorStep: {
        headerTitle: 'Personal information',
        learnMore: 'Learn more',
        isMyDataSafe: 'Is my data safe?',
    },
    personalInfoStep: {
        personalInfo: 'Personal info',
        enterYourLegalFirstAndLast: "What's your legal name?",
        legalFirstName: 'Legal first name',
        legalLastName: 'Legal last name',
        legalName: 'Legal name',
        enterYourDateOfBirth: "What's your date of birth?",
        enterTheLast4: 'What are the last four digits of your Social Security Number?',
        dontWorry: "Don't worry, we don't do any personal credit checks!",
        last4SSN: 'Last 4 of SSN',
        enterYourAddress: "What's your address?",
        address: 'Address',
        letsDoubleCheck: "Let's double check that everything looks right.",
        byAddingThisBankAccount: "By adding this bank account, you confirm that you've read, understand, and accept",
        whatsYourLegalName: 'What’s your legal name?',
        whatsYourDOB: 'What’s your date of birth?',
        whatsYourAddress: 'What’s your address?',
        whatsYourSSN: 'What are the last four digits of your Social Security Number?',
        noPersonalChecks: 'Don’t worry, no personal credit checks here!',
        whatsYourPhoneNumber: 'What’s your phone number?',
        weNeedThisToVerify: 'We need this to verify your wallet.',
    },
    businessInfoStep: {
        businessInfo: 'Company info',
        enterTheNameOfYourBusiness: "What's the name of your company?",
        businessName: 'Legal company name',
        enterYourCompanyTaxIdNumber: "What's your company’s Tax ID number?",
        taxIDNumber: 'Tax ID number',
        taxIDNumberPlaceholder: '9 digits',
        enterYourCompanyWebsite: "What's your company’s website?",
        companyWebsite: 'Company website',
        enterYourCompanyPhoneNumber: "What's your company’s phone number?",
        enterYourCompanyAddress: "What's your company’s address?",
        selectYourCompanyType: 'What type of company is it?',
        companyType: 'Company type',
        incorporationType: {
            LLC: 'LLC',
            CORPORATION: 'Corp',
            PARTNERSHIP: 'Partnership',
            COOPERATIVE: 'Cooperative',
            SOLE_PROPRIETORSHIP: 'Sole proprietorship',
            OTHER: 'Other',
        },
        selectYourCompanyIncorporationDate: "What's your company’s incorporation date?",
        incorporationDate: 'Incorporation date',
        incorporationDatePlaceholder: 'Start date (yyyy-mm-dd)',
        incorporationState: 'Incorporation state',
        pleaseSelectTheStateYourCompanyWasIncorporatedIn: 'Which state was your company incorporated in?',
        letsDoubleCheck: "Let's double check that everything looks right.",
        companyAddress: 'Company address',
        listOfRestrictedBusinesses: 'list of restricted businesses',
        confirmCompanyIsNot: 'I confirm that this company is not on the',
        businessInfoTitle: 'Business info',
        legalBusinessName: 'Legal business name',
        whatsTheBusinessName: "What's the business name?",
        whatsTheBusinessAddress: "What's the business address?",
        whatsTheBusinessContactInformation: "What's the business contact information?",
        whatsTheBusinessRegistrationNumber: "What's the business registration number?",
        whatsTheBusinessTaxIDEIN: ({country}: BusinessTaxIDParams) => {
            switch (country) {
                case CONST.COUNTRY.US:
                    return 'What’s the Employer Identification Number (EIN)?';
                case CONST.COUNTRY.CA:
                    return 'What’s the Business Number (BN)?';
                case CONST.COUNTRY.GB:
                    return 'What’s the VAT Registration Number (VRN)?';
                case CONST.COUNTRY.AU:
                    return 'What’s the Australian Business Number (ABN)?';
                default:
                    return 'What’s the EU VAT number?';
            }
        },
        whatsThisNumber: "What's this number?",
        whereWasTheBusinessIncorporated: 'Where was the business incorporated?',
        whatTypeOfBusinessIsIt: 'What type of business is it?',
        whatsTheBusinessAnnualPayment: "What's the business's annual payment volume?",
        whatsYourExpectedAverageReimbursements: "What's your expected average reimbursement amount?",
        registrationNumber: 'Registration number',
        taxIDEIN: ({country}: BusinessTaxIDParams) => {
            switch (country) {
                case CONST.COUNTRY.US:
                    return 'EIN';
                case CONST.COUNTRY.CA:
                    return 'BN';
                case CONST.COUNTRY.GB:
                    return 'VRN';
                case CONST.COUNTRY.AU:
                    return 'ABN';
                default:
                    return 'EU VAT';
            }
        },
        businessAddress: 'Business address',
        businessType: 'Business type',
        incorporation: 'Incorporation',
        incorporationCountry: 'Incorporation country',
        incorporationTypeName: 'Incorporation type',
        businessCategory: 'Business category',
        annualPaymentVolume: 'Annual payment volume',
        annualPaymentVolumeInCurrency: ({currencyCode}: CurrencyCodeParams) => `Annual payment volume in ${currencyCode}`,
        averageReimbursementAmount: 'Average reimbursement amount',
        averageReimbursementAmountInCurrency: ({currencyCode}: CurrencyCodeParams) => `Average reimbursement amount in ${currencyCode}`,
        selectIncorporationType: 'Select incorporation type',
        selectBusinessCategory: 'Select business category',
        selectAnnualPaymentVolume: 'Select annual payment volume',
        selectIncorporationCountry: 'Select incorporation country',
        selectIncorporationState: 'Select incorporation state',
        selectAverageReimbursement: 'Select average reimbursement amount',
        findIncorporationType: 'Find incorporation type',
        findBusinessCategory: 'Find business category',
        findAnnualPaymentVolume: 'Find annual payment volume',
        findIncorporationState: 'Find incorporation state',
        findAverageReimbursement: 'Find average reimbursement amount',
        error: {
            registrationNumber: 'Please provide a valid registration number',
            taxIDEIN: ({country}: BusinessTaxIDParams) => {
                switch (country) {
                    case CONST.COUNTRY.US:
                        return 'Please provide a valid Employer Identification Number (EIN)';
                    case CONST.COUNTRY.CA:
                        return 'Please provide a valid Business Number (BN)';
                    case CONST.COUNTRY.GB:
                        return 'Please provide a valid VAT Registration Number (VRN)';
                    case CONST.COUNTRY.AU:
                        return 'Please provide a valid Australian Business Number (ABN)';
                    default:
                        return 'Please provide a valid EU VAT number';
                }
            },
        },
    },
    beneficialOwnerInfoStep: {
        doYouOwn25percent: 'Do you own 25% or more of',
        doAnyIndividualOwn25percent: 'Do any individuals own 25% or more of',
        areThereMoreIndividualsWhoOwn25percent: 'Are there more individuals who own 25% or more of',
        regulationRequiresUsToVerifyTheIdentity: 'Regulation requires us to verify the identity of any individual who owns more than 25% of the business.',
        companyOwner: 'Business owner',
        enterLegalFirstAndLastName: "What's the owner's legal name?",
        legalFirstName: 'Legal first name',
        legalLastName: 'Legal last name',
        enterTheDateOfBirthOfTheOwner: "What's the owner's date of birth?",
        enterTheLast4: 'What are the last 4 digits of the owner’s Social Security Number?',
        last4SSN: 'Last 4 of SSN',
        dontWorry: "Don't worry, we don't do any personal credit checks!",
        enterTheOwnersAddress: "What's the owner's address?",
        letsDoubleCheck: 'Let’s double check that everything looks right.',
        legalName: 'Legal name',
        address: 'Address',
        byAddingThisBankAccount: "By adding this bank account, you confirm that you've read, understand, and accept",
        owners: 'Owners',
    },
    ownershipInfoStep: {
        ownerInfo: 'Owner info',
        businessOwner: 'Business owner',
        signerInfo: 'Signer info',
        doYouOwn: ({companyName}: CompanyNameParams) => `Do you own 25% or more of ${companyName}?`,
        doesAnyoneOwn: ({companyName}: CompanyNameParams) => `Does any individuals own 25% or more of ${companyName}?`,
        regulationsRequire: 'Regulations require us to verify the identity of any individual who owns more than 25% of the business.',
        legalFirstName: 'Legal first name',
        legalLastName: 'Legal last name',
        whatsTheOwnersName: "What's the owner's legal name?",
        whatsYourName: "What's your legal name?",
        whatPercentage: 'What percentage of the business belongs to the owner?',
        whatsYoursPercentage: 'What percentage of the business do you own?',
        ownership: 'Ownership',
        whatsTheOwnersDOB: "What's the owner's date of birth?",
        whatsYourDOB: "What's your date of birth?",
        whatsTheOwnersAddress: "What's the owner's address?",
        whatsYourAddress: "What's your address?",
        whatAreTheLast: "What are the last 4 digits of the owner's Social Security Number?",
        whatsYourLast: 'What are the last 4 digits of your Social Security Number?',
        dontWorry: "Don't worry, we don't do any personal credit checks!",
        last4: 'Last 4 of SSN',
        whyDoWeAsk: 'Why do we ask for this?',
        letsDoubleCheck: 'Let’s double check that everything looks right.',
        legalName: 'Legal name',
        ownershipPercentage: 'Ownership percentage',
        areThereOther: ({companyName}: CompanyNameParams) => `Are there other individuals who own 25% or more of ${companyName}`,
        owners: 'Owners',
        addCertified: 'Add a certified org chart that shows the beneficial owners',
        regulationRequiresChart: 'Regulation requires us to collect a certified copy of the ownership chart that shows every individual or entity who owns 25% or more of the business.',
        uploadEntity: 'Upload entity ownership chart',
        noteEntity: 'Note: Entity ownership chart must be signed by your accountant, legal counsel, or notarized.',
        certified: 'Certified entity ownership chart',
        selectCountry: 'Select country',
        findCountry: 'Find country',
        address: 'Address',
        chooseFile: 'Choose file',
        uploadDocuments: 'Upload additional documentation',
        pleaseUpload: 'Please upload additional documentation below to help us verify your identity as a direct or indirect owner of 25% or more of the business entity.',
        acceptedFiles: 'Accepted file formats: PDF, PNG, JPEG. Total file size for each section cannot exceed 5 MB.',
        proofOfBeneficialOwner: 'Proof of beneficial owner',
        proofOfBeneficialOwnerDescription:
            "Please provide a signed attestation and org chart from a public accountant, notary, or lawyer verifying ownership of 25% or more of the business. It must be dated within the last three months and include the signer's license number.",
        copyOfID: 'Copy of ID for beneficial owner',
        copyOfIDDescription: "Examples: Passport, driver's license, etc.",
        proofOfAddress: 'Address proof for beneficial owner',
        proofOfAddressDescription: 'Examples: Utility bill, rental agreement, etc.',
        codiceFiscale: 'Codice fiscale/Tax ID',
        codiceFiscaleDescription:
            'Please upload a video of a site visit or a recorded call with the signing officer. The officer must provide: full name, date of birth, company name, registered number, fiscal code number, registered address, nature of business and purpose of account.',
    },
    validationStep: {
        headerTitle: 'Validate bank account',
        buttonText: 'Finish setup',
        maxAttemptsReached: 'Validation for this bank account has been disabled due to too many incorrect attempts.',
        description: `Within 1-2 business days, we'll send three (3) small transactions to your bank account from a name like "Expensify, Inc. Validation".`,
        descriptionCTA: 'Please enter each transaction amount in the fields below. Example: 1.51.',
        reviewingInfo: "Thanks! We're reviewing your information, and will be in touch shortly. Please check your chat with Concierge ",
        forNextStep: ' for next steps to finish setting up your bank account.',
        letsChatCTA: "Yes, let's chat",
        letsChatText: 'Almost there! We need your help verifying a few last bits of information over chat. Ready?',
        letsChatTitle: "Let's chat!",
        enable2FATitle: 'Prevent fraud, enable two-factor authentication (2FA)',
        enable2FAText: 'We take your security seriously. Please set up 2FA now to add an extra layer of protection to your account.',
        secureYourAccount: 'Secure your account',
    },
    beneficialOwnersStep: {
        additionalInformation: 'Additional information',
        checkAllThatApply: 'Check all that apply, otherwise leave blank.',
        iOwnMoreThan25Percent: 'I own more than 25% of ',
        someoneOwnsMoreThan25Percent: 'Somebody else owns more than 25% of ',
        additionalOwner: 'Additional beneficial owner',
        removeOwner: 'Remove this beneficial owner',
        addAnotherIndividual: 'Add another individual who owns more than 25% of ',
        agreement: 'Agreement:',
        termsAndConditions: 'terms and conditions',
        certifyTrueAndAccurate: 'I certify that the information provided is true and accurate',
        error: {
            certify: 'Must certify information is true and accurate',
        },
    },
    completeVerificationStep: {
        completeVerification: 'Complete verification',
        confirmAgreements: 'Please confirm the agreements below.',
        certifyTrueAndAccurate: 'I certify that the information provided is true and accurate',
        certifyTrueAndAccurateError: 'Please certify that the information is true and accurate',
        isAuthorizedToUseBankAccount: 'I am authorized to use this business bank account for business spend',
        isAuthorizedToUseBankAccountError: 'You must be a controlling officer with authorization to operate the business bank account',
        termsAndConditions: 'terms and conditions',
    },
    connectBankAccountStep: {
        finishButtonText: 'Finish setup',
        validateYourBankAccount: 'Validate your bank account',
        validateButtonText: 'Validate',
        validationInputLabel: 'Transaction',
        maxAttemptsReached: 'Validation for this bank account has been disabled due to too many incorrect attempts.',
        description: `Within 1-2 business days, we'll send three (3) small transactions to your bank account from a name like "Expensify, Inc. Validation".`,
        descriptionCTA: 'Please enter each transaction amount in the fields below. Example: 1.51.',
        reviewingInfo: "Thanks! We're reviewing your information and will be in touch shortly. Please check your chat with Concierge ",
        forNextSteps: ' for next steps to finish setting up your bank account.',
        letsChatCTA: "Yes, let's chat",
        letsChatText: 'Almost there! We need your help verifying a few last bits of information over chat. Ready?',
        letsChatTitle: "Let's chat!",
        enable2FATitle: 'Prevent fraud, enable two-factor authentication (2FA)',
        enable2FAText: 'We take your security seriously. Please set up 2FA now to add an extra layer of protection to your account.',
        secureYourAccount: 'Secure your account',
    },
    countryStep: {
        confirmBusinessBank: 'Confirm business bank account currency and country',
        confirmCurrency: 'Confirm currency and country',
        yourBusiness: 'Your business bank account currency must match your workspace currency.',
        youCanChange: 'You can change your workspace currency in your',
        findCountry: 'Find country',
        selectCountry: 'Select country',
    },
    bankInfoStep: {
        whatAreYour: 'What are your business bank account details?',
        letsDoubleCheck: 'Let’s double check that everything looks fine.',
        thisBankAccount: 'This bank account will be used for business payments on your workspace',
        accountNumber: 'Account number',
        accountHolderNameDescription: "Authorized signer's full name",
    },
    signerInfoStep: {
        signerInfo: 'Signer info',
        areYouDirector: ({companyName}: CompanyNameParams) => `Are you a director or senior officer at ${companyName}?`,
        regulationRequiresUs: 'Regulation requires us to verify if the signer has the authority to take this action on behalf of the business.',
        whatsYourName: "What's your legal name",
        fullName: 'Legal full name',
        whatsYourJobTitle: "What's your job title?",
        jobTitle: 'Job title',
        whatsYourDOB: "What's your date of birth?",
        uploadID: 'Upload ID and proof of address',
        personalAddress: 'Proof of personal address (e.g. utility bill)',
        letsDoubleCheck: 'Let’s double check that everything looks right.',
        legalName: 'Legal name',
        proofOf: 'Proof of personal address',
        enterOneEmail: ({companyName}: CompanyNameParams) => `Enter the email of director or senior officer at ${companyName}`,
        regulationRequiresOneMoreDirector: 'Regulation requires at least more director or senior officer as a signer.',
        hangTight: 'Hang tight...',
        enterTwoEmails: ({companyName}: CompanyNameParams) => `Enter the emails of two directors or senior officers at ${companyName}`,
        sendReminder: 'Send a reminder',
        chooseFile: 'Choose file',
        weAreWaiting: "We're waiting for others to verify their identities as directors or senior officers of the business.",
        id: 'Copy of ID',
        proofOfDirectors: 'Proof of director(s)',
        proofOfDirectorsDescription: 'Examples: Oncorp Corporate Profile or Business Registration.',
        codiceFiscale: 'Codice Fiscale',
        codiceFiscaleDescription: 'Codice Fiscale for Signatories, Authorized Users and Beneficial Owners.',
        PDSandFSG: 'PDS + FSG disclosure paperwork',
        PDSandFSGDescription:
            "Our partnership with Corpay utilizes an API connection to take advantage of their vast network of international banking partners to power Global Reimbursements in Expensify. As per Australian regulation we are providing you with Corpay's Financial Services Guide (FSG) and Product Disclosure Statement (PDS).\n\nPlease read the FSG and PDS documents carefully as they contain full details and important information on the products and services Corpay offers. Retain these documents for future reference.",
        pleaseUpload: 'Please upload additional documentation below to help us verify your identity as a director or senior officer of the business entity.',
    },
    agreementsStep: {
        agreements: 'Agreements',
        pleaseConfirm: 'Please confirm the agreements below',
        regulationRequiresUs: 'Regulation requires us to verify the identity of any individual who owns more than 25% of the business.',
        iAmAuthorized: 'I am authorized to use the business bank account for business spend.',
        iCertify: 'I certify that the information provided is true and accurate.',
        termsAndConditions: 'terms and conditions',
        accept: 'Accept and add bank account',
        iConsentToThe: 'I consent to the',
        privacyNotice: 'privacy notice',
        error: {
            authorized: 'You must be a controlling officer with authorization to operate the business bank account',
            certify: 'Please certify that the information is true and accurate',
            consent: 'Please consent to the privacy notice',
        },
    },
    docusignStep: {
        subheader: 'Docusign Form',
        pleaseComplete:
            'Please complete the ACH authorization form with the Docusign link below and then upload that signed copy here so we can withdraw funds directly from your bank account',
        pleaseCompleteTheBusinessAccount: 'Please complete the Business Account Application Direct Debit Arrangement',
        pleaseCompleteTheDirect:
            'Please complete the Direct Debit Arrangement using the Docusign link below and then upload that signed copy here so we can withdraw funds directly from your bank account.',
        takeMeTo: 'Take me to Docusign',
        uploadAdditional: 'Upload additional documentation',
        pleaseUpload: 'Please upload the DEFT form and Docusign signature page',
        pleaseUploadTheDirect: 'Please upload the Direct Debit Arrangements and Docusign signature page',
    },
    finishStep: {
        letsFinish: "Let's finish in chat!",
        thanksFor:
            "Thanks for those details. A dedicated support agent will now review your information. We'll circle back if we need anything else from you, but in the meantime, feel free to reach out to us with any questions.",
        iHaveA: 'I have a question',
        enable2FA: 'Enable two-factor authentication (2FA) to prevent fraud',
        weTake: 'We take your security seriously. Please set up 2FA now to add an extra layer of protection to your account.',
        secure: 'Secure your account',
    },
    reimbursementAccountLoadingAnimation: {
        oneMoment: 'One moment',
        explanationLine: "We’re taking a look at your information. You'll be able to continue with next steps shortly.",
    },
    session: {
        offlineMessageRetry: "Looks like you're offline. Please check your connection and try again.",
    },
    travel: {
        header: 'Book travel',
        title: 'Travel smart',
        subtitle: 'Use Expensify Travel to get the best travel offers and manage all your business expenses in one place.',
        features: {
            saveMoney: 'Save money on your bookings',
            alerts: 'Get realtime updates and alerts',
        },
        bookTravel: 'Book travel',
        bookDemo: 'Book demo',
        bookADemo: 'Book a demo',
        toLearnMore: ' to learn more.',
        termsAndConditions: {
            header: 'Before we continue...',
            title: 'Terms & conditions',
            label: 'I agree to the terms & conditions',
            subtitle: `Please agree to the Expensify Travel <a href="${CONST.TRAVEL_TERMS_URL}">terms & conditions</a>.`,
            error: 'You must agree to the Expensify Travel terms & conditions to continue',
            defaultWorkspaceError:
                'You need to set a default workspace to enable Expensify Travel. Go to Settings > Workspaces > click the three vertical dots next to a workspace > Set as default workspace, then try again!',
        },
        flight: 'Flight',
        flightDetails: {
            passenger: 'Passenger',
            layover: ({layover}: FlightLayoverParams) => `<muted-text-label>You have a <strong>${layover} layover</strong> before this flight</muted-text-label>`,
            takeOff: 'Take-off',
            landing: 'Landing',
            seat: 'Seat',
            class: 'Cabin Class',
            recordLocator: 'Record locator',
            cabinClasses: {
                unknown: 'Unknown',
                economy: 'Economy',
                premiumEconomy: 'Premium Economy',
                business: 'Business',
                first: 'First',
            },
        },
        hotel: 'Hotel',
        hotelDetails: {
            guest: 'Guest',
            checkIn: 'Check-in',
            checkOut: 'Check-out',
            roomType: 'Room type',
            cancellation: 'Cancellation policy',
            cancellationUntil: 'Free cancellation until',
            confirmation: 'Confirmation number',
            cancellationPolicies: {
                unknown: 'Unknown',
                nonRefundable: 'Non-refundable',
                freeCancellationUntil: 'Free cancellation until',
                partiallyRefundable: 'Partially refundable',
            },
        },
        car: 'Car',
        carDetails: {
            rentalCar: 'Car rental',
            pickUp: 'Pick-up',
            dropOff: 'Drop-off',
            driver: 'Driver',
            carType: 'Car type',
            cancellation: 'Cancellation policy',
            cancellationUntil: 'Free cancellation until',
            freeCancellation: 'Free cancellation',
            confirmation: 'Confirmation number',
        },
        train: 'Rail',
        trainDetails: {
            passenger: 'Passenger',
            departs: 'Departs',
            arrives: 'Arrives',
            coachNumber: 'Coach number',
            seat: 'Seat',
            fareDetails: 'Fare details',
            confirmation: 'Confirmation number',
        },
        viewTrip: 'View trip',
        modifyTrip: 'Modify trip',
        tripSupport: 'Trip support',
        tripDetails: 'Trip details',
        viewTripDetails: 'View trip details',
        trip: 'Trip',
        trips: 'Trips',
        tripSummary: 'Trip summary',
        departs: 'Departs',
        errorMessage: 'Something went wrong. Please try again later.',
        phoneError: {
            phrase1: 'Please',
            link: 'add a work email as your primary login',
            phrase2: ' to book travel.',
        },
        domainSelector: {
            title: 'Domain',
            subtitle: 'Choose a domain for Expensify Travel setup.',
            recommended: 'Recommended',
        },
        domainPermissionInfo: {
            title: 'Domain',
            restriction: ({domain}: DomainPermissionInfoRestrictionParams) =>
                `You don't have permission to enable Expensify Travel for the domain <strong>${domain}</strong>. You'll need to ask someone from that domain to enable travel instead.`,
            accountantInvitation: `If you're an accountant, consider joining the <a href="${CONST.OLD_DOT_PUBLIC_URLS.EXPENSIFY_APPROVED_PROGRAM_URL}">ExpensifyApproved! accountants program</a> to enable travel for this domain.`,
        },
        publicDomainError: {
            title: 'Get started with Expensify Travel',
            message: `You'll need to use your work email (e.g., name@company.com) with Expensify Travel, not your personal email (e.g., name@gmail.com).`,
        },
        blockedFeatureModal: {
            title: 'Expensify Travel has been disabled',
            message: `Your admin has turned off Expensify Travel. Please follow your company's booking policy for travel arrangements.`,
        },
        verifyCompany: {
            title: "We're reviewing your request...",
            message: `We're running a few checks on our end to verify your account is ready for Expensify Travel. We'll be in touch shortly!`,
        },
        updates: {
            bookingTicketed: ({airlineCode, origin, destination, startDate, confirmationID = ''}: FlightParams) =>
                `Your flight ${airlineCode} (${origin} → ${destination}) on ${startDate} has been booked. Confirmation code: ${confirmationID}`,
            ticketVoided: ({airlineCode, origin, destination, startDate}: FlightParams) =>
                `Your ticket for flight ${airlineCode} (${origin} → ${destination}) on ${startDate} has been voided.`,
            ticketRefunded: ({airlineCode, origin, destination, startDate}: FlightParams) =>
                `Your ticket for flight ${airlineCode} (${origin} → ${destination}) on ${startDate} has been refunded or exchanged.`,
            flightCancelled: ({airlineCode, origin, destination, startDate}: FlightParams) =>
                `Your flight ${airlineCode} (${origin} → ${destination}) on ${startDate}} has been canceled by the airline.`,
            flightScheduleChangePending: ({airlineCode}: AirlineParams) => `The airline has proposed a schedule change for flight ${airlineCode}; we are awaiting confirmation.`,
            flightScheduleChangeClosed: ({airlineCode, startDate}: AirlineParams) => `Schedule change confirmed: flight ${airlineCode} now departs at ${startDate}.`,
            flightUpdated: ({airlineCode, origin, destination, startDate}: FlightParams) => `Your flight ${airlineCode} (${origin} → ${destination}) on ${startDate} has been updated.`,
            flightCabinChanged: ({airlineCode, cabinClass}: AirlineParams) => `Your cabin class has been updated to ${cabinClass} on flight ${airlineCode}.`,
            flightSeatConfirmed: ({airlineCode}: AirlineParams) => `Your seat assignment on flight ${airlineCode} has been confirmed.`,
            flightSeatChanged: ({airlineCode}: AirlineParams) => `Your seat assignment on flight ${airlineCode} has been changed.`,
            flightSeatCancelled: ({airlineCode}: AirlineParams) => `Your seat assignment on flight ${airlineCode} was removed.`,
            paymentDeclined: 'Payment for your air booking failed. Please try again.',
            bookingCancelledByTraveler: ({type, id = ''}: TravelTypeParams) => `You cancelled your ${type} reservation ${id}.`,
            bookingCancelledByVendor: ({type, id = ''}: TravelTypeParams) => `The vendor cancelled your ${type} reservation ${id}.`,
            bookingRebooked: ({type, id = ''}: TravelTypeParams) => `Your ${type} reservation was re-booked. New confirmation #:${id}.`,
            bookingUpdated: ({type}: TravelTypeParams) => `Your ${type} booking was updated. Review the new details in the itinerary.`,
            railTicketRefund: ({origin, destination, startDate}: RailTicketParams) =>
                `Your rail ticket for ${origin} → ${destination} on ${startDate} has been refunded. A credit will be processed.`,
            railTicketExchange: ({origin, destination, startDate}: RailTicketParams) => `Your rail ticket for ${origin} → ${destination} on ${startDate} has been exchanged.`,
            railTicketUpdate: ({origin, destination, startDate}: RailTicketParams) => `Your rail ticket for ${origin} → ${destination} on ${startDate} has been updated.`,
            defaultUpdate: ({type}: TravelTypeParams) => `Your ${type} reservation was updated.`,
        },
        flightTo: 'Flight to',
        trainTo: 'Train to',
        carRental: ' car rental',
        nightIn: 'night in',
        nightsIn: 'nights in',
    },
    workspace: {
        common: {
            card: 'Cards',
            expensifyCard: 'Expensify Card',
            companyCards: 'Company cards',
            workflows: 'Workflows',
            workspace: 'Workspace',
            findWorkspace: 'Find workspace',
            edit: 'Edit workspace',
            enabled: 'Enabled',
            disabled: 'Disabled',
            everyone: 'Everyone',
            delete: 'Delete workspace',
            settings: 'Settings',
            reimburse: 'Reimbursements',
            categories: 'Categories',
            tags: 'Tags',
            customField1: 'Custom field 1',
            customField2: 'Custom field 2',
            customFieldHint: 'Add custom coding that applies to all spend from this member.',
            reportFields: 'Report fields',
            reportTitle: 'Report title',
            reportField: 'Report field',
            taxes: 'Taxes',
            bills: 'Bills',
            invoices: 'Invoices',
            travel: 'Travel',
            members: 'Members',
            accounting: 'Accounting',
            receiptPartners: 'Receipt partners',
            rules: 'Rules',
            displayedAs: 'Displayed as',
            plan: 'Plan',
            profile: 'Overview',
            bankAccount: 'Bank account',
            testTransactions: 'Test transactions',
            issueAndManageCards: 'Issue and manage cards',
            reconcileCards: 'Reconcile cards',
            selected: () => ({
                one: '1 selected',
                other: (count: number) => `${count} selected`,
            }),
            settlementFrequency: 'Settlement frequency',
            setAsDefault: 'Set as default workspace',
            defaultNote: `Receipts sent to ${CONST.EMAIL.RECEIPTS} will appear in this workspace.`,
            deleteConfirmation: 'Are you sure you want to delete this workspace?',
            deleteWithCardsConfirmation: 'Are you sure you want to delete this workspace? This will remove all card feeds and assigned cards.',
            unavailable: 'Unavailable workspace',
            memberNotFound: 'Member not found. To invite a new member to the workspace, please use the invite button above.',
            notAuthorized: `You don't have access to this page. If you're trying to join this workspace, just ask the workspace owner to add you as a member. Something else? Reach out to ${CONST.EMAIL.CONCIERGE}.`,
            goToWorkspace: 'Go to workspace',
            goToWorkspaces: 'Go to workspaces',
            clearFilter: 'Clear filter',
            workspaceName: 'Workspace name',
            workspaceOwner: 'Owner',
            workspaceType: 'Workspace type',
            workspaceAvatar: 'Workspace avatar',
            mustBeOnlineToViewMembers: 'You need to be online in order to view members of this workspace.',
            moreFeatures: 'More features',
            requested: 'Requested',
            distanceRates: 'Distance rates',
            defaultDescription: 'One place for all your receipts and expenses.',
            descriptionHint: 'Share information about this workspace with all members.',
            welcomeNote: 'Please use Expensify to submit your receipts for reimbursement, thanks!',
            subscription: 'Subscription',
            markAsEntered: 'Mark as manually entered',
            markAsExported: 'Mark as exported',
            exportIntegrationSelected: ({connectionName}: ExportIntegrationSelectedParams) => `Export to ${CONST.POLICY.CONNECTIONS.NAME_USER_FRIENDLY[connectionName]}`,
            letsDoubleCheck: "Let's double check that everything looks right.",
            lineItemLevel: 'Line-item level',
            reportLevel: 'Report level',
            topLevel: 'Top level',
            appliedOnExport: 'Not imported into Expensify, applied on export',
            shareNote: {
                header: 'Share your workspace with other members',
                content: ({adminsRoomLink}: WorkspaceShareNoteParams) =>
                    `Share this QR code or copy the link below to make it easy for members to request access to your workspace. All requests to join the workspace will show up in the <a href="${adminsRoomLink}">${CONST.REPORT.WORKSPACE_CHAT_ROOMS.ADMINS}</a> room for your review.`,
            },
            connectTo: ({connectionName}: ConnectionNameParams) => `Connect to ${CONST.POLICY.CONNECTIONS.NAME_USER_FRIENDLY[connectionName]}`,
            createNewConnection: 'Create new connection',
            reuseExistingConnection: 'Reuse existing connection',
            existingConnections: 'Existing connections',
            existingConnectionsDescription: ({connectionName}: ConnectionNameParams) =>
                `Since you've connected to ${CONST.POLICY.CONNECTIONS.NAME_USER_FRIENDLY[connectionName]} before, you can choose to reuse an existing connection or create a new one.`,
            lastSyncDate: ({connectionName, formattedDate}: LastSyncDateParams) => `${connectionName} - Last synced ${formattedDate}`,
            authenticationError: ({connectionName}: AuthenticationErrorParams) => `Can’t connect to ${connectionName} due to an authentication error`,
            learnMore: 'Learn more',
            memberAlternateText: 'Members can submit and approve reports.',
            adminAlternateText: 'Admins have full edit access to all reports and workspace settings.',
            auditorAlternateText: 'Auditors can view and comment on reports.',
            roleName: ({role}: OptionalParam<RoleNamesParams> = {}) => {
                switch (role) {
                    case CONST.POLICY.ROLE.ADMIN:
                        return 'Admin';
                    case CONST.POLICY.ROLE.AUDITOR:
                        return 'Auditor';
                    case CONST.POLICY.ROLE.USER:
                        return 'Member';
                    default:
                        return 'Member';
                }
            },
            frequency: {
                manual: 'Manually',
                instant: 'Instant',
                immediate: 'Daily',
                trip: 'By trip',
                weekly: 'Weekly',
                semimonthly: 'Twice a month',
                monthly: 'Monthly',
            },
            planType: 'Plan type',
            submitExpense: 'Submit your expenses below:',
            defaultCategory: 'Default category',
            viewTransactions: 'View transactions',
            policyExpenseChatName: ({displayName}: PolicyExpenseChatNameParams) => `${displayName}'s expenses`,
            deepDiveExpensifyCard: `<muted-text-label>Expensify Card transactions will automatically export to an "Expensify Card Liability Account" created with <a href="${CONST.DEEP_DIVE_EXPENSIFY_CARD}">our integration</a>.</muted-text-label>`,
        },
        receiptPartners: {
            uber: {
                subtitle: 'Automate travel and meal delivery expenses across your organization.',
<<<<<<< HEAD
                inviteMembers: 'Invite members',
                confirmInvite: 'Confirm invite',
                manageInvites: 'Manage invites',
                confirm: 'Confirm',
                allSet: 'All set',
                readyToRoll: "You're ready to roll!",
                takeBusinessRideMessage: 'Take a business ride and your Uber receipts will import into Expensify. Scoot!',
                all: 'All',
                linked: 'Linked',
                outstanding: 'Outstanding',
                invite: 'Invite',
                resend: 'Resend',
                pending: 'Pending',
                suspended: 'Suspended',
                invitationFailure: 'Failed to invite members to Uber for Business',
=======
                autoRemove: 'Invite new workspace members to Uber for Business',
                autoInvite: 'Deactivate removed workspace members from Uber for Business',
                manageInvites: 'Manage invites',
>>>>>>> 2e79b664
            },
        },
        perDiem: {
            subtitle: 'Set per diem rates to control daily employee spend. ',
            amount: 'Amount',
            deleteRates: () => ({
                one: 'Delete rate',
                other: 'Delete rates',
            }),
            deletePerDiemRate: 'Delete per diem rate',
            findPerDiemRate: 'Find per diem rate',
            areYouSureDelete: () => ({
                one: 'Are you sure you want to delete this rate?',
                other: 'Are you sure you want to delete these rates?',
            }),
            emptyList: {
                title: 'Per diem',
                subtitle: 'Set per diem rates to control daily employee spend. Import rates from a spreadsheet to get started.',
            },
            errors: {
                existingRateError: ({rate}: CustomUnitRateParams) => `A rate with value ${rate} already exists`,
            },
            importPerDiemRates: 'Import per diem rates',
            editPerDiemRate: 'Edit per diem rate',
            editPerDiemRates: 'Edit per diem rates',
            editDestinationSubtitle: ({destination}: EditDestinationSubtitleParams) => `Updating this destination will change it for all ${destination} per diem subrates.`,
            editCurrencySubtitle: ({destination}: EditDestinationSubtitleParams) => `Updating this currency will change it for all ${destination} per diem subrates.`,
        },
        qbd: {
            exportOutOfPocketExpensesDescription: 'Set how out-of-pocket expenses export to QuickBooks Desktop.',
            exportOutOfPocketExpensesCheckToggle: 'Mark checks as “print later”',
            exportDescription: 'Configure how Expensify data exports to QuickBooks Desktop.',
            date: 'Export date',
            exportInvoices: 'Export invoices to',
            exportExpensifyCard: 'Export Expensify Card transactions as',
            account: 'Account',
            accountDescription: 'Choose where to post journal entries.',
            accountsPayable: 'Accounts payable',
            accountsPayableDescription: 'Choose where to create vendor bills.',
            bankAccount: 'Bank account',
            notConfigured: 'Not configured',
            bankAccountDescription: 'Choose where to send checks from.',
            creditCardAccount: 'Credit card account',
            exportDate: {
                label: 'Export date',
                description: 'Use this date when exporting reports to QuickBooks Desktop.',
                values: {
                    [CONST.QUICKBOOKS_EXPORT_DATE.LAST_EXPENSE]: {
                        label: 'Date of last expense',
                        description: 'Date of the most recent expense on the report.',
                    },
                    [CONST.QUICKBOOKS_EXPORT_DATE.REPORT_EXPORTED]: {
                        label: 'Export date',
                        description: 'Date the report was exported to QuickBooks Desktop.',
                    },
                    [CONST.QUICKBOOKS_EXPORT_DATE.REPORT_SUBMITTED]: {
                        label: 'Submitted date',
                        description: 'Date the report was submitted for approval.',
                    },
                },
            },
            exportCheckDescription: "We'll create an itemized check for each Expensify report and send it from the bank account below.",
            exportJournalEntryDescription: "We'll create an itemized journal entry for each Expensify report and post it to the account below.",
            exportVendorBillDescription:
                "We'll create an itemized vendor bill for each Expensify report and add it to the account below. If this period is closed, we'll post to the 1st of the next open period.",
            outOfPocketTaxEnabledDescription:
                "QuickBooks Desktop doesn't support taxes on journal entry exports. As you have taxes enabled on your workspace, this export option is unavailable.",
            outOfPocketTaxEnabledError: 'Journal entries are unavailable when taxes are enabled. Please choose a different export option.',
            accounts: {
                [CONST.QUICKBOOKS_DESKTOP_NON_REIMBURSABLE_EXPORT_ACCOUNT_TYPE.CREDIT_CARD]: 'Credit card',
                [CONST.QUICKBOOKS_DESKTOP_REIMBURSABLE_ACCOUNT_TYPE.VENDOR_BILL]: 'Vendor bill',
                [CONST.QUICKBOOKS_DESKTOP_REIMBURSABLE_ACCOUNT_TYPE.JOURNAL_ENTRY]: 'Journal entry',
                [CONST.QUICKBOOKS_DESKTOP_REIMBURSABLE_ACCOUNT_TYPE.CHECK]: 'Check',

                [`${CONST.QUICKBOOKS_DESKTOP_NON_REIMBURSABLE_EXPORT_ACCOUNT_TYPE.CHECK}Description`]:
                    "We'll create an itemized check for each Expensify report and send it from the bank account below.",
                [`${CONST.QUICKBOOKS_DESKTOP_NON_REIMBURSABLE_EXPORT_ACCOUNT_TYPE.CREDIT_CARD}Description`]:
                    "We'll automatically match the merchant name on the credit card transaction to any corresponding vendors in QuickBooks. If no vendors exist, we'll create a 'Credit Card Misc.' vendor for association.",
                [`${CONST.QUICKBOOKS_DESKTOP_REIMBURSABLE_ACCOUNT_TYPE.VENDOR_BILL}Description`]:
                    "We'll create an itemized vendor bill for each Expensify report with the date of the last expense, and add it to the account below. If this period is closed, we'll post to the 1st of the next open period.",

                [`${CONST.QUICKBOOKS_DESKTOP_NON_REIMBURSABLE_EXPORT_ACCOUNT_TYPE.CREDIT_CARD}AccountDescription`]: 'Choose where to export credit card transactions.',
                [`${CONST.QUICKBOOKS_DESKTOP_REIMBURSABLE_ACCOUNT_TYPE.VENDOR_BILL}AccountDescription`]: 'Choose a vendor to apply to all credit card transactions.',
                [`${CONST.QUICKBOOKS_DESKTOP_REIMBURSABLE_ACCOUNT_TYPE.CHECK}AccountDescription`]: 'Choose where to send checks from.',

                [`${CONST.QUICKBOOKS_DESKTOP_REIMBURSABLE_ACCOUNT_TYPE.VENDOR_BILL}Error`]:
                    'Vendor bills are unavailable when locations are enabled. Please choose a different export option.',
                [`${CONST.QUICKBOOKS_DESKTOP_REIMBURSABLE_ACCOUNT_TYPE.CHECK}Error`]: 'Checks are unavailable when locations are enabled. Please choose a different export option.',
                [`${CONST.QUICKBOOKS_DESKTOP_REIMBURSABLE_ACCOUNT_TYPE.JOURNAL_ENTRY}Error`]:
                    'Journal entries are unavailable when taxes are enabled. Please choose a different export option.',
            },
            noAccountsFound: 'No accounts found',
            noAccountsFoundDescription: 'Add the account in QuickBooks Desktop and sync the connection again',
            qbdSetup: 'QuickBooks Desktop setup',
            requiredSetupDevice: {
                title: "Can't connect from this device",
                body1: "You'll need to setup this connection from the computer that hosts your QuickBooks Desktop company file.",
                body2: "Once you're connected, you'll be able to sync and export from anywhere.",
            },
            setupPage: {
                title: 'Open this link to connect',
                body: 'To complete setup, open the following link on the computer where QuickBooks Desktop is running.',
                setupErrorTitle: 'Something went wrong',
                setupErrorBody: ({conciergeLink}: QBDSetupErrorBodyParams) =>
                    `<muted-text><centered-text>The QuickBooks Desktop connection isn't working at the moment. Please try again later or <a href="${conciergeLink}">reach out to Concierge</a> if the problem persists.</centered-text></muted-text>`,
            },
            importDescription: 'Choose which coding configurations to import from QuickBooks Desktop to Expensify.',
            classes: 'Classes',
            items: 'Items',
            customers: 'Customers/projects',
            exportCompanyCardsDescription: 'Set how company card purchases export to QuickBooks Desktop.',
            defaultVendorDescription: 'Set a default vendor that will apply to all credit card transactions upon export.',
            accountsDescription: 'Your QuickBooks Desktop chart of accounts will import into Expensify as categories.',
            accountsSwitchTitle: 'Choose to import new accounts as enabled or disabled categories.',
            accountsSwitchDescription: 'Enabled categories will be available for members to select when creating their expenses.',
            classesDescription: 'Choose how to handle QuickBooks Desktop classes in Expensify.',
            tagsDisplayedAsDescription: 'Line item level',
            reportFieldsDisplayedAsDescription: 'Report level',
            customersDescription: 'Choose how to handle QuickBooks Desktop customers/projects in Expensify.',
            advancedConfig: {
                autoSyncDescription: 'Expensify will automatically sync with QuickBooks Desktop every day.',
                createEntities: 'Auto-create entities',
                createEntitiesDescription: "Expensify will automatically create vendors in QuickBooks Desktop if they don't exist already.",
            },
            itemsDescription: 'Choose how to handle QuickBooks Desktop items in Expensify.',
        },
        qbo: {
            connectedTo: 'Connected to',
            importDescription: 'Choose which coding configurations to import from QuickBooks Online to Expensify.',
            classes: 'Classes',
            locations: 'Locations',
            customers: 'Customers/projects',
            accountsDescription: 'Your QuickBooks Online chart of accounts will import into Expensify as categories.',
            accountsSwitchTitle: 'Choose to import new accounts as enabled or disabled categories.',
            accountsSwitchDescription: 'Enabled categories will be available for members to select when creating their expenses.',
            classesDescription: 'Choose how to handle QuickBooks Online classes in Expensify.',
            customersDescription: 'Choose how to handle QuickBooks Online customers/projects in Expensify.',
            locationsDescription: 'Choose how to handle QuickBooks Online locations in Expensify.',
            taxesDescription: 'Choose how to handle QuickBooks Online taxes in Expensify.',
            locationsLineItemsRestrictionDescription:
                "QuickBooks Online does not support Locations at the line-level for Checks or Vendor Bills. If you'd like to have locations at the line-level, make sure you are using Journal Entries and Credit/Debit Card expenses.",
            taxesJournalEntrySwitchNote: "QuickBooks Online doesn't support taxes on journal entries. Please change your export option to vendor bill or check.",
            exportDescription: 'Configure how Expensify data exports to QuickBooks Online.',
            date: 'Export date',
            exportInvoices: 'Export invoices to',
            exportExpensifyCard: 'Export Expensify Card transactions as',
            exportDate: {
                label: 'Export date',
                description: 'Use this date when exporting reports to QuickBooks Online.',
                values: {
                    [CONST.QUICKBOOKS_EXPORT_DATE.LAST_EXPENSE]: {
                        label: 'Date of last expense',
                        description: 'Date of the most recent expense on the report.',
                    },
                    [CONST.QUICKBOOKS_EXPORT_DATE.REPORT_EXPORTED]: {
                        label: 'Export date',
                        description: 'Date the report was exported to QuickBooks Online.',
                    },
                    [CONST.QUICKBOOKS_EXPORT_DATE.REPORT_SUBMITTED]: {
                        label: 'Submitted date',
                        description: 'Date the report was submitted for approval.',
                    },
                },
            },
            receivable: 'Accounts receivable', // This is an account name that will come directly from QBO, so I don't know why we need a translation for it. It should take whatever the name of the account is in QBO. Leaving this note for CS.
            archive: 'Accounts receivable archive', // This is an account name that will come directly from QBO, so I don't know why we need a translation for it. It should take whatever the name of the account is in QBO. Leaving this note for CS.
            exportInvoicesDescription: 'Use this account when exporting invoices to QuickBooks Online.',
            exportCompanyCardsDescription: 'Set how company card purchases export to QuickBooks Online.',
            vendor: 'Vendor',
            defaultVendorDescription: 'Set a default vendor that will apply to all credit card transactions upon export.',
            exportOutOfPocketExpensesDescription: 'Set how out-of-pocket expenses export to QuickBooks Online.',
            exportCheckDescription: "We'll create an itemized check for each Expensify report and send it from the bank account below.",
            exportJournalEntryDescription: "We'll create an itemized journal entry for each Expensify report and post it to the account below.",
            exportVendorBillDescription:
                "We'll create an itemized vendor bill for each Expensify report and add it to the account below. If this period is closed, we'll post to the 1st of the next open period.",
            account: 'Account',
            accountDescription: 'Choose where to post journal entries.',
            accountsPayable: 'Accounts payable',
            accountsPayableDescription: 'Choose where to create vendor bills.',
            bankAccount: 'Bank account',
            notConfigured: 'Not configured',
            bankAccountDescription: 'Choose where to send checks from.',
            creditCardAccount: 'Credit card account',
            companyCardsLocationEnabledDescription:
                "QuickBooks Online doesn't support locations on vendor bill exports. As you have locations enabled on your workspace, this export option is unavailable.",
            outOfPocketTaxEnabledDescription:
                "QuickBooks Online doesn't support taxes on journal entry exports. As you have taxes enabled on your workspace, this export option is unavailable.",
            outOfPocketTaxEnabledError: 'Journal entries are unavailable when taxes are enabled. Please choose a different export option.',
            advancedConfig: {
                autoSyncDescription: 'Expensify will automatically sync with QuickBooks Online every day.',
                inviteEmployees: 'Invite employees',
                inviteEmployeesDescription: 'Import QuickBooks Online employee records and invite employees to this workspace.',
                createEntities: 'Auto-create entities',
                createEntitiesDescription: "Expensify will automatically create vendors in QuickBooks Online if they don't exist already, and auto-create customers when exporting invoices.",
                reimbursedReportsDescription: 'Any time a report is paid using Expensify ACH, the corresponding bill payment will be created in the QuickBooks Online account below.',
                qboBillPaymentAccount: 'QuickBooks bill payment account',
                qboInvoiceCollectionAccount: 'QuickBooks invoice collections account',
                accountSelectDescription: "Choose where to pay bills from and we'll create the payment in QuickBooks Online.",
                invoiceAccountSelectorDescription: "Choose where to receive invoice payments and we'll create the payment in QuickBooks Online.",
            },
            accounts: {
                [CONST.QUICKBOOKS_NON_REIMBURSABLE_EXPORT_ACCOUNT_TYPE.DEBIT_CARD]: 'Debit card',
                [CONST.QUICKBOOKS_NON_REIMBURSABLE_EXPORT_ACCOUNT_TYPE.CREDIT_CARD]: 'Credit card',
                [CONST.QUICKBOOKS_REIMBURSABLE_ACCOUNT_TYPE.VENDOR_BILL]: 'Vendor bill',
                [CONST.QUICKBOOKS_REIMBURSABLE_ACCOUNT_TYPE.JOURNAL_ENTRY]: 'Journal entry',
                [CONST.QUICKBOOKS_REIMBURSABLE_ACCOUNT_TYPE.CHECK]: 'Check',

                [`${CONST.QUICKBOOKS_NON_REIMBURSABLE_EXPORT_ACCOUNT_TYPE.DEBIT_CARD}Description`]:
                    "We'll automatically match the merchant name on the debit card transaction to any corresponding vendors in QuickBooks. If no vendors exist, we'll create a 'Debit Card Misc.' vendor for association.",
                [`${CONST.QUICKBOOKS_NON_REIMBURSABLE_EXPORT_ACCOUNT_TYPE.CREDIT_CARD}Description`]:
                    "We'll automatically match the merchant name on the credit card transaction to any corresponding vendors in QuickBooks. If no vendors exist, we'll create a 'Credit Card Misc.' vendor for association.",
                [`${CONST.QUICKBOOKS_REIMBURSABLE_ACCOUNT_TYPE.VENDOR_BILL}Description`]:
                    "We'll create an itemized vendor bill for each Expensify report with the date of the last expense, and add it to the account below. If this period is closed, we'll post to the 1st of the next open period.",

                [`${CONST.QUICKBOOKS_NON_REIMBURSABLE_EXPORT_ACCOUNT_TYPE.DEBIT_CARD}AccountDescription`]: 'Choose where to export debit card transactions.',
                [`${CONST.QUICKBOOKS_NON_REIMBURSABLE_EXPORT_ACCOUNT_TYPE.CREDIT_CARD}AccountDescription`]: 'Choose where to export credit card transactions.',
                [`${CONST.QUICKBOOKS_REIMBURSABLE_ACCOUNT_TYPE.VENDOR_BILL}AccountDescription`]: 'Choose a vendor to apply to all credit card transactions.',

                [`${CONST.QUICKBOOKS_REIMBURSABLE_ACCOUNT_TYPE.VENDOR_BILL}Error`]: 'Vendor bills are unavailable when locations are enabled. Please choose a different export option.',
                [`${CONST.QUICKBOOKS_REIMBURSABLE_ACCOUNT_TYPE.CHECK}Error`]: 'Checks are unavailable when locations are enabled. Please choose a different export option.',
                [`${CONST.QUICKBOOKS_REIMBURSABLE_ACCOUNT_TYPE.JOURNAL_ENTRY}Error`]: 'Journal entries are unavailable when taxes are enabled. Please choose a different export option.',
            },
            exportDestinationAccountsMisconfigurationError: {
                [CONST.QUICKBOOKS_REIMBURSABLE_ACCOUNT_TYPE.VENDOR_BILL]: 'Choose a valid account for vendor bill export',
                [CONST.QUICKBOOKS_REIMBURSABLE_ACCOUNT_TYPE.JOURNAL_ENTRY]: 'Choose a valid account for journal entry export',
                [CONST.QUICKBOOKS_REIMBURSABLE_ACCOUNT_TYPE.CHECK]: 'Choose a valid account for check export',
            },
            exportDestinationSetupAccountsInfo: {
                [CONST.QUICKBOOKS_REIMBURSABLE_ACCOUNT_TYPE.VENDOR_BILL]: 'To use vendor bill export, set up an accounts payable account in QuickBooks Online',
                [CONST.QUICKBOOKS_REIMBURSABLE_ACCOUNT_TYPE.JOURNAL_ENTRY]: 'To use journal entry export, set up a journal account in QuickBooks Online',
                [CONST.QUICKBOOKS_REIMBURSABLE_ACCOUNT_TYPE.CHECK]: 'To use check export, set up a bank account in QuickBooks Online',
            },
            noAccountsFound: 'No accounts found',
            noAccountsFoundDescription: 'Add the account in QuickBooks Online and sync the connection again.',
            accountingMethods: {
                label: 'When to Export',
                description: 'Choose when to export the expenses:',
                values: {
                    [COMMON_CONST.INTEGRATIONS.ACCOUNTING_METHOD.ACCRUAL]: 'Accrual',
                    [COMMON_CONST.INTEGRATIONS.ACCOUNTING_METHOD.CASH]: 'Cash',
                },
                alternateText: {
                    [COMMON_CONST.INTEGRATIONS.ACCOUNTING_METHOD.ACCRUAL]: 'Out-of-pocket expenses will export when final approved',
                    [COMMON_CONST.INTEGRATIONS.ACCOUNTING_METHOD.CASH]: 'Out-of-pocket expenses will export when paid',
                },
            },
        },
        workspaceList: {
            joinNow: 'Join now',
            askToJoin: 'Ask to join',
        },
        xero: {
            organization: 'Xero organization',
            organizationDescription: "Choose the Xero organization that you'd like to import data from.",
            importDescription: 'Choose which coding configurations to import from Xero to Expensify.',
            accountsDescription: 'Your Xero chart of accounts will import into Expensify as categories.',
            accountsSwitchTitle: 'Choose to import new accounts as enabled or disabled categories.',
            accountsSwitchDescription: 'Enabled categories will be available for members to select when creating their expenses.',
            trackingCategories: 'Tracking categories',
            trackingCategoriesDescription: 'Choose how to handle Xero tracking categories in Expensify.',
            mapTrackingCategoryTo: ({categoryName}: CategoryNameParams) => `Map Xero ${categoryName} to`,
            mapTrackingCategoryToDescription: ({categoryName}: CategoryNameParams) => `Choose where to map ${categoryName} when exporting to Xero.`,
            customers: 'Re-bill customers',
            customersDescription: 'Choose whether to re-bill customers in Expensify. Your Xero customer contacts can be tagged to expenses, and will export to Xero as a sales invoice.',
            taxesDescription: 'Choose how to handle Xero taxes in Expensify.',
            notImported: 'Not imported',
            notConfigured: 'Not configured',
            trackingCategoriesOptions: {
                [CONST.XERO_CONFIG.TRACKING_CATEGORY_OPTIONS.DEFAULT]: 'Xero contact default',
                [CONST.XERO_CONFIG.TRACKING_CATEGORY_OPTIONS.TAG]: 'Tags',
                [CONST.XERO_CONFIG.TRACKING_CATEGORY_OPTIONS.REPORT_FIELD]: 'Report fields',
            },
            exportDescription: 'Configure how Expensify data exports to Xero.',
            purchaseBill: 'Purchase bill',
            exportDeepDiveCompanyCard: 'Exported expenses will post as bank transactions to the Xero bank account below, and transaction dates will match the dates on your bank statement.',
            bankTransactions: 'Bank transactions',
            xeroBankAccount: 'Xero bank account',
            xeroBankAccountDescription: 'Choose where expenses will post as bank transactions.',
            exportExpensesDescription: 'Reports will export as a purchase bill with the date and status selected below.',
            purchaseBillDate: 'Purchase bill date',
            exportInvoices: 'Export invoices as',
            salesInvoice: 'Sales invoice',
            exportInvoicesDescription: 'Sales invoices always display the date on which the invoice was sent.',
            advancedConfig: {
                autoSyncDescription: 'Expensify will automatically sync with Xero every day.',
                purchaseBillStatusTitle: 'Purchase bill status',
                reimbursedReportsDescription: 'Any time a report is paid using Expensify ACH, the corresponding bill payment will be created in the Xero account below.',
                xeroBillPaymentAccount: 'Xero bill payment account',
                xeroInvoiceCollectionAccount: 'Xero invoice collections account',
                xeroBillPaymentAccountDescription: "Choose where to pay bills from and we'll create the payment in Xero.",
                invoiceAccountSelectorDescription: "Choose where to receive invoice payments and we'll create the payment in Xero.",
            },
            exportDate: {
                label: 'Purchase bill date',
                description: 'Use this date when exporting reports to Xero.',
                values: {
                    [CONST.XERO_EXPORT_DATE.LAST_EXPENSE]: {
                        label: 'Date of last expense',
                        description: 'Date of the most recent expense on the report.',
                    },
                    [CONST.XERO_EXPORT_DATE.REPORT_EXPORTED]: {
                        label: 'Export date',
                        description: 'Date the report was exported to Xero.',
                    },
                    [CONST.XERO_EXPORT_DATE.REPORT_SUBMITTED]: {
                        label: 'Submitted date',
                        description: 'Date the report was submitted for approval.',
                    },
                },
            },
            invoiceStatus: {
                label: 'Purchase bill status',
                description: 'Use this status when exporting purchase bills to Xero.',
                values: {
                    [CONST.XERO_CONFIG.INVOICE_STATUS.DRAFT]: 'Draft',
                    [CONST.XERO_CONFIG.INVOICE_STATUS.AWAITING_APPROVAL]: 'Awaiting approval',
                    [CONST.XERO_CONFIG.INVOICE_STATUS.AWAITING_PAYMENT]: 'Awaiting payment',
                },
            },
            noAccountsFound: 'No accounts found',
            noAccountsFoundDescription: 'Please add the account in Xero and sync the connection again',
            accountingMethods: {
                label: 'When to Export',
                description: 'Choose when to export the expenses:',
                values: {
                    [COMMON_CONST.INTEGRATIONS.ACCOUNTING_METHOD.ACCRUAL]: 'Accrual',
                    [COMMON_CONST.INTEGRATIONS.ACCOUNTING_METHOD.CASH]: 'Cash',
                },
                alternateText: {
                    [COMMON_CONST.INTEGRATIONS.ACCOUNTING_METHOD.ACCRUAL]: 'Out-of-pocket expenses will export when final approved',
                    [COMMON_CONST.INTEGRATIONS.ACCOUNTING_METHOD.CASH]: 'Out-of-pocket expenses will export when paid',
                },
            },
        },
        sageIntacct: {
            preferredExporter: 'Preferred exporter',
            taxSolution: 'Tax solution',
            notConfigured: 'Not configured',
            exportDate: {
                label: 'Export date',
                description: 'Use this date when exporting reports to Sage Intacct.',
                values: {
                    [CONST.SAGE_INTACCT_EXPORT_DATE.LAST_EXPENSE]: {
                        label: 'Date of last expense',
                        description: 'Date of the most recent expense on the report.',
                    },
                    [CONST.SAGE_INTACCT_EXPORT_DATE.EXPORTED]: {
                        label: 'Export date',
                        description: 'Date the report was exported to Sage Intacct.',
                    },
                    [CONST.SAGE_INTACCT_EXPORT_DATE.SUBMITTED]: {
                        label: 'Submitted date',
                        description: 'Date the report was submitted for approval.',
                    },
                },
            },
            reimbursableExpenses: {
                description: 'Set how out-of-pocket expenses export to Sage Intacct.',
                values: {
                    [CONST.SAGE_INTACCT_REIMBURSABLE_EXPENSE_TYPE.EXPENSE_REPORT]: 'Expense reports',
                    [CONST.SAGE_INTACCT_REIMBURSABLE_EXPENSE_TYPE.VENDOR_BILL]: 'Vendor bills',
                },
            },
            nonReimbursableExpenses: {
                description: 'Set how company card purchases export to Sage Intacct.',
                values: {
                    [CONST.SAGE_INTACCT_NON_REIMBURSABLE_EXPENSE_TYPE.CREDIT_CARD_CHARGE]: 'Credit cards',
                    [CONST.SAGE_INTACCT_NON_REIMBURSABLE_EXPENSE_TYPE.VENDOR_BILL]: 'Vendor bills',
                },
            },
            creditCardAccount: 'Credit card account',
            defaultVendor: 'Default vendor',
            defaultVendorDescription: ({isReimbursable}: DefaultVendorDescriptionParams) =>
                `Set a default vendor that will apply to ${isReimbursable ? '' : 'non-'}reimbursable expenses that don't have a matching vendor in Sage Intacct.`,
            exportDescription: 'Configure how Expensify data exports to Sage Intacct.',
            exportPreferredExporterNote:
                'The preferred exporter can be any workspace admin, but must also be a Domain Admin if you set different export accounts for individual company cards in Domain Settings.',
            exportPreferredExporterSubNote: 'Once set, the preferred exporter will see reports for export in their account.',
            noAccountsFound: 'No accounts found',
            noAccountsFoundDescription: `Please add the account in Sage Intacct and sync the connection again`,
            autoSync: 'Auto-sync',
            autoSyncDescription: 'Expensify will automatically sync with Sage Intacct every day.',
            inviteEmployees: 'Invite employees',
            inviteEmployeesDescription:
                'Import Sage Intacct employee records and invite employees to this workspace. Your approval workflow will default to manager approval and can be furthered configured on the Members page.',
            syncReimbursedReports: 'Sync reimbursed reports',
            syncReimbursedReportsDescription: 'Any time a report is paid using Expensify ACH, the corresponding bill payment will be created in the Sage Intacct account below.',
            paymentAccount: 'Sage Intacct payment account',
        },
        netsuite: {
            subsidiary: 'Subsidiary',
            subsidiarySelectDescription: "Choose the subsidiary in NetSuite that you'd like to import data from.",
            exportDescription: 'Configure how Expensify data exports to NetSuite.',
            exportInvoices: 'Export invoices to',
            journalEntriesTaxPostingAccount: 'Journal entries tax posting account',
            journalEntriesProvTaxPostingAccount: 'Journal entries provincial tax posting account',
            foreignCurrencyAmount: 'Export foreign currency amount',
            exportToNextOpenPeriod: 'Export to next open period',
            nonReimbursableJournalPostingAccount: 'Non-reimbursable journal posting account',
            reimbursableJournalPostingAccount: 'Reimbursable journal posting account',
            journalPostingPreference: {
                label: 'Journal entries posting preference',
                values: {
                    [CONST.NETSUITE_JOURNAL_POSTING_PREFERENCE.JOURNALS_POSTING_INDIVIDUAL_LINE]: 'Single, itemized entry for each report',
                    [CONST.NETSUITE_JOURNAL_POSTING_PREFERENCE.JOURNALS_POSTING_TOTAL_LINE]: 'Single entry for each expense',
                },
            },
            invoiceItem: {
                label: 'Invoice item',
                values: {
                    [CONST.NETSUITE_INVOICE_ITEM_PREFERENCE.CREATE]: {
                        label: 'Create one for me',
                        description: 'We\'ll create an "Expensify invoice line item" for you upon export (if one doesn’t exist already).',
                    },
                    [CONST.NETSUITE_INVOICE_ITEM_PREFERENCE.SELECT]: {
                        label: 'Select existing',
                        description: "We'll tie invoices from Expensify to the item selected below.",
                    },
                },
            },
            exportDate: {
                label: 'Export date',
                description: 'Use this date when exporting reports to NetSuite.',
                values: {
                    [CONST.NETSUITE_EXPORT_DATE.LAST_EXPENSE]: {
                        label: 'Date of last expense',
                        description: 'Date of the most recent expense on the report.',
                    },
                    [CONST.NETSUITE_EXPORT_DATE.EXPORTED]: {
                        label: 'Export date',
                        description: 'Date the report was exported to NetSuite.',
                    },
                    [CONST.NETSUITE_EXPORT_DATE.SUBMITTED]: {
                        label: 'Submitted date',
                        description: 'Date the report was submitted for approval.',
                    },
                },
            },
            exportDestination: {
                values: {
                    [CONST.NETSUITE_EXPORT_DESTINATION.EXPENSE_REPORT]: {
                        label: 'Expense reports',
                        reimbursableDescription: 'Out-of-pocket expenses will export as expense reports to NetSuite.',
                        nonReimbursableDescription: 'Company card expenses will export as expense reports to NetSuite.',
                    },
                    [CONST.NETSUITE_EXPORT_DESTINATION.VENDOR_BILL]: {
                        label: 'Vendor bills',
                        reimbursableDescription:
                            'Out-of-pocket expenses will export as bills payable to the NetSuite vendor specified below.\n' +
                            '\n' +
                            'If you’d like to set a specific vendor for each card, go to *Settings > Domains > Company Cards*.',
                        nonReimbursableDescription:
                            'Company card expenses will export as bills payable to the NetSuite vendor specified below.\n' +
                            '\n' +
                            'If you’d like to set a specific vendor for each card, go to *Settings > Domains > Company Cards*.',
                    },
                    [CONST.NETSUITE_EXPORT_DESTINATION.JOURNAL_ENTRY]: {
                        label: 'Journal entries',
                        reimbursableDescription:
                            'Out-of-pocket expenses will export as journal entries to the NetSuite account specified below.\n' +
                            '\n' +
                            'If you’d like to set a specific vendor for each card, go to *Settings > Domains > Company Cards*.',
                        nonReimbursableDescription:
                            'Company card expenses will export as journal entries to the NetSuite account specified below.\n' +
                            '\n' +
                            'If you’d like to set a specific vendor for each card, go to *Settings > Domains > Company Cards*.',
                    },
                },
            },
            advancedConfig: {
                autoSyncDescription: 'Expensify will automatically sync with NetSuite every day.',
                reimbursedReportsDescription: 'Any time a report is paid using Expensify ACH, the corresponding bill payment will be created in the NetSuite account below.',
                reimbursementsAccount: 'Reimbursements account',
                reimbursementsAccountDescription: "Choose the bank account you'll use for reimbursements, and we'll create the associated payment in NetSuite.",
                collectionsAccount: 'Collections account',
                collectionsAccountDescription: 'Once an invoice is marked as paid in Expensify and exported to NetSuite, it’ll appear against the account below.',
                approvalAccount: 'A/P approval account',
                approvalAccountDescription:
                    'Choose the account that transactions will be approved against in NetSuite. If you’re syncing reimbursed reports, this is also the account that bill payments will be created against.',
                defaultApprovalAccount: 'NetSuite default',
                inviteEmployees: 'Invite employees and set approvals',
                inviteEmployeesDescription:
                    'Import NetSuite employee records and invite employees to this workspace. Your approval workflow will default to manager approval and can be further configured on the *Members* page.',
                autoCreateEntities: 'Auto-create employees/vendors',
                enableCategories: 'Enable newly imported categories',
                customFormID: 'Custom form ID',
                customFormIDDescription:
                    'By default, Expensify will create entries using the preferred transaction form set in NetSuite. Alternatively, you can designate a specific transaction form to be used.',
                customFormIDReimbursable: 'Out-of-pocket expense',
                customFormIDNonReimbursable: 'Company card expense',
                exportReportsTo: {
                    label: 'Expense report approval level',
                    description: 'Once an expense report is approved in Expensify and exported to NetSuite, you can set an additional level of approval in NetSuite prior to posting.',
                    values: {
                        [CONST.NETSUITE_REPORTS_APPROVAL_LEVEL.REPORTS_APPROVED_NONE]: 'NetSuite default preference',
                        [CONST.NETSUITE_REPORTS_APPROVAL_LEVEL.REPORTS_SUPERVISOR_APPROVED]: 'Only supervisor approved',
                        [CONST.NETSUITE_REPORTS_APPROVAL_LEVEL.REPORTS_ACCOUNTING_APPROVED]: 'Only accounting approved',
                        [CONST.NETSUITE_REPORTS_APPROVAL_LEVEL.REPORTS_APPROVED_BOTH]: 'Supervisor and accounting approved',
                    },
                },
                accountingMethods: {
                    label: 'When to Export',
                    description: 'Choose when to export the expenses:',
                    values: {
                        [COMMON_CONST.INTEGRATIONS.ACCOUNTING_METHOD.ACCRUAL]: 'Accrual',
                        [COMMON_CONST.INTEGRATIONS.ACCOUNTING_METHOD.CASH]: 'Cash',
                    },
                    alternateText: {
                        [COMMON_CONST.INTEGRATIONS.ACCOUNTING_METHOD.ACCRUAL]: 'Out-of-pocket expenses will export when final approved',
                        [COMMON_CONST.INTEGRATIONS.ACCOUNTING_METHOD.CASH]: 'Out-of-pocket expenses will export when paid',
                    },
                },
                exportVendorBillsTo: {
                    label: 'Vendor bill approval level',
                    description: 'Once a vendor bill is approved in Expensify and exported to NetSuite, you can set an additional level of approval in NetSuite prior to posting.',
                    values: {
                        [CONST.NETSUITE_VENDOR_BILLS_APPROVAL_LEVEL.VENDOR_BILLS_APPROVED_NONE]: 'NetSuite default preference',
                        [CONST.NETSUITE_VENDOR_BILLS_APPROVAL_LEVEL.VENDOR_BILLS_APPROVAL_PENDING]: 'Pending approval',
                        [CONST.NETSUITE_VENDOR_BILLS_APPROVAL_LEVEL.VENDOR_BILLS_APPROVED]: 'Approved for posting',
                    },
                },
                exportJournalsTo: {
                    label: 'Journal entry approval level',
                    description: 'Once a journal entry is approved in Expensify and exported to NetSuite, you can set an additional level of approval in NetSuite prior to posting.',
                    values: {
                        [CONST.NETSUITE_JOURNALS_APPROVAL_LEVEL.JOURNALS_APPROVED_NONE]: 'NetSuite default preference',
                        [CONST.NETSUITE_JOURNALS_APPROVAL_LEVEL.JOURNALS_APPROVAL_PENDING]: 'Pending approval',
                        [CONST.NETSUITE_JOURNALS_APPROVAL_LEVEL.JOURNALS_APPROVED]: 'Approved for posting',
                    },
                },
                error: {
                    customFormID: 'Please enter a valid numeric custom form ID',
                },
            },
            noAccountsFound: 'No accounts found',
            noAccountsFoundDescription: 'Please add the account in NetSuite and sync the connection again',
            noVendorsFound: 'No vendors found',
            noVendorsFoundDescription: 'Please add vendors in NetSuite and sync the connection again',
            noItemsFound: 'No invoice items found',
            noItemsFoundDescription: 'Please add invoice items in NetSuite and sync the connection again',
            noSubsidiariesFound: 'No subsidiaries found',
            noSubsidiariesFoundDescription: 'Please add a subsidiary in NetSuite and sync the connection again',
            tokenInput: {
                title: 'NetSuite setup',
                formSteps: {
                    installBundle: {
                        title: 'Install the Expensify bundle',
                        description: 'In NetSuite, go to *Customization > SuiteBundler > Search & Install Bundles* > search for "Expensify" > install the bundle.',
                    },
                    enableTokenAuthentication: {
                        title: 'Enable token-based authentication',
                        description: 'In NetSuite, go to *Setup > Company > Enable Features > SuiteCloud* > enable *token-based authentication*.',
                    },
                    enableSoapServices: {
                        title: 'Enable SOAP web services',
                        description: 'In NetSuite, go to *Setup > Company > Enable Features > SuiteCloud* > enable *SOAP Web Services*.',
                    },
                    createAccessToken: {
                        title: 'Create an access token',
                        description:
                            'In NetSuite, go to *Setup > Users/Roles > Access Tokens* > create an access token for the "Expensify" app and either the "Expensify Integration" or "Administrator" role.\n\n*Important:* Make sure you save the *Token ID* and *Token Secret* from this step. You\'ll need it for the next step.',
                    },
                    enterCredentials: {
                        title: 'Enter your NetSuite credentials',
                        formInputs: {
                            netSuiteAccountID: 'NetSuite Account ID',
                            netSuiteTokenID: 'Token ID',
                            netSuiteTokenSecret: 'Token Secret',
                        },
                        netSuiteAccountIDDescription: 'In NetSuite, go to *Setup > Integration > SOAP Web Services Preferences*.',
                    },
                },
            },
            import: {
                expenseCategories: 'Expense categories',
                expenseCategoriesDescription: 'Your NetSuite expense categories will import into Expensify as categories.',
                crossSubsidiaryCustomers: 'Cross-subsidiary customers/projects',
                importFields: {
                    departments: {
                        title: 'Departments',
                        subtitle: 'Choose how to handle the NetSuite *departments* in Expensify.',
                    },
                    classes: {
                        title: 'Classes',
                        subtitle: 'Choose how to handle *classes* in Expensify.',
                    },
                    locations: {
                        title: 'Locations',
                        subtitle: 'Choose how to handle *locations* in Expensify.',
                    },
                },
                customersOrJobs: {
                    title: 'Customers/projects',
                    subtitle: 'Choose how to handle NetSuite *customers* and *projects* in Expensify.',
                    importCustomers: 'Import customers',
                    importJobs: 'Import projects',
                    customers: 'customers',
                    jobs: 'projects',
                    label: ({importFields, importType}: CustomersOrJobsLabelParams) => `${importFields.join(' and ')}, ${importType}`,
                },
                importTaxDescription: 'Import tax groups from NetSuite.',
                importCustomFields: {
                    chooseOptionBelow: 'Choose an option below:',
                    label: ({importedTypes}: ImportedTypesParams) => `Imported as ${importedTypes.join(' and ')}`,
                    requiredFieldError: ({fieldName}: RequiredFieldParams) => `Please enter the ${fieldName}`,
                    customSegments: {
                        title: 'Custom segments/records',
                        addText: 'Add custom segment/record',
                        recordTitle: 'Custom segment/record',
                        helpLink: CONST.NETSUITE_IMPORT.HELP_LINKS.CUSTOM_SEGMENTS,
                        helpLinkText: 'View detailed instructions',
                        helpText: ' on configuring custom segments/records.',
                        emptyTitle: 'Add a custom segment or custom record',
                        fields: {
                            segmentName: 'Name',
                            internalID: 'Internal ID',
                            scriptID: 'Script ID',
                            customRecordScriptID: 'Transaction column ID',
                            mapping: 'Displayed as',
                        },
                        removeTitle: 'Remove custom segment/record',
                        removePrompt: 'Are you sure you want to remove this custom segment/record?',
                        addForm: {
                            customSegmentName: 'custom segment name',
                            customRecordName: 'custom record name',
                            segmentTitle: 'Custom segment',
                            customSegmentAddTitle: 'Add custom segment',
                            customRecordAddTitle: 'Add custom record',
                            recordTitle: 'Custom record',
                            segmentRecordType: 'Do you want to add a custom segment or a custom record?',
                            customSegmentNameTitle: "What's the custom segment name?",
                            customRecordNameTitle: "What's the custom record name?",
                            customSegmentNameFooter: `You can find custom segment names in NetSuite under *Customizations > Links, Records & Fields > Custom Segments* page.\n\n_For more detailed instructions, [visit our help site](${CONST.NETSUITE_IMPORT.HELP_LINKS.CUSTOM_SEGMENTS})_.`,
                            customRecordNameFooter: `You can find custom record names in NetSuite by entering the "Transaction Column Field" in global search.\n\n_For more detailed instructions, [visit our help site](${CONST.NETSUITE_IMPORT.HELP_LINKS.CUSTOM_SEGMENTS})_.`,
                            customSegmentInternalIDTitle: "What's the internal ID?",
                            customSegmentInternalIDFooter: `First, make sure you've enabled internal IDs in NetSuite under *Home > Set Preferences > Show Internal ID.*\n\nYou can find custom segment internal IDs in NetSuite under:\n\n1. *Customization > Lists, Records, & Fields > Custom Segments*.\n2. Click into a custom segment.\n3. Click the hyperlink next to *Custom Record Type*.\n4. Find the internal ID in the table at the bottom.\n\n_For more detailed instructions, [visit our help site](${CONST.NETSUITE_IMPORT.HELP_LINKS.CUSTOM_LISTS})_.`,
                            customRecordInternalIDFooter: `You can find custom record internal IDs in NetSuite by following these steps:\n\n1. Enter "Transaction Line Fields" in global search.\n2. Click into a custom record.\n3. Find the internal ID on the left-hand side.\n\n_For more detailed instructions, [visit our help site](${CONST.NETSUITE_IMPORT.HELP_LINKS.CUSTOM_SEGMENTS})_.`,
                            customSegmentScriptIDTitle: "What's the script ID?",
                            customSegmentScriptIDFooter: `You can find custom segment script IDs in NetSuite under: \n\n1. *Customization > Lists, Records, & Fields > Custom Segments*.\n2. Click into a custom segment.\n3. Click the *Application and Sourcing* tab near the bottom, then:\n    a. If you want to display the custom segment as a *tag* (at the line-item level) in Expensify, click the *Transaction Columns* sub-tab and use the *Field ID*.\n    b. If you want to display the custom segment as a *report field* (at the report level) in Expensify, click the *Transactions* sub-tab and use the *Field ID*.\n\n_For more detailed instructions, [visit our help site](${CONST.NETSUITE_IMPORT.HELP_LINKS.CUSTOM_LISTS})_.`,
                            customRecordScriptIDTitle: "What's the transaction column ID?",
                            customRecordScriptIDFooter: `You can find custom record script IDs in NetSuite under:\n\n1. Enter "Transaction Line Fields" in global search.\n2. Click into a custom record.\n3. Find the script ID on the left-hand side.\n\n_For more detailed instructions, [visit our help site](${CONST.NETSUITE_IMPORT.HELP_LINKS.CUSTOM_SEGMENTS})_.`,
                            customSegmentMappingTitle: 'How should this custom segment be displayed in Expensify?',
                            customRecordMappingTitle: 'How should this custom record be displayed in Expensify?',
                        },
                        errors: {
                            uniqueFieldError: ({fieldName}: RequiredFieldParams) => `A custom segment/record with this ${fieldName?.toLowerCase()} already exists`,
                        },
                    },
                    customLists: {
                        title: 'Custom lists',
                        addText: 'Add custom list',
                        recordTitle: 'Custom list',
                        helpLink: CONST.NETSUITE_IMPORT.HELP_LINKS.CUSTOM_LISTS,
                        helpLinkText: 'View detailed instructions',
                        helpText: ' on configuring custom lists.',
                        emptyTitle: 'Add a custom list',
                        fields: {
                            listName: 'Name',
                            internalID: 'Internal ID',
                            transactionFieldID: 'Transaction field ID',
                            mapping: 'Displayed as',
                        },
                        removeTitle: 'Remove custom list',
                        removePrompt: 'Are you sure you want to remove this custom list?',
                        addForm: {
                            listNameTitle: 'Choose a custom list',
                            transactionFieldIDTitle: "What's the transaction field ID?",
                            transactionFieldIDFooter: `You can find transaction field IDs in NetSuite by following these steps:\n\n1. Enter "Transaction Line Fields" in global search.\n2. Click into a custom list.\n3. Find the transaction field ID on the left-hand side.\n\n_For more detailed instructions, [visit our help site](${CONST.NETSUITE_IMPORT.HELP_LINKS.CUSTOM_LISTS})_.`,
                            mappingTitle: 'How should this custom list be displayed in Expensify?',
                        },
                        errors: {
                            uniqueTransactionFieldIDError: `A custom list with this transaction field ID already exists`,
                        },
                    },
                },
                importTypes: {
                    [CONST.INTEGRATION_ENTITY_MAP_TYPES.NETSUITE_DEFAULT]: {
                        label: 'NetSuite employee default',
                        description: 'Not imported into Expensify, applied on export',
                        footerContent: ({importField}: ImportFieldParams) =>
                            `If you use ${importField} in NetSuite, we'll apply the default set on the employee record upon export to Expense Report or Journal Entry.`,
                    },
                    [CONST.INTEGRATION_ENTITY_MAP_TYPES.TAG]: {
                        label: 'Tags',
                        description: 'Line-item level',
                        footerContent: ({importField}: ImportFieldParams) => `${startCase(importField)} will be selectable for each individual expense on an employee's report.`,
                    },
                    [CONST.INTEGRATION_ENTITY_MAP_TYPES.REPORT_FIELD]: {
                        label: 'Report fields',
                        description: 'Report level',
                        footerContent: ({importField}: ImportFieldParams) => `${startCase(importField)} selection will apply to all expense on an employee's report.`,
                    },
                },
            },
        },
        intacct: {
            sageIntacctSetup: 'Sage Intacct setup',
            prerequisitesTitle: 'Before you connect...',
            downloadExpensifyPackage: 'Download the Expensify package for Sage Intacct',
            followSteps: 'Follow the steps in our How-to: Connect to Sage Intacct instructions',
            enterCredentials: 'Enter your Sage Intacct credentials',
            entity: 'Entity',
            employeeDefault: 'Sage Intacct employee default',
            employeeDefaultDescription: "The employee's default department will be applied to their expenses in Sage Intacct if one exists.",
            displayedAsTagDescription: "Department will be selectable for each individual expense on an employee's report.",
            displayedAsReportFieldDescription: "Department selection will apply to all expenses on an employee's report.",
            toggleImportTitleFirstPart: 'Choose how to handle Sage Intacct ',
            toggleImportTitleSecondPart: ' in Expensify.',
            expenseTypes: 'Expense types',
            expenseTypesDescription: 'Your Sage Intacct expense types will import into Expensify as categories.',
            accountTypesDescription: 'Your Sage Intacct chart of accounts will import into Expensify as categories.',
            importTaxDescription: 'Import purchase tax rate from Sage Intacct.',
            userDefinedDimensions: 'User-defined dimensions',
            addUserDefinedDimension: 'Add user-defined dimension',
            integrationName: 'Integration name',
            dimensionExists: 'A dimension with this name already exists.',
            removeDimension: 'Remove user-defined dimension',
            removeDimensionPrompt: 'Are you sure you want to remove this user-defined dimension?',
            userDefinedDimension: 'User-defined dimension',
            addAUserDefinedDimension: 'Add a user-defined dimension',
            detailedInstructionsLink: 'View detailed instructions',
            detailedInstructionsRestOfSentence: ' on adding user-defined dimensions.',
            userDimensionsAdded: () => ({
                one: '1 UDD added',
                other: (count: number) => `${count} UDDs added`,
            }),
            mappingTitle: ({mappingName}: IntacctMappingTitleParams) => {
                switch (mappingName) {
                    case CONST.SAGE_INTACCT_CONFIG.MAPPINGS.DEPARTMENTS:
                        return 'departments';
                    case CONST.SAGE_INTACCT_CONFIG.MAPPINGS.CLASSES:
                        return 'classes';
                    case CONST.SAGE_INTACCT_CONFIG.MAPPINGS.LOCATIONS:
                        return 'locations';
                    case CONST.SAGE_INTACCT_CONFIG.MAPPINGS.CUSTOMERS:
                        return 'customers';
                    case CONST.SAGE_INTACCT_CONFIG.MAPPINGS.PROJECTS:
                        return 'projects (jobs)';
                    default:
                        return 'mappings';
                }
            },
        },
        type: {
            free: 'Free',
            control: 'Control',
            collect: 'Collect',
        },
        companyCards: {
            addCards: 'Add cards',
            selectCards: 'Select cards',
            addNewCard: {
                other: 'Other',
                cardProviders: {
                    gl1025: 'American Express Corporate Cards',
                    cdf: 'Mastercard Commercial Cards',
                    vcf: 'Visa Commercial Cards',
                    stripe: 'Stripe Cards',
                },
                yourCardProvider: `Who's your card provider?`,
                whoIsYourBankAccount: 'Who’s your bank?',
                whereIsYourBankLocated: 'Where’s your bank located?',
                howDoYouWantToConnect: 'How do you want to connect to your bank?',
                learnMoreAboutOptions: {
                    text: 'Learn more about these ',
                    linkText: 'options.',
                },
                commercialFeedDetails: 'Requires setup with your bank. This is typically used by larger companies and is often the best option if you qualify.',
                commercialFeedPlaidDetails: `Requires setup with your bank, but we'll guide you. This is typically limited to larger companies.`,
                directFeedDetails: 'The simplest approach. Connect right away using your master credentials. This method is most common.',
                enableFeed: {
                    title: ({provider}: GoBackMessageParams) => `Enable your ${provider} feed`,
                    heading: 'We have a direct integration with your card issuer and can import your transaction data into Expensify quickly and accurately.\n\nTo get started, simply:',
                    visa: 'We have global integrations with Visa, though eligibility varies by bank and card program.\n\nTo get started, simply:',
                    mastercard: 'We have global integrations with Mastercard, though eligibility varies by bank and card program.\n\nTo get started, simply:',
                    vcf: `1. Visit [this help article](${CONST.COMPANY_CARDS_VISA_COMMERCIAL_CARD_HELP}) for detailed instructions on how to set up your Visa Commercial Cards.\n\n2. [Contact your bank](${CONST.COMPANY_CARDS_VISA_COMMERCIAL_CARD_HELP}) to verify they support a commercial feed for your program, and ask them to enable it.\n\n3. *Once the feed is enabled and you have its details, continue to the next screen.*`,
                    gl1025: `1. Visit [this help article](${CONST.COMPANY_CARDS_AMEX_COMMERCIAL_CARD_HELP}) to find out if American Express can enable a commercial feed for your program.\n\n2. Once the feed is enabled, Amex will send you a production letter.\n\n3. *Once you have the feed information, continue to the next screen.*`,
                    cdf: `1. Visit [this help article](${CONST.COMPANY_CARDS_MASTERCARD_COMMERCIAL_CARDS}) for detailed instructions on how to set up your Mastercard Commercial Cards.\n\n 2. [Contact your bank](${CONST.COMPANY_CARDS_MASTERCARD_COMMERCIAL_CARDS}) to verify they support a commercial feed for your program, and ask them to enable it.\n\n3. *Once the feed is enabled and you have its details, continue to the next screen.*`,
                    stripe: `1. Visit Stripe’s Dashboard, and go to [Settings](${CONST.COMPANY_CARDS_STRIPE_HELP}).\n\n2. Under Product Integrations, click Enable next to Expensify.\n\n3. Once the feed is enabled, click Submit below and we’ll work on adding it.`,
                },
                whatBankIssuesCard: 'What bank issues these cards?',
                enterNameOfBank: 'Enter name of bank',
                feedDetails: {
                    vcf: {
                        title: 'What are the Visa feed details?',
                        processorLabel: 'Processor ID',
                        bankLabel: 'Financial institution (bank) ID',
                        companyLabel: 'Company ID',
                        helpLabel: 'Where do I find these IDs?',
                    },
                    gl1025: {
                        title: `What's the Amex delivery file name?`,
                        fileNameLabel: 'Delivery file name',
                        helpLabel: 'Where do I find the delivery file name?',
                    },
                    cdf: {
                        title: `What's the Mastercard distribution ID?`,
                        distributionLabel: 'Distribution ID',
                        helpLabel: 'Where do I find the distribution ID?',
                    },
                },
                amexCorporate: 'Select this if the front of your cards say “Corporate”',
                amexBusiness: 'Select this if the front of your cards say “Business”',
                amexPersonal: 'Select this if your cards are personal',
                error: {
                    pleaseSelectProvider: 'Please select a card provider before continuing',
                    pleaseSelectBankAccount: 'Please select a bank account before continuing',
                    pleaseSelectBank: 'Please select a bank before continuing',
                    pleaseSelectCountry: 'Please select a country before continuing',
                    pleaseSelectFeedType: 'Please select a feed type before continuing',
                },
            },
            statementCloseDate: {
                [CONST.COMPANY_CARDS.STATEMENT_CLOSE_DATE.LAST_DAY_OF_MONTH]: 'Last day of the month',
                [CONST.COMPANY_CARDS.STATEMENT_CLOSE_DATE.LAST_BUSINESS_DAY_OF_MONTH]: 'Last business day of the month',
                [CONST.COMPANY_CARDS.STATEMENT_CLOSE_DATE.CUSTOM_DAY_OF_MONTH]: 'Custom day of month',
            },
            assignCard: 'Assign card',
            findCard: 'Find card',
            cardNumber: 'Card number',
            commercialFeed: 'Commercial feed',
            feedName: ({feedName}: CompanyCardFeedNameParams) => `${feedName} cards`,
            directFeed: 'Direct feed',
            whoNeedsCardAssigned: 'Who needs a card assigned?',
            chooseCard: 'Choose a card',
            chooseCardFor: ({assignee, feed}: AssignCardParams) => `Choose a card for ${assignee} from the ${feed} cards feed.`,
            noActiveCards: 'No active cards on this feed',
            somethingMightBeBroken:
                '<muted-text><centered-text>Or something might be broken. Either way, if you have any questions, just <concierge-link>contact Concierge</concierge-link>.</centered-text></muted-text>',
            chooseTransactionStartDate: 'Choose a transaction start date',
            startDateDescription: "We'll import all transactions from this date onwards. If no date is specified, we’ll go as far back as your bank allows.",
            fromTheBeginning: 'From the beginning',
            customStartDate: 'Custom start date',
            customCloseDate: 'Custom close date',
            letsDoubleCheck: 'Let’s double check that everything looks right.',
            confirmationDescription: 'We’ll begin importing transactions immediately.',
            cardholder: 'Cardholder',
            card: 'Card',
            cardName: 'Card name',
            brokenConnectionErrorFirstPart: `Card feed connection is broken. Please `,
            brokenConnectionErrorLink: 'log into your bank ',
            brokenConnectionErrorSecondPart: 'so we can establish the connection again.',
            assignedCard: ({assignee, link}: AssignedCardParams) => `assigned ${assignee} a ${link}! Imported transactions will appear in this chat.`,
            companyCard: 'company card',
            chooseCardFeed: 'Choose card feed',
            ukRegulation:
                'Expensify, Inc. is an agent of Plaid Financial Ltd., an authorised payment institution regulated by the Financial Conduct Authority under the Payment Services Regulations 2017 (Firm Reference Number: 804718). Plaid provides you with regulated account information services through Expensify Limited as its agent.',
        },
        expensifyCard: {
            issueAndManageCards: 'Issue and manage your Expensify Cards',
            getStartedIssuing: 'Get started by issuing your first virtual or physical card.',
            verificationInProgress: 'Verification in progress...',
            verifyingTheDetails: "We're verifying a few details. Concierge will let you know when Expensify Cards are ready to issue.",
            disclaimer:
                'The Expensify Visa® Commercial Card is issued by The Bancorp Bank, N.A., Member FDIC, pursuant to a license from Visa U.S.A. Inc. and may not be used at all merchants that accept Visa cards. Apple® and the Apple logo® are trademarks of Apple Inc., registered in the U.S. and other countries. App Store is a service mark of Apple Inc. Google Play and the Google Play logo are trademarks of Google LLC.',
            issueCard: 'Issue card',
            findCard: 'Find card',
            newCard: 'New card',
            name: 'Name',
            lastFour: 'Last 4',
            limit: 'Limit',
            currentBalance: 'Current balance',
            currentBalanceDescription: 'Current balance is the sum of all posted Expensify Card transactions that have occurred since the last settlement date.',
            balanceWillBeSettledOn: ({settlementDate}: SettlementDateParams) => `Balance will be settled on ${settlementDate}`,
            settleBalance: 'Settle balance',
            cardLimit: 'Card limit',
            remainingLimit: 'Remaining limit',
            requestLimitIncrease: 'Request limit increase',
            remainingLimitDescription:
                'We consider a number of factors when calculating your remaining limit: your tenure as a customer, the business-related information you provided during signup, and the available cash in your business bank account. Your remaining limit can fluctuate on a daily basis.',
            earnedCashback: 'Cash back',
            earnedCashbackDescription: 'Cash back balance is based on settled monthly Expensify Card spend across your workspace.',
            issueNewCard: 'Issue new card',
            finishSetup: 'Finish setup',
            chooseBankAccount: 'Choose bank account',
            chooseExistingBank: 'Choose an existing business bank account to pay your Expensify Card balance, or add a new bank account',
            accountEndingIn: 'Account ending in',
            addNewBankAccount: 'Add a new bank account',
            settlementAccount: 'Settlement account',
            settlementAccountDescription: 'Choose an account to pay your Expensify Card balance.',
            settlementAccountInfo: ({reconciliationAccountSettingsLink, accountNumber}: SettlementAccountInfoParams) =>
                `Make sure this account matches your <a href="${reconciliationAccountSettingsLink}">Reconciliation account</a> (${accountNumber}) so Continuous Reconciliation works properly.`,
            settlementFrequency: 'Settlement frequency',
            settlementFrequencyDescription: 'Choose how often you’ll pay your Expensify Card balance.',
            settlementFrequencyInfo: 'If you’d like to switch to monthly settlement, you’ll need to connect your bank account via Plaid and have a positive 90-day balance history.',
            frequency: {
                daily: 'Daily',
                monthly: 'Monthly',
            },
            cardDetails: 'Card details',
            virtual: 'Virtual',
            physical: 'Physical',
            deactivate: 'Deactivate card',
            changeCardLimit: 'Change card limit',
            changeLimit: 'Change limit',
            smartLimitWarning: ({limit}: CharacterLimitParams) =>
                `If you change this card’s limit to ${limit}, new transactions will be declined until you approve more expenses on the card.`,
            monthlyLimitWarning: ({limit}: CharacterLimitParams) => `If you change this card’s limit to ${limit}, new transactions will be declined until next month.`,
            fixedLimitWarning: ({limit}: CharacterLimitParams) => `If you change this card’s limit to ${limit}, new transactions will be declined.`,
            changeCardLimitType: 'Change card limit type',
            changeLimitType: 'Change limit type',
            changeCardSmartLimitTypeWarning: ({limit}: CharacterLimitParams) =>
                `If you change this card's limit type to Smart Limit, new transactions will be declined because the ${limit} unapproved limit has already been reached.`,
            changeCardMonthlyLimitTypeWarning: ({limit}: CharacterLimitParams) =>
                `If you change this card's limit type to Monthly, new transactions will be declined because the ${limit} monthly limit has already been reached.`,
            addShippingDetails: 'Add shipping details',
            issuedCard: ({assignee}: AssigneeParams) => `issued ${assignee} an Expensify Card! The card will arrive in 2-3 business days.`,
            issuedCardNoShippingDetails: ({assignee}: AssigneeParams) => `issued ${assignee} an Expensify Card! The card will be shipped once shipping details are added.`,
            issuedCardVirtual: ({assignee, link}: IssueVirtualCardParams) => `issued ${assignee} a virtual ${link}! The card can be used right away.`,
            addedShippingDetails: ({assignee}: AssigneeParams) => `${assignee} added shipping details. Expensify Card will arrive in 2-3 business days.`,
            verifyingHeader: 'Verifying',
            bankAccountVerifiedHeader: 'Bank account verified',
            verifyingBankAccount: 'Verifying bank account...',
            verifyingBankAccountDescription: 'Please wait while we confirm that this account can be used to issue Expensify Cards.',
            bankAccountVerified: 'Bank account verified!',
            bankAccountVerifiedDescription: 'You can now issue Expensify Cards to your workspace members.',
            oneMoreStep: 'One more step...',
            oneMoreStepDescription: 'Looks like we need to manually verify your bank account. Please head on over to Concierge where your instructions are waiting for you.',
            gotIt: 'Got it',
            goToConcierge: 'Go to Concierge',
        },
        categories: {
            deleteCategories: 'Delete categories',
            deleteCategoriesPrompt: 'Are you sure you want to delete these categories?',
            deleteCategory: 'Delete category',
            deleteCategoryPrompt: 'Are you sure you want to delete this category?',
            disableCategories: 'Disable categories',
            disableCategory: 'Disable category',
            enableCategories: 'Enable categories',
            enableCategory: 'Enable category',
            defaultSpendCategories: 'Default spend categories',
            spendCategoriesDescription: 'Customize how merchant spend is categorized for credit card transactions and scanned receipts.',
            deleteFailureMessage: 'An error occurred while deleting the category, please try again',
            categoryName: 'Category name',
            requiresCategory: 'Members must categorize all expenses',
            needCategoryForExportToIntegration: ({connectionName}: NeedCategoryForExportToIntegrationParams) => `All expenses must be categorized in order to export to ${connectionName}.`,
            subtitle: 'Get a better overview of where money is being spent. Use our default categories or add your own.',
            emptyCategories: {
                title: "You haven't created any categories",
                subtitle: 'Add a category to organize your spend.',
                subtitleWithAccounting: ({accountingPageURL}: EmptyCategoriesSubtitleWithAccountingParams) =>
                    `<muted-text><centered-text>Your categories are currently importing from an accounting connection. Head over to <a href="${accountingPageURL}">accounting</a> to make any changes.</centered-text></muted-text>`,
            },
            updateFailureMessage: 'An error occurred while updating the category, please try again',
            createFailureMessage: 'An error occurred while creating the category, please try again',
            addCategory: 'Add category',
            editCategory: 'Edit category',
            editCategories: 'Edit categories',
            findCategory: 'Find category',
            categoryRequiredError: 'Category name is required',
            existingCategoryError: 'A category with this name already exists',
            invalidCategoryName: 'Invalid category name',
            importedFromAccountingSoftware: 'The categories below are imported from your',
            payrollCode: 'Payroll code',
            updatePayrollCodeFailureMessage: 'An error occurred while updating the payroll code, please try again',
            glCode: 'GL code',
            updateGLCodeFailureMessage: 'An error occurred while updating the GL code, please try again',
            importCategories: 'Import categories',
            cannotDeleteOrDisableAllCategories: {
                title: 'Cannot delete or disable all categories',
                description: `At least one category must remain enabled because your workspace requires categories.`,
            },
        },
        moreFeatures: {
            subtitle: 'Use the toggles below to enable more features as you grow. Each feature will appear in the navigation menu for further customization.',
            spendSection: {
                title: 'Spend',
                subtitle: 'Enable functionality that helps you scale your team.',
            },
            manageSection: {
                title: 'Manage',
                subtitle: 'Add controls that help keep spend within budget.',
            },
            earnSection: {
                title: 'Earn',
                subtitle: 'Streamline your revenue and get paid faster.',
            },
            organizeSection: {
                title: 'Organize',
                subtitle: 'Group and analyze spend, record every tax paid.',
            },
            integrateSection: {
                title: 'Integrate',
                subtitle: 'Connect Expensify to popular financial products.',
            },
            distanceRates: {
                title: 'Distance rates',
                subtitle: 'Add, update, and enforce rates.',
            },
            perDiem: {
                title: 'Per diem',
                subtitle: 'Set per diem rates to control daily employee spend.',
            },
            expensifyCard: {
                title: 'Expensify Card',
                subtitle: 'Gain insights and control over spend.',
                disableCardTitle: 'Disable Expensify Card',
                disableCardPrompt: 'You can’t disable the Expensify Card because it’s already in use. Reach out to Concierge for next steps.',
                disableCardButton: 'Chat with Concierge',
                feed: {
                    title: 'Get the Expensify Card',
                    subTitle: 'Streamline your business expenses and save up to 50% on your Expensify bill, plus:',
                    features: {
                        cashBack: 'Cash back on every US purchase',
                        unlimited: 'Unlimited virtual cards',
                        spend: 'Spend controls and custom limits',
                    },
                    ctaTitle: 'Issue new card',
                },
            },
            companyCards: {
                title: 'Company cards',
                subtitle: 'Import spend from existing company cards.',
                feed: {
                    title: 'Import company cards',
                    features: {
                        support: 'Support for all major card providers',
                        assignCards: 'Assign cards to the entire team',
                        automaticImport: 'Automatic transaction import',
                    },
                },
                disableCardTitle: 'Disable company cards',
                disableCardPrompt: 'You can’t disable company cards because this feature is in use. Reach out to the Concierge for next steps.',
                disableCardButton: 'Chat with Concierge',
                cardDetails: 'Card details',
                cardNumber: 'Card number',
                cardholder: 'Cardholder',
                cardName: 'Card name',
                integrationExport: ({integration, type}: IntegrationExportParams) => (integration && type ? `${integration} ${type.toLowerCase()} export` : `${integration} export`),
                integrationExportTitleFirstPart: ({integration}: IntegrationExportParams) => `Choose the ${integration} account where transactions should be exported.`,
                integrationExportTitlePart: 'Select a different',
                integrationExportTitleLinkPart: 'export option',
                integrationExportTitleSecondPart: 'to change the available accounts.',
                lastUpdated: 'Last updated',
                transactionStartDate: 'Transaction start date',
                updateCard: 'Update card',
                unassignCard: 'Unassign card',
                unassign: 'Unassign',
                unassignCardDescription: 'Unassign this card will remove all transactions on draft reports from the cardholder’s account.',
                assignCard: 'Assign card',
                cardFeedName: 'Card feed name',
                cardFeedNameDescription: 'Give the card feed a unique name so you can tell it apart from the others.',
                cardFeedTransaction: 'Delete transactions',
                cardFeedTransactionDescription: 'Choose whether cardholders can delete card transactions. New transactions will follow these rules.',
                cardFeedRestrictDeletingTransaction: 'Restrict deleting transactions',
                cardFeedAllowDeletingTransaction: 'Allow deleting transactions',
                removeCardFeed: 'Remove card feed',
                removeCardFeedTitle: ({feedName}: CompanyCardFeedNameParams) => `Remove ${feedName} feed`,
                removeCardFeedDescription: 'Are you sure you want to remove this card feed? This will unassign all cards.',
                error: {
                    feedNameRequired: 'Card feed name is required',
                    statementCloseDateRequired: 'Please select a statement close date.',
                },
                corporate: 'Restrict deleting transactions',
                personal: 'Allow deleting transactions',
                setFeedNameDescription: 'Give the card feed a unique name so you can tell it apart from the others',
                setTransactionLiabilityDescription: 'When enabled, cardholders can delete card transactions. New transactions will follow this rule.',
                emptyAddedFeedTitle: 'Assign company cards',
                emptyAddedFeedDescription: 'Get started by assigning your first card to a member.',
                pendingFeedTitle: `We're reviewing your request...`,
                pendingFeedDescription: `We're currently reviewing your feed details. Once that's done, we'll reach out to you via`,
                pendingBankTitle: 'Check your browser window',
                pendingBankDescription: ({bankName}: CompanyCardBankName) => `Please connect to ${bankName} via your browser window that just opened. If one didn’t open, `,
                pendingBankLink: 'please click here',
                giveItNameInstruction: 'Give the card a name that sets it apart from others.',
                updating: 'Updating...',
                noAccountsFound: 'No accounts found',
                defaultCard: 'Default card',
                downgradeTitle: `Can't downgrade workspace`,
                downgradeSubTitleFirstPart: `This workspace can't be downgraded because multiple card feeds are connected (excluding Expensify Cards). Please`,
                downgradeSubTitleMiddlePart: `keep only one card feed`,
                downgradeSubTitleLastPart: 'to proceed.',
                noAccountsFoundDescription: ({connection}: ConnectionParams) => `Please add the account in ${connection} and sync the connection again`,
                expensifyCardBannerTitle: 'Get the Expensify Card',
                expensifyCardBannerSubtitle: 'Enjoy cash back on every US purchase, up to 50% off your Expensify bill, unlimited virtual cards, and so much more.',
                expensifyCardBannerLearnMoreButton: 'Learn more',
                statementCloseDateTitle: 'Statement close date',
                statementCloseDateDescription: 'Let us know when your card statement closes, and we’ll create a matching statement in Expensify.',
            },
            workflows: {
                title: 'Workflows',
                subtitle: 'Configure how spend is approved and paid.',
                disableApprovalPrompt:
                    'Expensify Cards from this workspace currently rely on approval to define their Smart Limits. Please amend the limit types of any Expensify Cards with Smart Limits before disabling approvals.',
            },
            invoices: {
                title: 'Invoices',
                subtitle: 'Send and receive invoices.',
            },
            categories: {
                title: 'Categories',
                subtitle: 'Track and organize spend.',
            },
            tags: {
                title: 'Tags',
                subtitle: 'Classify costs and track billable expenses.',
            },
            taxes: {
                title: 'Taxes',
                subtitle: 'Document and reclaim eligible taxes.',
            },
            reportFields: {
                title: 'Report fields',
                subtitle: 'Set up custom fields for spend.',
            },
            connections: {
                title: 'Accounting',
                subtitle: 'Sync your chart of accounts and more.',
            },
            receiptPartners: {
                title: 'Receipt partners',
                subtitle: 'Automatically import receipts.',
            },
            connectionsWarningModal: {
                featureEnabledTitle: 'Not so fast...',
                featureEnabledText: "To enable or disable this feature, you'll need to change your accounting import settings.",
                disconnectText: "To disable accounting, you'll need to disconnect your accounting connection from your workspace.",
                manageSettings: 'Manage settings',
            },
            receiptPartnersWarningModal: {
                featureEnabledTitle: 'Disconnect Uber',
                disconnectText: 'To disable this feature, please disconnect the Uber for Business integration first.',
                description: 'Are you sure you want to disconnect this integration?',
                confirmText: 'Got it',
            },
            workflowWarningModal: {
                featureEnabledTitle: 'Not so fast...',
                featureEnabledText:
                    'Expensify Cards in this workspace rely on approval workflows to define their Smart Limits.\n\nPlease change the limit types of any cards with Smart Limits before disabling workflows.',
                confirmText: 'Go to Expensify Cards',
            },
            rules: {
                title: 'Rules',
                subtitle: 'Require receipts, flag high spend, and more.',
            },
        },
        reports: {
            reportsCustomTitleExamples: 'Examples:',
            customReportNamesSubtitle: `<muted-text>Customize report titles using our <a href="${CONST.CUSTOM_REPORT_NAME_HELP_URL}">extensive formulas</a>.</muted-text>`,
            customNameTitle: 'Default report title',
            customNameDescription: `Choose a custom name for expense reports using our <a href="${CONST.CUSTOM_REPORT_NAME_HELP_URL}">extensive formulas</a>.`,
            customNameInputLabel: 'Name',
            customNameEmailPhoneExample: 'Member’s email or phone: {report:submit:from}',
            customNameStartDateExample: 'Report start date: {report:startdate}',
            customNameWorkspaceNameExample: 'Workspace name: {report:workspacename}',
            customNameReportIDExample: 'Report ID: {report:id}',
            customNameTotalExample: 'Total: {report:total}.',
            preventMembersFromChangingCustomNamesTitle: 'Prevent members from changing custom report names',
        },
        reportFields: {
            addField: 'Add field',
            delete: 'Delete field',
            deleteFields: 'Delete fields',
            findReportField: 'Find report field',
            deleteConfirmation: 'Are you sure you want to delete this report field?',
            deleteFieldsConfirmation: 'Are you sure you want to delete these report fields?',
            emptyReportFields: {
                title: "You haven't created any report fields",
                subtitle: 'Add a custom field (text, date, or dropdown) that appears on reports.',
            },
            subtitle: "Report fields apply to all spend and can be helpful when you'd like to prompt for extra information.",
            disableReportFields: 'Disable report fields',
            disableReportFieldsConfirmation: 'Are you sure? Text and date fields will be deleted, and lists will be disabled.',
            importedFromAccountingSoftware: 'The report fields below are imported from your',
            textType: 'Text',
            dateType: 'Date',
            dropdownType: 'List',
            textAlternateText: 'Add a field for free text input.',
            dateAlternateText: 'Add a calendar for date selection.',
            dropdownAlternateText: 'Add a list of options to choose from.',
            nameInputSubtitle: 'Choose a name for the report field.',
            typeInputSubtitle: 'Choose what type of report field to use.',
            initialValueInputSubtitle: 'Enter a starting value to show in the report field.',
            listValuesInputSubtitle: 'These values will appear in your report field dropdown. Enabled values can be selected by members.',
            listInputSubtitle: 'These values will appear in your report field list. Enabled values can be selected by members.',
            deleteValue: 'Delete value',
            deleteValues: 'Delete values',
            disableValue: 'Disable value',
            disableValues: 'Disable values',
            enableValue: 'Enable value',
            enableValues: 'Enable values',
            emptyReportFieldsValues: {
                title: "You haven't created any list values",
                subtitle: 'Add custom values to appear on reports.',
            },
            deleteValuePrompt: 'Are you sure you want to delete this list value?',
            deleteValuesPrompt: 'Are you sure you want to delete these list values?',
            listValueRequiredError: 'Please enter a list value name',
            existingListValueError: 'A list value with this name already exists',
            editValue: 'Edit value',
            listValues: 'List values',
            addValue: 'Add value',
            existingReportFieldNameError: 'A report field with this name already exists',
            reportFieldNameRequiredError: 'Please enter a report field name',
            reportFieldTypeRequiredError: 'Please choose a report field type',
            reportFieldInitialValueRequiredError: 'Please choose a report field initial value',
            genericFailureMessage: 'An error occurred while updating the report field. Please try again.',
        },
        tags: {
            tagName: 'Tag name',
            requiresTag: 'Members must tag all expenses',
            trackBillable: 'Track billable expenses',
            customTagName: 'Custom tag name',
            enableTag: 'Enable tag',
            enableTags: 'Enable tags',
            requireTag: 'Require tag',
            requireTags: 'Require tags',
            notRequireTags: 'Don’t require',
            disableTag: 'Disable tag',
            disableTags: 'Disable tags',
            addTag: 'Add tag',
            editTag: 'Edit tag',
            editTags: 'Edit tags',
            findTag: 'Find tag',
            subtitle: 'Tags add more detailed ways to classify costs.',
            dependentMultiLevelTagsSubtitle: {
                phrase1: ' You are using ',
                phrase2: 'dependent tags',
                phrase3: '. You can ',
                phrase4: 'reimport a spreadsheet',
                phrase5: ' to update your tags.',
            },
            emptyTags: {
                title: "You haven't created any tags",
                //  We need to remove the subtitle and use the below one when we remove the canUseMultiLevelTags beta
                subtitle: 'Add a tag to track projects, locations, departments, and more.',
                subtitleHTML: `<muted-text><centered-text>Import a spreadsheet to add tags for tracking projects, locations, departments, and more. <a href="${CONST.IMPORT_TAGS_EXPENSIFY_URL}">Learn more</a> about formatting tag files.</centered-text></muted-text>`,
                subtitleWithAccounting: ({accountingPageURL}: EmptyTagsSubtitleWithAccountingParams) =>
                    `<muted-text><centered-text>Your tags are currently importing from an accounting connection. Head over to <a href="${accountingPageURL}">accounting</a> to make any changes.</centered-text></muted-text>`,
            },
            deleteTag: 'Delete tag',
            deleteTags: 'Delete tags',
            deleteTagConfirmation: 'Are you sure that you want to delete this tag?',
            deleteTagsConfirmation: 'Are you sure that you want to delete these tags?',
            deleteFailureMessage: 'An error occurred while deleting the tag, please try again',
            tagRequiredError: 'Tag name is required',
            existingTagError: 'A tag with this name already exists',
            invalidTagNameError: 'Tag name cannot be 0. Please choose a different value.',
            genericFailureMessage: 'An error occurred while updating the tag, please try again',
            importedFromAccountingSoftware: 'The tags below are imported from your',
            glCode: 'GL code',
            updateGLCodeFailureMessage: 'An error occurred while updating the GL code, please try again',
            tagRules: 'Tag rules',
            approverDescription: 'Approver',
            importTags: 'Import tags',
            importTagsSupportingText: 'Code your expenses with one type of tag or many.',
            configureMultiLevelTags: 'Configure your list of tags for multi-level tagging. ',
            importMultiLevelTagsSupportingText: `Here's a preview of your tags. If everything looks good, click below to import them.`,
            importMultiLevelTags: {
                firstRowTitle: 'The first row is the title for each tag list',
                independentTags: 'These are independent tags',
                glAdjacentColumn: 'There is a GL code in the adjacent column',
            },
            tagLevel: {
                singleLevel: 'Single level of tags',
                multiLevel: 'Multi-level tags',
            },
            switchSingleToMultiLevelTagWarning: {
                title: 'Switch Tag Levels',
                prompt1: 'Switching tag levels will erase all current tags.',
                prompt2: ' We suggest you first',
                prompt3: ' download a backup',
                prompt4: ' by exporting your tags.',
                prompt5: ' Learn more',
                prompt6: ' about tag levels.',
            },
            importedTagsMessage: ({columnCounts}: ImportedTagsMessageParams) =>
                `We found *${columnCounts} columns* in your spreadsheet. Select *Name* next to the column that contains tags names. You can also select *Enabled* next to the column that sets tags status.`,
            cannotDeleteOrDisableAllTags: {
                title: 'Cannot delete or disable all tags',
                description: `At least one tag must remain enabled because your workspace requires tags.`,
            },
            cannotMakeAllTagsOptional: {
                title: 'Cannot make all tags optional',
                description: `At least one tag must remain required because your workspace settings require tags.`,
            },
            tagCount: () => ({
                one: '1 Tag',
                other: (count: number) => `${count} Tags`,
            }),
        },
        taxes: {
            subtitle: 'Add tax names, rates, and set defaults.',
            addRate: 'Add rate',
            workspaceDefault: 'Workspace currency default',
            foreignDefault: 'Foreign currency default',
            customTaxName: 'Custom tax name',
            value: 'Value',
            taxReclaimableOn: 'Tax reclaimable on',
            taxRate: 'Tax rate',
            findTaxRate: 'Find tax rate',
            error: {
                taxRateAlreadyExists: 'This tax name is already in use',
                taxCodeAlreadyExists: 'This tax code is already in use',
                valuePercentageRange: 'Please enter a valid percentage between 0 and 100',
                customNameRequired: 'Custom tax name is required',
                deleteFailureMessage: 'An error occurred while deleting the tax rate. Please try again or ask Concierge for help.',
                updateFailureMessage: 'An error occurred while updating the tax rate. Please try again or ask Concierge for help.',
                createFailureMessage: 'An error occurred while creating the tax rate. Please try again or ask Concierge for help.',
                updateTaxClaimableFailureMessage: 'The reclaimable portion must be less than the distance rate amount',
            },
            deleteTaxConfirmation: 'Are you sure you want to delete this tax?',
            deleteMultipleTaxConfirmation: ({taxAmount}: TaxAmountParams) => `Are you sure you want to delete ${taxAmount} taxes?`,
            actions: {
                delete: 'Delete rate',
                deleteMultiple: 'Delete rates',
                enable: 'Enable rate',
                disable: 'Disable rate',
                enableTaxRates: () => ({
                    one: 'Enable rate',
                    other: 'Enable rates',
                }),
                disableTaxRates: () => ({
                    one: 'Disable rate',
                    other: 'Disable rates',
                }),
            },
            importedFromAccountingSoftware: 'The taxes below are imported from your',
            taxCode: 'Tax code',
            updateTaxCodeFailureMessage: 'An error occurred while updating the tax code, please try again',
        },
        emptyWorkspace: {
            title: 'Create a workspace',
            subtitle: 'Create a workspace to track receipts, reimburse expenses, manage travel, send invoices, and more — all at the speed of chat.',
            createAWorkspaceCTA: 'Get Started',
            features: {
                trackAndCollect: 'Track and collect receipts',
                reimbursements: 'Reimburse employees',
                companyCards: 'Manage company cards',
            },
            notFound: 'No workspace found',
            description: 'Rooms are a great place to discuss and work with multiple people. To begin collaborating, create or join a workspace',
        },
        new: {
            newWorkspace: 'New workspace',
            getTheExpensifyCardAndMore: 'Get the Expensify Card and more',
            confirmWorkspace: 'Confirm Workspace',
            myGroupWorkspace: ({workspaceNumber}: {workspaceNumber?: number}) => `My Group Workspace${workspaceNumber ? ` ${workspaceNumber}` : ''}`,
            workspaceName: ({userName, workspaceNumber}: NewWorkspaceNameParams) => `${userName}'s Workspace${workspaceNumber ? ` ${workspaceNumber}` : ''}`,
        },
        people: {
            genericFailureMessage: 'An error occurred removing a member from the workspace, please try again',
            removeMembersPrompt: ({memberName}: {memberName: string}) => ({
                one: `Are you sure you want to remove ${memberName}?`,
                other: 'Are you sure you want to remove these members?',
            }),
            removeMembersWarningPrompt: ({memberName, ownerName}: RemoveMembersWarningPrompt) =>
                `${memberName} is an approver in this workspace. When you unshare this workspace with them, we’ll replace them in the approval workflow with the workspace owner, ${ownerName}`,
            removeMembersTitle: () => ({
                one: 'Remove member',
                other: 'Remove members',
            }),
            findMember: 'Find member',
            removeWorkspaceMemberButtonTitle: 'Remove from workspace',
            removeGroupMemberButtonTitle: 'Remove from group',
            removeRoomMemberButtonTitle: 'Remove from chat',
            removeMemberPrompt: ({memberName}: RemoveMemberPromptParams) => `Are you sure you want to remove ${memberName}?`,
            removeMemberTitle: 'Remove member',
            transferOwner: 'Transfer owner',
            makeMember: 'Make member',
            makeAdmin: 'Make admin',
            makeAuditor: 'Make auditor',
            selectAll: 'Select all',
            error: {
                genericAdd: 'There was a problem adding this workspace member',
                cannotRemove: "You can't remove yourself or the workspace owner",
                genericRemove: 'There was a problem removing that workspace member',
            },
            addedWithPrimary: 'Some members were added with their primary logins.',
            invitedBySecondaryLogin: ({secondaryLogin}: SecondaryLoginParams) => `Added by secondary login ${secondaryLogin}.`,
            workspaceMembersCount: ({count}: WorkspaceMembersCountParams) => `Total workspace members: ${count}`,
            importMembers: 'Import members',
        },
        card: {
            getStartedIssuing: 'Get started by issuing your first virtual or physical card.',
            issueCard: 'Issue card',
            issueNewCard: {
                whoNeedsCard: 'Who needs a card?',
                findMember: 'Find member',
                chooseCardType: 'Choose a card type',
                physicalCard: 'Physical card',
                physicalCardDescription: 'Great for the frequent spender',
                virtualCard: 'Virtual card',
                virtualCardDescription: 'Instant and flexible',
                chooseLimitType: 'Choose a limit type',
                smartLimit: 'Smart Limit',
                smartLimitDescription: 'Spend up to a certain amount before requiring approval',
                monthly: 'Monthly',
                monthlyDescription: 'Spend up to a certain amount per month',
                fixedAmount: 'Fixed amount',
                fixedAmountDescription: 'Spend up to a certain amount once',
                setLimit: 'Set a limit',
                cardLimitError: 'Please enter an amount less than $21,474,836',
                giveItName: 'Give it a name',
                giveItNameInstruction: 'Make it unique enough to tell apart from other cards. Specific use cases are even better!',
                cardName: 'Card name',
                letsDoubleCheck: 'Let’s double check that everything looks right.',
                willBeReady: 'This card will be ready to use immediately.',
                cardholder: 'Cardholder',
                cardType: 'Card type',
                limit: 'Limit',
                limitType: 'Limit type',
                name: 'Name',
            },
            deactivateCardModal: {
                deactivate: 'Deactivate',
                deactivateCard: 'Deactivate card',
                deactivateConfirmation: 'Deactivating this card will decline all future transactions and can’t be undone.',
            },
        },
        accounting: {
            settings: 'settings',
            title: 'Connections',
            subtitle: 'Connect to your accounting system to code transactions with your chart of accounts, auto-match payments, and keep your finances in sync.',
            qbo: 'QuickBooks Online',
            qbd: 'QuickBooks Desktop',
            xero: 'Xero',
            netsuite: 'NetSuite',
            intacct: 'Sage Intacct',
            sap: 'SAP',
            oracle: 'Oracle',
            microsoftDynamics: 'Microsoft Dynamics',
            talkYourOnboardingSpecialist: 'Chat with your setup specialist.',
            talkYourAccountManager: 'Chat with your account manager.',
            talkToConcierge: 'Chat with Concierge.',
            needAnotherAccounting: 'Need another accounting software? ',
            connectionName: ({connectionName}: ConnectionNameParams) => {
                switch (connectionName) {
                    case CONST.POLICY.CONNECTIONS.NAME.QBO:
                        return 'QuickBooks Online';
                    case CONST.POLICY.CONNECTIONS.NAME.XERO:
                        return 'Xero';
                    case CONST.POLICY.CONNECTIONS.NAME.NETSUITE:
                        return 'NetSuite';
                    case CONST.POLICY.CONNECTIONS.NAME.SAGE_INTACCT:
                        return 'Sage Intacct';
                    default: {
                        return '';
                    }
                }
            },
            errorODIntegration: "There's an error with a connection that's been set up in Expensify Classic. ",
            goToODToFix: 'Go to Expensify Classic to fix this issue.',
            goToODToSettings: 'Go to Expensify Classic to manage your settings.',
            setup: 'Connect',
            lastSync: ({relativeDate}: LastSyncAccountingParams) => `Last synced ${relativeDate}`,
            notSync: 'Not synced',
            import: 'Import',
            export: 'Export',
            advanced: 'Advanced',
            other: 'Other',
            syncNow: 'Sync now',
            disconnect: 'Disconnect',
            reinstall: 'Reinstall connector',
            disconnectTitle: ({connectionName}: OptionalParam<ConnectionNameParams> = {}) => {
                const integrationName =
                    connectionName && CONST.POLICY.CONNECTIONS.NAME_USER_FRIENDLY[connectionName] ? CONST.POLICY.CONNECTIONS.NAME_USER_FRIENDLY[connectionName] : 'integration';
                return `Disconnect ${integrationName}`;
            },
            connectTitle: ({connectionName}: ConnectionNameParams) => `Connect ${CONST.POLICY.CONNECTIONS.NAME_USER_FRIENDLY[connectionName] ?? 'accounting integration'}`,

            syncError: ({connectionName}: ConnectionNameParams) => {
                switch (connectionName) {
                    case CONST.POLICY.CONNECTIONS.NAME.QBO:
                        return "Can't connect to QuickBooks Online";
                    case CONST.POLICY.CONNECTIONS.NAME.XERO:
                        return "Can't connect to Xero";
                    case CONST.POLICY.CONNECTIONS.NAME.NETSUITE:
                        return "Can't connect to NetSuite";
                    case CONST.POLICY.CONNECTIONS.NAME.QBD:
                        return "Can't connect to QuickBooks Desktop";
                    default: {
                        return "Can't connect to integration";
                    }
                }
            },
            accounts: 'Chart of accounts',
            taxes: 'Taxes',
            imported: 'Imported',
            notImported: 'Not imported',
            importAsCategory: 'Imported as categories',
            importTypes: {
                [CONST.INTEGRATION_ENTITY_MAP_TYPES.IMPORTED]: 'Imported',
                [CONST.INTEGRATION_ENTITY_MAP_TYPES.TAG]: 'Imported as tags',
                [CONST.INTEGRATION_ENTITY_MAP_TYPES.DEFAULT]: 'Imported',
                [CONST.INTEGRATION_ENTITY_MAP_TYPES.NOT_IMPORTED]: 'Not imported',
                [CONST.INTEGRATION_ENTITY_MAP_TYPES.NONE]: 'Not imported',
                [CONST.INTEGRATION_ENTITY_MAP_TYPES.REPORT_FIELD]: 'Imported as report fields',
                [CONST.INTEGRATION_ENTITY_MAP_TYPES.NETSUITE_DEFAULT]: 'NetSuite employee default',
            },
            disconnectPrompt: ({connectionName}: OptionalParam<ConnectionNameParams> = {}) => {
                const integrationName =
                    connectionName && CONST.POLICY.CONNECTIONS.NAME_USER_FRIENDLY[connectionName] ? CONST.POLICY.CONNECTIONS.NAME_USER_FRIENDLY[connectionName] : 'this integration';
                return `Are you sure you want to disconnect ${integrationName}?`;
            },
            connectPrompt: ({connectionName}: ConnectionNameParams) =>
                `Are you sure you want to connect ${
                    CONST.POLICY.CONNECTIONS.NAME_USER_FRIENDLY[connectionName] ?? 'this accounting integration'
                }? This will remove any existing accounting connections.`,
            enterCredentials: 'Enter your credentials',
            connections: {
                syncStageName: ({stage}: SyncStageNameConnectionsParams) => {
                    switch (stage) {
                        case 'quickbooksOnlineImportCustomers':
                        case 'quickbooksDesktopImportCustomers':
                            return 'Importing customers';
                        case 'quickbooksOnlineImportEmployees':
                        case 'netSuiteSyncImportEmployees':
                        case 'intacctImportEmployees':
                        case 'quickbooksDesktopImportEmployees':
                            return 'Importing employees';
                        case 'quickbooksOnlineImportAccounts':
                        case 'quickbooksDesktopImportAccounts':
                            return 'Importing accounts';
                        case 'quickbooksOnlineImportClasses':
                        case 'quickbooksDesktopImportClasses':
                            return 'Importing classes';
                        case 'quickbooksOnlineImportLocations':
                            return 'Importing locations';
                        case 'quickbooksOnlineImportProcessing':
                            return 'Processing imported data';
                        case 'quickbooksOnlineSyncBillPayments':
                        case 'intacctImportSyncBillPayments':
                            return 'Syncing reimbursed reports and bill payments';
                        case 'quickbooksOnlineSyncTaxCodes':
                            return 'Importing tax codes';
                        case 'quickbooksOnlineCheckConnection':
                            return 'Checking QuickBooks Online connection';
                        case 'quickbooksOnlineImportMain':
                            return 'Importing QuickBooks Online data';
                        case 'startingImportXero':
                            return 'Importing Xero data';
                        case 'startingImportQBO':
                            return 'Importing QuickBooks Online data';
                        case 'startingImportQBD':
                        case 'quickbooksDesktopImportMore':
                            return 'Importing QuickBooks Desktop data';
                        case 'quickbooksDesktopImportTitle':
                            return 'Importing title';
                        case 'quickbooksDesktopImportApproveCertificate':
                            return 'Importing approve certificate';
                        case 'quickbooksDesktopImportDimensions':
                            return 'Importing dimensions';
                        case 'quickbooksDesktopImportSavePolicy':
                            return 'Importing save policy';
                        case 'quickbooksDesktopWebConnectorReminder':
                            return 'Still syncing data with QuickBooks... Please make sure the Web Connector is running';
                        case 'quickbooksOnlineSyncTitle':
                            return 'Syncing QuickBooks Online data';
                        case 'quickbooksOnlineSyncLoadData':
                        case 'xeroSyncStep':
                        case 'intacctImportData':
                            return 'Loading data';
                        case 'quickbooksOnlineSyncApplyCategories':
                            return 'Updating categories';
                        case 'quickbooksOnlineSyncApplyCustomers':
                            return 'Updating customers/projects';
                        case 'quickbooksOnlineSyncApplyEmployees':
                            return 'Updating people list';
                        case 'quickbooksOnlineSyncApplyClassesLocations':
                            return 'Updating report fields';
                        case 'jobDone':
                            return 'Waiting for imported data to load';
                        case 'xeroSyncImportChartOfAccounts':
                            return 'Syncing chart of accounts';
                        case 'xeroSyncImportCategories':
                            return 'Syncing categories';
                        case 'xeroSyncImportCustomers':
                            return 'Syncing customers';
                        case 'xeroSyncXeroReimbursedReports':
                            return 'Marking Expensify reports as reimbursed';
                        case 'xeroSyncExpensifyReimbursedReports':
                            return 'Marking Xero bills and invoices as paid';
                        case 'xeroSyncImportTrackingCategories':
                            return 'Syncing tracking categories';
                        case 'xeroSyncImportBankAccounts':
                            return 'Syncing bank accounts';
                        case 'xeroSyncImportTaxRates':
                            return 'Syncing tax rates';
                        case 'xeroCheckConnection':
                            return 'Checking Xero connection';
                        case 'xeroSyncTitle':
                            return 'Syncing Xero data';
                        case 'netSuiteSyncConnection':
                            return 'Initializing connection to NetSuite';
                        case 'netSuiteSyncCustomers':
                            return 'Importing customers';
                        case 'netSuiteSyncInitData':
                            return 'Retrieving data from NetSuite';
                        case 'netSuiteSyncImportTaxes':
                            return 'Importing taxes';
                        case 'netSuiteSyncImportItems':
                            return 'Importing items';
                        case 'netSuiteSyncData':
                            return 'Importing data into Expensify';
                        case 'netSuiteSyncAccounts':
                            return 'Syncing accounts';
                        case 'netSuiteSyncCurrencies':
                            return 'Syncing currencies';
                        case 'netSuiteSyncCategories':
                            return 'Syncing categories';
                        case 'netSuiteSyncReportFields':
                            return 'Importing data as Expensify report fields';
                        case 'netSuiteSyncTags':
                            return 'Importing data as Expensify tags';
                        case 'netSuiteSyncUpdateConnectionData':
                            return 'Updating connection info';
                        case 'netSuiteSyncNetSuiteReimbursedReports':
                            return 'Marking Expensify reports as reimbursed';
                        case 'netSuiteSyncExpensifyReimbursedReports':
                            return 'Marking NetSuite bills and invoices as paid';
                        case 'netSuiteImportVendorsTitle':
                            return 'Importing vendors';
                        case 'netSuiteImportCustomListsTitle':
                            return 'Importing custom lists';
                        case 'netSuiteSyncImportCustomLists':
                            return 'Importing custom lists';
                        case 'netSuiteSyncImportSubsidiaries':
                            return 'Importing subsidiaries';
                        case 'netSuiteSyncImportVendors':
                        case 'quickbooksDesktopImportVendors':
                            return 'Importing vendors';
                        case 'intacctCheckConnection':
                            return 'Checking Sage Intacct connection';
                        case 'intacctImportDimensions':
                            return 'Importing Sage Intacct dimensions';
                        case 'intacctImportTitle':
                            return 'Importing Sage Intacct data';
                        default: {
                            // eslint-disable-next-line @typescript-eslint/restrict-template-expressions
                            return `Translation missing for stage: ${stage}`;
                        }
                    }
                },
            },
            preferredExporter: 'Preferred exporter',
            exportPreferredExporterNote:
                'The preferred exporter can be any workspace admin, but must also be a Domain Admin if you set different export accounts for individual company cards in Domain Settings.',
            exportPreferredExporterSubNote: 'Once set, the preferred exporter will see reports for export in their account.',
            exportAs: 'Export as',
            exportOutOfPocket: 'Export out-of-pocket expenses as',
            exportCompanyCard: 'Export company card expenses as',
            exportDate: 'Export date',
            defaultVendor: 'Default vendor',
            autoSync: 'Auto-sync',
            autoSyncDescription: 'Sync NetSuite and Expensify automatically, every day. Export finalized report in realtime',
            reimbursedReports: 'Sync reimbursed reports',
            cardReconciliation: 'Card reconciliation',
            reconciliationAccount: 'Reconciliation account',
            continuousReconciliation: 'Continuous Reconciliation',
            saveHoursOnReconciliation:
                'Save hours on reconciliation each accounting period by having Expensify continuously reconcile Expensify Card statements and settlements on your behalf.',
            enableContinuousReconciliation: 'In order to enable Continuous Reconciliation, please enable ',
            chooseReconciliationAccount: {
                chooseBankAccount: 'Choose the bank account that your Expensify Card payments will be reconciled against.',
                accountMatches: 'Make sure this account matches your ',
                settlementAccount: 'Expensify Card settlement account ',
                reconciliationWorks: ({lastFourPAN}: ReconciliationWorksParams) => `(ending in ${lastFourPAN}) so Continuous Reconciliation works properly.`,
            },
        },
        export: {
            notReadyHeading: 'Not ready to export',
            notReadyDescription: 'Draft or pending expense reports cannot be exported to the accounting system. Please approve or pay these expenses before exporting them.',
        },
        invoices: {
            sendInvoice: 'Send invoice',
            sendFrom: 'Send from',
            invoicingDetails: 'Invoicing details',
            invoicingDetailsDescription: 'This info will appear on your invoices.',
            companyName: 'Company name',
            companyWebsite: 'Company website',
            paymentMethods: {
                personal: 'Personal',
                business: 'Business',
                chooseInvoiceMethod: 'Choose a payment method below:',
                payingAsIndividual: 'Paying as an individual',
                payingAsBusiness: 'Paying as a business',
            },
            invoiceBalance: 'Invoice balance',
            invoiceBalanceSubtitle: "This is your current balance from collecting invoice payments. It'll transfer to your bank account automatically if you've added one.",
            bankAccountsSubtitle: 'Add a bank account to make and receive invoice payments.',
        },
        invite: {
            member: 'Invite member',
            members: 'Invite members',
            invitePeople: 'Invite new members',
            genericFailureMessage: 'An error occurred while inviting the member to the workspace. Please try again.',
            pleaseEnterValidLogin: `Please ensure the email or phone number is valid (e.g. ${CONST.EXAMPLE_PHONE_NUMBER}).`,
            user: 'user',
            users: 'users',
            invited: 'invited',
            removed: 'removed',
            to: 'to',
            from: 'from',
        },
        inviteMessage: {
            confirmDetails: 'Confirm details',
            inviteMessagePrompt: 'Make your invitation extra special by adding a message below!',
            personalMessagePrompt: 'Message',
            genericFailureMessage: 'An error occurred while inviting the member to the workspace. Please try again.',
            inviteNoMembersError: 'Please select at least one member to invite',
            joinRequest: ({user, workspaceName}: {user: string; workspaceName: string}) => `${user} requested to join ${workspaceName}`,
        },
        distanceRates: {
            oopsNotSoFast: 'Oops! Not so fast...',
            workspaceNeeds: 'A workspace needs at least one enabled distance rate.',
            distance: 'Distance',
            centrallyManage: 'Centrally manage rates, track in miles or kilometers, and set a default category.',
            rate: 'Rate',
            addRate: 'Add rate',
            findRate: 'Find rate',
            trackTax: 'Track tax',
            deleteRates: () => ({
                one: 'Delete rate',
                other: 'Delete rates',
            }),
            enableRates: () => ({
                one: 'Enable rate',
                other: 'Enable rates',
            }),
            disableRates: () => ({
                one: 'Disable rate',
                other: 'Disable rates',
            }),
            enableRate: 'Enable rate',
            status: 'Status',
            unit: 'Unit',
            taxFeatureNotEnabledMessage: 'Taxes must be enabled on the workspace to use this feature. Head over to ',
            changePromptMessage: ' to make that change.',
            deleteDistanceRate: 'Delete distance rate',
            areYouSureDelete: () => ({
                one: 'Are you sure you want to delete this rate?',
                other: 'Are you sure you want to delete these rates?',
            }),
            errors: {
                rateNameRequired: 'Rate name is required',
                existingRateName: 'A distance rate with this name already exists',
            },
        },
        editor: {
            descriptionInputLabel: 'Description',
            nameInputLabel: 'Name',
            typeInputLabel: 'Type',
            initialValueInputLabel: 'Initial value',
            nameInputHelpText: "This is the name you'll see on your workspace.",
            nameIsRequiredError: "You'll need to give your workspace a name",
            currencyInputLabel: 'Default currency',
            currencyInputHelpText: 'All expenses on this workspace will be converted to this currency.',
            currencyInputDisabledText: ({currency}: CurrencyInputDisabledTextParams) =>
                `The default currency can't be changed because this workspace is linked to a ${currency} bank account.`,
            save: 'Save',
            genericFailureMessage: 'An error occurred while updating the workspace. Please try again.',
            avatarUploadFailureMessage: 'An error occurred uploading the avatar. Please try again.',
            addressContext: 'A Workspace Address is required to enable Expensify Travel. Please enter an address associated with your business.',
        },
        bankAccount: {
            continueWithSetup: 'Continue setup',
            youAreAlmostDone: "You're almost done setting up your bank account, which will let you issue corporate cards, reimburse expenses, collect invoices, and pay bills.",
            streamlinePayments: 'Streamline payments',
            connectBankAccountNote: "Note: Personal bank accounts can't be used for payments on workspaces.",
            oneMoreThing: 'One more thing!',
            allSet: "You're all set!",
            accountDescriptionWithCards: 'This bank account will be used to issue corporate cards, reimburse expenses, collect invoices, and pay bills.',
            letsFinishInChat: "Let's finish in chat!",
            finishInChat: 'Finish in chat',
            almostDone: 'Almost done!',
            disconnectBankAccount: 'Disconnect bank account',
            startOver: 'Start over',
            updateDetails: 'Update details',
            yesDisconnectMyBankAccount: 'Yes, disconnect my bank account',
            yesStartOver: 'Yes, start over',
            disconnectYour: 'Disconnect your ',
            bankAccountAnyTransactions: ' bank account. Any outstanding transactions for this account will still complete.',
            clearProgress: "Starting over will clear the progress you've made so far.",
            areYouSure: 'Are you sure?',
            workspaceCurrency: 'Workspace currency',
            updateCurrencyPrompt: 'It looks like your workspace is currently set to a different currency than USD. Please click the button below to update your currency to USD now.',
            updateToUSD: 'Update to USD',
            updateWorkspaceCurrency: 'Update workspace currency',
            workspaceCurrencyNotSupported: 'Workspace currency not supported',
            yourWorkspace: `Your workspace is set to an unsupported currency. View the <a href="${CONST.CONNECT_A_BUSINESS_BANK_ACCOUNT_HELP_URL}">list of supported currencies</a>.`,
        },
        changeOwner: {
            changeOwnerPageTitle: 'Transfer owner',
            addPaymentCardTitle: 'Enter your payment card to transfer ownership',
            addPaymentCardButtonText: 'Accept terms & add payment card',
            addPaymentCardReadAndAcceptTextPart1: 'Read and accept',
            addPaymentCardReadAndAcceptTextPart2: 'policy to add your card',
            addPaymentCardTerms: 'terms',
            addPaymentCardPrivacy: 'privacy',
            addPaymentCardAnd: '&',
            addPaymentCardPciCompliant: 'PCI-DSS compliant',
            addPaymentCardBankLevelEncrypt: 'Bank level encryption',
            addPaymentCardRedundant: 'Redundant infrastructure',
            addPaymentCardLearnMore: `<muted-text>Learn more about our <a href="${CONST.PERSONAL_DATA_PROTECTION_INFO_URL}">security</a>.</muted-text>`,
            amountOwedTitle: 'Outstanding balance',
            amountOwedButtonText: 'OK',
            amountOwedText: 'This account has an outstanding balance from a previous month.\n\nDo you want to clear the balance and take over billing of this workspace?',
            ownerOwesAmountTitle: 'Outstanding balance',
            ownerOwesAmountButtonText: 'Transfer balance',
            ownerOwesAmountText: ({email, amount}: OwnerOwesAmountParams) =>
                `The account owning this workspace (${email}) has an outstanding balance from a previous month.\n\nDo you want to transfer this amount (${amount}) in order to take over billing for this workspace? Your payment card will be charged immediately.`,
            subscriptionTitle: 'Take over annual subscription',
            subscriptionButtonText: 'Transfer subscription',
            subscriptionText: ({usersCount, finalCount}: ChangeOwnerSubscriptionParams) =>
                `Taking over this workspace will merge its annual subscription with your current subscription. This will increase your subscription size by ${usersCount} members making your new subscription size ${finalCount}. Would you like to continue?`,
            duplicateSubscriptionTitle: 'Duplicate subscription alert',
            duplicateSubscriptionButtonText: 'Continue',
            duplicateSubscriptionText: ({email, workspaceName}: ChangeOwnerDuplicateSubscriptionParams) =>
                `It looks like you may be trying to take over billing for ${email}'s workspaces, but to do that, you need to be an admin on all their workspaces first.\n\nClick "Continue" if you only want to take over billing for the workspace ${workspaceName}.\n\nIf you want to take over billing for their entire subscription, please have them add you as an admin to all their workspaces first before taking over billing.`,
            hasFailedSettlementsTitle: 'Cannot transfer ownership',
            hasFailedSettlementsButtonText: 'Got it',
            hasFailedSettlementsText: ({email}: ChangeOwnerHasFailedSettlementsParams) =>
                `You can't take over billing because ${email} has an overdue expensify Expensify Card settlement. Please ask them to reach out to concierge@expensify.com to resolve the issue. Then, you can take over billing for this workspace.`,
            failedToClearBalanceTitle: 'Failed to clear balance',
            failedToClearBalanceButtonText: 'OK',
            failedToClearBalanceText: 'We were unable to clear the balance. Please try again later.',
            successTitle: 'Woohoo! All set.',
            successDescription: "You're now the owner of this workspace.",
            errorTitle: 'Oops! Not so fast...',
            errorDescription: `<muted-text><centered-text>There was a problem transferring ownership of this workspace. Try again, or <concierge-link>reach out to Concierge</concierge-link> for help.</centered-text></muted-text>`,
        },
        exportAgainModal: {
            title: 'Careful!',
            description: ({reportName, connectionName}: ExportAgainModalDescriptionParams) =>
                `The following reports have already been exported to ${CONST.POLICY.CONNECTIONS.NAME_USER_FRIENDLY[connectionName]}:\n\n${reportName}\n\nAre you sure you want to export them again?`,
            confirmText: 'Yes, export again',
            cancelText: 'Cancel',
        },
        upgrade: {
            reportFields: {
                title: 'Report fields',
                description: `Report fields let you specify header-level details, distinct from tags that pertain to expenses on individual line items. These details can encompass specific project names, business trip information, locations, and more.`,
                onlyAvailableOnPlan: 'Report fields are only available on the Control plan, starting at ',
            },
            [CONST.POLICY.CONNECTIONS.NAME.NETSUITE]: {
                title: 'NetSuite',
                description: `Enjoy automated syncing and reduce manual entries with the Expensify + NetSuite integration. Gain in-depth, realtime financial insights with native and custom segment support, including project and customer mapping.`,
                onlyAvailableOnPlan: 'Our NetSuite integration is only available on the Control plan, starting at ',
            },
            [CONST.POLICY.CONNECTIONS.NAME.SAGE_INTACCT]: {
                title: 'Sage Intacct',
                description: `Enjoy automated syncing and reduce manual entries with the Expensify + Sage Intacct integration. Gain in-depth, real-time financial insights with user-defined dimensions, as well as expense coding by department, class, location, customer, and project (job).`,
                onlyAvailableOnPlan: 'Our Sage Intacct integration is only available on the Control plan, starting at ',
            },
            [CONST.POLICY.CONNECTIONS.NAME.QBD]: {
                title: 'QuickBooks Desktop',
                description: `Enjoy automated syncing and reduce manual entries with the Expensify + QuickBooks Desktop integration. Gain ultimate efficiency with a realtime, two-way connection and expense coding by class, item, customer, and project.`,
                onlyAvailableOnPlan: 'Our QuickBooks Desktop integration is only available on the Control plan, starting at ',
            },
            [CONST.UPGRADE_FEATURE_INTRO_MAPPING.approvals.id]: {
                title: 'Advanced Approvals',
                description: `If you want to add more layers of approval to the mix – or just make sure the largest expenses get another set of eyes – we’ve got you covered. Advanced approvals help you put the right checks in place at every level so you keep your team’s spend under control.`,
                onlyAvailableOnPlan: 'Advanced approvals are only available on the Control plan, which starts at ',
            },
            categories: {
                title: 'Categories',
                description: `Categories help you better organize expenses to keep track of where you're spending your money. Use our suggested categories list or create your own.`,
                onlyAvailableOnPlan: 'Categories are available on the Collect plan, starting at ',
            },
            glCodes: {
                title: 'GL codes',
                description: `Add GL codes to your categories and tags for easy export of expenses to your accounting and payroll systems.`,
                onlyAvailableOnPlan: 'GL codes are only available on the Control plan, starting at ',
            },
            glAndPayrollCodes: {
                title: 'GL & Payroll codes',
                description: `Add GL & Payroll codes to your categories for easy export of expenses to your accounting and payroll systems.`,
                onlyAvailableOnPlan: 'GL & Payroll codes are only available on the Control plan, starting at ',
            },
            taxCodes: {
                title: 'Tax codes',
                description: `Add tax codes to your taxes for easy export of expenses to your accounting and payroll systems.`,
                onlyAvailableOnPlan: 'Tax codes are only available on the Control plan, starting at ',
            },
            companyCards: {
                title: 'Unlimited Company cards',
                description: `Need to add more card feeds? Unlock unlimited company cards to sync transactions from all major card issuers.`,
                onlyAvailableOnPlan: 'This is only available on the Control plan, starting at ',
            },
            rules: {
                title: 'Rules',
                description: `Rules run in the background and keep your spend under control so you don't have to sweat the small stuff.\n\nRequire expense details like receipts and descriptions, set limits and defaults, and automate approvals and payments – all in one place.`,
                onlyAvailableOnPlan: 'Rules are only available on the Control plan, starting at ',
            },
            perDiem: {
                title: 'Per diem',
                description:
                    'Per diem is a great way to keep your daily costs compliant and predictable whenever your employees travel. Enjoy features like custom rates, default categories, and more granular details like destinations and subrates.',
                onlyAvailableOnPlan: 'Per diem are only available on the Control plan, starting at ',
            },
            travel: {
                title: 'Travel',
                description: 'Expensify Travel is a new corporate travel booking and management platform that allows members to book accommodations, flights, transportation, and more.',
                onlyAvailableOnPlan: 'Travel is available on the Collect plan, starting at ',
            },
            multiLevelTags: {
                title: 'Multi-level tags',
                description:
                    'Multi-Level Tags help you track expenses with greater precision. Assign multiple tags to each line item—such as department, client, or cost center—to capture the full context of every expense. This enables more detailed reporting, approval workflows, and accounting exports.',
                onlyAvailableOnPlan: 'Multi-level tags are only available on the Control plan, starting at ',
            },
            pricing: {
                perActiveMember: 'per active member per month.',
                perMember: 'per member per month.',
            },
            note: {
                upgradeWorkspace: 'Upgrade your workspace to access this feature, or',
                learnMore: 'learn more',
                aboutOurPlans: 'about our plans and pricing.',
            },
            upgradeToUnlock: 'Unlock this feature',
            completed: {
                headline: `You've upgraded your workspace!`,
                successMessage: ({policyName, subscriptionLink}: UpgradeSuccessMessageParams) =>
                    `<centered-text>You've successfully upgraded ${policyName} to the Control plan! <a href="${subscriptionLink}">View your subscription</a> for more details.</centered-text>`,
                categorizeMessage: `You've successfully upgraded to a workspace on the Collect plan. Now you can categorize your expenses!`,
                travelMessage: `You've successfully upgraded to a workspace on the Collect plan. Now you can start booking and managing travel!`,
                gotIt: 'Got it, thanks',
            },
            commonFeatures: {
                title: 'Upgrade to the Control plan',
                note: 'Unlock our most powerful features, including:',
                benefits: {
                    startsAt: 'The Control plan starts at ',
                    perMember: 'per active member per month.',
                    learnMore: 'Learn more',
                    pricing: 'about our plans and pricing.',
                    benefit1: 'Advanced accounting connections (NetSuite, Sage Intacct, and more)',
                    benefit2: 'Smart expense rules',
                    benefit3: 'Multi-level approval workflows',
                    benefit4: 'Enhanced security controls',
                    toUpgrade: 'To upgrade, click',
                    selectWorkspace: 'select a workspace, and change the plan type to',
                },
            },
        },
        downgrade: {
            commonFeatures: {
                title: 'Downgrade to the Collect plan',
                note: 'If you downgrade, you’ll lose access to these features and more:',
                benefits: {
                    note: 'For a full comparison of our plans, check out our',
                    pricingPage: 'pricing page',
                    confirm: 'Are you sure you want to downgrade and remove your configurations?',
                    warning: 'This cannot be undone.',
                    benefit1: 'Accounting connections (except QuickBooks Online and Xero)',
                    benefit2: 'Smart expense rules',
                    benefit3: 'Multi-level approval workflows',
                    benefit4: 'Enhanced security controls',
                    headsUp: 'Heads up!',
                    multiWorkspaceNote: 'You’ll need to downgrade all your workspaces before your first monthly payment to begin a subscription at the Collect rate. Click',
                    selectStep: '> select each workspace > change the plan type to',
                },
            },
            completed: {
                headline: 'Your workspace has been downgraded',
                description: 'You have other workspaces on the Control plan. To be billed at the Collect rate, you must downgrade all workspaces.',
                gotIt: 'Got it, thanks',
            },
        },
        payAndDowngrade: {
            title: 'Pay & downgrade',
            headline: 'Your final payment',
            description1: 'Your final bill for this subscription will be',
            description2: ({date}: DateParams) => `See your breakdown below for ${date}:`,
            subscription:
                'Heads up! This action will end your Expensify subscription, delete this workspace, and remove all workspace members. If you want to keep this workspace and only remove yourself, have another admin take over billing first.',
            genericFailureMessage: 'An error occurred while paying your bill. Please try again.',
        },
        restrictedAction: {
            restricted: 'Restricted',
            actionsAreCurrentlyRestricted: ({workspaceName}: ActionsAreCurrentlyRestricted) => `Actions on the ${workspaceName} workspace are currently restricted`,
            workspaceOwnerWillNeedToAddOrUpdatePaymentCard: ({workspaceOwnerName}: WorkspaceOwnerWillNeedToAddOrUpdatePaymentCardParams) =>
                `Workspace owner, ${workspaceOwnerName} will need to add or update the payment card on file to unlock new workspace activity.`,
            youWillNeedToAddOrUpdatePaymentCard: "You'll need to add or update the payment card on file to unlock new workspace activity.",
            addPaymentCardToUnlock: 'Add a payment card to unlock!',
            addPaymentCardToContinueUsingWorkspace: 'Add a payment card to continue using this workspace',
            pleaseReachOutToYourWorkspaceAdmin: 'Please reach out to your workspace admin for any questions.',
            chatWithYourAdmin: 'Chat with your admin',
            chatInAdmins: 'Chat in #admins',
            addPaymentCard: 'Add payment card',
        },
        rules: {
            individualExpenseRules: {
                title: 'Expenses',
                subtitle: ({categoriesPageLink, tagsPageLink}: IndividualExpenseRulesSubtitleParams) =>
                    `<muted-text>Set spend controls and defaults for individual expenses. You can also create rules for <a href="${categoriesPageLink}">categories</a> and <a href="${tagsPageLink}">tags</a>.</muted-text>`,
                receiptRequiredAmount: 'Receipt required amount',
                receiptRequiredAmountDescription: 'Require receipts when spend exceeds this amount, unless overridden by a category rule.',
                maxExpenseAmount: 'Max expense amount',
                maxExpenseAmountDescription: 'Flag spend that exceeds this amount, unless overridden by a category rule.',
                maxAge: 'Max age',
                maxExpenseAge: 'Max expense age',
                maxExpenseAgeDescription: 'Flag spend older than a specific number of days.',
                maxExpenseAgeDays: () => ({
                    one: '1 day',
                    other: (count: number) => `${count} days`,
                }),
                cashExpenseDefault: 'Cash expense default',
                cashExpenseDefaultDescription:
                    'Choose how cash expenses should be created. An expense is considered a cash expense if it is not an imported company card transaction. This includes manually created expenses, receipts, per diem, distance, and time expenses.',
                reimbursableDefault: 'Reimbursable',
                reimbursableDefaultDescription: 'Expenses are most often paid back to employees',
                nonReimbursableDefault: 'Non-reimbursable',
                nonReimbursableDefaultDescription: 'Expenses are occasionally paid back to employees',
                alwaysReimbursable: 'Always reimbursable',
                alwaysReimbursableDescription: 'Expenses are always paid back to employees',
                alwaysNonReimbursable: 'Always non-reimbursable',
                alwaysNonReimbursableDescription: 'Expenses are never paid back to employees',
                billableDefault: 'Billable default',
                billableDefaultDescription: ({tagsPageLink}: BillableDefaultDescriptionParams) =>
                    `<muted-text>Choose whether cash and credit card expenses should be billable by default. Billable expenses are enabled or disabled in <a href="${tagsPageLink}">tags</a>.</muted-text>`,
                billable: 'Billable',
                billableDescription: 'Expenses are most often re-billed to clients',
                nonBillable: 'Non-billable',
                nonBillableDescription: 'Expenses are occasionally re-billed to clients',
                eReceipts: 'eReceipts',
                eReceiptsHint: 'eReceipts are auto-created',
                eReceiptsHintLink: 'for most USD credit transactions',
                attendeeTracking: 'Attendee tracking',
                attendeeTrackingHint: 'Track the per-person cost for every expense.',
                prohibitedDefaultDescription:
                    'Flag any receipts where alcohol, gambling, or other restricted items appear. Expenses with receipts where these line items appear will require manual review.',
                prohibitedExpenses: 'Prohibited expenses',
                alcohol: 'Alcohol',
                hotelIncidentals: 'Hotel incidentals',
                gambling: 'Gambling',
                tobacco: 'Tobacco',
                adultEntertainment: 'Adult entertainment',
            },
            expenseReportRules: {
                title: 'Expense reports',
                subtitle: 'Automate expense report compliance, approvals, and payment.',
                preventSelfApprovalsTitle: 'Prevent self-approvals',
                preventSelfApprovalsSubtitle: 'Prevent workspace members from approving their own expense reports.',
                autoApproveCompliantReportsTitle: 'Auto-approve compliant reports',
                autoApproveCompliantReportsSubtitle: 'Configure which expense reports are eligible for auto-approval.',
                autoApproveReportsUnderTitle: 'Auto-approve reports under',
                autoApproveReportsUnderDescription: 'Fully compliant expense reports under this amount will be automatically approved.',
                randomReportAuditTitle: 'Random report audit',
                randomReportAuditDescription: 'Require that some reports be manually approved, even if eligible for auto-approval.',
                autoPayApprovedReportsTitle: 'Auto-pay approved reports',
                autoPayApprovedReportsSubtitle: 'Configure which expense reports are eligible for auto-pay.',
                autoPayApprovedReportsLimitError: ({currency}: AutoPayApprovedReportsLimitErrorParams = {}) => `Please enter an amount less than ${currency ?? ''}20,000`,
                autoPayApprovedReportsLockedSubtitle: 'Go to more features and enable workflows, then add payments to unlock this feature.',
                autoPayReportsUnderTitle: 'Auto-pay reports under',
                autoPayReportsUnderDescription: 'Fully compliant expense reports under this amount will be automatically paid. ',
                unlockFeatureEnableWorkflowsSubtitle: ({featureName, moreFeaturesLink}: FeatureNameParams) =>
                    `Go to [more features](${moreFeaturesLink}) and enable workflows, then add ${featureName} to unlock this feature.`,
                enableFeatureSubtitle: ({featureName, moreFeaturesLink}: FeatureNameParams) => `Go to [more features](${moreFeaturesLink}) and enable ${featureName} to unlock this feature.`,
            },
            categoryRules: {
                title: 'Category rules',
                approver: 'Approver',
                requireDescription: 'Require description',
                descriptionHint: 'Description hint',
                descriptionHintDescription: ({categoryName}: CategoryNameParams) =>
                    `Remind employees to provide additional information for “${categoryName}” spend. This hint appears in the description field on expenses.`,
                descriptionHintLabel: 'Hint',
                descriptionHintSubtitle: 'Pro-tip: The shorter the better!',
                maxAmount: 'Max amount',
                flagAmountsOver: 'Flag amounts over',
                flagAmountsOverDescription: ({categoryName}: CategoryNameParams) => `Applies to the category “${categoryName}”.`,
                flagAmountsOverSubtitle: 'This overrides the max amount for all expenses.',
                expenseLimitTypes: {
                    expense: 'Individual expense',
                    expenseSubtitle: 'Flag expense amounts by category. This rule overrides the general workspace rule for max expense amount.',
                    daily: 'Category total',
                    dailySubtitle: 'Flag total category spend per expense report.',
                },
                requireReceiptsOver: 'Require receipts over',
                requireReceiptsOverList: {
                    default: ({defaultAmount}: DefaultAmountParams) => `${defaultAmount} ${CONST.DOT_SEPARATOR} Default`,
                    never: 'Never require receipts',
                    always: 'Always require receipts',
                },
                defaultTaxRate: 'Default tax rate',
                enableWorkflows: ({moreFeaturesLink}: RulesEnableWorkflowsParams) =>
                    `Go to [More features](${moreFeaturesLink}) and enable workflows, then add approvals to unlock this feature.`,
            },
            customRules: {
                title: 'Custom rules',
                subtitle: 'Description',
                description: 'Input custom rules for expense reports',
            },
        },
        planTypePage: {
            planTypes: {
                team: {
                    label: 'Collect',
                    description: 'For teams looking to automate their processes.',
                },
                corporate: {
                    label: 'Control',
                    description: 'For organizations with advanced requirements.',
                },
            },
            description: "Choose a plan that's right for you. For a detailed list of features and pricing, check out our",
            subscriptionLink: 'plan types and pricing help page',
            lockedPlanDescription: ({count, annualSubscriptionEndDate}: WorkspaceLockedPlanTypeParams) => ({
                one: `You've committed to 1 active member on the Control plan until your annual subscription ends on ${annualSubscriptionEndDate}. You can switch to pay-per-use subscription and downgrade to the Collect plan starting ${annualSubscriptionEndDate} by disabling auto-renew in`,
                other: `You've committed to ${count} active members on the Control plan until your annual subscription ends on ${annualSubscriptionEndDate}. You can switch to pay-per-use subscription and downgrade to the Collect plan starting ${annualSubscriptionEndDate} by disabling auto-renew in`,
            }),
            subscriptions: 'Subscriptions',
        },
    },
    getAssistancePage: {
        title: 'Get assistance',
        subtitle: "We're here to clear your path to greatness!",
        description: 'Choose from the support options below:',
        chatWithConcierge: 'Chat with Concierge',
        scheduleSetupCall: 'Schedule a setup call',
        scheduleACall: 'Schedule call',
        questionMarkButtonTooltip: 'Get assistance from our team',
        exploreHelpDocs: 'Explore help docs',
        registerForWebinar: 'Register for webinar',
        onboardingHelp: 'Onboarding help',
    },
    emojiPicker: {
        skinTonePickerLabel: 'Change default skin tone',
        headers: {
            frequentlyUsed: 'Frequently Used',
            smileysAndEmotion: 'Smileys & Emotion',
            peopleAndBody: 'People & Body',
            animalsAndNature: 'Animals & Nature',
            foodAndDrink: 'Food & Drinks',
            travelAndPlaces: 'Travel & Places',
            activities: 'Activities',
            objects: 'Objects',
            symbols: 'Symbols',
            flags: 'Flags',
        },
    },
    newRoomPage: {
        newRoom: 'New room',
        groupName: 'Group name',
        roomName: 'Room name',
        visibility: 'Visibility',
        restrictedDescription: 'People in your workspace can find this room',
        privateDescription: 'People invited to this room can find it',
        publicDescription: 'Anyone can find this room',
        // eslint-disable-next-line @typescript-eslint/naming-convention
        public_announceDescription: 'Anyone can find this room',
        createRoom: 'Create room',
        roomAlreadyExistsError: 'A room with this name already exists',
        roomNameReservedError: ({reservedName}: RoomNameReservedErrorParams) => `${reservedName} is a default room on all workspaces. Please choose another name.`,
        roomNameInvalidError: 'Room names can only include lowercase letters, numbers, and hyphens',
        pleaseEnterRoomName: 'Please enter a room name',
        pleaseSelectWorkspace: 'Please select a workspace',
        renamedRoomAction: ({oldName, newName, actorName, isExpenseReport}: RenamedRoomActionParams) => {
            const actor = actorName ? `${actorName} ` : '';
            return isExpenseReport ? `${actor}renamed to "${newName}" (previously "${oldName}")` : `${actor}renamed this room to "${newName}" (previously "${oldName}")`;
        },
        roomRenamedTo: ({newName}: RoomRenamedToParams) => `Room renamed to ${newName}`,
        social: 'social',
        selectAWorkspace: 'Select a workspace',
        growlMessageOnRenameError: 'Unable to rename workspace room. Please check your connection and try again.',
        visibilityOptions: {
            restricted: 'Workspace', // the translation for "restricted" visibility is actually workspace. This is so we can display restricted visibility rooms as "workspace" without having to change what's stored.
            private: 'Private',
            public: 'Public',
            // eslint-disable-next-line @typescript-eslint/naming-convention
            public_announce: 'Public Announce',
        },
    },
    workspaceApprovalModes: {
        submitAndClose: 'Submit and Close',
        submitAndApprove: 'Submit and Approve',
        advanced: 'ADVANCED',
        dynamicExternal: 'DYNAMIC_EXTERNAL',
        smartReport: 'SMARTREPORT',
        billcom: 'BILLCOM',
    },
    workspaceActions: {
        addApprovalRule: ({approverEmail, approverName, field, name}: AddedPolicyApprovalRuleParams) => `added ${approverName} (${approverEmail}) as an approver for the ${field} "${name}"`,
        deleteApprovalRule: ({approverEmail, approverName, field, name}: AddedPolicyApprovalRuleParams) =>
            `removed ${approverName} (${approverEmail}) as an approver for the ${field} "${name}"`,
        updateApprovalRule: ({field, name, newApproverEmail, newApproverName, oldApproverEmail, oldApproverName}: UpdatedPolicyApprovalRuleParams) => {
            const formatApprover = (displayName?: string, email?: string) => (displayName ? `${displayName} (${email})` : email);

            return `changed the approver for the ${field} "${name}" to ${formatApprover(newApproverName, newApproverEmail)} (previously ${formatApprover(
                oldApproverName,
                oldApproverEmail,
            )})`;
        },
        addCategory: ({categoryName}: UpdatedPolicyCategoryParams) => `added the category "${categoryName}"`,
        deleteCategory: ({categoryName}: UpdatedPolicyCategoryParams) => `removed the category "${categoryName}"`,
        updateCategory: ({oldValue, categoryName}: UpdatedPolicyCategoryParams) => `${oldValue ? 'disabled' : 'enabled'} the category "${categoryName}"`,
        updateCategoryPayrollCode: ({oldValue, categoryName, newValue}: UpdatedPolicyCategoryGLCodeParams) => {
            if (!oldValue) {
                return `added the payroll code "${newValue}" to the category "${categoryName}"`;
            }
            if (!newValue && oldValue) {
                return `removed the payroll code "${oldValue}" from the category "${categoryName}"`;
            }
            return `changed the "${categoryName}" category payroll code to “${newValue}” (previously “${oldValue}”)`;
        },
        updateCategoryGLCode: ({oldValue, categoryName, newValue}: UpdatedPolicyCategoryGLCodeParams) => {
            if (!oldValue) {
                return `added the GL code "${newValue}” to the category "${categoryName}"`;
            }
            if (!newValue && oldValue) {
                return `removed the GL code "${oldValue}" from the category "${categoryName}"`;
            }
            return `changed the “${categoryName}” category GL code to “${newValue}” (previously “${oldValue}“)`;
        },
        updateAreCommentsRequired: ({oldValue, categoryName}: UpdatedPolicyCategoryParams) => {
            return `changed the "${categoryName}" category description to ${!oldValue ? 'required' : 'not required'} (previously ${!oldValue ? 'not required' : 'required'})`;
        },
        updateCategoryMaxExpenseAmount: ({categoryName, oldAmount, newAmount}: UpdatedPolicyCategoryMaxExpenseAmountParams) => {
            if (newAmount && !oldAmount) {
                return `added a ${newAmount} max amount to the category "${categoryName}"`;
            }
            if (oldAmount && !newAmount) {
                return `removed the ${oldAmount} max amount from the category "${categoryName}"`;
            }
            return `changed the "${categoryName}" category max amount to ${newAmount} (previously ${oldAmount})`;
        },
        updateCategoryExpenseLimitType: ({categoryName, oldValue, newValue}: UpdatedPolicyCategoryExpenseLimitTypeParams) => {
            if (!oldValue) {
                return `added a limit type of ${newValue} to the category "${categoryName}"`;
            }
            return `changed the "${categoryName}" category limit type to ${newValue} (previously ${oldValue})`;
        },
        updateCategoryMaxAmountNoReceipt: ({categoryName, oldValue, newValue}: UpdatedPolicyCategoryMaxAmountNoReceiptParams) => {
            if (!oldValue) {
                return `updated the category "${categoryName}" by changing Receipts to ${newValue}`;
            }
            return `changed the "${categoryName}" category to ${newValue} (previously ${oldValue})`;
        },
        setCategoryName: ({oldName, newName}: UpdatedPolicyCategoryNameParams) => `renamed the category "${oldName}" to "${newName}"`,
        updatedDescriptionHint: ({categoryName, oldValue, newValue}: UpdatedPolicyCategoryDescriptionHintTypeParams) => {
            if (!newValue) {
                return `removed the description hint "${oldValue}" from the category "${categoryName}"`;
            }

            return !oldValue
                ? `added the description hint "${newValue}" to the category "${categoryName}"`
                : `changed the "${categoryName}" category description hint to “${newValue}” (previously “${oldValue}”)`;
        },
        updateTagListName: ({oldName, newName}: UpdatedPolicyCategoryNameParams) => `changed the tag list name to "${newName}" (previously "${oldName}")`,
        addTag: ({tagListName, tagName}: UpdatedPolicyTagParams) => `added the tag "${tagName}" to the list "${tagListName}"`,
        updateTagName: ({tagListName, newName, oldName}: UpdatedPolicyTagNameParams) => `updated the tag list "${tagListName}" by changing the tag "${oldName}" to "${newName}`,
        updateTagEnabled: ({tagListName, tagName, enabled}: UpdatedPolicyTagParams) => `${enabled ? 'enabled' : 'disabled'} the tag "${tagName}" on the list "${tagListName}"`,
        deleteTag: ({tagListName, tagName}: UpdatedPolicyTagParams) => `removed the tag "${tagName}" from the list "${tagListName}"`,
        deleteMultipleTags: ({count, tagListName}: UpdatedPolicyTagParams) => `removed "${count}" tags from the list "${tagListName}"`,
        updateTag: ({tagListName, newValue, tagName, updatedField, oldValue}: UpdatedPolicyTagFieldParams) => {
            if (oldValue) {
                return `updated the tag "${tagName}" on the list "${tagListName}" by changing the ${updatedField} to "${newValue}" (previously "${oldValue}")`;
            }
            return `updated the tag "${tagName}" on the list "${tagListName}" by adding a ${updatedField} of "${newValue}"`;
        },
        updateCustomUnit: ({customUnitName, newValue, oldValue, updatedField}: UpdatePolicyCustomUnitParams) =>
            `changed the ${customUnitName} ${updatedField} to "${newValue}" (previously "${oldValue}")`,
        updateCustomUnitTaxEnabled: ({newValue}: UpdatePolicyCustomUnitTaxEnabledParams) => `${newValue ? 'enabled' : 'disabled'} tax tracking on distance rates`,
        addCustomUnitRate: ({customUnitName, rateName}: AddOrDeletePolicyCustomUnitRateParams) => `added a new "${customUnitName}" rate "${rateName}"`,
        updatedCustomUnitRate: ({customUnitName, customUnitRateName, newValue, oldValue, updatedField}: UpdatedPolicyCustomUnitRateParams) =>
            `changed the rate of the ${customUnitName} ${updatedField} "${customUnitRateName}" to "${newValue}" (previously "${oldValue}")`,
        updatedCustomUnitTaxRateExternalID: ({customUnitRateName, newValue, newTaxPercentage, oldTaxPercentage, oldValue}: UpdatedPolicyCustomUnitTaxRateExternalIDParams) => {
            if (oldTaxPercentage && oldValue) {
                return `changed the tax rate on the distance rate "${customUnitRateName}" to "${newValue} (${newTaxPercentage})" (previously "${oldValue} (${oldTaxPercentage})")`;
            }
            return `added the tax rate "${newValue} (${newTaxPercentage})" to the distance rate "${customUnitRateName}"`;
        },
        updatedCustomUnitTaxClaimablePercentage: ({customUnitRateName, newValue, oldValue}: UpdatedPolicyCustomUnitTaxClaimablePercentageParams) => {
            if (oldValue) {
                return `changed the tax reclaimable portion on the distance rate "${customUnitRateName}" to "${newValue}" (previously "${oldValue}")`;
            }
            return `added a tax reclaimable portion of "${newValue}" to the distance rate "${customUnitRateName}`;
        },
        deleteCustomUnitRate: ({customUnitName, rateName}: AddOrDeletePolicyCustomUnitRateParams) => `removed the "${customUnitName}" rate "${rateName}"`,
        addedReportField: ({fieldType, fieldName}: AddedOrDeletedPolicyReportFieldParams) => `added ${fieldType} Report Field "${fieldName}"`,
        updateReportFieldDefaultValue: ({defaultValue, fieldName}: UpdatedPolicyReportFieldDefaultValueParams) => `set the default value of report field "${fieldName}" to "${defaultValue}"`,
        addedReportFieldOption: ({fieldName, optionName}: PolicyAddedReportFieldOptionParams) => `added the option "${optionName}" to the report field "${fieldName}"`,
        removedReportFieldOption: ({fieldName, optionName}: PolicyAddedReportFieldOptionParams) => `removed the option "${optionName}" from the report field "${fieldName}"`,
        updateReportFieldOptionDisabled: ({fieldName, optionName, optionEnabled}: PolicyDisabledReportFieldOptionParams) =>
            `${optionEnabled ? 'enabled' : 'disabled'} the option "${optionName}" for the report field "${fieldName}"`,
        updateReportFieldAllOptionsDisabled: ({fieldName, optionName, allEnabled, toggledOptionsCount}: PolicyDisabledReportFieldAllOptionsParams) => {
            if (toggledOptionsCount && toggledOptionsCount > 1) {
                return `${allEnabled ? 'enabled' : 'disabled'} all options for the report field "${fieldName}" `;
            }
            return `${allEnabled ? 'enabled' : 'disabled'} the option "${optionName}" for the report field "${fieldName}", making all options ${allEnabled ? 'enabled' : 'disabled'}`;
        },
        deleteReportField: ({fieldType, fieldName}: AddedOrDeletedPolicyReportFieldParams) => `removed ${fieldType} Report Field "${fieldName}"`,
        preventSelfApproval: ({oldValue, newValue}: UpdatedPolicyPreventSelfApprovalParams) =>
            `updated "Prevent self-approval" to "${newValue === 'true' ? 'Enabled' : 'Disabled'}" (previously "${oldValue === 'true' ? 'Enabled' : 'Disabled'}")`,
        updateMaxExpenseAmountNoReceipt: ({oldValue, newValue}: UpdatedPolicyFieldWithNewAndOldValueParams) =>
            `changed the maximum receipt required expense amount to ${newValue} (previously ${oldValue})`,
        updateMaxExpenseAmount: ({oldValue, newValue}: UpdatedPolicyFieldWithNewAndOldValueParams) =>
            `changed the maximum expense amount for violations to ${newValue} (previously ${oldValue})`,
        updateMaxExpenseAge: ({oldValue, newValue}: UpdatedPolicyFieldWithNewAndOldValueParams) =>
            `updated "Max expense age (days)" to "${newValue}" (previously "${oldValue === 'false' ? CONST.POLICY.DEFAULT_MAX_EXPENSE_AGE : oldValue}")`,
        updateMonthlyOffset: ({oldValue, newValue}: UpdatedPolicyFieldWithNewAndOldValueParams) => {
            if (!oldValue) {
                return `set the monthly report submission date to "${newValue}"`;
            }
            return `updated the monthly report submission date to "${newValue}" (previously "${oldValue}")`;
        },
        updateDefaultBillable: ({oldValue, newValue}: UpdatedPolicyFieldWithNewAndOldValueParams) => `updated "Re-bill expenses to clients" to "${newValue}" (previously "${oldValue}")`,
        updateDefaultReimbursable: ({oldValue, newValue}: UpdatedPolicyFieldWithNewAndOldValueParams) => `updated "Cash expense default" to "${newValue}" (previously "${oldValue}")`,
        updateDefaultTitleEnforced: ({value}: UpdatedPolicyFieldWithValueParam) => `turned "Enforce default report titles" ${value ? 'on' : 'off'}`,
        renamedWorkspaceNameAction: ({oldName, newName}: RenamedWorkspaceNameActionParams) => `updated the name of this workspace to "${newName}" (previously "${oldName}")`,
        updateWorkspaceDescription: ({newDescription, oldDescription}: UpdatedPolicyDescriptionParams) =>
            !oldDescription
                ? `set the description of this workspace to "${newDescription}"`
                : `updated the description of this workspace to "${newDescription}" (previously "${oldDescription}")`,
        removedFromApprovalWorkflow: ({submittersNames}: RemovedFromApprovalWorkflowParams) => {
            let joinedNames = '';
            if (submittersNames.length === 1) {
                joinedNames = submittersNames.at(0) ?? '';
            } else if (submittersNames.length === 2) {
                joinedNames = submittersNames.join(' and ');
            } else if (submittersNames.length > 2) {
                joinedNames = `${submittersNames.slice(0, submittersNames.length - 1).join(', ')} and ${submittersNames.at(-1)}`;
            }
            return {
                one: `removed you from ${joinedNames}'s approval workflow and expense chat. Previously submitted reports will remain available for approval in your Inbox.`,
                other: `removed you from ${joinedNames}'s approval workflows and expense chats. Previously submitted reports will remain available for approval in your Inbox.`,
            };
        },
        demotedFromWorkspace: ({policyName, oldRole}: DemotedFromWorkspaceParams) =>
            `updated your role in ${policyName} from ${oldRole} to user. You have been removed from all submitter expense chats except for you own.`,
        updatedWorkspaceCurrencyAction: ({oldCurrency, newCurrency}: UpdatedPolicyCurrencyParams) => `updated the default currency to ${newCurrency} (previously ${oldCurrency})`,
        updatedWorkspaceFrequencyAction: ({oldFrequency, newFrequency}: UpdatedPolicyFrequencyParams) =>
            `updated the auto-reporting frequency to "${newFrequency}" (previously "${oldFrequency}")`,
        updateApprovalMode: ({newValue, oldValue}: ChangeFieldParams) => `updated the approval mode to "${newValue}" (previously "${oldValue}")`,
        upgradedWorkspace: 'upgraded this workspace to the Control plan',
        downgradedWorkspace: 'downgraded this workspace to the Collect plan',
        updatedAuditRate: ({oldAuditRate, newAuditRate}: UpdatedPolicyAuditRateParams) =>
            `changed the rate of reports randomly routed for manual approval to ${Math.round(newAuditRate * 100)}% (previously ${Math.round(oldAuditRate * 100)}%)`,
        updatedManualApprovalThreshold: ({oldLimit, newLimit}: UpdatedPolicyManualApprovalThresholdParams) =>
            `changed the manual approval limit for all expenses to ${newLimit} (previously ${oldLimit})`,
    },
    roomMembersPage: {
        memberNotFound: 'Member not found.',
        useInviteButton: 'To invite a new member to the chat, please use the invite button above.',
        notAuthorized: `You don't have access to this page. If you're trying to join this room, just ask a room member to add you. Something else? Reach out to ${CONST.EMAIL.CONCIERGE}`,
        removeMembersPrompt: ({memberName}: {memberName: string}) => ({
            one: `Are you sure you want to remove ${memberName} from the room?`,
            other: 'Are you sure you want to remove the selected members from the room?',
        }),
        error: {
            genericAdd: 'There was a problem adding this room member',
        },
    },
    newTaskPage: {
        assignTask: 'Assign task',
        assignMe: 'Assign to me',
        confirmTask: 'Confirm task',
        confirmError: 'Please enter a title and select a share destination',
        descriptionOptional: 'Description (optional)',
        pleaseEnterTaskName: 'Please enter a title',
        pleaseEnterTaskDestination: 'Please select where you want to share this task',
    },
    task: {
        task: 'Task',
        title: 'Title',
        description: 'Description',
        assignee: 'Assignee',
        completed: 'Completed',
        action: 'Complete',
        messages: {
            created: ({title}: TaskCreatedActionParams) => `task for ${title}`,
            completed: 'marked as complete',
            canceled: 'deleted task',
            reopened: 'marked as incomplete',
            error: "You don't have permission to take the requested action",
        },
        markAsComplete: 'Mark as complete',
        markAsIncomplete: 'Mark as incomplete',
        assigneeError: 'An error occurred while assigning this task. Please try another assignee.',
        genericCreateTaskFailureMessage: 'There was an error creating this task. Please try again later.',
        deleteTask: 'Delete task',
        deleteConfirmation: 'Are you sure you want to delete this task?',
    },
    statementPage: {
        title: ({year, monthName}: StatementTitleParams) => `${monthName} ${year} statement`,
    },
    keyboardShortcutsPage: {
        title: 'Keyboard shortcuts',
        subtitle: 'Save time with these handy keyboard shortcuts:',
        shortcuts: {
            openShortcutDialog: 'Opens the keyboard shortcuts dialog',
            markAllMessagesAsRead: 'Mark all messages as read',
            escape: 'Escape dialogs',
            search: 'Open search dialog',
            newChat: 'New chat screen',
            copy: 'Copy comment',
            openDebug: 'Open testing preferences dialog',
        },
    },
    guides: {
        screenShare: 'Screen share',
        screenShareRequest: 'Expensify is inviting you to a screen share',
    },
    search: {
        resultsAreLimited: 'Search results are limited.',
        viewResults: 'View results',
        resetFilters: 'Reset filters',
        searchResults: {
            emptyResults: {
                title: 'Nothing to show',
                subtitle: 'Try adjusting your search criteria or creating something with the green + button.',
            },
            emptyExpenseResults: {
                title: "You haven't created any expenses yet",
                subtitle: 'Create an expense or take a test drive of Expensify to learn more.',
                subtitleWithOnlyCreateButton: 'Use the green button below to create an expense.',
            },
            emptyReportResults: {
                title: "You haven't created any reports yet",
                subtitle: 'Create a report or take a test drive of Expensify to learn more.',
                subtitleWithOnlyCreateButton: 'Use the green button below to create a report.',
            },
            emptyInvoiceResults: {
                title: "You haven't created any \ninvoices yet",
                subtitle: 'Send an invoice or take a test drive of Expensify to learn more.',
                subtitleWithOnlyCreateButton: 'Use the green button below to send an invoice.',
            },
            emptyTripResults: {
                title: 'No trips to display',
                subtitle: 'Get started by booking your first trip below.',
                buttonText: 'Book a trip',
            },
            emptySubmitResults: {
                title: 'No expenses to submit',
                subtitle: "You're all clear. Take a victory lap!",
                buttonText: 'Create report',
            },
            emptyApproveResults: {
                title: 'No expenses to approve',
                subtitle: 'Zero expenses. Maximum chill. Well done!',
            },
            emptyPayResults: {
                title: 'No expenses to pay',
                subtitle: 'Congrats! You crossed the finish line.',
            },
            emptyExportResults: {
                title: 'No expenses to export',
                subtitle: 'Time to take it easy, nice work.',
            },
            emptyStatementsResults: {
                title: 'No expenses to display',
                subtitle: 'No results. Please try adjusting your filters.',
            },
            emptyUnapprovedResults: {
                title: 'No expenses to approve',
                subtitle: 'Zero expenses. Maximum chill. Well done!',
            },
        },
        statements: 'Statements',
        unapprovedCash: 'Unapproved cash',
        unapprovedCard: 'Unapproved card',
        saveSearch: 'Save search',
        deleteSavedSearch: 'Delete saved search',
        deleteSavedSearchConfirm: 'Are you sure you want to delete this search?',
        searchName: 'Search name',
        savedSearchesMenuItemTitle: 'Saved',
        groupedExpenses: 'grouped expenses',
        bulkActions: {
            approve: 'Approve',
            pay: 'Pay',
            delete: 'Delete',
            hold: 'Hold',
            unhold: 'Remove hold',
            noOptionsAvailable: 'No options available for the selected group of expenses.',
        },
        filtersHeader: 'Filters',
        filters: {
            date: {
                before: ({date}: OptionalParam<DateParams> = {}) => `Before ${date ?? ''}`,
                after: ({date}: OptionalParam<DateParams> = {}) => `After ${date ?? ''}`,
                on: ({date}: OptionalParam<DateParams> = {}) => `On ${date ?? ''}`,
                presets: {
                    [CONST.SEARCH.DATE_PRESETS.NEVER]: 'Never',
                    [CONST.SEARCH.DATE_PRESETS.LAST_MONTH]: 'Last month',
                    [CONST.SEARCH.DATE_PRESETS.THIS_MONTH]: 'This month',
                    [CONST.SEARCH.DATE_PRESETS.LAST_STATEMENT]: 'Last statement',
                },
            },
            status: 'Status',
            keyword: 'Keyword',
            hasKeywords: 'Has keywords',
            currency: 'Currency',
            link: 'Link',
            pinned: 'Pinned',
            unread: 'Unread',
            completed: 'Completed',
            amount: {
                lessThan: ({amount}: OptionalParam<RequestAmountParams> = {}) => `Less than ${amount ?? ''}`,
                greaterThan: ({amount}: OptionalParam<RequestAmountParams> = {}) => `Greater than ${amount ?? ''}`,
                between: ({greaterThan, lessThan}: FiltersAmountBetweenParams) => `Between ${greaterThan} and ${lessThan}`,
            },
            card: {
                expensify: 'Expensify',
                individualCards: 'Individual cards',
                closedCards: 'Closed cards',
                cardFeeds: 'Card feeds',
                cardFeedName: ({cardFeedBankName, cardFeedLabel}: {cardFeedBankName: string; cardFeedLabel?: string}) =>
                    `All ${cardFeedBankName}${cardFeedLabel ? ` - ${cardFeedLabel}` : ''}`,
                cardFeedNameCSV: ({cardFeedLabel}: {cardFeedLabel?: string}) => `All CSV Imported Cards${cardFeedLabel ? ` - ${cardFeedLabel}` : ''}`,
            },
            current: 'Current',
            past: 'Past',
            submitted: 'Submitted',
            approved: 'Approved',
            paid: 'Paid',
            exported: 'Exported',
            posted: 'Posted',
            withdrawn: 'Withdrawn',
            billable: 'Billable',
            reimbursable: 'Reimbursable',
            groupBy: {
                reports: 'Report', // s77rt use singular key name
                from: 'From',
                card: 'Card',
            },
            feed: 'Feed',
            withdrawalType: {
                [CONST.SEARCH.WITHDRAWAL_TYPE.EXPENSIFY_CARD]: 'Expensify Card',
                [CONST.SEARCH.WITHDRAWAL_TYPE.REIMBURSEMENT]: 'Reimbursement',
            },
        },
        groupBy: 'Group by',
        moneyRequestReport: {
            emptyStateTitle: 'This report has no expenses.',
            emptyStateSubtitle: 'You can add expenses to this report \n using the button above.',
        },
        noCategory: 'No category',
        noTag: 'No tag',
        expenseType: 'Expense type',
        withdrawalType: 'Withdrawal type',
        recentSearches: 'Recent searches',
        recentChats: 'Recent chats',
        searchIn: 'Search in',
        searchPlaceholder: 'Search for something',
        suggestions: 'Suggestions',
        exportSearchResults: {
            title: 'Create export',
            description: "Whoa, that's a lot of items! We'll bundle them up, and Concierge will send you a file shortly.",
        },
        exportAll: {
            selectAllMatchingItems: 'Select all matching items',
            allMatchingItemsSelected: 'All matching items selected',
        },
    },
    genericErrorPage: {
        title: 'Uh-oh, something went wrong!',
        body: {
            helpTextMobile: 'Please close and reopen the app, or switch to',
            helpTextWeb: 'web.',
            helpTextConcierge: 'If the problem persists, reach out to',
        },
        refresh: 'Refresh',
    },
    fileDownload: {
        success: {
            title: 'Downloaded!',
            message: 'Attachment successfully downloaded!',
            qrMessage: 'Check your photos or downloads folder for a copy of your QR code. Protip: Add it to a presentation for your audience to scan and connect with you directly.',
        },
        generalError: {
            title: 'Attachment error',
            message: "Attachment can't be downloaded",
        },
        permissionError: {
            title: 'Storage access',
            message: "Expensify can't save attachments without storage access. Tap settings to update permissions.",
        },
    },
    desktopApplicationMenu: {
        mainMenu: 'New Expensify',
        about: 'About New Expensify',
        update: 'Update New Expensify',
        checkForUpdates: 'Check for updates',
        toggleDevTools: 'Toggle Developer Tools',
        viewShortcuts: 'View keyboard shortcuts',
        services: 'Services',
        hide: 'Hide New Expensify',
        hideOthers: 'Hide Others',
        showAll: 'Show All',
        quit: 'Quit New Expensify',
        fileMenu: 'File',
        closeWindow: 'Close Window',
        editMenu: 'Edit',
        undo: 'Undo',
        redo: 'Redo',
        cut: 'Cut',
        copy: 'Copy',
        paste: 'Paste',
        pasteAndMatchStyle: 'Paste and Match Style',
        pasteAsPlainText: 'Paste as Plain Text',
        delete: 'Delete',
        selectAll: 'Select All',
        speechSubmenu: 'Speech',
        startSpeaking: 'Start Speaking',
        stopSpeaking: 'Stop Speaking',
        viewMenu: 'View',
        reload: 'Reload',
        forceReload: 'Force Reload',
        resetZoom: 'Actual Size',
        zoomIn: 'Zoom In',
        zoomOut: 'Zoom Out',
        togglefullscreen: 'Toggle Full Screen',
        historyMenu: 'History',
        back: 'Back',
        forward: 'Forward',
        windowMenu: 'Window',
        minimize: 'Minimize',
        zoom: 'Zoom',
        front: 'Bring All to Front',
        helpMenu: 'Help',
        learnMore: 'Learn more',
        documentation: 'Documentation',
        communityDiscussions: 'Community Discussions',
        searchIssues: 'Search Issues',
    },
    historyMenu: {
        forward: 'Forward',
        back: 'Back',
    },
    checkForUpdatesModal: {
        available: {
            title: 'Update available',
            message: ({isSilentUpdating}: {isSilentUpdating: boolean}) =>
                `The new version will be available shortly.${!isSilentUpdating ? " We'll notify you when we're ready to update." : ''}`,
            soundsGood: 'Sounds good',
        },
        notAvailable: {
            title: 'Update unavailable',
            message: "There's no update available right now. Please check back later!",
            okay: 'Okay',
        },
        error: {
            title: 'Update check failed',
            message: "We couldn't check for an update. Please try again in a bit.",
        },
    },
    report: {
        newReport: {
            createReport: 'Create report',
            chooseWorkspace: 'Choose a workspace for this report.',
        },
        genericCreateReportFailureMessage: 'Unexpected error creating this chat. Please try again later.',
        genericAddCommentFailureMessage: 'Unexpected error posting the comment. Please try again later.',
        genericUpdateReportFieldFailureMessage: 'Unexpected error updating the field. Please try again later.',
        genericUpdateReportNameEditFailureMessage: 'Unexpected error renaming the report. Please try again later.',
        noActivityYet: 'No activity yet',
        actions: {
            type: {
                changeField: ({oldValue, newValue, fieldName}: ChangeFieldParams) => `changed ${fieldName} from ${oldValue} to ${newValue}`,
                changeFieldEmpty: ({newValue, fieldName}: ChangeFieldParams) => `changed ${fieldName} to ${newValue}`,
                changeReportPolicy: ({fromPolicyName, toPolicyName}: ChangeReportPolicyParams) => {
                    if (!toPolicyName) {
                        return `changed the workspace${fromPolicyName ? ` (previously ${fromPolicyName})` : ''}`;
                    }
                    return `changed the workspace to ${toPolicyName}${fromPolicyName ? ` (previously ${fromPolicyName})` : ''}`;
                },
                changeType: ({oldType, newType}: ChangeTypeParams) => `changed type from ${oldType} to ${newType}`,
                exportedToCSV: `exported to CSV`,
                exportedToIntegration: {
                    automatic: ({label}: ExportedToIntegrationParams) => `exported to ${label}`,
                    automaticActionOne: ({label}: ExportedToIntegrationParams) => `exported to ${label} via`,
                    automaticActionTwo: 'accounting settings',
                    manual: ({label}: ExportedToIntegrationParams) => `marked this report as manually exported to ${label}.`,
                    automaticActionThree: 'and successfully created a record for',
                    reimburseableLink: 'out-of-pocket expenses',
                    nonReimbursableLink: 'company card expenses',
                    pending: ({label}: ExportedToIntegrationParams) => `started exporting this report to ${label}...`,
                },
                integrationsMessage: ({errorMessage, label, linkText, linkURL}: IntegrationSyncFailedParams) =>
                    `failed to export this report to ${label} ("${errorMessage} ${linkText ? `<a href="${linkURL}">${linkText}</a>` : ''}")`,
                managerAttachReceipt: `added a receipt`,
                managerDetachReceipt: `removed a receipt`,
                markedReimbursed: ({amount, currency}: MarkedReimbursedParams) => `paid ${currency}${amount} elsewhere`,
                markedReimbursedFromIntegration: ({amount, currency}: MarkReimbursedFromIntegrationParams) => `paid ${currency}${amount} via integration`,
                outdatedBankAccount: `couldn’t process the payment due to a problem with the payer’s bank account`,
                reimbursementACHBounce: `couldn’t process the payment, as the payer doesn’t have sufficient funds`,
                reimbursementACHCancelled: `canceled the payment`,
                reimbursementAccountChanged: `couldn’t process the payment, as the payer changed bank accounts`,
                reimbursementDelayed: `processed the payment but it’s delayed by 1-2 more business days`,
                selectedForRandomAudit: `randomly selected for review`,
                selectedForRandomAuditMarkdown: `[randomly selected](https://help.expensify.com/articles/expensify-classic/reports/Set-a-random-report-audit-schedule) for review`,
                share: ({to}: ShareParams) => `invited member ${to}`,
                unshare: ({to}: UnshareParams) => `removed member ${to}`,
                stripePaid: ({amount, currency}: StripePaidParams) => `paid ${currency}${amount}`,
                takeControl: `took control`,
                integrationSyncFailed: ({label, errorMessage, workspaceAccountingLink}: IntegrationSyncFailedParams) =>
                    `there was a problem syncing with ${label}${errorMessage ? ` ("${errorMessage}")` : ''}. Please fix the issue in <a href="${workspaceAccountingLink}">workspace settings</a>.`,
                addEmployee: ({email, role}: AddEmployeeParams) => `added ${email} as ${role === 'member' ? 'a' : 'an'} ${role}`,
                updateRole: ({email, currentRole, newRole}: UpdateRoleParams) => `updated the role of ${email} to ${newRole} (previously ${currentRole})`,
                updatedCustomField1: ({email, previousValue, newValue}: UpdatedCustomFieldParams) => {
                    if (!newValue) {
                        return `removed ${email}'s custom field 1 (previously "${previousValue}")`;
                    }

                    return !previousValue ? `added "${newValue}" to ${email}’s custom field 1` : `changed ${email}’s custom field 1 to "${newValue}" (previously "${previousValue}")`;
                },
                updatedCustomField2: ({email, previousValue, newValue}: UpdatedCustomFieldParams) => {
                    if (!newValue) {
                        return `removed ${email}'s custom field 2 (previously "${previousValue}")`;
                    }

                    return !previousValue ? `added "${newValue}" to ${email}’s custom field 2` : `changed ${email}’s custom field 2 to "${newValue}" (previously "${previousValue}")`;
                },
                leftWorkspace: ({nameOrEmail}: LeftWorkspaceParams) => `${nameOrEmail} left the workspace`,
                removeMember: ({email, role}: AddEmployeeParams) => `removed ${role} ${email}`,
                removedConnection: ({connectionName}: ConnectionNameParams) => `removed connection to ${CONST.POLICY.CONNECTIONS.NAME_USER_FRIENDLY[connectionName]}`,
                addedConnection: ({connectionName}: ConnectionNameParams) => `connected to ${CONST.POLICY.CONNECTIONS.NAME_USER_FRIENDLY[connectionName]}`,
                leftTheChat: 'left the chat',
            },
        },
    },
    chronos: {
        oooEventSummaryFullDay: ({summary, dayCount, date}: OOOEventSummaryFullDayParams) => `${summary} for ${dayCount} ${dayCount === 1 ? 'day' : 'days'} until ${date}`,
        oooEventSummaryPartialDay: ({summary, timePeriod, date}: OOOEventSummaryPartialDayParams) => `${summary} from ${timePeriod} on ${date}`,
    },
    footer: {
        features: 'Features',
        expenseManagement: 'Expense Management',
        spendManagement: 'Spend Management',
        expenseReports: 'Expense Reports',
        companyCreditCard: 'Company Credit Card',
        receiptScanningApp: 'Receipt Scanning App',
        billPay: 'Bill Pay',
        invoicing: 'Invoicing',
        CPACard: 'CPA Card',
        payroll: 'Payroll',
        travel: 'Travel',
        resources: 'Resources',
        expensifyApproved: 'ExpensifyApproved!',
        pressKit: 'Press Kit',
        support: 'Support',
        expensifyHelp: 'ExpensifyHelp',
        terms: 'Terms of Service',
        privacy: 'Privacy',
        learnMore: 'Learn More',
        aboutExpensify: 'About Expensify',
        blog: 'Blog',
        jobs: 'Jobs',
        expensifyOrg: 'Expensify.org',
        investorRelations: 'Investor Relations',
        getStarted: 'Get Started',
        createAccount: 'Create A New Account',
        logIn: 'Log In',
    },
    allStates: COMMON_CONST.STATES as States,
    allCountries: CONST.ALL_COUNTRIES as AllCountries,
    accessibilityHints: {
        navigateToChatsList: 'Navigate back to chats list',
        chatWelcomeMessage: 'Chat welcome message',
        navigatesToChat: 'Navigates to a chat',
        newMessageLineIndicator: 'New message line indicator',
        chatMessage: 'Chat message',
        lastChatMessagePreview: 'Last chat message preview',
        workspaceName: 'Workspace name',
        chatUserDisplayNames: 'Chat member display names',
        scrollToNewestMessages: 'Scroll to newest messages',
        preStyledText: 'Pre-styled text',
        viewAttachment: 'View attachment',
    },
    parentReportAction: {
        deletedReport: 'Deleted report',
        deletedMessage: 'Deleted message',
        deletedExpense: 'Deleted expense',
        reversedTransaction: 'Reversed transaction',
        deletedTask: 'Deleted task',
        hiddenMessage: 'Hidden message',
    },
    threads: {
        thread: 'Thread',
        replies: 'Replies',
        reply: 'Reply',
        from: 'From',
        in: 'in',
        parentNavigationSummary: ({reportName, workspaceName}: ParentNavigationSummaryParams) => `From ${reportName}${workspaceName ? ` in ${workspaceName}` : ''}`,
    },
    qrCodes: {
        copy: 'Copy URL',
        copied: 'Copied!',
    },
    moderation: {
        flagDescription: 'All flagged messages will be sent to a moderator for review.',
        chooseAReason: 'Choose a reason for flagging below:',
        spam: 'Spam',
        spamDescription: 'Unsolicited off-topic promotion',
        inconsiderate: 'Inconsiderate',
        inconsiderateDescription: 'Insulting or disrespectful phrasing, with questionable intentions',
        intimidation: 'Intimidation',
        intimidationDescription: 'Aggressively pursuing an agenda over valid objections',
        bullying: 'Bullying',
        bullyingDescription: 'Targeting an individual to obtain obedience',
        harassment: 'Harassment',
        harassmentDescription: 'Racist, misogynistic, or other broadly discriminatory behavior',
        assault: 'Assault',
        assaultDescription: 'Specifically targeted emotional attack with the intention of harm',
        flaggedContent: 'This message has been flagged as violating our community rules and the content has been hidden.',
        hideMessage: 'Hide message',
        revealMessage: 'Reveal message',
        levelOneResult: 'Sends anonymous warning and message is reported for review.',
        levelTwoResult: 'Message hidden from channel, plus anonymous warning and message is reported for review.',
        levelThreeResult: 'Message removed from channel plus anonymous warning and message is reported for review.',
    },
    actionableMentionWhisperOptions: {
        invite: 'Invite them',
        nothing: 'Do nothing',
    },
    actionableMentionJoinWorkspaceOptions: {
        accept: 'Accept',
        decline: 'Decline',
    },
    actionableMentionTrackExpense: {
        submit: 'Submit it to someone',
        categorize: 'Categorize it',
        share: 'Share it with my accountant',
        nothing: 'Nothing for now',
    },
    teachersUnitePage: {
        teachersUnite: 'Teachers Unite',
        joinExpensifyOrg:
            'Join Expensify.org in eliminating injustice around the world. The current "Teachers Unite" campaign supports educators everywhere by splitting the costs of essential school supplies.',
        iKnowATeacher: 'I know a teacher',
        iAmATeacher: 'I am a teacher',
        getInTouch: 'Excellent! Please share their information so we can get in touch with them.',
        introSchoolPrincipal: 'Intro to your school principal',
        schoolPrincipalVerifyExpense:
            'Expensify.org splits the cost of essential school supplies so that students from low-income households can have a better learning experience. Your principal will be asked to verify your expenses.',
        principalFirstName: 'Principal first name',
        principalLastName: 'Principal last name',
        principalWorkEmail: 'Principal work email',
        updateYourEmail: 'Update your email address',
        updateEmail: 'Update email address',
        schoolMailAsDefault: ({contactMethodsRoute}: ContactMethodsRouteParams) =>
            `Before you move forward, please make sure to set your school email as your default contact method. You can do so in Settings > Profile > <a href="${contactMethodsRoute}">Contact methods</a>.`,
        error: {
            enterPhoneEmail: 'Enter a valid email or phone number',
            enterEmail: 'Enter an email',
            enterValidEmail: 'Enter a valid email',
            tryDifferentEmail: 'Please try a different email',
        },
    },
    cardTransactions: {
        notActivated: 'Not activated',
        outOfPocket: 'Out-of-pocket spend',
        companySpend: 'Company spend',
    },
    distance: {
        addStop: 'Add stop',
        deleteWaypoint: 'Delete waypoint',
        deleteWaypointConfirmation: 'Are you sure you want to delete this waypoint?',
        address: 'Address',
        waypointDescription: {
            start: 'Start',
            stop: 'Stop',
        },
        mapPending: {
            title: 'Map pending',
            subtitle: 'The map will be generated when you go back online',
            onlineSubtitle: 'One moment while we set up the map',
            errorTitle: 'Map error',
            errorSubtitle: 'There was an error loading the map. Please try again.',
        },
        error: {
            selectSuggestedAddress: 'Please select a suggested address or use current location',
        },
    },
    reportCardLostOrDamaged: {
        screenTitle: 'Report card lost or damaged',
        nextButtonLabel: 'Next',
        reasonTitle: 'Why do you need a new card?',
        cardDamaged: 'My card was damaged',
        cardLostOrStolen: 'My card was lost or stolen',
        confirmAddressTitle: 'Please confirm the mailing address for your new card.',
        cardDamagedInfo: 'Your new card will arrive in 2-3 business days. Your current card will continue to work until you activate your new one.',
        cardLostOrStolenInfo: 'Your current card will be permanently deactivated as soon as your order is placed. Most cards arrive in a few business days.',
        address: 'Address',
        deactivateCardButton: 'Deactivate card',
        shipNewCardButton: 'Ship new card',
        addressError: 'Address is required',
        reasonError: 'Reason is required',
        successTitle: 'Your new card is on the way!',
        successDescription: "You'll need to activate it once it arrives in a few business days. In the meantime, you can use a virtual card.",
    },
    eReceipt: {
        guaranteed: 'Guaranteed eReceipt',
        transactionDate: 'Transaction date',
    },
    referralProgram: {
        [CONST.REFERRAL_PROGRAM.CONTENT_TYPES.START_CHAT]: {
            buttonText: 'Start a chat, <success><strong>refer a friend</strong></success>.',
            header: 'Start a chat, refer a friend',
            body: "Want your friends to use Expensify, too? Just start a chat with them and we'll take care of the rest.",
        },
        [CONST.REFERRAL_PROGRAM.CONTENT_TYPES.SUBMIT_EXPENSE]: {
            buttonText: 'Submit an expense, <success><strong>refer your boss</strong></success>.',
            header: 'Submit an expense, refer your boss',
            body: "Want your boss to use Expensify, too? Just submit an expense to them and we'll take care of the rest.",
        },
        [CONST.REFERRAL_PROGRAM.CONTENT_TYPES.REFER_FRIEND]: {
            header: 'Refer a friend',
            body: "Want your friends to use Expensify, too? Just chat, pay, or split an expense with them and we'll take care of the rest. Or just share your invite link!",
        },
        [CONST.REFERRAL_PROGRAM.CONTENT_TYPES.SHARE_CODE]: {
            buttonText: 'Refer a friend',
            header: 'Refer a friend',
            body: "Want your friends to use Expensify, too? Just chat, pay, or split an expense with them and we'll take care of the rest. Or just share your invite link!",
        },
        copyReferralLink: 'Copy invite link',
    },
    systemChatFooterMessage: {
        [CONST.INTRO_CHOICES.MANAGE_TEAM]: {
            phrase1: 'Chat with your setup specialist in ',
            phrase2: ' for help',
        },
        default: {
            phrase1: 'Message ',
            phrase2: ' for help with setup',
        },
    },
    violations: {
        allTagLevelsRequired: 'All tags required',
        autoReportedRejectedExpense: ({rejectReason, rejectedBy}: ViolationsAutoReportedRejectedExpenseParams) => `${rejectedBy} rejected this expense with the comment "${rejectReason}"`,
        billableExpense: 'Billable no longer valid',
        cashExpenseWithNoReceipt: ({formattedLimit}: ViolationsCashExpenseWithNoReceiptParams = {}) => `Receipt required${formattedLimit ? ` over ${formattedLimit}` : ''}`,
        categoryOutOfPolicy: 'Category no longer valid',
        conversionSurcharge: ({surcharge}: ViolationsConversionSurchargeParams) => `Applied ${surcharge}% conversion surcharge`,
        customUnitOutOfPolicy: 'Rate not valid for this workspace',
        duplicatedTransaction: 'Potential duplicate',
        fieldRequired: 'Report fields are required',
        futureDate: 'Future date not allowed',
        invoiceMarkup: ({invoiceMarkup}: ViolationsInvoiceMarkupParams) => `Marked up by ${invoiceMarkup}%`,
        maxAge: ({maxAge}: ViolationsMaxAgeParams) => `Date older than ${maxAge} days`,
        missingCategory: 'Missing category',
        missingComment: 'Description required for selected category',
        missingTag: ({tagName}: ViolationsMissingTagParams = {}) => `Missing ${tagName ?? 'tag'}`,
        modifiedAmount: ({type, displayPercentVariance}: ViolationsModifiedAmountParams) => {
            switch (type) {
                case 'distance':
                    return 'Amount differs from calculated distance';
                case 'card':
                    return 'Amount greater than card transaction';
                default:
                    if (displayPercentVariance) {
                        return `Amount ${displayPercentVariance}% greater than scanned receipt`;
                    }
                    return 'Amount greater than scanned receipt';
            }
        },
        modifiedDate: 'Date differs from scanned receipt',
        nonExpensiworksExpense: 'Non-Expensiworks expense',
        overAutoApprovalLimit: ({formattedLimit}: ViolationsOverLimitParams) => `Expense exceeds auto-approval limit of ${formattedLimit}`,
        overCategoryLimit: ({formattedLimit}: ViolationsOverCategoryLimitParams) => `Amount over ${formattedLimit}/person category limit`,
        overLimit: ({formattedLimit}: ViolationsOverLimitParams) => `Amount over ${formattedLimit}/person limit`,
        overTripLimit: ({formattedLimit}: ViolationsOverLimitParams) => `Amount over ${formattedLimit}/trip limit`,
        overLimitAttendee: ({formattedLimit}: ViolationsOverLimitParams) => `Amount over ${formattedLimit}/person limit`,
        perDayLimit: ({formattedLimit}: ViolationsPerDayLimitParams) => `Amount over daily ${formattedLimit}/person category limit`,
        receiptNotSmartScanned: 'Receipt and expense details added manually. <a href="https://help.expensify.com/articles/expensify-classic/reports/Automatic-Receipt-Audit">Learn more</a>.',
        receiptRequired: ({formattedLimit, category}: ViolationsReceiptRequiredParams) => {
            let message = 'Receipt required';
            if (formattedLimit ?? category) {
                message += ' over';
                if (formattedLimit) {
                    message += ` ${formattedLimit}`;
                }
                if (category) {
                    message += ' category limit';
                }
            }
            return message;
        },
        prohibitedExpense: ({prohibitedExpenseType}: ViolationsProhibitedExpenseParams) => {
            const preMessage = 'Prohibited expense:';
            switch (prohibitedExpenseType) {
                case 'alcohol':
                    return `${preMessage} alcohol`;
                case 'gambling':
                    return `${preMessage} gambling`;
                case 'tobacco':
                    return `${preMessage} tobacco`;
                case 'adultEntertainment':
                    return `${preMessage} adult entertainment`;
                case 'hotelIncidentals':
                    return `${preMessage} hotel incidentals`;
                default:
                    return `${preMessage}${prohibitedExpenseType}`;
            }
        },
        customRules: ({message}: ViolationsCustomRulesParams) => message,
        reviewRequired: 'Review required',
        rter: ({brokenBankConnection, email, isAdmin, isTransactionOlderThan7Days, member, rterType}: ViolationsRterParams) => {
            if (rterType === CONST.RTER_VIOLATION_TYPES.BROKEN_CARD_CONNECTION_530) {
                return "Can't auto-match receipt due to broken bank connection";
            }
            if (brokenBankConnection || rterType === CONST.RTER_VIOLATION_TYPES.BROKEN_CARD_CONNECTION) {
                return isAdmin
                    ? `Can't auto-match receipt due to broken bank connection which ${email} needs to fix`
                    : "Can't auto-match receipt due to broken bank connection which you need to fix";
            }
            if (!isTransactionOlderThan7Days) {
                return isAdmin ? `Ask ${member} to mark as a cash or wait 7 days and try again` : 'Awaiting merge with card transaction.';
            }

            return '';
        },
        brokenConnection530Error: 'Receipt pending due to broken bank connection',
        adminBrokenConnectionError: 'Receipt pending due to broken bank connection. Please resolve in ',
        memberBrokenConnectionError: 'Receipt pending due to broken bank connection. Please ask a workspace admin to resolve.',
        markAsCashToIgnore: 'Mark as cash to ignore and request payment.',
        smartscanFailed: ({canEdit = true}) => `Receipt scanning failed.${canEdit ? ' Enter details manually.' : ''}`,
        receiptGeneratedWithAI: 'Potential AI-generated receipt',
        someTagLevelsRequired: ({tagName}: ViolationsTagOutOfPolicyParams = {}) => `Missing ${tagName ?? 'Tag'}`,
        tagOutOfPolicy: ({tagName}: ViolationsTagOutOfPolicyParams = {}) => `${tagName ?? 'Tag'} no longer valid`,
        taxAmountChanged: 'Tax amount was modified',
        taxOutOfPolicy: ({taxName}: ViolationsTaxOutOfPolicyParams = {}) => `${taxName ?? 'Tax'} no longer valid`,
        taxRateChanged: 'Tax rate was modified',
        taxRequired: 'Missing tax rate',
        none: 'None',
        taxCodeToKeep: 'Choose which tax code to keep',
        tagToKeep: 'Choose which tag to keep',
        isTransactionReimbursable: 'Choose if transaction is reimbursable',
        merchantToKeep: 'Choose which merchant to keep',
        descriptionToKeep: 'Choose which description to keep',
        categoryToKeep: 'Choose which category to keep',
        isTransactionBillable: 'Choose if transaction is billable',
        keepThisOne: 'Keep this one',
        confirmDetails: `Confirm the details you're keeping`,
        confirmDuplicatesInfo: `The duplicate requests you don't keep will be held for the member to delete`,
        hold: 'This expense was put on hold',
        resolvedDuplicates: 'resolved the duplicate',
    },
    reportViolations: {
        [CONST.REPORT_VIOLATIONS.FIELD_REQUIRED]: ({fieldName}: RequiredFieldParams) => `${fieldName} is required`,
    },
    violationDismissal: {
        rter: {
            manual: 'marked this receipt as cash',
        },
        duplicatedTransaction: {
            manual: 'resolved the duplicate',
        },
    },
    videoPlayer: {
        play: 'Play',
        pause: 'Pause',
        fullscreen: 'Fullscreen',
        playbackSpeed: 'Playback speed',
        expand: 'Expand',
        mute: 'Mute',
        unmute: 'Unmute',
        normal: 'Normal',
    },
    exitSurvey: {
        header: 'Before you go',
        reasonPage: {
            title: "Please tell us why you're leaving",
            subtitle: 'Before you go, please tell us why you’d like to switch to Expensify Classic.',
        },
        reasons: {
            [CONST.EXIT_SURVEY.REASONS.FEATURE_NOT_AVAILABLE]: "I need a feature that's only available in Expensify Classic.",
            [CONST.EXIT_SURVEY.REASONS.DONT_UNDERSTAND]: "I don't understand how to use New Expensify.",
            [CONST.EXIT_SURVEY.REASONS.PREFER_CLASSIC]: 'I understand how to use New Expensify, but I prefer Expensify Classic.',
        },
        prompts: {
            [CONST.EXIT_SURVEY.REASONS.FEATURE_NOT_AVAILABLE]: "What feature do you need that isn't available in New Expensify?",
            [CONST.EXIT_SURVEY.REASONS.DONT_UNDERSTAND]: 'What are you trying to do?',
            [CONST.EXIT_SURVEY.REASONS.PREFER_CLASSIC]: 'Why do you prefer Expensify Classic?',
        },
        responsePlaceholder: 'Your response',
        thankYou: 'Thanks for the feedback!',
        thankYouSubtitle: 'Your responses will help us build a better product to get stuff done. Thank you so much!',
        goToExpensifyClassic: 'Switch to Expensify Classic',
        offlineTitle: "Looks like you're stuck here...",
        offline:
            "You appear to be offline. Unfortunately, Expensify Classic doesn't work offline, but New Expensify does. If you prefer to use Expensify Classic, try again when you have an internet connection.",
        quickTip: 'Quick tip...',
        quickTipSubTitle: 'You can go straight to Expensify Classic by visiting expensify.com. Bookmark it for an easy shortcut!',
        bookACall: 'Book a call',
        noThanks: 'No thanks',
        bookACallTitle: 'Would you like to speak to a product manager?',
        benefits: {
            [CONST.EXIT_SURVEY.BENEFIT.CHATTING_DIRECTLY]: 'Chatting directly on expenses and reports',
            [CONST.EXIT_SURVEY.BENEFIT.EVERYTHING_MOBILE]: 'Ability to do everything on mobile',
            [CONST.EXIT_SURVEY.BENEFIT.TRAVEL_EXPENSE]: 'Travel and expense at the speed of chat',
        },
        bookACallTextTop: 'By switching to Expensify Classic, you will miss out on:',
        bookACallTextBottom: 'We’d be excited to get on a call with you to understand why. You can book a call with one of our senior product managers to discuss your needs.',
        takeMeToExpensifyClassic: 'Take me to Expensify Classic',
    },
    listBoundary: {
        errorMessage: 'An error occurred while loading more messages',
        tryAgain: 'Try again',
    },
    systemMessage: {
        mergedWithCashTransaction: 'matched a receipt to this transaction',
    },
    subscription: {
        authenticatePaymentCard: 'Authenticate payment card',
        mobileReducedFunctionalityMessage: 'You can’t make changes to your subscription in the mobile app.',
        badge: {
            freeTrial: ({numOfDays}: BadgeFreeTrialParams) => `Free trial: ${numOfDays} ${numOfDays === 1 ? 'day' : 'days'} left`,
        },
        billingBanner: {
            policyOwnerAmountOwed: {
                title: 'Your payment info is outdated',
                subtitle: ({date}: BillingBannerSubtitleWithDateParams) => `Update your payment card by ${date} to continue using all of your favorite features.`,
            },
            policyOwnerAmountOwedOverdue: {
                title: 'Your payment could not be processed',
                subtitle: ({date, purchaseAmountOwed}: BillingBannerOwnerAmountOwedOverdueParams) =>
                    date && purchaseAmountOwed
                        ? `Your ${date} charge of ${purchaseAmountOwed} could not be processed. Please add a payment card to clear the amount owed.`
                        : 'Please add a payment card to clear the amount owed.',
            },
            policyOwnerUnderInvoicing: {
                title: 'Your payment info is outdated',
                subtitle: ({date}: BillingBannerSubtitleWithDateParams) => `Your payment is past due. Please pay your invoice by ${date} to avoid service interruption.`,
            },
            policyOwnerUnderInvoicingOverdue: {
                title: 'Your payment info is outdated',
                subtitle: 'Your payment is past due. Please pay your invoice.',
            },
            billingDisputePending: {
                title: 'Your card couldn’t be charged',
                subtitle: ({amountOwed, cardEnding}: BillingBannerDisputePendingParams) =>
                    `You disputed the ${amountOwed} charge on the card ending in ${cardEnding}. Your account will be locked until the dispute is resolved with your bank.`,
            },
            cardAuthenticationRequired: {
                title: 'Your payment card hasn’t been fully authenticated.',
                subtitle: ({cardEnding}: BillingBannerCardAuthenticationRequiredParams) =>
                    `Please complete the authentication process to activate your payment card ending in ${cardEnding}.`,
            },
            insufficientFunds: {
                title: 'Your card couldn’t be charged',
                subtitle: ({amountOwed}: BillingBannerInsufficientFundsParams) =>
                    `Your payment card was declined due to insufficient funds. Please retry or add a new payment card to clear your ${amountOwed} outstanding balance.`,
            },
            cardExpired: {
                title: 'Your card couldn’t be charged',
                subtitle: ({amountOwed}: BillingBannerCardExpiredParams) => `Your payment card expired. Please add a new payment card to clear your ${amountOwed} outstanding balance.`,
            },
            cardExpireSoon: {
                title: 'Your card is expiring soon',
                subtitle: 'Your payment card will expire at the end of this month. Click the three-dot menu below to update it and continue using all your favorite features.',
            },
            retryBillingSuccess: {
                title: 'Success!',
                subtitle: 'Your card has been billed successfully.',
            },
            retryBillingError: {
                title: 'Your card couldn’t be charged',
                subtitle: 'Before retrying, please call your bank directly to authorize Expensify charges and remove any holds. Otherwise, try adding a different payment card.',
            },
            cardOnDispute: ({amountOwed, cardEnding}: BillingBannerCardOnDisputeParams) =>
                `You disputed the ${amountOwed} charge on the card ending in ${cardEnding}. Your account will be locked until the dispute is resolved with your bank.`,
            preTrial: {
                title: 'Start a free trial',
                subtitleStart: 'As a next step, ',
                subtitleLink: 'complete your setup checklist ',
                subtitleEnd: 'so your team can start expensing.',
            },
            trialStarted: {
                title: ({numOfDays}: TrialStartedTitleParams) => `Trial: ${numOfDays} ${numOfDays === 1 ? 'day' : 'days'} left!`,
                subtitle: 'Add a payment card to continue using all of your favorite features.',
            },
            trialEnded: {
                title: 'Your free trial has ended',
                subtitle: 'Add a payment card to continue using all of your favorite features.',
            },
            earlyDiscount: {
                claimOffer: 'Claim offer',
                noThanks: 'No thanks',
                subscriptionPageTitle: ({discountType}: EarlyDiscountTitleParams) =>
                    `<strong>${discountType}% off your first year!</strong> Just add a payment card and start an annual subscription.`,
                onboardingChatTitle: ({discountType}: EarlyDiscountTitleParams) => `Limited-time offer: ${discountType}% off your first year!`,
                subtitle: ({days, hours, minutes, seconds}: EarlyDiscountSubtitleParams) => `Claim within ${days > 0 ? `${days}d : ` : ''}${hours}h : ${minutes}m : ${seconds}s`,
            },
        },
        cardSection: {
            title: 'Payment',
            subtitle: 'Add a card to pay for your Expensify subscription.',
            addCardButton: 'Add payment card',
            cardNextPayment: ({nextPaymentDate}: CardNextPaymentParams) => `Your next payment date is ${nextPaymentDate}.`,
            cardEnding: ({cardNumber}: CardEndingParams) => `Card ending in ${cardNumber}`,
            cardInfo: ({name, expiration, currency}: CardInfoParams) => `Name: ${name}, Expiration: ${expiration}, Currency: ${currency}`,
            changeCard: 'Change payment card',
            changeCurrency: 'Change payment currency',
            cardNotFound: 'No payment card added',
            retryPaymentButton: 'Retry payment',
            authenticatePayment: 'Authenticate payment',
            requestRefund: 'Request refund',
            requestRefundModal: {
                full: 'Getting a refund is easy, just downgrade your account before your next billing date and you’ll receive a refund. <br /> <br /> Heads up: Downgrading your account means your workspace(s) will be deleted. This action can’t be undone, but you can always create a new workspace if you change your mind.',
                confirm: 'Delete workspace(s) and downgrade',
            },
            viewPaymentHistory: 'View payment history',
        },
        yourPlan: {
            title: 'Your plan',
            exploreAllPlans: 'Explore all plans',
            customPricing: 'Custom pricing',
            asLowAs: ({price}: YourPlanPriceValueParams) => `as low as ${price} per active member/month`,
            pricePerMemberMonth: ({price}: YourPlanPriceValueParams) => `${price} per member/month`,
            pricePerMemberPerMonth: ({price}: YourPlanPriceValueParams) => `${price} per member per month`,
            perMemberMonth: 'per member/month',
            collect: {
                title: 'Collect',
                description: 'The small business plan that gives you expense, travel, and chat.',
                priceAnnual: ({lower, upper}: YourPlanPriceParams) => `From ${lower}/active member with the Expensify Card, ${upper}/active member without the Expensify Card.`,
                pricePayPerUse: ({lower, upper}: YourPlanPriceParams) => `From ${lower}/active member with the Expensify Card, ${upper}/active member without the Expensify Card.`,
                benefit1: 'Receipt scanning',
                benefit2: 'Reimbursements',
                benefit3: 'Corporate card management',
                benefit4: 'Expense and travel approvals',
                benefit5: 'Travel booking and rules',
                benefit6: 'QuickBooks/Xero integrations',
                benefit7: 'Chat on expenses, reports, and rooms',
                benefit8: 'AI and human support',
            },
            control: {
                title: 'Control',
                description: 'Expense, travel, and chat for larger businesses.',
                priceAnnual: ({lower, upper}: YourPlanPriceParams) => `From ${lower}/active member with the Expensify Card, ${upper}/active member without the Expensify Card.`,
                pricePayPerUse: ({lower, upper}: YourPlanPriceParams) => `From ${lower}/active member with the Expensify Card, ${upper}/active member without the Expensify Card.`,
                benefit1: 'Everything in the Collect plan',
                benefit2: 'Multi-level approval workflows',
                benefit3: 'Custom expense rules',
                benefit4: 'ERP integrations (NetSuite, Sage Intacct, Oracle)',
                benefit5: 'HR integrations (Workday, Certinia)',
                benefit6: 'SAML/SSO',
                benefit7: 'Custom insights and reporting',
                benefit8: 'Budgeting',
            },
            thisIsYourCurrentPlan: 'This is your current plan',
            downgrade: 'Downgrade to Collect',
            upgrade: 'Upgrade to Control',
            addMembers: 'Add members',
            saveWithExpensifyTitle: 'Save with the Expensify Card',
            saveWithExpensifyDescription: 'Use our savings calculator to see how cash back from the Expensify Card can reduce your Expensify bill.',
            saveWithExpensifyButton: 'Learn more',
        },
        compareModal: {
            comparePlans: 'Compare Plans',
            subtitle: `<muted-text>Unlock the features you need with the plan that’s right for you. <a href="${CONST.PRICING}">View our pricing page</a> or a complete feature breakdown of each of our plans.</muted-text>`,
        },
        details: {
            title: 'Subscription details',
            annual: 'Annual subscription',
            taxExempt: 'Request tax exempt status',
            taxExemptEnabled: 'Tax exempt',
            taxExemptStatus: 'Tax exempt status',
            payPerUse: 'Pay-per-use',
            subscriptionSize: 'Subscription size',
            headsUp:
                "Heads up: If you don’t set your subscription size now, we’ll set it automatically to your first month's active member count. You’ll then be committed to paying for at least this number of members for the next 12 months. You can increase your subscription size at any time, but you can’t decrease it until your subscription is over.",
            zeroCommitment: 'Zero commitment at the discounted annual subscription rate',
        },
        subscriptionSize: {
            title: 'Subscription size',
            yourSize: 'Your subscription size is the number of open seats that can be filled by any active member in a given month.',
            eachMonth:
                'Each month, your subscription covers up to the number of active members set above. Any time you increase your subscription size, you’ll start a new 12-month subscription at that new size.',
            note: 'Note: An active member is anyone who has created, edited, submitted, approved, reimbursed, or exported expense data tied to your company workspace.',
            confirmDetails: 'Confirm your new annual subscription details:',
            subscriptionSize: 'Subscription size',
            activeMembers: ({size}: SubscriptionSizeParams) => `${size} active members/month`,
            subscriptionRenews: 'Subscription renews',
            youCantDowngrade: 'You can’t downgrade during your annual subscription.',
            youAlreadyCommitted: ({size, date}: SubscriptionCommitmentParams) =>
                `You already committed to an annual subscription size of ${size} active members per month until ${date}. You can switch to a pay-per-use subscription on ${date} by disabling auto-renew.`,
            error: {
                size: 'Please enter a valid subscription size',
                sameSize: 'Please enter a number different than your current subscription size',
            },
        },
        paymentCard: {
            addPaymentCard: 'Add payment card',
            enterPaymentCardDetails: 'Enter your payment card details',
            security: 'Expensify is PCI-DSS compliant, uses bank-level encryption, and utilizes redundant infrastructure to protect your data.',
            learnMoreAboutSecurity: 'Learn more about our security.',
        },
        subscriptionSettings: {
            title: 'Subscription settings',
            summary: ({subscriptionType, subscriptionSize, autoRenew, autoIncrease}: SubscriptionSettingsSummaryParams) =>
                `Subscription type: ${subscriptionType}, Subscription size: ${subscriptionSize}, Auto renew: ${autoRenew}, Auto increase annual seats: ${autoIncrease}`,
            none: 'none',
            on: 'on',
            off: 'off',
            annual: 'Annual',
            autoRenew: 'Auto-renew',
            autoIncrease: 'Auto-increase annual seats',
            saveUpTo: ({amountWithCurrency}: SubscriptionSettingsSaveUpToParams) => `Save up to ${amountWithCurrency}/month per active member`,
            automaticallyIncrease:
                'Automatically increase your annual seats to accommodate for active members that exceed your subscription size. Note: This will extend your annual subscription end date.',
            disableAutoRenew: 'Disable auto-renew',
            helpUsImprove: 'Help us improve Expensify',
            whatsMainReason: "What's the main reason you're disabling auto-renew?",
            renewsOn: ({date}: SubscriptionSettingsRenewsOnParams) => `Renews on ${date}.`,
            pricingConfiguration: 'Pricing depends on configuration. For the lowest price, choose an annual subscription and get the Expensify Card.',
            learnMore: {
                part1: 'Learn more on our ',
                pricingPage: 'pricing page',
                part2: ' or chat with our team in your ',
                adminsRoom: '#admins room.',
            },
            estimatedPrice: 'Estimated price',
            changesBasedOn: 'This changes based on your Expensify Card usage and the subscription options below.',
        },
        requestEarlyCancellation: {
            title: 'Request early cancellation',
            subtitle: 'What’s the main reason you’re requesting early cancellation?',
            subscriptionCanceled: {
                title: 'Subscription canceled',
                subtitle: 'Your annual subscription has been canceled.',
                info: 'If you want to keep using your workspace(s) on a pay-per-use basis, you’re all set.',
                preventFutureActivity: ({workspacesListRoute}: WorkspacesListRouteParams) =>
                    `If you'd like to prevent future activity and charges, you must <a href="${workspacesListRoute}">delete your workspace(s)</a>. Note that when you delete your workspace(s), you'll be charged for any outstanding activity that was incurred during the current calendar month.`,
            },
            requestSubmitted: {
                title: 'Request submitted',
                subtitle:
                    'Thanks for letting us know you’re interested in canceling your subscription. We’re reviewing your request and will be in touch soon via your chat with <concierge-link>Concierge</concierge-link>.',
            },
            acknowledgement: `By requesting early cancellation, I acknowledge and agree that Expensify has no obligation to grant such request under the Expensify <a href=${CONST.OLD_DOT_PUBLIC_URLS.TERMS_URL}>Terms of Service</a>  or other applicable services agreement between me and Expensify and that Expensify retains sole discretion with regard to granting any such request.`,
        },
    },
    feedbackSurvey: {
        tooLimited: 'Functionality needs improvement',
        tooExpensive: 'Too expensive',
        inadequateSupport: 'Inadequate customer support',
        businessClosing: 'Company closing, downsizing, or acquired',
        additionalInfoTitle: 'What software are you moving to and why?',
        additionalInfoInputLabel: 'Your response',
    },
    roomChangeLog: {
        updateRoomDescription: 'set the room description to:',
        clearRoomDescription: 'cleared the room description',
    },
    delegate: {
        switchAccount: 'Switch accounts:',
        copilotDelegatedAccess: 'Copilot: Delegated access',
        copilotDelegatedAccessDescription: 'Allow other members to access your account.',
        addCopilot: 'Add copilot',
        membersCanAccessYourAccount: 'These members can access your account:',
        youCanAccessTheseAccounts: 'You can access these accounts via the account switcher:',
        role: ({role}: OptionalParam<DelegateRoleParams> = {}) => {
            switch (role) {
                case CONST.DELEGATE_ROLE.ALL:
                    return 'Full';
                case CONST.DELEGATE_ROLE.SUBMITTER:
                    return 'Limited';
                default:
                    return '';
            }
        },
        genericError: 'Oops, something went wrong. Please try again.',
        onBehalfOfMessage: ({delegator}: DelegatorParams) => `on behalf of ${delegator}`,
        accessLevel: 'Access level',
        confirmCopilot: 'Confirm your copilot below.',
        accessLevelDescription: 'Choose an access level below. Both Full and Limited access allow copilots to view all conversations and expenses.',
        roleDescription: ({role}: OptionalParam<DelegateRoleParams> = {}) => {
            switch (role) {
                case CONST.DELEGATE_ROLE.ALL:
                    return 'Allow another member to take all actions in your account, on your behalf. Includes chat, submissions, approvals, payments, settings updates, and more.';
                case CONST.DELEGATE_ROLE.SUBMITTER:
                    return 'Allow another member to take most actions in your account, on your behalf. Excludes approvals, payments, rejections, and holds.';
                default:
                    return '';
            }
        },
        removeCopilot: 'Remove copilot',
        removeCopilotConfirmation: 'Are you sure you want to remove this copilot?',
        changeAccessLevel: 'Change access level',
        makeSureItIsYou: "Let's make sure it's you",
        enterMagicCode: ({contactMethod}: EnterMagicCodeParams) => `Please enter the magic code sent to ${contactMethod} to add a copilot. It should arrive within a minute or two.`,
        enterMagicCodeUpdate: ({contactMethod}: EnterMagicCodeParams) => `Please enter the magic code sent to ${contactMethod} to update your copilot.`,
        notAllowed: 'Not so fast...',
        noAccessMessage: "As a copilot, you don't have access to \nthis page. Sorry!",
        notAllowedMessage: ({accountOwnerEmail}: AccountOwnerParams) =>
            `As a <a href="${CONST.DELEGATE_ROLE_HELP_DOT_ARTICLE_LINK}">copilot</a> for ${accountOwnerEmail}, you don't have permission to take this action. Sorry!`,
        copilotAccess: 'Copilot access',
    },
    debug: {
        debug: 'Debug',
        details: 'Details',
        JSON: 'JSON',
        reportActions: 'Actions',
        reportActionPreview: 'Preview',
        nothingToPreview: 'Nothing to preview',
        editJson: 'Edit JSON:',
        preview: 'Preview:',
        missingProperty: ({propertyName}: MissingPropertyParams) => `Missing ${propertyName}`,
        invalidProperty: ({propertyName, expectedType}: InvalidPropertyParams) => `Invalid property: ${propertyName} - Expected: ${expectedType}`,
        invalidValue: ({expectedValues}: InvalidValueParams) => `Invalid value - Expected: ${expectedValues}`,
        missingValue: 'Missing value',
        createReportAction: 'Create Report Action',
        reportAction: 'Report Action',
        report: 'Report',
        transaction: 'Transaction',
        violations: 'Violations',
        transactionViolation: 'Transaction Violation',
        hint: "Data changes won't be sent to the backend",
        textFields: 'Text fields',
        numberFields: 'Number fields',
        booleanFields: 'Boolean fields',
        constantFields: 'Constant fields',
        dateTimeFields: 'DateTime fields',
        date: 'Date',
        time: 'Time',
        none: 'None',
        visibleInLHN: 'Visible in LHN',
        GBR: 'GBR',
        RBR: 'RBR',
        true: 'true',
        false: 'false',
        viewReport: 'View Report',
        viewTransaction: 'View transaction',
        createTransactionViolation: 'Create transaction violation',
        reasonVisibleInLHN: {
            hasDraftComment: 'Has draft comment',
            hasGBR: 'Has GBR',
            hasRBR: 'Has RBR',
            pinnedByUser: 'Pinned by member',
            hasIOUViolations: 'Has IOU violations',
            hasAddWorkspaceRoomErrors: 'Has add workspace room errors',
            isUnread: 'Is unread (focus mode)',
            isArchived: 'Is archived (most recent mode)',
            isSelfDM: 'Is self DM',
            isFocused: 'Is temporarily focused',
        },
        reasonGBR: {
            hasJoinRequest: 'Has join request (admin room)',
            isUnreadWithMention: 'Is unread with mention',
            isWaitingForAssigneeToCompleteAction: 'Is waiting for assignee to complete action',
            hasChildReportAwaitingAction: 'Has child report awaiting action',
            hasMissingInvoiceBankAccount: 'Has missing invoice bank account',
        },
        reasonRBR: {
            hasErrors: 'Has errors in report or report actions data',
            hasViolations: 'Has violations',
            hasTransactionThreadViolations: 'Has transaction thread violations',
        },
        indicatorStatus: {
            theresAReportAwaitingAction: "There's a report awaiting action",
            theresAReportWithErrors: "There's a report with errors",
            theresAWorkspaceWithCustomUnitsErrors: "There's a workspace with custom units errors",
            theresAProblemWithAWorkspaceMember: "There's a problem with a workspace member",
            theresAProblemWithAWorkspaceQBOExport: 'There was a problem with a workspace connection export setting.',
            theresAProblemWithAContactMethod: "There's a problem with a contact method",
            aContactMethodRequiresVerification: 'A contact method requires verification',
            theresAProblemWithAPaymentMethod: "There's a problem with a payment method",
            theresAProblemWithAWorkspace: "There's a problem with a workspace",
            theresAProblemWithYourReimbursementAccount: "There's a problem with your reimbursement account",
            theresABillingProblemWithYourSubscription: "There's a billing problem with your subscription",
            yourSubscriptionHasBeenSuccessfullyRenewed: 'Your subscription has been successfully renewed',
            theresWasAProblemDuringAWorkspaceConnectionSync: 'There was a problem during a workspace connection sync',
            theresAProblemWithYourWallet: "There's a problem with your wallet",
            theresAProblemWithYourWalletTerms: "There's a problem with your wallet terms",
        },
    },
    emptySearchView: {
        takeATestDrive: 'Take a test drive',
    },
    migratedUserWelcomeModal: {
        title: 'Travel and expense, at the speed of chat',
        subtitle: 'New Expensify has the same great automation, but now with amazing collaboration:',
        confirmText: "Let's go!",
        features: {
            chat: '<strong>Chat directly on any expense</strong>, report, or workspace',
            scanReceipt: '<strong>Scan receipts</strong> and get paid back',
            crossPlatform: 'Do <strong>everything</strong> from your phone or browser',
        },
    },
    productTrainingTooltip: {
        // TODO: CONCIERGE_LHN_GBR tooltip will be replaced by a tooltip in the #admins room
        // https://github.com/Expensify/App/issues/57045#issuecomment-2701455668
        conciergeLHNGBR: '<tooltip>Get started <strong>here!</strong></tooltip>',
        saveSearchTooltip: '<tooltip><strong>Rename your saved searches</strong> here!</tooltip>',
        globalCreateTooltip: '<tooltip><strong>Create expenses</strong>, start chatting,\nand more. Try it out!</tooltip>',
        bottomNavInboxTooltip: '<tooltip>Check what <strong>needs your attention</strong>\nand <strong>chat about expenses.</strong></tooltip>',
        workspaceChatTooltip: '<tooltip>Chat with <strong>approvers</strong></tooltip>',
        GBRRBRChat: '<tooltip>You’ll see 🟢 on <strong>actions to take</strong>,\nand 🔴 on <strong>items to review.</strong></tooltip>',
        accountSwitcher: '<tooltip>Access your <strong>Copilot accounts</strong> here</tooltip>',
        expenseReportsFilter: "<tooltip>Welcome! Find all of your\n<strong>company's reports</strong> here.</tooltip>",
        scanTestTooltip: {
            main: '<tooltip><strong>Scan our test receipt</strong> to see how it works!</tooltip>',
            manager: '<tooltip>Choose our <strong>test manager</strong> to try it out!</tooltip>',
            confirmation: '<tooltip>Now, <strong>submit your expense</strong> and watch the\nmagic happen!</tooltip>',
            tryItOut: 'Try it out',
            noThanks: 'No thanks',
        },
        outstandingFilter: '<tooltip>Filter for expenses\nthat <strong>need approval</strong></tooltip>',
        scanTestDriveTooltip: '<tooltip>Send this receipt to\n<strong>complete the test drive!</strong></tooltip>',
    },
    discardChangesConfirmation: {
        title: 'Discard changes?',
        body: 'Are you sure you want to discard the changes you made?',
        confirmText: 'Discard changes',
    },
    scheduledCall: {
        book: {
            title: 'Schedule call',
            description: 'Find a time that works for you.',
            slots: 'Available times for ',
        },
        confirmation: {
            title: 'Confirm call',
            description: "Make sure the details below look good to you. Once you confirm the call, we'll send an invite with more info.",
            setupSpecialist: 'Your setup specialist',
            meetingLength: 'Meeting length',
            dateTime: 'Date & time',
            minutes: '30 minutes',
        },
        callScheduled: 'Call scheduled',
    },
    autoSubmitModal: {
        title: 'All clear and submitted!',
        description: 'All warnings and violations has been cleared so:',
        submittedExpensesTitle: 'These expenses have been submitted',
        submittedExpensesDescription: 'These expenses have been sent to your approver but can still be edited until they are approved.',
        pendingExpensesTitle: 'Pending expenses have been moved',
        pendingExpensesDescription: 'Any pending card expenses have been moved to a separate report until they post.',
    },
    testDrive: {
        quickAction: {
            takeATwoMinuteTestDrive: 'Take a 2-minute test drive',
        },
        modal: {
            title: 'Take us for a test drive',
            description: 'Take a quick product tour to get up to speed fast. No pit stops required!',
            confirmText: 'Start test drive',
            helpText: 'Skip',
            employee: {
                description: '<muted-text>Get your team <strong>3 free months of Expensify!</strong> Just enter your boss’s email below and send them a test expense.</muted-text>',
                email: "Enter your boss's email",
                error: 'That member owns a workspace, please input a new member to test.',
            },
        },
        banner: {
            currentlyTestDrivingExpensify: "You're currently test driving Expensify",
            readyForTheRealThing: 'Ready for the real thing?',
            getStarted: 'Get started',
        },
        employeeInviteMessage: ({name}: EmployeeInviteMessageParams) =>
            `# ${name} invited you to test drive Expensify\nHey! I just got us *3 months free* to test drive Expensify, the fastest way to do expenses.\n\nHere’s a *test receipt* to show you how it works:`,
    },
    export: {
        basicExport: 'Basic export',
        reportLevelExport: 'All Data - report level',
        expenseLevelExport: 'All Data - expense level',
        exportInProgress: 'Export in progress',
        conciergeWillSend: 'Concierge will send you the file shortly.',
    },
};

// IMPORTANT: This line is manually replaced in generate translation files by scripts/generateTranslations.ts,
// so if you change it here, please update it there as well.
export default translations satisfies TranslationDeepObject<typeof translations>;<|MERGE_RESOLUTION|>--- conflicted
+++ resolved
@@ -3533,7 +3533,6 @@
         receiptPartners: {
             uber: {
                 subtitle: 'Automate travel and meal delivery expenses across your organization.',
-<<<<<<< HEAD
                 inviteMembers: 'Invite members',
                 confirmInvite: 'Confirm invite',
                 manageInvites: 'Manage invites',
@@ -3549,11 +3548,9 @@
                 pending: 'Pending',
                 suspended: 'Suspended',
                 invitationFailure: 'Failed to invite members to Uber for Business',
-=======
                 autoRemove: 'Invite new workspace members to Uber for Business',
                 autoInvite: 'Deactivate removed workspace members from Uber for Business',
                 manageInvites: 'Manage invites',
->>>>>>> 2e79b664
             },
         },
         perDiem: {
