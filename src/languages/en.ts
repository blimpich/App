import {CONST as COMMON_CONST} from 'expensify-common';
import startCase from 'lodash/startCase';
import type {OnboardingCompanySize, OnboardingTask} from '@libs/actions/Welcome/OnboardingFlow';
import StringUtils from '@libs/StringUtils';
import CONST from '@src/CONST';
import type {Country} from '@src/CONST';
import type OriginalMessage from '@src/types/onyx/OriginalMessage';
import type {
    AccountOwnerParams,
    ActionsAreCurrentlyRestricted,
    AddedOrDeletedPolicyReportFieldParams,
    AddedPolicyApprovalRuleParams,
    AddEmployeeParams,
    AddOrDeletePolicyCustomUnitRateParams,
    AddressLineParams,
    AdminCanceledRequestParams,
    AirlineParams,
    AlreadySignedInParams,
    ApprovalWorkflowErrorParams,
    ApprovedAmountParams,
    AssignCardParams,
    AssignedCardParams,
    AssigneeParams,
    AuthenticationErrorParams,
    AutoPayApprovedReportsLimitErrorParams,
    BadgeFreeTrialParams,
<<<<<<< HEAD
=======
    BankAccountLastFourParams,
>>>>>>> 4b22ec27
    BeginningOfArchivedRoomParams,
    BeginningOfChatHistoryAdminRoomParams,
    BeginningOfChatHistoryAnnounceRoomParams,
    BeginningOfChatHistoryDomainRoomParams,
    BeginningOfChatHistoryInvoiceRoomParams,
    BeginningOfChatHistoryPolicyExpenseChatParams,
    BeginningOfChatHistoryUserRoomParams,
    BillingBannerCardAuthenticationRequiredParams,
    BillingBannerCardExpiredParams,
    BillingBannerCardOnDisputeParams,
    BillingBannerDisputePendingParams,
    BillingBannerInsufficientFundsParams,
    BillingBannerOwnerAmountOwedOverdueParams,
    BillingBannerSubtitleWithDateParams,
    BusinessBankAccountParams,
    BusinessTaxIDParams,
    CanceledRequestParams,
    CardEndingParams,
    CardInfoParams,
    CardNextPaymentParams,
    CategoryNameParams,
    ChangeFieldParams,
    ChangeOwnerDuplicateSubscriptionParams,
    ChangeOwnerHasFailedSettlementsParams,
    ChangeOwnerSubscriptionParams,
    ChangeReportPolicyParams,
    ChangeTypeParams,
    CharacterLengthLimitParams,
    CharacterLimitParams,
    ChatWithAccountManagerParams,
    CompanyCardBankName,
    CompanyCardFeedNameParams,
    CompanyNameParams,
    ConfirmThatParams,
    ConnectionNameParams,
    ConnectionParams,
    ContactMethodParams,
    ContactMethodsRouteParams,
    CreateExpensesParams,
    CurrencyCodeParams,
    CurrencyInputDisabledTextParams,
    CustomersOrJobsLabelParams,
    CustomUnitRateParams,
    DateParams,
    DateShouldBeAfterParams,
    DateShouldBeBeforeParams,
    DefaultAmountParams,
    DefaultVendorDescriptionParams,
    DelegateRoleParams,
    DelegatorParams,
    DeleteActionParams,
    DeleteConfirmationParams,
    DeleteTransactionParams,
    DemotedFromWorkspaceParams,
    DidSplitAmountMessageParams,
    DuplicateTransactionParams,
    EarlyDiscountSubtitleParams,
    EarlyDiscountTitleParams,
    EditActionParams,
    EditDestinationSubtitleParams,
    ElectronicFundsParams,
    EmployeeInviteMessageParams,
    EmptyCategoriesSubtitleWithAccountingParams,
    EmptyTagsSubtitleWithAccountingParams,
    EnterMagicCodeParams,
    ExportAgainModalDescriptionParams,
    ExportedToIntegrationParams,
    ExportIntegrationSelectedParams,
    FeatureNameParams,
    FileLimitParams,
    FileTypeParams,
    FiltersAmountBetweenParams,
    FlightLayoverParams,
    FlightParams,
    FormattedMaxLengthParams,
    GoBackMessageParams,
    ImportedTagsMessageParams,
    ImportedTypesParams,
    ImportFieldParams,
    ImportMembersSuccessfulDescriptionParams,
    ImportPerDiemRatesSuccessfulDescriptionParams,
    ImportTagsSuccessfulDescriptionParams,
    IncorrectZipFormatParams,
    InstantSummaryParams,
    IntacctMappingTitleParams,
    IntegrationExportParams,
    IntegrationSyncFailedParams,
    InvalidPropertyParams,
    InvalidValueParams,
    IssueVirtualCardParams,
    LastSyncAccountingParams,
    LastSyncDateParams,
    LeftWorkspaceParams,
    LocalTimeParams,
    LoggedInAsParams,
    LogSizeParams,
    ManagerApprovedAmountParams,
    ManagerApprovedParams,
    MarkedReimbursedParams,
    MarkReimbursedFromIntegrationParams,
    MergeFailureDescriptionGenericParams,
    MergeFailureUncreatedAccountDescriptionParams,
    MergeSuccessDescriptionParams,
    MissingPropertyParams,
    MovedFromPersonalSpaceParams,
    MovedFromReportParams,
    MovedTransactionParams,
    NeedCategoryForExportToIntegrationParams,
    NewWorkspaceNameParams,
    NoLongerHaveAccessParams,
    NotAllowedExtensionParams,
    NotYouParams,
    OOOEventSummaryFullDayParams,
    OOOEventSummaryPartialDayParams,
    OptionalParam,
    OurEmailProviderParams,
    OwnerOwesAmountParams,
    PaidElsewhereParams,
    PaidWithExpensifyParams,
    ParentNavigationSummaryParams,
    PayerOwesAmountParams,
    PayerOwesParams,
    PayerPaidAmountParams,
    PayerPaidParams,
    PayerSettledParams,
    PaySomeoneParams,
    PolicyAddedReportFieldOptionParams,
    PolicyDisabledReportFieldAllOptionsParams,
    PolicyDisabledReportFieldOptionParams,
    PolicyExpenseChatNameParams,
    QBDSetupErrorBodyParams,
    RailTicketParams,
    ReconciliationWorksParams,
    RemovedFromApprovalWorkflowParams,
    RemovedTheRequestParams,
    RemoveMemberPromptParams,
    RemoveMembersWarningPrompt,
    RenamedRoomActionParams,
    RenamedWorkspaceNameActionParams,
    ReportArchiveReasonsClosedParams,
    ReportArchiveReasonsInvoiceReceiverPolicyDeletedParams,
    ReportArchiveReasonsMergedParams,
    ReportArchiveReasonsRemovedFromPolicyParams,
    ReportPolicyNameParams,
    RequestAmountParams,
    RequestCountParams,
    RequestedAmountMessageParams,
    RequiredFieldParams,
    ResolutionConstraintsParams,
    ReviewParams,
    RoleNamesParams,
    RoomNameReservedErrorParams,
    RoomRenamedToParams,
    SecondaryLoginParams,
    SetTheDistanceMerchantParams,
    SetTheRequestParams,
    SettledAfterAddedBankAccountParams,
    SettleExpensifyCardParams,
    SettlementAccountInfoParams,
    SettlementDateParams,
    ShareParams,
    SignUpNewFaceCodeParams,
    SizeExceededParams,
    SplitAmountParams,
    SplitExpenseEditTitleParams,
    SplitExpenseSubtitleParams,
    SpreadCategoriesParams,
    SpreadFieldNameParams,
    SpreadSheetColumnParams,
    StatementTitleParams,
    StepCounterParams,
    StripePaidParams,
    SubmitsToParams,
    SubmittedToVacationDelegateParams,
    SubscriptionCommitmentParams,
    SubscriptionSettingsRenewsOnParams,
    SubscriptionSettingsSaveUpToParams,
    SubscriptionSettingsSummaryParams,
    SubscriptionSizeParams,
    SyncStageNameConnectionsParams,
    TaskCreatedActionParams,
    TaxAmountParams,
    TermsParams,
    ThreadRequestReportNameParams,
    ThreadSentMoneyReportNameParams,
    TotalAmountGreaterOrLessThanOriginalParams,
    ToValidateLoginParams,
    TransferParams,
    TravelTypeParams,
    TrialStartedTitleParams,
    UnapproveWithIntegrationWarningParams,
    UnshareParams,
    UntilTimeParams,
    UpdatedCustomFieldParams,
    UpdatedPolicyApprovalRuleParams,
    UpdatedPolicyAuditRateParams,
    UpdatedPolicyCategoryDescriptionHintTypeParams,
    UpdatedPolicyCategoryExpenseLimitTypeParams,
    UpdatedPolicyCategoryGLCodeParams,
    UpdatedPolicyCategoryMaxAmountNoReceiptParams,
    UpdatedPolicyCategoryMaxExpenseAmountParams,
    UpdatedPolicyCategoryNameParams,
    UpdatedPolicyCategoryParams,
    UpdatedPolicyCurrencyParams,
    UpdatedPolicyCustomUnitRateParams,
    UpdatedPolicyCustomUnitTaxClaimablePercentageParams,
    UpdatedPolicyCustomUnitTaxRateExternalIDParams,
    UpdatedPolicyDescriptionParams,
    UpdatedPolicyFieldWithNewAndOldValueParams,
    UpdatedPolicyFieldWithValueParam,
    UpdatedPolicyFrequencyParams,
    UpdatedPolicyManualApprovalThresholdParams,
    UpdatedPolicyPreventSelfApprovalParams,
    UpdatedPolicyReportFieldDefaultValueParams,
    UpdatedPolicyTagFieldParams,
    UpdatedPolicyTagNameParams,
    UpdatedPolicyTagParams,
    UpdatedTheDistanceMerchantParams,
    UpdatedTheRequestParams,
    UpdatePolicyCustomUnitParams,
    UpdatePolicyCustomUnitTaxEnabledParams,
    UpdateRoleParams,
    UsePlusButtonParams,
    UserIsAlreadyMemberParams,
    UserSplitParams,
    VacationDelegateParams,
    ViolationsAutoReportedRejectedExpenseParams,
    ViolationsCashExpenseWithNoReceiptParams,
    ViolationsConversionSurchargeParams,
    ViolationsCustomRulesParams,
    ViolationsInvoiceMarkupParams,
    ViolationsMaxAgeParams,
    ViolationsMissingTagParams,
    ViolationsModifiedAmountParams,
    ViolationsOverCategoryLimitParams,
    ViolationsOverLimitParams,
    ViolationsPerDayLimitParams,
    ViolationsProhibitedExpenseParams,
    ViolationsReceiptRequiredParams,
    ViolationsRterParams,
    ViolationsTagOutOfPolicyParams,
    ViolationsTaxOutOfPolicyParams,
    WaitingOnBankAccountParams,
    WalletProgramParams,
    WelcomeEnterMagicCodeParams,
    WelcomeToRoomParams,
    WeSentYouMagicSignInLinkParams,
    WorkEmailMergingBlockedParams,
    WorkEmailResendCodeParams,
    WorkspaceLockedPlanTypeParams,
    WorkspaceMemberList,
    WorkspaceOwnerWillNeedToAddOrUpdatePaymentCardParams,
    WorkspaceRouteParams,
    WorkspacesListRouteParams,
    WorkspaceYouMayJoin,
    YourPlanPriceParams,
    YourPlanPriceValueParams,
    ZipCodeExampleFormatParams,
} from './params';
import type {TranslationDeepObject} from './types';

type StateValue = {
    stateISO: string;
    stateName: string;
};

type States = Record<keyof typeof COMMON_CONST.STATES, StateValue>;

type AllCountries = Record<Country, string>;

/* eslint-disable max-len */
const translations = {
    common: {
        count: 'Count',
        cancel: 'Cancel',
        dismiss: 'Dismiss',
        yes: 'Yes',
        no: 'No',
        ok: 'OK',
        notNow: 'Not now',
        learnMore: 'Learn more.',
        buttonConfirm: 'Got it',
        name: 'Name',
        attachment: 'Attachment',
        attachments: 'Attachments',
        center: 'Center',
        from: 'From',
        to: 'To',
        in: 'In',
        optional: 'Optional',
        new: 'New',
        search: 'Search',
        reports: 'Reports',
        find: 'Find',
        searchWithThreeDots: 'Search...',
        next: 'Next',
        previous: 'Previous',
        goBack: 'Go back',
        create: 'Create',
        add: 'Add',
        resend: 'Resend',
        save: 'Save',
        select: 'Select',
        deselect: 'Deselect',
        selectMultiple: 'Select multiple',
        saveChanges: 'Save changes',
        submit: 'Submit',
        rotate: 'Rotate',
        zoom: 'Zoom',
        password: 'Password',
        magicCode: 'Magic code',
        twoFactorCode: 'Two-factor code',
        workspaces: 'Workspaces',
        inbox: 'Inbox',
        success: 'Success',
        group: 'Group',
        profile: 'Profile',
        referral: 'Referral',
        payments: 'Payments',
        approvals: 'Approvals',
        wallet: 'Wallet',
        preferences: 'Preferences',
        view: 'View',
        review: (reviewParams?: ReviewParams) => `Review${reviewParams?.amount ? ` ${reviewParams?.amount}` : ''}`,
        not: 'Not',
        signIn: 'Sign in',
        signInWithGoogle: 'Sign in with Google',
        signInWithApple: 'Sign in with Apple',
        signInWith: 'Sign in with',
        continue: 'Continue',
        firstName: 'First name',
        lastName: 'Last name',
        scanning: 'Scanning',
        addCardTermsOfService: 'Expensify Terms of Service',
        perPerson: 'per person',
        phone: 'Phone',
        phoneNumber: 'Phone number',
        phoneNumberPlaceholder: '(xxx) xxx-xxxx',
        email: 'Email',
        and: 'and',
        or: 'or',
        details: 'Details',
        privacy: 'Privacy',
        privacyPolicy: 'Privacy Policy',
        hidden: 'Hidden',
        visible: 'Visible',
        delete: 'Delete',
        archived: 'archived',
        contacts: 'Contacts',
        recents: 'Recents',
        close: 'Close',
        download: 'Download',
        downloading: 'Downloading',
        uploading: 'Uploading',
        pin: 'Pin',
        unPin: 'Unpin',
        back: 'Back',
        saveAndContinue: 'Save & continue',
        settings: 'Settings',
        termsOfService: 'Terms of Service',
        members: 'Members',
        invite: 'Invite',
        here: 'here',
        date: 'Date',
        dob: 'Date of birth',
        currentYear: 'Current year',
        currentMonth: 'Current month',
        ssnLast4: 'Last 4 digits of SSN',
        ssnFull9: 'Full 9 digits of SSN',
        addressLine: ({lineNumber}: AddressLineParams) => `Address line ${lineNumber}`,
        personalAddress: 'Personal address',
        companyAddress: 'Company address',
        noPO: 'No PO boxes or mail-drop addresses, please.',
        city: 'City',
        state: 'State',
        streetAddress: 'Street address',
        stateOrProvince: 'State / Province',
        country: 'Country',
        zip: 'Zip code',
        zipPostCode: 'Zip / Postcode',
        whatThis: "What's this?",
        iAcceptThe: 'I accept the ',
        remove: 'Remove',
        admin: 'Admin',
        owner: 'Owner',
        dateFormat: 'YYYY-MM-DD',
        send: 'Send',
        na: 'N/A',
        noResultsFound: 'No results found',
        noResultsFoundMatching: ({searchString}: {searchString: string}) => `No results found matching "${searchString}"`,
        recentDestinations: 'Recent destinations',
        timePrefix: "It's",
        conjunctionFor: 'for',
        todayAt: 'Today at',
        tomorrowAt: 'Tomorrow at',
        yesterdayAt: 'Yesterday at',
        conjunctionAt: 'at',
        conjunctionTo: 'to',
        genericErrorMessage: 'Oops... something went wrong and your request could not be completed. Please try again later.',
        percentage: 'Percentage',
        error: {
            invalidAmount: 'Invalid amount',
            acceptTerms: 'You must accept the Terms of Service to continue',
            phoneNumber: `Please enter a valid phone number, with the country code (e.g. ${CONST.EXAMPLE_PHONE_NUMBER})`,
            fieldRequired: 'This field is required',
            requestModified: 'This request is being modified by another member',
            characterLimitExceedCounter: ({length, limit}: CharacterLengthLimitParams) => `Character limit exceeded (${length}/${limit})`,
            dateInvalid: 'Please select a valid date',
            invalidDateShouldBeFuture: 'Please choose today or a future date',
            invalidTimeShouldBeFuture: 'Please choose a time at least one minute ahead',
            invalidCharacter: 'Invalid character',
            enterMerchant: 'Enter a merchant name',
            enterAmount: 'Enter an amount',
            missingMerchantName: 'Missing merchant name',
            missingAmount: 'Missing amount',
            missingDate: 'Missing date',
            enterDate: 'Enter a date',
            invalidTimeRange: 'Please enter a time using the 12-hour clock format (e.g., 2:30 PM)',
            pleaseCompleteForm: 'Please complete the form above to continue',
            pleaseSelectOne: 'Please select an option above',
            invalidRateError: 'Please enter a valid rate',
            lowRateError: 'Rate must be greater than 0',
            email: 'Please enter a valid email address',
            login: 'An error occurred while logging in. Please try again.',
        },
        comma: 'comma',
        semicolon: 'semicolon',
        please: 'Please',
        contactUs: 'contact us',
        pleaseEnterEmailOrPhoneNumber: 'Please enter an email or phone number',
        fixTheErrors: 'fix the errors',
        inTheFormBeforeContinuing: 'in the form before continuing',
        confirm: 'Confirm',
        reset: 'Reset',
        done: 'Done',
        more: 'More',
        debitCard: 'Debit card',
        bankAccount: 'Bank account',
        personalBankAccount: 'Personal bank account',
        businessBankAccount: 'Business bank account',
        join: 'Join',
        leave: 'Leave',
        decline: 'Decline',
        transferBalance: 'Transfer balance',
        cantFindAddress: "Can't find your address? ",
        enterManually: 'Enter it manually',
        message: 'Message ',
        leaveThread: 'Leave thread',
        you: 'You',
        me: 'me',
        youAfterPreposition: 'you',
        your: 'your',
        conciergeHelp: 'Please reach out to Concierge for help.',
        youAppearToBeOffline: 'You appear to be offline.',
        thisFeatureRequiresInternet: 'This feature requires an active internet connection.',
        attachmentWillBeAvailableOnceBackOnline: 'Attachment will become available once back online.',
        errorOccurredWhileTryingToPlayVideo: 'An error occurred while trying to play this video.',
        areYouSure: 'Are you sure?',
        verify: 'Verify',
        yesContinue: 'Yes, continue',
        websiteExample: 'e.g. https://www.expensify.com',
        zipCodeExampleFormat: ({zipSampleFormat}: ZipCodeExampleFormatParams) => (zipSampleFormat ? `e.g. ${zipSampleFormat}` : ''),
        description: 'Description',
        title: 'Title',
        assignee: 'Assignee',
        createdBy: 'Created by',
        with: 'with',
        shareCode: 'Share code',
        share: 'Share',
        per: 'per',
        mi: 'mile',
        km: 'kilometer',
        copied: 'Copied!',
        someone: 'Someone',
        total: 'Total',
        edit: 'Edit',
        letsDoThis: `Let's do this!`,
        letsStart: `Let's start`,
        showMore: 'Show more',
        merchant: 'Merchant',
        category: 'Category',
        report: 'Report',
        billable: 'Billable',
        nonBillable: 'Non-billable',
        tag: 'Tag',
        receipt: 'Receipt',
        verified: 'Verified',
        replace: 'Replace',
        distance: 'Distance',
        mile: 'mile',
        miles: 'miles',
        kilometer: 'kilometer',
        kilometers: 'kilometers',
        recent: 'Recent',
        all: 'All',
        am: 'AM',
        pm: 'PM',
        tbd: 'TBD',
        selectCurrency: 'Select a currency',
        selectSymbolOrCurrency: 'Select a symbol or currency',
        card: 'Card',
        whyDoWeAskForThis: 'Why do we ask for this?',
        required: 'Required',
        showing: 'Showing',
        of: 'of',
        default: 'Default',
        update: 'Update',
        member: 'Member',
        auditor: 'Auditor',
        role: 'Role',
        currency: 'Currency',
        rate: 'Rate',
        emptyLHN: {
            title: 'Woohoo! All caught up.',
            subtitleText1: 'Find a chat using the',
            subtitleText2: 'button above, or create something using the',
            subtitleText3: 'button below.',
        },
        businessName: 'Business name',
        clear: 'Clear',
        type: 'Type',
        action: 'Action',
        expenses: 'Expenses',
        totalSpend: 'Total spend',
        tax: 'Tax',
        shared: 'Shared',
        drafts: 'Drafts',
        draft: 'Draft',
        finished: 'Finished',
        upgrade: 'Upgrade',
        downgradeWorkspace: 'Downgrade workspace',
        companyID: 'Company ID',
        userID: 'User ID',
        disable: 'Disable',
        export: 'Export',
        basicExport: 'Basic export',
        initialValue: 'Initial value',
        currentDate: 'Current date',
        value: 'Value',
        downloadFailedTitle: 'Download failed',
        downloadFailedDescription: "Your download couldn't be completed. Please try again later.",
        filterLogs: 'Filter Logs',
        network: 'Network',
        reportID: 'Report ID',
        longID: 'Long ID',
        bankAccounts: 'Bank accounts',
        chooseFile: 'Choose file',
        chooseFiles: 'Choose files',
        dropTitle: 'Let it go',
        dropMessage: 'Drop your file here',
        ignore: 'Ignore',
        enabled: 'Enabled',
        disabled: 'Disabled',
        import: 'Import',
        offlinePrompt: "You can't take this action right now.",
        outstanding: 'Outstanding',
        chats: 'Chats',
        tasks: 'Tasks',
        unread: 'Unread',
        sent: 'Sent',
        links: 'Links',
        days: 'days',
        rename: 'Rename',
        address: 'Address',
        hourAbbreviation: 'h',
        minuteAbbreviation: 'm',
        skip: 'Skip',
        chatWithAccountManager: ({accountManagerDisplayName}: ChatWithAccountManagerParams) => `Need something specific? Chat with your account manager, ${accountManagerDisplayName}.`,
        chatNow: 'Chat now',
        workEmail: 'Work email',
        destination: 'Destination',
        subrate: 'Subrate',
        perDiem: 'Per diem',
        validate: 'Validate',
        downloadAsPDF: 'Download as PDF',
        downloadAsCSV: 'Download as CSV',
        help: 'Help',
        expenseReports: 'Expense Reports',
        rateOutOfPolicy: 'Rate out of policy',
        reimbursable: 'Reimbursable',
        editYourProfile: 'Edit your profile',
        comments: 'Comments',
        sharedIn: 'Shared in',
        unreported: 'Unreported',
        explore: 'Explore',
        todo: 'To-do',
        invoice: 'Invoice',
        expense: 'Expense',
        chat: 'Chat',
        task: 'Task',
        trip: 'Trip',
        apply: 'Apply',
        status: 'Status',
        on: 'On',
        before: 'Before',
        after: 'After',
        reschedule: 'Reschedule',
        general: 'General',
        workspacesTabTitle: 'Workspaces',
        getTheApp: 'Get the app',
        scanReceiptsOnTheGo: 'Scan receipts from your phone',
        headsUp: 'Heads up!',
        merge: 'Merge',
        unstableInternetConnection: 'Unstable internet connection. Please check your network and try again.',
    },
    supportalNoAccess: {
        title: 'Not so fast',
        description: 'You are not authorized to take this action when support logged in.',
    },
    lockedAccount: {
        title: 'Locked Account',
        description: "You're not allowed to complete this action as this account has been locked. Please reach out to concierge@expensify.com for next steps",
    },
    location: {
        useCurrent: 'Use current location',
        notFound: 'We were unable to find your location. Please try again or enter an address manually.',
        permissionDenied: "It looks like you've denied access to your location.",
        please: 'Please',
        allowPermission: 'allow location access in settings',
        tryAgain: 'and try again.',
    },
    contact: {
        importContacts: 'Import contacts',
        importContactsTitle: 'Import your contacts',
        importContactsText: 'Import contacts from your phone so your favorite people are always a tap away.',
        importContactsExplanation: 'so your favorite people are always a tap away.',
        importContactsNativeText: 'Just one more step! Give us the green light to import your contacts.',
    },
    anonymousReportFooter: {
        logoTagline: 'Join the discussion.',
    },
    attachmentPicker: {
        cameraPermissionRequired: 'Camera access',
        expensifyDoesNotHaveAccessToCamera: "Expensify can't take photos without access to your camera. Tap settings to update permissions.",
        attachmentError: 'Attachment error',
        errorWhileSelectingAttachment: 'An error occurred while selecting an attachment. Please try again.',
        errorWhileSelectingCorruptedAttachment: 'An error occurred while selecting a corrupted attachment. Please try another file.',
        takePhoto: 'Take photo',
        chooseFromGallery: 'Choose from gallery',
        chooseDocument: 'Choose file',
        attachmentTooLarge: 'Attachment is too large',
        sizeExceeded: 'Attachment size is larger than 24 MB limit',
        sizeExceededWithLimit: ({maxUploadSizeInMB}: SizeExceededParams) => `Attachment size is larger than ${maxUploadSizeInMB} MB limit`,
        attachmentTooSmall: 'Attachment is too small',
        sizeNotMet: 'Attachment size must be greater than 240 bytes',
        wrongFileType: 'Invalid file type',
        notAllowedExtension: 'This file type is not allowed. Please try a different file type.',
        folderNotAllowedMessage: 'Uploading a folder is not allowed. Please try a different file.',
        protectedPDFNotSupported: 'Password-protected PDF is not supported',
        attachmentImageResized: 'This image has been resized for previewing. Download for full resolution.',
        attachmentImageTooLarge: 'This image is too large to preview before uploading.',
        tooManyFiles: ({fileLimit}: FileLimitParams) => `You can only upload up to ${fileLimit} files at a time.`,
        sizeExceededWithValue: ({maxUploadSizeInMB}: SizeExceededParams) => `Files exceeds ${maxUploadSizeInMB} MB. Please try again.`,
        someFilesCantBeUploaded: "Some files can't be uploaded",
        sizeLimitExceeded: ({maxUploadSizeInMB}: SizeExceededParams) => `Files must be under ${maxUploadSizeInMB} MB. Any larger files won't be uploaded.`,
        maxFileLimitExceeded: "You can upload up to 30 receipts at a time. Any extras won't be uploaded.",
        unsupportedFileType: ({fileType}: FileTypeParams) => `${fileType} files aren't supported. Only supported file types will be uploaded.`,
        learnMoreAboutSupportedFiles: 'Learn more about supported formats.',
        passwordProtected: "Password-protected PDFs aren't supported. Only supported files will be uploaded.",
    },
    dropzone: {
        addAttachments: 'Add attachments',
        addReceipt: 'Add receipt',
        scanReceipts: 'Scan receipts',
        replaceReceipt: 'Replace receipt',
    },
    filePicker: {
        fileError: 'File error',
        errorWhileSelectingFile: 'An error occurred while selecting an file. Please try again.',
    },
    connectionComplete: {
        title: 'Connection complete',
        supportingText: 'You can close this window and head back to the Expensify app.',
    },
    avatarCropModal: {
        title: 'Edit photo',
        description: 'Drag, zoom, and rotate your image however you like.',
    },
    composer: {
        noExtensionFoundForMimeType: 'No extension found for mime type',
        problemGettingImageYouPasted: 'There was a problem getting the image you pasted',
        commentExceededMaxLength: ({formattedMaxLength}: FormattedMaxLengthParams) => `The maximum comment length is ${formattedMaxLength} characters.`,
        taskTitleExceededMaxLength: ({formattedMaxLength}: FormattedMaxLengthParams) => `The maximum task title length is ${formattedMaxLength} characters.`,
    },
    baseUpdateAppModal: {
        updateApp: 'Update app',
        updatePrompt: 'A new version of this app is available.\nUpdate now or restart the app later to download the latest changes.',
    },
    deeplinkWrapper: {
        launching: 'Launching Expensify',
        expired: 'Your session has expired.',
        signIn: 'Please sign in again.',
        redirectedToDesktopApp: "We've redirected you to the desktop app.",
        youCanAlso: 'You can also',
        openLinkInBrowser: 'open this link in your browser',
        loggedInAs: ({email}: LoggedInAsParams) => `You're logged in as ${email}. Click "Open link" in the prompt to log into the desktop app with this account.`,
        doNotSeePrompt: "Can't see the prompt?",
        tryAgain: 'Try again',
        or: ', or',
        continueInWeb: 'continue to the web app',
    },
    validateCodeModal: {
        successfulSignInTitle: "Abracadabra,\nyou're signed in!",
        successfulSignInDescription: 'Head back to your original tab to continue.',
        title: "Here's your magic code",
        description: 'Please enter the code from the device\nwhere it was originally requested',
        doNotShare: 'Do not share your code with anyone.\nExpensify will never ask you for it!',
        or: ', or',
        signInHere: 'just sign in here',
        expiredCodeTitle: 'Magic code expired',
        expiredCodeDescription: 'Go back to the original device and request a new code',
        successfulNewCodeRequest: 'Code requested. Please check your device.',
        tfaRequiredTitle: 'Two-factor authentication\nrequired',
        tfaRequiredDescription: "Please enter the two-factor authentication code\nwhere you're trying to sign in.",
        requestOneHere: 'request one here.',
    },
    moneyRequestConfirmationList: {
        paidBy: 'Paid by',
        whatsItFor: "What's it for?",
    },
    selectionList: {
        nameEmailOrPhoneNumber: 'Name, email, or phone number',
        findMember: 'Find a member',
        searchForSomeone: 'Search for someone',
    },
    emptyList: {
        [CONST.IOU.TYPE.CREATE]: {
            title: 'Submit an expense, refer your boss',
            subtitleText: "Want your boss to use Expensify, too? Just submit an expense to them and we'll take care of the rest.",
        },
    },
    videoChatButtonAndMenu: {
        tooltip: 'Book a call',
    },
    hello: 'Hello',
    phoneCountryCode: '1',
    welcomeText: {
        getStarted: 'Get started below.',
        anotherLoginPageIsOpen: 'Another login page is open.',
        anotherLoginPageIsOpenExplanation: "You've opened the login page in a separate tab. Please log in from that tab.",
        welcome: 'Welcome!',
        welcomeWithoutExclamation: 'Welcome',
        phrase2: "Money talks. And now that chat and payments are in one place, it's also easy.",
        phrase3: 'Your payments get to you as fast as you can get your point across.',
        enterPassword: 'Please enter your password',
        welcomeNewFace: ({login}: SignUpNewFaceCodeParams) => `${login}, it's always great to see a new face around here!`,
        welcomeEnterMagicCode: ({login}: WelcomeEnterMagicCodeParams) => `Please enter the magic code sent to ${login}. It should arrive within a minute or two.`,
    },
    login: {
        hero: {
            header: 'Travel and expense, at the speed of chat',
            body: 'Welcome to the next generation of Expensify, where your travel and expenses move faster with the help of contextual, realtime chat.',
        },
    },
    thirdPartySignIn: {
        alreadySignedIn: ({email}: AlreadySignedInParams) => `You're already signed in as ${email}.`,
        goBackMessage: ({provider}: GoBackMessageParams) => `Don't want to sign in with ${provider}?`,
        continueWithMyCurrentSession: 'Continue with my current session',
        redirectToDesktopMessage: "We'll redirect you to the desktop app once you finish signing in.",
        signInAgreementMessage: 'By logging in, you agree to the',
        termsOfService: 'Terms of Service',
        privacy: 'Privacy',
    },
    samlSignIn: {
        welcomeSAMLEnabled: 'Continue logging in with single sign-on:',
        orContinueWithMagicCode: 'You can also sign in with a magic code',
        useSingleSignOn: 'Use single sign-on',
        useMagicCode: 'Use magic code',
        launching: 'Launching...',
        oneMoment: "One moment while we redirect you to your company's single sign-on portal.",
    },
    reportActionCompose: {
        dropToUpload: 'Drop to upload',
        sendAttachment: 'Send attachment',
        addAttachment: 'Add attachment',
        writeSomething: 'Write something...',
        blockedFromConcierge: 'Communication is barred',
        fileUploadFailed: 'Upload failed. File is not supported.',
        localTime: ({user, time}: LocalTimeParams) => `It's ${time} for ${user}`,
        edited: '(edited)',
        emoji: 'Emoji',
        collapse: 'Collapse',
        expand: 'Expand',
    },
    reportActionContextMenu: {
        copyToClipboard: 'Copy to clipboard',
        copied: 'Copied!',
        copyLink: 'Copy link',
        copyURLToClipboard: 'Copy URL to clipboard',
        copyEmailToClipboard: 'Copy email to clipboard',
        markAsUnread: 'Mark as unread',
        markAsRead: 'Mark as read',
        editAction: ({action}: EditActionParams) => `Edit ${action?.actionName === CONST.REPORT.ACTIONS.TYPE.IOU ? 'expense' : 'comment'}`,
        deleteAction: ({action}: DeleteActionParams) => `Delete ${action?.actionName === CONST.REPORT.ACTIONS.TYPE.IOU ? 'expense' : 'comment'}`,
        deleteConfirmation: ({action}: DeleteConfirmationParams) => `Are you sure you want to delete this ${action?.actionName === CONST.REPORT.ACTIONS.TYPE.IOU ? 'expense' : 'comment'}?`,
        onlyVisible: 'Only visible to',
        replyInThread: 'Reply in thread',
        joinThread: 'Join thread',
        leaveThread: 'Leave thread',
        copyOnyxData: 'Copy Onyx data',
        flagAsOffensive: 'Flag as offensive',
        menu: 'Menu',
    },
    emojiReactions: {
        addReactionTooltip: 'Add reaction',
        reactedWith: 'reacted with',
    },
    reportActionsView: {
        beginningOfArchivedRoom: ({reportName, reportDetailsLink}: BeginningOfArchivedRoomParams) =>
            `You missed the party in <strong><a class="no-style-link" href="${reportDetailsLink}">${reportName}</a></strong>, there's nothing to see here.`,
        beginningOfChatHistoryDomainRoom: ({domainRoom}: BeginningOfChatHistoryDomainRoomParams) =>
            `This chat is with all Expensify members on the <strong>${domainRoom}</strong> domain. Use it to chat with colleagues, share tips, and ask questions.`,
        beginningOfChatHistoryAdminRoom: ({workspaceName}: BeginningOfChatHistoryAdminRoomParams) =>
            `This chat is with <strong>${workspaceName}</strong> admin. Use it to chat about workspace setup and more.`,
        beginningOfChatHistoryAnnounceRoom: ({workspaceName}: BeginningOfChatHistoryAnnounceRoomParams) =>
            `This chat is with everyone in <strong>${workspaceName}</strong>. Use it for the most important announcements.`,
        beginningOfChatHistoryUserRoom: ({reportName, reportDetailsLink}: BeginningOfChatHistoryUserRoomParams) =>
            `This chat room is for anything <strong><a class="no-style-link" href="${reportDetailsLink}">${reportName}</a></strong> related.`,
        beginningOfChatHistoryInvoiceRoom: ({invoicePayer, invoiceReceiver}: BeginningOfChatHistoryInvoiceRoomParams) =>
            `This chat is for invoices between <strong>${invoicePayer}</strong> and <strong>${invoiceReceiver}</strong>. Use the + button to send an invoice.`,
        beginningOfChatHistory: 'This chat is with ',
        beginningOfChatHistoryPolicyExpenseChat: ({workspaceName, submitterDisplayName}: BeginningOfChatHistoryPolicyExpenseChatParams) =>
            `This is where <strong>${submitterDisplayName}</strong> will submit expenses to <strong>${workspaceName}</strong>. Just use the + button.`,
        beginningOfChatHistorySelfDM: 'This is your personal space. Use it for notes, tasks, drafts, and reminders.',
        beginningOfChatHistorySystemDM: "Welcome! Let's get you set up.",
        chatWithAccountManager: 'Chat with your account manager here',
        sayHello: 'Say hello!',
        yourSpace: 'Your space',
        welcomeToRoom: ({roomName}: WelcomeToRoomParams) => `Welcome to ${roomName}!`,
        usePlusButton: ({additionalText}: UsePlusButtonParams) => ` Use the + button to ${additionalText} an expense.`,
        askConcierge: ' Ask questions and get 24/7 realtime support.',
        conciergeSupport: '24/7 support',
        create: 'create',
        iouTypes: {
            pay: 'pay',
            split: 'split',
            submit: 'submit',
            track: 'track',
            invoice: 'invoice',
        },
    },
    adminOnlyCanPost: 'Only admins can send messages in this room.',
    reportAction: {
        asCopilot: 'as copilot for',
    },
    mentionSuggestions: {
        hereAlternateText: 'Notify everyone in this conversation',
    },
    newMessages: 'New messages',
    latestMessages: 'Latest messages',
    youHaveBeenBanned: "Note: You've been banned from chatting in this channel.",
    reportTypingIndicator: {
        isTyping: 'is typing...',
        areTyping: 'are typing...',
        multipleMembers: 'Multiple members',
    },
    reportArchiveReasons: {
        [CONST.REPORT.ARCHIVE_REASON.DEFAULT]: 'This chat room has been archived.',
        [CONST.REPORT.ARCHIVE_REASON.ACCOUNT_CLOSED]: ({displayName}: ReportArchiveReasonsClosedParams) => `This chat is no longer active because ${displayName} closed their account.`,
        [CONST.REPORT.ARCHIVE_REASON.ACCOUNT_MERGED]: ({displayName, oldDisplayName}: ReportArchiveReasonsMergedParams) =>
            `This chat is no longer active because ${oldDisplayName} has merged their account with ${displayName}.`,
        [CONST.REPORT.ARCHIVE_REASON.REMOVED_FROM_POLICY]: ({displayName, policyName, shouldUseYou = false}: ReportArchiveReasonsRemovedFromPolicyParams) =>
            shouldUseYou
                ? `This chat is no longer active because <strong>you</strong> are no longer a member of the ${policyName} workspace.`
                : `This chat is no longer active because ${displayName} is no longer a member of the ${policyName} workspace.`,
        [CONST.REPORT.ARCHIVE_REASON.POLICY_DELETED]: ({policyName}: ReportArchiveReasonsInvoiceReceiverPolicyDeletedParams) =>
            `This chat is no longer active because ${policyName} is no longer an active workspace.`,
        [CONST.REPORT.ARCHIVE_REASON.INVOICE_RECEIVER_POLICY_DELETED]: ({policyName}: ReportArchiveReasonsInvoiceReceiverPolicyDeletedParams) =>
            `This chat is no longer active because ${policyName} is no longer an active workspace.`,
        [CONST.REPORT.ARCHIVE_REASON.BOOKING_END_DATE_HAS_PASSED]: 'This booking is archived.',
    },
    writeCapabilityPage: {
        label: 'Who can post',
        writeCapability: {
            all: 'All members',
            admins: 'Admins only',
        },
    },
    sidebarScreen: {
        buttonFind: 'Find something...',
        buttonMySettings: 'My settings',
        fabNewChat: 'Start chat',
        fabNewChatExplained: 'Start chat (Floating action)',
        chatPinned: 'Chat pinned',
        draftedMessage: 'Drafted message',
        listOfChatMessages: 'List of chat messages',
        listOfChats: 'List of chats',
        saveTheWorld: 'Save the world',
        tooltip: 'Get started here!',
        redirectToExpensifyClassicModal: {
            title: 'Coming soon',
            description: "We're fine-tuning a few more bits and pieces of New Expensify to accommodate your specific setup. In the meantime, head over to Expensify Classic.",
        },
    },
    allSettingsScreen: {
        subscription: 'Subscription',
        domains: 'Domains',
    },
    tabSelector: {
        chat: 'Chat',
        room: 'Room',
        distance: 'Distance',
        manual: 'Manual',
        scan: 'Scan',
    },
    spreadsheet: {
        upload: 'Upload a spreadsheet',
        import: 'Import spreadsheet',
        dragAndDrop: '<muted-link>Drag and drop your spreadsheet here, or choose a file below. Supported formats: .csv, .txt, .xls, and .xlsx.</muted-link>',
        dragAndDropMultiLevelTag: `<muted-link>Drag and drop your spreadsheet here, or choose a file below. <a href="${CONST.IMPORT_SPREADSHEET.MULTI_LEVEL_TAGS_ARTICLE_LINK}">Learn more</a> about supported file formats.</muted-link>`,
        chooseSpreadsheet: '<muted-link>Select a spreadsheet file to import. Supported formats: .csv, .txt, .xls, and .xlsx.</muted-link>',
        chooseSpreadsheetMultiLevelTag: `<muted-link>Select a spreadsheet file to import. <a href="${CONST.IMPORT_SPREADSHEET.MULTI_LEVEL_TAGS_ARTICLE_LINK}">Learn more</a> about supported file formats.</muted-link>`,
        fileContainsHeader: 'File contains column headers',
        column: ({name}: SpreadSheetColumnParams) => `Column ${name}`,
        fieldNotMapped: ({fieldName}: SpreadFieldNameParams) => `Oops! A required field ("${fieldName}") hasn't been mapped. Please review and try again.`,
        singleFieldMultipleColumns: ({fieldName}: SpreadFieldNameParams) => `Oops! You've mapped a single field ("${fieldName}") to multiple columns. Please review and try again.`,
        emptyMappedField: ({fieldName}: SpreadFieldNameParams) => `Oops! The field ("${fieldName}") contains one or more empty values. Please review and try again.`,
        importSuccessfulTitle: 'Import successful',
        importCategoriesSuccessfulDescription: ({categories}: SpreadCategoriesParams) => (categories > 1 ? `${categories} categories have been added.` : '1 category has been added.'),
        importMembersSuccessfulDescription: ({added, updated}: ImportMembersSuccessfulDescriptionParams) => {
            if (!added && !updated) {
                return 'No members have been added or updated.';
            }

            if (added && updated) {
                return `${added} member${added > 1 ? 's' : ''} added, ${updated} member${updated > 1 ? 's' : ''} updated.`;
            }

            if (updated) {
                return updated > 1 ? `${updated} members have been updated.` : '1 member has been updated.';
            }

            return added > 1 ? `${added} members have been added.` : '1 member has been added.';
        },
        importTagsSuccessfulDescription: ({tags}: ImportTagsSuccessfulDescriptionParams) => (tags > 1 ? `${tags} tags have been added.` : '1 tag has been added.'),
        importMultiLevelTagsSuccessfulDescription: 'Multi-level tags have been added.',
        importPerDiemRatesSuccessfulDescription: ({rates}: ImportPerDiemRatesSuccessfulDescriptionParams) =>
            rates > 1 ? `${rates} per diem rates have been added.` : '1 per diem rate has been added.',
        importFailedTitle: 'Import failed',
        importFailedDescription: 'Please ensure all fields are filled out correctly and try again. If the problem persists, please reach out to Concierge.',
        importDescription: 'Choose which fields to map from your spreadsheet by clicking the dropdown next to each imported column below.',
        sizeNotMet: 'File size must be greater than 0 bytes',
        invalidFileMessage:
            'The file you uploaded is either empty or contains invalid data. Please ensure that the file is correctly formatted and contains the necessary information before uploading it again.',
        importSpreadsheet: 'Import spreadsheet',
        downloadCSV: 'Download CSV',
    },
    receipt: {
        upload: 'Upload receipt',
        uploadMultiple: 'Upload receipts',
        dragReceiptBeforeEmail: 'Drag a receipt onto this page, forward a receipt to ',
        dragReceiptsBeforeEmail: 'Drag receipts onto this page, forward receipts to ',
        dragReceiptAfterEmail: ' or choose a file to upload below.',
        dragReceiptsAfterEmail: ' or choose files to upload below.',
        chooseReceipt: 'Choose a receipt to upload or forward a receipt to ',
        chooseReceipts: 'Choose receipts to upload or forward receipts to ',
        takePhoto: 'Take a photo',
        cameraAccess: 'Camera access is required to take pictures of receipts.',
        deniedCameraAccess: "Camera access still hasn't been granted, please follow ",
        deniedCameraAccessInstructions: 'these instructions',
        cameraErrorTitle: 'Camera error',
        cameraErrorMessage: 'An error occurred while taking a photo. Please try again.',
        locationAccessTitle: 'Allow location access',
        locationAccessMessage: 'Location access helps us keep your timezone and currency accurate wherever you go.',
        locationErrorTitle: 'Allow location access',
        locationErrorMessage: 'Location access helps us keep your timezone and currency accurate wherever you go.',
        allowLocationFromSetting: `Location access helps us keep your timezone and currency accurate wherever you go. Please allow location access from your device's permission settings.`,
        dropTitle: 'Let it go',
        dropMessage: 'Drop your file here',
        flash: 'flash',
        multiScan: 'multi-scan',
        shutter: 'shutter',
        gallery: 'gallery',
        deleteReceipt: 'Delete receipt',
        deleteConfirmation: 'Are you sure you want to delete this receipt?',
        addReceipt: 'Add receipt',
        scanFailed: "The receipt couldn't be scanned, as it's missing a merchant, date, or amount.",
    },
    quickAction: {
        scanReceipt: 'Scan receipt',
        recordDistance: 'Track distance',
        requestMoney: 'Create expense',
        perDiem: 'Create per diem',
        splitBill: 'Split expense',
        splitScan: 'Split receipt',
        splitDistance: 'Split distance',
        paySomeone: ({name}: PaySomeoneParams = {}) => `Pay ${name ?? 'someone'}`,
        assignTask: 'Assign task',
        header: 'Quick action',
        noLongerHaveReportAccess: 'You no longer have access to your previous quick action destination. Pick a new one below.',
        updateDestination: 'Update destination',
        createReport: 'Create report',
    },
    iou: {
        amount: 'Amount',
        taxAmount: 'Tax amount',
        taxRate: 'Tax rate',
        approve: ({formattedAmount}: {formattedAmount?: string} = {}) => (formattedAmount ? `Approve ${formattedAmount}` : 'Approve'),
        approved: 'Approved',
        cash: 'Cash',
        card: 'Card',
        original: 'Original',
        split: 'Split',
        splitExpense: 'Split expense',
        splitExpenseSubtitle: ({amount, merchant}: SplitExpenseSubtitleParams) => `${amount} from ${merchant}`,
        addSplit: 'Add split',
        totalAmountGreaterThanOriginal: ({amount}: TotalAmountGreaterOrLessThanOriginalParams) => `Total amount is ${amount} greater than the original expense.`,
        totalAmountLessThanOriginal: ({amount}: TotalAmountGreaterOrLessThanOriginalParams) => `Total amount is ${amount} less than the original expense.`,
        splitExpenseZeroAmount: 'Please enter a valid amount before continuing.',
        splitExpenseEditTitle: ({amount, merchant}: SplitExpenseEditTitleParams) => `Edit ${amount} for ${merchant}`,
        removeSplit: 'Remove split',
        paySomeone: ({name}: PaySomeoneParams = {}) => `Pay ${name ?? 'someone'}`,
        expense: 'Expense',
        categorize: 'Categorize',
        share: 'Share',
        participants: 'Participants',
        createExpense: 'Create expense',
        trackDistance: 'Track distance',
        createExpenses: ({expensesNumber}: CreateExpensesParams) => `Create ${expensesNumber} expenses`,
        removeExpense: 'Remove expense',
        removeThisExpense: 'Remove this expense',
        removeExpenseConfirmation: 'Are you sure you want to remove this receipt? This action cannot be undone.',
        addExpense: 'Add expense',
        chooseRecipient: 'Choose recipient',
        createExpenseWithAmount: ({amount}: {amount: string}) => `Create ${amount} expense`,
        confirmDetails: 'Confirm details',
        pay: 'Pay',
        cancelPayment: 'Cancel payment',
        cancelPaymentConfirmation: 'Are you sure that you want to cancel this payment?',
        viewDetails: 'View details',
        pending: 'Pending',
        canceled: 'Canceled',
        posted: 'Posted',
        deleteReceipt: 'Delete receipt',
        deletedTransaction: ({amount, merchant}: DeleteTransactionParams) => `deleted an expense (${amount} for ${merchant})`,
        movedFromReport: ({reportName}: MovedFromReportParams) => `moved an expense${reportName ? ` from ${reportName}` : ''}`,
        movedTransaction: ({reportUrl, reportName}: MovedTransactionParams) => `moved this expense${reportName ? ` to <a href="${reportUrl}">${reportName}</a>` : ''}`,
        unreportedTransaction: 'moved this expense to your personal space',
        pendingMatchWithCreditCard: 'Receipt pending match with card transaction',
        pendingMatch: 'Pending match',
        pendingMatchWithCreditCardDescription: 'Receipt pending match with card transaction. Mark as cash to cancel.',
        markAsCash: 'Mark as cash',
        routePending: 'Route pending...',
        receiptScanning: () => ({
            one: 'Receipt scanning...',
            other: 'Receipts scanning...',
        }),
        scanMultipleReceipts: 'Scan multiple receipts',
        scanMultipleReceiptsDescription: "Snap photos of all your receipts at once, then confirm details yourself or we'll do it for you.",
        receiptScanInProgress: 'Receipt scan in progress',
        receiptScanInProgressDescription: 'Receipt scan in progress. Check back later or enter the details now.',
        removeFromReport: 'Remove from report',
        moveToPersonalSpace: 'Move expenses to your personal space',
        duplicateTransaction: ({isSubmitted}: DuplicateTransactionParams) =>
            !isSubmitted
                ? 'Potential duplicate expenses identified. Review duplicates to enable submission.'
                : 'Potential duplicate expenses identified. Review duplicates to enable approval.',
        receiptIssuesFound: () => ({
            one: 'Issue found',
            other: 'Issues found',
        }),
        fieldPending: 'Pending...',
        defaultRate: 'Default rate',
        receiptMissingDetails: 'Receipt missing details',
        missingAmount: 'Missing amount',
        missingMerchant: 'Missing merchant',
        receiptStatusTitle: 'Scanning…',
        receiptStatusText: "Only you can see this receipt when it's scanning. Check back later or enter the details now.",
        receiptScanningFailed: 'Receipt scanning failed. Please enter the details manually.',
        transactionPendingDescription: 'Transaction pending. It may take a few days to post.',
        companyInfo: 'Company info',
        companyInfoDescription: 'We need a few more details before you can send your first invoice.',
        yourCompanyName: 'Your company name',
        yourCompanyWebsite: 'Your company website',
        yourCompanyWebsiteNote: "If you don't have a website, you can provide your company's LinkedIn or social media profile instead.",
        invalidDomainError: 'You have entered an invalid domain. To continue, please enter a valid domain.',
        publicDomainError: 'You have entered a public domain. To continue, please enter a private domain.',
        // TODO: This key should be deprecated. More details: https://github.com/Expensify/App/pull/59653#discussion_r2028653252
        expenseCountWithStatus: ({scanningReceipts = 0, pendingReceipts = 0}: RequestCountParams) => {
            const statusText: string[] = [];
            if (scanningReceipts > 0) {
                statusText.push(`${scanningReceipts} scanning`);
            }
            if (pendingReceipts > 0) {
                statusText.push(`${pendingReceipts} pending`);
            }
            return {
                one: statusText.length > 0 ? `1 expense (${statusText.join(', ')})` : `1 expense`,
                other: (count: number) => (statusText.length > 0 ? `${count} expenses (${statusText.join(', ')})` : `${count} expenses`),
            };
        },
        expenseCount: () => {
            return {
                one: '1 expense',
                other: (count: number) => `${count} expenses`,
            };
        },
        deleteExpense: () => ({
            one: 'Delete expense',
            other: 'Delete expenses',
        }),
        deleteConfirmation: () => ({
            one: 'Are you sure that you want to delete this expense?',
            other: 'Are you sure that you want to delete these expenses?',
        }),
        deleteReport: 'Delete report',
        deleteReportConfirmation: 'Are you sure that you want to delete this report?',
        settledExpensify: 'Paid',
        done: 'Done',
        settledElsewhere: 'Paid elsewhere',
        individual: 'Individual',
        business: 'Business',
        settleExpensify: ({formattedAmount}: SettleExpensifyCardParams) => (formattedAmount ? `Pay ${formattedAmount} with Expensify` : `Pay with Expensify`),
        settlePersonal: ({formattedAmount}: SettleExpensifyCardParams) => (formattedAmount ? `Pay ${formattedAmount} as an individual` : `Pay with personal account`),
        settleWallet: ({formattedAmount}: SettleExpensifyCardParams) => (formattedAmount ? `Pay ${formattedAmount} with wallet` : `Pay with wallet`),
        settlePayment: ({formattedAmount}: SettleExpensifyCardParams) => `Pay ${formattedAmount}`,
        settleBusiness: ({formattedAmount}: SettleExpensifyCardParams) => (formattedAmount ? `Pay ${formattedAmount} as a business` : `Pay with business account`),
        payElsewhere: ({formattedAmount}: SettleExpensifyCardParams) => (formattedAmount ? `Mark ${formattedAmount} as paid` : `Mark as paid`),
        settleInvoicePersonal: ({amount, last4Digits}: BusinessBankAccountParams) => (amount ? `Paid ${amount} with personal account ${last4Digits}` : `Paid with personal account`),
        settleInvoiceBusiness: ({amount, last4Digits}: BusinessBankAccountParams) => (amount ? `Paid ${amount} with business account ${last4Digits}` : `Paid with business account`),
        payWithPolicy: ({formattedAmount, policyName}: SettleExpensifyCardParams & {policyName: string}) =>
            formattedAmount ? `Pay ${formattedAmount} via ${policyName}` : `Pay via ${policyName}`,
        businessBankAccount: ({amount, last4Digits}: BusinessBankAccountParams) => (amount ? `Paid ${amount} with bank account ${last4Digits}` : `Paid with bank account ${last4Digits}`),
        automaticallyPaidWithBusinessBankAccount: ({amount, last4Digits}: BusinessBankAccountParams) =>
            `paid ${amount ? `${amount} ` : ''}with bank account ${last4Digits} via <a href="${CONST.CONFIGURE_EXPENSE_REPORT_RULES_HELP_URL}">workspace rules</a>`,
        invoicePersonalBank: ({lastFour}: BankAccountLastFourParams) => `Personal account • ${lastFour}`,
        invoiceBusinessBank: ({lastFour}: BankAccountLastFourParams) => `Business Account • ${lastFour}`,
        nextStep: 'Next steps',
        finished: 'Finished',
        sendInvoice: ({amount}: RequestAmountParams) => `Send ${amount} invoice`,
        submitAmount: ({amount}: RequestAmountParams) => `Submit ${amount}`,
        expenseAmount: ({formattedAmount, comment}: RequestedAmountMessageParams) => `${formattedAmount}${comment ? ` for ${comment}` : ''}`,
        submitted: `submitted`,
        automaticallySubmitted: `submitted via <a href="${CONST.SELECT_WORKFLOWS_HELP_URL}">delay submissions</a>`,
        trackedAmount: ({formattedAmount, comment}: RequestedAmountMessageParams) => `tracking ${formattedAmount}${comment ? ` for ${comment}` : ''}`,
        splitAmount: ({amount}: SplitAmountParams) => `split ${amount}`,
        didSplitAmount: ({formattedAmount, comment}: DidSplitAmountMessageParams) => `split ${formattedAmount}${comment ? ` for ${comment}` : ''}`,
        yourSplit: ({amount}: UserSplitParams) => `Your split ${amount}`,
        payerOwesAmount: ({payer, amount, comment}: PayerOwesAmountParams) => `${payer} owes ${amount}${comment ? ` for ${comment}` : ''}`,
        payerOwes: ({payer}: PayerOwesParams) => `${payer} owes: `,
        payerPaidAmount: ({payer, amount}: PayerPaidAmountParams) => `${payer ? `${payer} ` : ''}paid ${amount}`,
        payerPaid: ({payer}: PayerPaidParams) => `${payer} paid: `,
        payerSpentAmount: ({payer, amount}: PayerPaidAmountParams) => `${payer} spent ${amount}`,
        payerSpent: ({payer}: PayerPaidParams) => `${payer} spent: `,
        managerApproved: ({manager}: ManagerApprovedParams) => `${manager} approved:`,
        managerApprovedAmount: ({manager, amount}: ManagerApprovedAmountParams) => `${manager} approved ${amount}`,
        payerSettled: ({amount}: PayerSettledParams) => `paid ${amount}`,
        payerSettledWithMissingBankAccount: ({amount}: PayerSettledParams) => `paid ${amount}. Add a bank account to receive your payment.`,
        automaticallyApproved: `approved via <a href="${CONST.CONFIGURE_EXPENSE_REPORT_RULES_HELP_URL}">workspace rules</a>`,
        approvedAmount: ({amount}: ApprovedAmountParams) => `approved ${amount}`,
        approvedMessage: `approved`,
        unapproved: `unapproved`,
        automaticallyForwarded: `approved via <a href="${CONST.CONFIGURE_EXPENSE_REPORT_RULES_HELP_URL}">workspace rules</a>`,
        forwarded: `approved`,
        rejectedThisReport: 'rejected this report',
        waitingOnBankAccount: ({submitterDisplayName}: WaitingOnBankAccountParams) => `started payment, but is waiting for ${submitterDisplayName} to add a bank account.`,
        adminCanceledRequest: ({manager}: AdminCanceledRequestParams) => `${manager ? `${manager}: ` : ''}canceled the payment`,
        canceledRequest: ({amount, submitterDisplayName}: CanceledRequestParams) =>
            `canceled the ${amount} payment, because ${submitterDisplayName} did not enable their Expensify Wallet within 30 days`,
        settledAfterAddedBankAccount: ({submitterDisplayName, amount}: SettledAfterAddedBankAccountParams) =>
            `${submitterDisplayName} added a bank account. The ${amount} payment has been made.`,
        paidElsewhere: ({payer}: PaidElsewhereParams = {}) => `${payer ? `${payer} ` : ''}marked as paid`,
        paidWithExpensify: ({payer}: PaidWithExpensifyParams = {}) => `${payer ? `${payer} ` : ''}paid with wallet`,
        automaticallyPaidWithExpensify: ({payer}: PaidWithExpensifyParams = {}) =>
            `${payer ? `${payer} ` : ''}paid with Expensify via <a href="${CONST.CONFIGURE_EXPENSE_REPORT_RULES_HELP_URL}">workspace rules</a>`,
        noReimbursableExpenses: 'This report has an invalid amount',
        pendingConversionMessage: "Total will update when you're back online",
        changedTheExpense: 'changed the expense',
        setTheRequest: ({valueName, newValueToDisplay}: SetTheRequestParams) => `the ${valueName} to ${newValueToDisplay}`,
        setTheDistanceMerchant: ({translatedChangedField, newMerchant, newAmountToDisplay}: SetTheDistanceMerchantParams) =>
            `set the ${translatedChangedField} to ${newMerchant}, which set the amount to ${newAmountToDisplay}`,
        removedTheRequest: ({valueName, oldValueToDisplay}: RemovedTheRequestParams) => `the ${valueName} (previously ${oldValueToDisplay})`,
        updatedTheRequest: ({valueName, newValueToDisplay, oldValueToDisplay}: UpdatedTheRequestParams) => `the ${valueName} to ${newValueToDisplay} (previously ${oldValueToDisplay})`,
        updatedTheDistanceMerchant: ({translatedChangedField, newMerchant, oldMerchant, newAmountToDisplay, oldAmountToDisplay}: UpdatedTheDistanceMerchantParams) =>
            `changed the ${translatedChangedField} to ${newMerchant} (previously ${oldMerchant}), which updated the amount to ${newAmountToDisplay} (previously ${oldAmountToDisplay})`,
        threadExpenseReportName: ({formattedAmount, comment}: ThreadRequestReportNameParams) => `${formattedAmount} ${comment ? `for ${comment}` : 'expense'}`,
        invoiceReportName: ({linkedReportID}: OriginalMessage<typeof CONST.REPORT.ACTIONS.TYPE.REPORT_PREVIEW>) => `Invoice Report #${linkedReportID}`,
        threadPaySomeoneReportName: ({formattedAmount, comment}: ThreadSentMoneyReportNameParams) => `${formattedAmount} sent${comment ? ` for ${comment}` : ''}`,
        movedFromPersonalSpace: ({workspaceName, reportName}: MovedFromPersonalSpaceParams) => `moved expense from personal space to ${workspaceName ?? `chat with ${reportName}`}`,
        movedToPersonalSpace: 'moved expense to personal space',
        tagSelection: 'Select a tag to better organize your spend.',
        categorySelection: 'Select a category to better organize your spend.',
        error: {
            invalidCategoryLength: 'The category name exceeds 255 characters. Please shorten it or choose a different category.',
            invalidTagLength: 'The tag name exceeds 255 characters. Please shorten it or choose a different tag.',
            invalidAmount: 'Please enter a valid amount before continuing',
            invalidIntegerAmount: 'Please enter a whole dollar amount before continuing',
            invalidTaxAmount: ({amount}: RequestAmountParams) => `Maximum tax amount is ${amount}`,
            invalidSplit: 'The sum of splits must equal the total amount',
            invalidSplitParticipants: 'Please enter an amount greater than zero for at least two participants',
            invalidSplitYourself: 'Please enter a non-zero amount for your split',
            noParticipantSelected: 'Please select a participant',
            other: 'Unexpected error. Please try again later.',
            genericCreateFailureMessage: 'Unexpected error submitting this expense. Please try again later.',
            genericCreateInvoiceFailureMessage: 'Unexpected error sending this invoice. Please try again later.',
            genericHoldExpenseFailureMessage: 'Unexpected error holding this expense. Please try again later.',
            genericUnholdExpenseFailureMessage: 'Unexpected error taking this expense off hold. Please try again later.',
            receiptDeleteFailureError: 'Unexpected error deleting this receipt. Please try again later.',
            receiptFailureMessage: 'There was an error uploading your receipt. Please ',
            receiptFailureMessageShort: 'There was an error uploading your receipt.',
            tryAgainMessage: 'try again ',
            saveFileMessage: ' save the receipt',
            uploadLaterMessage: ' to upload later.',
            genericDeleteFailureMessage: 'Unexpected error deleting this expense. Please try again later.',
            genericEditFailureMessage: 'Unexpected error editing this expense. Please try again later.',
            genericSmartscanFailureMessage: 'Transaction is missing fields',
            duplicateWaypointsErrorMessage: 'Please remove duplicate waypoints',
            atLeastTwoDifferentWaypoints: 'Please enter at least two different addresses',
            splitExpenseMultipleParticipantsErrorMessage: 'An expense cannot be split between a workspace and other members. Please update your selection.',
            invalidMerchant: 'Please enter a valid merchant',
            atLeastOneAttendee: 'At least one attendee must be selected',
            invalidQuantity: 'Please enter a valid quantity',
            quantityGreaterThanZero: 'Quantity must be greater than zero',
            invalidSubrateLength: 'There must be at least one subrate',
            invalidRate: 'Rate not valid for this workspace. Please select an available rate from the workspace.',
        },
        dismissReceiptError: 'Dismiss error',
        dismissReceiptErrorConfirmation: 'Heads up! Dismissing this error will remove your uploaded receipt entirely. Are you sure?',
        waitingOnEnabledWallet: ({submitterDisplayName}: WaitingOnBankAccountParams) => `started settling up. Payment is on hold until ${submitterDisplayName} enables their wallet.`,
        enableWallet: 'Enable wallet',
        hold: 'Hold',
        unhold: 'Remove hold',
        holdExpense: 'Hold expense',
        unholdExpense: 'Unhold expense',
        heldExpense: 'held this expense',
        unheldExpense: 'unheld this expense',
        moveUnreportedExpense: 'Move unreported expense',
        addUnreportedExpense: 'Add unreported expense',
        selectUnreportedExpense: 'Select at least one expense to add to the report.',
        emptyStateUnreportedExpenseTitle: 'No unreported expenses',
        emptyStateUnreportedExpenseSubtitle: 'Looks like you don’t have any unreported expenses. Try creating one below.',
        addUnreportedExpenseConfirm: 'Add to report',
        explainHold: "Explain why you're holding this expense.",
        undoSubmit: 'Undo submit',
        retracted: 'retracted',
        undoClose: 'Undo close',
        reopened: 'reopened',
        reopenReport: 'Reopen report',
        reopenExportedReportConfirmation: ({connectionName}: {connectionName: string}) =>
            `This report has already been exported to ${connectionName}. Changing it may lead to data discrepancies. Are you sure you want to reopen this report?`,
        reason: 'Reason',
        holdReasonRequired: 'A reason is required when holding.',
        expenseWasPutOnHold: 'Expense was put on hold',
        expenseOnHold: 'This expense was put on hold. Please review the comments for next steps.',
        expensesOnHold: 'All expenses were put on hold. Please review the comments for next steps.',
        expenseDuplicate: 'This expense has similar details to another one. Please review the duplicates to continue.',
        someDuplicatesArePaid: 'Some of these duplicates have been approved or paid already.',
        reviewDuplicates: 'Review duplicates',
        keepAll: 'Keep all',
        confirmApprove: 'Confirm approval amount',
        confirmApprovalAmount: 'Approve only compliant expenses, or approve the entire report.',
        confirmApprovalAllHoldAmount: () => ({
            one: 'This expense is on hold. Do you want to approve anyway?',
            other: 'These expenses are on hold. Do you want to approve anyway?',
        }),
        confirmPay: 'Confirm payment amount',
        confirmPayAmount: "Pay what's not on hold, or pay the entire report.",
        confirmPayAllHoldAmount: () => ({
            one: 'This expense is on hold. Do you want to pay anyway?',
            other: 'These expenses are on hold. Do you want to pay anyway?',
        }),
        payOnly: 'Pay only',
        approveOnly: 'Approve only',
        holdEducationalTitle: 'This request is on',
        holdEducationalText: 'hold',
        whatIsHoldExplain: 'Hold is like hitting “pause” on an expense to ask for more details before approval or payment.',
        holdIsLeftBehind: 'Held expenses move to another report upon approval or payment.',
        unholdWhenReady: 'Approvers can unhold expenses when they’re ready for approval or payment.',
        changePolicyEducational: {
            title: 'You moved this report!',
            description: 'Double-check these items, which tend to change when moving reports to a new workspace.',
            reCategorize: '<strong>Re-categorize any expenses</strong> to comply with workspace rules.',
            workflows: 'This report may now be subject to a different <strong>approval workflow.</strong>',
        },
        changeWorkspace: 'Change workspace',
        set: 'set',
        changed: 'changed',
        removed: 'removed',
        transactionPending: 'Transaction pending.',
        chooseARate: 'Select a workspace reimbursement rate per mile or kilometer',
        unapprove: 'Unapprove',
        unapproveReport: 'Unapprove report',
        headsUp: 'Heads up!',
        unapproveWithIntegrationWarning: ({accountingIntegration}: UnapproveWithIntegrationWarningParams) =>
            `This report has already been exported to ${accountingIntegration}. Changing it may lead to data discrepancies. Are you sure you want to unapprove this report?`,
        reimbursable: 'reimbursable',
        nonReimbursable: 'non-reimbursable',
        bookingPending: 'This booking is pending',
        bookingPendingDescription: "This booking is pending because it hasn't been paid yet.",
        bookingArchived: 'This booking is archived',
        bookingArchivedDescription: 'This booking is archived because the trip date has passed. Add an expense for the final amount if needed.',
        attendees: 'Attendees',
        whoIsYourAccountant: 'Who is your accountant?',
        paymentComplete: 'Payment complete',
        time: 'Time',
        startDate: 'Start date',
        endDate: 'End date',
        startTime: 'Start time',
        endTime: 'End time',
        deleteSubrate: 'Delete subrate',
        deleteSubrateConfirmation: 'Are you sure you want to delete this subrate?',
        quantity: 'Quantity',
        subrateSelection: 'Select a subrate and enter a quantity.',
        qty: 'Qty',
        firstDayText: () => ({
            one: `First day: 1 hour`,
            other: (count: number) => `First day: ${count.toFixed(2)} hours`,
        }),
        lastDayText: () => ({
            one: `Last day: 1 hour`,
            other: (count: number) => `Last day: ${count.toFixed(2)} hours`,
        }),
        tripLengthText: () => ({
            one: `Trip: 1 full day`,
            other: (count: number) => `Trip: ${count} full days`,
        }),
        dates: 'Dates',
        rates: 'Rates',
        submitsTo: ({name}: SubmitsToParams) => `Submits to ${name}`,
        moveExpenses: () => ({one: 'Move expense', other: 'Move expenses'}),
    },
    transactionMerge: {
        listPage: {
            header: 'Merge expenses',
            noEligibleExpenseFound: 'No eligible expenses found',
            noEligibleExpenseFoundSubtitle: `You don't have any expenses that can be merged with this one. <a href="${CONST.HELP_DOC_LINKS.MERGE_EXPENSES}">Learn more</a> about eligible expenses.`,
            selectTransactionToMerge: ({reportName}: {reportName: string}) =>
                `Select an <a href="${CONST.HELP_DOC_LINKS.MERGE_EXPENSES}">eligible expense</a> to merge with <strong>${reportName}</strong>.`,
        },
        receiptPage: {
            header: 'Select receipt',
            pageTitle: 'Select the receipt you want to keep:',
        },
        detailsPage: {
            header: 'Select details',
            pageTitle: 'Select the details you want to keep:',
            noDifferences: 'No differences found between the transactions',
            pleaseSelectError: ({field}: {field: string}) => {
                const article = StringUtils.startsWithVowel(field) ? 'an' : 'a';
                return `Please select ${article} ${field}`;
            },
            selectAllDetailsError: 'Select all details before continuing.',
        },
        confirmationPage: {
            header: 'Confirm details',
            pageTitle: "Confirm the details you're keeping. The details you don't keep will be deleted.",
            confirmButton: 'Merge expenses',
        },
    },
    share: {
        shareToExpensify: 'Share to Expensify',
        messageInputLabel: 'Message',
    },
    notificationPreferencesPage: {
        header: 'Notification preferences',
        label: 'Notify me about new messages',
        notificationPreferences: {
            always: 'Immediately',
            daily: 'Daily',
            mute: 'Mute',
            hidden: 'Hidden',
        },
    },
    loginField: {
        numberHasNotBeenValidated: "The number hasn't been validated. Click the button to resend the validation link via text.",
        emailHasNotBeenValidated: "The email hasn't been validated. Click the button to resend the validation link via text.",
    },
    avatarWithImagePicker: {
        uploadPhoto: 'Upload photo',
        removePhoto: 'Remove photo',
        editImage: 'Edit photo',
        viewPhoto: 'View photo',
        imageUploadFailed: 'Image upload failed',
        deleteWorkspaceError: 'Sorry, there was an unexpected problem deleting your workspace avatar',
        sizeExceeded: ({maxUploadSizeInMB}: SizeExceededParams) => `The selected image exceeds the maximum upload size of ${maxUploadSizeInMB} MB.`,
        resolutionConstraints: ({minHeightInPx, minWidthInPx, maxHeightInPx, maxWidthInPx}: ResolutionConstraintsParams) =>
            `Please upload an image larger than ${minHeightInPx}x${minWidthInPx} pixels and smaller than ${maxHeightInPx}x${maxWidthInPx} pixels.`,
        notAllowedExtension: ({allowedExtensions}: NotAllowedExtensionParams) => `Profile picture must be one of the following types: ${allowedExtensions.join(', ')}.`,
    },
    modal: {
        backdropLabel: 'Modal Backdrop',
    },
    profilePage: {
        profile: 'Profile',
        preferredPronouns: 'Preferred pronouns',
        selectYourPronouns: 'Select your pronouns',
        selfSelectYourPronoun: 'Self-select your pronoun',
        emailAddress: 'Email address',
        setMyTimezoneAutomatically: 'Set my timezone automatically',
        timezone: 'Timezone',
        invalidFileMessage: 'Invalid file. Please try a different image.',
        avatarUploadFailureMessage: 'An error occurred uploading the avatar. Please try again.',
        online: 'Online',
        offline: 'Offline',
        syncing: 'Syncing',
        profileAvatar: 'Profile avatar',
        publicSection: {
            title: 'Public',
            subtitle: 'These details are displayed on your public profile. Anyone can see them.',
        },
        privateSection: {
            title: 'Private',
            subtitle: "These details are used for travel and payments. They're never shown on your public profile.",
        },
    },
    securityPage: {
        title: 'Security options',
        subtitle: 'Enable two-factor authentication to keep your account safe.',
        goToSecurity: 'Go back to security page',
    },
    shareCodePage: {
        title: 'Your code',
        subtitle: 'Invite members to Expensify by sharing your personal QR code or referral link.',
    },
    pronounsPage: {
        pronouns: 'Pronouns',
        isShownOnProfile: 'Your pronouns are shown on your profile.',
        placeholderText: 'Search to see options',
    },
    contacts: {
        contactMethod: 'Contact method',
        contactMethods: 'Contact methods',
        featureRequiresValidate: 'This feature requires you to validate your account.',
        validateAccount: 'Validate your account',
        helpTextBeforeEmail: 'Add more ways for people to find you, and forward receipts to ',
        helpTextAfterEmail: ' from multiple email addresses.',
        pleaseVerify: 'Please verify this contact method',
        getInTouch: "Whenever we need to get in touch with you, we'll use this contact method.",
        enterMagicCode: ({contactMethod}: EnterMagicCodeParams) => `Please enter the magic code sent to ${contactMethod}. It should arrive within a minute or two.`,
        setAsDefault: 'Set as default',
        yourDefaultContactMethod: "This is your current default contact method. Before you can delete it, you'll need to choose another contact method and click “Set as default”.",
        removeContactMethod: 'Remove contact method',
        removeAreYouSure: "Are you sure you want to remove this contact method? This action can't be undone.",
        failedNewContact: 'Failed to add this contact method.',
        genericFailureMessages: {
            requestContactMethodValidateCode: 'Failed to send a new magic code. Please wait a bit and try again.',
            validateSecondaryLogin: 'Incorrect or invalid magic code. Please try again or request a new code.',
            deleteContactMethod: 'Failed to delete contact method. Please reach out to Concierge for help.',
            setDefaultContactMethod: 'Failed to set a new default contact method. Please reach out to Concierge for help.',
            addContactMethod: 'Failed to add this contact method. Please reach out to Concierge for help.',
            enteredMethodIsAlreadySubmitted: 'This contact method already exists',
            passwordRequired: 'password required.',
            contactMethodRequired: 'Contact method is required',
            invalidContactMethod: 'Invalid contact method',
        },
        newContactMethod: 'New contact method',
        goBackContactMethods: 'Go back to contact methods',
    },
    // cspell:disable
    pronouns: {
        coCos: 'Co / Cos',
        eEyEmEir: 'E / Ey / Em / Eir',
        faeFaer: 'Fae / Faer',
        heHimHis: 'He / Him / His',
        heHimHisTheyThemTheirs: 'He / Him / His / They / Them / Theirs',
        sheHerHers: 'She / Her / Hers',
        sheHerHersTheyThemTheirs: 'She / Her / Hers / They / Them / Theirs',
        merMers: 'Mer / Mers',
        neNirNirs: 'Ne / Nir / Nirs',
        neeNerNers: 'Nee / Ner / Ners',
        perPers: 'Per / Pers',
        theyThemTheirs: 'They / Them / Theirs',
        thonThons: 'Thon / Thons',
        veVerVis: 'Ve / Ver / Vis',
        viVir: 'Vi / Vir',
        xeXemXyr: 'Xe / Xem / Xyr',
        zeZieZirHir: 'Ze / Zie / Zir / Hir',
        zeHirHirs: 'Ze / Hir',
        callMeByMyName: 'Call me by my name',
    },
    // cspell:enable
    displayNamePage: {
        headerTitle: 'Display name',
        isShownOnProfile: 'Your display name is shown on your profile.',
    },
    timezonePage: {
        timezone: 'Timezone',
        isShownOnProfile: 'Your timezone is shown on your profile.',
        getLocationAutomatically: 'Automatically determine your location',
    },
    updateRequiredView: {
        updateRequired: 'Update required',
        pleaseInstall: 'Please update to the latest version of New Expensify',
        pleaseInstallExpensifyClassic: 'Please install the latest version of Expensify',
        toGetLatestChanges: 'For mobile or desktop, download and install the latest version. For web, refresh your browser.',
        newAppNotAvailable: 'The New Expensify app is no longer available.',
    },
    initialSettingsPage: {
        about: 'About',
        aboutPage: {
            description: 'The New Expensify App is built by a community of open-source developers from around the world. Help us build the future of Expensify.',
            appDownloadLinks: 'App download links',
            viewKeyboardShortcuts: 'View keyboard shortcuts',
            viewTheCode: 'View the code',
            viewOpenJobs: 'View open jobs',
            reportABug: 'Report a bug',
            troubleshoot: 'Troubleshoot',
        },
        appDownloadLinks: {
            android: {
                label: 'Android',
            },
            ios: {
                label: 'iOS',
            },
            desktop: {
                label: 'macOS',
            },
        },
        troubleshoot: {
            clearCacheAndRestart: 'Clear cache and restart',
            viewConsole: 'View debug console',
            debugConsole: 'Debug console',
            description:
                '<muted-text>Use the tools below to help troubleshoot the Expensify experience. If you encounter any issues, please <concierge-link>submit a bug</concierge-link>.</muted-text>',
            confirmResetDescription: 'All unsent draft messages will be lost, but the rest of your data is safe.',
            resetAndRefresh: 'Reset and refresh',
            clientSideLogging: 'Client side logging',
            noLogsToShare: 'No logs to share',
            useProfiling: 'Use profiling',
            profileTrace: 'Profile trace',
            results: 'Results',
            releaseOptions: 'Release options',
            testingPreferences: 'Testing preferences',
            useStagingServer: 'Use Staging Server',
            forceOffline: 'Force offline',
            simulatePoorConnection: 'Simulate poor internet connection',
            simulateFailingNetworkRequests: 'Simulate failing network requests',
            authenticationStatus: 'Authentication status',
            deviceCredentials: 'Device credentials',
            invalidate: 'Invalidate',
            destroy: 'Destroy',
            maskExportOnyxStateData: 'Mask fragile member data while exporting Onyx state',
            exportOnyxState: 'Export Onyx state',
            importOnyxState: 'Import Onyx state',
            testCrash: 'Test crash',
            resetToOriginalState: 'Reset to original state',
            usingImportedState: 'You are using imported state. Press here to clear it.',
            debugMode: 'Debug mode',
            invalidFile: 'Invalid file',
            invalidFileDescription: 'The file you are trying to import is not valid. Please try again.',
            invalidateWithDelay: 'Invalidate with delay',
            recordTroubleshootData: 'Record Troubleshoot Data',
            softKillTheApp: 'Soft kill the app',
            kill: 'Kill',
        },
        debugConsole: {
            saveLog: 'Save log',
            shareLog: 'Share log',
            enterCommand: 'Enter command',
            execute: 'Execute',
            noLogsAvailable: 'No logs available',
            logSizeTooLarge: ({size}: LogSizeParams) => `Log size exceeds the limit of ${size} MB. Please use "Save log" to download the log file instead.`,
            logs: 'Logs',
            viewConsole: 'View console',
        },
        security: 'Security',
        signOut: 'Sign out',
        restoreStashed: 'Restore stashed login',
        signOutConfirmationText: "You'll lose any offline changes if you sign out.",
        versionLetter: 'v',
        readTheTermsAndPrivacy: {
            phrase1: 'Read the',
            phrase2: 'Terms of Service',
            phrase3: 'and',
            phrase4: 'Privacy',
        },
        help: 'Help',
        whatIsNew: "What's new",
        accountSettings: 'Account settings',
        account: 'Account',
        general: 'General',
    },
    closeAccountPage: {
        closeAccount: 'Close account',
        reasonForLeavingPrompt: 'We’d hate to see you go! Would you kindly tell us why, so we can improve?',
        enterMessageHere: 'Enter message here',
        closeAccountWarning: 'Closing your account cannot be undone.',
        closeAccountPermanentlyDeleteData: 'Are you sure you want to delete your account? This will permanently delete any outstanding expenses.',
        enterDefaultContactToConfirm: 'Please enter your default contact method to confirm you wish to close your account. Your default contact method is:',
        enterDefaultContact: 'Enter your default contact method',
        defaultContact: 'Default contact method:',
        enterYourDefaultContactMethod: 'Please enter your default contact method to close your account.',
    },
    mergeAccountsPage: {
        mergeAccount: 'Merge accounts',
        accountDetails: {
            accountToMergeInto: 'Enter the account you want to merge into ',
            notReversibleConsent: 'I understand this is not reversible',
        },
        accountValidate: {
            confirmMerge: 'Are you sure you want to merge accounts?',
            lossOfUnsubmittedData: `Merging your accounts is irreversible and will result in the loss of any unsubmitted expenses for `,
            enterMagicCode: `To continue, please enter the magic code sent to `,
            errors: {
                incorrectMagicCode: 'Incorrect or invalid magic code. Please try again or request a new code.',
                fallback: 'Something went wrong. Please try again later.',
            },
        },
        mergeSuccess: {
            accountsMerged: 'Accounts merged!',
            description: ({from, to}: MergeSuccessDescriptionParams) =>
                `<muted-text><centered-text>You've successfully merged all data from <strong>${from}</strong> into <strong>${to}</strong>. Moving forward, you can use either login for this account.</centered-text></muted-text>`,
        },
        mergePendingSAML: {
            weAreWorkingOnIt: 'We’re working on it',
            limitedSupport: 'We don’t yet support merging accounts on New Expensify. Please take this action on Expensify Classic instead.',
            reachOutForHelp: '<muted-text><centered-text>Feel free to <concierge-link>reach out to Concierge</concierge-link> if you have any questions!</centered-text></muted-text>',
            goToExpensifyClassic: 'Go to Expensify Classic',
        },
        mergeFailureSAMLDomainControlDescription: ({email}: MergeFailureDescriptionGenericParams) =>
            `<muted-text><centered-text>You can’t merge <strong>${email}</strong> because it’s controlled by <strong>${email.split('@').at(1) ?? ''}</strong>. Please <concierge-link>reach out to Concierge</concierge-link> for assistance.</centered-text></muted-text>`,
        mergeFailureSAMLAccountDescription: ({email}: MergeFailureDescriptionGenericParams) =>
            `<muted-text><centered-text>You can’t merge <strong>${email}</strong> into other accounts because your domain admin has set it as your primary login. Please merge other accounts into it instead.</centered-text></muted-text>`,
        mergeFailure2FA: {
            description: ({email}: MergeFailureDescriptionGenericParams) =>
                `<muted-text><centered-text>You can’t merge accounts because <strong>${email}</strong> has two-factor authentication (2FA) enabled. Please disable 2FA for <strong>${email}</strong> and try again.</centered-text></muted-text>`,
            learnMore: 'Learn more about merging accounts.',
        },
        mergeFailureAccountLockedDescription: ({email}: MergeFailureDescriptionGenericParams) =>
            `<muted-text><centered-text>You can’t merge <strong>${email}</strong> because it’s locked. Please <concierge-link>reach out to Concierge</concierge-link> for assistance.</centered-text></muted-text>`,
        mergeFailureUncreatedAccountDescription: ({email, contactMethodLink}: MergeFailureUncreatedAccountDescriptionParams) =>
            `<muted-text><centered-text>You can’t merge accounts because <strong>${email}</strong> doesn’t have an Expensify account. Please <a href="${contactMethodLink}">add it as a contact method</a> instead.</centered-text></muted-text>`,
        mergeFailureSmartScannerAccountDescription: ({email}: MergeFailureDescriptionGenericParams) =>
            `<muted-text><centered-text>You can’t merge <strong>${email}</strong> into other accounts. Please merge other accounts into it instead.</centered-text></muted-text>`,
        mergeFailureInvoicedAccountDescription: ({email}: MergeFailureDescriptionGenericParams) =>
            `<muted-text><centered-text>You can’t merge accounts into <strong>${email}</strong> because this account owns an invoiced billing relationship.</centered-text></muted-text>`,
        mergeFailureTooManyAttempts: {
            heading: 'Try again later',
            description: 'There were too many attempts to merge accounts. Please try again later.',
        },
        mergeFailureUnvalidatedAccount: {
            description: "You can't merge into other accounts because it's not validated. Please validate the account and try again.",
        },
        mergeFailureSelfMerge: {
            description: 'You cannot merge an account into itself.',
        },
        mergeFailureGenericHeading: 'Can’t merge accounts',
    },
    lockAccountPage: {
        reportSuspiciousActivity: 'Report suspicious activity',
        lockAccount: 'Lock account',
        unlockAccount: 'Unlock account',
        compromisedDescription:
            'Notice something off with your account? Reporting it will immediately lock your account, block new Expensify Card transactions, and prevent any account changes.',
        domainAdminsDescription: 'For domain admins: This also pauses all Expensify Card activity and admin actions across your domain(s).',
        areYouSure: 'Are you sure you want to lock your Expensify account?',
        ourTeamWill: "Our team will investigate and remove any unauthorized access. To regain access, you'll need to work with Concierge.",
    },
    failedToLockAccountPage: {
        failedToLockAccount: 'Failed to lock account',
        failedToLockAccountDescription: `We couldn't lock your account. Please chat with Concierge to resolve this problem.`,
        chatWithConcierge: 'Chat with Concierge',
    },
    unlockAccountPage: {
        accountLocked: 'Account locked',
        yourAccountIsLocked: 'Your account is locked',
        chatToConciergeToUnlock: 'Chat with Concierge to resolve security concerns and unlock your account.',
        chatWithConcierge: 'Chat with Concierge',
    },
    passwordPage: {
        changePassword: 'Change password',
        changingYourPasswordPrompt: 'Changing your password will update your password for both your Expensify.com and New Expensify accounts.',
        currentPassword: 'Current password',
        newPassword: 'New password',
        newPasswordPrompt: 'Your new password must be different from your old password and contain at least 8 characters, 1 capital letter, 1 lowercase letter, and 1 number.',
    },
    twoFactorAuth: {
        headerTitle: 'Two-factor authentication',
        twoFactorAuthEnabled: 'Two-factor authentication enabled',
        whatIsTwoFactorAuth: 'Two-factor authentication (2FA) helps keep your account safe. When logging in, you’ll need to enter a code generated by your preferred authenticator app.',
        disableTwoFactorAuth: 'Disable two-factor authentication',
        explainProcessToRemove: 'In order to disable two-factor authentication (2FA), please enter a valid code from your authentication app.',
        disabled: 'Two-factor authentication is now disabled',
        noAuthenticatorApp: 'You’ll no longer require an authenticator app to log into Expensify.',
        stepCodes: 'Recovery codes',
        keepCodesSafe: 'Keep these recovery codes safe!',
        codesLoseAccess:
            "If you lose access to your authenticator app and don’t have these codes, you'll lose access to your account. \n\nNote: Setting up two-factor authentication will log you out of all other active sessions.",
        errorStepCodes: 'Please copy or download codes before continuing',
        stepVerify: 'Verify',
        scanCode: 'Scan the QR code using your',
        authenticatorApp: 'authenticator app',
        addKey: 'Or add this secret key to your authenticator app:',
        enterCode: 'Then enter the six-digit code generated from your authenticator app.',
        stepSuccess: 'Finished',
        enabled: 'Two-factor authentication enabled',
        congrats: 'Congrats! Now you’ve got that extra security.',
        copy: 'Copy',
        disable: 'Disable',
        enableTwoFactorAuth: 'Enable two-factor authentication',
        pleaseEnableTwoFactorAuth: 'Please enable two-factor authentication.',
        twoFactorAuthIsRequiredDescription: 'For security purposes, Xero requires two-factor authentication to connect the integration.',
        twoFactorAuthIsRequiredForAdminsHeader: 'Two-factor authentication required',
        twoFactorAuthIsRequiredForAdminsTitle: 'Please enable two-factor authentication',
        twoFactorAuthIsRequiredForAdminsDescription: 'Your Xero accounting connection requires the use of two-factor authentication. To continue using Expensify, please enable it.',
        twoFactorAuthCannotDisable: 'Cannot disable 2FA',
        twoFactorAuthRequired: 'Two-factor authentication (2FA) is required for your Xero connection and cannot be disabled.',
    },
    recoveryCodeForm: {
        error: {
            pleaseFillRecoveryCode: 'Please enter your recovery code',
            incorrectRecoveryCode: 'Incorrect recovery code. Please try again.',
        },
        useRecoveryCode: 'Use recovery code',
        recoveryCode: 'Recovery code',
        use2fa: 'Use two-factor authentication code',
    },
    twoFactorAuthForm: {
        error: {
            pleaseFillTwoFactorAuth: 'Please enter your two-factor authentication code',
            incorrect2fa: 'Incorrect two-factor authentication code. Please try again.',
        },
    },
    passwordConfirmationScreen: {
        passwordUpdated: 'Password updated!',
        allSet: 'You’re all set. Keep your new password safe.',
    },
    privateNotes: {
        title: 'Private notes',
        personalNoteMessage: "Keep notes about this chat here. You're the only person who can add, edit, or view these notes.",
        sharedNoteMessage: 'Keep notes about this chat here. Expensify employees and other members on the team.expensify.com domain can view these notes.',
        composerLabel: 'Notes',
        myNote: 'My note',
        error: {
            genericFailureMessage: "Private notes couldn't be saved",
        },
    },
    billingCurrency: {
        error: {
            securityCode: 'Please enter a valid security code',
        },
        securityCode: 'Security code',
        changeBillingCurrency: 'Change billing currency',
        changePaymentCurrency: 'Change payment currency',
        paymentCurrency: 'Payment currency',
        paymentCurrencyDescription: 'Select a standardized currency that all personal expenses should be converted to',
        note: `Note: Changing your payment currency can impact how much you’ll pay for Expensify. Refer to our <a href="${CONST.PRICING}">pricing page</a> for full details.`,
    },
    addDebitCardPage: {
        addADebitCard: 'Add a debit card',
        nameOnCard: 'Name on card',
        debitCardNumber: 'Debit card number',
        expiration: 'Expiration date',
        expirationDate: 'MMYY',
        cvv: 'CVV',
        billingAddress: 'Billing address',
        growlMessageOnSave: 'Your debit card was successfully added',
        expensifyPassword: 'Expensify password',
        error: {
            invalidName: 'Name can only include letters',
            addressZipCode: 'Please enter a valid zip code',
            debitCardNumber: 'Please enter a valid debit card number',
            expirationDate: 'Please select a valid expiration date',
            securityCode: 'Please enter a valid security code',
            addressStreet: "Please enter a valid billing address that's not a PO box",
            addressState: 'Please select a state',
            addressCity: 'Please enter a city',
            genericFailureMessage: 'An error occurred while adding your card. Please try again.',
            password: 'Please enter your Expensify password',
        },
    },
    addPaymentCardPage: {
        addAPaymentCard: 'Add payment card',
        nameOnCard: 'Name on card',
        paymentCardNumber: 'Card number',
        expiration: 'Expiration date',
        expirationDate: 'MM/YY',
        cvv: 'CVV',
        billingAddress: 'Billing address',
        growlMessageOnSave: 'Your payment card was successfully added',
        expensifyPassword: 'Expensify password',
        error: {
            invalidName: 'Name can only include letters',
            addressZipCode: 'Please enter a valid zip code',
            paymentCardNumber: 'Please enter a valid card number',
            expirationDate: 'Please select a valid expiration date',
            securityCode: 'Please enter a valid security code',
            addressStreet: "Please enter a valid billing address that's not a PO box",
            addressState: 'Please select a state',
            addressCity: 'Please enter a city',
            genericFailureMessage: 'An error occurred while adding your card. Please try again.',
            password: 'Please enter your Expensify password',
        },
    },
    walletPage: {
        balance: 'Balance',
        paymentMethodsTitle: 'Payment methods',
        setDefaultConfirmation: 'Make default payment method',
        setDefaultSuccess: 'Default payment method set!',
        deleteAccount: 'Delete account',
        deleteConfirmation: 'Are you sure you want to delete this account?',
        error: {
            notOwnerOfBankAccount: 'An error occurred while setting this bank account as your default payment method',
            invalidBankAccount: 'This bank account is temporarily suspended',
            notOwnerOfFund: 'An error occurred while setting this card as your default payment method',
            setDefaultFailure: 'Something went wrong. Please chat with Concierge for further assistance.',
        },
        addBankAccountFailure: 'An unexpected error occurred while trying to add your bank account. Please try again.',
        getPaidFaster: 'Get paid faster',
        addPaymentMethod: 'Add a payment method to send and receive payments directly in the app.',
        getPaidBackFaster: 'Get paid back faster',
        secureAccessToYourMoney: 'Secure access to your money',
        receiveMoney: 'Receive money in your local currency',
        expensifyWallet: 'Expensify Wallet (Beta)',
        sendAndReceiveMoney: 'Send and receive money with friends. US bank accounts only.',
        enableWallet: 'Enable wallet',
        addBankAccountToSendAndReceive: 'Add a bank account to make or receive payments.',
        addDebitOrCreditCard: 'Add debit or credit card',
        assignedCards: 'Assigned cards',
        assignedCardsDescription: 'These are cards assigned by a workspace admin to manage company spend.',
        expensifyCard: 'Expensify Card',
        walletActivationPending: "We're reviewing your information. Please check back in a few minutes!",
        walletActivationFailed: "Unfortunately, your wallet can't be enabled at this time. Please chat with Concierge for further assistance.",
        addYourBankAccount: 'Add your bank account',
        addBankAccountBody: "Let's connect your bank account to Expensify so it’s easier than ever to send and receive payments directly in the app.",
        chooseYourBankAccount: 'Choose your bank account',
        chooseAccountBody: 'Make sure that you select the right one.',
        confirmYourBankAccount: 'Confirm your bank account',
        personalBankAccounts: 'Personal bank accounts',
        businessBankAccounts: 'Business bank accounts',
    },
    cardPage: {
        expensifyCard: 'Expensify Card',
        expensifyTravelCard: 'Expensify Travel Card',
        availableSpend: 'Remaining limit',
        smartLimit: {
            name: 'Smart limit',
            title: ({formattedLimit}: ViolationsOverLimitParams) => `You can spend up to ${formattedLimit} on this card, and the limit will reset as your submitted expenses are approved.`,
        },
        fixedLimit: {
            name: 'Fixed limit',
            title: ({formattedLimit}: ViolationsOverLimitParams) => `You can spend up to ${formattedLimit} on this card, and then it will deactivate.`,
        },
        monthlyLimit: {
            name: 'Monthly limit',
            title: ({formattedLimit}: ViolationsOverLimitParams) =>
                `You can spend up to ${formattedLimit} on this card per month. The limit will reset on the 1st day of each calendar month.`,
        },
        virtualCardNumber: 'Virtual card number',
        travelCardCvv: 'Travel card CVV',
        physicalCardNumber: 'Physical card number',
        getPhysicalCard: 'Get physical card',
        reportFraud: 'Report virtual card fraud',
        reportTravelFraud: 'Report travel card fraud',
        reviewTransaction: 'Review transaction',
        suspiciousBannerTitle: 'Suspicious transaction',
        suspiciousBannerDescription: 'We noticed suspicious transactions on your card. Tap below to review.',
        cardLocked: "Your card is temporarily locked while our team reviews your company's account.",
        cardDetails: {
            cardNumber: 'Virtual card number',
            expiration: 'Expiration',
            cvv: 'CVV',
            address: 'Address',
            revealDetails: 'Reveal details',
            revealCvv: 'Reveal CVV',
            copyCardNumber: 'Copy card number',
            updateAddress: 'Update address',
        },
        cardAddedToWallet: ({platform}: {platform: 'Google' | 'Apple'}) => `Added to ${platform} Wallet`,
        cardDetailsLoadingFailure: 'An error occurred while loading the card details. Please check your internet connection and try again.',
        validateCardTitle: "Let's make sure it's you",
        enterMagicCode: ({contactMethod}: EnterMagicCodeParams) => `Please enter the magic code sent to ${contactMethod} to view your card details. It should arrive within a minute or two.`,
    },
    workflowsPage: {
        workflowTitle: 'Spend',
        workflowDescription: 'Configure a workflow from the moment spend occurs, including approval and payment.',
        delaySubmissionTitle: 'Delay submissions',
        delaySubmissionDescription: 'Choose a custom schedule for submitting expenses, or leave this off for realtime updates on spending.',
        submissionFrequency: 'Submission frequency',
        submissionFrequencyDateOfMonth: 'Date of month',
        addApprovalsTitle: 'Add approvals',
        addApprovalButton: 'Add approval workflow',
        addApprovalTip: 'This default workflow applies to all members, unless a more specific workflow exists.',
        approver: 'Approver',
        addApprovalsDescription: 'Require additional approval before authorizing a payment.',
        makeOrTrackPaymentsTitle: 'Make or track payments',
        makeOrTrackPaymentsDescription: 'Add an authorized payer for payments made in Expensify or track payments made elsewhere.',
        editor: {
            submissionFrequency: 'Choose how long Expensify should wait before sharing error-free spend.',
        },
        frequencyDescription: 'Choose how often you’d like expenses to submit automatically, or make it manual',
        frequencies: {
            instant: 'Instant',
            weekly: 'Weekly',
            monthly: 'Monthly',
            twiceAMonth: 'Twice a month',
            byTrip: 'By trip',
            manually: 'Manually',
            daily: 'Daily',
            lastDayOfMonth: 'Last day of the month',
            lastBusinessDayOfMonth: 'Last business day of the month',
            ordinals: {
                one: 'st',
                two: 'nd',
                few: 'rd',
                other: 'th',
                /* eslint-disable @typescript-eslint/naming-convention */
                '1': 'First',
                '2': 'Second',
                '3': 'Third',
                '4': 'Fourth',
                '5': 'Fifth',
                '6': 'Sixth',
                '7': 'Seventh',
                '8': 'Eighth',
                '9': 'Ninth',
                '10': 'Tenth',
                /* eslint-enable @typescript-eslint/naming-convention */
            },
        },
        approverInMultipleWorkflows: 'This member already belongs to another approval workflow. Any updates here will reflect there too.',
        approverCircularReference: ({name1, name2}: ApprovalWorkflowErrorParams) =>
            `<strong>${name1}</strong> already approves reports to <strong>${name2}</strong>. Please choose a different approver to avoid a circular workflow.`,
        emptyContent: {
            title: 'No members to display',
            expensesFromSubtitle: 'All workspace members already belong to an existing approval workflow.',
            approverSubtitle: 'All approvers belong to an existing workflow.',
        },
    },
    workflowsDelayedSubmissionPage: {
        autoReportingErrorMessage: "Delayed submission couldn't be changed. Please try again or contact support.",
        autoReportingFrequencyErrorMessage: "Submission frequency couldn't be changed. Please try again or contact support.",
        monthlyOffsetErrorMessage: "Monthly frequency couldn't be changed. Please try again or contact support.",
    },
    workflowsCreateApprovalsPage: {
        title: 'Confirm',
        header: 'Add more approvers and confirm.',
        additionalApprover: 'Additional approver',
        submitButton: 'Add workflow',
    },
    workflowsEditApprovalsPage: {
        title: 'Edit approval workflow',
        deleteTitle: 'Delete approval workflow',
        deletePrompt: 'Are you sure you want to delete this approval workflow? All members will subsequently follow the default workflow.',
    },
    workflowsExpensesFromPage: {
        title: 'Expenses from',
        header: 'When the following members submit expenses:',
    },
    workflowsApproverPage: {
        genericErrorMessage: "The approver couldn't be changed. Please try again or contact support.",
        header: 'Send to this member for approval:',
    },
    workflowsPayerPage: {
        title: 'Authorized payer',
        genericErrorMessage: 'The authorized payer could not be changed. Please try again.',
        admins: 'Admins',
        payer: 'Payer',
        paymentAccount: 'Payment account',
    },
    reportFraudPage: {
        title: 'Report virtual card fraud',
        description: 'If your virtual card details have been stolen or compromised, we’ll permanently deactivate your existing card and provide you with a new virtual card and number.',
        deactivateCard: 'Deactivate card',
        reportVirtualCardFraud: 'Report virtual card fraud',
    },
    reportFraudConfirmationPage: {
        title: 'Card fraud reported',
        description: 'We’ve permanently deactivated your existing card. When you go back to view your card details, you’ll have a new virtual card available.',
        buttonText: 'Got it, thanks!',
    },
    activateCardPage: {
        activateCard: 'Activate card',
        pleaseEnterLastFour: 'Please enter the last four digits of your card.',
        activatePhysicalCard: 'Activate physical card',
        error: {
            thatDidNotMatch: "That didn't match the last 4 digits on your card. Please try again.",
            throttled:
                "You've incorrectly entered the last 4 digits of your Expensify Card too many times. If you're sure the numbers are correct, please reach out to Concierge to resolve. Otherwise, try again later.",
        },
    },
    getPhysicalCard: {
        header: 'Get physical card',
        nameMessage: 'Enter your first and last name, as this will be shown on your card.',
        legalName: 'Legal name',
        legalFirstName: 'Legal first name',
        legalLastName: 'Legal last name',
        phoneMessage: 'Enter your phone number.',
        phoneNumber: 'Phone number',
        address: 'Address',
        addressMessage: 'Enter your shipping address.',
        streetAddress: 'Street Address',
        city: 'City',
        state: 'State',
        zipPostcode: 'Zip/Postcode',
        country: 'Country',
        confirmMessage: 'Please confirm your details below.',
        estimatedDeliveryMessage: 'Your physical card will arrive in 2-3 business days.',
        next: 'Next',
        getPhysicalCard: 'Get physical card',
        shipCard: 'Ship card',
    },
    transferAmountPage: {
        transfer: ({amount}: TransferParams) => `Transfer${amount ? ` ${amount}` : ''}`,
        instant: 'Instant (Debit card)',
        instantSummary: ({rate, minAmount}: InstantSummaryParams) => `${rate}% fee (${minAmount} minimum)`,
        ach: '1-3 Business days (Bank account)',
        achSummary: 'No fee',
        whichAccount: 'Which account?',
        fee: 'Fee',
        transferSuccess: 'Transfer successful!',
        transferDetailBankAccount: 'Your money should arrive in the next 1-3 business days.',
        transferDetailDebitCard: 'Your money should arrive immediately.',
        failedTransfer: 'Your balance isn’t fully settled. Please transfer to a bank account.',
        notHereSubTitle: 'Please transfer your balance from the wallet page',
        goToWallet: 'Go to Wallet',
    },
    chooseTransferAccountPage: {
        chooseAccount: 'Choose account',
    },
    paymentMethodList: {
        addPaymentMethod: 'Add payment method',
        addNewDebitCard: 'Add new debit card',
        addNewBankAccount: 'Add new bank account',
        accountLastFour: 'Ending in',
        cardLastFour: 'Card ending in',
        addFirstPaymentMethod: 'Add a payment method to send and receive payments directly in the app.',
        defaultPaymentMethod: 'Default',
        bankAccountLastFour: ({lastFour}: BankAccountLastFourParams) => `Bank Account • ${lastFour}`,
    },
    preferencesPage: {
        appSection: {
            title: 'App preferences',
        },
        testSection: {
            title: 'Test preferences',
            subtitle: 'Settings to help debug and test the app on staging.',
        },
        receiveRelevantFeatureUpdatesAndExpensifyNews: 'Receive relevant feature updates and Expensify news',
        muteAllSounds: 'Mute all sounds from Expensify',
    },
    priorityModePage: {
        priorityMode: 'Priority mode',
        explainerText: 'Choose whether to #focus on unread and pinned chats only, or show everything with the most recent and pinned chats at the top.',
        priorityModes: {
            default: {
                label: 'Most recent',
                description: 'Show all chats sorted by most recent',
            },
            gsd: {
                label: '#focus',
                description: 'Only show unread sorted alphabetically',
            },
        },
    },
    reportDetailsPage: {
        inWorkspace: ({policyName}: ReportPolicyNameParams) => `in ${policyName}`,
        generatingPDF: 'Generating PDF',
        waitForPDF: 'Please wait while we generate the PDF',
        errorPDF: 'There was an error when trying to generate your PDF',
        generatedPDF: 'Your report PDF has been generated!',
    },
    reportDescriptionPage: {
        roomDescription: 'Room description',
        roomDescriptionOptional: 'Room description (optional)',
        explainerText: 'Set a custom description for the room.',
    },
    groupChat: {
        lastMemberTitle: 'Heads up!',
        lastMemberWarning: "Since you're the last person here, leaving will make this chat inaccessible to all members. Are you sure you want to leave?",
        defaultReportName: ({displayName}: ReportArchiveReasonsClosedParams) => `${displayName}'s group chat`,
    },
    languagePage: {
        language: 'Language',
        aiGenerated: 'The translations for this language are generated automatically and may contain errors.',
    },
    themePage: {
        theme: 'Theme',
        themes: {
            dark: {
                label: 'Dark',
            },
            light: {
                label: 'Light',
            },
            system: {
                label: 'Use device settings',
            },
        },
        chooseThemeBelowOrSync: 'Choose a theme below, or sync with your device settings.',
    },
    termsOfUse: {
        phrase1: 'By logging in, you agree to the',
        phrase2: 'Terms of Service',
        phrase3: 'and',
        phrase4: 'Privacy',
        phrase5: `Money transmission is provided by ${CONST.WALLET.PROGRAM_ISSUERS.EXPENSIFY_PAYMENTS} (NMLS ID:2017010) pursuant to its`,
        phrase6: 'licenses',
    },
    validateCodeForm: {
        magicCodeNotReceived: "Didn't receive a magic code?",
        enterAuthenticatorCode: 'Please enter your authenticator code',
        enterRecoveryCode: 'Please enter your recovery code',
        requiredWhen2FAEnabled: 'Required when 2FA is enabled',
        requestNewCode: 'Request a new code in ',
        requestNewCodeAfterErrorOccurred: 'Request a new code',
        error: {
            pleaseFillMagicCode: 'Please enter your magic code',
            incorrectMagicCode: 'Incorrect or invalid magic code. Please try again or request a new code.',
            pleaseFillTwoFactorAuth: 'Please enter your two-factor authentication code',
        },
    },
    passwordForm: {
        pleaseFillOutAllFields: 'Please fill out all fields',
        pleaseFillPassword: 'Please enter your password',
        pleaseFillTwoFactorAuth: 'Please enter your two-factor code',
        enterYourTwoFactorAuthenticationCodeToContinue: 'Enter your two-factor authentication code to continue',
        forgot: 'Forgot?',
        requiredWhen2FAEnabled: 'Required when 2FA is enabled',
        error: {
            incorrectPassword: 'Incorrect password. Please try again.',
            incorrectLoginOrPassword: 'Incorrect login or password. Please try again.',
            incorrect2fa: 'Incorrect two-factor authentication code. Please try again.',
            twoFactorAuthenticationEnabled: 'You have 2FA enabled on this account. Please sign in using your email or phone number.',
            invalidLoginOrPassword: 'Invalid login or password. Please try again or reset your password.',
            unableToResetPassword:
                'We were unable to change your password. This is likely due to an expired password reset link in an old password reset email. We have emailed you a new link so you can try again. Check your Inbox and your Spam folder; it should arrive in just a few minutes.',
            noAccess: 'You do not have access to this application. Please add your GitHub username for access.',
            accountLocked: 'Your account has been locked after too many unsuccessful attempts. Please try again after 1 hour.',
            fallback: 'Something went wrong. Please try again later.',
        },
    },
    loginForm: {
        phoneOrEmail: 'Phone or email',
        error: {
            invalidFormatEmailLogin: 'The email entered is invalid. Please fix the format and try again.',
        },
        cannotGetAccountDetails: "Couldn't retrieve account details. Please try to sign in again.",
        loginForm: 'Login form',
        notYou: ({user}: NotYouParams) => `Not ${user}?`,
    },
    onboarding: {
        welcome: 'Welcome!',
        welcomeSignOffTitleManageTeam: 'Once you finish the tasks above, we can explore more functionality like approval workflows and rules!',
        welcomeSignOffTitle: "It's great to meet you!",
        explanationModal: {
            title: 'Welcome to Expensify',
            description: 'One app to handle your business and personal spend at the speed of chat. Try it out and let us know what you think. Much more to come!',
            secondaryDescription: 'To switch back to Expensify Classic, just tap your profile picture > Go to Expensify Classic.',
        },
        welcomeVideo: {
            title: 'Welcome to Expensify',
            description: 'One app to handle all your business and personal spend in a chat. Built for your business, your team, and your friends.',
        },
        getStarted: 'Get started',
        whatsYourName: "What's your name?",
        peopleYouMayKnow: 'People you may know are already here! Verify your email to join them.',
        workspaceYouMayJoin: ({domain, email}: WorkspaceYouMayJoin) => `Someone from ${domain} has already created a workspace. Please enter the magic code sent to ${email}.`,
        joinAWorkspace: 'Join a workspace',
        listOfWorkspaces: "Here's the list of workspaces you can join. Don't worry, you can always join them later if you prefer.",
        workspaceMemberList: ({employeeCount, policyOwner}: WorkspaceMemberList) => `${employeeCount} member${employeeCount > 1 ? 's' : ''} • ${policyOwner}`,
        whereYouWork: 'Where do you work?',
        errorSelection: 'Select an option to move forward',
        purpose: {
            title: 'What do you want to do today?',
            errorContinue: 'Please press continue to get set up',
            errorBackButton: 'Please finish the setup questions to start using the app',
            [CONST.ONBOARDING_CHOICES.EMPLOYER]: 'Get paid back by my employer',
            [CONST.ONBOARDING_CHOICES.MANAGE_TEAM]: "Manage my team's expenses",
            [CONST.ONBOARDING_CHOICES.PERSONAL_SPEND]: 'Track and budget expenses',
            [CONST.ONBOARDING_CHOICES.CHAT_SPLIT]: 'Chat and split expenses with friends',
            [CONST.ONBOARDING_CHOICES.LOOKING_AROUND]: 'Something else',
        },
        employees: {
            title: 'How many employees do you have?',
            [CONST.ONBOARDING_COMPANY_SIZE.MICRO]: '1-10 employees',
            [CONST.ONBOARDING_COMPANY_SIZE.SMALL]: '11-50 employees',
            [CONST.ONBOARDING_COMPANY_SIZE.MEDIUM_SMALL]: '51-100 employees',
            [CONST.ONBOARDING_COMPANY_SIZE.MEDIUM]: '101-1,000 employees',
            [CONST.ONBOARDING_COMPANY_SIZE.LARGE]: 'More than 1,000 employees',
        },
        accounting: {
            title: 'Do you use any accounting software?',
            none: 'None',
        },
        interestedFeatures: {
            title: 'What features are you interested in?',
            featuresAlreadyEnabled: 'Your workspace already has the following enabled:',
            featureYouMayBeInterestedIn: 'Enable additional features you may be interested in:',
        },
        error: {
            requiredFirstName: 'Please input your first name to continue',
        },
        workEmail: {
            title: 'What’s your work email?',
            subtitle: 'Expensify works best when you connect your work email.',
            explanationModal: {
                descriptionOne: 'Forward to receipts@expensify.com for scanning',
                descriptionTwo: 'Join your colleagues already using Expensify',
                descriptionThree: 'Enjoy a more customized experience',
            },
            addWorkEmail: 'Add work email',
        },
        workEmailValidation: {
            title: 'Verify your work email',
            magicCodeSent: ({workEmail}: WorkEmailResendCodeParams) => `Please enter the magic code sent to ${workEmail}. It should arrive in a minute or two.`,
        },
        workEmailValidationError: {
            publicEmail: 'Please enter a valid work email from a private domain e.g. mitch@company.com',
            offline: 'We couldn’t add your work email as you appear to be offline',
        },
        mergeBlockScreen: {
            title: 'Couldn’t add work email',
            subtitle: ({workEmail}: WorkEmailMergingBlockedParams) => `We couldn’t add ${workEmail}. Please try again later in Settings or chat with Concierge for guidance.`,
        },
        tasks: {
            testDriveAdminTask: {
                title: ({testDriveURL}) => `Take a [test drive](${testDriveURL})`,
                description: ({testDriveURL}) => `[Take a quick product tour](${testDriveURL}) to see why Expensify is the fastest way to do your expenses.`,
            },
            testDriveEmployeeTask: {
                title: ({testDriveURL}) => `Take a [test drive](${testDriveURL})`,
                description: ({testDriveURL}) => `Take us for a [test drive](${testDriveURL}) and get your team *3 free months of Expensify!*`,
            },
            createTestDriveAdminWorkspaceTask: {
                title: ({workspaceConfirmationLink}) => `[Create](${workspaceConfirmationLink}) a workspace`,
                description: 'Create a workspace and configure the settings with the help of your setup specialist!',
            },
            createWorkspaceTask: {
                title: ({workspaceSettingsLink}) => `Create a [workspace](${workspaceSettingsLink})`,
                description: ({workspaceSettingsLink}) =>
                    '*Create a workspace* to track expenses, scan receipts, chat, and more.\n' +
                    '\n' +
                    '1. Click *Workspaces* > *New workspace*.\n' +
                    '\n' +
                    `*Your new workspace is ready!* [Check it out](${workspaceSettingsLink}).`,
            },
            setupCategoriesTask: {
                title: ({workspaceCategoriesLink}) => `Set up [categories](${workspaceCategoriesLink})`,
                description: ({workspaceCategoriesLink}) =>
                    '*Set up categories* so your team can code expenses for easy reporting.\n' +
                    '\n' +
                    '1. Click *Workspaces*.\n' +
                    '3. Select your workspace.\n' +
                    '4. Click *Categories*.\n' +
                    "5. Disable any categories you don't need.\n" +
                    '6. Add your own categories in the top right.\n' +
                    '\n' +
                    `[Take me to workspace category settings](${workspaceCategoriesLink}).\n` +
                    '\n' +
                    `![Set up categories](${CONST.CLOUDFRONT_URL}/videos/walkthrough-categories-v2.mp4)`,
            },
            combinedTrackSubmitExpenseTask: {
                title: 'Submit an expense',
                description:
                    '*Submit an expense* by entering an amount or scanning a receipt.\n' +
                    '\n' +
                    `1. Click the ${CONST.CUSTOM_EMOJIS.GLOBAL_CREATE} button.\n` +
                    '2. Choose *Create expense*.\n' +
                    '3. Enter an amount or scan a receipt.\n' +
                    `4. Add your boss's email or phone number.\n` +
                    '5. Click *Create*.\n' +
                    '\n' +
                    'And you’re done!',
            },
            adminSubmitExpenseTask: {
                title: 'Submit an expense',
                description:
                    '*Submit an expense* by entering an amount or scanning a receipt.\n' +
                    '\n' +
                    `1. Click the ${CONST.CUSTOM_EMOJIS.GLOBAL_CREATE} button.\n` +
                    '2. Choose *Create expense*.\n' +
                    '3. Enter an amount or scan a receipt.\n' +
                    '4. Confirm details..\n' +
                    '5. Click *Create*.\n' +
                    '\n' +
                    `And you're done!`,
            },
            trackExpenseTask: {
                title: 'Track an expense',
                description:
                    '*Track an expense* in any currency, whether you have a receipt or not.\n' +
                    '\n' +
                    `1. Click the ${CONST.CUSTOM_EMOJIS.GLOBAL_CREATE} button.\n` +
                    '2. Choose *Create expense*.\n' +
                    '3. Enter an amount or scan a receipt.\n' +
                    '4. Choose your *personal* space.\n' +
                    '5. Click *Create*.\n' +
                    '\n' +
                    'And you’re done! Yep, it’s that easy.',
            },
            addAccountingIntegrationTask: {
                title: ({integrationName, workspaceAccountingLink}) =>
                    `Connect${integrationName === CONST.ONBOARDING_ACCOUNTING_MAPPING.other ? '' : ' to'} [${integrationName === CONST.ONBOARDING_ACCOUNTING_MAPPING.other ? 'your' : ''} ${integrationName}](${workspaceAccountingLink})`,
                description: ({integrationName, workspaceAccountingLink}) =>
                    `Connect ${integrationName === CONST.ONBOARDING_ACCOUNTING_MAPPING.other ? 'your' : 'to'} ${integrationName} for automatic expense coding and syncing that makes month-end close a breeze.\n` +
                    '\n' +
                    '1. Click *Settings*.\n' +
                    '2. Go to *Workspaces*.\n' +
                    '3. Select your workspace.\n' +
                    '4. Click *Accounting*.\n' +
                    `5. Find ${integrationName}.\n` +
                    '6. Click *Connect*.\n' +
                    '\n' +
                    `${
                        integrationName && CONST.connectionsVideoPaths[integrationName]
                            ? `[Take me to accounting](${workspaceAccountingLink}).\n\n![Connect to ${integrationName}](${CONST.CLOUDFRONT_URL}/${CONST.connectionsVideoPaths[integrationName]})`
                            : `[Take me to accounting](${workspaceAccountingLink}).`
                    }`,
            },
            connectCorporateCardTask: {
                title: ({corporateCardLink}) => `Connect [your corporate card](${corporateCardLink})`,
                description: ({corporateCardLink}) =>
                    `Connect your corporate card to automatically import and code expenses.\n` +
                    '\n' +
                    '1. Click *Workspaces*.\n' +
                    '2. Select your workspace.\n' +
                    '3. Click *Corporate cards*.\n' +
                    '4. Follow the prompts to connect your card.\n' +
                    '\n' +
                    `[Take me to connect my corporate cards](${corporateCardLink}).`,
            },

            inviteTeamTask: {
                title: ({workspaceMembersLink}) => `Invite [your team](${workspaceMembersLink})`,
                description: ({workspaceMembersLink}) =>
                    '*Invite your team* to Expensify so they can start tracking expenses today.\n' +
                    '\n' +
                    '1. Click *Workspaces*.\n' +
                    '3. Select your workspace.\n' +
                    '4. Click *Members* > *Invite member*.\n' +
                    '5. Enter emails or phone numbers. \n' +
                    '6. Add a custom invite message if you’d like!\n' +
                    '\n' +
                    `[Take me to workspace members](${workspaceMembersLink}).\n` +
                    '\n' +
                    `![Invite your team](${CONST.CLOUDFRONT_URL}/videos/walkthrough-invite_members-v2.mp4)`,
            },

            setupCategoriesAndTags: {
                title: ({workspaceCategoriesLink, workspaceMoreFeaturesLink}) => `Set up [categories](${workspaceCategoriesLink}) and [tags](${workspaceMoreFeaturesLink})`,
                description: ({workspaceCategoriesLink, workspaceAccountingLink}) =>
                    '*Set up categories and tags* so your team can code expenses for easy reporting.\n' +
                    '\n' +
                    `Import them automatically by [connecting your accounting software](${workspaceAccountingLink}), or set them up manually in your [workspace settings](${workspaceCategoriesLink}).`,
            },
            setupTagsTask: {
                title: ({workspaceMoreFeaturesLink}) => `Set up [tags](${workspaceMoreFeaturesLink})`,
                description: ({workspaceMoreFeaturesLink}) =>
                    'Use tags to add extra expense details like projects, clients, locations, and departments. If you need multiple levels of tags, you can upgrade to the Control plan.\n' +
                    '\n' +
                    '1. Click *Workspaces*.\n' +
                    '3. Select your workspace.\n' +
                    '4. Click *More features*.\n' +
                    '5. Enable *Tags*.\n' +
                    '6. Navigate to *Tags* in the workspace editor.\n' +
                    '7. Click *+ Add tag* to make your own.\n' +
                    '\n' +
                    `[Take me to more features](${workspaceMoreFeaturesLink}).\n` +
                    '\n' +
                    `![Set up tags](${CONST.CLOUDFRONT_URL}/videos/walkthrough-tags-v2.mp4)`,
            },

            inviteAccountantTask: {
                title: ({workspaceMembersLink}) => `Invite your [accountant](${workspaceMembersLink})`,
                description: ({workspaceMembersLink}) =>
                    '*Invite your accountant* to collaborate on your workspace and manage your business expenses.\n' +
                    '\n' +
                    '1. Click *Workspaces*.\n' +
                    '2. Select your workspace.\n' +
                    '3. Click *Members*.\n' +
                    '4. Click *Invite member*.\n' +
                    "5. Enter your accountant's email address.\n" +
                    '\n' +
                    `[Invite your accountant now](${workspaceMembersLink}).`,
            },

            startChatTask: {
                title: 'Start a chat',
                description:
                    '*Start a chat* with anyone using their email or phone number.\n' +
                    '\n' +
                    `1. Click the ${CONST.CUSTOM_EMOJIS.GLOBAL_CREATE} button.\n` +
                    '2. Choose *Start chat*.\n' +
                    '3. Enter an email or phone number.\n' +
                    '\n' +
                    'If they’re not using Expensify already, they’ll be invited automatically.\n' +
                    '\n' +
                    'Every chat will also turn into an email or text that they can respond to directly.',
            },

            splitExpenseTask: {
                title: 'Split an expense',
                description:
                    '*Split expenses* with one or more people.\n' +
                    '\n' +
                    `1. Click the ${CONST.CUSTOM_EMOJIS.GLOBAL_CREATE} button.\n` +
                    '2. Choose *Start chat*.\n' +
                    '3. Enter emails or phone numbers..\n' +
                    '4. Click the grey *+* button in the chat > *Split expense*.\n' +
                    '5. Create the expense by selecting *Manual*, *Scan*, or *Distance*.\n' +
                    '\n' +
                    'Feel free to add more details if you want, or just send it off. Let’s get you paid back!',
            },

            reviewWorkspaceSettingsTask: {
                title: ({workspaceSettingsLink}) => `Review your [workspace settings](${workspaceSettingsLink})`,
                description: ({workspaceSettingsLink}) =>
                    "Here's how to review and update your workspace settings:\n" +
                    '1. Click the settings tab.\n' +
                    '2. Click *Workspaces* > [Your workspace].\n' +
                    `[Go to your workspace](${workspaceSettingsLink}). We'll track them in the #admins room.`,
            },
            createReportTask: {
                title: 'Create your first report',
                description:
                    'Here’s how to create a report:\n' +
                    '\n' +
                    `1. Click the ${CONST.CUSTOM_EMOJIS.GLOBAL_CREATE} button.\n` +
                    '2. Choose *Create report*.\n' +
                    '3. Click *Add expense*.\n' +
                    '4. Add your first expense.\n' +
                    '\n' +
                    'And you’re done!',
            },
        } satisfies Record<string, Pick<OnboardingTask, 'title' | 'description'>>,
        testDrive: {
            name: ({testDriveURL}: {testDriveURL?: string}) => (testDriveURL ? `Take a [test drive](${testDriveURL})` : 'Take a test drive'),
            embeddedDemoIframeTitle: 'Test Drive',
            employeeFakeReceipt: {
                description: 'My test drive receipt!',
            },
        },
        messages: {
            onboardingEmployerOrSubmitMessage: 'Getting paid back is as easy as sending a message. Let’s go over the basics.',
            onboardingPersonalSpendMessage: 'Here’s how to track your spend in a few clicks.',
            onboardingMangeTeamMessage: ({onboardingCompanySize}: {onboardingCompanySize?: OnboardingCompanySize}) =>
                `Here is a task list I’d recommend for a company of your size${onboardingCompanySize ? ` with ${onboardingCompanySize} submitters` : ':'}`,
            onboardingTrackWorkspaceMessage:
                '# Let’s get you set up\n👋 I’m here to help! To get you started, I’ve tailored your workspace settings for sole proprietors and similar businesses. You can adjust your workspace by clicking the link below!\n\nHere’s how to track your spend in a few clicks:',
            onboardingChatSplitMessage: 'Splitting bills with friends is as easy as sending a message. Here’s how.',
            onboardingAdminMessage: "Learn how to manage your team's workspace as an admin and submit your own expenses.",
            onboardingLookingAroundMessage:
                "Expensify is best known for expenses, travel, and corporate card management, but we do a lot more than that. Let me know what you're interested in and I'll help get you started.",
            onboardingTestDriveReceiverMessage: "*You've got 3 months free! Get started below.*",
        },
        workspace: {
            title: 'Stay organized with a workspace',
            subtitle: 'Unlock powerful tools to simplify your expense management, all in one place. With a workspace, you can:',
            explanationModal: {
                descriptionOne: 'Track and organize receipts',
                descriptionTwo: 'Categorize and tag expenses',
                descriptionThree: 'Create and share reports',
            },
            price: 'Try it free for 30 days, then upgrade for just <strong>$5/month</strong>.',
            createWorkspace: 'Create workspace',
        },
        confirmWorkspace: {
            title: 'Confirm workspace',
            subtitle: 'Create a workspace to track receipts, reimburse expenses, manage travel, create reports, and more — all at the speed of chat.',
        },
        inviteMembers: {
            title: 'Invite members',
            subtitle: 'Add your team or invite your accountant. The more, the merrier!',
        },
    },
    featureTraining: {
        doNotShowAgain: "Don't show me this again",
    },
    personalDetails: {
        error: {
            containsReservedWord: 'Name cannot contain the words Expensify or Concierge',
            hasInvalidCharacter: 'Name cannot contain a comma or semicolon',
            requiredFirstName: 'First name cannot be empty',
        },
    },
    privatePersonalDetails: {
        enterLegalName: "What's your legal name?",
        enterDateOfBirth: "What's your date of birth?",
        enterAddress: "What's your address?",
        enterPhoneNumber: "What's your phone number?",
        personalDetails: 'Personal details',
        privateDataMessage: 'These details are used for travel and payments. They are never shown on your public profile.',
        legalName: 'Legal name',
        legalFirstName: 'Legal first name',
        legalLastName: 'Legal last name',
        address: 'Address',
        error: {
            dateShouldBeBefore: ({dateString}: DateShouldBeBeforeParams) => `Date should be before ${dateString}`,
            dateShouldBeAfter: ({dateString}: DateShouldBeAfterParams) => `Date should be after ${dateString}`,
            hasInvalidCharacter: 'Name can only include Latin characters',
            incorrectZipFormat: ({zipFormat}: IncorrectZipFormatParams = {}) => `Incorrect zip code format${zipFormat ? ` Acceptable format: ${zipFormat}` : ''}`,
            invalidPhoneNumber: `Please ensure the phone number is valid (e.g. ${CONST.EXAMPLE_PHONE_NUMBER})`,
        },
    },
    resendValidationForm: {
        linkHasBeenResent: 'Link has been re-sent',
        weSentYouMagicSignInLink: ({login, loginType}: WeSentYouMagicSignInLinkParams) => `I've sent a magic sign-in link to ${login}. Please check your ${loginType} to sign in.`,
        resendLink: 'Resend link',
    },
    unlinkLoginForm: {
        toValidateLogin: ({primaryLogin, secondaryLogin}: ToValidateLoginParams) =>
            `To validate ${secondaryLogin}, please resend the magic code from the Account Settings of ${primaryLogin}.`,
        noLongerHaveAccess: ({primaryLogin}: NoLongerHaveAccessParams) => `If you no longer have access to ${primaryLogin}, please unlink your accounts.`,
        unlink: 'Unlink',
        linkSent: 'Link sent!',
        successfullyUnlinkedLogin: 'Secondary login successfully unlinked!',
    },
    emailDeliveryFailurePage: {
        ourEmailProvider: ({login}: OurEmailProviderParams) =>
            `Our email provider has temporarily suspended emails to ${login} due to delivery issues. To unblock your login, please follow these steps:`,
        confirmThat: ({login}: ConfirmThatParams) => `Confirm that ${login} is spelled correctly and is a real, deliverable email address. `,
        emailAliases: 'Email aliases such as "expenses@domain.com" must have access to their own email inbox for it to be a valid Expensify login.',
        ensureYourEmailClient: 'Ensure your email client allows expensify.com emails. ',
        youCanFindDirections: 'You can find directions on how to complete this step ',
        helpConfigure: ' but you may need your IT department to help configure your email settings.',
        onceTheAbove: 'Once the above steps are completed, please reach out to ',
        toUnblock: ' to unblock your login.',
    },
    smsDeliveryFailurePage: {
        smsDeliveryFailureMessage: ({login}: OurEmailProviderParams) =>
            `We've been unable to deliver SMS messages to ${login}, so we've suspended it temporarily. Please try validating your number:`,
        validationSuccess: 'Your number has been validated! Click below to send a new magic sign-in code.',
        validationFailed: ({timeData}: {timeData?: {days?: number; hours?: number; minutes?: number} | null}) => {
            if (!timeData) {
                return 'Please wait a moment before trying again.';
            }

            const timeParts = [];
            if (timeData.days) {
                timeParts.push(`${timeData.days} ${timeData.days === 1 ? 'day' : 'days'}`);
            }

            if (timeData.hours) {
                timeParts.push(`${timeData.hours} ${timeData.hours === 1 ? 'hour' : 'hours'}`);
            }

            if (timeData.minutes) {
                timeParts.push(`${timeData.minutes} ${timeData.minutes === 1 ? 'minute' : 'minutes'}`);
            }

            let timeText = '';
            if (timeParts.length === 1) {
                timeText = timeParts.at(0) ?? '';
            } else if (timeParts.length === 2) {
                timeText = `${timeParts.at(0)} and ${timeParts.at(1)}`;
            } else if (timeParts.length === 3) {
                timeText = `${timeParts.at(0)}, ${timeParts.at(1)}, and ${timeParts.at(2)}`;
            }

            return `Hold tight! You need to wait ${timeText} before trying to validate your number again.`;
        },
    },
    welcomeSignUpForm: {
        join: 'Join',
    },
    detailsPage: {
        localTime: 'Local time',
    },
    newChatPage: {
        startGroup: 'Start group',
        addToGroup: 'Add to group',
    },
    yearPickerPage: {
        year: 'Year',
        selectYear: 'Please select a year',
    },
    focusModeUpdateModal: {
        title: 'Welcome to #focus mode!',
        prompt: "Stay on top of things by only seeing unread chats or chats that need your attention. Don't worry, you can change this at any point in ",
        settings: 'settings',
    },
    notFound: {
        chatYouLookingForCannotBeFound: 'The chat you are looking for cannot be found.',
        getMeOutOfHere: 'Get me out of here',
        iouReportNotFound: 'The payment details you are looking for cannot be found.',
        notHere: "Hmm... it's not here",
        pageNotFound: 'Oops, this page cannot be found',
        noAccess: 'This chat or expense may have been deleted or you do not have access to it.\n\nFor any questions please contact concierge@expensify.com',
        goBackHome: 'Go back to home page',
    },
    errorPage: {
        title: ({isBreakLine}: {isBreakLine: boolean}) => `Oops... ${isBreakLine ? '\n' : ''}Something went wrong`,
        subtitle: 'Your request could not be completed. Please try again later.',
    },
    setPasswordPage: {
        enterPassword: 'Enter a password',
        setPassword: 'Set password',
        newPasswordPrompt: 'Your password must have at least 8 characters, 1 capital letter, 1 lowercase letter, and 1 number.',
        passwordFormTitle: 'Welcome back to the New Expensify! Please set your password.',
        passwordNotSet: 'We were unable to set your new password. We have sent you a new password link to try again.',
        setPasswordLinkInvalid: 'This set password link is invalid or has expired. A new one is waiting for you in your email inbox!',
        validateAccount: 'Verify account',
    },
    statusPage: {
        status: 'Status',
        statusExplanation: "Add an emoji to give your colleagues and friends an easy way to know what's going on. You can optionally add a message too!",
        today: 'Today',
        clearStatus: 'Clear status',
        save: 'Save',
        message: 'Message',
        timePeriods: {
            never: 'Never',
            thirtyMinutes: '30 minutes',
            oneHour: '1 hour',
            afterToday: 'Today',
            afterWeek: 'A week',
            custom: 'Custom',
        },
        untilTomorrow: 'Until tomorrow',
        untilTime: ({time}: UntilTimeParams) => `Until ${time}`,
        date: 'Date',
        time: 'Time',
        clearAfter: 'Clear after',
        whenClearStatus: 'When should we clear your status?',
        vacationDelegate: 'Vacation delegate',
        setVacationDelegate: `Set a vacation delegate to approve reports on your behalf while you're out of office.`,
        vacationDelegateError: 'There was an error updating your vacation delegate.',
        asVacationDelegate: ({nameOrEmail}: VacationDelegateParams) => `as ${nameOrEmail}'s vacation delegate`,
        toAsVacationDelegate: ({submittedToName, vacationDelegateName}: SubmittedToVacationDelegateParams) => `to ${submittedToName} as vacation delegate for ${vacationDelegateName}`,
        vacationDelegateWarning: ({nameOrEmail}: VacationDelegateParams) =>
            `You're assigning ${nameOrEmail} as your vacation delegate. They're not on all your workspaces yet. If you choose to continue, an email will be sent to all your workspace admins to add them.`,
    },
    stepCounter: ({step, total, text}: StepCounterParams) => {
        let result = `Step ${step}`;

        if (total) {
            result = `${result} of ${total}`;
        }

        if (text) {
            result = `${result}: ${text}`;
        }
        return result;
    },
    bankAccount: {
        bankInfo: 'Bank info',
        confirmBankInfo: 'Confirm bank info',
        manuallyAdd: 'Manually add your bank account',
        letsDoubleCheck: "Let's double check that everything looks right.",
        accountEnding: 'Account ending in',
        thisBankAccount: 'This bank account will be used for business payments on your workspace',
        accountNumber: 'Account number',
        routingNumber: 'Routing number',
        chooseAnAccountBelow: 'Choose an account below',
        addBankAccount: 'Add bank account',
        chooseAnAccount: 'Choose an account',
        connectOnlineWithPlaid: 'Log into your bank',
        connectManually: 'Connect manually',
        desktopConnection: 'Note: To connect with Chase, Wells Fargo, Capital One or Bank of America, please click here to complete this process in a browser.',
        yourDataIsSecure: 'Your data is secure',
        toGetStarted: 'Add a bank account to reimburse expenses, issue Expensify Cards, collect invoice payments, and pay bills all from one place.',
        plaidBodyCopy: 'Give your employees an easier way to pay - and get paid back - for company expenses.',
        checkHelpLine: 'Your routing number and account number can be found on a check for the account.',
        hasPhoneLoginError: ({contactMethodRoute}: ContactMethodParams) =>
            `To connect a bank account, please <a href="${contactMethodRoute}">add an email as your primary login</a> and try again. You can add your phone number as a secondary login.`,
        hasBeenThrottledError: 'An error occurred while adding your bank account. Please wait a few minutes and try again.',
        hasCurrencyError: ({workspaceRoute}: WorkspaceRouteParams) =>
            `Oops! It appears that your workspace currency is set to a different currency than USD. To proceed, please go to <a href="${workspaceRoute}">your workspace settings</a> to set it to USD and try again.`,
        error: {
            youNeedToSelectAnOption: 'Please select an option to proceed',
            noBankAccountAvailable: "Sorry, there's no bank account available",
            noBankAccountSelected: 'Please choose an account',
            taxID: 'Please enter a valid tax ID number',
            website: 'Please enter a valid website',
            zipCode: `Please enter a valid ZIP code using the format: ${CONST.COUNTRY_ZIP_REGEX_DATA.US.samples}`,
            phoneNumber: 'Please enter a valid phone number',
            email: 'Please enter a valid email address',
            companyName: 'Please enter a valid business name',
            addressCity: 'Please enter a valid city',
            addressStreet: 'Please enter a valid street address',
            addressState: 'Please select a valid state',
            incorporationDateFuture: "Incorporation date can't be in the future",
            incorporationState: 'Please select a valid state',
            industryCode: 'Please enter a valid industry classification code with six digits',
            restrictedBusiness: "Please confirm the business isn't on the list of restricted businesses",
            routingNumber: 'Please enter a valid routing number',
            accountNumber: 'Please enter a valid account number',
            routingAndAccountNumberCannotBeSame: "Routing and account numbers can't match",
            companyType: 'Please select a valid company type',
            tooManyAttempts: 'Due to a high number of login attempts, this option has been disabled for 24 hours. Please try again later or enter details manually instead.',
            address: 'Please enter a valid address',
            dob: 'Please select a valid date of birth',
            age: 'Must be over 18 years old',
            ssnLast4: 'Please enter valid last 4 digits of SSN',
            firstName: 'Please enter a valid first name',
            lastName: 'Please enter a valid last name',
            noDefaultDepositAccountOrDebitCardAvailable: 'Please add a default deposit account or debit card',
            validationAmounts: 'The validation amounts you entered are incorrect. Please double check your bank statement and try again.',
            fullName: 'Please enter a valid full name',
            ownershipPercentage: 'Please enter a valid percentage number',
            deletePaymentBankAccount:
                "This bank account can't be deleted because it is used for Expensify Card payments. If you would still like to delete this account, please reach out to Concierge.",
        },
    },
    addPersonalBankAccount: {
        countrySelectionStepHeader: "Where's your bank account located?",
        accountDetailsStepHeader: 'What are your account details?',
        accountTypeStepHeader: 'What type of account is this?',
        bankInformationStepHeader: 'What are your bank details?',
        accountHolderInformationStepHeader: 'What are the account holder details?',
        howDoWeProtectYourData: 'How do we protect your data?',
        currencyHeader: "What's your bank account's currency?",
        confirmationStepHeader: 'Check your info.',
        confirmationStepSubHeader: 'Double check the details below, and check the terms box to confirm.',
    },
    addPersonalBankAccountPage: {
        enterPassword: 'Enter Expensify password',
        alreadyAdded: 'This account has already been added.',
        chooseAccountLabel: 'Account',
        successTitle: 'Personal bank account added!',
        successMessage: 'Congrats, your bank account is set up and ready to receive reimbursements.',
    },
    attachmentView: {
        unknownFilename: 'Unknown filename',
        passwordRequired: 'Please enter a password',
        passwordIncorrect: 'Incorrect password. Please try again.',
        failedToLoadPDF: 'Failed to load PDF file',
        pdfPasswordForm: {
            title: 'Password protected PDF',
            infoText: 'This PDF is password protected.',
            beforeLinkText: 'Please',
            linkText: 'enter the password',
            afterLinkText: 'to view it.',
            formLabel: 'View PDF',
        },
        attachmentNotFound: 'Attachment not found',
    },
    messages: {
        errorMessageInvalidPhone: `Please enter a valid phone number without brackets or dashes. If you're outside the US, please include your country code (e.g. ${CONST.EXAMPLE_PHONE_NUMBER}).`,
        errorMessageInvalidEmail: 'Invalid email',
        userIsAlreadyMember: ({login, name}: UserIsAlreadyMemberParams) => `${login} is already a member of ${name}`,
    },
    onfidoStep: {
        acceptTerms: 'By continuing with the request to activate your Expensify Wallet, you confirm that you have read, understand, and accept',
        facialScan: 'Onfido’s Facial Scan Policy and Release',
        tryAgain: 'Try again',
        verifyIdentity: 'Verify identity',
        letsVerifyIdentity: "Let's verify your identity",
        butFirst: `But first, the boring stuff. Read up on the legalese in the next step and click "Accept" when you're ready.`,
        genericError: 'An error occurred while processing this step. Please try again.',
        cameraPermissionsNotGranted: 'Enable camera access',
        cameraRequestMessage: 'We need access to your camera to complete bank account verification. Please enable via Settings > New Expensify.',
        microphonePermissionsNotGranted: 'Enable microphone access',
        microphoneRequestMessage: 'We need access to your microphone to complete bank account verification. Please enable via Settings > New Expensify.',
        originalDocumentNeeded: 'Please upload an original image of your ID rather than a screenshot or scanned image.',
        documentNeedsBetterQuality: 'Your ID appears to be damaged or has missing security features. Please upload an original image of an undamaged ID that is entirely visible.',
        imageNeedsBetterQuality: "There's an issue with the image quality of your ID. Please upload a new image where your entire ID can be seen clearly.",
        selfieIssue: "There's an issue with your selfie/video. Please upload a live selfie/video.",
        selfieNotMatching: "Your selfie/video doesn't match your ID. Please upload a new selfie/video where your face can be clearly seen.",
        selfieNotLive: "Your selfie/video doesn't appear to be a live photo/video. Please upload a live selfie/video.",
    },
    additionalDetailsStep: {
        headerTitle: 'Additional details',
        helpText: 'We need to confirm the following information before you can send and receive money from your wallet.',
        helpTextIdologyQuestions: 'We need to ask you just a few more questions to finish validating your identity.',
        helpLink: 'Learn more about why we need this.',
        legalFirstNameLabel: 'Legal first name',
        legalMiddleNameLabel: 'Legal middle name',
        legalLastNameLabel: 'Legal last name',
        selectAnswer: 'Please select a response to proceed',
        ssnFull9Error: 'Please enter a valid nine-digit SSN',
        needSSNFull9: "We're having trouble verifying your SSN. Please enter the full nine digits of your SSN.",
        weCouldNotVerify: "We couldn't verify",
        pleaseFixIt: 'Please fix this information before continuing',
        failedKYCTextBefore: "We weren't able to verify your identity. Please try again later or reach out to ",
        failedKYCTextAfter: ' if you have any questions.',
    },
    termsStep: {
        headerTitle: 'Terms and fees',
        headerTitleRefactor: 'Fees and terms',
        haveReadAndAgree: 'I have read and agree to receive ',
        electronicDisclosures: 'electronic disclosures',
        agreeToThe: 'I agree to the',
        walletAgreement: 'Wallet agreement',
        enablePayments: 'Enable payments',
        monthlyFee: 'Monthly fee',
        inactivity: 'Inactivity',
        noOverdraftOrCredit: 'No overdraft/credit feature.',
        electronicFundsWithdrawal: 'Electronic funds withdrawal',
        standard: 'Standard',
        reviewTheFees: 'Take a look at some fees.',
        checkTheBoxes: 'Please check the boxes below.',
        agreeToTerms: 'Agree to the terms and you’ll be good to go!',
        shortTermsForm: {
            expensifyPaymentsAccount: ({walletProgram}: WalletProgramParams) => `The Expensify Wallet is issued by ${walletProgram}.`,
            perPurchase: 'Per purchase',
            atmWithdrawal: 'ATM withdrawal',
            cashReload: 'Cash reload',
            inNetwork: 'in-network',
            outOfNetwork: 'out-of-network',
            atmBalanceInquiry: 'ATM balance inquiry',
            inOrOutOfNetwork: '(in-network or out-of-network)',
            customerService: 'Customer service',
            automatedOrLive: '(automated or live agent)',
            afterTwelveMonths: '(after 12 months with no transactions)',
            weChargeOneFee: 'We charge 1 other type of fee. It is:',
            fdicInsurance: 'Your funds are eligible for FDIC insurance.',
            generalInfo: 'For general information about prepaid accounts, visit',
            conditionsDetails: 'For details and conditions for all fees and services, visit',
            conditionsPhone: 'or calling +1 833-400-0904.',
            instant: '(instant)',
            electronicFundsInstantFeeMin: ({amount}: TermsParams) => `(min ${amount})`,
        },
        longTermsForm: {
            listOfAllFees: 'A list of all Expensify Wallet fees',
            typeOfFeeHeader: 'All fees',
            feeAmountHeader: 'Amount',
            moreDetailsHeader: 'Details',
            openingAccountTitle: 'Opening an account',
            openingAccountDetails: "There's no fee to open an account.",
            monthlyFeeDetails: "There's no monthly fee.",
            customerServiceTitle: 'Customer service',
            customerServiceDetails: 'There are no customer service fees.',
            inactivityDetails: "There's no inactivity fee.",
            sendingFundsTitle: 'Sending funds to another account holder',
            sendingFundsDetails: "There's no fee to send funds to another account holder using your balance, bank account, or debit card.",
            electronicFundsStandardDetails:
                "There's no fee to transfer funds from your Expensify Wallet " +
                'to your bank account using the standard option. This transfer usually completes within 1-3 business' +
                ' days.',
            electronicFundsInstantDetails: ({percentage, amount}: ElectronicFundsParams) =>
                "There's a fee to transfer funds from your Expensify Wallet to " +
                'your linked debit card using the instant transfer option. This transfer usually completes within ' +
                `several minutes. The fee is ${percentage}% of the transfer amount (with a minimum fee of ${amount}).`,
            fdicInsuranceBancorp: ({amount}: TermsParams) =>
                'Your funds are eligible for FDIC insurance. Your funds will be held at or ' +
                `transferred to ${CONST.WALLET.PROGRAM_ISSUERS.BANCORP_BANK}, an FDIC-insured institution. Once there, your funds are insured up ` +
                `to ${amount} by the FDIC in the event ${CONST.WALLET.PROGRAM_ISSUERS.BANCORP_BANK} fails, if specific deposit insurance requirements ` +
                `are met and your card is registered. See`,
            fdicInsuranceBancorp2: 'for details.',
            contactExpensifyPayments: `Contact ${CONST.WALLET.PROGRAM_ISSUERS.EXPENSIFY_PAYMENTS} by calling +1 833-400-0904, by email at`,
            contactExpensifyPayments2: 'or sign in at',
            generalInformation: 'For general information about prepaid accounts, visit',
            generalInformation2: 'If you have a complaint about a prepaid account, call the Consumer Financial Protection Bureau at 1-855-411-2372 or visit',
            printerFriendlyView: 'View printer-friendly version',
            automated: 'Automated',
            liveAgent: 'Live agent',
            instant: 'Instant',
            electronicFundsInstantFeeMin: ({amount}: TermsParams) => `Min ${amount}`,
        },
    },
    activateStep: {
        headerTitle: 'Enable payments',
        activatedTitle: 'Wallet activated!',
        activatedMessage: 'Congrats, your wallet is set up and ready to make payments.',
        checkBackLaterTitle: 'Just a minute...',
        checkBackLaterMessage: "We're still reviewing your information. Please check back later.",
        continueToPayment: 'Continue to payment',
        continueToTransfer: 'Continue to transfer',
    },
    companyStep: {
        headerTitle: 'Company information',
        subtitle: 'Almost done! For security purposes, we need to confirm some information:',
        legalBusinessName: 'Legal business name',
        companyWebsite: 'Company website',
        taxIDNumber: 'Tax ID number',
        taxIDNumberPlaceholder: '9 digits',
        companyType: 'Company type',
        incorporationDate: 'Incorporation date',
        incorporationState: 'Incorporation state',
        industryClassificationCode: 'Industry classification code',
        confirmCompanyIsNot: 'I confirm that this company is not on the',
        listOfRestrictedBusinesses: 'list of restricted businesses',
        incorporationDatePlaceholder: 'Start date (yyyy-mm-dd)',
        incorporationTypes: {
            LLC: 'LLC',
            CORPORATION: 'Corp',
            PARTNERSHIP: 'Partnership',
            COOPERATIVE: 'Cooperative',
            SOLE_PROPRIETORSHIP: 'Sole proprietorship',
            OTHER: 'Other',
        },
        industryClassification: 'Which industry is the business classified under?',
        industryClassificationCodePlaceholder: 'Search for industry classification code',
    },
    requestorStep: {
        headerTitle: 'Personal information',
        learnMore: 'Learn more',
        isMyDataSafe: 'Is my data safe?',
    },
    personalInfoStep: {
        personalInfo: 'Personal info',
        enterYourLegalFirstAndLast: "What's your legal name?",
        legalFirstName: 'Legal first name',
        legalLastName: 'Legal last name',
        legalName: 'Legal name',
        enterYourDateOfBirth: "What's your date of birth?",
        enterTheLast4: 'What are the last four digits of your Social Security Number?',
        dontWorry: "Don't worry, we don't do any personal credit checks!",
        last4SSN: 'Last 4 of SSN',
        enterYourAddress: "What's your address?",
        address: 'Address',
        letsDoubleCheck: "Let's double check that everything looks right.",
        byAddingThisBankAccount: "By adding this bank account, you confirm that you've read, understand, and accept",
        whatsYourLegalName: 'What’s your legal name?',
        whatsYourDOB: 'What’s your date of birth?',
        whatsYourAddress: 'What’s your address?',
        whatsYourSSN: 'What are the last four digits of your Social Security Number?',
        noPersonalChecks: 'Don’t worry, no personal credit checks here!',
        whatsYourPhoneNumber: 'What’s your phone number?',
        weNeedThisToVerify: 'We need this to verify your wallet.',
    },
    businessInfoStep: {
        businessInfo: 'Company info',
        enterTheNameOfYourBusiness: "What's the name of your company?",
        businessName: 'Legal company name',
        enterYourCompanyTaxIdNumber: "What's your company’s Tax ID number?",
        taxIDNumber: 'Tax ID number',
        taxIDNumberPlaceholder: '9 digits',
        enterYourCompanyWebsite: "What's your company’s website?",
        companyWebsite: 'Company website',
        enterYourCompanyPhoneNumber: "What's your company’s phone number?",
        enterYourCompanyAddress: "What's your company’s address?",
        selectYourCompanyType: 'What type of company is it?',
        companyType: 'Company type',
        incorporationType: {
            LLC: 'LLC',
            CORPORATION: 'Corp',
            PARTNERSHIP: 'Partnership',
            COOPERATIVE: 'Cooperative',
            SOLE_PROPRIETORSHIP: 'Sole proprietorship',
            OTHER: 'Other',
        },
        selectYourCompanyIncorporationDate: "What's your company’s incorporation date?",
        incorporationDate: 'Incorporation date',
        incorporationDatePlaceholder: 'Start date (yyyy-mm-dd)',
        incorporationState: 'Incorporation state',
        pleaseSelectTheStateYourCompanyWasIncorporatedIn: 'Which state was your company incorporated in?',
        letsDoubleCheck: "Let's double check that everything looks right.",
        companyAddress: 'Company address',
        listOfRestrictedBusinesses: 'list of restricted businesses',
        confirmCompanyIsNot: 'I confirm that this company is not on the',
        businessInfoTitle: 'Business info',
        legalBusinessName: 'Legal business name',
        whatsTheBusinessName: "What's the business name?",
        whatsTheBusinessAddress: "What's the business address?",
        whatsTheBusinessContactInformation: "What's the business contact information?",
        whatsTheBusinessRegistrationNumber: "What's the business registration number?",
        whatsTheBusinessTaxIDEIN: ({country}: BusinessTaxIDParams) => {
            switch (country) {
                case CONST.COUNTRY.US:
                    return 'What’s the Employer Identification Number (EIN)?';
                case CONST.COUNTRY.CA:
                    return 'What’s the Business Number (BN)?';
                case CONST.COUNTRY.GB:
                    return 'What’s the VAT Registration Number (VRN)?';
                case CONST.COUNTRY.AU:
                    return 'What’s the Australian Business Number (ABN)?';
                default:
                    return 'What’s the EU VAT number?';
            }
        },
        whatsThisNumber: "What's this number?",
        whereWasTheBusinessIncorporated: 'Where was the business incorporated?',
        whatTypeOfBusinessIsIt: 'What type of business is it?',
        whatsTheBusinessAnnualPayment: "What's the business's annual payment volume?",
        whatsYourExpectedAverageReimbursements: "What's your expected average reimbursement amount?",
        registrationNumber: 'Registration number',
        taxIDEIN: ({country}: BusinessTaxIDParams) => {
            switch (country) {
                case CONST.COUNTRY.US:
                    return 'EIN';
                case CONST.COUNTRY.CA:
                    return 'BN';
                case CONST.COUNTRY.GB:
                    return 'VRN';
                case CONST.COUNTRY.AU:
                    return 'ABN';
                default:
                    return 'EU VAT';
            }
        },
        businessAddress: 'Business address',
        businessType: 'Business type',
        incorporation: 'Incorporation',
        incorporationCountry: 'Incorporation country',
        incorporationTypeName: 'Incorporation type',
        businessCategory: 'Business category',
        annualPaymentVolume: 'Annual payment volume',
        annualPaymentVolumeInCurrency: ({currencyCode}: CurrencyCodeParams) => `Annual payment volume in ${currencyCode}`,
        averageReimbursementAmount: 'Average reimbursement amount',
        averageReimbursementAmountInCurrency: ({currencyCode}: CurrencyCodeParams) => `Average reimbursement amount in ${currencyCode}`,
        selectIncorporationType: 'Select incorporation type',
        selectBusinessCategory: 'Select business category',
        selectAnnualPaymentVolume: 'Select annual payment volume',
        selectIncorporationCountry: 'Select incorporation country',
        selectIncorporationState: 'Select incorporation state',
        selectAverageReimbursement: 'Select average reimbursement amount',
        findIncorporationType: 'Find incorporation type',
        findBusinessCategory: 'Find business category',
        findAnnualPaymentVolume: 'Find annual payment volume',
        findIncorporationState: 'Find incorporation state',
        findAverageReimbursement: 'Find average reimbursement amount',
        error: {
            registrationNumber: 'Please provide a valid registration number',
            taxIDEIN: ({country}: BusinessTaxIDParams) => {
                switch (country) {
                    case CONST.COUNTRY.US:
                        return 'Please provide a valid Employer Identification Number (EIN)';
                    case CONST.COUNTRY.CA:
                        return 'Please provide a valid Business Number (BN)';
                    case CONST.COUNTRY.GB:
                        return 'Please provide a valid VAT Registration Number (VRN)';
                    case CONST.COUNTRY.AU:
                        return 'Please provide a valid Australian Business Number (ABN)';
                    default:
                        return 'Please provide a valid EU VAT number';
                }
            },
        },
    },
    beneficialOwnerInfoStep: {
        doYouOwn25percent: 'Do you own 25% or more of',
        doAnyIndividualOwn25percent: 'Do any individuals own 25% or more of',
        areThereMoreIndividualsWhoOwn25percent: 'Are there more individuals who own 25% or more of',
        regulationRequiresUsToVerifyTheIdentity: 'Regulation requires us to verify the identity of any individual who owns more than 25% of the business.',
        companyOwner: 'Business owner',
        enterLegalFirstAndLastName: "What's the owner's legal name?",
        legalFirstName: 'Legal first name',
        legalLastName: 'Legal last name',
        enterTheDateOfBirthOfTheOwner: "What's the owner's date of birth?",
        enterTheLast4: 'What are the last 4 digits of the owner’s Social Security Number?',
        last4SSN: 'Last 4 of SSN',
        dontWorry: "Don't worry, we don't do any personal credit checks!",
        enterTheOwnersAddress: "What's the owner's address?",
        letsDoubleCheck: 'Let’s double check that everything looks right.',
        legalName: 'Legal name',
        address: 'Address',
        byAddingThisBankAccount: "By adding this bank account, you confirm that you've read, understand, and accept",
        owners: 'Owners',
    },
    ownershipInfoStep: {
        ownerInfo: 'Owner info',
        businessOwner: 'Business owner',
        signerInfo: 'Signer info',
        doYouOwn: ({companyName}: CompanyNameParams) => `Do you own 25% or more of ${companyName}?`,
        doesAnyoneOwn: ({companyName}: CompanyNameParams) => `Does any individuals own 25% or more of ${companyName}?`,
        regulationsRequire: 'Regulations require us to verify the identity of any individual who owns more than 25% of the business.',
        legalFirstName: 'Legal first name',
        legalLastName: 'Legal last name',
        whatsTheOwnersName: "What's the owner's legal name?",
        whatsYourName: "What's your legal name?",
        whatPercentage: 'What percentage of the business belongs to the owner?',
        whatsYoursPercentage: 'What percentage of the business do you own?',
        ownership: 'Ownership',
        whatsTheOwnersDOB: "What's the owner's date of birth?",
        whatsYourDOB: "What's your date of birth?",
        whatsTheOwnersAddress: "What's the owner's address?",
        whatsYourAddress: "What's your address?",
        whatAreTheLast: "What are the last 4 digits of the owner's Social Security Number?",
        whatsYourLast: 'What are the last 4 digits of your Social Security Number?',
        dontWorry: "Don't worry, we don't do any personal credit checks!",
        last4: 'Last 4 of SSN',
        whyDoWeAsk: 'Why do we ask for this?',
        letsDoubleCheck: 'Let’s double check that everything looks right.',
        legalName: 'Legal name',
        ownershipPercentage: 'Ownership percentage',
        areThereOther: ({companyName}: CompanyNameParams) => `Are there other individuals who own 25% or more of ${companyName}`,
        owners: 'Owners',
        addCertified: 'Add a certified org chart that shows the beneficial owners',
        regulationRequiresChart: 'Regulation requires us to collect a certified copy of the ownership chart that shows every individual or entity who owns 25% or more of the business.',
        uploadEntity: 'Upload entity ownership chart',
        noteEntity: 'Note: Entity ownership chart must be signed by your accountant, legal counsel, or notarized.',
        certified: 'Certified entity ownership chart',
        selectCountry: 'Select country',
        findCountry: 'Find country',
        address: 'Address',
        chooseFile: 'Choose file',
        uploadDocuments: 'Upload additional documentation',
        pleaseUpload: 'Please upload additional documentation below to help us verify your identity as a direct or indirect owner of 25% or more of the business entity.',
        acceptedFiles: 'Accepted file formats: PDF, PNG, JPEG. Total file size for each section cannot exceed 5 MB.',
        proofOfBeneficialOwner: 'Proof of beneficial owner',
        proofOfBeneficialOwnerDescription:
            "Please provide a signed attestation and org chart from a public accountant, notary, or lawyer verifying ownership of 25% or more of the business. It must be dated within the last three months and include the signer's license number.",
        copyOfID: 'Copy of ID for beneficial owner',
        copyOfIDDescription: "Examples: Passport, driver's license, etc.",
        proofOfAddress: 'Address proof for beneficial owner',
        proofOfAddressDescription: 'Examples: Utility bill, rental agreement, etc.',
        codiceFiscale: 'Codice fiscale/Tax ID',
        codiceFiscaleDescription:
            'Please upload a video of a site visit or a recorded call with the signing officer. The officer must provide: full name, date of birth, company name, registered number, fiscal code number, registered address, nature of business and purpose of account.',
    },
    validationStep: {
        headerTitle: 'Validate bank account',
        buttonText: 'Finish setup',
        maxAttemptsReached: 'Validation for this bank account has been disabled due to too many incorrect attempts.',
        description: `Within 1-2 business days, we'll send three (3) small transactions to your bank account from a name like "Expensify, Inc. Validation".`,
        descriptionCTA: 'Please enter each transaction amount in the fields below. Example: 1.51.',
        reviewingInfo: "Thanks! We're reviewing your information, and will be in touch shortly. Please check your chat with Concierge ",
        forNextStep: ' for next steps to finish setting up your bank account.',
        letsChatCTA: "Yes, let's chat",
        letsChatText: 'Almost there! We need your help verifying a few last bits of information over chat. Ready?',
        letsChatTitle: "Let's chat!",
        enable2FATitle: 'Prevent fraud, enable two-factor authentication (2FA)',
        enable2FAText: 'We take your security seriously. Please set up 2FA now to add an extra layer of protection to your account.',
        secureYourAccount: 'Secure your account',
    },
    beneficialOwnersStep: {
        additionalInformation: 'Additional information',
        checkAllThatApply: 'Check all that apply, otherwise leave blank.',
        iOwnMoreThan25Percent: 'I own more than 25% of ',
        someoneOwnsMoreThan25Percent: 'Somebody else owns more than 25% of ',
        additionalOwner: 'Additional beneficial owner',
        removeOwner: 'Remove this beneficial owner',
        addAnotherIndividual: 'Add another individual who owns more than 25% of ',
        agreement: 'Agreement:',
        termsAndConditions: 'terms and conditions',
        certifyTrueAndAccurate: 'I certify that the information provided is true and accurate',
        error: {
            certify: 'Must certify information is true and accurate',
        },
    },
    completeVerificationStep: {
        completeVerification: 'Complete verification',
        confirmAgreements: 'Please confirm the agreements below.',
        certifyTrueAndAccurate: 'I certify that the information provided is true and accurate',
        certifyTrueAndAccurateError: 'Please certify that the information is true and accurate',
        isAuthorizedToUseBankAccount: 'I am authorized to use this business bank account for business spend',
        isAuthorizedToUseBankAccountError: 'You must be a controlling officer with authorization to operate the business bank account',
        termsAndConditions: 'terms and conditions',
    },
    connectBankAccountStep: {
        finishButtonText: 'Finish setup',
        validateYourBankAccount: 'Validate your bank account',
        validateButtonText: 'Validate',
        validationInputLabel: 'Transaction',
        maxAttemptsReached: 'Validation for this bank account has been disabled due to too many incorrect attempts.',
        description: `Within 1-2 business days, we'll send three (3) small transactions to your bank account from a name like "Expensify, Inc. Validation".`,
        descriptionCTA: 'Please enter each transaction amount in the fields below. Example: 1.51.',
        reviewingInfo: "Thanks! We're reviewing your information and will be in touch shortly. Please check your chat with Concierge ",
        forNextSteps: ' for next steps to finish setting up your bank account.',
        letsChatCTA: "Yes, let's chat",
        letsChatText: 'Almost there! We need your help verifying a few last bits of information over chat. Ready?',
        letsChatTitle: "Let's chat!",
        enable2FATitle: 'Prevent fraud, enable two-factor authentication (2FA)',
        enable2FAText: 'We take your security seriously. Please set up 2FA now to add an extra layer of protection to your account.',
        secureYourAccount: 'Secure your account',
    },
    countryStep: {
        confirmBusinessBank: 'Confirm business bank account currency and country',
        confirmCurrency: 'Confirm currency and country',
        yourBusiness: 'Your business bank account currency must match your workspace currency.',
        youCanChange: 'You can change your workspace currency in your',
        findCountry: 'Find country',
        selectCountry: 'Select country',
    },
    bankInfoStep: {
        whatAreYour: 'What are your business bank account details?',
        letsDoubleCheck: 'Let’s double check that everything looks fine.',
        thisBankAccount: 'This bank account will be used for business payments on your workspace',
        accountNumber: 'Account number',
        accountHolderNameDescription: "Authorized signer's full name",
    },
    signerInfoStep: {
        signerInfo: 'Signer info',
        areYouDirector: ({companyName}: CompanyNameParams) => `Are you a director or senior officer at ${companyName}?`,
        regulationRequiresUs: 'Regulation requires us to verify if the signer has the authority to take this action on behalf of the business.',
        whatsYourName: "What's your legal name",
        fullName: 'Legal full name',
        whatsYourJobTitle: "What's your job title?",
        jobTitle: 'Job title',
        whatsYourDOB: "What's your date of birth?",
        uploadID: 'Upload ID and proof of address',
        personalAddress: 'Proof of personal address (e.g. utility bill)',
        letsDoubleCheck: 'Let’s double check that everything looks right.',
        legalName: 'Legal name',
        proofOf: 'Proof of personal address',
        enterOneEmail: ({companyName}: CompanyNameParams) => `Enter the email of director or senior officer at ${companyName}`,
        regulationRequiresOneMoreDirector: 'Regulation requires at least more director or senior officer as a signer.',
        hangTight: 'Hang tight...',
        enterTwoEmails: ({companyName}: CompanyNameParams) => `Enter the emails of two directors or senior officers at ${companyName}`,
        sendReminder: 'Send a reminder',
        chooseFile: 'Choose file',
        weAreWaiting: "We're waiting for others to verify their identities as directors or senior officers of the business.",
        id: 'Copy of ID',
        proofOfDirectors: 'Proof of director(s)',
        proofOfDirectorsDescription: 'Examples: Oncorp Corporate Profile or Business Registration.',
        codiceFiscale: 'Codice Fiscale',
        codiceFiscaleDescription: 'Codice Fiscale for Signatories, Authorized Users and Beneficial Owners.',
        PDSandFSG: 'PDS + FSG disclosure paperwork',
        PDSandFSGDescription:
            "Our partnership with Corpay utilizes an API connection to take advantage of their vast network of international banking partners to power Global Reimbursements in Expensify. As per Australian regulation we are providing you with Corpay's Financial Services Guide (FSG) and Product Disclosure Statement (PDS).\n\nPlease read the FSG and PDS documents carefully as they contain full details and important information on the products and services Corpay offers. Retain these documents for future reference.",
        pleaseUpload: 'Please upload additional documentation below to help us verify your identity as a director or senior officer of the business entity.',
    },
    agreementsStep: {
        agreements: 'Agreements',
        pleaseConfirm: 'Please confirm the agreements below',
        regulationRequiresUs: 'Regulation requires us to verify the identity of any individual who owns more than 25% of the business.',
        iAmAuthorized: 'I am authorized to use the business bank account for business spend.',
        iCertify: 'I certify that the information provided is true and accurate.',
        termsAndConditions: 'terms and conditions',
        accept: 'Accept and add bank account',
        iConsentToThe: 'I consent to the',
        privacyNotice: 'privacy notice',
        error: {
            authorized: 'You must be a controlling officer with authorization to operate the business bank account',
            certify: 'Please certify that the information is true and accurate',
            consent: 'Please consent to the privacy notice',
        },
    },
    docusignStep: {
        subheader: 'Docusign Form',
        pleaseComplete:
            'Please complete the ACH authorization form with the Docusign link below and then upload that signed copy here so we can withdraw funds directly from your bank account',
        pleaseCompleteTheBusinessAccount: 'Please complete the Business Account Application Direct Debit Arrangement',
        pleaseCompleteTheDirect:
            'Please complete the Direct Debit Arrangement using the Docusign link below and then upload that signed copy here so we can withdraw funds directly from your bank account.',
        takeMeTo: 'Take me to Docusign',
        uploadAdditional: 'Upload additional documentation',
        pleaseUpload: 'Please upload the DEFT form and Docusign signature page',
        pleaseUploadTheDirect: 'Please upload the Direct Debit Arrangements and Docusign signature page',
    },
    finishStep: {
        letsFinish: "Let's finish in chat!",
        thanksFor:
            "Thanks for those details. A dedicated support agent will now review your information. We'll circle back if we need anything else from you, but in the meantime, feel free to reach out to us with any questions.",
        iHaveA: 'I have a question',
        enable2FA: 'Enable two-factor authentication (2FA) to prevent fraud',
        weTake: 'We take your security seriously. Please set up 2FA now to add an extra layer of protection to your account.',
        secure: 'Secure your account',
    },
    reimbursementAccountLoadingAnimation: {
        oneMoment: 'One moment',
        explanationLine: "We’re taking a look at your information. You'll be able to continue with next steps shortly.",
    },
    session: {
        offlineMessageRetry: "Looks like you're offline. Please check your connection and try again.",
    },
    travel: {
        header: 'Book travel',
        title: 'Travel smart',
        subtitle: 'Use Expensify Travel to get the best travel offers and manage all your business expenses in one place.',
        features: {
            saveMoney: 'Save money on your bookings',
            alerts: 'Get realtime updates and alerts',
        },
        bookTravel: 'Book travel',
        bookDemo: 'Book demo',
        bookADemo: 'Book a demo',
        toLearnMore: ' to learn more.',
        termsAndConditions: {
            header: 'Before we continue...',
            title: 'Terms & conditions',
            label: 'I agree to the terms & conditions',
            subtitle: `Please agree to the Expensify Travel <a href="${CONST.TRAVEL_TERMS_URL}">terms & conditions</a>.`,
            error: 'You must agree to the Expensify Travel terms & conditions to continue',
            defaultWorkspaceError:
                'You need to set a default workspace to enable Expensify Travel. Go to Settings > Workspaces > click the three vertical dots next to a workspace > Set as default workspace, then try again!',
        },
        flight: 'Flight',
        flightDetails: {
            passenger: 'Passenger',
            layover: ({layover}: FlightLayoverParams) => `<muted-text-label>You have a <strong>${layover} layover</strong> before this flight</muted-text-label>`,
            takeOff: 'Take-off',
            landing: 'Landing',
            seat: 'Seat',
            class: 'Cabin Class',
            recordLocator: 'Record locator',
            cabinClasses: {
                unknown: 'Unknown',
                economy: 'Economy',
                premiumEconomy: 'Premium Economy',
                business: 'Business',
                first: 'First',
            },
        },
        hotel: 'Hotel',
        hotelDetails: {
            guest: 'Guest',
            checkIn: 'Check-in',
            checkOut: 'Check-out',
            roomType: 'Room type',
            cancellation: 'Cancellation policy',
            cancellationUntil: 'Free cancellation until',
            confirmation: 'Confirmation number',
            cancellationPolicies: {
                unknown: 'Unknown',
                nonRefundable: 'Non-refundable',
                freeCancellationUntil: 'Free cancellation until',
                partiallyRefundable: 'Partially refundable',
            },
        },
        car: 'Car',
        carDetails: {
            rentalCar: 'Car rental',
            pickUp: 'Pick-up',
            dropOff: 'Drop-off',
            driver: 'Driver',
            carType: 'Car type',
            cancellation: 'Cancellation policy',
            cancellationUntil: 'Free cancellation until',
            freeCancellation: 'Free cancellation',
            confirmation: 'Confirmation number',
        },
        train: 'Rail',
        trainDetails: {
            passenger: 'Passenger',
            departs: 'Departs',
            arrives: 'Arrives',
            coachNumber: 'Coach number',
            seat: 'Seat',
            fareDetails: 'Fare details',
            confirmation: 'Confirmation number',
        },
        viewTrip: 'View trip',
        modifyTrip: 'Modify trip',
        tripSupport: 'Trip support',
        tripDetails: 'Trip details',
        viewTripDetails: 'View trip details',
        trip: 'Trip',
        trips: 'Trips',
        tripSummary: 'Trip summary',
        departs: 'Departs',
        errorMessage: 'Something went wrong. Please try again later.',
        phoneError: {
            phrase1: 'Please',
            link: 'add a work email as your primary login',
            phrase2: ' to book travel.',
        },
        domainSelector: {
            title: 'Domain',
            subtitle: 'Choose a domain for Expensify Travel setup.',
            recommended: 'Recommended',
        },
        domainPermissionInfo: {
            title: 'Domain',
            restrictionPrefix: `You don't have permission to enable Expensify Travel for the domain`,
            restrictionSuffix: `You'll need to ask someone from that domain to enable travel instead.`,
            accountantInvitationPrefix: `If you're an accountant, consider joining the`,
            accountantInvitationLink: `ExpensifyApproved! accountants program`,
            accountantInvitationSuffix: `to enable travel for this domain.`,
        },
        publicDomainError: {
            title: 'Get started with Expensify Travel',
            message: `You'll need to use your work email (e.g., name@company.com) with Expensify Travel, not your personal email (e.g., name@gmail.com).`,
        },
        blockedFeatureModal: {
            title: 'Expensify Travel has been disabled',
            message: `Your admin has turned off Expensify Travel. Please follow your company's booking policy for travel arrangements.`,
        },
        verifyCompany: {
            title: "We're reviewing your request...",
            message: `We're running a few checks on our end to verify your account is ready for Expensify Travel. We'll be in touch shortly!`,
        },
        updates: {
            bookingTicketed: ({airlineCode, origin, destination, startDate, confirmationID = ''}: FlightParams) =>
                `Your flight ${airlineCode} (${origin} → ${destination}) on ${startDate} has been booked. Confirmation code: ${confirmationID}`,
            ticketVoided: ({airlineCode, origin, destination, startDate}: FlightParams) =>
                `Your ticket for flight ${airlineCode} (${origin} → ${destination}) on ${startDate} has been voided.`,
            ticketRefunded: ({airlineCode, origin, destination, startDate}: FlightParams) =>
                `Your ticket for flight ${airlineCode} (${origin} → ${destination}) on ${startDate} has been refunded or exchanged.`,
            flightCancelled: ({airlineCode, origin, destination, startDate}: FlightParams) =>
                `Your flight ${airlineCode} (${origin} → ${destination}) on ${startDate}} has been canceled by the airline.`,
            flightScheduleChangePending: ({airlineCode}: AirlineParams) => `The airline has proposed a schedule change for flight ${airlineCode}; we are awaiting confirmation.`,
            flightScheduleChangeClosed: ({airlineCode, startDate}: AirlineParams) => `Schedule change confirmed: flight ${airlineCode} now departs at ${startDate}.`,
            flightUpdated: ({airlineCode, origin, destination, startDate}: FlightParams) => `Your flight ${airlineCode} (${origin} → ${destination}) on ${startDate} has been updated.`,
            flightCabinChanged: ({airlineCode, cabinClass}: AirlineParams) => `Your cabin class has been updated to ${cabinClass} on flight ${airlineCode}.`,
            flightSeatConfirmed: ({airlineCode}: AirlineParams) => `Your seat assignment on flight ${airlineCode} has been confirmed.`,
            flightSeatChanged: ({airlineCode}: AirlineParams) => `Your seat assignment on flight ${airlineCode} has been changed.`,
            flightSeatCancelled: ({airlineCode}: AirlineParams) => `Your seat assignment on flight ${airlineCode} was removed.`,
            paymentDeclined: 'Payment for your air booking failed. Please try again.',
            bookingCancelledByTraveler: ({type, id = ''}: TravelTypeParams) => `You cancelled your ${type} reservation ${id}.`,
            bookingCancelledByVendor: ({type, id = ''}: TravelTypeParams) => `The vendor cancelled your ${type} reservation ${id}.`,
            bookingRebooked: ({type, id = ''}: TravelTypeParams) => `Your ${type} reservation was re-booked. New confirmation #:${id}.`,
            bookingUpdated: ({type}: TravelTypeParams) => `Your ${type} booking was updated. Review the new details in the itinerary.`,
            railTicketRefund: ({origin, destination, startDate}: RailTicketParams) =>
                `Your rail ticket for ${origin} → ${destination} on ${startDate} has been refunded. A credit will be processed.`,
            railTicketExchange: ({origin, destination, startDate}: RailTicketParams) => `Your rail ticket for ${origin} → ${destination} on ${startDate} has been exchanged.`,
            railTicketUpdate: ({origin, destination, startDate}: RailTicketParams) => `Your rail ticket for ${origin} → ${destination} on ${startDate} has been updated.`,
            defaultUpdate: ({type}: TravelTypeParams) => `Your ${type} reservation was updated.`,
        },
    },
    workspace: {
        common: {
            card: 'Cards',
            expensifyCard: 'Expensify Card',
            companyCards: 'Company cards',
            workflows: 'Workflows',
            workspace: 'Workspace',
            findWorkspace: 'Find workspace',
            edit: 'Edit workspace',
            enabled: 'Enabled',
            disabled: 'Disabled',
            everyone: 'Everyone',
            delete: 'Delete workspace',
            settings: 'Settings',
            reimburse: 'Reimbursements',
            categories: 'Categories',
            tags: 'Tags',
            customField1: 'Custom field 1',
            customField2: 'Custom field 2',
            customFieldHint: 'Add custom coding that applies to all spend from this member.',
            reportFields: 'Report fields',
            reportTitle: 'Report title',
            reportField: 'Report field',
            taxes: 'Taxes',
            bills: 'Bills',
            invoices: 'Invoices',
            travel: 'Travel',
            members: 'Members',
            accounting: 'Accounting',
            receiptPartners: 'Receipt partners',
            rules: 'Rules',
            displayedAs: 'Displayed as',
            plan: 'Plan',
            profile: 'Overview',
            bankAccount: 'Bank account',
            testTransactions: 'Test transactions',
            issueAndManageCards: 'Issue and manage cards',
            reconcileCards: 'Reconcile cards',
            selected: () => ({
                one: '1 selected',
                other: (count: number) => `${count} selected`,
            }),
            settlementFrequency: 'Settlement frequency',
            setAsDefault: 'Set as default workspace',
            defaultNote: `Receipts sent to ${CONST.EMAIL.RECEIPTS} will appear in this workspace.`,
            deleteConfirmation: 'Are you sure you want to delete this workspace?',
            deleteWithCardsConfirmation: 'Are you sure you want to delete this workspace? This will remove all card feeds and assigned cards.',
            unavailable: 'Unavailable workspace',
            memberNotFound: 'Member not found. To invite a new member to the workspace, please use the invite button above.',
            notAuthorized: `You don't have access to this page. If you're trying to join this workspace, just ask the workspace owner to add you as a member. Something else? Reach out to ${CONST.EMAIL.CONCIERGE}.`,
            goToWorkspace: 'Go to workspace',
            goToWorkspaces: 'Go to workspaces',
            clearFilter: 'Clear filter',
            workspaceName: 'Workspace name',
            workspaceOwner: 'Owner',
            workspaceType: 'Workspace type',
            workspaceAvatar: 'Workspace avatar',
            mustBeOnlineToViewMembers: 'You need to be online in order to view members of this workspace.',
            moreFeatures: 'More features',
            requested: 'Requested',
            distanceRates: 'Distance rates',
            defaultDescription: 'One place for all your receipts and expenses.',
            descriptionHint: 'Share information about this workspace with all members.',
            welcomeNote: 'Please use Expensify to submit your receipts for reimbursement, thanks!',
            subscription: 'Subscription',
            markAsEntered: 'Mark as manually entered',
            markAsExported: 'Mark as exported',
            exportIntegrationSelected: ({connectionName}: ExportIntegrationSelectedParams) => `Export to ${CONST.POLICY.CONNECTIONS.NAME_USER_FRIENDLY[connectionName]}`,
            letsDoubleCheck: "Let's double check that everything looks right.",
            lineItemLevel: 'Line-item level',
            reportLevel: 'Report level',
            topLevel: 'Top level',
            appliedOnExport: 'Not imported into Expensify, applied on export',
            shareNote: {
                header: 'Share your workspace with other members',
                content: {
                    firstPart:
                        'Share this QR code or copy the link below to make it easy for members to request access to your workspace. All requests to join the workspace will show up in the',
                    secondPart: 'room for your review.',
                },
            },
            connectTo: ({connectionName}: ConnectionNameParams) => `Connect to ${CONST.POLICY.CONNECTIONS.NAME_USER_FRIENDLY[connectionName]}`,
            createNewConnection: 'Create new connection',
            reuseExistingConnection: 'Reuse existing connection',
            existingConnections: 'Existing connections',
            existingConnectionsDescription: ({connectionName}: ConnectionNameParams) =>
                `Since you've connected to ${CONST.POLICY.CONNECTIONS.NAME_USER_FRIENDLY[connectionName]} before, you can choose to reuse an existing connection or create a new one.`,
            lastSyncDate: ({connectionName, formattedDate}: LastSyncDateParams) => `${connectionName} - Last synced ${formattedDate}`,
            authenticationError: ({connectionName}: AuthenticationErrorParams) => `Can’t connect to ${connectionName} due to an authentication error`,
            learnMore: 'Learn more.',
            memberAlternateText: 'Members can submit and approve reports.',
            adminAlternateText: 'Admins have full edit access to all reports and workspace settings.',
            auditorAlternateText: 'Auditors can view and comment on reports.',
            roleName: ({role}: OptionalParam<RoleNamesParams> = {}) => {
                switch (role) {
                    case CONST.POLICY.ROLE.ADMIN:
                        return 'Admin';
                    case CONST.POLICY.ROLE.AUDITOR:
                        return 'Auditor';
                    case CONST.POLICY.ROLE.USER:
                        return 'Member';
                    default:
                        return 'Member';
                }
            },
            frequency: {
                manual: 'Manually',
                instant: 'Instant',
                immediate: 'Daily',
                trip: 'By trip',
                weekly: 'Weekly',
                semimonthly: 'Twice a month',
                monthly: 'Monthly',
            },
            planType: 'Plan type',
            submitExpense: 'Submit your expenses below:',
            defaultCategory: 'Default category',
            viewTransactions: 'View transactions',
            policyExpenseChatName: ({displayName}: PolicyExpenseChatNameParams) => `${displayName}'s expenses`,
            deepDiveExpensifyCard: `<muted-text-label>Expensify Card transactions will automatically export to an "Expensify Card Liability Account" created with <a href="${CONST.DEEP_DIVE_EXPENSIFY_CARD}">our integration</a>.</muted-text-label>`,
        },
        receiptPartners: {
            uber: {
                subtitle: 'Automate travel and meal delivery expenses across your organization.',
            },
        },
        perDiem: {
            subtitle: 'Set per diem rates to control daily employee spend. ',
            amount: 'Amount',
            deleteRates: () => ({
                one: 'Delete rate',
                other: 'Delete rates',
            }),
            deletePerDiemRate: 'Delete per diem rate',
            findPerDiemRate: 'Find per diem rate',
            areYouSureDelete: () => ({
                one: 'Are you sure you want to delete this rate?',
                other: 'Are you sure you want to delete these rates?',
            }),
            emptyList: {
                title: 'Per diem',
                subtitle: 'Set per diem rates to control daily employee spend. Import rates from a spreadsheet to get started.',
            },
            errors: {
                existingRateError: ({rate}: CustomUnitRateParams) => `A rate with value ${rate} already exists`,
            },
            importPerDiemRates: 'Import per diem rates',
            editPerDiemRate: 'Edit per diem rate',
            editPerDiemRates: 'Edit per diem rates',
            editDestinationSubtitle: ({destination}: EditDestinationSubtitleParams) => `Updating this destination will change it for all ${destination} per diem subrates.`,
            editCurrencySubtitle: ({destination}: EditDestinationSubtitleParams) => `Updating this currency will change it for all ${destination} per diem subrates.`,
        },
        qbd: {
            exportOutOfPocketExpensesDescription: 'Set how out-of-pocket expenses export to QuickBooks Desktop.',
            exportOutOfPocketExpensesCheckToggle: 'Mark checks as “print later”',
            exportDescription: 'Configure how Expensify data exports to QuickBooks Desktop.',
            date: 'Export date',
            exportInvoices: 'Export invoices to',
            exportExpensifyCard: 'Export Expensify Card transactions as',
            account: 'Account',
            accountDescription: 'Choose where to post journal entries.',
            accountsPayable: 'Accounts payable',
            accountsPayableDescription: 'Choose where to create vendor bills.',
            bankAccount: 'Bank account',
            notConfigured: 'Not configured',
            bankAccountDescription: 'Choose where to send checks from.',
            creditCardAccount: 'Credit card account',
            exportDate: {
                label: 'Export date',
                description: 'Use this date when exporting reports to QuickBooks Desktop.',
                values: {
                    [CONST.QUICKBOOKS_EXPORT_DATE.LAST_EXPENSE]: {
                        label: 'Date of last expense',
                        description: 'Date of the most recent expense on the report.',
                    },
                    [CONST.QUICKBOOKS_EXPORT_DATE.REPORT_EXPORTED]: {
                        label: 'Export date',
                        description: 'Date the report was exported to QuickBooks Desktop.',
                    },
                    [CONST.QUICKBOOKS_EXPORT_DATE.REPORT_SUBMITTED]: {
                        label: 'Submitted date',
                        description: 'Date the report was submitted for approval.',
                    },
                },
            },
            exportCheckDescription: "We'll create an itemized check for each Expensify report and send it from the bank account below.",
            exportJournalEntryDescription: "We'll create an itemized journal entry for each Expensify report and post it to the account below.",
            exportVendorBillDescription:
                "We'll create an itemized vendor bill for each Expensify report and add it to the account below. If this period is closed, we'll post to the 1st of the next open period.",
            outOfPocketTaxEnabledDescription:
                "QuickBooks Desktop doesn't support taxes on journal entry exports. As you have taxes enabled on your workspace, this export option is unavailable.",
            outOfPocketTaxEnabledError: 'Journal entries are unavailable when taxes are enabled. Please choose a different export option.',
            accounts: {
                [CONST.QUICKBOOKS_DESKTOP_NON_REIMBURSABLE_EXPORT_ACCOUNT_TYPE.CREDIT_CARD]: 'Credit card',
                [CONST.QUICKBOOKS_DESKTOP_REIMBURSABLE_ACCOUNT_TYPE.VENDOR_BILL]: 'Vendor bill',
                [CONST.QUICKBOOKS_DESKTOP_REIMBURSABLE_ACCOUNT_TYPE.JOURNAL_ENTRY]: 'Journal entry',
                [CONST.QUICKBOOKS_DESKTOP_REIMBURSABLE_ACCOUNT_TYPE.CHECK]: 'Check',

                [`${CONST.QUICKBOOKS_DESKTOP_NON_REIMBURSABLE_EXPORT_ACCOUNT_TYPE.CHECK}Description`]:
                    "We'll create an itemized check for each Expensify report and send it from the bank account below.",
                [`${CONST.QUICKBOOKS_DESKTOP_NON_REIMBURSABLE_EXPORT_ACCOUNT_TYPE.CREDIT_CARD}Description`]:
                    "We'll automatically match the merchant name on the credit card transaction to any corresponding vendors in QuickBooks. If no vendors exist, we'll create a 'Credit Card Misc.' vendor for association.",
                [`${CONST.QUICKBOOKS_DESKTOP_REIMBURSABLE_ACCOUNT_TYPE.VENDOR_BILL}Description`]:
                    "We'll create an itemized vendor bill for each Expensify report with the date of the last expense, and add it to the account below. If this period is closed, we'll post to the 1st of the next open period.",

                [`${CONST.QUICKBOOKS_DESKTOP_NON_REIMBURSABLE_EXPORT_ACCOUNT_TYPE.CREDIT_CARD}AccountDescription`]: 'Choose where to export credit card transactions.',
                [`${CONST.QUICKBOOKS_DESKTOP_REIMBURSABLE_ACCOUNT_TYPE.VENDOR_BILL}AccountDescription`]: 'Choose a vendor to apply to all credit card transactions.',
                [`${CONST.QUICKBOOKS_DESKTOP_REIMBURSABLE_ACCOUNT_TYPE.CHECK}AccountDescription`]: 'Choose where to send checks from.',

                [`${CONST.QUICKBOOKS_DESKTOP_REIMBURSABLE_ACCOUNT_TYPE.VENDOR_BILL}Error`]:
                    'Vendor bills are unavailable when locations are enabled. Please choose a different export option.',
                [`${CONST.QUICKBOOKS_DESKTOP_REIMBURSABLE_ACCOUNT_TYPE.CHECK}Error`]: 'Checks are unavailable when locations are enabled. Please choose a different export option.',
                [`${CONST.QUICKBOOKS_DESKTOP_REIMBURSABLE_ACCOUNT_TYPE.JOURNAL_ENTRY}Error`]:
                    'Journal entries are unavailable when taxes are enabled. Please choose a different export option.',
            },
            noAccountsFound: 'No accounts found',
            noAccountsFoundDescription: 'Add the account in QuickBooks Desktop and sync the connection again',
            qbdSetup: 'QuickBooks Desktop setup',
            requiredSetupDevice: {
                title: "Can't connect from this device",
                body1: "You'll need to setup this connection from the computer that hosts your QuickBooks Desktop company file.",
                body2: "Once you're connected, you'll be able to sync and export from anywhere.",
            },
            setupPage: {
                title: 'Open this link to connect',
                body: 'To complete setup, open the following link on the computer where QuickBooks Desktop is running.',
                setupErrorTitle: 'Something went wrong',
                setupErrorBody: ({conciergeLink}: QBDSetupErrorBodyParams) =>
                    `<muted-text><centered-text>The QuickBooks Desktop connection isn't working at the moment. Please try again later or <a href="${conciergeLink}">reach out to Concierge</a> if the problem persists.</centered-text></muted-text>`,
            },
            importDescription: 'Choose which coding configurations to import from QuickBooks Desktop to Expensify.',
            classes: 'Classes',
            items: 'Items',
            customers: 'Customers/projects',
            exportCompanyCardsDescription: 'Set how company card purchases export to QuickBooks Desktop.',
            defaultVendorDescription: 'Set a default vendor that will apply to all credit card transactions upon export.',
            accountsDescription: 'Your QuickBooks Desktop chart of accounts will import into Expensify as categories.',
            accountsSwitchTitle: 'Choose to import new accounts as enabled or disabled categories.',
            accountsSwitchDescription: 'Enabled categories will be available for members to select when creating their expenses.',
            classesDescription: 'Choose how to handle QuickBooks Desktop classes in Expensify.',
            tagsDisplayedAsDescription: 'Line item level',
            reportFieldsDisplayedAsDescription: 'Report level',
            customersDescription: 'Choose how to handle QuickBooks Desktop customers/projects in Expensify.',
            advancedConfig: {
                autoSyncDescription: 'Expensify will automatically sync with QuickBooks Desktop every day.',
                createEntities: 'Auto-create entities',
                createEntitiesDescription: "Expensify will automatically create vendors in QuickBooks Desktop if they don't exist already.",
            },
            itemsDescription: 'Choose how to handle QuickBooks Desktop items in Expensify.',
        },
        qbo: {
            connectedTo: 'Connected to',
            importDescription: 'Choose which coding configurations to import from QuickBooks Online to Expensify.',
            classes: 'Classes',
            locations: 'Locations',
            customers: 'Customers/projects',
            accountsDescription: 'Your QuickBooks Online chart of accounts will import into Expensify as categories.',
            accountsSwitchTitle: 'Choose to import new accounts as enabled or disabled categories.',
            accountsSwitchDescription: 'Enabled categories will be available for members to select when creating their expenses.',
            classesDescription: 'Choose how to handle QuickBooks Online classes in Expensify.',
            customersDescription: 'Choose how to handle QuickBooks Online customers/projects in Expensify.',
            locationsDescription: 'Choose how to handle QuickBooks Online locations in Expensify.',
            taxesDescription: 'Choose how to handle QuickBooks Online taxes in Expensify.',
            locationsLineItemsRestrictionDescription:
                "QuickBooks Online does not support Locations at the line-level for Checks or Vendor Bills. If you'd like to have locations at the line-level, make sure you are using Journal Entries and Credit/Debit Card expenses.",
            taxesJournalEntrySwitchNote: "QuickBooks Online doesn't support taxes on journal entries. Please change your export option to vendor bill or check.",
            exportDescription: 'Configure how Expensify data exports to QuickBooks Online.',
            date: 'Export date',
            exportInvoices: 'Export invoices to',
            exportExpensifyCard: 'Export Expensify Card transactions as',
            exportDate: {
                label: 'Export date',
                description: 'Use this date when exporting reports to QuickBooks Online.',
                values: {
                    [CONST.QUICKBOOKS_EXPORT_DATE.LAST_EXPENSE]: {
                        label: 'Date of last expense',
                        description: 'Date of the most recent expense on the report.',
                    },
                    [CONST.QUICKBOOKS_EXPORT_DATE.REPORT_EXPORTED]: {
                        label: 'Export date',
                        description: 'Date the report was exported to QuickBooks Online.',
                    },
                    [CONST.QUICKBOOKS_EXPORT_DATE.REPORT_SUBMITTED]: {
                        label: 'Submitted date',
                        description: 'Date the report was submitted for approval.',
                    },
                },
            },
            receivable: 'Accounts receivable', // This is an account name that will come directly from QBO, so I don't know why we need a translation for it. It should take whatever the name of the account is in QBO. Leaving this note for CS.
            archive: 'Accounts receivable archive', // This is an account name that will come directly from QBO, so I don't know why we need a translation for it. It should take whatever the name of the account is in QBO. Leaving this note for CS.
            exportInvoicesDescription: 'Use this account when exporting invoices to QuickBooks Online.',
            exportCompanyCardsDescription: 'Set how company card purchases export to QuickBooks Online.',
            vendor: 'Vendor',
            defaultVendorDescription: 'Set a default vendor that will apply to all credit card transactions upon export.',
            exportOutOfPocketExpensesDescription: 'Set how out-of-pocket expenses export to QuickBooks Online.',
            exportCheckDescription: "We'll create an itemized check for each Expensify report and send it from the bank account below.",
            exportJournalEntryDescription: "We'll create an itemized journal entry for each Expensify report and post it to the account below.",
            exportVendorBillDescription:
                "We'll create an itemized vendor bill for each Expensify report and add it to the account below. If this period is closed, we'll post to the 1st of the next open period.",
            account: 'Account',
            accountDescription: 'Choose where to post journal entries.',
            accountsPayable: 'Accounts payable',
            accountsPayableDescription: 'Choose where to create vendor bills.',
            bankAccount: 'Bank account',
            notConfigured: 'Not configured',
            bankAccountDescription: 'Choose where to send checks from.',
            creditCardAccount: 'Credit card account',
            companyCardsLocationEnabledDescription:
                "QuickBooks Online doesn't support locations on vendor bill exports. As you have locations enabled on your workspace, this export option is unavailable.",
            outOfPocketTaxEnabledDescription:
                "QuickBooks Online doesn't support taxes on journal entry exports. As you have taxes enabled on your workspace, this export option is unavailable.",
            outOfPocketTaxEnabledError: 'Journal entries are unavailable when taxes are enabled. Please choose a different export option.',
            advancedConfig: {
                autoSyncDescription: 'Expensify will automatically sync with QuickBooks Online every day.',
                inviteEmployees: 'Invite employees',
                inviteEmployeesDescription: 'Import QuickBooks Online employee records and invite employees to this workspace.',
                createEntities: 'Auto-create entities',
                createEntitiesDescription: "Expensify will automatically create vendors in QuickBooks Online if they don't exist already, and auto-create customers when exporting invoices.",
                reimbursedReportsDescription: 'Any time a report is paid using Expensify ACH, the corresponding bill payment will be created in the QuickBooks Online account below.',
                qboBillPaymentAccount: 'QuickBooks bill payment account',
                qboInvoiceCollectionAccount: 'QuickBooks invoice collections account',
                accountSelectDescription: "Choose where to pay bills from and we'll create the payment in QuickBooks Online.",
                invoiceAccountSelectorDescription: "Choose where to receive invoice payments and we'll create the payment in QuickBooks Online.",
            },
            accounts: {
                [CONST.QUICKBOOKS_NON_REIMBURSABLE_EXPORT_ACCOUNT_TYPE.DEBIT_CARD]: 'Debit card',
                [CONST.QUICKBOOKS_NON_REIMBURSABLE_EXPORT_ACCOUNT_TYPE.CREDIT_CARD]: 'Credit card',
                [CONST.QUICKBOOKS_REIMBURSABLE_ACCOUNT_TYPE.VENDOR_BILL]: 'Vendor bill',
                [CONST.QUICKBOOKS_REIMBURSABLE_ACCOUNT_TYPE.JOURNAL_ENTRY]: 'Journal entry',
                [CONST.QUICKBOOKS_REIMBURSABLE_ACCOUNT_TYPE.CHECK]: 'Check',

                [`${CONST.QUICKBOOKS_NON_REIMBURSABLE_EXPORT_ACCOUNT_TYPE.DEBIT_CARD}Description`]:
                    "We'll automatically match the merchant name on the debit card transaction to any corresponding vendors in QuickBooks. If no vendors exist, we'll create a 'Debit Card Misc.' vendor for association.",
                [`${CONST.QUICKBOOKS_NON_REIMBURSABLE_EXPORT_ACCOUNT_TYPE.CREDIT_CARD}Description`]:
                    "We'll automatically match the merchant name on the credit card transaction to any corresponding vendors in QuickBooks. If no vendors exist, we'll create a 'Credit Card Misc.' vendor for association.",
                [`${CONST.QUICKBOOKS_REIMBURSABLE_ACCOUNT_TYPE.VENDOR_BILL}Description`]:
                    "We'll create an itemized vendor bill for each Expensify report with the date of the last expense, and add it to the account below. If this period is closed, we'll post to the 1st of the next open period.",

                [`${CONST.QUICKBOOKS_NON_REIMBURSABLE_EXPORT_ACCOUNT_TYPE.DEBIT_CARD}AccountDescription`]: 'Choose where to export debit card transactions.',
                [`${CONST.QUICKBOOKS_NON_REIMBURSABLE_EXPORT_ACCOUNT_TYPE.CREDIT_CARD}AccountDescription`]: 'Choose where to export credit card transactions.',
                [`${CONST.QUICKBOOKS_REIMBURSABLE_ACCOUNT_TYPE.VENDOR_BILL}AccountDescription`]: 'Choose a vendor to apply to all credit card transactions.',

                [`${CONST.QUICKBOOKS_REIMBURSABLE_ACCOUNT_TYPE.VENDOR_BILL}Error`]: 'Vendor bills are unavailable when locations are enabled. Please choose a different export option.',
                [`${CONST.QUICKBOOKS_REIMBURSABLE_ACCOUNT_TYPE.CHECK}Error`]: 'Checks are unavailable when locations are enabled. Please choose a different export option.',
                [`${CONST.QUICKBOOKS_REIMBURSABLE_ACCOUNT_TYPE.JOURNAL_ENTRY}Error`]: 'Journal entries are unavailable when taxes are enabled. Please choose a different export option.',
            },
            exportDestinationAccountsMisconfigurationError: {
                [CONST.QUICKBOOKS_REIMBURSABLE_ACCOUNT_TYPE.VENDOR_BILL]: 'Choose a valid account for vendor bill export',
                [CONST.QUICKBOOKS_REIMBURSABLE_ACCOUNT_TYPE.JOURNAL_ENTRY]: 'Choose a valid account for journal entry export',
                [CONST.QUICKBOOKS_REIMBURSABLE_ACCOUNT_TYPE.CHECK]: 'Choose a valid account for check export',
            },
            exportDestinationSetupAccountsInfo: {
                [CONST.QUICKBOOKS_REIMBURSABLE_ACCOUNT_TYPE.VENDOR_BILL]: 'To use vendor bill export, set up an accounts payable account in QuickBooks Online',
                [CONST.QUICKBOOKS_REIMBURSABLE_ACCOUNT_TYPE.JOURNAL_ENTRY]: 'To use journal entry export, set up a journal account in QuickBooks Online',
                [CONST.QUICKBOOKS_REIMBURSABLE_ACCOUNT_TYPE.CHECK]: 'To use check export, set up a bank account in QuickBooks Online',
            },
            noAccountsFound: 'No accounts found',
            noAccountsFoundDescription: 'Add the account in QuickBooks Online and sync the connection again.',
            accountingMethods: {
                label: 'When to Export',
                description: 'Choose when to export the expenses:',
                values: {
                    [COMMON_CONST.INTEGRATIONS.ACCOUNTING_METHOD.ACCRUAL]: 'Accrual',
                    [COMMON_CONST.INTEGRATIONS.ACCOUNTING_METHOD.CASH]: 'Cash',
                },
                alternateText: {
                    [COMMON_CONST.INTEGRATIONS.ACCOUNTING_METHOD.ACCRUAL]: 'Out-of-pocket expenses will export when final approved',
                    [COMMON_CONST.INTEGRATIONS.ACCOUNTING_METHOD.CASH]: 'Out-of-pocket expenses will export when paid',
                },
            },
        },
        workspaceList: {
            joinNow: 'Join now',
            askToJoin: 'Ask to join',
        },
        xero: {
            organization: 'Xero organization',
            organizationDescription: "Choose the Xero organization that you'd like to import data from.",
            importDescription: 'Choose which coding configurations to import from Xero to Expensify.',
            accountsDescription: 'Your Xero chart of accounts will import into Expensify as categories.',
            accountsSwitchTitle: 'Choose to import new accounts as enabled or disabled categories.',
            accountsSwitchDescription: 'Enabled categories will be available for members to select when creating their expenses.',
            trackingCategories: 'Tracking categories',
            trackingCategoriesDescription: 'Choose how to handle Xero tracking categories in Expensify.',
            mapTrackingCategoryTo: ({categoryName}: CategoryNameParams) => `Map Xero ${categoryName} to`,
            mapTrackingCategoryToDescription: ({categoryName}: CategoryNameParams) => `Choose where to map ${categoryName} when exporting to Xero.`,
            customers: 'Re-bill customers',
            customersDescription: 'Choose whether to re-bill customers in Expensify. Your Xero customer contacts can be tagged to expenses, and will export to Xero as a sales invoice.',
            taxesDescription: 'Choose how to handle Xero taxes in Expensify.',
            notImported: 'Not imported',
            notConfigured: 'Not configured',
            trackingCategoriesOptions: {
                [CONST.XERO_CONFIG.TRACKING_CATEGORY_OPTIONS.DEFAULT]: 'Xero contact default',
                [CONST.XERO_CONFIG.TRACKING_CATEGORY_OPTIONS.TAG]: 'Tags',
                [CONST.XERO_CONFIG.TRACKING_CATEGORY_OPTIONS.REPORT_FIELD]: 'Report fields',
            },
            exportDescription: 'Configure how Expensify data exports to Xero.',
            purchaseBill: 'Purchase bill',
            exportDeepDiveCompanyCard: 'Exported expenses will post as bank transactions to the Xero bank account below, and transaction dates will match the dates on your bank statement.',
            bankTransactions: 'Bank transactions',
            xeroBankAccount: 'Xero bank account',
            xeroBankAccountDescription: 'Choose where expenses will post as bank transactions.',
            exportExpensesDescription: 'Reports will export as a purchase bill with the date and status selected below.',
            purchaseBillDate: 'Purchase bill date',
            exportInvoices: 'Export invoices as',
            salesInvoice: 'Sales invoice',
            exportInvoicesDescription: 'Sales invoices always display the date on which the invoice was sent.',
            advancedConfig: {
                autoSyncDescription: 'Expensify will automatically sync with Xero every day.',
                purchaseBillStatusTitle: 'Purchase bill status',
                reimbursedReportsDescription: 'Any time a report is paid using Expensify ACH, the corresponding bill payment will be created in the Xero account below.',
                xeroBillPaymentAccount: 'Xero bill payment account',
                xeroInvoiceCollectionAccount: 'Xero invoice collections account',
                xeroBillPaymentAccountDescription: "Choose where to pay bills from and we'll create the payment in Xero.",
                invoiceAccountSelectorDescription: "Choose where to receive invoice payments and we'll create the payment in Xero.",
            },
            exportDate: {
                label: 'Purchase bill date',
                description: 'Use this date when exporting reports to Xero.',
                values: {
                    [CONST.XERO_EXPORT_DATE.LAST_EXPENSE]: {
                        label: 'Date of last expense',
                        description: 'Date of the most recent expense on the report.',
                    },
                    [CONST.XERO_EXPORT_DATE.REPORT_EXPORTED]: {
                        label: 'Export date',
                        description: 'Date the report was exported to Xero.',
                    },
                    [CONST.XERO_EXPORT_DATE.REPORT_SUBMITTED]: {
                        label: 'Submitted date',
                        description: 'Date the report was submitted for approval.',
                    },
                },
            },
            invoiceStatus: {
                label: 'Purchase bill status',
                description: 'Use this status when exporting purchase bills to Xero.',
                values: {
                    [CONST.XERO_CONFIG.INVOICE_STATUS.DRAFT]: 'Draft',
                    [CONST.XERO_CONFIG.INVOICE_STATUS.AWAITING_APPROVAL]: 'Awaiting approval',
                    [CONST.XERO_CONFIG.INVOICE_STATUS.AWAITING_PAYMENT]: 'Awaiting payment',
                },
            },
            noAccountsFound: 'No accounts found',
            noAccountsFoundDescription: 'Please add the account in Xero and sync the connection again',
            accountingMethods: {
                label: 'When to Export',
                description: 'Choose when to export the expenses:',
                values: {
                    [COMMON_CONST.INTEGRATIONS.ACCOUNTING_METHOD.ACCRUAL]: 'Accrual',
                    [COMMON_CONST.INTEGRATIONS.ACCOUNTING_METHOD.CASH]: 'Cash',
                },
                alternateText: {
                    [COMMON_CONST.INTEGRATIONS.ACCOUNTING_METHOD.ACCRUAL]: 'Out-of-pocket expenses will export when final approved',
                    [COMMON_CONST.INTEGRATIONS.ACCOUNTING_METHOD.CASH]: 'Out-of-pocket expenses will export when paid',
                },
            },
        },
        sageIntacct: {
            preferredExporter: 'Preferred exporter',
            taxSolution: 'Tax solution',
            notConfigured: 'Not configured',
            exportDate: {
                label: 'Export date',
                description: 'Use this date when exporting reports to Sage Intacct.',
                values: {
                    [CONST.SAGE_INTACCT_EXPORT_DATE.LAST_EXPENSE]: {
                        label: 'Date of last expense',
                        description: 'Date of the most recent expense on the report.',
                    },
                    [CONST.SAGE_INTACCT_EXPORT_DATE.EXPORTED]: {
                        label: 'Export date',
                        description: 'Date the report was exported to Sage Intacct.',
                    },
                    [CONST.SAGE_INTACCT_EXPORT_DATE.SUBMITTED]: {
                        label: 'Submitted date',
                        description: 'Date the report was submitted for approval.',
                    },
                },
            },
            reimbursableExpenses: {
                description: 'Set how out-of-pocket expenses export to Sage Intacct.',
                values: {
                    [CONST.SAGE_INTACCT_REIMBURSABLE_EXPENSE_TYPE.EXPENSE_REPORT]: 'Expense reports',
                    [CONST.SAGE_INTACCT_REIMBURSABLE_EXPENSE_TYPE.VENDOR_BILL]: 'Vendor bills',
                },
            },
            nonReimbursableExpenses: {
                description: 'Set how company card purchases export to Sage Intacct.',
                values: {
                    [CONST.SAGE_INTACCT_NON_REIMBURSABLE_EXPENSE_TYPE.CREDIT_CARD_CHARGE]: 'Credit cards',
                    [CONST.SAGE_INTACCT_NON_REIMBURSABLE_EXPENSE_TYPE.VENDOR_BILL]: 'Vendor bills',
                },
            },
            creditCardAccount: 'Credit card account',
            defaultVendor: 'Default vendor',
            defaultVendorDescription: ({isReimbursable}: DefaultVendorDescriptionParams) =>
                `Set a default vendor that will apply to ${isReimbursable ? '' : 'non-'}reimbursable expenses that don't have a matching vendor in Sage Intacct.`,
            exportDescription: 'Configure how Expensify data exports to Sage Intacct.',
            exportPreferredExporterNote:
                'The preferred exporter can be any workspace admin, but must also be a Domain Admin if you set different export accounts for individual company cards in Domain Settings.',
            exportPreferredExporterSubNote: 'Once set, the preferred exporter will see reports for export in their account.',
            noAccountsFound: 'No accounts found',
            noAccountsFoundDescription: `Please add the account in Sage Intacct and sync the connection again`,
            autoSync: 'Auto-sync',
            autoSyncDescription: 'Expensify will automatically sync with Sage Intacct every day.',
            inviteEmployees: 'Invite employees',
            inviteEmployeesDescription:
                'Import Sage Intacct employee records and invite employees to this workspace. Your approval workflow will default to manager approval and can be furthered configured on the Members page.',
            syncReimbursedReports: 'Sync reimbursed reports',
            syncReimbursedReportsDescription: 'Any time a report is paid using Expensify ACH, the corresponding bill payment will be created in the Sage Intacct account below.',
            paymentAccount: 'Sage Intacct payment account',
        },
        netsuite: {
            subsidiary: 'Subsidiary',
            subsidiarySelectDescription: "Choose the subsidiary in NetSuite that you'd like to import data from.",
            exportDescription: 'Configure how Expensify data exports to NetSuite.',
            exportInvoices: 'Export invoices to',
            journalEntriesTaxPostingAccount: 'Journal entries tax posting account',
            journalEntriesProvTaxPostingAccount: 'Journal entries provincial tax posting account',
            foreignCurrencyAmount: 'Export foreign currency amount',
            exportToNextOpenPeriod: 'Export to next open period',
            nonReimbursableJournalPostingAccount: 'Non-reimbursable journal posting account',
            reimbursableJournalPostingAccount: 'Reimbursable journal posting account',
            journalPostingPreference: {
                label: 'Journal entries posting preference',
                values: {
                    [CONST.NETSUITE_JOURNAL_POSTING_PREFERENCE.JOURNALS_POSTING_INDIVIDUAL_LINE]: 'Single, itemized entry for each report',
                    [CONST.NETSUITE_JOURNAL_POSTING_PREFERENCE.JOURNALS_POSTING_TOTAL_LINE]: 'Single entry for each expense',
                },
            },
            invoiceItem: {
                label: 'Invoice item',
                values: {
                    [CONST.NETSUITE_INVOICE_ITEM_PREFERENCE.CREATE]: {
                        label: 'Create one for me',
                        description: 'We\'ll create an "Expensify invoice line item" for you upon export (if one doesn’t exist already).',
                    },
                    [CONST.NETSUITE_INVOICE_ITEM_PREFERENCE.SELECT]: {
                        label: 'Select existing',
                        description: "We'll tie invoices from Expensify to the item selected below.",
                    },
                },
            },
            exportDate: {
                label: 'Export date',
                description: 'Use this date when exporting reports to NetSuite.',
                values: {
                    [CONST.NETSUITE_EXPORT_DATE.LAST_EXPENSE]: {
                        label: 'Date of last expense',
                        description: 'Date of the most recent expense on the report.',
                    },
                    [CONST.NETSUITE_EXPORT_DATE.EXPORTED]: {
                        label: 'Export date',
                        description: 'Date the report was exported to NetSuite.',
                    },
                    [CONST.NETSUITE_EXPORT_DATE.SUBMITTED]: {
                        label: 'Submitted date',
                        description: 'Date the report was submitted for approval.',
                    },
                },
            },
            exportDestination: {
                values: {
                    [CONST.NETSUITE_EXPORT_DESTINATION.EXPENSE_REPORT]: {
                        label: 'Expense reports',
                        reimbursableDescription: 'Out-of-pocket expenses will export as expense reports to NetSuite.',
                        nonReimbursableDescription: 'Company card expenses will export as expense reports to NetSuite.',
                    },
                    [CONST.NETSUITE_EXPORT_DESTINATION.VENDOR_BILL]: {
                        label: 'Vendor bills',
                        reimbursableDescription:
                            'Out-of-pocket expenses will export as bills payable to the NetSuite vendor specified below.\n' +
                            '\n' +
                            'If you’d like to set a specific vendor for each card, go to *Settings > Domains > Company Cards*.',
                        nonReimbursableDescription:
                            'Company card expenses will export as bills payable to the NetSuite vendor specified below.\n' +
                            '\n' +
                            'If you’d like to set a specific vendor for each card, go to *Settings > Domains > Company Cards*.',
                    },
                    [CONST.NETSUITE_EXPORT_DESTINATION.JOURNAL_ENTRY]: {
                        label: 'Journal entries',
                        reimbursableDescription:
                            'Out-of-pocket expenses will export as journal entries to the NetSuite account specified below.\n' +
                            '\n' +
                            'If you’d like to set a specific vendor for each card, go to *Settings > Domains > Company Cards*.',
                        nonReimbursableDescription:
                            'Company card expenses will export as journal entries to the NetSuite account specified below.\n' +
                            '\n' +
                            'If you’d like to set a specific vendor for each card, go to *Settings > Domains > Company Cards*.',
                    },
                },
            },
            advancedConfig: {
                autoSyncDescription: 'Expensify will automatically sync with NetSuite every day.',
                reimbursedReportsDescription: 'Any time a report is paid using Expensify ACH, the corresponding bill payment will be created in the NetSuite account below.',
                reimbursementsAccount: 'Reimbursements account',
                reimbursementsAccountDescription: "Choose the bank account you'll use for reimbursements, and we'll create the associated payment in NetSuite.",
                collectionsAccount: 'Collections account',
                collectionsAccountDescription: 'Once an invoice is marked as paid in Expensify and exported to NetSuite, it’ll appear against the account below.',
                approvalAccount: 'A/P approval account',
                approvalAccountDescription:
                    'Choose the account that transactions will be approved against in NetSuite. If you’re syncing reimbursed reports, this is also the account that bill payments will be created against.',
                defaultApprovalAccount: 'NetSuite default',
                inviteEmployees: 'Invite employees and set approvals',
                inviteEmployeesDescription:
                    'Import NetSuite employee records and invite employees to this workspace. Your approval workflow will default to manager approval and can be further configured on the *Members* page.',
                autoCreateEntities: 'Auto-create employees/vendors',
                enableCategories: 'Enable newly imported categories',
                customFormID: 'Custom form ID',
                customFormIDDescription:
                    'By default, Expensify will create entries using the preferred transaction form set in NetSuite. Alternatively, you can designate a specific transaction form to be used.',
                customFormIDReimbursable: 'Out-of-pocket expense',
                customFormIDNonReimbursable: 'Company card expense',
                exportReportsTo: {
                    label: 'Expense report approval level',
                    description: 'Once an expense report is approved in Expensify and exported to NetSuite, you can set an additional level of approval in NetSuite prior to posting.',
                    values: {
                        [CONST.NETSUITE_REPORTS_APPROVAL_LEVEL.REPORTS_APPROVED_NONE]: 'NetSuite default preference',
                        [CONST.NETSUITE_REPORTS_APPROVAL_LEVEL.REPORTS_SUPERVISOR_APPROVED]: 'Only supervisor approved',
                        [CONST.NETSUITE_REPORTS_APPROVAL_LEVEL.REPORTS_ACCOUNTING_APPROVED]: 'Only accounting approved',
                        [CONST.NETSUITE_REPORTS_APPROVAL_LEVEL.REPORTS_APPROVED_BOTH]: 'Supervisor and accounting approved',
                    },
                },
                accountingMethods: {
                    label: 'When to Export',
                    description: 'Choose when to export the expenses:',
                    values: {
                        [COMMON_CONST.INTEGRATIONS.ACCOUNTING_METHOD.ACCRUAL]: 'Accrual',
                        [COMMON_CONST.INTEGRATIONS.ACCOUNTING_METHOD.CASH]: 'Cash',
                    },
                    alternateText: {
                        [COMMON_CONST.INTEGRATIONS.ACCOUNTING_METHOD.ACCRUAL]: 'Out-of-pocket expenses will export when final approved',
                        [COMMON_CONST.INTEGRATIONS.ACCOUNTING_METHOD.CASH]: 'Out-of-pocket expenses will export when paid',
                    },
                },
                exportVendorBillsTo: {
                    label: 'Vendor bill approval level',
                    description: 'Once a vendor bill is approved in Expensify and exported to NetSuite, you can set an additional level of approval in NetSuite prior to posting.',
                    values: {
                        [CONST.NETSUITE_VENDOR_BILLS_APPROVAL_LEVEL.VENDOR_BILLS_APPROVED_NONE]: 'NetSuite default preference',
                        [CONST.NETSUITE_VENDOR_BILLS_APPROVAL_LEVEL.VENDOR_BILLS_APPROVAL_PENDING]: 'Pending approval',
                        [CONST.NETSUITE_VENDOR_BILLS_APPROVAL_LEVEL.VENDOR_BILLS_APPROVED]: 'Approved for posting',
                    },
                },
                exportJournalsTo: {
                    label: 'Journal entry approval level',
                    description: 'Once a journal entry is approved in Expensify and exported to NetSuite, you can set an additional level of approval in NetSuite prior to posting.',
                    values: {
                        [CONST.NETSUITE_JOURNALS_APPROVAL_LEVEL.JOURNALS_APPROVED_NONE]: 'NetSuite default preference',
                        [CONST.NETSUITE_JOURNALS_APPROVAL_LEVEL.JOURNALS_APPROVAL_PENDING]: 'Pending approval',
                        [CONST.NETSUITE_JOURNALS_APPROVAL_LEVEL.JOURNALS_APPROVED]: 'Approved for posting',
                    },
                },
                error: {
                    customFormID: 'Please enter a valid numeric custom form ID',
                },
            },
            noAccountsFound: 'No accounts found',
            noAccountsFoundDescription: 'Please add the account in NetSuite and sync the connection again',
            noVendorsFound: 'No vendors found',
            noVendorsFoundDescription: 'Please add vendors in NetSuite and sync the connection again',
            noItemsFound: 'No invoice items found',
            noItemsFoundDescription: 'Please add invoice items in NetSuite and sync the connection again',
            noSubsidiariesFound: 'No subsidiaries found',
            noSubsidiariesFoundDescription: 'Please add a subsidiary in NetSuite and sync the connection again',
            tokenInput: {
                title: 'NetSuite setup',
                formSteps: {
                    installBundle: {
                        title: 'Install the Expensify bundle',
                        description: 'In NetSuite, go to *Customization > SuiteBundler > Search & Install Bundles* > search for "Expensify" > install the bundle.',
                    },
                    enableTokenAuthentication: {
                        title: 'Enable token-based authentication',
                        description: 'In NetSuite, go to *Setup > Company > Enable Features > SuiteCloud* > enable *token-based authentication*.',
                    },
                    enableSoapServices: {
                        title: 'Enable SOAP web services',
                        description: 'In NetSuite, go to *Setup > Company > Enable Features > SuiteCloud* > enable *SOAP Web Services*.',
                    },
                    createAccessToken: {
                        title: 'Create an access token',
                        description:
                            'In NetSuite, go to *Setup > Users/Roles > Access Tokens* > create an access token for the "Expensify" app and either the "Expensify Integration" or "Administrator" role.\n\n*Important:* Make sure you save the *Token ID* and *Token Secret* from this step. You\'ll need it for the next step.',
                    },
                    enterCredentials: {
                        title: 'Enter your NetSuite credentials',
                        formInputs: {
                            netSuiteAccountID: 'NetSuite Account ID',
                            netSuiteTokenID: 'Token ID',
                            netSuiteTokenSecret: 'Token Secret',
                        },
                        netSuiteAccountIDDescription: 'In NetSuite, go to *Setup > Integration > SOAP Web Services Preferences*.',
                    },
                },
            },
            import: {
                expenseCategories: 'Expense categories',
                expenseCategoriesDescription: 'Your NetSuite expense categories will import into Expensify as categories.',
                crossSubsidiaryCustomers: 'Cross-subsidiary customers/projects',
                importFields: {
                    departments: {
                        title: 'Departments',
                        subtitle: 'Choose how to handle the NetSuite *departments* in Expensify.',
                    },
                    classes: {
                        title: 'Classes',
                        subtitle: 'Choose how to handle *classes* in Expensify.',
                    },
                    locations: {
                        title: 'Locations',
                        subtitle: 'Choose how to handle *locations* in Expensify.',
                    },
                },
                customersOrJobs: {
                    title: 'Customers/projects',
                    subtitle: 'Choose how to handle NetSuite *customers* and *projects* in Expensify.',
                    importCustomers: 'Import customers',
                    importJobs: 'Import projects',
                    customers: 'customers',
                    jobs: 'projects',
                    label: ({importFields, importType}: CustomersOrJobsLabelParams) => `${importFields.join(' and ')}, ${importType}`,
                },
                importTaxDescription: 'Import tax groups from NetSuite.',
                importCustomFields: {
                    chooseOptionBelow: 'Choose an option below:',
                    label: ({importedTypes}: ImportedTypesParams) => `Imported as ${importedTypes.join(' and ')}`,
                    requiredFieldError: ({fieldName}: RequiredFieldParams) => `Please enter the ${fieldName}`,
                    customSegments: {
                        title: 'Custom segments/records',
                        addText: 'Add custom segment/record',
                        recordTitle: 'Custom segment/record',
                        helpLink: CONST.NETSUITE_IMPORT.HELP_LINKS.CUSTOM_SEGMENTS,
                        helpLinkText: 'View detailed instructions',
                        helpText: ' on configuring custom segments/records.',
                        emptyTitle: 'Add a custom segment or custom record',
                        fields: {
                            segmentName: 'Name',
                            internalID: 'Internal ID',
                            scriptID: 'Script ID',
                            customRecordScriptID: 'Transaction column ID',
                            mapping: 'Displayed as',
                        },
                        removeTitle: 'Remove custom segment/record',
                        removePrompt: 'Are you sure you want to remove this custom segment/record?',
                        addForm: {
                            customSegmentName: 'custom segment name',
                            customRecordName: 'custom record name',
                            segmentTitle: 'Custom segment',
                            customSegmentAddTitle: 'Add custom segment',
                            customRecordAddTitle: 'Add custom record',
                            recordTitle: 'Custom record',
                            segmentRecordType: 'Do you want to add a custom segment or a custom record?',
                            customSegmentNameTitle: "What's the custom segment name?",
                            customRecordNameTitle: "What's the custom record name?",
                            customSegmentNameFooter: `You can find custom segment names in NetSuite under *Customizations > Links, Records & Fields > Custom Segments* page.\n\n_For more detailed instructions, [visit our help site](${CONST.NETSUITE_IMPORT.HELP_LINKS.CUSTOM_SEGMENTS})_.`,
                            customRecordNameFooter: `You can find custom record names in NetSuite by entering the "Transaction Column Field" in global search.\n\n_For more detailed instructions, [visit our help site](${CONST.NETSUITE_IMPORT.HELP_LINKS.CUSTOM_SEGMENTS})_.`,
                            customSegmentInternalIDTitle: "What's the internal ID?",
                            customSegmentInternalIDFooter: `First, make sure you've enabled internal IDs in NetSuite under *Home > Set Preferences > Show Internal ID.*\n\nYou can find custom segment internal IDs in NetSuite under:\n\n1. *Customization > Lists, Records, & Fields > Custom Segments*.\n2. Click into a custom segment.\n3. Click the hyperlink next to *Custom Record Type*.\n4. Find the internal ID in the table at the bottom.\n\n_For more detailed instructions, [visit our help site](${CONST.NETSUITE_IMPORT.HELP_LINKS.CUSTOM_LISTS})_.`,
                            customRecordInternalIDFooter: `You can find custom record internal IDs in NetSuite by following these steps:\n\n1. Enter "Transaction Line Fields" in global search.\n2. Click into a custom record.\n3. Find the internal ID on the left-hand side.\n\n_For more detailed instructions, [visit our help site](${CONST.NETSUITE_IMPORT.HELP_LINKS.CUSTOM_SEGMENTS})_.`,
                            customSegmentScriptIDTitle: "What's the script ID?",
                            customSegmentScriptIDFooter: `You can find custom segment script IDs in NetSuite under: \n\n1. *Customization > Lists, Records, & Fields > Custom Segments*.\n2. Click into a custom segment.\n3. Click the *Application and Sourcing* tab near the bottom, then:\n    a. If you want to display the custom segment as a *tag* (at the line-item level) in Expensify, click the *Transaction Columns* sub-tab and use the *Field ID*.\n    b. If you want to display the custom segment as a *report field* (at the report level) in Expensify, click the *Transactions* sub-tab and use the *Field ID*.\n\n_For more detailed instructions, [visit our help site](${CONST.NETSUITE_IMPORT.HELP_LINKS.CUSTOM_LISTS})_.`,
                            customRecordScriptIDTitle: "What's the transaction column ID?",
                            customRecordScriptIDFooter: `You can find custom record script IDs in NetSuite under:\n\n1. Enter "Transaction Line Fields" in global search.\n2. Click into a custom record.\n3. Find the script ID on the left-hand side.\n\n_For more detailed instructions, [visit our help site](${CONST.NETSUITE_IMPORT.HELP_LINKS.CUSTOM_SEGMENTS})_.`,
                            customSegmentMappingTitle: 'How should this custom segment be displayed in Expensify?',
                            customRecordMappingTitle: 'How should this custom record be displayed in Expensify?',
                        },
                        errors: {
                            uniqueFieldError: ({fieldName}: RequiredFieldParams) => `A custom segment/record with this ${fieldName?.toLowerCase()} already exists`,
                        },
                    },
                    customLists: {
                        title: 'Custom lists',
                        addText: 'Add custom list',
                        recordTitle: 'Custom list',
                        helpLink: CONST.NETSUITE_IMPORT.HELP_LINKS.CUSTOM_LISTS,
                        helpLinkText: 'View detailed instructions',
                        helpText: ' on configuring custom lists.',
                        emptyTitle: 'Add a custom list',
                        fields: {
                            listName: 'Name',
                            internalID: 'Internal ID',
                            transactionFieldID: 'Transaction field ID',
                            mapping: 'Displayed as',
                        },
                        removeTitle: 'Remove custom list',
                        removePrompt: 'Are you sure you want to remove this custom list?',
                        addForm: {
                            listNameTitle: 'Choose a custom list',
                            transactionFieldIDTitle: "What's the transaction field ID?",
                            transactionFieldIDFooter: `You can find transaction field IDs in NetSuite by following these steps:\n\n1. Enter "Transaction Line Fields" in global search.\n2. Click into a custom list.\n3. Find the transaction field ID on the left-hand side.\n\n_For more detailed instructions, [visit our help site](${CONST.NETSUITE_IMPORT.HELP_LINKS.CUSTOM_LISTS})_.`,
                            mappingTitle: 'How should this custom list be displayed in Expensify?',
                        },
                        errors: {
                            uniqueTransactionFieldIDError: `A custom list with this transaction field ID already exists`,
                        },
                    },
                },
                importTypes: {
                    [CONST.INTEGRATION_ENTITY_MAP_TYPES.NETSUITE_DEFAULT]: {
                        label: 'NetSuite employee default',
                        description: 'Not imported into Expensify, applied on export',
                        footerContent: ({importField}: ImportFieldParams) =>
                            `If you use ${importField} in NetSuite, we'll apply the default set on the employee record upon export to Expense Report or Journal Entry.`,
                    },
                    [CONST.INTEGRATION_ENTITY_MAP_TYPES.TAG]: {
                        label: 'Tags',
                        description: 'Line-item level',
                        footerContent: ({importField}: ImportFieldParams) => `${startCase(importField)} will be selectable for each individual expense on an employee's report.`,
                    },
                    [CONST.INTEGRATION_ENTITY_MAP_TYPES.REPORT_FIELD]: {
                        label: 'Report fields',
                        description: 'Report level',
                        footerContent: ({importField}: ImportFieldParams) => `${startCase(importField)} selection will apply to all expense on an employee's report.`,
                    },
                },
            },
        },
        intacct: {
            sageIntacctSetup: 'Sage Intacct setup',
            prerequisitesTitle: 'Before you connect...',
            downloadExpensifyPackage: 'Download the Expensify package for Sage Intacct',
            followSteps: 'Follow the steps in our How-to: Connect to Sage Intacct instructions',
            enterCredentials: 'Enter your Sage Intacct credentials',
            entity: 'Entity',
            employeeDefault: 'Sage Intacct employee default',
            employeeDefaultDescription: "The employee's default department will be applied to their expenses in Sage Intacct if one exists.",
            displayedAsTagDescription: "Department will be selectable for each individual expense on an employee's report.",
            displayedAsReportFieldDescription: "Department selection will apply to all expenses on an employee's report.",
            toggleImportTitleFirstPart: 'Choose how to handle Sage Intacct ',
            toggleImportTitleSecondPart: ' in Expensify.',
            expenseTypes: 'Expense types',
            expenseTypesDescription: 'Your Sage Intacct expense types will import into Expensify as categories.',
            accountTypesDescription: 'Your Sage Intacct chart of accounts will import into Expensify as categories.',
            importTaxDescription: 'Import purchase tax rate from Sage Intacct.',
            userDefinedDimensions: 'User-defined dimensions',
            addUserDefinedDimension: 'Add user-defined dimension',
            integrationName: 'Integration name',
            dimensionExists: 'A dimension with this name already exists.',
            removeDimension: 'Remove user-defined dimension',
            removeDimensionPrompt: 'Are you sure you want to remove this user-defined dimension?',
            userDefinedDimension: 'User-defined dimension',
            addAUserDefinedDimension: 'Add a user-defined dimension',
            detailedInstructionsLink: 'View detailed instructions',
            detailedInstructionsRestOfSentence: ' on adding user-defined dimensions.',
            userDimensionsAdded: () => ({
                one: '1 UDD added',
                other: (count: number) => `${count} UDDs added`,
            }),
            mappingTitle: ({mappingName}: IntacctMappingTitleParams) => {
                switch (mappingName) {
                    case CONST.SAGE_INTACCT_CONFIG.MAPPINGS.DEPARTMENTS:
                        return 'departments';
                    case CONST.SAGE_INTACCT_CONFIG.MAPPINGS.CLASSES:
                        return 'classes';
                    case CONST.SAGE_INTACCT_CONFIG.MAPPINGS.LOCATIONS:
                        return 'locations';
                    case CONST.SAGE_INTACCT_CONFIG.MAPPINGS.CUSTOMERS:
                        return 'customers';
                    case CONST.SAGE_INTACCT_CONFIG.MAPPINGS.PROJECTS:
                        return 'projects (jobs)';
                    default:
                        return 'mappings';
                }
            },
        },
        type: {
            free: 'Free',
            control: 'Control',
            collect: 'Collect',
        },
        companyCards: {
            addCards: 'Add cards',
            selectCards: 'Select cards',
            addNewCard: {
                other: 'Other',
                cardProviders: {
                    gl1025: 'American Express Corporate Cards',
                    cdf: 'Mastercard Commercial Cards',
                    vcf: 'Visa Commercial Cards',
                    stripe: 'Stripe Cards',
                },
                yourCardProvider: `Who's your card provider?`,
                whoIsYourBankAccount: 'Who’s your bank?',
                whereIsYourBankLocated: 'Where’s your bank located?',
                howDoYouWantToConnect: 'How do you want to connect to your bank?',
                learnMoreAboutOptions: {
                    text: 'Learn more about these ',
                    linkText: 'options.',
                },
                commercialFeedDetails: 'Requires setup with your bank. This is typically used by larger companies and is often the best option if you qualify.',
                commercialFeedPlaidDetails: `Requires setup with your bank, but we'll guide you. This is typically limited to larger companies.`,
                directFeedDetails: 'The simplest approach. Connect right away using your master credentials. This method is most common.',
                enableFeed: {
                    title: ({provider}: GoBackMessageParams) => `Enable your ${provider} feed`,
                    heading: 'We have a direct integration with your card issuer and can import your transaction data into Expensify quickly and accurately.\n\nTo get started, simply:',
                    visa: 'We have global integrations with Visa, though eligibility varies by bank and card program.\n\nTo get started, simply:',
                    mastercard: 'We have global integrations with Mastercard, though eligibility varies by bank and card program.\n\nTo get started, simply:',
                    vcf: `1. Visit [this help article](${CONST.COMPANY_CARDS_VISA_COMMERCIAL_CARD_HELP}) for detailed instructions on how to set up your Visa Commercial Cards.\n\n2. [Contact your bank](${CONST.COMPANY_CARDS_VISA_COMMERCIAL_CARD_HELP}) to verify they support a commercial feed for your program, and ask them to enable it.\n\n3. *Once the feed is enabled and you have its details, continue to the next screen.*`,
                    gl1025: `1. Visit [this help article](${CONST.COMPANY_CARDS_AMEX_COMMERCIAL_CARD_HELP}) to find out if American Express can enable a commercial feed for your program.\n\n2. Once the feed is enabled, Amex will send you a production letter.\n\n3. *Once you have the feed information, continue to the next screen.*`,
                    cdf: `1. Visit [this help article](${CONST.COMPANY_CARDS_MASTERCARD_COMMERCIAL_CARDS}) for detailed instructions on how to set up your Mastercard Commercial Cards.\n\n 2. [Contact your bank](${CONST.COMPANY_CARDS_MASTERCARD_COMMERCIAL_CARDS}) to verify they support a commercial feed for your program, and ask them to enable it.\n\n3. *Once the feed is enabled and you have its details, continue to the next screen.*`,
                    stripe: `1. Visit Stripe’s Dashboard, and go to [Settings](${CONST.COMPANY_CARDS_STRIPE_HELP}).\n\n2. Under Product Integrations, click Enable next to Expensify.\n\n3. Once the feed is enabled, click Submit below and we’ll work on adding it.`,
                },
                whatBankIssuesCard: 'What bank issues these cards?',
                enterNameOfBank: 'Enter name of bank',
                feedDetails: {
                    vcf: {
                        title: 'What are the Visa feed details?',
                        processorLabel: 'Processor ID',
                        bankLabel: 'Financial institution (bank) ID',
                        companyLabel: 'Company ID',
                        helpLabel: 'Where do I find these IDs?',
                    },
                    gl1025: {
                        title: `What's the Amex delivery file name?`,
                        fileNameLabel: 'Delivery file name',
                        helpLabel: 'Where do I find the delivery file name?',
                    },
                    cdf: {
                        title: `What's the Mastercard distribution ID?`,
                        distributionLabel: 'Distribution ID',
                        helpLabel: 'Where do I find the distribution ID?',
                    },
                },
                amexCorporate: 'Select this if the front of your cards say “Corporate”',
                amexBusiness: 'Select this if the front of your cards say “Business”',
                amexPersonal: 'Select this if your cards are personal',
                error: {
                    pleaseSelectProvider: 'Please select a card provider before continuing',
                    pleaseSelectBankAccount: 'Please select a bank account before continuing',
                    pleaseSelectBank: 'Please select a bank before continuing',
                    pleaseSelectCountry: 'Please select a country before continuing',
                    pleaseSelectFeedType: 'Please select a feed type before continuing',
                },
            },
            statementCloseDate: {
                [CONST.COMPANY_CARDS.STATEMENT_CLOSE_DATE.LAST_DAY_OF_MONTH]: 'Last day of the month',
                [CONST.COMPANY_CARDS.STATEMENT_CLOSE_DATE.LAST_BUSINESS_DAY_OF_MONTH]: 'Last business day of the month',
                [CONST.COMPANY_CARDS.STATEMENT_CLOSE_DATE.CUSTOM_DAY_OF_MONTH]: 'Custom day of month',
            },
            assignCard: 'Assign card',
            findCard: 'Find card',
            cardNumber: 'Card number',
            commercialFeed: 'Commercial feed',
            feedName: ({feedName}: CompanyCardFeedNameParams) => `${feedName} cards`,
            directFeed: 'Direct feed',
            whoNeedsCardAssigned: 'Who needs a card assigned?',
            chooseCard: 'Choose a card',
            chooseCardFor: ({assignee, feed}: AssignCardParams) => `Choose a card for ${assignee} from the ${feed} cards feed.`,
            noActiveCards: 'No active cards on this feed',
            somethingMightBeBroken: 'Or something might be broken. Either way, if you have any questions, just',
            contactConcierge: 'contact Concierge',
            chooseTransactionStartDate: 'Choose a transaction start date',
            startDateDescription: "We'll import all transactions from this date onwards. If no date is specified, we’ll go as far back as your bank allows.",
            fromTheBeginning: 'From the beginning',
            customStartDate: 'Custom start date',
            customCloseDate: 'Custom close date',
            letsDoubleCheck: 'Let’s double check that everything looks right.',
            confirmationDescription: 'We’ll begin importing transactions immediately.',
            cardholder: 'Cardholder',
            card: 'Card',
            cardName: 'Card name',
            brokenConnectionErrorFirstPart: `Card feed connection is broken. Please `,
            brokenConnectionErrorLink: 'log into your bank ',
            brokenConnectionErrorSecondPart: 'so we can establish the connection again.',
            assignedCard: ({assignee, link}: AssignedCardParams) => `assigned ${assignee} a ${link}! Imported transactions will appear in this chat.`,
            companyCard: 'company card',
            chooseCardFeed: 'Choose card feed',
            ukRegulation:
                'Expensify, Inc. is an agent of Plaid Financial Ltd., an authorised payment institution regulated by the Financial Conduct Authority under the Payment Services Regulations 2017 (Firm Reference Number: 804718). Plaid provides you with regulated account information services through Expensify Limited as its agent.',
        },
        expensifyCard: {
            issueAndManageCards: 'Issue and manage your Expensify Cards',
            getStartedIssuing: 'Get started by issuing your first virtual or physical card.',
            verificationInProgress: 'Verification in progress...',
            verifyingTheDetails: "We're verifying a few details. Concierge will let you know when Expensify Cards are ready to issue.",
            disclaimer:
                'The Expensify Visa® Commercial Card is issued by The Bancorp Bank, N.A., Member FDIC, pursuant to a license from Visa U.S.A. Inc. and may not be used at all merchants that accept Visa cards. Apple® and the Apple logo® are trademarks of Apple Inc., registered in the U.S. and other countries. App Store is a service mark of Apple Inc. Google Play and the Google Play logo are trademarks of Google LLC.',
            issueCard: 'Issue card',
            findCard: 'Find card',
            newCard: 'New card',
            name: 'Name',
            lastFour: 'Last 4',
            limit: 'Limit',
            currentBalance: 'Current balance',
            currentBalanceDescription: 'Current balance is the sum of all posted Expensify Card transactions that have occurred since the last settlement date.',
            balanceWillBeSettledOn: ({settlementDate}: SettlementDateParams) => `Balance will be settled on ${settlementDate}`,
            settleBalance: 'Settle balance',
            cardLimit: 'Card limit',
            remainingLimit: 'Remaining limit',
            requestLimitIncrease: 'Request limit increase',
            remainingLimitDescription:
                'We consider a number of factors when calculating your remaining limit: your tenure as a customer, the business-related information you provided during signup, and the available cash in your business bank account. Your remaining limit can fluctuate on a daily basis.',
            earnedCashback: 'Cash back',
            earnedCashbackDescription: 'Cash back balance is based on settled monthly Expensify Card spend across your workspace.',
            issueNewCard: 'Issue new card',
            finishSetup: 'Finish setup',
            chooseBankAccount: 'Choose bank account',
            chooseExistingBank: 'Choose an existing business bank account to pay your Expensify Card balance, or add a new bank account',
            accountEndingIn: 'Account ending in',
            addNewBankAccount: 'Add a new bank account',
            settlementAccount: 'Settlement account',
            settlementAccountDescription: 'Choose an account to pay your Expensify Card balance.',
            settlementAccountInfo: ({reconciliationAccountSettingsLink, accountNumber}: SettlementAccountInfoParams) =>
                `Make sure this account matches your <a href="${reconciliationAccountSettingsLink}">Reconciliation account</a> (${accountNumber}) so Continuous Reconciliation works properly.`,
            settlementFrequency: 'Settlement frequency',
            settlementFrequencyDescription: 'Choose how often you’ll pay your Expensify Card balance.',
            settlementFrequencyInfo: 'If you’d like to switch to monthly settlement, you’ll need to connect your bank account via Plaid and have a positive 90-day balance history.',
            frequency: {
                daily: 'Daily',
                monthly: 'Monthly',
            },
            cardDetails: 'Card details',
            virtual: 'Virtual',
            physical: 'Physical',
            deactivate: 'Deactivate card',
            changeCardLimit: 'Change card limit',
            changeLimit: 'Change limit',
            smartLimitWarning: ({limit}: CharacterLimitParams) =>
                `If you change this card’s limit to ${limit}, new transactions will be declined until you approve more expenses on the card.`,
            monthlyLimitWarning: ({limit}: CharacterLimitParams) => `If you change this card’s limit to ${limit}, new transactions will be declined until next month.`,
            fixedLimitWarning: ({limit}: CharacterLimitParams) => `If you change this card’s limit to ${limit}, new transactions will be declined.`,
            changeCardLimitType: 'Change card limit type',
            changeLimitType: 'Change limit type',
            changeCardSmartLimitTypeWarning: ({limit}: CharacterLimitParams) =>
                `If you change this card's limit type to Smart Limit, new transactions will be declined because the ${limit} unapproved limit has already been reached.`,
            changeCardMonthlyLimitTypeWarning: ({limit}: CharacterLimitParams) =>
                `If you change this card's limit type to Monthly, new transactions will be declined because the ${limit} monthly limit has already been reached.`,
            addShippingDetails: 'Add shipping details',
            issuedCard: ({assignee}: AssigneeParams) => `issued ${assignee} an Expensify Card! The card will arrive in 2-3 business days.`,
            issuedCardNoShippingDetails: ({assignee}: AssigneeParams) => `issued ${assignee} an Expensify Card! The card will be shipped once shipping details are added.`,
            issuedCardVirtual: ({assignee, link}: IssueVirtualCardParams) => `issued ${assignee} a virtual ${link}! The card can be used right away.`,
            addedShippingDetails: ({assignee}: AssigneeParams) => `${assignee} added shipping details. Expensify Card will arrive in 2-3 business days.`,
            verifyingHeader: 'Verifying',
            bankAccountVerifiedHeader: 'Bank account verified',
            verifyingBankAccount: 'Verifying bank account...',
            verifyingBankAccountDescription: 'Please wait while we confirm that this account can be used to issue Expensify Cards.',
            bankAccountVerified: 'Bank account verified!',
            bankAccountVerifiedDescription: 'You can now issue Expensify Cards to your workspace members.',
            oneMoreStep: 'One more step...',
            oneMoreStepDescription: 'Looks like we need to manually verify your bank account. Please head on over to Concierge where your instructions are waiting for you.',
            gotIt: 'Got it',
            goToConcierge: 'Go to Concierge',
        },
        categories: {
            deleteCategories: 'Delete categories',
            deleteCategoriesPrompt: 'Are you sure you want to delete these categories?',
            deleteCategory: 'Delete category',
            deleteCategoryPrompt: 'Are you sure you want to delete this category?',
            disableCategories: 'Disable categories',
            disableCategory: 'Disable category',
            enableCategories: 'Enable categories',
            enableCategory: 'Enable category',
            defaultSpendCategories: 'Default spend categories',
            spendCategoriesDescription: 'Customize how merchant spend is categorized for credit card transactions and scanned receipts.',
            deleteFailureMessage: 'An error occurred while deleting the category, please try again',
            categoryName: 'Category name',
            requiresCategory: 'Members must categorize all expenses',
            needCategoryForExportToIntegration: ({connectionName}: NeedCategoryForExportToIntegrationParams) => `All expenses must be categorized in order to export to ${connectionName}.`,
            subtitle: 'Get a better overview of where money is being spent. Use our default categories or add your own.',
            emptyCategories: {
                title: "You haven't created any categories",
                subtitle: 'Add a category to organize your spend.',
                subtitleWithAccounting: ({accountingPageURL}: EmptyCategoriesSubtitleWithAccountingParams) =>
                    `<muted-text><centered-text>Your categories are currently importing from an accounting connection. Head over to <a href="${accountingPageURL}">accounting</a> to make any changes.</centered-text></muted-text>`,
            },
            updateFailureMessage: 'An error occurred while updating the category, please try again',
            createFailureMessage: 'An error occurred while creating the category, please try again',
            addCategory: 'Add category',
            editCategory: 'Edit category',
            editCategories: 'Edit categories',
            findCategory: 'Find category',
            categoryRequiredError: 'Category name is required',
            existingCategoryError: 'A category with this name already exists',
            invalidCategoryName: 'Invalid category name',
            importedFromAccountingSoftware: 'The categories below are imported from your',
            payrollCode: 'Payroll code',
            updatePayrollCodeFailureMessage: 'An error occurred while updating the payroll code, please try again',
            glCode: 'GL code',
            updateGLCodeFailureMessage: 'An error occurred while updating the GL code, please try again',
            importCategories: 'Import categories',
            cannotDeleteOrDisableAllCategories: {
                title: 'Cannot delete or disable all categories',
                description: `At least one category must remain enabled because your workspace requires categories.`,
            },
        },
        moreFeatures: {
            subtitle: 'Use the toggles below to enable more features as you grow. Each feature will appear in the navigation menu for further customization.',
            spendSection: {
                title: 'Spend',
                subtitle: 'Enable functionality that helps you scale your team.',
            },
            manageSection: {
                title: 'Manage',
                subtitle: 'Add controls that help keep spend within budget.',
            },
            earnSection: {
                title: 'Earn',
                subtitle: 'Streamline your revenue and get paid faster.',
            },
            organizeSection: {
                title: 'Organize',
                subtitle: 'Group and analyze spend, record every tax paid.',
            },
            integrateSection: {
                title: 'Integrate',
                subtitle: 'Connect Expensify to popular financial products.',
            },
            distanceRates: {
                title: 'Distance rates',
                subtitle: 'Add, update, and enforce rates.',
            },
            perDiem: {
                title: 'Per diem',
                subtitle: 'Set per diem rates to control daily employee spend.',
            },
            expensifyCard: {
                title: 'Expensify Card',
                subtitle: 'Gain insights and control over spend.',
                disableCardTitle: 'Disable Expensify Card',
                disableCardPrompt: 'You can’t disable the Expensify Card because it’s already in use. Reach out to Concierge for next steps.',
                disableCardButton: 'Chat with Concierge',
                feed: {
                    title: 'Get the Expensify Card',
                    subTitle: 'Streamline your business expenses and save up to 50% on your Expensify bill, plus:',
                    features: {
                        cashBack: 'Cash back on every US purchase',
                        unlimited: 'Unlimited virtual cards',
                        spend: 'Spend controls and custom limits',
                    },
                    ctaTitle: 'Issue new card',
                },
            },
            companyCards: {
                title: 'Company cards',
                subtitle: 'Import spend from existing company cards.',
                feed: {
                    title: 'Import company cards',
                    features: {
                        support: 'Support for all major card providers',
                        assignCards: 'Assign cards to the entire team',
                        automaticImport: 'Automatic transaction import',
                    },
                },
                disableCardTitle: 'Disable company cards',
                disableCardPrompt: 'You can’t disable company cards because this feature is in use. Reach out to the Concierge for next steps.',
                disableCardButton: 'Chat with Concierge',
                cardDetails: 'Card details',
                cardNumber: 'Card number',
                cardholder: 'Cardholder',
                cardName: 'Card name',
                integrationExport: ({integration, type}: IntegrationExportParams) => (integration && type ? `${integration} ${type.toLowerCase()} export` : `${integration} export`),
                integrationExportTitleFirstPart: ({integration}: IntegrationExportParams) => `Choose the ${integration} account where transactions should be exported.`,
                integrationExportTitlePart: 'Select a different',
                integrationExportTitleLinkPart: 'export option',
                integrationExportTitleSecondPart: 'to change the available accounts.',
                lastUpdated: 'Last updated',
                transactionStartDate: 'Transaction start date',
                updateCard: 'Update card',
                unassignCard: 'Unassign card',
                unassign: 'Unassign',
                unassignCardDescription: 'Unassign this card will remove all transactions on draft reports from the cardholder’s account.',
                assignCard: 'Assign card',
                cardFeedName: 'Card feed name',
                cardFeedNameDescription: 'Give the card feed a unique name so you can tell it apart from the others.',
                cardFeedTransaction: 'Delete transactions',
                cardFeedTransactionDescription: 'Choose whether cardholders can delete card transactions. New transactions will follow these rules.',
                cardFeedRestrictDeletingTransaction: 'Restrict deleting transactions',
                cardFeedAllowDeletingTransaction: 'Allow deleting transactions',
                removeCardFeed: 'Remove card feed',
                removeCardFeedTitle: ({feedName}: CompanyCardFeedNameParams) => `Remove ${feedName} feed`,
                removeCardFeedDescription: 'Are you sure you want to remove this card feed? This will unassign all cards.',
                error: {
                    feedNameRequired: 'Card feed name is required',
                    statementCloseDateRequired: 'Please select a statement close date.',
                },
                corporate: 'Restrict deleting transactions',
                personal: 'Allow deleting transactions',
                setFeedNameDescription: 'Give the card feed a unique name so you can tell it apart from the others',
                setTransactionLiabilityDescription: 'When enabled, cardholders can delete card transactions. New transactions will follow this rule.',
                emptyAddedFeedTitle: 'Assign company cards',
                emptyAddedFeedDescription: 'Get started by assigning your first card to a member.',
                pendingFeedTitle: `We're reviewing your request...`,
                pendingFeedDescription: `We're currently reviewing your feed details. Once that's done, we'll reach out to you via`,
                pendingBankTitle: 'Check your browser window',
                pendingBankDescription: ({bankName}: CompanyCardBankName) => `Please connect to ${bankName} via your browser window that just opened. If one didn’t open, `,
                pendingBankLink: 'please click here',
                giveItNameInstruction: 'Give the card a name that sets it apart from others.',
                updating: 'Updating...',
                noAccountsFound: 'No accounts found',
                defaultCard: 'Default card',
                downgradeTitle: `Can't downgrade workspace`,
                downgradeSubTitleFirstPart: `This workspace can't be downgraded because multiple card feeds are connected (excluding Expensify Cards). Please`,
                downgradeSubTitleMiddlePart: `keep only one card feed`,
                downgradeSubTitleLastPart: 'to proceed.',
                noAccountsFoundDescription: ({connection}: ConnectionParams) => `Please add the account in ${connection} and sync the connection again`,
                expensifyCardBannerTitle: 'Get the Expensify Card',
                expensifyCardBannerSubtitle: 'Enjoy cash back on every US purchase, up to 50% off your Expensify bill, unlimited virtual cards, and so much more.',
                expensifyCardBannerLearnMoreButton: 'Learn more',
                statementCloseDateTitle: 'Statement close date',
                statementCloseDateDescription: 'Let us know when your card statement closes, and we’ll create a matching statement in Expensify.',
            },
            workflows: {
                title: 'Workflows',
                subtitle: 'Configure how spend is approved and paid.',
                disableApprovalPrompt:
                    'Expensify Cards from this workspace currently rely on approval to define their Smart Limits. Please amend the limit types of any Expensify Cards with Smart Limits before disabling approvals.',
            },
            invoices: {
                title: 'Invoices',
                subtitle: 'Send and receive invoices.',
            },
            categories: {
                title: 'Categories',
                subtitle: 'Track and organize spend.',
            },
            tags: {
                title: 'Tags',
                subtitle: 'Classify costs and track billable expenses.',
            },
            taxes: {
                title: 'Taxes',
                subtitle: 'Document and reclaim eligible taxes.',
            },
            reportFields: {
                title: 'Report fields',
                subtitle: 'Set up custom fields for spend.',
            },
            connections: {
                title: 'Accounting',
                subtitle: 'Sync your chart of accounts and more.',
            },
            receiptPartners: {
                title: 'Receipt partners',
                subtitle: 'Automatically import receipts.',
            },
            connectionsWarningModal: {
                featureEnabledTitle: 'Not so fast...',
                featureEnabledText: "To enable or disable this feature, you'll need to change your accounting import settings.",
                disconnectText: "To disable accounting, you'll need to disconnect your accounting connection from your workspace.",
                manageSettings: 'Manage settings',
            },
            receiptPartnersWarningModal: {
                featureEnabledTitle: 'Disconnect Uber',
                disconnectText: 'To disable this feature, please disconnect the Uber for Business integration first.',
                confirmText: 'Got it',
            },
            workflowWarningModal: {
                featureEnabledTitle: 'Not so fast...',
                featureEnabledText:
                    'Expensify Cards in this workspace rely on approval workflows to define their Smart Limits.\n\nPlease change the limit types of any cards with Smart Limits before disabling workflows.',
                confirmText: 'Go to Expensify Cards',
            },
            rules: {
                title: 'Rules',
                subtitle: 'Require receipts, flag high spend, and more.',
            },
        },
        reports: {
            reportsCustomTitleExamples: 'Examples:',
            customReportNamesSubtitle: 'Customize report titles using our ',
            customNameTitle: 'Default report title',
            customNameDescription: 'Choose a custom name for expense reports using our ',
            customNameDescriptionLink: 'extensive formulas',
            customNameInputLabel: 'Name',
            customNameEmailPhoneExample: 'Member’s email or phone: {report:submit:from}',
            customNameStartDateExample: 'Report start date: {report:startdate}',
            customNameWorkspaceNameExample: 'Workspace name: {report:workspacename}',
            customNameReportIDExample: 'Report ID: {report:id}',
            customNameTotalExample: 'Total: {report:total}.',
            preventMembersFromChangingCustomNamesTitle: 'Prevent members from changing custom report names',
        },
        reportFields: {
            addField: 'Add field',
            delete: 'Delete field',
            deleteFields: 'Delete fields',
            findReportField: 'Find report field',
            deleteConfirmation: 'Are you sure you want to delete this report field?',
            deleteFieldsConfirmation: 'Are you sure you want to delete these report fields?',
            emptyReportFields: {
                title: "You haven't created any report fields",
                subtitle: 'Add a custom field (text, date, or dropdown) that appears on reports.',
            },
            subtitle: "Report fields apply to all spend and can be helpful when you'd like to prompt for extra information.",
            disableReportFields: 'Disable report fields',
            disableReportFieldsConfirmation: 'Are you sure? Text and date fields will be deleted, and lists will be disabled.',
            importedFromAccountingSoftware: 'The report fields below are imported from your',
            textType: 'Text',
            dateType: 'Date',
            dropdownType: 'List',
            textAlternateText: 'Add a field for free text input.',
            dateAlternateText: 'Add a calendar for date selection.',
            dropdownAlternateText: 'Add a list of options to choose from.',
            nameInputSubtitle: 'Choose a name for the report field.',
            typeInputSubtitle: 'Choose what type of report field to use.',
            initialValueInputSubtitle: 'Enter a starting value to show in the report field.',
            listValuesInputSubtitle: 'These values will appear in your report field dropdown. Enabled values can be selected by members.',
            listInputSubtitle: 'These values will appear in your report field list. Enabled values can be selected by members.',
            deleteValue: 'Delete value',
            deleteValues: 'Delete values',
            disableValue: 'Disable value',
            disableValues: 'Disable values',
            enableValue: 'Enable value',
            enableValues: 'Enable values',
            emptyReportFieldsValues: {
                title: "You haven't created any list values",
                subtitle: 'Add custom values to appear on reports.',
            },
            deleteValuePrompt: 'Are you sure you want to delete this list value?',
            deleteValuesPrompt: 'Are you sure you want to delete these list values?',
            listValueRequiredError: 'Please enter a list value name',
            existingListValueError: 'A list value with this name already exists',
            editValue: 'Edit value',
            listValues: 'List values',
            addValue: 'Add value',
            existingReportFieldNameError: 'A report field with this name already exists',
            reportFieldNameRequiredError: 'Please enter a report field name',
            reportFieldTypeRequiredError: 'Please choose a report field type',
            reportFieldInitialValueRequiredError: 'Please choose a report field initial value',
            genericFailureMessage: 'An error occurred while updating the report field. Please try again.',
        },
        tags: {
            tagName: 'Tag name',
            requiresTag: 'Members must tag all expenses',
            trackBillable: 'Track billable expenses',
            customTagName: 'Custom tag name',
            enableTag: 'Enable tag',
            enableTags: 'Enable tags',
            requireTag: 'Require tag',
            requireTags: 'Require tags',
            notRequireTags: 'Don’t require',
            disableTag: 'Disable tag',
            disableTags: 'Disable tags',
            addTag: 'Add tag',
            editTag: 'Edit tag',
            editTags: 'Edit tags',
            findTag: 'Find tag',
            subtitle: 'Tags add more detailed ways to classify costs.',
            dependentMultiLevelTagsSubtitle: {
                phrase1: ' You are using ',
                phrase2: 'dependent tags',
                phrase3: '. You can ',
                phrase4: 'reimport a spreadsheet',
                phrase5: ' to update your tags.',
            },
            emptyTags: {
                title: "You haven't created any tags",
                //  We need to remove the subtitle and use the below one when we remove the canUseMultiLevelTags beta
                subtitle: 'Add a tag to track projects, locations, departments, and more.',
                subtitleHTML: `<muted-text><centered-text>Import a spreadsheet to add tags for tracking projects, locations, departments, and more. <a href="${CONST.IMPORT_TAGS_EXPENSIFY_URL}">Learn more</a> about formatting tag files.</centered-text></muted-text>`,
                subtitleWithAccounting: ({accountingPageURL}: EmptyTagsSubtitleWithAccountingParams) =>
                    `<muted-text><centered-text>Your tags are currently importing from an accounting connection. Head over to <a href="${accountingPageURL}">accounting</a> to make any changes.</centered-text></muted-text>`,
            },
            deleteTag: 'Delete tag',
            deleteTags: 'Delete tags',
            deleteTagConfirmation: 'Are you sure that you want to delete this tag?',
            deleteTagsConfirmation: 'Are you sure that you want to delete these tags?',
            deleteFailureMessage: 'An error occurred while deleting the tag, please try again',
            tagRequiredError: 'Tag name is required',
            existingTagError: 'A tag with this name already exists',
            invalidTagNameError: 'Tag name cannot be 0. Please choose a different value.',
            genericFailureMessage: 'An error occurred while updating the tag, please try again',
            importedFromAccountingSoftware: 'The tags below are imported from your',
            glCode: 'GL code',
            updateGLCodeFailureMessage: 'An error occurred while updating the GL code, please try again',
            tagRules: 'Tag rules',
            approverDescription: 'Approver',
            importTags: 'Import tags',
            importTagsSupportingText: 'Code your expenses with one type of tag or many.',
            configureMultiLevelTags: 'Configure your list of tags for multi-level tagging. ',
            importMultiLevelTagsSupportingText: `Here's a preview of your tags. If everything looks good, click below to import them.`,
            importMultiLevelTags: {
                firstRowTitle: 'The first row is the title for each tag list',
                independentTags: 'These are independent tags',
                glAdjacentColumn: 'There is a GL code in the adjacent column',
            },
            tagLevel: {
                singleLevel: 'Single level of tags',
                multiLevel: 'Multi-level tags',
            },
            switchSingleToMultiLevelTagWarning: {
                title: 'Switch Tag Levels',
                prompt1: 'Switching tag levels will erase all current tags.',
                prompt2: ' We suggest you first',
                prompt3: ' download a backup',
                prompt4: ' by exporting your tags.',
                prompt5: ' Learn more',
                prompt6: ' about tag levels.',
            },
            importedTagsMessage: ({columnCounts}: ImportedTagsMessageParams) =>
                `We found *${columnCounts} columns* in your spreadsheet. Select *Name* next to the column that contains tags names. You can also select *Enabled* next to the column that sets tags status.`,
            cannotDeleteOrDisableAllTags: {
                title: 'Cannot delete or disable all tags',
                description: `At least one tag must remain enabled because your workspace requires tags.`,
            },
            cannotMakeAllTagsOptional: {
                title: 'Cannot make all tags optional',
                description: `At least one tag must remain required because your workspace settings require tags.`,
            },
            tagCount: () => ({
                one: '1 Tag',
                other: (count: number) => `${count} Tags`,
            }),
        },
        taxes: {
            subtitle: 'Add tax names, rates, and set defaults.',
            addRate: 'Add rate',
            workspaceDefault: 'Workspace currency default',
            foreignDefault: 'Foreign currency default',
            customTaxName: 'Custom tax name',
            value: 'Value',
            taxReclaimableOn: 'Tax reclaimable on',
            taxRate: 'Tax rate',
            findTaxRate: 'Find tax rate',
            error: {
                taxRateAlreadyExists: 'This tax name is already in use',
                taxCodeAlreadyExists: 'This tax code is already in use',
                valuePercentageRange: 'Please enter a valid percentage between 0 and 100',
                customNameRequired: 'Custom tax name is required',
                deleteFailureMessage: 'An error occurred while deleting the tax rate. Please try again or ask Concierge for help.',
                updateFailureMessage: 'An error occurred while updating the tax rate. Please try again or ask Concierge for help.',
                createFailureMessage: 'An error occurred while creating the tax rate. Please try again or ask Concierge for help.',
                updateTaxClaimableFailureMessage: 'The reclaimable portion must be less than the distance rate amount',
            },
            deleteTaxConfirmation: 'Are you sure you want to delete this tax?',
            deleteMultipleTaxConfirmation: ({taxAmount}: TaxAmountParams) => `Are you sure you want to delete ${taxAmount} taxes?`,
            actions: {
                delete: 'Delete rate',
                deleteMultiple: 'Delete rates',
                enable: 'Enable rate',
                disable: 'Disable rate',
                enableTaxRates: () => ({
                    one: 'Enable rate',
                    other: 'Enable rates',
                }),
                disableTaxRates: () => ({
                    one: 'Disable rate',
                    other: 'Disable rates',
                }),
            },
            importedFromAccountingSoftware: 'The taxes below are imported from your',
            taxCode: 'Tax code',
            updateTaxCodeFailureMessage: 'An error occurred while updating the tax code, please try again',
        },
        emptyWorkspace: {
            title: 'Create a workspace',
            subtitle: 'Create a workspace to track receipts, reimburse expenses, manage travel, send invoices, and more — all at the speed of chat.',
            createAWorkspaceCTA: 'Get Started',
            features: {
                trackAndCollect: 'Track and collect receipts',
                reimbursements: 'Reimburse employees',
                companyCards: 'Manage company cards',
            },
            notFound: 'No workspace found',
            description: 'Rooms are a great place to discuss and work with multiple people. To begin collaborating, create or join a workspace',
        },
        new: {
            newWorkspace: 'New workspace',
            getTheExpensifyCardAndMore: 'Get the Expensify Card and more',
            confirmWorkspace: 'Confirm Workspace',
            myGroupWorkspace: ({workspaceNumber}: {workspaceNumber?: number}) => `My Group Workspace${workspaceNumber ? ` ${workspaceNumber}` : ''}`,
            workspaceName: ({userName, workspaceNumber}: NewWorkspaceNameParams) => `${userName}'s Workspace${workspaceNumber ? ` ${workspaceNumber}` : ''}`,
        },
        people: {
            genericFailureMessage: 'An error occurred removing a member from the workspace, please try again',
            removeMembersPrompt: ({memberName}: {memberName: string}) => ({
                one: `Are you sure you want to remove ${memberName}?`,
                other: 'Are you sure you want to remove these members?',
            }),
            removeMembersWarningPrompt: ({memberName, ownerName}: RemoveMembersWarningPrompt) =>
                `${memberName} is an approver in this workspace. When you unshare this workspace with them, we’ll replace them in the approval workflow with the workspace owner, ${ownerName}`,
            removeMembersTitle: () => ({
                one: 'Remove member',
                other: 'Remove members',
            }),
            findMember: 'Find member',
            removeWorkspaceMemberButtonTitle: 'Remove from workspace',
            removeGroupMemberButtonTitle: 'Remove from group',
            removeRoomMemberButtonTitle: 'Remove from chat',
            removeMemberPrompt: ({memberName}: RemoveMemberPromptParams) => `Are you sure you want to remove ${memberName}?`,
            removeMemberTitle: 'Remove member',
            transferOwner: 'Transfer owner',
            makeMember: 'Make member',
            makeAdmin: 'Make admin',
            makeAuditor: 'Make auditor',
            selectAll: 'Select all',
            error: {
                genericAdd: 'There was a problem adding this workspace member',
                cannotRemove: "You can't remove yourself or the workspace owner",
                genericRemove: 'There was a problem removing that workspace member',
            },
            addedWithPrimary: 'Some members were added with their primary logins.',
            invitedBySecondaryLogin: ({secondaryLogin}: SecondaryLoginParams) => `Added by secondary login ${secondaryLogin}.`,
            membersListTitle: 'Directory of all workspace members.',
            importMembers: 'Import members',
        },
        card: {
            getStartedIssuing: 'Get started by issuing your first virtual or physical card.',
            issueCard: 'Issue card',
            issueNewCard: {
                whoNeedsCard: 'Who needs a card?',
                findMember: 'Find member',
                chooseCardType: 'Choose a card type',
                physicalCard: 'Physical card',
                physicalCardDescription: 'Great for the frequent spender',
                virtualCard: 'Virtual card',
                virtualCardDescription: 'Instant and flexible',
                chooseLimitType: 'Choose a limit type',
                smartLimit: 'Smart Limit',
                smartLimitDescription: 'Spend up to a certain amount before requiring approval',
                monthly: 'Monthly',
                monthlyDescription: 'Spend up to a certain amount per month',
                fixedAmount: 'Fixed amount',
                fixedAmountDescription: 'Spend up to a certain amount once',
                setLimit: 'Set a limit',
                cardLimitError: 'Please enter an amount less than $21,474,836',
                giveItName: 'Give it a name',
                giveItNameInstruction: 'Make it unique enough to tell apart from other cards. Specific use cases are even better!',
                cardName: 'Card name',
                letsDoubleCheck: 'Let’s double check that everything looks right.',
                willBeReady: 'This card will be ready to use immediately.',
                cardholder: 'Cardholder',
                cardType: 'Card type',
                limit: 'Limit',
                limitType: 'Limit type',
                name: 'Name',
            },
            deactivateCardModal: {
                deactivate: 'Deactivate',
                deactivateCard: 'Deactivate card',
                deactivateConfirmation: 'Deactivating this card will decline all future transactions and can’t be undone.',
            },
        },
        accounting: {
            settings: 'settings',
            title: 'Connections',
            subtitle: 'Connect to your accounting system to code transactions with your chart of accounts, auto-match payments, and keep your finances in sync.',
            qbo: 'QuickBooks Online',
            qbd: 'QuickBooks Desktop',
            xero: 'Xero',
            netsuite: 'NetSuite',
            intacct: 'Sage Intacct',
            sap: 'SAP',
            oracle: 'Oracle',
            microsoftDynamics: 'Microsoft Dynamics',
            talkYourOnboardingSpecialist: 'Chat with your setup specialist.',
            talkYourAccountManager: 'Chat with your account manager.',
            talkToConcierge: 'Chat with Concierge.',
            needAnotherAccounting: 'Need another accounting software? ',
            connectionName: ({connectionName}: ConnectionNameParams) => {
                switch (connectionName) {
                    case CONST.POLICY.CONNECTIONS.NAME.QBO:
                        return 'QuickBooks Online';
                    case CONST.POLICY.CONNECTIONS.NAME.XERO:
                        return 'Xero';
                    case CONST.POLICY.CONNECTIONS.NAME.NETSUITE:
                        return 'NetSuite';
                    case CONST.POLICY.CONNECTIONS.NAME.SAGE_INTACCT:
                        return 'Sage Intacct';
                    default: {
                        return '';
                    }
                }
            },
            errorODIntegration: "There's an error with a connection that's been set up in Expensify Classic. ",
            goToODToFix: 'Go to Expensify Classic to fix this issue.',
            goToODToSettings: 'Go to Expensify Classic to manage your settings.',
            setup: 'Connect',
            lastSync: ({relativeDate}: LastSyncAccountingParams) => `Last synced ${relativeDate}`,
            notSync: 'Not synced',
            import: 'Import',
            export: 'Export',
            advanced: 'Advanced',
            other: 'Other',
            syncNow: 'Sync now',
            disconnect: 'Disconnect',
            reinstall: 'Reinstall connector',
            disconnectTitle: ({connectionName}: OptionalParam<ConnectionNameParams> = {}) => {
                const integrationName =
                    connectionName && CONST.POLICY.CONNECTIONS.NAME_USER_FRIENDLY[connectionName] ? CONST.POLICY.CONNECTIONS.NAME_USER_FRIENDLY[connectionName] : 'integration';
                return `Disconnect ${integrationName}`;
            },
            connectTitle: ({connectionName}: ConnectionNameParams) => `Connect ${CONST.POLICY.CONNECTIONS.NAME_USER_FRIENDLY[connectionName] ?? 'accounting integration'}`,

            syncError: ({connectionName}: ConnectionNameParams) => {
                switch (connectionName) {
                    case CONST.POLICY.CONNECTIONS.NAME.QBO:
                        return "Can't connect to QuickBooks Online";
                    case CONST.POLICY.CONNECTIONS.NAME.XERO:
                        return "Can't connect to Xero";
                    case CONST.POLICY.CONNECTIONS.NAME.NETSUITE:
                        return "Can't connect to NetSuite";
                    case CONST.POLICY.CONNECTIONS.NAME.QBD:
                        return "Can't connect to QuickBooks Desktop";
                    default: {
                        return "Can't connect to integration";
                    }
                }
            },
            accounts: 'Chart of accounts',
            taxes: 'Taxes',
            imported: 'Imported',
            notImported: 'Not imported',
            importAsCategory: 'Imported as categories',
            importTypes: {
                [CONST.INTEGRATION_ENTITY_MAP_TYPES.IMPORTED]: 'Imported',
                [CONST.INTEGRATION_ENTITY_MAP_TYPES.TAG]: 'Imported as tags',
                [CONST.INTEGRATION_ENTITY_MAP_TYPES.DEFAULT]: 'Imported',
                [CONST.INTEGRATION_ENTITY_MAP_TYPES.NOT_IMPORTED]: 'Not imported',
                [CONST.INTEGRATION_ENTITY_MAP_TYPES.NONE]: 'Not imported',
                [CONST.INTEGRATION_ENTITY_MAP_TYPES.REPORT_FIELD]: 'Imported as report fields',
                [CONST.INTEGRATION_ENTITY_MAP_TYPES.NETSUITE_DEFAULT]: 'NetSuite employee default',
            },
            disconnectPrompt: ({connectionName}: OptionalParam<ConnectionNameParams> = {}) => {
                const integrationName =
                    connectionName && CONST.POLICY.CONNECTIONS.NAME_USER_FRIENDLY[connectionName] ? CONST.POLICY.CONNECTIONS.NAME_USER_FRIENDLY[connectionName] : 'this integration';
                return `Are you sure you want to disconnect ${integrationName}?`;
            },
            connectPrompt: ({connectionName}: ConnectionNameParams) =>
                `Are you sure you want to connect ${
                    CONST.POLICY.CONNECTIONS.NAME_USER_FRIENDLY[connectionName] ?? 'this accounting integration'
                }? This will remove any existing accounting connections.`,
            enterCredentials: 'Enter your credentials',
            connections: {
                syncStageName: ({stage}: SyncStageNameConnectionsParams) => {
                    switch (stage) {
                        case 'quickbooksOnlineImportCustomers':
                        case 'quickbooksDesktopImportCustomers':
                            return 'Importing customers';
                        case 'quickbooksOnlineImportEmployees':
                        case 'netSuiteSyncImportEmployees':
                        case 'intacctImportEmployees':
                        case 'quickbooksDesktopImportEmployees':
                            return 'Importing employees';
                        case 'quickbooksOnlineImportAccounts':
                        case 'quickbooksDesktopImportAccounts':
                            return 'Importing accounts';
                        case 'quickbooksOnlineImportClasses':
                        case 'quickbooksDesktopImportClasses':
                            return 'Importing classes';
                        case 'quickbooksOnlineImportLocations':
                            return 'Importing locations';
                        case 'quickbooksOnlineImportProcessing':
                            return 'Processing imported data';
                        case 'quickbooksOnlineSyncBillPayments':
                        case 'intacctImportSyncBillPayments':
                            return 'Syncing reimbursed reports and bill payments';
                        case 'quickbooksOnlineSyncTaxCodes':
                            return 'Importing tax codes';
                        case 'quickbooksOnlineCheckConnection':
                            return 'Checking QuickBooks Online connection';
                        case 'quickbooksOnlineImportMain':
                            return 'Importing QuickBooks Online data';
                        case 'startingImportXero':
                            return 'Importing Xero data';
                        case 'startingImportQBO':
                            return 'Importing QuickBooks Online data';
                        case 'startingImportQBD':
                        case 'quickbooksDesktopImportMore':
                            return 'Importing QuickBooks Desktop data';
                        case 'quickbooksDesktopImportTitle':
                            return 'Importing title';
                        case 'quickbooksDesktopImportApproveCertificate':
                            return 'Importing approve certificate';
                        case 'quickbooksDesktopImportDimensions':
                            return 'Importing dimensions';
                        case 'quickbooksDesktopImportSavePolicy':
                            return 'Importing save policy';
                        case 'quickbooksDesktopWebConnectorReminder':
                            return 'Still syncing data with QuickBooks... Please make sure the Web Connector is running';
                        case 'quickbooksOnlineSyncTitle':
                            return 'Syncing QuickBooks Online data';
                        case 'quickbooksOnlineSyncLoadData':
                        case 'xeroSyncStep':
                        case 'intacctImportData':
                            return 'Loading data';
                        case 'quickbooksOnlineSyncApplyCategories':
                            return 'Updating categories';
                        case 'quickbooksOnlineSyncApplyCustomers':
                            return 'Updating customers/projects';
                        case 'quickbooksOnlineSyncApplyEmployees':
                            return 'Updating people list';
                        case 'quickbooksOnlineSyncApplyClassesLocations':
                            return 'Updating report fields';
                        case 'jobDone':
                            return 'Waiting for imported data to load';
                        case 'xeroSyncImportChartOfAccounts':
                            return 'Syncing chart of accounts';
                        case 'xeroSyncImportCategories':
                            return 'Syncing categories';
                        case 'xeroSyncImportCustomers':
                            return 'Syncing customers';
                        case 'xeroSyncXeroReimbursedReports':
                            return 'Marking Expensify reports as reimbursed';
                        case 'xeroSyncExpensifyReimbursedReports':
                            return 'Marking Xero bills and invoices as paid';
                        case 'xeroSyncImportTrackingCategories':
                            return 'Syncing tracking categories';
                        case 'xeroSyncImportBankAccounts':
                            return 'Syncing bank accounts';
                        case 'xeroSyncImportTaxRates':
                            return 'Syncing tax rates';
                        case 'xeroCheckConnection':
                            return 'Checking Xero connection';
                        case 'xeroSyncTitle':
                            return 'Syncing Xero data';
                        case 'netSuiteSyncConnection':
                            return 'Initializing connection to NetSuite';
                        case 'netSuiteSyncCustomers':
                            return 'Importing customers';
                        case 'netSuiteSyncInitData':
                            return 'Retrieving data from NetSuite';
                        case 'netSuiteSyncImportTaxes':
                            return 'Importing taxes';
                        case 'netSuiteSyncImportItems':
                            return 'Importing items';
                        case 'netSuiteSyncData':
                            return 'Importing data into Expensify';
                        case 'netSuiteSyncAccounts':
                            return 'Syncing accounts';
                        case 'netSuiteSyncCurrencies':
                            return 'Syncing currencies';
                        case 'netSuiteSyncCategories':
                            return 'Syncing categories';
                        case 'netSuiteSyncReportFields':
                            return 'Importing data as Expensify report fields';
                        case 'netSuiteSyncTags':
                            return 'Importing data as Expensify tags';
                        case 'netSuiteSyncUpdateConnectionData':
                            return 'Updating connection info';
                        case 'netSuiteSyncNetSuiteReimbursedReports':
                            return 'Marking Expensify reports as reimbursed';
                        case 'netSuiteSyncExpensifyReimbursedReports':
                            return 'Marking NetSuite bills and invoices as paid';
                        case 'netSuiteImportVendorsTitle':
                            return 'Importing vendors';
                        case 'netSuiteImportCustomListsTitle':
                            return 'Importing custom lists';
                        case 'netSuiteSyncImportCustomLists':
                            return 'Importing custom lists';
                        case 'netSuiteSyncImportSubsidiaries':
                            return 'Importing subsidiaries';
                        case 'netSuiteSyncImportVendors':
                        case 'quickbooksDesktopImportVendors':
                            return 'Importing vendors';
                        case 'intacctCheckConnection':
                            return 'Checking Sage Intacct connection';
                        case 'intacctImportDimensions':
                            return 'Importing Sage Intacct dimensions';
                        case 'intacctImportTitle':
                            return 'Importing Sage Intacct data';
                        default: {
                            // eslint-disable-next-line @typescript-eslint/restrict-template-expressions
                            return `Translation missing for stage: ${stage}`;
                        }
                    }
                },
            },
            preferredExporter: 'Preferred exporter',
            exportPreferredExporterNote:
                'The preferred exporter can be any workspace admin, but must also be a Domain Admin if you set different export accounts for individual company cards in Domain Settings.',
            exportPreferredExporterSubNote: 'Once set, the preferred exporter will see reports for export in their account.',
            exportAs: 'Export as',
            exportOutOfPocket: 'Export out-of-pocket expenses as',
            exportCompanyCard: 'Export company card expenses as',
            exportDate: 'Export date',
            defaultVendor: 'Default vendor',
            autoSync: 'Auto-sync',
            autoSyncDescription: 'Sync NetSuite and Expensify automatically, every day. Export finalized report in realtime',
            reimbursedReports: 'Sync reimbursed reports',
            cardReconciliation: 'Card reconciliation',
            reconciliationAccount: 'Reconciliation account',
            continuousReconciliation: 'Continuous Reconciliation',
            saveHoursOnReconciliation:
                'Save hours on reconciliation each accounting period by having Expensify continuously reconcile Expensify Card statements and settlements on your behalf.',
            enableContinuousReconciliation: 'In order to enable Continuous Reconciliation, please enable ',
            chooseReconciliationAccount: {
                chooseBankAccount: 'Choose the bank account that your Expensify Card payments will be reconciled against.',
                accountMatches: 'Make sure this account matches your ',
                settlementAccount: 'Expensify Card settlement account ',
                reconciliationWorks: ({lastFourPAN}: ReconciliationWorksParams) => `(ending in ${lastFourPAN}) so Continuous Reconciliation works properly.`,
            },
        },
        export: {
            notReadyHeading: 'Not ready to export',
            notReadyDescription: 'Draft or pending expense reports cannot be exported to the accounting system. Please approve or pay these expenses before exporting them.',
        },
        invoices: {
            sendInvoice: 'Send invoice',
            sendFrom: 'Send from',
            invoicingDetails: 'Invoicing details',
            invoicingDetailsDescription: 'This info will appear on your invoices.',
            companyName: 'Company name',
            companyWebsite: 'Company website',
            paymentMethods: {
                personal: 'Personal',
                business: 'Business',
                chooseInvoiceMethod: 'Choose a payment method below:',
                payingAsIndividual: 'Paying as an individual',
                payingAsBusiness: 'Paying as a business',
            },
            invoiceBalance: 'Invoice balance',
            invoiceBalanceSubtitle: "This is your current balance from collecting invoice payments. It'll transfer to your bank account automatically if you've added one.",
            bankAccountsSubtitle: 'Add a bank account to make and receive invoice payments.',
        },
        invite: {
            member: 'Invite member',
            members: 'Invite members',
            invitePeople: 'Invite new members',
            genericFailureMessage: 'An error occurred while inviting the member to the workspace. Please try again.',
            pleaseEnterValidLogin: `Please ensure the email or phone number is valid (e.g. ${CONST.EXAMPLE_PHONE_NUMBER}).`,
            user: 'user',
            users: 'users',
            invited: 'invited',
            removed: 'removed',
            to: 'to',
            from: 'from',
        },
        inviteMessage: {
            confirmDetails: 'Confirm details',
            inviteMessagePrompt: 'Make your invitation extra special by adding a message below!',
            personalMessagePrompt: 'Message',
            genericFailureMessage: 'An error occurred while inviting the member to the workspace. Please try again.',
            inviteNoMembersError: 'Please select at least one member to invite',
            joinRequest: ({user, workspaceName}: {user: string; workspaceName: string}) => `${user} requested to join ${workspaceName}`,
        },
        distanceRates: {
            oopsNotSoFast: 'Oops! Not so fast...',
            workspaceNeeds: 'A workspace needs at least one enabled distance rate.',
            distance: 'Distance',
            centrallyManage: 'Centrally manage rates, track in miles or kilometers, and set a default category.',
            rate: 'Rate',
            addRate: 'Add rate',
            findRate: 'Find rate',
            trackTax: 'Track tax',
            deleteRates: () => ({
                one: 'Delete rate',
                other: 'Delete rates',
            }),
            enableRates: () => ({
                one: 'Enable rate',
                other: 'Enable rates',
            }),
            disableRates: () => ({
                one: 'Disable rate',
                other: 'Disable rates',
            }),
            enableRate: 'Enable rate',
            status: 'Status',
            unit: 'Unit',
            taxFeatureNotEnabledMessage: 'Taxes must be enabled on the workspace to use this feature. Head over to ',
            changePromptMessage: ' to make that change.',
            deleteDistanceRate: 'Delete distance rate',
            areYouSureDelete: () => ({
                one: 'Are you sure you want to delete this rate?',
                other: 'Are you sure you want to delete these rates?',
            }),
            errors: {
                rateNameRequired: 'Rate name is required',
                existingRateName: 'A distance rate with this name already exists',
            },
        },
        editor: {
            descriptionInputLabel: 'Description',
            nameInputLabel: 'Name',
            typeInputLabel: 'Type',
            initialValueInputLabel: 'Initial value',
            nameInputHelpText: "This is the name you'll see on your workspace.",
            nameIsRequiredError: "You'll need to give your workspace a name",
            currencyInputLabel: 'Default currency',
            currencyInputHelpText: 'All expenses on this workspace will be converted to this currency.',
            currencyInputDisabledText: ({currency}: CurrencyInputDisabledTextParams) =>
                `The default currency can't be changed because this workspace is linked to a ${currency} bank account.`,
            save: 'Save',
            genericFailureMessage: 'An error occurred while updating the workspace. Please try again.',
            avatarUploadFailureMessage: 'An error occurred uploading the avatar. Please try again.',
            addressContext: 'A Workspace Address is required to enable Expensify Travel. Please enter an address associated with your business.',
        },
        bankAccount: {
            continueWithSetup: 'Continue setup',
            youAreAlmostDone: "You're almost done setting up your bank account, which will let you issue corporate cards, reimburse expenses, collect invoices, and pay bills.",
            streamlinePayments: 'Streamline payments',
            connectBankAccountNote: "Note: Personal bank accounts can't be used for payments on workspaces.",
            oneMoreThing: 'One more thing!',
            allSet: "You're all set!",
            accountDescriptionWithCards: 'This bank account will be used to issue corporate cards, reimburse expenses, collect invoices, and pay bills.',
            letsFinishInChat: "Let's finish in chat!",
            finishInChat: 'Finish in chat',
            almostDone: 'Almost done!',
            disconnectBankAccount: 'Disconnect bank account',
            startOver: 'Start over',
            updateDetails: 'Update details',
            yesDisconnectMyBankAccount: 'Yes, disconnect my bank account',
            yesStartOver: 'Yes, start over',
            disconnectYour: 'Disconnect your ',
            bankAccountAnyTransactions: ' bank account. Any outstanding transactions for this account will still complete.',
            clearProgress: "Starting over will clear the progress you've made so far.",
            areYouSure: 'Are you sure?',
            workspaceCurrency: 'Workspace currency',
            updateCurrencyPrompt: 'It looks like your workspace is currently set to a different currency than USD. Please click the button below to update your currency to USD now.',
            updateToUSD: 'Update to USD',
            updateWorkspaceCurrency: 'Update workspace currency',
            workspaceCurrencyNotSupported: 'Workspace currency not supported',
            yourWorkspace: 'Your workspace is set to an unsupported currency. View the',
            listOfSupportedCurrencies: 'list of supported currencies',
        },
        changeOwner: {
            changeOwnerPageTitle: 'Transfer owner',
            addPaymentCardTitle: 'Enter your payment card to transfer ownership',
            addPaymentCardButtonText: 'Accept terms & add payment card',
            addPaymentCardReadAndAcceptTextPart1: 'Read and accept',
            addPaymentCardReadAndAcceptTextPart2: 'policy to add your card',
            addPaymentCardTerms: 'terms',
            addPaymentCardPrivacy: 'privacy',
            addPaymentCardAnd: '&',
            addPaymentCardPciCompliant: 'PCI-DSS compliant',
            addPaymentCardBankLevelEncrypt: 'Bank level encryption',
            addPaymentCardRedundant: 'Redundant infrastructure',
            addPaymentCardLearnMore: 'Learn more about our',
            addPaymentCardSecurity: 'security',
            amountOwedTitle: 'Outstanding balance',
            amountOwedButtonText: 'OK',
            amountOwedText: 'This account has an outstanding balance from a previous month.\n\nDo you want to clear the balance and take over billing of this workspace?',
            ownerOwesAmountTitle: 'Outstanding balance',
            ownerOwesAmountButtonText: 'Transfer balance',
            ownerOwesAmountText: ({email, amount}: OwnerOwesAmountParams) =>
                `The account owning this workspace (${email}) has an outstanding balance from a previous month.\n\nDo you want to transfer this amount (${amount}) in order to take over billing for this workspace? Your payment card will be charged immediately.`,
            subscriptionTitle: 'Take over annual subscription',
            subscriptionButtonText: 'Transfer subscription',
            subscriptionText: ({usersCount, finalCount}: ChangeOwnerSubscriptionParams) =>
                `Taking over this workspace will merge its annual subscription with your current subscription. This will increase your subscription size by ${usersCount} members making your new subscription size ${finalCount}. Would you like to continue?`,
            duplicateSubscriptionTitle: 'Duplicate subscription alert',
            duplicateSubscriptionButtonText: 'Continue',
            duplicateSubscriptionText: ({email, workspaceName}: ChangeOwnerDuplicateSubscriptionParams) =>
                `It looks like you may be trying to take over billing for ${email}'s workspaces, but to do that, you need to be an admin on all their workspaces first.\n\nClick "Continue" if you only want to take over billing for the workspace ${workspaceName}.\n\nIf you want to take over billing for their entire subscription, please have them add you as an admin to all their workspaces first before taking over billing.`,
            hasFailedSettlementsTitle: 'Cannot transfer ownership',
            hasFailedSettlementsButtonText: 'Got it',
            hasFailedSettlementsText: ({email}: ChangeOwnerHasFailedSettlementsParams) =>
                `You can't take over billing because ${email} has an overdue expensify Expensify Card settlement. Please ask them to reach out to concierge@expensify.com to resolve the issue. Then, you can take over billing for this workspace.`,
            failedToClearBalanceTitle: 'Failed to clear balance',
            failedToClearBalanceButtonText: 'OK',
            failedToClearBalanceText: 'We were unable to clear the balance. Please try again later.',
            successTitle: 'Woohoo! All set.',
            successDescription: "You're now the owner of this workspace.",
            errorTitle: 'Oops! Not so fast...',
            errorDescriptionPartOne: 'There was a problem transferring ownership of this workspace. Try again, or',
            errorDescriptionPartTwo: 'reach out to Concierge',
            errorDescriptionPartThree: 'for help.',
        },
        exportAgainModal: {
            title: 'Careful!',
            description: ({reportName, connectionName}: ExportAgainModalDescriptionParams) =>
                `The following reports have already been exported to ${CONST.POLICY.CONNECTIONS.NAME_USER_FRIENDLY[connectionName]}:\n\n${reportName}\n\nAre you sure you want to export them again?`,
            confirmText: 'Yes, export again',
            cancelText: 'Cancel',
        },
        upgrade: {
            reportFields: {
                title: 'Report fields',
                description: `Report fields let you specify header-level details, distinct from tags that pertain to expenses on individual line items. These details can encompass specific project names, business trip information, locations, and more.`,
                onlyAvailableOnPlan: 'Report fields are only available on the Control plan, starting at ',
            },
            [CONST.POLICY.CONNECTIONS.NAME.NETSUITE]: {
                title: 'NetSuite',
                description: `Enjoy automated syncing and reduce manual entries with the Expensify + NetSuite integration. Gain in-depth, realtime financial insights with native and custom segment support, including project and customer mapping.`,
                onlyAvailableOnPlan: 'Our NetSuite integration is only available on the Control plan, starting at ',
            },
            [CONST.POLICY.CONNECTIONS.NAME.SAGE_INTACCT]: {
                title: 'Sage Intacct',
                description: `Enjoy automated syncing and reduce manual entries with the Expensify + Sage Intacct integration. Gain in-depth, real-time financial insights with user-defined dimensions, as well as expense coding by department, class, location, customer, and project (job).`,
                onlyAvailableOnPlan: 'Our Sage Intacct integration is only available on the Control plan, starting at ',
            },
            [CONST.POLICY.CONNECTIONS.NAME.QBD]: {
                title: 'QuickBooks Desktop',
                description: `Enjoy automated syncing and reduce manual entries with the Expensify + QuickBooks Desktop integration. Gain ultimate efficiency with a realtime, two-way connection and expense coding by class, item, customer, and project.`,
                onlyAvailableOnPlan: 'Our QuickBooks Desktop integration is only available on the Control plan, starting at ',
            },
            [CONST.UPGRADE_FEATURE_INTRO_MAPPING.approvals.id]: {
                title: 'Advanced Approvals',
                description: `If you want to add more layers of approval to the mix – or just make sure the largest expenses get another set of eyes – we’ve got you covered. Advanced approvals help you put the right checks in place at every level so you keep your team’s spend under control.`,
                onlyAvailableOnPlan: 'Advanced approvals are only available on the Control plan, which starts at ',
            },
            categories: {
                title: 'Categories',
                description: `Categories help you better organize expenses to keep track of where you're spending your money. Use our suggested categories list or create your own.`,
                onlyAvailableOnPlan: 'Categories are available on the Collect plan, starting at ',
            },
            glCodes: {
                title: 'GL codes',
                description: `Add GL codes to your categories and tags for easy export of expenses to your accounting and payroll systems.`,
                onlyAvailableOnPlan: 'GL codes are only available on the Control plan, starting at ',
            },
            glAndPayrollCodes: {
                title: 'GL & Payroll codes',
                description: `Add GL & Payroll codes to your categories for easy export of expenses to your accounting and payroll systems.`,
                onlyAvailableOnPlan: 'GL & Payroll codes are only available on the Control plan, starting at ',
            },
            taxCodes: {
                title: 'Tax codes',
                description: `Add tax codes to your taxes for easy export of expenses to your accounting and payroll systems.`,
                onlyAvailableOnPlan: 'Tax codes are only available on the Control plan, starting at ',
            },
            companyCards: {
                title: 'Unlimited Company cards',
                description: `Need to add more card feeds? Unlock unlimited company cards to sync transactions from all major card issuers.`,
                onlyAvailableOnPlan: 'This is only available on the Control plan, starting at ',
            },
            rules: {
                title: 'Rules',
                description: `Rules run in the background and keep your spend under control so you don't have to sweat the small stuff.\n\nRequire expense details like receipts and descriptions, set limits and defaults, and automate approvals and payments – all in one place.`,
                onlyAvailableOnPlan: 'Rules are only available on the Control plan, starting at ',
            },
            perDiem: {
                title: 'Per diem',
                description:
                    'Per diem is a great way to keep your daily costs compliant and predictable whenever your employees travel. Enjoy features like custom rates, default categories, and more granular details like destinations and subrates.',
                onlyAvailableOnPlan: 'Per diem are only available on the Control plan, starting at ',
            },
            travel: {
                title: 'Travel',
                description: 'Expensify Travel is a new corporate travel booking and management platform that allows members to book accommodations, flights, transportation, and more.',
                onlyAvailableOnPlan: 'Travel is available on the Collect plan, starting at ',
            },
            multiLevelTags: {
                title: 'Multi-level tags',
                description:
                    'Multi-Level Tags help you track expenses with greater precision. Assign multiple tags to each line item—such as department, client, or cost center—to capture the full context of every expense. This enables more detailed reporting, approval workflows, and accounting exports.',
                onlyAvailableOnPlan: 'Multi-level tags are only available on the Control plan, starting at ',
            },
            pricing: {
                perActiveMember: 'per active member per month.',
                perMember: 'per member per month.',
            },
            note: {
                upgradeWorkspace: 'Upgrade your workspace to access this feature, or',
                learnMore: 'learn more',
                aboutOurPlans: 'about our plans and pricing.',
            },
            upgradeToUnlock: 'Unlock this feature',
            completed: {
                headline: `You've upgraded your workspace!`,
                successMessage: ({policyName}: ReportPolicyNameParams) => `You've successfully upgraded ${policyName} to the Control plan!`,
                categorizeMessage: `You've successfully upgraded to a workspace on the Collect plan. Now you can categorize your expenses!`,
                travelMessage: `You've successfully upgraded to a workspace on the Collect plan. Now you can start booking and managing travel!`,
                viewSubscription: 'View your subscription',
                moreDetails: 'for more details.',
                gotIt: 'Got it, thanks',
            },
            commonFeatures: {
                title: 'Upgrade to the Control plan',
                note: 'Unlock our most powerful features, including:',
                benefits: {
                    startsAt: 'The Control plan starts at ',
                    perMember: 'per active member per month.',
                    learnMore: 'Learn more',
                    pricing: 'about our plans and pricing.',
                    benefit1: 'Advanced accounting connections (NetSuite, Sage Intacct, and more)',
                    benefit2: 'Smart expense rules',
                    benefit3: 'Multi-level approval workflows',
                    benefit4: 'Enhanced security controls',
                    toUpgrade: 'To upgrade, click',
                    selectWorkspace: 'select a workspace, and change the plan type to',
                },
            },
        },
        downgrade: {
            commonFeatures: {
                title: 'Downgrade to the Collect plan',
                note: 'If you downgrade, you’ll lose access to these features and more:',
                benefits: {
                    note: 'For a full comparison of our plans, check out our',
                    pricingPage: 'pricing page',
                    confirm: 'Are you sure you want to downgrade and remove your configurations?',
                    warning: 'This cannot be undone.',
                    benefit1: 'Accounting connections (except QuickBooks Online and Xero)',
                    benefit2: 'Smart expense rules',
                    benefit3: 'Multi-level approval workflows',
                    benefit4: 'Enhanced security controls',
                    headsUp: 'Heads up!',
                    multiWorkspaceNote: 'You’ll need to downgrade all your workspaces before your first monthly payment to begin a subscription at the Collect rate. Click',
                    selectStep: '> select each workspace > change the plan type to',
                },
            },
            completed: {
                headline: 'Your workspace has been downgraded',
                description: 'You have other workspaces on the Control plan. To be billed at the Collect rate, you must downgrade all workspaces.',
                gotIt: 'Got it, thanks',
            },
        },
        payAndDowngrade: {
            title: 'Pay & downgrade',
            headline: 'Your final payment',
            description1: 'Your final bill for this subscription will be',
            description2: ({date}: DateParams) => `See your breakdown below for ${date}:`,
            subscription:
                'Heads up! This action will end your Expensify subscription, delete this workspace, and remove all workspace members. If you want to keep this workspace and only remove yourself, have another admin take over billing first.',
            genericFailureMessage: 'An error occurred while paying your bill. Please try again.',
        },
        restrictedAction: {
            restricted: 'Restricted',
            actionsAreCurrentlyRestricted: ({workspaceName}: ActionsAreCurrentlyRestricted) => `Actions on the ${workspaceName} workspace are currently restricted`,
            workspaceOwnerWillNeedToAddOrUpdatePaymentCard: ({workspaceOwnerName}: WorkspaceOwnerWillNeedToAddOrUpdatePaymentCardParams) =>
                `Workspace owner, ${workspaceOwnerName} will need to add or update the payment card on file to unlock new workspace activity.`,
            youWillNeedToAddOrUpdatePaymentCard: "You'll need to add or update the payment card on file to unlock new workspace activity.",
            addPaymentCardToUnlock: 'Add a payment card to unlock!',
            addPaymentCardToContinueUsingWorkspace: 'Add a payment card to continue using this workspace',
            pleaseReachOutToYourWorkspaceAdmin: 'Please reach out to your workspace admin for any questions.',
            chatWithYourAdmin: 'Chat with your admin',
            chatInAdmins: 'Chat in #admins',
            addPaymentCard: 'Add payment card',
        },
        rules: {
            individualExpenseRules: {
                title: 'Expenses',
                subtitle: 'Set spend controls and defaults for individual expenses. You can also create rules for',
                receiptRequiredAmount: 'Receipt required amount',
                receiptRequiredAmountDescription: 'Require receipts when spend exceeds this amount, unless overridden by a category rule.',
                maxExpenseAmount: 'Max expense amount',
                maxExpenseAmountDescription: 'Flag spend that exceeds this amount, unless overridden by a category rule.',
                maxAge: 'Max age',
                maxExpenseAge: 'Max expense age',
                maxExpenseAgeDescription: 'Flag spend older than a specific number of days.',
                maxExpenseAgeDays: () => ({
                    one: '1 day',
                    other: (count: number) => `${count} days`,
                }),
                billableDefault: 'Billable default',
                billableDefaultDescription: 'Choose whether cash and credit card expenses should be billable by default. Billable expenses are enabled or disabled in',
                billable: 'Billable',
                billableDescription: 'Expenses are most often re-billed to clients',
                nonBillable: 'Non-billable',
                nonBillableDescription: 'Expenses are occasionally re-billed to clients',
                eReceipts: 'eReceipts',
                eReceiptsHint: 'eReceipts are auto-created',
                eReceiptsHintLink: 'for most USD credit transactions',
                attendeeTracking: 'Attendee tracking',
                attendeeTrackingHint: 'Track the per-person cost for every expense.',
                prohibitedDefaultDescription:
                    'Flag any receipts where alcohol, gambling, or other restricted items appear. Expenses with receipts where these line items appear will require manual review.',
                prohibitedExpenses: 'Prohibited expenses',
                alcohol: 'Alcohol',
                hotelIncidentals: 'Hotel incidentals',
                gambling: 'Gambling',
                tobacco: 'Tobacco',
                adultEntertainment: 'Adult entertainment',
            },
            expenseReportRules: {
                title: 'Expense reports',
                subtitle: 'Automate expense report compliance, approvals, and payment.',
                preventSelfApprovalsTitle: 'Prevent self-approvals',
                preventSelfApprovalsSubtitle: 'Prevent workspace members from approving their own expense reports.',
                autoApproveCompliantReportsTitle: 'Auto-approve compliant reports',
                autoApproveCompliantReportsSubtitle: 'Configure which expense reports are eligible for auto-approval.',
                autoApproveReportsUnderTitle: 'Auto-approve reports under',
                autoApproveReportsUnderDescription: 'Fully compliant expense reports under this amount will be automatically approved.',
                randomReportAuditTitle: 'Random report audit',
                randomReportAuditDescription: 'Require that some reports be manually approved, even if eligible for auto-approval.',
                autoPayApprovedReportsTitle: 'Auto-pay approved reports',
                autoPayApprovedReportsSubtitle: 'Configure which expense reports are eligible for auto-pay.',
                autoPayApprovedReportsLimitError: ({currency}: AutoPayApprovedReportsLimitErrorParams = {}) => `Please enter an amount less than ${currency ?? ''}20,000`,
                autoPayApprovedReportsLockedSubtitle: 'Go to more features and enable workflows, then add payments to unlock this feature.',
                autoPayReportsUnderTitle: 'Auto-pay reports under',
                autoPayReportsUnderDescription: 'Fully compliant expense reports under this amount will be automatically paid. ',
                unlockFeatureGoToSubtitle: 'Go to',
                unlockFeatureEnableWorkflowsSubtitle: ({featureName}: FeatureNameParams) => `and enable workflows, then add ${featureName} to unlock this feature.`,
                enableFeatureSubtitle: ({featureName}: FeatureNameParams) => `and enable ${featureName} to unlock this feature.`,
            },
            categoryRules: {
                title: 'Category rules',
                approver: 'Approver',
                requireDescription: 'Require description',
                descriptionHint: 'Description hint',
                descriptionHintDescription: ({categoryName}: CategoryNameParams) =>
                    `Remind employees to provide additional information for “${categoryName}” spend. This hint appears in the description field on expenses.`,
                descriptionHintLabel: 'Hint',
                descriptionHintSubtitle: 'Pro-tip: The shorter the better!',
                maxAmount: 'Max amount',
                flagAmountsOver: 'Flag amounts over',
                flagAmountsOverDescription: ({categoryName}: CategoryNameParams) => `Applies to the category “${categoryName}”.`,
                flagAmountsOverSubtitle: 'This overrides the max amount for all expenses.',
                expenseLimitTypes: {
                    expense: 'Individual expense',
                    expenseSubtitle: 'Flag expense amounts by category. This rule overrides the general workspace rule for max expense amount.',
                    daily: 'Category total',
                    dailySubtitle: 'Flag total category spend per expense report.',
                },
                requireReceiptsOver: 'Require receipts over',
                requireReceiptsOverList: {
                    default: ({defaultAmount}: DefaultAmountParams) => `${defaultAmount} ${CONST.DOT_SEPARATOR} Default`,
                    never: 'Never require receipts',
                    always: 'Always require receipts',
                },
                defaultTaxRate: 'Default tax rate',
                goTo: 'Go to',
                andEnableWorkflows: 'and enable workflows, then add approvals to unlock this feature.',
            },
            customRules: {
                title: 'Custom rules',
                subtitle: 'Description',
                description: 'Input custom rules for expense reports',
            },
        },
        planTypePage: {
            planTypes: {
                team: {
                    label: 'Collect',
                    description: 'For teams looking to automate their processes.',
                },
                corporate: {
                    label: 'Control',
                    description: 'For organizations with advanced requirements.',
                },
            },
            description: "Choose a plan that's right for you. For a detailed list of features and pricing, check out our",
            subscriptionLink: 'plan types and pricing help page',
            lockedPlanDescription: ({count, annualSubscriptionEndDate}: WorkspaceLockedPlanTypeParams) => ({
                one: `You've committed to 1 active member on the Control plan until your annual subscription ends on ${annualSubscriptionEndDate}. You can switch to pay-per-use subscription and downgrade to the Collect plan starting ${annualSubscriptionEndDate} by disabling auto-renew in`,
                other: `You've committed to ${count} active members on the Control plan until your annual subscription ends on ${annualSubscriptionEndDate}. You can switch to pay-per-use subscription and downgrade to the Collect plan starting ${annualSubscriptionEndDate} by disabling auto-renew in`,
            }),
            subscriptions: 'Subscriptions',
        },
    },
    getAssistancePage: {
        title: 'Get assistance',
        subtitle: "We're here to clear your path to greatness!",
        description: 'Choose from the support options below:',
        chatWithConcierge: 'Chat with Concierge',
        scheduleSetupCall: 'Schedule a setup call',
        scheduleACall: 'Schedule call',
        questionMarkButtonTooltip: 'Get assistance from our team',
        exploreHelpDocs: 'Explore help docs',
        registerForWebinar: 'Register for webinar',
        onboardingHelp: 'Onboarding help',
    },
    emojiPicker: {
        skinTonePickerLabel: 'Change default skin tone',
        headers: {
            frequentlyUsed: 'Frequently Used',
            smileysAndEmotion: 'Smileys & Emotion',
            peopleAndBody: 'People & Body',
            animalsAndNature: 'Animals & Nature',
            foodAndDrink: 'Food & Drinks',
            travelAndPlaces: 'Travel & Places',
            activities: 'Activities',
            objects: 'Objects',
            symbols: 'Symbols',
            flags: 'Flags',
        },
    },
    newRoomPage: {
        newRoom: 'New room',
        groupName: 'Group name',
        roomName: 'Room name',
        visibility: 'Visibility',
        restrictedDescription: 'People in your workspace can find this room',
        privateDescription: 'People invited to this room can find it',
        publicDescription: 'Anyone can find this room',
        // eslint-disable-next-line @typescript-eslint/naming-convention
        public_announceDescription: 'Anyone can find this room',
        createRoom: 'Create room',
        roomAlreadyExistsError: 'A room with this name already exists',
        roomNameReservedError: ({reservedName}: RoomNameReservedErrorParams) => `${reservedName} is a default room on all workspaces. Please choose another name.`,
        roomNameInvalidError: 'Room names can only include lowercase letters, numbers, and hyphens',
        pleaseEnterRoomName: 'Please enter a room name',
        pleaseSelectWorkspace: 'Please select a workspace',
        renamedRoomAction: ({oldName, newName, actorName, isExpenseReport}: RenamedRoomActionParams) => {
            const actor = actorName ? `${actorName} ` : '';
            return isExpenseReport ? `${actor}renamed to "${newName}" (previously "${oldName}")` : `${actor}renamed this room to "${newName}" (previously "${oldName}")`;
        },
        roomRenamedTo: ({newName}: RoomRenamedToParams) => `Room renamed to ${newName}`,
        social: 'social',
        selectAWorkspace: 'Select a workspace',
        growlMessageOnRenameError: 'Unable to rename workspace room. Please check your connection and try again.',
        visibilityOptions: {
            restricted: 'Workspace', // the translation for "restricted" visibility is actually workspace. This is so we can display restricted visibility rooms as "workspace" without having to change what's stored.
            private: 'Private',
            public: 'Public',
            // eslint-disable-next-line @typescript-eslint/naming-convention
            public_announce: 'Public Announce',
        },
    },
    workspaceApprovalModes: {
        submitAndClose: 'Submit and Close',
        submitAndApprove: 'Submit and Approve',
        advanced: 'ADVANCED',
        dynamicExternal: 'DYNAMIC_EXTERNAL',
        smartReport: 'SMARTREPORT',
        billcom: 'BILLCOM',
    },
    workspaceActions: {
        addApprovalRule: ({approverEmail, approverName, field, name}: AddedPolicyApprovalRuleParams) => `added ${approverName} (${approverEmail}) as an approver for the ${field} "${name}"`,
        deleteApprovalRule: ({approverEmail, approverName, field, name}: AddedPolicyApprovalRuleParams) =>
            `removed ${approverName} (${approverEmail}) as an approver for the ${field} "${name}"`,
        updateApprovalRule: ({field, name, newApproverEmail, newApproverName, oldApproverEmail, oldApproverName}: UpdatedPolicyApprovalRuleParams) => {
            const formatApprover = (displayName?: string, email?: string) => (displayName ? `${displayName} (${email})` : email);

            return `changed the approver for the ${field} "${name}" to ${formatApprover(newApproverName, newApproverEmail)} (previously ${formatApprover(
                oldApproverName,
                oldApproverEmail,
            )})`;
        },
        addCategory: ({categoryName}: UpdatedPolicyCategoryParams) => `added the category "${categoryName}"`,
        deleteCategory: ({categoryName}: UpdatedPolicyCategoryParams) => `removed the category "${categoryName}"`,
        updateCategory: ({oldValue, categoryName}: UpdatedPolicyCategoryParams) => `${oldValue ? 'disabled' : 'enabled'} the category "${categoryName}"`,
        updateCategoryPayrollCode: ({oldValue, categoryName, newValue}: UpdatedPolicyCategoryGLCodeParams) => {
            if (!oldValue) {
                return `added the payroll code "${newValue}" to the category "${categoryName}"`;
            }
            if (!newValue && oldValue) {
                return `removed the payroll code "${oldValue}" from the category "${categoryName}"`;
            }
            return `changed the "${categoryName}" category payroll code to “${newValue}” (previously “${oldValue}”)`;
        },
        updateCategoryGLCode: ({oldValue, categoryName, newValue}: UpdatedPolicyCategoryGLCodeParams) => {
            if (!oldValue) {
                return `added the GL code "${newValue}” to the category "${categoryName}"`;
            }
            if (!newValue && oldValue) {
                return `removed the GL code "${oldValue}" from the category "${categoryName}"`;
            }
            return `changed the “${categoryName}” category GL code to “${newValue}” (previously “${oldValue}“)`;
        },
        updateAreCommentsRequired: ({oldValue, categoryName}: UpdatedPolicyCategoryParams) => {
            return `changed the "${categoryName}" category description to ${!oldValue ? 'required' : 'not required'} (previously ${!oldValue ? 'not required' : 'required'})`;
        },
        updateCategoryMaxExpenseAmount: ({categoryName, oldAmount, newAmount}: UpdatedPolicyCategoryMaxExpenseAmountParams) => {
            if (newAmount && !oldAmount) {
                return `added a ${newAmount} max amount to the category "${categoryName}"`;
            }
            if (oldAmount && !newAmount) {
                return `removed the ${oldAmount} max amount from the category "${categoryName}"`;
            }
            return `changed the "${categoryName}" category max amount to ${newAmount} (previously ${oldAmount})`;
        },
        updateCategoryExpenseLimitType: ({categoryName, oldValue, newValue}: UpdatedPolicyCategoryExpenseLimitTypeParams) => {
            if (!oldValue) {
                return `added a limit type of ${newValue} to the category "${categoryName}"`;
            }
            return `changed the "${categoryName}" category limit type to ${newValue} (previously ${oldValue})`;
        },
        updateCategoryMaxAmountNoReceipt: ({categoryName, oldValue, newValue}: UpdatedPolicyCategoryMaxAmountNoReceiptParams) => {
            if (!oldValue) {
                return `updated the category "${categoryName}" by changing Receipts to ${newValue}`;
            }
            return `changed the "${categoryName}" category to ${newValue} (previously ${oldValue})`;
        },
        setCategoryName: ({oldName, newName}: UpdatedPolicyCategoryNameParams) => `renamed the category "${oldName}" to "${newName}"`,
        updatedDescriptionHint: ({categoryName, oldValue, newValue}: UpdatedPolicyCategoryDescriptionHintTypeParams) => {
            if (!newValue) {
                return `removed the description hint "${oldValue}" from the category "${categoryName}"`;
            }

            return !oldValue
                ? `added the description hint "${newValue}" to the category "${categoryName}"`
                : `changed the "${categoryName}" category description hint to “${newValue}” (previously “${oldValue}”)`;
        },
        updateTagListName: ({oldName, newName}: UpdatedPolicyCategoryNameParams) => `changed the tag list name to "${newName}" (previously "${oldName}")`,
        addTag: ({tagListName, tagName}: UpdatedPolicyTagParams) => `added the tag "${tagName}" to the list "${tagListName}"`,
        updateTagName: ({tagListName, newName, oldName}: UpdatedPolicyTagNameParams) => `updated the tag list "${tagListName}" by changing the tag "${oldName}" to "${newName}`,
        updateTagEnabled: ({tagListName, tagName, enabled}: UpdatedPolicyTagParams) => `${enabled ? 'enabled' : 'disabled'} the tag "${tagName}" on the list "${tagListName}"`,
        deleteTag: ({tagListName, tagName}: UpdatedPolicyTagParams) => `removed the tag "${tagName}" from the list "${tagListName}"`,
        deleteMultipleTags: ({count, tagListName}: UpdatedPolicyTagParams) => `removed "${count}" tags from the list "${tagListName}"`,
        updateTag: ({tagListName, newValue, tagName, updatedField, oldValue}: UpdatedPolicyTagFieldParams) => {
            if (oldValue) {
                return `updated the tag "${tagName}" on the list "${tagListName}" by changing the ${updatedField} to "${newValue}" (previously "${oldValue}")`;
            }
            return `updated the tag "${tagName}" on the list "${tagListName}" by adding a ${updatedField} of "${newValue}"`;
        },
        updateCustomUnit: ({customUnitName, newValue, oldValue, updatedField}: UpdatePolicyCustomUnitParams) =>
            `changed the ${customUnitName} ${updatedField} to "${newValue}" (previously "${oldValue}")`,
        updateCustomUnitTaxEnabled: ({newValue}: UpdatePolicyCustomUnitTaxEnabledParams) => `${newValue ? 'enabled' : 'disabled'} tax tracking on distance rates`,
        addCustomUnitRate: ({customUnitName, rateName}: AddOrDeletePolicyCustomUnitRateParams) => `added a new "${customUnitName}" rate "${rateName}"`,
        updatedCustomUnitRate: ({customUnitName, customUnitRateName, newValue, oldValue, updatedField}: UpdatedPolicyCustomUnitRateParams) =>
            `changed the rate of the ${customUnitName} ${updatedField} "${customUnitRateName}" to "${newValue}" (previously "${oldValue}")`,
        updatedCustomUnitTaxRateExternalID: ({customUnitRateName, newValue, newTaxPercentage, oldTaxPercentage, oldValue}: UpdatedPolicyCustomUnitTaxRateExternalIDParams) => {
            if (oldTaxPercentage && oldValue) {
                return `changed the tax rate on the distance rate "${customUnitRateName}" to "${newValue} (${newTaxPercentage})" (previously "${oldValue} (${oldTaxPercentage})")`;
            }
            return `added the tax rate "${newValue} (${newTaxPercentage})" to the distance rate "${customUnitRateName}"`;
        },
        updatedCustomUnitTaxClaimablePercentage: ({customUnitRateName, newValue, oldValue}: UpdatedPolicyCustomUnitTaxClaimablePercentageParams) => {
            if (oldValue) {
                return `changed the tax reclaimable portion on the distance rate "${customUnitRateName}" to "${newValue}" (previously "${oldValue}")`;
            }
            return `added a tax reclaimable portion of "${newValue}" to the distance rate "${customUnitRateName}`;
        },
        deleteCustomUnitRate: ({customUnitName, rateName}: AddOrDeletePolicyCustomUnitRateParams) => `removed the "${customUnitName}" rate "${rateName}"`,
        addedReportField: ({fieldType, fieldName}: AddedOrDeletedPolicyReportFieldParams) => `added ${fieldType} Report Field "${fieldName}"`,
        updateReportFieldDefaultValue: ({defaultValue, fieldName}: UpdatedPolicyReportFieldDefaultValueParams) => `set the default value of report field "${fieldName}" to "${defaultValue}"`,
        addedReportFieldOption: ({fieldName, optionName}: PolicyAddedReportFieldOptionParams) => `added the option "${optionName}" to the report field "${fieldName}"`,
        removedReportFieldOption: ({fieldName, optionName}: PolicyAddedReportFieldOptionParams) => `removed the option "${optionName}" from the report field "${fieldName}"`,
        updateReportFieldOptionDisabled: ({fieldName, optionName, optionEnabled}: PolicyDisabledReportFieldOptionParams) =>
            `${optionEnabled ? 'enabled' : 'disabled'} the option "${optionName}" for the report field "${fieldName}"`,
        updateReportFieldAllOptionsDisabled: ({fieldName, optionName, allEnabled, toggledOptionsCount}: PolicyDisabledReportFieldAllOptionsParams) => {
            if (toggledOptionsCount && toggledOptionsCount > 1) {
                return `${allEnabled ? 'enabled' : 'disabled'} all options for the report field "${fieldName}" `;
            }
            return `${allEnabled ? 'enabled' : 'disabled'} the option "${optionName}" for the report field "${fieldName}", making all options ${allEnabled ? 'enabled' : 'disabled'}`;
        },
        deleteReportField: ({fieldType, fieldName}: AddedOrDeletedPolicyReportFieldParams) => `removed ${fieldType} Report Field "${fieldName}"`,
        preventSelfApproval: ({oldValue, newValue}: UpdatedPolicyPreventSelfApprovalParams) =>
            `updated "Prevent self-approval" to "${newValue === 'true' ? 'Enabled' : 'Disabled'}" (previously "${oldValue === 'true' ? 'Enabled' : 'Disabled'}")`,
        updateMaxExpenseAmountNoReceipt: ({oldValue, newValue}: UpdatedPolicyFieldWithNewAndOldValueParams) =>
            `changed the maximum receipt required expense amount to ${newValue} (previously ${oldValue})`,
        updateMaxExpenseAmount: ({oldValue, newValue}: UpdatedPolicyFieldWithNewAndOldValueParams) =>
            `changed the maximum expense amount for violations to ${newValue} (previously ${oldValue})`,
        updateMaxExpenseAge: ({oldValue, newValue}: UpdatedPolicyFieldWithNewAndOldValueParams) =>
            `updated "Max expense age (days)" to "${newValue}" (previously "${oldValue === 'false' ? CONST.POLICY.DEFAULT_MAX_EXPENSE_AGE : oldValue}")`,
        updateMonthlyOffset: ({oldValue, newValue}: UpdatedPolicyFieldWithNewAndOldValueParams) => {
            if (!oldValue) {
                return `set the monthly report submission date to "${newValue}"`;
            }
            return `updated the monthly report submission date to "${newValue}" (previously "${oldValue}")`;
        },
        updateDefaultBillable: ({oldValue, newValue}: UpdatedPolicyFieldWithNewAndOldValueParams) => `updated "Re-bill expenses to clients" to "${newValue}" (previously "${oldValue}")`,
        updateDefaultTitleEnforced: ({value}: UpdatedPolicyFieldWithValueParam) => `turned "Enforce default report titles" ${value ? 'on' : 'off'}`,
        renamedWorkspaceNameAction: ({oldName, newName}: RenamedWorkspaceNameActionParams) => `updated the name of this workspace to "${newName}" (previously "${oldName}")`,
        updateWorkspaceDescription: ({newDescription, oldDescription}: UpdatedPolicyDescriptionParams) =>
            !oldDescription
                ? `set the description of this workspace to "${newDescription}"`
                : `updated the description of this workspace to "${newDescription}" (previously "${oldDescription}")`,
        removedFromApprovalWorkflow: ({submittersNames}: RemovedFromApprovalWorkflowParams) => {
            let joinedNames = '';
            if (submittersNames.length === 1) {
                joinedNames = submittersNames.at(0) ?? '';
            } else if (submittersNames.length === 2) {
                joinedNames = submittersNames.join(' and ');
            } else if (submittersNames.length > 2) {
                joinedNames = `${submittersNames.slice(0, submittersNames.length - 1).join(', ')} and ${submittersNames.at(-1)}`;
            }
            return {
                one: `removed you from ${joinedNames}'s approval workflow and expense chat. Previously submitted reports will remain available for approval in your Inbox.`,
                other: `removed you from ${joinedNames}'s approval workflows and expense chats. Previously submitted reports will remain available for approval in your Inbox.`,
            };
        },
        demotedFromWorkspace: ({policyName, oldRole}: DemotedFromWorkspaceParams) =>
            `updated your role in ${policyName} from ${oldRole} to user. You have been removed from all submitter expense chats except for you own.`,
        updatedWorkspaceCurrencyAction: ({oldCurrency, newCurrency}: UpdatedPolicyCurrencyParams) => `updated the default currency to ${newCurrency} (previously ${oldCurrency})`,
        updatedWorkspaceFrequencyAction: ({oldFrequency, newFrequency}: UpdatedPolicyFrequencyParams) =>
            `updated the auto-reporting frequency to "${newFrequency}" (previously "${oldFrequency}")`,
        updateApprovalMode: ({newValue, oldValue}: ChangeFieldParams) => `updated the approval mode to "${newValue}" (previously "${oldValue}")`,
        upgradedWorkspace: 'upgraded this workspace to the Control plan',
        downgradedWorkspace: 'downgraded this workspace to the Collect plan',
        updatedAuditRate: ({oldAuditRate, newAuditRate}: UpdatedPolicyAuditRateParams) =>
            `changed the rate of reports randomly routed for manual approval to ${Math.round(newAuditRate * 100)}% (previously ${Math.round(oldAuditRate * 100)}%)`,
        updatedManualApprovalThreshold: ({oldLimit, newLimit}: UpdatedPolicyManualApprovalThresholdParams) =>
            `changed the manual approval limit for all expenses to ${newLimit} (previously ${oldLimit})`,
    },
    roomMembersPage: {
        memberNotFound: 'Member not found.',
        useInviteButton: 'To invite a new member to the chat, please use the invite button above.',
        notAuthorized: `You don't have access to this page. If you're trying to join this room, just ask a room member to add you. Something else? Reach out to ${CONST.EMAIL.CONCIERGE}`,
        removeMembersPrompt: ({memberName}: {memberName: string}) => ({
            one: `Are you sure you want to remove ${memberName} from the room?`,
            other: 'Are you sure you want to remove the selected members from the room?',
        }),
        error: {
            genericAdd: 'There was a problem adding this room member',
        },
    },
    newTaskPage: {
        assignTask: 'Assign task',
        assignMe: 'Assign to me',
        confirmTask: 'Confirm task',
        confirmError: 'Please enter a title and select a share destination',
        descriptionOptional: 'Description (optional)',
        pleaseEnterTaskName: 'Please enter a title',
        pleaseEnterTaskDestination: 'Please select where you want to share this task',
    },
    task: {
        task: 'Task',
        title: 'Title',
        description: 'Description',
        assignee: 'Assignee',
        completed: 'Completed',
        action: 'Complete',
        messages: {
            created: ({title}: TaskCreatedActionParams) => `task for ${title}`,
            completed: 'marked as complete',
            canceled: 'deleted task',
            reopened: 'marked as incomplete',
            error: "You don't have permission to take the requested action",
        },
        markAsComplete: 'Mark as complete',
        markAsIncomplete: 'Mark as incomplete',
        assigneeError: 'An error occurred while assigning this task. Please try another assignee.',
        genericCreateTaskFailureMessage: 'There was an error creating this task. Please try again later.',
        deleteTask: 'Delete task',
        deleteConfirmation: 'Are you sure you want to delete this task?',
    },
    statementPage: {
        title: ({year, monthName}: StatementTitleParams) => `${monthName} ${year} statement`,
    },
    keyboardShortcutsPage: {
        title: 'Keyboard shortcuts',
        subtitle: 'Save time with these handy keyboard shortcuts:',
        shortcuts: {
            openShortcutDialog: 'Opens the keyboard shortcuts dialog',
            markAllMessagesAsRead: 'Mark all messages as read',
            escape: 'Escape dialogs',
            search: 'Open search dialog',
            newChat: 'New chat screen',
            copy: 'Copy comment',
            openDebug: 'Open testing preferences dialog',
        },
    },
    guides: {
        screenShare: 'Screen share',
        screenShareRequest: 'Expensify is inviting you to a screen share',
    },
    search: {
        resultsAreLimited: 'Search results are limited.',
        viewResults: 'View results',
        resetFilters: 'Reset filters',
        searchResults: {
            emptyResults: {
                title: 'Nothing to show',
                subtitle: 'Try adjusting your search criteria or creating something with the green + button.',
            },
            emptyExpenseResults: {
                title: "You haven't created any expenses yet",
                subtitle: 'Create an expense or take a test drive of Expensify to learn more.',
                subtitleWithOnlyCreateButton: 'Use the green button below to create an expense.',
            },
            emptyReportResults: {
                title: "You haven't created any reports yet",
                subtitle: 'Create a report or take a test drive of Expensify to learn more.',
                subtitleWithOnlyCreateButton: 'Use the green button below to create a report.',
            },
            emptyInvoiceResults: {
                title: "You haven't created any \ninvoices yet",
                subtitle: 'Send an invoice or take a test drive of Expensify to learn more.',
                subtitleWithOnlyCreateButton: 'Use the green button below to send an invoice.',
            },
            emptyTripResults: {
                title: 'No trips to display',
                subtitle: 'Get started by booking your first trip below.',
                buttonText: 'Book a trip',
            },
            emptySubmitResults: {
                title: 'No expenses to submit',
                subtitle: "You're all clear. Take a victory lap!",
                buttonText: 'Create report',
            },
            emptyApproveResults: {
                title: 'No expenses to approve',
                subtitle: 'Zero expenses. Maximum chill. Well done!',
            },
            emptyPayResults: {
                title: 'No expenses to pay',
                subtitle: 'Congrats! You crossed the finish line.',
            },
            emptyExportResults: {
                title: 'No expenses to export',
                subtitle: 'Time to take it easy, nice work.',
            },
            emptyStatementsResults: {
                title: 'No expenses to display',
                subtitle: 'No results. Please try adjusting your filters.',
            },
            emptyUnapprovedResults: {
                title: 'No expenses to approve',
                subtitle: 'Zero expenses. Maximum chill. Well done!',
            },
        },
        statements: 'Statements',
        unapprovedCash: 'Unapproved cash',
        unapprovedCard: 'Unapproved card',
        saveSearch: 'Save search',
        deleteSavedSearch: 'Delete saved search',
        deleteSavedSearchConfirm: 'Are you sure you want to delete this search?',
        searchName: 'Search name',
        savedSearchesMenuItemTitle: 'Saved',
        groupedExpenses: 'grouped expenses',
        bulkActions: {
            approve: 'Approve',
            pay: 'Pay',
            delete: 'Delete',
            hold: 'Hold',
            unhold: 'Remove hold',
            noOptionsAvailable: 'No options available for the selected group of expenses.',
        },
        filtersHeader: 'Filters',
        filters: {
            date: {
                before: ({date}: OptionalParam<DateParams> = {}) => `Before ${date ?? ''}`,
                after: ({date}: OptionalParam<DateParams> = {}) => `After ${date ?? ''}`,
                on: ({date}: OptionalParam<DateParams> = {}) => `On ${date ?? ''}`,
                presets: {
                    [CONST.SEARCH.DATE_PRESETS.NEVER]: 'Never',
                    [CONST.SEARCH.DATE_PRESETS.LAST_MONTH]: 'Last month',
                    [CONST.SEARCH.DATE_PRESETS.LAST_STATEMENT]: 'Last statement',
                },
            },
            status: 'Status',
            keyword: 'Keyword',
            hasKeywords: 'Has keywords',
            currency: 'Currency',
            link: 'Link',
            pinned: 'Pinned',
            unread: 'Unread',
            completed: 'Completed',
            amount: {
                lessThan: ({amount}: OptionalParam<RequestAmountParams> = {}) => `Less than ${amount ?? ''}`,
                greaterThan: ({amount}: OptionalParam<RequestAmountParams> = {}) => `Greater than ${amount ?? ''}`,
                between: ({greaterThan, lessThan}: FiltersAmountBetweenParams) => `Between ${greaterThan} and ${lessThan}`,
            },
            card: {
                expensify: 'Expensify',
                individualCards: 'Individual cards',
                closedCards: 'Closed cards',
                cardFeeds: 'Card feeds',
                cardFeedName: ({cardFeedBankName, cardFeedLabel}: {cardFeedBankName: string; cardFeedLabel?: string}) =>
                    `All ${cardFeedBankName}${cardFeedLabel ? ` - ${cardFeedLabel}` : ''}`,
                cardFeedNameCSV: ({cardFeedLabel}: {cardFeedLabel?: string}) => `All CSV Imported Cards${cardFeedLabel ? ` - ${cardFeedLabel}` : ''}`,
            },
            current: 'Current',
            past: 'Past',
            submitted: 'Submitted date',
            approved: 'Approved date',
            paid: 'Paid date',
            exported: 'Exported date',
            posted: 'Posted date',
            withdrawn: 'Withdrawn date',
            billable: 'Billable',
            reimbursable: 'Reimbursable',
            groupBy: {
                reports: 'Report', // s77rt use singular key name
                members: 'Member', // s77rt use singular key name
                cards: 'Card', // s77rt use singular key name
            },
            feed: 'Feed',
            withdrawalType: {
                [CONST.SEARCH.WITHDRAWAL_TYPE.EXPENSIFY_CARD]: 'Expensify Card',
                [CONST.SEARCH.WITHDRAWAL_TYPE.REIMBURSEMENT]: 'Reimbursement',
            },
        },
        groupBy: 'Group by',
        moneyRequestReport: {
            emptyStateTitle: 'This report has no expenses.',
            emptyStateSubtitle: 'You can add expenses to this report \n using the button above.',
        },
        noCategory: 'No category',
        noTag: 'No tag',
        expenseType: 'Expense type',
        withdrawalType: 'Withdrawal type',
        recentSearches: 'Recent searches',
        recentChats: 'Recent chats',
        searchIn: 'Search in',
        searchPlaceholder: 'Search for something',
        suggestions: 'Suggestions',
        exportSearchResults: {
            title: 'Create export',
            description: "Whoa, that's a lot of items! We'll bundle them up, and Concierge will send you a file shortly.",
        },
        exportAll: {
            selectAllMatchingItems: 'Select all matching items',
            allMatchingItemsSelected: 'All matching items selected',
        },
    },
    genericErrorPage: {
        title: 'Uh-oh, something went wrong!',
        body: {
            helpTextMobile: 'Please close and reopen the app, or switch to',
            helpTextWeb: 'web.',
            helpTextConcierge: 'If the problem persists, reach out to',
        },
        refresh: 'Refresh',
    },
    fileDownload: {
        success: {
            title: 'Downloaded!',
            message: 'Attachment successfully downloaded!',
            qrMessage: 'Check your photos or downloads folder for a copy of your QR code. Protip: Add it to a presentation for your audience to scan and connect with you directly.',
        },
        generalError: {
            title: 'Attachment error',
            message: "Attachment can't be downloaded",
        },
        permissionError: {
            title: 'Storage access',
            message: "Expensify can't save attachments without storage access. Tap settings to update permissions.",
        },
    },
    desktopApplicationMenu: {
        mainMenu: 'New Expensify',
        about: 'About New Expensify',
        update: 'Update New Expensify',
        checkForUpdates: 'Check for updates',
        toggleDevTools: 'Toggle Developer Tools',
        viewShortcuts: 'View keyboard shortcuts',
        services: 'Services',
        hide: 'Hide New Expensify',
        hideOthers: 'Hide Others',
        showAll: 'Show All',
        quit: 'Quit New Expensify',
        fileMenu: 'File',
        closeWindow: 'Close Window',
        editMenu: 'Edit',
        undo: 'Undo',
        redo: 'Redo',
        cut: 'Cut',
        copy: 'Copy',
        paste: 'Paste',
        pasteAndMatchStyle: 'Paste and Match Style',
        pasteAsPlainText: 'Paste as Plain Text',
        delete: 'Delete',
        selectAll: 'Select All',
        speechSubmenu: 'Speech',
        startSpeaking: 'Start Speaking',
        stopSpeaking: 'Stop Speaking',
        viewMenu: 'View',
        reload: 'Reload',
        forceReload: 'Force Reload',
        resetZoom: 'Actual Size',
        zoomIn: 'Zoom In',
        zoomOut: 'Zoom Out',
        togglefullscreen: 'Toggle Full Screen',
        historyMenu: 'History',
        back: 'Back',
        forward: 'Forward',
        windowMenu: 'Window',
        minimize: 'Minimize',
        zoom: 'Zoom',
        front: 'Bring All to Front',
        helpMenu: 'Help',
        learnMore: 'Learn more',
        documentation: 'Documentation',
        communityDiscussions: 'Community Discussions',
        searchIssues: 'Search Issues',
    },
    historyMenu: {
        forward: 'Forward',
        back: 'Back',
    },
    checkForUpdatesModal: {
        available: {
            title: 'Update available',
            message: ({isSilentUpdating}: {isSilentUpdating: boolean}) =>
                `The new version will be available shortly.${!isSilentUpdating ? " We'll notify you when we're ready to update." : ''}`,
            soundsGood: 'Sounds good',
        },
        notAvailable: {
            title: 'Update unavailable',
            message: "There's no update available right now. Please check back later!",
            okay: 'Okay',
        },
        error: {
            title: 'Update check failed',
            message: "We couldn't check for an update. Please try again in a bit.",
        },
    },
    report: {
        newReport: {
            createReport: 'Create report',
            chooseWorkspace: 'Choose a workspace for this report.',
        },
        genericCreateReportFailureMessage: 'Unexpected error creating this chat. Please try again later.',
        genericAddCommentFailureMessage: 'Unexpected error posting the comment. Please try again later.',
        genericUpdateReportFieldFailureMessage: 'Unexpected error updating the field. Please try again later.',
        genericUpdateReportNameEditFailureMessage: 'Unexpected error renaming the report. Please try again later.',
        noActivityYet: 'No activity yet',
        actions: {
            type: {
                changeField: ({oldValue, newValue, fieldName}: ChangeFieldParams) => `changed ${fieldName} from ${oldValue} to ${newValue}`,
                changeFieldEmpty: ({newValue, fieldName}: ChangeFieldParams) => `changed ${fieldName} to ${newValue}`,
                changeReportPolicy: ({fromPolicyName, toPolicyName}: ChangeReportPolicyParams) => {
                    if (!toPolicyName) {
                        return `changed the workspace${fromPolicyName ? ` (previously ${fromPolicyName})` : ''}`;
                    }
                    return `changed the workspace to ${toPolicyName}${fromPolicyName ? ` (previously ${fromPolicyName})` : ''}`;
                },
                changeType: ({oldType, newType}: ChangeTypeParams) => `changed type from ${oldType} to ${newType}`,
                exportedToCSV: `exported to CSV`,
                exportedToIntegration: {
                    automatic: ({label}: ExportedToIntegrationParams) => `exported to ${label}`,
                    automaticActionOne: ({label}: ExportedToIntegrationParams) => `exported to ${label} via`,
                    automaticActionTwo: 'accounting settings',
                    manual: ({label}: ExportedToIntegrationParams) => `marked this report as manually exported to ${label}.`,
                    automaticActionThree: 'and successfully created a record for',
                    reimburseableLink: 'out-of-pocket expenses',
                    nonReimbursableLink: 'company card expenses',
                    pending: ({label}: ExportedToIntegrationParams) => `started exporting this report to ${label}...`,
                },
                integrationsMessage: ({errorMessage, label, linkText, linkURL}: IntegrationSyncFailedParams) =>
                    `failed to export this report to ${label} ("${errorMessage} ${linkText ? `<a href="${linkURL}">${linkText}</a>` : ''}")`,
                managerAttachReceipt: `added a receipt`,
                managerDetachReceipt: `removed a receipt`,
                markedReimbursed: ({amount, currency}: MarkedReimbursedParams) => `paid ${currency}${amount} elsewhere`,
                markedReimbursedFromIntegration: ({amount, currency}: MarkReimbursedFromIntegrationParams) => `paid ${currency}${amount} via integration`,
                outdatedBankAccount: `couldn’t process the payment due to a problem with the payer’s bank account`,
                reimbursementACHBounce: `couldn’t process the payment, as the payer doesn’t have sufficient funds`,
                reimbursementACHCancelled: `canceled the payment`,
                reimbursementAccountChanged: `couldn’t process the payment, as the payer changed bank accounts`,
                reimbursementDelayed: `processed the payment but it’s delayed by 1-2 more business days`,
                selectedForRandomAudit: `randomly selected for review`,
                selectedForRandomAuditMarkdown: `[randomly selected](https://help.expensify.com/articles/expensify-classic/reports/Set-a-random-report-audit-schedule) for review`,
                share: ({to}: ShareParams) => `invited member ${to}`,
                unshare: ({to}: UnshareParams) => `removed member ${to}`,
                stripePaid: ({amount, currency}: StripePaidParams) => `paid ${currency}${amount}`,
                takeControl: `took control`,
                integrationSyncFailed: ({label, errorMessage, workspaceAccountingLink}: IntegrationSyncFailedParams) =>
                    `there was a problem syncing with ${label}${errorMessage ? ` ("${errorMessage}")` : ''}. Please fix the issue in <a href="${workspaceAccountingLink}">workspace settings</a>.`,
                addEmployee: ({email, role}: AddEmployeeParams) => `added ${email} as ${role === 'member' ? 'a' : 'an'} ${role}`,
                updateRole: ({email, currentRole, newRole}: UpdateRoleParams) => `updated the role of ${email} to ${newRole} (previously ${currentRole})`,
                updatedCustomField1: ({email, previousValue, newValue}: UpdatedCustomFieldParams) => {
                    if (!newValue) {
                        return `removed ${email}'s custom field 1 (previously "${previousValue}")`;
                    }

                    return !previousValue ? `added "${newValue}" to ${email}’s custom field 1` : `changed ${email}’s custom field 1 to "${newValue}" (previously "${previousValue}")`;
                },
                updatedCustomField2: ({email, previousValue, newValue}: UpdatedCustomFieldParams) => {
                    if (!newValue) {
                        return `removed ${email}'s custom field 2 (previously "${previousValue}")`;
                    }

                    return !previousValue ? `added "${newValue}" to ${email}’s custom field 2` : `changed ${email}’s custom field 2 to "${newValue}" (previously "${previousValue}")`;
                },
                leftWorkspace: ({nameOrEmail}: LeftWorkspaceParams) => `${nameOrEmail} left the workspace`,
                removeMember: ({email, role}: AddEmployeeParams) => `removed ${role} ${email}`,
                removedConnection: ({connectionName}: ConnectionNameParams) => `removed connection to ${CONST.POLICY.CONNECTIONS.NAME_USER_FRIENDLY[connectionName]}`,
                addedConnection: ({connectionName}: ConnectionNameParams) => `connected to ${CONST.POLICY.CONNECTIONS.NAME_USER_FRIENDLY[connectionName]}`,
                leftTheChat: 'left the chat',
            },
        },
    },
    chronos: {
        oooEventSummaryFullDay: ({summary, dayCount, date}: OOOEventSummaryFullDayParams) => `${summary} for ${dayCount} ${dayCount === 1 ? 'day' : 'days'} until ${date}`,
        oooEventSummaryPartialDay: ({summary, timePeriod, date}: OOOEventSummaryPartialDayParams) => `${summary} from ${timePeriod} on ${date}`,
    },
    footer: {
        features: 'Features',
        expenseManagement: 'Expense Management',
        spendManagement: 'Spend Management',
        expenseReports: 'Expense Reports',
        companyCreditCard: 'Company Credit Card',
        receiptScanningApp: 'Receipt Scanning App',
        billPay: 'Bill Pay',
        invoicing: 'Invoicing',
        CPACard: 'CPA Card',
        payroll: 'Payroll',
        travel: 'Travel',
        resources: 'Resources',
        expensifyApproved: 'ExpensifyApproved!',
        pressKit: 'Press Kit',
        support: 'Support',
        expensifyHelp: 'ExpensifyHelp',
        terms: 'Terms of Service',
        privacy: 'Privacy',
        learnMore: 'Learn More',
        aboutExpensify: 'About Expensify',
        blog: 'Blog',
        jobs: 'Jobs',
        expensifyOrg: 'Expensify.org',
        investorRelations: 'Investor Relations',
        getStarted: 'Get Started',
        createAccount: 'Create A New Account',
        logIn: 'Log In',
    },
    allStates: COMMON_CONST.STATES as States,
    allCountries: CONST.ALL_COUNTRIES as AllCountries,
    accessibilityHints: {
        navigateToChatsList: 'Navigate back to chats list',
        chatWelcomeMessage: 'Chat welcome message',
        navigatesToChat: 'Navigates to a chat',
        newMessageLineIndicator: 'New message line indicator',
        chatMessage: 'Chat message',
        lastChatMessagePreview: 'Last chat message preview',
        workspaceName: 'Workspace name',
        chatUserDisplayNames: 'Chat member display names',
        scrollToNewestMessages: 'Scroll to newest messages',
        preStyledText: 'Pre-styled text',
        viewAttachment: 'View attachment',
    },
    parentReportAction: {
        deletedReport: 'Deleted report',
        deletedMessage: 'Deleted message',
        deletedExpense: 'Deleted expense',
        reversedTransaction: 'Reversed transaction',
        deletedTask: 'Deleted task',
        hiddenMessage: 'Hidden message',
    },
    threads: {
        thread: 'Thread',
        replies: 'Replies',
        reply: 'Reply',
        from: 'From',
        in: 'in',
        parentNavigationSummary: ({reportName, workspaceName}: ParentNavigationSummaryParams) => `From ${reportName}${workspaceName ? ` in ${workspaceName}` : ''}`,
    },
    qrCodes: {
        copy: 'Copy URL',
        copied: 'Copied!',
    },
    moderation: {
        flagDescription: 'All flagged messages will be sent to a moderator for review.',
        chooseAReason: 'Choose a reason for flagging below:',
        spam: 'Spam',
        spamDescription: 'Unsolicited off-topic promotion',
        inconsiderate: 'Inconsiderate',
        inconsiderateDescription: 'Insulting or disrespectful phrasing, with questionable intentions',
        intimidation: 'Intimidation',
        intimidationDescription: 'Aggressively pursuing an agenda over valid objections',
        bullying: 'Bullying',
        bullyingDescription: 'Targeting an individual to obtain obedience',
        harassment: 'Harassment',
        harassmentDescription: 'Racist, misogynistic, or other broadly discriminatory behavior',
        assault: 'Assault',
        assaultDescription: 'Specifically targeted emotional attack with the intention of harm',
        flaggedContent: 'This message has been flagged as violating our community rules and the content has been hidden.',
        hideMessage: 'Hide message',
        revealMessage: 'Reveal message',
        levelOneResult: 'Sends anonymous warning and message is reported for review.',
        levelTwoResult: 'Message hidden from channel, plus anonymous warning and message is reported for review.',
        levelThreeResult: 'Message removed from channel plus anonymous warning and message is reported for review.',
    },
    actionableMentionWhisperOptions: {
        invite: 'Invite them',
        nothing: 'Do nothing',
    },
    actionableMentionJoinWorkspaceOptions: {
        accept: 'Accept',
        decline: 'Decline',
    },
    actionableMentionTrackExpense: {
        submit: 'Submit it to someone',
        categorize: 'Categorize it',
        share: 'Share it with my accountant',
        nothing: 'Nothing for now',
    },
    teachersUnitePage: {
        teachersUnite: 'Teachers Unite',
        joinExpensifyOrg:
            'Join Expensify.org in eliminating injustice around the world. The current "Teachers Unite" campaign supports educators everywhere by splitting the costs of essential school supplies.',
        iKnowATeacher: 'I know a teacher',
        iAmATeacher: 'I am a teacher',
        getInTouch: 'Excellent! Please share their information so we can get in touch with them.',
        introSchoolPrincipal: 'Intro to your school principal',
        schoolPrincipalVerifyExpense:
            'Expensify.org splits the cost of essential school supplies so that students from low-income households can have a better learning experience. Your principal will be asked to verify your expenses.',
        principalFirstName: 'Principal first name',
        principalLastName: 'Principal last name',
        principalWorkEmail: 'Principal work email',
        updateYourEmail: 'Update your email address',
        updateEmail: 'Update email address',
        schoolMailAsDefault: ({contactMethodsRoute}: ContactMethodsRouteParams) =>
            `Before you move forward, please make sure to set your school email as your default contact method. You can do so in Settings > Profile > <a href="${contactMethodsRoute}">Contact methods</a>.`,
        error: {
            enterPhoneEmail: 'Enter a valid email or phone number',
            enterEmail: 'Enter an email',
            enterValidEmail: 'Enter a valid email',
            tryDifferentEmail: 'Please try a different email',
        },
    },
    cardTransactions: {
        notActivated: 'Not activated',
        outOfPocket: 'Out-of-pocket spend',
        companySpend: 'Company spend',
    },
    distance: {
        addStop: 'Add stop',
        deleteWaypoint: 'Delete waypoint',
        deleteWaypointConfirmation: 'Are you sure you want to delete this waypoint?',
        address: 'Address',
        waypointDescription: {
            start: 'Start',
            stop: 'Stop',
        },
        mapPending: {
            title: 'Map pending',
            subtitle: 'The map will be generated when you go back online',
            onlineSubtitle: 'One moment while we set up the map',
            errorTitle: 'Map error',
            errorSubtitle: 'There was an error loading the map. Please try again.',
        },
        error: {
            selectSuggestedAddress: 'Please select a suggested address or use current location',
        },
    },
    reportCardLostOrDamaged: {
        screenTitle: 'Report card lost or damaged',
        nextButtonLabel: 'Next',
        reasonTitle: 'Why do you need a new card?',
        cardDamaged: 'My card was damaged',
        cardLostOrStolen: 'My card was lost or stolen',
        confirmAddressTitle: 'Please confirm the mailing address for your new card.',
        cardDamagedInfo: 'Your new card will arrive in 2-3 business days. Your current card will continue to work until you activate your new one.',
        cardLostOrStolenInfo: 'Your current card will be permanently deactivated as soon as your order is placed. Most cards arrive in a few business days.',
        address: 'Address',
        deactivateCardButton: 'Deactivate card',
        shipNewCardButton: 'Ship new card',
        addressError: 'Address is required',
        reasonError: 'Reason is required',
        successTitle: 'Your new card is on the way!',
        successDescription: "You'll need to activate it once it arrives in a few business days. In the meantime, you can use a virtual card.",
    },
    eReceipt: {
        guaranteed: 'Guaranteed eReceipt',
        transactionDate: 'Transaction date',
    },
    referralProgram: {
        [CONST.REFERRAL_PROGRAM.CONTENT_TYPES.START_CHAT]: {
            buttonText: 'Start a chat, <success><strong>refer a friend</strong></success>.',
            header: 'Start a chat, refer a friend',
            body: "Want your friends to use Expensify, too? Just start a chat with them and we'll take care of the rest.",
        },
        [CONST.REFERRAL_PROGRAM.CONTENT_TYPES.SUBMIT_EXPENSE]: {
            buttonText: 'Submit an expense, <success><strong>refer your boss</strong></success>.',
            header: 'Submit an expense, refer your boss',
            body: "Want your boss to use Expensify, too? Just submit an expense to them and we'll take care of the rest.",
        },
        [CONST.REFERRAL_PROGRAM.CONTENT_TYPES.REFER_FRIEND]: {
            header: 'Refer a friend',
            body: "Want your friends to use Expensify, too? Just chat, pay, or split an expense with them and we'll take care of the rest. Or just share your invite link!",
        },
        [CONST.REFERRAL_PROGRAM.CONTENT_TYPES.SHARE_CODE]: {
            buttonText: 'Refer a friend',
            header: 'Refer a friend',
            body: "Want your friends to use Expensify, too? Just chat, pay, or split an expense with them and we'll take care of the rest. Or just share your invite link!",
        },
        copyReferralLink: 'Copy invite link',
    },
    systemChatFooterMessage: {
        [CONST.INTRO_CHOICES.MANAGE_TEAM]: {
            phrase1: 'Chat with your setup specialist in ',
            phrase2: ' for help',
        },
        default: {
            phrase1: 'Message ',
            phrase2: ' for help with setup',
        },
    },
    violations: {
        allTagLevelsRequired: 'All tags required',
        autoReportedRejectedExpense: ({rejectReason, rejectedBy}: ViolationsAutoReportedRejectedExpenseParams) => `${rejectedBy} rejected this expense with the comment "${rejectReason}"`,
        billableExpense: 'Billable no longer valid',
        cashExpenseWithNoReceipt: ({formattedLimit}: ViolationsCashExpenseWithNoReceiptParams = {}) => `Receipt required${formattedLimit ? ` over ${formattedLimit}` : ''}`,
        categoryOutOfPolicy: 'Category no longer valid',
        conversionSurcharge: ({surcharge}: ViolationsConversionSurchargeParams) => `Applied ${surcharge}% conversion surcharge`,
        customUnitOutOfPolicy: 'Rate not valid for this workspace',
        duplicatedTransaction: 'Potential duplicate',
        fieldRequired: 'Report fields are required',
        futureDate: 'Future date not allowed',
        invoiceMarkup: ({invoiceMarkup}: ViolationsInvoiceMarkupParams) => `Marked up by ${invoiceMarkup}%`,
        maxAge: ({maxAge}: ViolationsMaxAgeParams) => `Date older than ${maxAge} days`,
        missingCategory: 'Missing category',
        missingComment: 'Description required for selected category',
        missingTag: ({tagName}: ViolationsMissingTagParams = {}) => `Missing ${tagName ?? 'tag'}`,
        modifiedAmount: ({type, displayPercentVariance}: ViolationsModifiedAmountParams) => {
            switch (type) {
                case 'distance':
                    return 'Amount differs from calculated distance';
                case 'card':
                    return 'Amount greater than card transaction';
                default:
                    if (displayPercentVariance) {
                        return `Amount ${displayPercentVariance}% greater than scanned receipt`;
                    }
                    return 'Amount greater than scanned receipt';
            }
        },
        modifiedDate: 'Date differs from scanned receipt',
        nonExpensiworksExpense: 'Non-Expensiworks expense',
        overAutoApprovalLimit: ({formattedLimit}: ViolationsOverLimitParams) => `Expense exceeds auto-approval limit of ${formattedLimit}`,
        overCategoryLimit: ({formattedLimit}: ViolationsOverCategoryLimitParams) => `Amount over ${formattedLimit}/person category limit`,
        overLimit: ({formattedLimit}: ViolationsOverLimitParams) => `Amount over ${formattedLimit}/person limit`,
        overTripLimit: ({formattedLimit}: ViolationsOverLimitParams) => `Amount over ${formattedLimit}/trip limit`,
        overLimitAttendee: ({formattedLimit}: ViolationsOverLimitParams) => `Amount over ${formattedLimit}/person limit`,
        perDayLimit: ({formattedLimit}: ViolationsPerDayLimitParams) => `Amount over daily ${formattedLimit}/person category limit`,
        receiptNotSmartScanned: 'Receipt and expense details added manually. <a href="https://help.expensify.com/articles/expensify-classic/reports/Automatic-Receipt-Audit">Learn more.</a>',
        receiptRequired: ({formattedLimit, category}: ViolationsReceiptRequiredParams) => {
            let message = 'Receipt required';
            if (formattedLimit ?? category) {
                message += ' over';
                if (formattedLimit) {
                    message += ` ${formattedLimit}`;
                }
                if (category) {
                    message += ' category limit';
                }
            }
            return message;
        },
        prohibitedExpense: ({prohibitedExpenseType}: ViolationsProhibitedExpenseParams) => {
            const preMessage = 'Prohibited expense:';
            switch (prohibitedExpenseType) {
                case 'alcohol':
                    return `${preMessage} alcohol`;
                case 'gambling':
                    return `${preMessage} gambling`;
                case 'tobacco':
                    return `${preMessage} tobacco`;
                case 'adultEntertainment':
                    return `${preMessage} adult entertainment`;
                case 'hotelIncidentals':
                    return `${preMessage} hotel incidentals`;
                default:
                    return `${preMessage}${prohibitedExpenseType}`;
            }
        },
        customRules: ({message}: ViolationsCustomRulesParams) => message,
        reviewRequired: 'Review required',
        rter: ({brokenBankConnection, email, isAdmin, isTransactionOlderThan7Days, member, rterType}: ViolationsRterParams) => {
            if (rterType === CONST.RTER_VIOLATION_TYPES.BROKEN_CARD_CONNECTION_530) {
                return "Can't auto-match receipt due to broken bank connection";
            }
            if (brokenBankConnection || rterType === CONST.RTER_VIOLATION_TYPES.BROKEN_CARD_CONNECTION) {
                return isAdmin
                    ? `Can't auto-match receipt due to broken bank connection which ${email} needs to fix`
                    : "Can't auto-match receipt due to broken bank connection which you need to fix";
            }
            if (!isTransactionOlderThan7Days) {
                return isAdmin ? `Ask ${member} to mark as a cash or wait 7 days and try again` : 'Awaiting merge with card transaction.';
            }

            return '';
        },
        brokenConnection530Error: 'Receipt pending due to broken bank connection',
        adminBrokenConnectionError: 'Receipt pending due to broken bank connection. Please resolve in ',
        memberBrokenConnectionError: 'Receipt pending due to broken bank connection. Please ask a workspace admin to resolve.',
        markAsCashToIgnore: 'Mark as cash to ignore and request payment.',
        smartscanFailed: ({canEdit = true}) => `Receipt scanning failed.${canEdit ? ' Enter details manually.' : ''}`,
        receiptGeneratedWithAI: 'Potential AI-generated receipt',
        someTagLevelsRequired: ({tagName}: ViolationsTagOutOfPolicyParams = {}) => `Missing ${tagName ?? 'Tag'}`,
        tagOutOfPolicy: ({tagName}: ViolationsTagOutOfPolicyParams = {}) => `${tagName ?? 'Tag'} no longer valid`,
        taxAmountChanged: 'Tax amount was modified',
        taxOutOfPolicy: ({taxName}: ViolationsTaxOutOfPolicyParams = {}) => `${taxName ?? 'Tax'} no longer valid`,
        taxRateChanged: 'Tax rate was modified',
        taxRequired: 'Missing tax rate',
        none: 'None',
        taxCodeToKeep: 'Choose which tax code to keep',
        tagToKeep: 'Choose which tag to keep',
        isTransactionReimbursable: 'Choose if transaction is reimbursable',
        merchantToKeep: 'Choose which merchant to keep',
        descriptionToKeep: 'Choose which description to keep',
        categoryToKeep: 'Choose which category to keep',
        isTransactionBillable: 'Choose if transaction is billable',
        keepThisOne: 'Keep this one',
        confirmDetails: `Confirm the details you're keeping`,
        confirmDuplicatesInfo: `The duplicate requests you don't keep will be held for the member to delete`,
        hold: 'This expense was put on hold',
        resolvedDuplicates: 'resolved the duplicate',
    },
    reportViolations: {
        [CONST.REPORT_VIOLATIONS.FIELD_REQUIRED]: ({fieldName}: RequiredFieldParams) => `${fieldName} is required`,
    },
    violationDismissal: {
        rter: {
            manual: 'marked this receipt as cash',
        },
        duplicatedTransaction: {
            manual: 'resolved the duplicate',
        },
    },
    videoPlayer: {
        play: 'Play',
        pause: 'Pause',
        fullscreen: 'Fullscreen',
        playbackSpeed: 'Playback speed',
        expand: 'Expand',
        mute: 'Mute',
        unmute: 'Unmute',
        normal: 'Normal',
    },
    exitSurvey: {
        header: 'Before you go',
        reasonPage: {
            title: "Please tell us why you're leaving",
            subtitle: 'Before you go, please tell us why you’d like to switch to Expensify Classic.',
        },
        reasons: {
            [CONST.EXIT_SURVEY.REASONS.FEATURE_NOT_AVAILABLE]: "I need a feature that's only available in Expensify Classic.",
            [CONST.EXIT_SURVEY.REASONS.DONT_UNDERSTAND]: "I don't understand how to use New Expensify.",
            [CONST.EXIT_SURVEY.REASONS.PREFER_CLASSIC]: 'I understand how to use New Expensify, but I prefer Expensify Classic.',
        },
        prompts: {
            [CONST.EXIT_SURVEY.REASONS.FEATURE_NOT_AVAILABLE]: "What feature do you need that isn't available in New Expensify?",
            [CONST.EXIT_SURVEY.REASONS.DONT_UNDERSTAND]: 'What are you trying to do?',
            [CONST.EXIT_SURVEY.REASONS.PREFER_CLASSIC]: 'Why do you prefer Expensify Classic?',
        },
        responsePlaceholder: 'Your response',
        thankYou: 'Thanks for the feedback!',
        thankYouSubtitle: 'Your responses will help us build a better product to get stuff done. Thank you so much!',
        goToExpensifyClassic: 'Switch to Expensify Classic',
        offlineTitle: "Looks like you're stuck here...",
        offline:
            "You appear to be offline. Unfortunately, Expensify Classic doesn't work offline, but New Expensify does. If you prefer to use Expensify Classic, try again when you have an internet connection.",
        quickTip: 'Quick tip...',
        quickTipSubTitle: 'You can go straight to Expensify Classic by visiting expensify.com. Bookmark it for an easy shortcut!',
        bookACall: 'Book a call',
        noThanks: 'No thanks',
        bookACallTitle: 'Would you like to speak to a product manager?',
        benefits: {
            [CONST.EXIT_SURVEY.BENEFIT.CHATTING_DIRECTLY]: 'Chatting directly on expenses and reports',
            [CONST.EXIT_SURVEY.BENEFIT.EVERYTHING_MOBILE]: 'Ability to do everything on mobile',
            [CONST.EXIT_SURVEY.BENEFIT.TRAVEL_EXPENSE]: 'Travel and expense at the speed of chat',
        },
        bookACallTextTop: 'By switching to Expensify Classic, you will miss out on:',
        bookACallTextBottom: 'We’d be excited to get on a call with you to understand why. You can book a call with one of our senior product managers to discuss your needs.',
        takeMeToExpensifyClassic: 'Take me to Expensify Classic',
    },
    listBoundary: {
        errorMessage: 'An error occurred while loading more messages',
        tryAgain: 'Try again',
    },
    systemMessage: {
        mergedWithCashTransaction: 'matched a receipt to this transaction',
    },
    subscription: {
        authenticatePaymentCard: 'Authenticate payment card',
        mobileReducedFunctionalityMessage: 'You can’t make changes to your subscription in the mobile app.',
        badge: {
            freeTrial: ({numOfDays}: BadgeFreeTrialParams) => `Free trial: ${numOfDays} ${numOfDays === 1 ? 'day' : 'days'} left`,
        },
        billingBanner: {
            policyOwnerAmountOwed: {
                title: 'Your payment info is outdated',
                subtitle: ({date}: BillingBannerSubtitleWithDateParams) => `Update your payment card by ${date} to continue using all of your favorite features.`,
            },
            policyOwnerAmountOwedOverdue: {
                title: 'Your payment could not be processed',
                subtitle: ({date, purchaseAmountOwed}: BillingBannerOwnerAmountOwedOverdueParams) =>
                    date && purchaseAmountOwed
                        ? `Your ${date} charge of ${purchaseAmountOwed} could not be processed. Please add a payment card to clear the amount owed.`
                        : 'Please add a payment card to clear the amount owed.',
            },
            policyOwnerUnderInvoicing: {
                title: 'Your payment info is outdated',
                subtitle: ({date}: BillingBannerSubtitleWithDateParams) => `Your payment is past due. Please pay your invoice by ${date} to avoid service interruption.`,
            },
            policyOwnerUnderInvoicingOverdue: {
                title: 'Your payment info is outdated',
                subtitle: 'Your payment is past due. Please pay your invoice.',
            },
            billingDisputePending: {
                title: 'Your card couldn’t be charged',
                subtitle: ({amountOwed, cardEnding}: BillingBannerDisputePendingParams) =>
                    `You disputed the ${amountOwed} charge on the card ending in ${cardEnding}. Your account will be locked until the dispute is resolved with your bank.`,
            },
            cardAuthenticationRequired: {
                title: 'Your card couldn’t be charged',
                subtitle: ({cardEnding}: BillingBannerCardAuthenticationRequiredParams) =>
                    `Your payment card hasn’t been fully authenticated. Please complete the authentication process to activate your payment card ending in ${cardEnding}.`,
            },
            insufficientFunds: {
                title: 'Your card couldn’t be charged',
                subtitle: ({amountOwed}: BillingBannerInsufficientFundsParams) =>
                    `Your payment card was declined due to insufficient funds. Please retry or add a new payment card to clear your ${amountOwed} outstanding balance.`,
            },
            cardExpired: {
                title: 'Your card couldn’t be charged',
                subtitle: ({amountOwed}: BillingBannerCardExpiredParams) => `Your payment card expired. Please add a new payment card to clear your ${amountOwed} outstanding balance.`,
            },
            cardExpireSoon: {
                title: 'Your card is expiring soon',
                subtitle: 'Your payment card will expire at the end of this month. Click the three-dot menu below to update it and continue using all your favorite features.',
            },
            retryBillingSuccess: {
                title: 'Success!',
                subtitle: 'Your card has been billed successfully.',
            },
            retryBillingError: {
                title: 'Your card couldn’t be charged',
                subtitle: 'Before retrying, please call your bank directly to authorize Expensify charges and remove any holds. Otherwise, try adding a different payment card.',
            },
            cardOnDispute: ({amountOwed, cardEnding}: BillingBannerCardOnDisputeParams) =>
                `You disputed the ${amountOwed} charge on the card ending in ${cardEnding}. Your account will be locked until the dispute is resolved with your bank.`,
            preTrial: {
                title: 'Start a free trial',
                subtitleStart: 'As a next step, ',
                subtitleLink: 'complete your setup checklist ',
                subtitleEnd: 'so your team can start expensing.',
            },
            trialStarted: {
                title: ({numOfDays}: TrialStartedTitleParams) => `Trial: ${numOfDays} ${numOfDays === 1 ? 'day' : 'days'} left!`,
                subtitle: 'Add a payment card to continue using all of your favorite features.',
            },
            trialEnded: {
                title: 'Your free trial has ended',
                subtitle: 'Add a payment card to continue using all of your favorite features.',
            },
            earlyDiscount: {
                claimOffer: 'Claim offer',
                noThanks: 'No thanks',
                subscriptionPageTitle: ({discountType}: EarlyDiscountTitleParams) =>
                    `<strong>${discountType}% off your first year!</strong> Just add a payment card and start an annual subscription.`,
                onboardingChatTitle: ({discountType}: EarlyDiscountTitleParams) => `Limited-time offer: ${discountType}% off your first year!`,
                subtitle: ({days, hours, minutes, seconds}: EarlyDiscountSubtitleParams) => `Claim within ${days > 0 ? `${days}d : ` : ''}${hours}h : ${minutes}m : ${seconds}s`,
            },
        },
        cardSection: {
            title: 'Payment',
            subtitle: 'Add a card to pay for your Expensify subscription.',
            addCardButton: 'Add payment card',
            cardNextPayment: ({nextPaymentDate}: CardNextPaymentParams) => `Your next payment date is ${nextPaymentDate}.`,
            cardEnding: ({cardNumber}: CardEndingParams) => `Card ending in ${cardNumber}`,
            cardInfo: ({name, expiration, currency}: CardInfoParams) => `Name: ${name}, Expiration: ${expiration}, Currency: ${currency}`,
            changeCard: 'Change payment card',
            changeCurrency: 'Change payment currency',
            cardNotFound: 'No payment card added',
            retryPaymentButton: 'Retry payment',
            authenticatePayment: 'Authenticate payment',
            requestRefund: 'Request refund',
            requestRefundModal: {
                full: 'Getting a refund is easy, just downgrade your account before your next billing date and you’ll receive a refund. <br /> <br /> Heads up: Downgrading your account means your workspace(s) will be deleted. This action can’t be undone, but you can always create a new workspace if you change your mind.',
                confirm: 'Delete workspace(s) and downgrade',
            },
            viewPaymentHistory: 'View payment history',
        },
        yourPlan: {
            title: 'Your plan',
            exploreAllPlans: 'Explore all plans',
            customPricing: 'Custom pricing',
            asLowAs: ({price}: YourPlanPriceValueParams) => `as low as ${price} per active member/month`,
            pricePerMemberMonth: ({price}: YourPlanPriceValueParams) => `${price} per member/month`,
            pricePerMemberPerMonth: ({price}: YourPlanPriceValueParams) => `${price} per member per month`,
            perMemberMonth: 'per member/month',
            collect: {
                title: 'Collect',
                description: 'The small business plan that gives you expense, travel, and chat.',
                priceAnnual: ({lower, upper}: YourPlanPriceParams) => `From ${lower}/active member with the Expensify Card, ${upper}/active member without the Expensify Card.`,
                pricePayPerUse: ({lower, upper}: YourPlanPriceParams) => `From ${lower}/active member with the Expensify Card, ${upper}/active member without the Expensify Card.`,
                benefit1: 'Receipt scanning',
                benefit2: 'Reimbursements',
                benefit3: 'Corporate card management',
                benefit4: 'Expense and travel approvals',
                benefit5: 'Travel booking and rules',
                benefit6: 'QuickBooks/Xero integrations',
                benefit7: 'Chat on expenses, reports, and rooms',
                benefit8: 'AI and human support',
            },
            control: {
                title: 'Control',
                description: 'Expense, travel, and chat for larger businesses.',
                priceAnnual: ({lower, upper}: YourPlanPriceParams) => `From ${lower}/active member with the Expensify Card, ${upper}/active member without the Expensify Card.`,
                pricePayPerUse: ({lower, upper}: YourPlanPriceParams) => `From ${lower}/active member with the Expensify Card, ${upper}/active member without the Expensify Card.`,
                benefit1: 'Everything in the Collect plan',
                benefit2: 'Multi-level approval workflows',
                benefit3: 'Custom expense rules',
                benefit4: 'ERP integrations (NetSuite, Sage Intacct, Oracle)',
                benefit5: 'HR integrations (Workday, Certinia)',
                benefit6: 'SAML/SSO',
                benefit7: 'Custom insights and reporting',
                benefit8: 'Budgeting',
            },
            thisIsYourCurrentPlan: 'This is your current plan',
            downgrade: 'Downgrade to Collect',
            upgrade: 'Upgrade to Control',
            addMembers: 'Add members',
            saveWithExpensifyTitle: 'Save with the Expensify Card',
            saveWithExpensifyDescription: 'Use our savings calculator to see how cash back from the Expensify Card can reduce your Expensify bill.',
            saveWithExpensifyButton: 'Learn more',
        },
        compareModal: {
            comparePlans: 'Compare Plans',
            unlockTheFeatures: 'Unlock the features you need with the plan that’s right for you. ',
            viewOurPricing: 'View our pricing page',
            forACompleteFeatureBreakdown: ' for a complete feature breakdown of each of our plans.',
        },
        details: {
            title: 'Subscription details',
            annual: 'Annual subscription',
            taxExempt: 'Request tax exempt status',
            taxExemptEnabled: 'Tax exempt',
            taxExemptStatus: 'Tax exempt status',
            payPerUse: 'Pay-per-use',
            subscriptionSize: 'Subscription size',
            headsUp:
                "Heads up: If you don’t set your subscription size now, we’ll set it automatically to your first month's active member count. You’ll then be committed to paying for at least this number of members for the next 12 months. You can increase your subscription size at any time, but you can’t decrease it until your subscription is over.",
            zeroCommitment: 'Zero commitment at the discounted annual subscription rate',
        },
        subscriptionSize: {
            title: 'Subscription size',
            yourSize: 'Your subscription size is the number of open seats that can be filled by any active member in a given month.',
            eachMonth:
                'Each month, your subscription covers up to the number of active members set above. Any time you increase your subscription size, you’ll start a new 12-month subscription at that new size.',
            note: 'Note: An active member is anyone who has created, edited, submitted, approved, reimbursed, or exported expense data tied to your company workspace.',
            confirmDetails: 'Confirm your new annual subscription details:',
            subscriptionSize: 'Subscription size',
            activeMembers: ({size}: SubscriptionSizeParams) => `${size} active members/month`,
            subscriptionRenews: 'Subscription renews',
            youCantDowngrade: 'You can’t downgrade during your annual subscription.',
            youAlreadyCommitted: ({size, date}: SubscriptionCommitmentParams) =>
                `You already committed to an annual subscription size of ${size} active members per month until ${date}. You can switch to a pay-per-use subscription on ${date} by disabling auto-renew.`,
            error: {
                size: 'Please enter a valid subscription size',
                sameSize: 'Please enter a number different than your current subscription size',
            },
        },
        paymentCard: {
            addPaymentCard: 'Add payment card',
            enterPaymentCardDetails: 'Enter your payment card details',
            security: 'Expensify is PCI-DSS compliant, uses bank-level encryption, and utilizes redundant infrastructure to protect your data.',
            learnMoreAboutSecurity: 'Learn more about our security.',
        },
        subscriptionSettings: {
            title: 'Subscription settings',
            summary: ({subscriptionType, subscriptionSize, autoRenew, autoIncrease}: SubscriptionSettingsSummaryParams) =>
                `Subscription type: ${subscriptionType}, Subscription size: ${subscriptionSize}, Auto renew: ${autoRenew}, Auto increase annual seats: ${autoIncrease}`,
            none: 'none',
            on: 'on',
            off: 'off',
            annual: 'Annual',
            autoRenew: 'Auto-renew',
            autoIncrease: 'Auto-increase annual seats',
            saveUpTo: ({amountWithCurrency}: SubscriptionSettingsSaveUpToParams) => `Save up to ${amountWithCurrency}/month per active member`,
            automaticallyIncrease:
                'Automatically increase your annual seats to accommodate for active members that exceed your subscription size. Note: This will extend your annual subscription end date.',
            disableAutoRenew: 'Disable auto-renew',
            helpUsImprove: 'Help us improve Expensify',
            whatsMainReason: "What's the main reason you're disabling auto-renew?",
            renewsOn: ({date}: SubscriptionSettingsRenewsOnParams) => `Renews on ${date}.`,
            pricingConfiguration: 'Pricing depends on configuration. For the lowest price, choose an annual subscription and get the Expensify Card.',
            learnMore: {
                part1: 'Learn more on our ',
                pricingPage: 'pricing page',
                part2: ' or chat with our team in your ',
                adminsRoom: '#admins room.',
            },
            estimatedPrice: 'Estimated price',
            changesBasedOn: 'This changes based on your Expensify Card usage and the subscription options below.',
        },
        requestEarlyCancellation: {
            title: 'Request early cancellation',
            subtitle: 'What’s the main reason you’re requesting early cancellation?',
            subscriptionCanceled: {
                title: 'Subscription canceled',
                subtitle: 'Your annual subscription has been canceled.',
                info: 'If you want to keep using your workspace(s) on a pay-per-use basis, you’re all set.',
                preventFutureActivity: ({workspacesListRoute}: WorkspacesListRouteParams) =>
                    `If you'd like to prevent future activity and charges, you must <a href="${workspacesListRoute}">delete your workspace(s)</a>. Note that when you delete your workspace(s), you'll be charged for any outstanding activity that was incurred during the current calendar month.`,
            },
            requestSubmitted: {
                title: 'Request submitted',
                subtitle: {
                    part1: 'Thanks for letting us know you’re interested in canceling your subscription. We’re reviewing your request and will be in touch soon via your chat with ',
                    link: 'Concierge',
                    part2: '.',
                },
            },
            acknowledgement: `By requesting early cancellation, I acknowledge and agree that Expensify has no obligation to grant such request under the Expensify <a href=${CONST.OLD_DOT_PUBLIC_URLS.TERMS_URL}>Terms of Service</a>  or other applicable services agreement between me and Expensify and that Expensify retains sole discretion with regard to granting any such request.`,
        },
    },
    feedbackSurvey: {
        tooLimited: 'Functionality needs improvement',
        tooExpensive: 'Too expensive',
        inadequateSupport: 'Inadequate customer support',
        businessClosing: 'Company closing, downsizing, or acquired',
        additionalInfoTitle: 'What software are you moving to and why?',
        additionalInfoInputLabel: 'Your response',
    },
    roomChangeLog: {
        updateRoomDescription: 'set the room description to:',
        clearRoomDescription: 'cleared the room description',
    },
    delegate: {
        switchAccount: 'Switch accounts:',
        copilotDelegatedAccess: 'Copilot: Delegated access',
        copilotDelegatedAccessDescription: 'Allow other members to access your account.',
        addCopilot: 'Add copilot',
        membersCanAccessYourAccount: 'These members can access your account:',
        youCanAccessTheseAccounts: 'You can access these accounts via the account switcher:',
        role: ({role}: OptionalParam<DelegateRoleParams> = {}) => {
            switch (role) {
                case CONST.DELEGATE_ROLE.ALL:
                    return 'Full';
                case CONST.DELEGATE_ROLE.SUBMITTER:
                    return 'Limited';
                default:
                    return '';
            }
        },
        genericError: 'Oops, something went wrong. Please try again.',
        onBehalfOfMessage: ({delegator}: DelegatorParams) => `on behalf of ${delegator}`,
        accessLevel: 'Access level',
        confirmCopilot: 'Confirm your copilot below.',
        accessLevelDescription: 'Choose an access level below. Both Full and Limited access allow copilots to view all conversations and expenses.',
        roleDescription: ({role}: OptionalParam<DelegateRoleParams> = {}) => {
            switch (role) {
                case CONST.DELEGATE_ROLE.ALL:
                    return 'Allow another member to take all actions in your account, on your behalf. Includes chat, submissions, approvals, payments, settings updates, and more.';
                case CONST.DELEGATE_ROLE.SUBMITTER:
                    return 'Allow another member to take most actions in your account, on your behalf. Excludes approvals, payments, rejections, and holds.';
                default:
                    return '';
            }
        },
        removeCopilot: 'Remove copilot',
        removeCopilotConfirmation: 'Are you sure you want to remove this copilot?',
        changeAccessLevel: 'Change access level',
        makeSureItIsYou: "Let's make sure it's you",
        enterMagicCode: ({contactMethod}: EnterMagicCodeParams) => `Please enter the magic code sent to ${contactMethod} to add a copilot. It should arrive within a minute or two.`,
        enterMagicCodeUpdate: ({contactMethod}: EnterMagicCodeParams) => `Please enter the magic code sent to ${contactMethod} to update your copilot.`,
        notAllowed: 'Not so fast...',
        noAccessMessage: "As a copilot, you don't have access to \nthis page. Sorry!",
        notAllowedMessage: ({accountOwnerEmail}: AccountOwnerParams) =>
            `As a <a href="${CONST.DELEGATE_ROLE_HELP_DOT_ARTICLE_LINK}">copilot</a> for ${accountOwnerEmail}, you don't have permission to take this action. Sorry!`,
        copilotAccess: 'Copilot access',
    },
    debug: {
        debug: 'Debug',
        details: 'Details',
        JSON: 'JSON',
        reportActions: 'Actions',
        reportActionPreview: 'Preview',
        nothingToPreview: 'Nothing to preview',
        editJson: 'Edit JSON:',
        preview: 'Preview:',
        missingProperty: ({propertyName}: MissingPropertyParams) => `Missing ${propertyName}`,
        invalidProperty: ({propertyName, expectedType}: InvalidPropertyParams) => `Invalid property: ${propertyName} - Expected: ${expectedType}`,
        invalidValue: ({expectedValues}: InvalidValueParams) => `Invalid value - Expected: ${expectedValues}`,
        missingValue: 'Missing value',
        createReportAction: 'Create Report Action',
        reportAction: 'Report Action',
        report: 'Report',
        transaction: 'Transaction',
        violations: 'Violations',
        transactionViolation: 'Transaction Violation',
        hint: "Data changes won't be sent to the backend",
        textFields: 'Text fields',
        numberFields: 'Number fields',
        booleanFields: 'Boolean fields',
        constantFields: 'Constant fields',
        dateTimeFields: 'DateTime fields',
        date: 'Date',
        time: 'Time',
        none: 'None',
        visibleInLHN: 'Visible in LHN',
        GBR: 'GBR',
        RBR: 'RBR',
        true: 'true',
        false: 'false',
        viewReport: 'View Report',
        viewTransaction: 'View transaction',
        createTransactionViolation: 'Create transaction violation',
        reasonVisibleInLHN: {
            hasDraftComment: 'Has draft comment',
            hasGBR: 'Has GBR',
            hasRBR: 'Has RBR',
            pinnedByUser: 'Pinned by member',
            hasIOUViolations: 'Has IOU violations',
            hasAddWorkspaceRoomErrors: 'Has add workspace room errors',
            isUnread: 'Is unread (focus mode)',
            isArchived: 'Is archived (most recent mode)',
            isSelfDM: 'Is self DM',
            isFocused: 'Is temporarily focused',
        },
        reasonGBR: {
            hasJoinRequest: 'Has join request (admin room)',
            isUnreadWithMention: 'Is unread with mention',
            isWaitingForAssigneeToCompleteAction: 'Is waiting for assignee to complete action',
            hasChildReportAwaitingAction: 'Has child report awaiting action',
            hasMissingInvoiceBankAccount: 'Has missing invoice bank account',
        },
        reasonRBR: {
            hasErrors: 'Has errors in report or report actions data',
            hasViolations: 'Has violations',
            hasTransactionThreadViolations: 'Has transaction thread violations',
        },
        indicatorStatus: {
            theresAReportAwaitingAction: "There's a report awaiting action",
            theresAReportWithErrors: "There's a report with errors",
            theresAWorkspaceWithCustomUnitsErrors: "There's a workspace with custom units errors",
            theresAProblemWithAWorkspaceMember: "There's a problem with a workspace member",
            theresAProblemWithAWorkspaceQBOExport: 'There was a problem with a workspace connection export setting.',
            theresAProblemWithAContactMethod: "There's a problem with a contact method",
            aContactMethodRequiresVerification: 'A contact method requires verification',
            theresAProblemWithAPaymentMethod: "There's a problem with a payment method",
            theresAProblemWithAWorkspace: "There's a problem with a workspace",
            theresAProblemWithYourReimbursementAccount: "There's a problem with your reimbursement account",
            theresABillingProblemWithYourSubscription: "There's a billing problem with your subscription",
            yourSubscriptionHasBeenSuccessfullyRenewed: 'Your subscription has been successfully renewed',
            theresWasAProblemDuringAWorkspaceConnectionSync: 'There was a problem during a workspace connection sync',
            theresAProblemWithYourWallet: "There's a problem with your wallet",
            theresAProblemWithYourWalletTerms: "There's a problem with your wallet terms",
        },
    },
    emptySearchView: {
        takeATestDrive: 'Take a test drive',
    },
    migratedUserWelcomeModal: {
        title: 'Travel and expense, at the speed of chat',
        subtitle: 'New Expensify has the same great automation, but now with amazing collaboration:',
        confirmText: "Let's go!",
        features: {
            chat: '<strong>Chat directly on any expense</strong>, report, or workspace',
            scanReceipt: '<strong>Scan receipts</strong> and get paid back',
            crossPlatform: 'Do <strong>everything</strong> from your phone or browser',
        },
    },
    productTrainingTooltip: {
        // TODO: CONCIERGE_LHN_GBR tooltip will be replaced by a tooltip in the #admins room
        // https://github.com/Expensify/App/issues/57045#issuecomment-2701455668
        conciergeLHNGBR: '<tooltip>Get started <strong>here!</strong></tooltip>',
        saveSearchTooltip: '<tooltip><strong>Rename your saved searches</strong> here!</tooltip>',
        globalCreateTooltip: '<tooltip><strong>Create expenses</strong>, start chatting,\nand more. Try it out!</tooltip>',
        bottomNavInboxTooltip: '<tooltip>Check what <strong>needs your attention</strong>\nand <strong>chat about expenses.</strong></tooltip>',
        workspaceChatTooltip: '<tooltip>Chat with <strong>approvers</strong></tooltip>',
        GBRRBRChat: '<tooltip>You’ll see 🟢 on <strong>actions to take</strong>,\nand 🔴 on <strong>items to review.</strong></tooltip>',
        accountSwitcher: '<tooltip>Access your <strong>Copilot accounts</strong> here</tooltip>',
        expenseReportsFilter: "<tooltip>Welcome! Find all of your\n<strong>company's reports</strong> here.</tooltip>",
        scanTestTooltip: {
            main: '<tooltip><strong>Scan our test receipt</strong> to see how it works!</tooltip>',
            manager: '<tooltip>Choose our <strong>test manager</strong> to try it out!</tooltip>',
            confirmation: '<tooltip>Now, <strong>submit your expense</strong> and watch the\nmagic happen!</tooltip>',
            tryItOut: 'Try it out',
            noThanks: 'No thanks',
        },
        outstandingFilter: '<tooltip>Filter for expenses\nthat <strong>need approval</strong></tooltip>',
        scanTestDriveTooltip: '<tooltip>Send this receipt to\n<strong>complete the test drive!</strong></tooltip>',
    },
    discardChangesConfirmation: {
        title: 'Discard changes?',
        body: 'Are you sure you want to discard the changes you made?',
        confirmText: 'Discard changes',
    },
    scheduledCall: {
        book: {
            title: 'Schedule call',
            description: 'Find a time that works for you.',
            slots: 'Available times for ',
        },
        confirmation: {
            title: 'Confirm call',
            description: "Make sure the details below look good to you. Once you confirm the call, we'll send an invite with more info.",
            setupSpecialist: 'Your setup specialist',
            meetingLength: 'Meeting length',
            dateTime: 'Date & time',
            minutes: '30 minutes',
        },
        callScheduled: 'Call scheduled',
    },
    autoSubmitModal: {
        title: 'All clear and submitted!',
        description: 'All warnings and violations has been cleared so:',
        submittedExpensesTitle: 'These expenses have been submitted',
        submittedExpensesDescription: 'These expenses have been sent to your approver but can still be edited until they are approved.',
        pendingExpensesTitle: 'Pending expenses have been moved',
        pendingExpensesDescription: 'Any pending card expenses have been moved to a separate report until they post.',
    },
    testDrive: {
        quickAction: {
            takeATwoMinuteTestDrive: 'Take a 2-minute test drive',
        },
        modal: {
            title: 'Take us for a test drive',
            description: 'Take a quick product tour to get up to speed fast. No pit stops required!',
            confirmText: 'Start test drive',
            helpText: 'Skip',
            employee: {
                description: '<muted-text>Get your team <strong>3 free months of Expensify!</strong> Just enter your boss’s email below and send them a test expense.</muted-text>',
                email: "Enter your boss's email",
                error: 'That member owns a workspace, please input a new member to test.',
            },
        },
        banner: {
            currentlyTestDrivingExpensify: "You're currently test driving Expensify",
            readyForTheRealThing: 'Ready for the real thing?',
            getStarted: 'Get started',
        },
        employeeInviteMessage: ({name}: EmployeeInviteMessageParams) =>
            `# ${name} invited you to test drive Expensify\nHey! I just got us *3 months free* to test drive Expensify, the fastest way to do expenses.\n\nHere’s a *test receipt* to show you how it works:`,
    },
    export: {
        basicExport: 'Basic export',
        reportLevelExport: 'All Data - report level',
        expenseLevelExport: 'All Data - expense level',
        exportInProgress: 'Export in progress',
        conciergeWillSend: 'Concierge will send you the file shortly.',
    },
};

// IMPORTANT: This line is manually replaced in generate translation files by scripts/generateTranslations.ts,
// so if you change it here, please update it there as well.
export default translations satisfies TranslationDeepObject<typeof translations>;<|MERGE_RESOLUTION|>--- conflicted
+++ resolved
@@ -24,10 +24,7 @@
     AuthenticationErrorParams,
     AutoPayApprovedReportsLimitErrorParams,
     BadgeFreeTrialParams,
-<<<<<<< HEAD
-=======
     BankAccountLastFourParams,
->>>>>>> 4b22ec27
     BeginningOfArchivedRoomParams,
     BeginningOfChatHistoryAdminRoomParams,
     BeginningOfChatHistoryAnnounceRoomParams,
@@ -563,7 +560,6 @@
         userID: 'User ID',
         disable: 'Disable',
         export: 'Export',
-        basicExport: 'Basic export',
         initialValue: 'Initial value',
         currentDate: 'Current date',
         value: 'Value',
