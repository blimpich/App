--- conflicted
+++ resolved
@@ -290,15 +290,9 @@
         phrase2: 'términos de servicio',
         phrase3: 'y',
         phrase4: 'política de privacidad',
-<<<<<<< HEAD
         phrase5: 'El envío de dinero es brindado por Expensify Payments LLC (NMLS',
         phrase6: 'ID:2017010) de conformidad con sus',
         phrase7: 'licencias',
-=======
-        phrase5: 'El envío de dinero es brindado por Expensify Payments LLC (NMLS ID:2017010) de conformidad con sus',
-        phrase6: 'licencias',
-        phrase7: 'licenses',
->>>>>>> f9531a05
     },
     passwordForm: {
         pleaseFillOutAllFields: 'Por favor completa todos los campos',
