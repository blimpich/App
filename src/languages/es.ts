import {CONST as COMMON_CONST} from 'expensify-common';
import type {OnboardingCompanySize, OnboardingTask} from '@libs/actions/Welcome/OnboardingFlow';
import CONST from '@src/CONST';
import type OriginalMessage from '@src/types/onyx/OriginalMessage';
import type en from './en';
import type {
    AccountOwnerParams,
    ActionsAreCurrentlyRestricted,
    AddedOrDeletedPolicyReportFieldParams,
    AddedPolicyApprovalRuleParams,
    AddEmployeeParams,
    AddOrDeletePolicyCustomUnitRateParams,
    AddressLineParams,
    AdminCanceledRequestParams,
    AirlineParams,
    AlreadySignedInParams,
    ApprovalWorkflowErrorParams,
    ApprovedAmountParams,
    AssignCardParams,
    AssignedCardParams,
    AssigneeParams,
    AuthenticationErrorParams,
    AutoPayApprovedReportsLimitErrorParams,
    BadgeFreeTrialParams,
    BeginningOfArchivedRoomParams,
    BeginningOfChatHistoryAdminRoomParams,
    BeginningOfChatHistoryAnnounceRoomParams,
    BeginningOfChatHistoryDomainRoomParams,
    BeginningOfChatHistoryInvoiceRoomParams,
    BeginningOfChatHistoryPolicyExpenseChatParams,
    BeginningOfChatHistoryUserRoomParams,
    BillingBannerCardAuthenticationRequiredParams,
    BillingBannerCardExpiredParams,
    BillingBannerCardOnDisputeParams,
    BillingBannerDisputePendingParams,
    BillingBannerInsufficientFundsParams,
    BillingBannerOwnerAmountOwedOverdueParams,
    BillingBannerSubtitleWithDateParams,
    BusinessTaxIDParams,
    CanceledRequestParams,
    CardEndingParams,
    CardInfoParams,
    CardNextPaymentParams,
    CategoryNameParams,
    ChangeFieldParams,
    ChangeOwnerDuplicateSubscriptionParams,
    ChangeOwnerHasFailedSettlementsParams,
    ChangeOwnerSubscriptionParams,
    ChangeReportPolicyParams,
    ChangeTypeParams,
    CharacterLengthLimitParams,
    CharacterLimitParams,
    ChatWithAccountManagerParams,
    CompanyCardBankName,
    CompanyCardFeedNameParams,
    CompanyNameParams,
    ConfirmThatParams,
    ConnectionNameParams,
    ConnectionParams,
    ContactMethodParams,
    ContactMethodsRouteParams,
    CreateExpensesParams,
    CurrencyCodeParams,
    CurrencyInputDisabledTextParams,
    CustomersOrJobsLabelParams,
    CustomUnitRateParams,
    DateParams,
    DateShouldBeAfterParams,
    DateShouldBeBeforeParams,
    DefaultAmountParams,
    DefaultVendorDescriptionParams,
    DelegateRoleParams,
    DelegateSubmitParams,
    DelegatorParams,
    DeleteActionParams,
    DeleteConfirmationParams,
    DeleteTransactionParams,
    DemotedFromWorkspaceParams,
    DidSplitAmountMessageParams,
    DuplicateTransactionParams,
    EarlyDiscountSubtitleParams,
    EarlyDiscountTitleParams,
    EditActionParams,
    EditDestinationSubtitleParams,
    ElectronicFundsParams,
    EmployeeInviteMessageParams,
    EnterMagicCodeParams,
    ExportAgainModalDescriptionParams,
    ExportedToIntegrationParams,
    ExportIntegrationSelectedParams,
    FeatureNameParams,
    FileLimitParams,
    FileTypeParams,
    FiltersAmountBetweenParams,
    FlightLayoverParams,
    FlightParams,
    FormattedMaxLengthParams,
    GoBackMessageParams,
    ImportedTagsMessageParams,
    ImportedTypesParams,
    ImportFieldParams,
    ImportMembersSuccessfulDescriptionParams,
    ImportPerDiemRatesSuccessfulDescriptionParams,
    ImportTagsSuccessfulDescriptionParams,
    IncorrectZipFormatParams,
    InstantSummaryParams,
    IntacctMappingTitleParams,
    IntegrationExportParams,
    IntegrationSyncFailedParams,
    InvalidPropertyParams,
    InvalidValueParams,
    IssueVirtualCardParams,
    LastSyncAccountingParams,
    LastSyncDateParams,
    LeftWorkspaceParams,
    LocalTimeParams,
    LoggedInAsParams,
    LogSizeParams,
    ManagerApprovedAmountParams,
    ManagerApprovedParams,
    MarkedReimbursedParams,
    MarkReimbursedFromIntegrationParams,
    MissingPropertyParams,
    MovedFromPersonalSpaceParams,
    MovedFromReportParams,
    MovedTransactionParams,
    NeedCategoryForExportToIntegrationParams,
    NewWorkspaceNameParams,
    NoLongerHaveAccessParams,
    NotAllowedExtensionParams,
    NotYouParams,
    OOOEventSummaryFullDayParams,
    OOOEventSummaryPartialDayParams,
    OptionalParam,
    OurEmailProviderParams,
    OwnerOwesAmountParams,
    PaidElsewhereParams,
    PaidWithExpensifyParams,
    ParentNavigationSummaryParams,
    PayerOwesAmountParams,
    PayerOwesParams,
    PayerPaidAmountParams,
    PayerPaidParams,
    PayerSettledParams,
    PaySomeoneParams,
    PolicyAddedReportFieldOptionParams,
    PolicyDisabledReportFieldAllOptionsParams,
    PolicyDisabledReportFieldOptionParams,
    PolicyExpenseChatNameParams,
    RailTicketParams,
    ReconciliationWorksParams,
    RemovedFromApprovalWorkflowParams,
    RemovedTheRequestParams,
    RemoveMemberPromptParams,
    RemoveMembersWarningPrompt,
    RenamedRoomActionParams,
    RenamedWorkspaceNameActionParams,
    ReportArchiveReasonsClosedParams,
    ReportArchiveReasonsInvoiceReceiverPolicyDeletedParams,
    ReportArchiveReasonsMergedParams,
    ReportArchiveReasonsRemovedFromPolicyParams,
    ReportPolicyNameParams,
    RequestAmountParams,
    RequestCountParams,
    RequestedAmountMessageParams,
    RequiredFieldParams,
    ResolutionConstraintsParams,
    ReviewParams,
    RoleNamesParams,
    RoomNameReservedErrorParams,
    RoomRenamedToParams,
    SecondaryLoginParams,
    SetTheDistanceMerchantParams,
    SetTheRequestParams,
    SettledAfterAddedBankAccountParams,
    SettleExpensifyCardParams,
    SettlementAccountInfoParams,
    SettlementDateParams,
    ShareParams,
    SignUpNewFaceCodeParams,
    SizeExceededParams,
    SplitAmountParams,
    SplitExpenseEditTitleParams,
    SplitExpenseSubtitleParams,
    SpreadCategoriesParams,
    SpreadFieldNameParams,
    SpreadSheetColumnParams,
    StatementTitleParams,
    StepCounterParams,
    StripePaidParams,
    SubmitsToParams,
    SubmittedToVacationDelegateParams,
    SubscriptionCommitmentParams,
    SubscriptionSettingsRenewsOnParams,
    SubscriptionSettingsSaveUpToParams,
    SubscriptionSettingsSummaryParams,
    SubscriptionSizeParams,
    SyncStageNameConnectionsParams,
    TaskCreatedActionParams,
    TaxAmountParams,
    TermsParams,
    ThreadRequestReportNameParams,
    ThreadSentMoneyReportNameParams,
    TotalAmountGreaterOrLessThanOriginalParams,
    ToValidateLoginParams,
    TransferParams,
    TravelTypeParams,
    TrialStartedTitleParams,
    UnapproveWithIntegrationWarningParams,
    UnshareParams,
    UntilTimeParams,
    UpdatedCustomFieldParams,
    UpdatedPolicyApprovalRuleParams,
    UpdatedPolicyAuditRateParams,
    UpdatedPolicyCategoryDescriptionHintTypeParams,
    UpdatedPolicyCategoryExpenseLimitTypeParams,
    UpdatedPolicyCategoryGLCodeParams,
    UpdatedPolicyCategoryMaxAmountNoReceiptParams,
    UpdatedPolicyCategoryMaxExpenseAmountParams,
    UpdatedPolicyCategoryNameParams,
    UpdatedPolicyCategoryParams,
    UpdatedPolicyCurrencyParams,
    UpdatedPolicyCustomUnitRateParams,
    UpdatedPolicyCustomUnitTaxClaimablePercentageParams,
    UpdatedPolicyCustomUnitTaxRateExternalIDParams,
    UpdatedPolicyDescriptionParams,
    UpdatedPolicyFieldWithNewAndOldValueParams,
    UpdatedPolicyFieldWithValueParam,
    UpdatedPolicyFrequencyParams,
    UpdatedPolicyManualApprovalThresholdParams,
    UpdatedPolicyPreventSelfApprovalParams,
    UpdatedPolicyReportFieldDefaultValueParams,
    UpdatedPolicyTagFieldParams,
    UpdatedPolicyTagNameParams,
    UpdatedPolicyTagParams,
    UpdatedTheDistanceMerchantParams,
    UpdatedTheRequestParams,
    UpdatePolicyCustomUnitParams,
    UpdatePolicyCustomUnitTaxEnabledParams,
    UpdateRoleParams,
    UsePlusButtonParams,
    UserIsAlreadyMemberParams,
    UserSplitParams,
    VacationDelegateParams,
    ViolationsAutoReportedRejectedExpenseParams,
    ViolationsCashExpenseWithNoReceiptParams,
    ViolationsConversionSurchargeParams,
    ViolationsCustomRulesParams,
    ViolationsInvoiceMarkupParams,
    ViolationsMaxAgeParams,
    ViolationsMissingTagParams,
    ViolationsModifiedAmountParams,
    ViolationsOverAutoApprovalLimitParams,
    ViolationsOverCategoryLimitParams,
    ViolationsOverLimitParams,
    ViolationsPerDayLimitParams,
    ViolationsProhibitedExpenseParams,
    ViolationsReceiptRequiredParams,
    ViolationsRterParams,
    ViolationsTagOutOfPolicyParams,
    ViolationsTaxOutOfPolicyParams,
    WaitingOnBankAccountParams,
    WalletProgramParams,
    WelcomeEnterMagicCodeParams,
    WelcomeToRoomParams,
    WeSentYouMagicSignInLinkParams,
    WorkEmailMergingBlockedParams,
    WorkEmailResendCodeParams,
    WorkspaceLockedPlanTypeParams,
    WorkspaceMemberList,
    WorkspaceOwnerWillNeedToAddOrUpdatePaymentCardParams,
    WorkspaceRouteParams,
    WorkspacesListRouteParams,
    WorkspaceYouMayJoin,
    YourPlanPriceParams,
    YourPlanPriceValueParams,
    ZipCodeExampleFormatParams,
} from './params';
import type {TranslationDeepObject} from './types';

/* eslint-disable max-len */
const translations = {
    common: {
        count: 'Contar',
        cancel: 'Cancelar',
        dismiss: 'Descartar',
        yes: 'Sí',
        no: 'No',
        ok: 'OK',
        notNow: 'Ahora no',
        learnMore: 'Más información.',
        buttonConfirm: 'Ok, entendido',
        name: 'Nombre',
        attachment: 'Archivo adjunto',
        attachments: 'Archivos adjuntos',
        from: 'De',
        to: 'A',
        in: 'En',
        optional: 'Opcional',
        new: 'Nuevo',
        center: 'Centrar',
        search: 'Buscar',
        reports: 'Informes',
        find: 'Encontrar',
        searchWithThreeDots: 'Buscar...',
        select: 'Seleccionar',
        deselect: 'Deseleccionar',
        selectMultiple: 'Seleccionar varios',
        next: 'Siguiente',
        create: 'Crear',
        previous: 'Anterior',
        goBack: 'Volver',
        add: 'Añadir',
        resend: 'Reenviar',
        save: 'Guardar',
        saveChanges: 'Guardar cambios',
        submit: 'Enviar',
        rotate: 'Rotar',
        zoom: 'Zoom',
        password: 'Contraseña',
        magicCode: 'Código mágico',
        twoFactorCode: 'Autenticación de dos factores',
        workspaces: 'Espacios de trabajo',
        inbox: 'Recibidos',
        group: 'Grupo',
        profile: 'Perfil',
        referral: 'Remisión',
        payments: 'Pagos',
        approvals: 'Aprobaciones',
        wallet: 'Billetera',
        preferences: 'Preferencias',
        view: 'Ver',
        review: (reviewParams?: ReviewParams) => `Revisar${reviewParams?.amount ? ` ${reviewParams?.amount}` : ''}`,
        not: 'No',
        privacyPolicy: 'la Política de Privacidad de Expensify',
        addCardTermsOfService: 'Términos de Servicio',
        perPerson: 'por persona',
        signIn: 'Conectarse',
        signInWithGoogle: 'Iniciar sesión con Google',
        signInWithApple: 'Iniciar sesión con Apple',
        signInWith: 'Iniciar sesión con',
        continue: 'Continuar',
        firstName: 'Nombre',
        lastName: 'Apellidos',
        scanning: 'Escaneando',
        phone: 'Teléfono',
        phoneNumber: 'Número de teléfono',
        phoneNumberPlaceholder: '(xxx) xxx-xxxx',
        email: 'Correo electrónico',
        and: 'y',
        or: 'o',
        details: 'Detalles',
        privacy: 'Privacidad',
        hidden: 'Oculto',
        visible: 'Visible',
        delete: 'Eliminar',
        archived: 'archivado',
        contacts: 'Contactos',
        recents: 'Recientes',
        close: 'Cerrar',
        download: 'Descargar',
        downloading: 'Descargando',
        uploading: 'Subiendo',
        pin: 'Fijar',
        unPin: 'Desfijar',
        back: 'Volver',
        saveAndContinue: 'Guardar y continuar',
        settings: 'Configuración',
        termsOfService: 'Términos de Servicio',
        members: 'Miembros',
        invite: 'Invitar',
        here: 'aquí',
        date: 'Fecha',
        dob: 'Fecha de nacimiento',
        currentYear: 'Año actual',
        currentMonth: 'Mes actual',
        ssnLast4: 'Últimos 4 dígitos de tu SSN',
        ssnFull9: 'Los 9 dígitos del SSN',
        addressLine: ({lineNumber}: AddressLineParams) => `Dirección línea ${lineNumber}`,
        personalAddress: 'Dirección física personal',
        companyAddress: 'Dirección física de la empresa',
        noPO: 'Nada de apartados de correos ni direcciones de envío, por favor.',
        city: 'Ciudad',
        state: 'Estado',
        streetAddress: 'Dirección',
        stateOrProvince: 'Estado / Provincia',
        country: 'País',
        zip: 'Código postal',
        zipPostCode: 'Código postal',
        whatThis: '¿Qué es esto?',
        iAcceptThe: 'Acepto los ',
        remove: 'Eliminar',
        admin: 'Administrador',
        owner: 'Dueño',
        dateFormat: 'AAAA-MM-DD',
        send: 'Enviar',
        na: 'N/A',
        noResultsFound: 'No se han encontrado resultados',
        noResultsFoundMatching: ({searchString}: {searchString: string}) => `No se encontraron resultados que coincidan con "${searchString}"`,
        recentDestinations: 'Destinos recientes',
        timePrefix: 'Son las',
        conjunctionFor: 'para',
        todayAt: 'Hoy a las',
        tomorrowAt: 'Mañana a las',
        yesterdayAt: 'Ayer a las',
        conjunctionAt: 'a',
        conjunctionTo: 'a',
        genericErrorMessage: 'Ups... algo no ha ido bien y la acción no se ha podido completar. Por favor, inténtalo más tarde.',
        percentage: 'Porcentaje',
        error: {
            invalidAmount: 'Importe no válido',
            acceptTerms: 'Debes aceptar los Términos de Servicio para continuar',
            phoneNumber: `Introduce un teléfono válido, incluyendo el código del país (p. ej. ${CONST.EXAMPLE_PHONE_NUMBER})`,
            fieldRequired: 'Este campo es obligatorio',
            requestModified: 'Esta solicitud está siendo modificada por otro miembro',
            characterLimitExceedCounter: ({length, limit}: CharacterLengthLimitParams) => `Se superó el límite de caracteres (${length}/${limit})`,
            dateInvalid: 'Por favor, selecciona una fecha válida',
            invalidDateShouldBeFuture: 'Por favor, elige una fecha igual o posterior a hoy',
            invalidTimeShouldBeFuture: 'Por favor, elige una hora al menos un minuto en el futuro',
            invalidCharacter: 'Carácter invalido',
            enterMerchant: 'Introduce un comerciante',
            enterAmount: 'Introduce un importe',
            enterDate: 'Introduce una fecha',
            missingMerchantName: 'Falta el nombre del comerciante',
            missingAmount: 'Falta el importe',
            missingDate: 'Falta la fecha',
            invalidTimeRange: 'Por favor, introduce una hora entre 1 y 12 (por ejemplo, 2:30 PM)',
            pleaseCompleteForm: 'Por favor complete el formulario de arriba para continuar',
            pleaseSelectOne: 'Seleccione una de las opciones',
            invalidRateError: 'Por favor, introduce una tarifa válida',
            lowRateError: 'La tarifa debe ser mayor que 0',
            email: 'Por favor, introduzca una dirección de correo electrónico válida',
            login: 'Se produjo un error al iniciar sesión. Por favor intente nuevamente.',
        },
        comma: 'la coma',
        semicolon: 'el punto y coma',
        please: 'Por favor',
        rename: 'Renombrar',
        skip: 'Saltarse',
        contactUs: 'contáctenos',
        pleaseEnterEmailOrPhoneNumber: 'Por favor, escribe un correo electrónico o número de teléfono',
        fixTheErrors: 'corrige los errores',
        inTheFormBeforeContinuing: 'en el formulario antes de continuar',
        confirm: 'Confirmar',
        reset: 'Restablecer',
        done: 'Listo',
        more: 'Más',
        debitCard: 'Tarjeta de débito',
        bankAccount: 'Cuenta bancaria',
        personalBankAccount: 'Cuenta bancaria personal',
        businessBankAccount: 'Cuenta bancaria comercial',
        join: 'Unirse',
        leave: 'Salir',
        decline: 'Rechazar',
        transferBalance: 'Transferencia de saldo',
        cantFindAddress: '¿No encuentras tu dirección? ',
        enterManually: 'Introducir manualmente',
        message: 'Chatear con ',
        leaveThread: 'Salir del hilo',
        you: 'Tú',
        youAfterPreposition: 'ti',
        your: 'tu',
        conciergeHelp: 'Por favor, contacta con Concierge para obtener ayuda.',
        youAppearToBeOffline: 'Parece que estás desconectado.',
        thisFeatureRequiresInternet: 'Esta función requiere una conexión a Internet activa.',
        attachmentWillBeAvailableOnceBackOnline: 'El archivo adjunto estará disponible cuando vuelvas a estar en línea.',
        errorOccurredWhileTryingToPlayVideo: 'Se produjo un error al intentar reproducir este video.',
        areYouSure: '¿Estás seguro?',
        verify: 'Verifique',
        yesContinue: 'Sí, continuar',
        websiteExample: 'p. ej. https://www.expensify.com',
        zipCodeExampleFormat: ({zipSampleFormat}: ZipCodeExampleFormatParams) => (zipSampleFormat ? `p. ej. ${zipSampleFormat}` : ''),
        description: 'Descripción',
        title: 'Título',
        assignee: 'Asignado a',
        createdBy: 'Creado por',
        with: 'con',
        shareCode: 'Compartir código',
        share: 'Compartir',
        per: 'por',
        mi: 'milla',
        km: 'kilómetro',
        copied: '¡Copiado!',
        someone: 'Alguien',
        total: 'Total',
        edit: 'Editar',
        letsDoThis: '¡Hagámoslo!',
        letsStart: 'Empecemos',
        showMore: 'Mostrar más',
        merchant: 'Comerciante',
        category: 'Categoría',
        report: 'Informe',
        billable: 'Facturable',
        nonBillable: 'No facturable',
        tag: 'Etiqueta',
        receipt: 'Recibo',
        verified: 'Verificado',
        replace: 'Sustituir',
        distance: 'Distancia',
        mile: 'milla',
        miles: 'millas',
        kilometer: 'kilómetro',
        kilometers: 'kilómetros',
        recent: 'Reciente',
        all: 'Todo',
        am: 'AM',
        pm: 'PM',
        tbd: 'Por determinar',
        selectCurrency: 'Selecciona una moneda',
        card: 'Tarjeta',
        whyDoWeAskForThis: '¿Por qué pedimos esto?',
        required: 'Obligatorio',
        showing: 'Mostrando',
        of: 'de',
        default: 'Predeterminado',
        update: 'Actualizar',
        member: 'Miembro',
        success: 'Éxito',
        auditor: 'Auditor',
        role: 'Role',
        currency: 'Divisa',
        rate: 'Tarifa',
        emptyLHN: {
            title: 'Woohoo! Todo al día.',
            subtitleText1: 'Encuentra un chat usando el botón',
            subtitleText2: 'o crea algo usando el botón',
            subtitleText3: '.',
        },
        businessName: 'Nombre de la empresa',
        clear: 'Borrar',
        type: 'Tipo',
        action: 'Acción',
        expenses: 'Gastos',
        totalSpend: 'Gasto total',
        tax: 'Impuesto',
        shared: 'Compartidos',
        drafts: 'Borradores',
        draft: 'Borrador',
        finished: 'Finalizados',
        upgrade: 'Mejora',
        downgradeWorkspace: 'Desmejora tu espacio de trabajo',
        companyID: 'Empresa ID',
        userID: 'Usuario ID',
        disable: 'Deshabilitar',
        export: 'Exportar',
        basicExport: 'Exportar básico',
        initialValue: 'Valor inicial',
        currentDate: 'Fecha actual',
        value: 'Valor',
        downloadFailedTitle: 'Error en la descarga',
        downloadFailedDescription: 'No se pudo completar la descarga. Por favor, inténtalo más tarde.',
        filterLogs: 'Registros de filtrado',
        network: 'La red',
        reportID: 'ID del informe',
        longID: 'ID largo',
        bankAccounts: 'Cuentas bancarias',
        chooseFile: 'Elegir archivo',
        chooseFiles: 'Elegir archivos',
        dropTitle: 'Suéltalo',
        dropMessage: 'Suelta tu archivo aquí',
        enabled: 'Habilitado',
        disabled: 'Desactivada',
        ignore: 'Ignorar',
        import: 'Importar',
        offlinePrompt: 'No puedes realizar esta acción ahora mismo.',
        outstanding: 'Pendiente',
        chats: 'Chats',
        tasks: 'Tareas',
        unread: 'No leído',
        sent: 'Enviado',
        links: 'Enlaces',
        days: 'días',
        address: 'Dirección',
        hourAbbreviation: 'h',
        minuteAbbreviation: 'm',
        chatWithAccountManager: ({accountManagerDisplayName}: ChatWithAccountManagerParams) => `¿Necesitas algo específico? Habla con tu gerente de cuenta, ${accountManagerDisplayName}.`,
        chatNow: 'Chatear ahora',
        workEmail: 'correo electrónico de trabajo',
        destination: 'Destino',
        subrate: 'Subtasa',
        perDiem: 'Per diem',
        validate: 'Validar',
        downloadAsPDF: 'Descargar como PDF',
        downloadAsCSV: 'Descargar como CSV',
        help: 'Ayuda',
        expenseReports: 'Informes de Gastos',
        rateOutOfPolicy: 'Tasa fuera de póliza',
        reimbursable: 'Reembolsable',
        editYourProfile: 'Edita tu perfil',
        comments: 'Comentarios',
        sharedIn: 'Compartido en',
        unreported: 'No reportado',
        explore: 'Explorar',
        todo: 'Tereas',
        invoice: 'Factura',
        expense: 'Gasto',
        chat: 'Chat',
        task: 'Tarea',
        trip: 'Viaje',
        apply: 'Aplicar',
        status: 'Estado',
        on: 'El',
        before: 'Antes',
        after: 'Después',
        reschedule: 'Reprogramar',
        general: 'General',
        workspacesTabTitle: 'Espacios',
        getTheApp: 'Descarga la app',
        scanReceiptsOnTheGo: 'Escanea recibos desde tu teléfono',
        headsUp: '¡Atención!',
    },
    supportalNoAccess: {
        title: 'No tan rápido',
        description: 'No estás autorizado para realizar esta acción mientras estás conectado como soporte.',
    },
    lockedAccount: {
        title: 'Cuenta Bloqueada',
        description: 'No puedes completar esta acción porque esta cuenta ha sido bloqueada. Para obtener más información, escribe a concierge@expensify.com.',
    },
    connectionComplete: {
        title: 'Conexión completa',
        supportingText: 'Ya puedes cerrar esta página y volver a la App de Expensify.',
    },
    location: {
        useCurrent: 'Usar ubicación actual',
        notFound: 'No pudimos encontrar tu ubicación. Inténtalo de nuevo o introduce una dirección manualmente.',
        permissionDenied: 'Parece que has denegado el permiso a tu ubicación.',
        please: 'Por favor,',
        allowPermission: 'habilita el permiso de ubicación en la configuración',
        tryAgain: 'e inténtalo de nuevo.',
    },
    contact: {
        importContacts: 'Importar contactos',
        importContactsTitle: 'Importa tus contactos',
        importContactsText: 'Importa contactos desde tu teléfono para que tus personas favoritas siempre estén a un toque de distancia.',
        importContactsExplanation: 'para que tus personas favoritas estén siempre a un toque de distancia.',
        importContactsNativeText: '¡Solo un paso más! Danos luz verde para importar tus contactos.',
    },
    anonymousReportFooter: {
        logoTagline: 'Únete a la discusión.',
    },
    attachmentPicker: {
        cameraPermissionRequired: 'Permiso para acceder a la cámara',
        expensifyDoesNotHaveAccessToCamera: 'Expensify no puede tomar fotos sin acceso a la cámara. Haz click en configuración para actualizar los permisos.',
        attachmentError: 'Error al adjuntar archivo',
        errorWhileSelectingAttachment: 'Se ha producido un error al seleccionar un archivo adjunto. Por favor, inténtalo de nuevo.',
        errorWhileSelectingCorruptedAttachment: 'Se ha producido un error al seleccionar un archivo adjunto corrupto. Por favor, inténtalo con otro archivo.',
        takePhoto: 'Hacer una foto',
        chooseFromGallery: 'Elegir de la galería',
        chooseDocument: 'Elegir un archivo',
        attachmentTooLarge: 'Archivo adjunto demasiado grande',
        sizeExceeded: 'El archivo adjunto supera el límite de 24 MB.',
        sizeExceededWithLimit: ({maxUploadSizeInMB}: SizeExceededParams) => `El archivo adjunto supera el límite de ${maxUploadSizeInMB} MB.`,
        attachmentTooSmall: 'Archivo adjunto demasiado pequeño',
        sizeNotMet: 'El archivo adjunto debe ser más grande que 240 bytes.',
        wrongFileType: 'Tipo de archivo inválido',
        notAllowedExtension: 'Este tipo de archivo no es compatible',
        folderNotAllowedMessage: 'Subir una carpeta no está permitido. Prueba con otro archivo.',
        protectedPDFNotSupported: 'Los PDFs con contraseña no son compatibles',
        attachmentImageResized: 'Se ha cambiado el tamaño de esta imagen para obtener una vista previa. Descargar para resolución completa.',
        attachmentImageTooLarge: 'Esta imagen es demasiado grande para obtener una vista previa antes de subirla.',
        tooManyFiles: ({fileLimit}: FileLimitParams) => `Solamente puedes suber ${fileLimit} archivos a la vez.`,
        sizeExceededWithValue: ({maxUploadSizeInMB}: SizeExceededParams) => `El archivo supera los ${maxUploadSizeInMB} MB. Por favor, vuelve a intentarlo.`,
        someFilesCantBeUploaded: 'Algunos archivos no se pueden subir',
        sizeLimitExceeded: ({maxUploadSizeInMB}: SizeExceededParams) => `Los archivos deben ser menores a ${maxUploadSizeInMB} MB. Los archivos más grandes no se subirán.`,
        maxFileLimitExceeded: 'Puedes subir hasta 30 recibos a la vez. Los extras no se subirán.',
        unsupportedFileType: ({fileType}: FileTypeParams) => `${fileType} archivos no son compatibles. Solo se subirán los archivos compatibles.`,
        learnMoreAboutSupportedFiles: 'Obtén más información sobre los formatos compatibles.',
        passwordProtected: 'Los PDFs con contraseña no son compatibles. Solo se subirán los archivos compatibles',
    },
    dropzone: {
        addAttachments: 'Añadir archivos adjuntos',
        addReceipt: 'Añadir recibo',
        scanReceipts: 'Escanear recibos',
        replaceReceipt: 'Reemplazar recibo',
    },
    filePicker: {
        fileError: 'Error de archivo',
        errorWhileSelectingFile: 'An error occurred while selecting an file. Please try again.',
    },
    avatarCropModal: {
        title: 'Editar foto',
        description: 'Arrastra, haz zoom y rota tu imagen para que quede como te gusta.',
    },
    composer: {
        noExtensionFoundForMimeType: 'No se encontró una extension para este tipo de contenido',
        problemGettingImageYouPasted: 'Ha ocurrido un problema al obtener la imagen que has pegado',
        commentExceededMaxLength: ({formattedMaxLength}: FormattedMaxLengthParams) => `El comentario debe tener máximo ${formattedMaxLength} caracteres.`,
        taskTitleExceededMaxLength: ({formattedMaxLength}: FormattedMaxLengthParams) => `La longitud máxima del título de una tarea es de ${formattedMaxLength} caracteres.`,
    },
    baseUpdateAppModal: {
        updateApp: 'Actualizar app',
        updatePrompt: 'Existe una nueva versión de esta aplicación.\nActualiza ahora or reinicia la aplicación más tarde para recibir la última versión.',
    },
    deeplinkWrapper: {
        launching: 'Cargando Expensify',
        expired: 'Tu sesión ha expirado.',
        signIn: 'Por favor, inicia sesión de nuevo.',
        redirectedToDesktopApp: 'Te hemos redirigido a la aplicación de escritorio.',
        youCanAlso: 'También puedes',
        openLinkInBrowser: 'abrir este enlace en tu navegador',
        loggedInAs: ({email}: LoggedInAsParams) =>
            `Has iniciado sesión como ${email}. Haz clic en "Abrir enlace" en el aviso para iniciar sesión en la aplicación de escritorio con esta cuenta.`,
        doNotSeePrompt: '¿No ves el aviso?',
        tryAgain: 'Inténtalo de nuevo',
        or: ', o',
        continueInWeb: 'continuar en la web',
    },
    validateCodeModal: {
        successfulSignInTitle: 'Abracadabra,\n¡sesión iniciada!',
        successfulSignInDescription: 'Vuelve a la pestaña original para continuar.',
        title: 'Aquí está tu código mágico',
        or: ', ¡o',
        doNotShare: '¡No compartas tu código con nadie.\nExpensify nunca te lo pedirá.',
        description: 'Por favor, introduce el código utilizando el dispositivo\nen el que se solicitó originalmente',
        signInHere: 'simplemente inicia sesión aquí',
        expiredCodeTitle: 'Código mágico caducado',
        expiredCodeDescription: 'Vuelve al dispositivo original y solicita un código nuevo',
        successfulNewCodeRequest: 'Código solicitado. Por favor, comprueba tu dispositivo.',
        tfaRequiredTitle: 'Se requiere autenticación\nde dos factores',
        tfaRequiredDescription: 'Por favor, introduce el código de autenticación de dos factores\ndonde estás intentando iniciar sesión.',
        requestOneHere: 'solicite uno aquí.',
    },
    moneyRequestConfirmationList: {
        paidBy: 'Pagado por',
        whatsItFor: '¿Para qué es?',
    },
    selectionList: {
        nameEmailOrPhoneNumber: 'Nombre, correo electrónico o número de teléfono',
        findMember: 'Encuentra un miembro',
        searchForSomeone: 'Busca a alguien',
    },
    emptyList: {
        [CONST.IOU.TYPE.CREATE]: {
            title: 'Presenta un gasto, recomienda a tu jefe',
            subtitleText: '¿Quieres que tu jefe también use Expensify? Simplemente envíale un gasto y nosotros nos encargaremos del resto.',
        },
    },
    videoChatButtonAndMenu: {
        tooltip: 'Programar una llamada',
    },
    hello: 'Hola',
    phoneCountryCode: '34',
    welcomeText: {
        getStarted: 'Comience a continuación.',
        anotherLoginPageIsOpen: 'Otra página de inicio de sesión está abierta.',
        anotherLoginPageIsOpenExplanation: 'Ha abierto la página de inicio de sesión en una pestaña separada. Inicie sesión desde esa pestaña específica.',
        welcome: '¡Bienvenido!',
        welcomeWithoutExclamation: 'Bienvenido',
        phrase2: 'El dinero habla. Y ahora que chat y pagos están en un mismo lugar, es también fácil.',
        phrase3: 'Tus pagos llegan tan rápido como tus mensajes.',
        enterPassword: 'Por favor, introduce tu contraseña',
        welcomeNewFace: ({login}: SignUpNewFaceCodeParams) => `${login}, siempre es genial ver una cara nueva por aquí!`,
        welcomeEnterMagicCode: ({login}: WelcomeEnterMagicCodeParams) => `Por favor, introduce el código mágico enviado a ${login}. Debería llegar en un par de minutos.`,
    },
    login: {
        hero: {
            header: 'Viajes y gastos, a la velocidad del chat',
            body: 'Bienvenido a la próxima generación de Expensify, donde tus viajes y gastos avanzan más rápido con la ayuda de un chat contextual en tiempo real.',
        },
    },
    thirdPartySignIn: {
        alreadySignedIn: ({email}: AlreadySignedInParams) => `Ya has iniciado sesión con ${email}.`,
        goBackMessage: ({provider}: GoBackMessageParams) => `No quieres iniciar sesión con ${provider}?`,
        continueWithMyCurrentSession: 'Continuar con mi sesión actual',
        redirectToDesktopMessage: 'Lo redirigiremos a la aplicación de escritorio una vez que termine de iniciar sesión.',
        signInAgreementMessage: 'Al iniciar sesión, aceptas las',
        termsOfService: 'Términos de servicio',
        privacy: 'Privacidad',
    },
    samlSignIn: {
        welcomeSAMLEnabled: 'Continua iniciando sesión con el inicio de sesión único:',
        orContinueWithMagicCode: 'También puedes iniciar sesión con un código mágico',
        useSingleSignOn: 'Usar el inicio de sesión único',
        useMagicCode: 'Usar código mágico',
        launching: 'Cargando...',
        oneMoment: 'Un momento mientras te redirigimos al portal de inicio de sesión único de tu empresa.',
    },
    reportActionCompose: {
        dropToUpload: 'Suelta el archivo aquí para compartirlo',
        sendAttachment: 'Enviar adjunto',
        addAttachment: 'Añadir archivo adjunto',
        writeSomething: 'Escribe algo...',
        blockedFromConcierge: 'Comunicación no permitida',
        fileUploadFailed: 'Subida fallida. El archivo no es compatible.',
        localTime: ({user, time}: LocalTimeParams) => `Son las ${time} para ${user}`,
        edited: '(editado)',
        emoji: 'Emoji',
        collapse: 'Colapsar',
        expand: 'Expandir',
    },
    reportActionContextMenu: {
        copyToClipboard: 'Copiar al portapapeles',
        copied: '¡Copiado!',
        copyLink: 'Copiar enlace',
        copyURLToClipboard: 'Copiar URL al portapapeles',
        copyEmailToClipboard: 'Copiar correo electrónico al portapapeles',
        markAsUnread: 'Marcar como no leído',
        markAsRead: 'Marcar como leído',
        editAction: ({action}: EditActionParams) => `Editar ${action?.actionName === CONST.REPORT.ACTIONS.TYPE.IOU ? 'gasto' : 'comentario'}`,
        deleteAction: ({action}: DeleteActionParams) => `Eliminar ${action?.actionName === CONST.REPORT.ACTIONS.TYPE.IOU ? 'gasto' : 'comentario'}`,
        deleteConfirmation: ({action}: DeleteConfirmationParams) =>
            `¿Estás seguro de que quieres eliminar este ${action?.actionName === CONST.REPORT.ACTIONS.TYPE.IOU ? 'gasto' : 'comentario'}?`,
        onlyVisible: 'Visible sólo para',
        replyInThread: 'Responder en el hilo',
        joinThread: 'Unirse al hilo',
        leaveThread: 'Dejar hilo',
        copyOnyxData: 'Copiar datos de Onyx',
        flagAsOffensive: 'Marcar como ofensivo',
        menu: 'Menú',
    },
    emojiReactions: {
        addReactionTooltip: 'Añadir una reacción',
        reactedWith: 'reaccionó con',
    },
    reportActionsView: {
        beginningOfArchivedRoom: ({reportName, reportDetailsLink}: BeginningOfArchivedRoomParams) =>
            `Te perdiste la fiesta en <strong><a class="no-style-link" href="${reportDetailsLink}">${reportName}</a></strong>, no hay nada que ver aquí.`,
        beginningOfChatHistoryDomainRoom: ({domainRoom}: BeginningOfChatHistoryDomainRoomParams) =>
            `Este chat es con todos los miembros de Expensify en el dominio <strong>${domainRoom}</strong>. Úsalo para chatear con colegas, compartir consejos y hacer preguntas.`,
        beginningOfChatHistoryAdminRoom: ({workspaceName}: BeginningOfChatHistoryAdminRoomParams) =>
            `Este chat es con los administradores del espacio de trabajo <strong>${workspaceName}</strong>. Úsalo para hablar sobre la configuración del espacio de trabajo y más.`,
        beginningOfChatHistoryAnnounceRoom: ({workspaceName}: BeginningOfChatHistoryAnnounceRoomParams) =>
            `Este chat es con todos en <strong>${workspaceName}</strong>. Úsalo para hablar sobre la configuración del espacio de trabajo y más.`,
        beginningOfChatHistoryUserRoom: ({reportName, reportDetailsLink}: BeginningOfChatHistoryUserRoomParams) =>
            `Esta sala de chat es para cualquier cosa relacionada con <strong><a class="no-style-link" href="${reportDetailsLink}">${reportName}</a></strong>.`,
        beginningOfChatHistoryInvoiceRoom: ({invoicePayer, invoiceReceiver}: BeginningOfChatHistoryInvoiceRoomParams) =>
            `Este chat es para facturas entre <strong>${invoicePayer}</strong> y <strong>${invoiceReceiver}</strong>. Usa el botón + para enviar una factura.`,
        beginningOfChatHistory: 'Este chat es con ',
        beginningOfChatHistoryPolicyExpenseChat: ({workspaceName, submitterDisplayName}: BeginningOfChatHistoryPolicyExpenseChatParams) =>
            `Aquí es donde <strong>${submitterDisplayName}</strong> enviará los gastos al espacio de trabajo <strong>${workspaceName}</strong>. Solo usa el botón +.`,
        beginningOfChatHistorySelfDM: 'Este es tu espacio personal. Úsalo para notas, tareas, borradores y recordatorios.',
        beginningOfChatHistorySystemDM: '¡Bienvenido! Vamos a configurar tu cuenta.',
        chatWithAccountManager: 'Chatea con tu gestor de cuenta aquí',
        sayHello: '¡Saluda!',
        yourSpace: 'Tu espacio',
        welcomeToRoom: ({roomName}: WelcomeToRoomParams) => `¡Bienvenido a ${roomName}!`,
        usePlusButton: ({additionalText}: UsePlusButtonParams) => ` Usa el botón + para ${additionalText} un gasto`,
        askConcierge: ' Haz preguntas y obtén soporte en tiempo real las 24/7.',
        conciergeSupport: 'Soporte 24/7',
        create: 'crear',
        iouTypes: {
            pay: 'pagar',
            split: 'dividir',
            submit: 'presentar',
            track: 'rastrear',
            invoice: 'facturar',
        },
    },
    adminOnlyCanPost: 'Solo los administradores pueden enviar mensajes en esta sala.',
    reportAction: {
        asCopilot: 'como copiloto de',
    },
    mentionSuggestions: {
        hereAlternateText: 'Notificar a todos en esta conversación',
    },
    newMessages: 'Mensajes nuevos',
    youHaveBeenBanned: 'Nota: Se te ha prohibido comunicarte en este canal',
    reportTypingIndicator: {
        isTyping: 'está escribiendo...',
        areTyping: 'están escribiendo...',
        multipleMembers: 'Varios miembros',
    },
    reportArchiveReasons: {
        [CONST.REPORT.ARCHIVE_REASON.DEFAULT]: 'Esta sala de chat ha sido eliminada.',
        [CONST.REPORT.ARCHIVE_REASON.ACCOUNT_CLOSED]: ({displayName}: ReportArchiveReasonsClosedParams) => `Este chat está desactivado porque ${displayName} ha cerrado tu cuenta.`,
        [CONST.REPORT.ARCHIVE_REASON.ACCOUNT_MERGED]: ({displayName, oldDisplayName}: ReportArchiveReasonsMergedParams) =>
            `Este chat está desactivado porque ${oldDisplayName} ha combinado tu cuenta con ${displayName}`,
        [CONST.REPORT.ARCHIVE_REASON.REMOVED_FROM_POLICY]: ({displayName, policyName, shouldUseYou = false}: ReportArchiveReasonsRemovedFromPolicyParams) =>
            shouldUseYou
                ? `Este chat ya no está activo porque <strong>tu</strong> ya no eres miembro del espacio de trabajo ${policyName}.`
                : `Este chat está desactivado porque ${displayName} ha dejado de ser miembro del espacio de trabajo ${policyName}.`,
        [CONST.REPORT.ARCHIVE_REASON.POLICY_DELETED]: ({policyName}: ReportArchiveReasonsInvoiceReceiverPolicyDeletedParams) =>
            `Este chat está desactivado porque el espacio de trabajo ${policyName} se ha eliminado.`,
        [CONST.REPORT.ARCHIVE_REASON.INVOICE_RECEIVER_POLICY_DELETED]: ({policyName}: ReportArchiveReasonsInvoiceReceiverPolicyDeletedParams) =>
            `Este chat está desactivado porque el espacio de trabajo ${policyName} se ha eliminado.`,
        [CONST.REPORT.ARCHIVE_REASON.BOOKING_END_DATE_HAS_PASSED]: 'Esta reserva está archivada.',
    },
    writeCapabilityPage: {
        label: 'Quién puede postear',
        writeCapability: {
            all: 'Todos los miembros',
            admins: 'Solo administradores',
        },
    },
    sidebarScreen: {
        buttonFind: 'Encuentre algo...',
        buttonMySettings: 'Mi configuración',
        fabNewChat: 'Iniciar chat',
        fabNewChatExplained: 'Iniciar chat (Acción flotante)',
        chatPinned: 'Chat fijado',
        draftedMessage: 'Mensaje borrador',
        listOfChatMessages: 'Lista de mensajes del chat',
        listOfChats: 'lista de chats',
        saveTheWorld: 'Salvar el mundo',
        tooltip: '¡Comienza aquí!',
        redirectToExpensifyClassicModal: {
            title: 'Próximamente',
            description: 'Estamos ajustando algunos detalles de New Expensify para adaptarla a tu configuración específica. Mientras tanto, dirígete a Expensify Classic.',
        },
    },
    allSettingsScreen: {
        subscription: 'Suscripcion',
        domains: 'Dominios',
    },
    tabSelector: {
        chat: 'Chat',
        room: 'Sala',
        distance: 'Distancia',
        manual: 'Manual',
        scan: 'Escanear',
    },
    spreadsheet: {
        upload: 'Importar',
        import: 'Importar hoja de cálculo',
        dragAndDrop: '<muted-link>Arrastra y suelta un archivo de hoja de cálculo aquí</muted-link>',
        dragAndDropMultiLevelTag: `<muted-link>Arrastra y suelta un archivo de hoja de cálculo aquí, o elige un archivo a continuación. <a href="${CONST.IMPORT_SPREADSHEET.MULTI_LEVEL_TAGS_ARTICLE_LINK}">Aprende más</a> sobre los formatos de archivo soportados.</muted-link>`,
        chooseSpreadsheet: '<muted-link>Elige un archivo de hoja de cálculo para importar. Los formatos soportados son .csv, .txt, .xls y .xlsx.</muted-link>',
        chooseSpreadsheetMultiLevelTag: `<muted-link>Elige un archivo de hoja de cálculo para importar. <a href="${CONST.IMPORT_SPREADSHEET.MULTI_LEVEL_TAGS_ARTICLE_LINK}">Aprende más</a> sobre los formatos de archivo soportados.</muted-link>`,
        fileContainsHeader: 'El archivo contiene encabezados',
        column: ({name}: SpreadSheetColumnParams) => `Columna ${name}`,
        fieldNotMapped: ({fieldName}: SpreadFieldNameParams) => `¡Vaya! Un campo obligatorio ("${fieldName}") no ha sido mapeado. Por favor, revisa e inténtalo de nuevo.`,
        singleFieldMultipleColumns: ({fieldName}: SpreadFieldNameParams) => `¡Vaya! Has mapeado un solo campo ("${fieldName}") a varias columnas. Por favor, revisa e inténtalo de nuevo.`,
        emptyMappedField: ({fieldName}: SpreadFieldNameParams) => `¡Vaya! El campo ("${fieldName}") contiene uno o más valores vacíos. Por favor, revísalo e inténtalo de nuevo.`,
        importFailedTitle: 'Fallo en la importación',
        importFailedDescription: 'Por favor, asegúrate de que todos los campos estén llenos correctamente e inténtalo de nuevo. Si el problema persiste, por favor contacta a Concierge.',
        importCategoriesSuccessfulDescription: ({categories}: SpreadCategoriesParams) => (categories > 1 ? `Se han agregado ${categories} categorías.` : 'Se ha agregado 1 categoría.'),
        importMembersSuccessfulDescription: ({added, updated}: ImportMembersSuccessfulDescriptionParams) => {
            if (!added && !updated) {
                return 'No se han añadido ni actualizado miembros.';
            }

            if (added && updated) {
                const getPluralSuffix = (count: number) => (count > 1 ? 's' : '');
                return `${added} miembro${getPluralSuffix(added)} añadido${getPluralSuffix(added)}, ${updated} miembro${getPluralSuffix(updated)} actualizado${getPluralSuffix(updated)}.`;
            }

            if (updated) {
                return updated > 1 ? `${updated} miembros han sido actualizados.` : '1 miembro ha sido actualizado.';
            }

            return added > 1 ? `Se han agregado ${added} miembros` : 'Se ha agregado 1 miembro.';
        },
        importTagsSuccessfulDescription: ({tags}: ImportTagsSuccessfulDescriptionParams) => (tags > 1 ? `Se han agregado ${tags} etiquetas.` : 'Se ha agregado 1 etiqueta.'),
        importMultiLevelTagsSuccessfulDescription: 'Etiquetas de nivel múltiple han sido agregadas.',
        importPerDiemRatesSuccessfulDescription: ({rates}: ImportPerDiemRatesSuccessfulDescriptionParams) =>
            rates > 1 ? `Se han añadido ${rates} tasas de per diem.` : 'Se ha añadido 1 tasa de per diem.',
        importSuccessfulTitle: 'Importar categorías',
        importDescription: 'Elige qué campos mapear desde tu hoja de cálculo haciendo clic en el menú desplegable junto a cada columna importada a continuación.',
        sizeNotMet: 'El archivo adjunto debe ser más grande que 0 bytes.',
        invalidFileMessage:
            'El archivo que subiste está vacío o contiene datos no válidos. Asegúrate de que el archivo esté correctamente formateado y contenga la información necesaria antes de volver a subirlo.',
        importSpreadsheet: 'Importar hoja de cálculo',
        downloadCSV: 'Descargar CSV',
    },
    receipt: {
        upload: 'Subir recibo',
        uploadMultiple: 'Subir recibos',
        dragReceiptBeforeEmail: 'Arrastra un recibo a esta página, reenvíalo a ',
        dragReceiptsBeforeEmail: 'Arrastra recibos a esta página, reenvíalos a ',
        dragReceiptAfterEmail: ' o elije un archivo para subir a continuación.',
        dragReceiptsAfterEmail: ' o elije archivos para subir a continuación.',
        chooseReceipt: 'Elige un recibo para subir o reenvía un recibo a ',
        chooseReceipts: 'Elige recibos para subir o reenvía recibos a ',
        takePhoto: 'Haz una foto',
        cameraAccess: 'Se requiere acceso a la cámara para hacer fotos de los recibos.',
        deniedCameraAccess: 'No se ha concedido el acceso a la cámara, siga ',
        deniedCameraAccessInstructions: 'estas instrucciones',
        cameraErrorTitle: 'Error en la cámara',
        locationAccessTitle: 'Permitir acceso a la ubicación',
        locationAccessMessage: 'El acceso a la ubicación nos ayuda a mantener tu zona horaria y moneda precisas dondequiera que vayas.',
        locationErrorTitle: 'Permitir acceso a la ubicación',
        locationErrorMessage: 'El acceso a la ubicación nos ayuda a mantener tu zona horaria y moneda precisas dondequiera que vayas.',
        allowLocationFromSetting: `El acceso a la ubicación nos ayuda a mantener tu zona horaria y moneda precisas dondequiera que estés. Por favor, permite el acceso a la ubicación en la configuración de permisos de tu dispositivo.`,
        cameraErrorMessage: 'Se ha producido un error al hacer una foto. Por favor, inténtalo de nuevo.',
        dropTitle: 'Suéltalo',
        dropMessage: 'Suelta tu archivo aquí',
        flash: 'flash',
        multiScan: 'escaneo múltiple',
        shutter: 'obturador',
        gallery: 'galería',
        deleteReceipt: 'Eliminar recibo',
        deleteConfirmation: '¿Estás seguro de que quieres borrar este recibo?',
        addReceipt: 'Añadir recibo',
        scanFailed: 'El recibo no pudo ser escaneado, ya que falta el comerciante, la fecha o el monto.',
    },
    quickAction: {
        scanReceipt: 'Escanear recibo',
        recordDistance: 'Gasto de distancia',
        requestMoney: 'Crear gasto',
        perDiem: 'Crear dietas',
        splitBill: 'Dividir gasto',
        splitScan: 'Dividir recibo',
        splitDistance: 'Dividir distancia',
        paySomeone: ({name}: PaySomeoneParams = {}) => `Pagar a ${name ?? 'alguien'}`,
        assignTask: 'Assignar tarea',
        header: 'Acción rápida',
        noLongerHaveReportAccess: 'Ya no tienes acceso al destino previo de esta acción rápida. Escoge uno nuevo a continuación.',
        updateDestination: 'Actualiza el destino',
        createReport: 'Crear informe',
    },
    iou: {
        amount: 'Importe',
        taxAmount: 'Importe del impuesto',
        taxRate: 'Tasa de impuesto',
        approve: ({formattedAmount}: {formattedAmount?: string} = {}) => (formattedAmount ? `Aprobar ${formattedAmount}` : 'Aprobar'),
        approved: 'Aprobado',
        cash: 'Efectivo',
        card: 'Tarjeta',
        original: 'Original',
        split: 'Dividir',
        splitExpense: 'Dividir gasto',
        splitExpenseSubtitle: ({amount, merchant}: SplitExpenseSubtitleParams) => `${amount} de ${merchant}`,
        addSplit: 'Añadir división',
        totalAmountGreaterThanOriginal: ({amount}: TotalAmountGreaterOrLessThanOriginalParams) => `El importe total es ${amount} mayor que el gasto original.`,
        totalAmountLessThanOriginal: ({amount}: TotalAmountGreaterOrLessThanOriginalParams) => `El importe total es ${amount} menor que el gasto original.`,
        splitExpenseZeroAmount: 'Por favor, introduce un importe válido antes de continuar.',
        splitExpenseEditTitle: ({amount, merchant}: SplitExpenseEditTitleParams) => `Editar ${amount} para ${merchant}`,
        removeSplit: 'Eliminar división',
        addExpense: 'Agregar gasto',
        expense: 'Gasto',
        categorize: 'Categorizar',
        share: 'Compartir',
        participants: 'Participantes',
        createExpense: 'Crear gasto',
        trackDistance: 'Gasto de distancia',
        createExpenses: ({expensesNumber}: CreateExpensesParams) => `Crear ${expensesNumber} gastos`,
        removeExpense: 'Eliminar gasto',
        removeThisExpense: 'Eliminar este gasto',
        removeExpenseConfirmation: '¿Estás seguro de que quieres eliminar este recibo? Esta acción no se puede deshacer.',
        paySomeone: ({name}: PaySomeoneParams = {}) => `Pagar a ${name ?? 'alguien'}`,
        chooseRecipient: 'Elige destinatario',
        createExpenseWithAmount: ({amount}: {amount: string}) => `Crear un gasto de ${amount}`,
        confirmDetails: 'Confirma los detalles',
        pay: 'Pagar',
        cancelPayment: 'Cancelar el pago',
        cancelPaymentConfirmation: '¿Estás seguro de que quieres cancelar este pago?',
        viewDetails: 'Ver detalles',
        pending: 'Pendiente',
        canceled: 'Canceló',
        posted: 'Contabilizado',
        deleteReceipt: 'Eliminar recibo',
        pendingMatch: 'Pendiente de coincidencia',
        pendingMatchWithCreditCard: 'Recibo pendiente de adjuntar con la transacción de la tarjeta',
        pendingMatchWithCreditCardDescription: 'Recibo pendiente de adjuntar con la transacción de la tarjeta. Márcalo como efectivo para cancelar.',
        markAsCash: 'Marcar como efectivo',
        routePending: 'Ruta pendiente...',
        deletedTransaction: ({amount, merchant}: DeleteTransactionParams) => `eliminó un gasto de este informe (${merchant} - ${amount})`,
        movedFromReport: ({reportName}: MovedFromReportParams) => `movió un gasto${reportName ? ` desde ${reportName}` : ''}`,
        movedTransaction: ({reportUrl, reportName}: MovedTransactionParams) => `movió este gasto${reportName ? ` a <a href="${reportUrl}">${reportName}</a>` : ''}`,
        unreportedTransaction: 'movió este gasto a tu espacio personal',
        receiptIssuesFound: () => ({
            one: 'Problema encontrado',
            other: 'Problemas encontrados',
        }),
        fieldPending: 'Pendiente...',
        receiptScanning: () => ({
            one: 'Escaneando recibo...',
            other: 'Escaneando recibos...',
        }),
        scanMultipleReceipts: 'Escanea varios recibos',
        scanMultipleReceiptsDescription: 'Haz fotos de todos tus recibos a la vez y confirma los detalles tú mismo o nosotros lo haremos por ti.',
        receiptScanInProgress: 'Escaneado de recibo en proceso',
        receiptScanInProgressDescription: 'Escaneado de recibo en proceso. Vuelve a comprobarlo más tarde o introduce los detalles ahora.',
        duplicateTransaction: ({isSubmitted}: DuplicateTransactionParams) =>
            !isSubmitted
                ? 'Se han identificado posibles gastos duplicados. Revisa los duplicados para habilitar el envío.'
                : 'Se han identificado posibles gastos duplicados. Revisa los duplicados para habilitar la aprobación.',
        defaultRate: 'Tasa predeterminada',
        receiptMissingDetails: 'Recibo con campos vacíos',
        missingAmount: 'Falta importe',
        missingMerchant: 'Falta comerciante',
        receiptStatusTitle: 'Escaneando…',
        receiptStatusText: 'Solo tú puedes ver este recibo cuando se está escaneando. Vuelve más tarde o introduce los detalles ahora.',
        receiptScanningFailed: 'El escaneo de recibo ha fallado. Introduce los detalles manualmente.',
        transactionPendingDescription: 'Transacción pendiente. Puede tardar unos días en contabilizarse.',
        companyInfo: 'Información de la empresa',
        companyInfoDescription: 'Necesitamos algunos detalles más antes de que pueda enviar su primera factura.',
        yourCompanyName: 'Nombre de su empresa',
        yourCompanyWebsite: 'Sitio web de su empresa',
        yourCompanyWebsiteNote: 'Si no tiene un sitio web, puede proporcionar el perfil de LinkedIn o de las redes sociales de su empresa.',
        invalidDomainError: 'Ha introducido un dominio no válido. Para continuar, introduzca un dominio válido.',
        publicDomainError: 'Ha introducido un dominio público. Para continuar, introduzca un dominio privado.',
        // TODO: This key should be deprecated. More details: https://github.com/Expensify/App/pull/59653#discussion_r2028653252
        expenseCountWithStatus: ({scanningReceipts = 0, pendingReceipts = 0}: RequestCountParams) => {
            const statusText: string[] = [];
            if (scanningReceipts > 0) {
                statusText.push(`${scanningReceipts} escaneando`);
            }
            if (pendingReceipts > 0) {
                statusText.push(`${pendingReceipts} pendiente`);
            }
            return {
                one: statusText.length > 0 ? `1 gasto (${statusText.join(', ')})` : `1 gasto`,
                other: (count: number) => (statusText.length > 0 ? `${count} gastos (${statusText.join(', ')})` : `${count} gastos`),
            };
        },
        expenseCount: () => {
            return {
                one: '1 gasto',
                other: (count: number) => `${count} gastos`,
            };
        },
        deleteExpense: () => ({
            one: 'Eliminar gasto',
            other: 'Eliminar gastos',
        }),
        deleteConfirmation: () => ({
            one: '¿Estás seguro de que quieres eliminar esta solicitud?',
            other: '¿Estás seguro de que quieres eliminar estas solicitudes?',
        }),
        deleteReport: 'Eliminar informe',
        deleteReportConfirmation: '¿Estás seguro de que quieres eliminar este informe?',
        settledExpensify: 'Pagado',
        done: 'Listo',
        settledElsewhere: 'Pagado de otra forma',
        individual: 'Individual',
        business: 'Empresa',
        settleExpensify: ({formattedAmount}: SettleExpensifyCardParams) => (formattedAmount ? `Pagar ${formattedAmount} con Expensify` : `Pagar con Expensify`),
        settlePersonal: ({formattedAmount}: SettleExpensifyCardParams) => (formattedAmount ? `Pago ${formattedAmount} como individuo` : `Pago individual`),
        settlePayment: ({formattedAmount}: SettleExpensifyCardParams) => `Pagar ${formattedAmount}`,
        settleBusiness: ({formattedAmount}: SettleExpensifyCardParams) => (formattedAmount ? `Pagar ${formattedAmount} como negocio` : `Pagar como empresa`),
        payElsewhere: ({formattedAmount}: SettleExpensifyCardParams) => (formattedAmount ? `Pagar ${formattedAmount} de otra forma` : `Pagar de otra forma`),
        nextStep: 'Pasos siguientes',
        finished: 'Finalizado',
        sendInvoice: ({amount}: RequestAmountParams) => `Enviar factura de ${amount}`,
        submitAmount: ({amount}: RequestAmountParams) => `Solicitar ${amount}`,
        expenseAmount: ({formattedAmount, comment}: RequestedAmountMessageParams) => `${formattedAmount}${comment ? ` para ${comment}` : ''}`,
        submitted: `enviado`,
        automaticallySubmitted: `envió mediante <a href="${CONST.SELECT_WORKFLOWS_HELP_URL}">retrasar envíos</a>`,
        trackedAmount: ({formattedAmount, comment}: RequestedAmountMessageParams) => `realizó un seguimiento de ${formattedAmount}${comment ? ` para ${comment}` : ''}`,
        splitAmount: ({amount}: SplitAmountParams) => `dividir ${amount}`,
        didSplitAmount: ({formattedAmount, comment}: DidSplitAmountMessageParams) => `dividió ${formattedAmount}${comment ? ` para ${comment}` : ''}`,
        yourSplit: ({amount}: UserSplitParams) => `Tu parte ${amount}`,
        payerOwesAmount: ({payer, amount, comment}: PayerOwesAmountParams) => `${payer} debe ${amount}${comment ? ` para ${comment}` : ''}`,
        payerOwes: ({payer}: PayerOwesParams) => `${payer} debe: `,
        payerPaidAmount: ({payer, amount}: PayerPaidAmountParams) => `${payer ? `${payer} ` : ''}pagó ${amount}`,
        payerPaid: ({payer}: PayerPaidParams) => `${payer} pagó: `,
        payerSpentAmount: ({payer, amount}: PayerPaidAmountParams) => `${payer} gastó ${amount}`,
        payerSpent: ({payer}: PayerPaidParams) => `${payer} gastó: `,
        managerApproved: ({manager}: ManagerApprovedParams) => `${manager} aprobó:`,
        managerApprovedAmount: ({manager, amount}: ManagerApprovedAmountParams) => `${manager} aprobó ${amount}`,
        payerSettled: ({amount}: PayerSettledParams) => `pagó ${amount}`,
        payerSettledWithMissingBankAccount: ({amount}: PayerSettledParams) => `pagó ${amount}. Agrega una cuenta bancaria para recibir tu pago.`,
        automaticallyApproved: `aprobó mediante <a href="${CONST.CONFIGURE_EXPENSE_REPORT_RULES_HELP_URL}">reglas del espacio de trabajo</a>`,
        approvedAmount: ({amount}: ApprovedAmountParams) => `aprobó ${amount}`,
        approvedMessage: `aprobado`,
        unapproved: `no aprobado`,
        automaticallyForwarded: `aprobó mediante <a href="${CONST.CONFIGURE_EXPENSE_REPORT_RULES_HELP_URL}">reglas del espacio de trabajo</a>`,
        forwarded: `aprobó`,
        rejectedThisReport: 'rechazó este informe',
        waitingOnBankAccount: ({submitterDisplayName}: WaitingOnBankAccountParams) => `inició el pago, pero está esperando a que ${submitterDisplayName} añada una cuenta bancaria.`,
        adminCanceledRequest: ({manager}: AdminCanceledRequestParams) => `${manager ? `${manager}: ` : ''}canceló el pago`,
        canceledRequest: ({amount, submitterDisplayName}: CanceledRequestParams) =>
            `canceló el pago  ${amount}, porque ${submitterDisplayName} no habilitó tu Billetera Expensify en un plazo de 30 días.`,
        settledAfterAddedBankAccount: ({submitterDisplayName, amount}: SettledAfterAddedBankAccountParams) =>
            `${submitterDisplayName} añadió una cuenta bancaria. El pago de ${amount} se ha realizado.`,
        paidElsewhere: ({payer}: PaidElsewhereParams = {}) => `${payer ? `${payer} ` : ''}pagó de otra forma`,
        paidWithExpensify: ({payer}: PaidWithExpensifyParams = {}) => `${payer ? `${payer} ` : ''}pagó con Expensify`,
        automaticallyPaidWithExpensify: ({payer}: PaidWithExpensifyParams = {}) =>
            `${payer ? `${payer} ` : ''}pagó con Expensify via <a href="${CONST.CONFIGURE_EXPENSE_REPORT_RULES_HELP_URL}">reglas del espacio de trabajo</a>`,
        noReimbursableExpenses: 'El importe de este informe no es válido',
        pendingConversionMessage: 'El total se actualizará cuando estés online',
        changedTheExpense: 'cambió el gasto',
        setTheRequest: ({valueName, newValueToDisplay}: SetTheRequestParams) =>
            `${valueName === 'comerciante' || valueName === 'importe' || valueName === 'gasto' ? 'el' : 'la'} ${valueName} a ${newValueToDisplay}`,
        setTheDistanceMerchant: ({translatedChangedField, newMerchant, newAmountToDisplay}: SetTheDistanceMerchantParams) =>
            `estableció la ${translatedChangedField} a ${newMerchant}, lo que estableció el importe a ${newAmountToDisplay}`,
        removedTheRequest: ({valueName, oldValueToDisplay}: RemovedTheRequestParams) =>
            `${valueName === 'comerciante' || valueName === 'importe' || valueName === 'gasto' ? 'el' : 'la'} ${valueName} (previamente ${oldValueToDisplay})`,
        updatedTheRequest: ({valueName, newValueToDisplay, oldValueToDisplay}: UpdatedTheRequestParams) =>
            `${valueName === 'comerciante' || valueName === 'importe' || valueName === 'gasto' ? 'el' : 'la'} ${valueName} a ${newValueToDisplay} (previamente ${oldValueToDisplay})`,
        updatedTheDistanceMerchant: ({translatedChangedField, newMerchant, oldMerchant, newAmountToDisplay, oldAmountToDisplay}: UpdatedTheDistanceMerchantParams) =>
            `cambió la ${translatedChangedField} a ${newMerchant} (previamente ${oldMerchant}), lo que cambió el importe a ${newAmountToDisplay} (previamente ${oldAmountToDisplay})`,
        threadExpenseReportName: ({formattedAmount, comment}: ThreadRequestReportNameParams) => `${comment ? `${formattedAmount} para ${comment}` : `Gasto de ${formattedAmount}`}`,
        invoiceReportName: ({linkedReportID}: OriginalMessage<typeof CONST.REPORT.ACTIONS.TYPE.REPORT_PREVIEW>) => `Informe de facturación #${linkedReportID}`,
        threadPaySomeoneReportName: ({formattedAmount, comment}: ThreadSentMoneyReportNameParams) => `${formattedAmount} enviado${comment ? ` para ${comment}` : ''}`,
        movedFromPersonalSpace: ({workspaceName, reportName}: MovedFromPersonalSpaceParams) => `movió el gasto desde su espacio personal a ${workspaceName ?? `un chat con ${reportName}`}`,
        movedToPersonalSpace: 'movió el gasto a su espacio personal',
        tagSelection: 'Selecciona una etiqueta para organizar mejor tus gastos.',
        categorySelection: 'Selecciona una categoría para organizar mejor tus gastos.',
        error: {
            invalidCategoryLength: 'La longitud de la categoría escogida excede el máximo permitido (255). Por favor, escoge otra categoría o acorta la categoría primero.',
            invalidTagLength: 'La longitud de la etiqueta escogida excede el máximo permitido (255). Por favor, escoge otra etiqueta o acorta la etiqueta primero.',
            invalidAmount: 'Por favor, ingresa un importe válido antes de continuar',
            invalidIntegerAmount: 'Por favor, introduce una cantidad entera en dólares antes de continuar',
            invalidTaxAmount: ({amount}: RequestAmountParams) => `El importe máximo del impuesto es ${amount}`,
            invalidSplit: 'La suma de las partes debe ser igual al importe total',
            invalidSplitParticipants: 'Introduce un importe superior a cero para al menos dos participantes',
            invalidSplitYourself: 'Por favor, introduce una cantidad diferente de cero para tu parte',
            noParticipantSelected: 'Por favor, selecciona un participante',
            other: 'Error inesperado. Por favor, inténtalo más tarde.',
            genericHoldExpenseFailureMessage: 'Error inesperado al retener el gasto. Por favor, inténtalo de nuevo más tarde.',
            genericUnholdExpenseFailureMessage: 'Error inesperado al desbloquear el gasto. Por favor, inténtalo de nuevo más tarde.',
            genericCreateFailureMessage: 'Error inesperado al enviar este gasto. Por favor, inténtalo más tarde.',
            genericCreateInvoiceFailureMessage: 'Error inesperado al enviar la factura. Por favor, inténtalo de nuevo más tarde.',
            receiptDeleteFailureError: 'Error inesperado al borrar este recibo. Por favor, vuelve a intentarlo más tarde.',
            receiptFailureMessage: 'Hubo un error al cargar tu recibo. Por favor, ',
            receiptFailureMessageShort: 'Hubo un error al cargar tu recibo.',
            tryAgainMessage: 'inténtalo de nuevo ',
            saveFileMessage: ' guarda el recibo',
            uploadLaterMessage: ' para cargarlo más tarde.',
            genericDeleteFailureMessage: 'Error inesperado al eliminar este gasto. Por favor, inténtalo más tarde.',
            genericEditFailureMessage: 'Error inesperado al editar este gasto. Por favor, inténtalo más tarde.',
            genericSmartscanFailureMessage: 'La transacción tiene campos vacíos',
            duplicateWaypointsErrorMessage: 'Por favor, elimina los puntos de ruta duplicados',
            atLeastTwoDifferentWaypoints: 'Por favor, introduce al menos dos direcciones diferentes',
            splitExpenseMultipleParticipantsErrorMessage: 'Solo puedes dividir un gasto entre un único espacio de trabajo o con miembros individuales. Por favor, actualiza tu selección.',
            invalidMerchant: 'Por favor, introduce un comerciante válido',
            atLeastOneAttendee: 'Debe seleccionarse al menos un asistente',
            invalidQuantity: 'Por favor, introduce una cantidad válida',
            quantityGreaterThanZero: 'La cantidad debe ser mayor que cero',
            invalidSubrateLength: 'Debe haber al menos una subtasa',
            invalidRate: 'Tasa no válida para este espacio de trabajo. Por favor, selecciona una tasa disponible en el espacio de trabajo.',
        },
        dismissReceiptError: 'Descartar error',
        dismissReceiptErrorConfirmation: '¡Atención! Descartar este error eliminará completamente tu recibo cargado. ¿Estás seguro?',
        waitingOnEnabledWallet: ({submitterDisplayName}: WaitingOnBankAccountParams) => `inició el pago, pero no se procesará hasta que ${submitterDisplayName} active su billetera`,
        enableWallet: 'Habilitar billetera',
        holdExpense: 'Retener gasto',
        unholdExpense: 'Desbloquear gasto',
        moveUnreportedExpense: 'Mover gasto no reportado',
        addUnreportedExpense: 'Añadir gasto no reportado',
        selectUnreportedExpense: 'Selecciona al menos un gasto para agregar al informe.',
        emptyStateUnreportedExpenseTitle: 'No hay gastos no reportados',
        emptyStateUnreportedExpenseSubtitle: 'Parece que no tienes gastos no reportados. Puedes crear uno a continuación.',
        addUnreportedExpenseConfirm: 'Añadir al informe',
        heldExpense: 'retuvo este gasto',
        unheldExpense: 'desbloqueó este gasto',
        explainHold: 'Explica la razón para retener esta solicitud.',
        undoClose: 'Deshacer cierre',
        reopened: 'reabrir',
        reopenReport: 'Reabrir informe',
        reopenExportedReportConfirmation: ({connectionName}: {connectionName: string}) =>
            `Este informe ya ha sido exportado a ${connectionName}. Cambiarlo puede provocar discrepancias en los datos. ¿Estás seguro de que deseas reabrir este informe?`,
        reason: 'Razón',
        undoSubmit: 'Deshacer envío',
        retracted: 'retirado',
        holdReasonRequired: 'Se requiere una razón para retener.',
        expenseWasPutOnHold: 'Este gasto está retenido',
        expenseOnHold: 'Este gasto está retenido. Revisa los comentarios para saber como proceder.',
        expensesOnHold: 'Todos los gastos están retenidos. Revisa los comentarios para saber como proceder.',
        expenseDuplicate: 'Este gasto tiene detalles similares a otro. Por favor, revisa los duplicados para continuar.',
        someDuplicatesArePaid: 'Algunos de estos duplicados ya han sido aprobados o pagados.',
        reviewDuplicates: 'Revisar duplicados',
        keepAll: 'Mantener todos',
        confirmApprove: 'Confirmar importe a aprobar',
        confirmApprovalAmount: 'Aprueba sólo los gastos conformes, o aprueba todo el informe.',
        confirmApprovalAllHoldAmount: () => ({
            one: 'Este gasto está retenido. ¿Quieres aprobarlo de todos modos?',
            other: 'Estos gastos están retenidos. ¿Quieres aprobarlos de todos modos?',
        }),
        confirmPay: 'Confirmar importe de pago',
        confirmPayAmount: 'Paga lo que no está retenido, o paga el informe completo.',
        confirmPayAllHoldAmount: () => ({
            one: 'Este gasto está retenido. ¿Quieres pagarlo de todos modos?',
            other: 'Estos gastos están retenidos. ¿Quieres pagarlos de todos modos?',
        }),
        payOnly: 'Solo pagar',
        approveOnly: 'Solo aprobar',
        hold: 'Retener',
        unhold: 'Desbloquear',
        holdEducationalTitle: 'Esta solicitud está',
        holdEducationalText: 'retenida',
        whatIsHoldExplain: 'Retener es como "pausar" un gasto para solicitar más detalles antes de aprobarlo o pagarlo.',
        holdIsLeftBehind: 'Los gastos retenidos se trasladan a otro informe tras su aprobación o pago.',
        unholdWhenReady: 'Los aprobadores pueden desbloquear los gastos cuando estén listos para su aprobación o pago.',
        changePolicyEducational: {
            title: '¡Has movido este informe!',
            description: 'Revisa cuidadosamente estos elementos, que tienden a cambiar al trasladar informes a un nuevo espacio de trabajo.',
            reCategorize: '<strong>Vuelve a categorizar los gastos</strong> para cumplir con las reglas del espacio de trabajo.',
            workflows: 'Este informe ahora puede estar sujeto a un <strong>flujo de aprobación</strong> diferente.',
        },
        changeWorkspace: 'Cambiar espacio de trabajo',
        set: 'estableció',
        changed: 'cambió',
        removed: 'eliminó',
        transactionPending: 'Transacción pendiente.',
        chooseARate: 'Selecciona una tasa de reembolso por milla o kilómetro para el espacio de trabajo',
        unapprove: 'Desaprobar',
        unapproveReport: 'Anular la aprobación del informe',
        headsUp: 'Atención!',
        unapproveWithIntegrationWarning: ({accountingIntegration}: UnapproveWithIntegrationWarningParams) =>
            `Este informe ya se ha exportado a ${accountingIntegration}. Modificarlo puede provocar discrepancias en los datos. ¿Estás seguro de que deseas cancelar la aprobación de este informe?`,
        reimbursable: 'reembolsable',
        nonReimbursable: 'no reembolsable',
        bookingPending: 'Esta reserva está pendiente',
        bookingPendingDescription: 'Esta reserva está pendiente porque aún no se ha pagado.',
        bookingArchived: 'Esta reserva está archivada',
        bookingArchivedDescription: 'Esta reserva está archivada porque la fecha del viaje ha pasado. Agregue un gasto por el monto final si es necesario.',
        attendees: 'Asistentes',
        whoIsYourAccountant: '¿Quién es tu contador?',
        paymentComplete: 'Pago completo',
        time: 'Tiempo',
        startDate: 'Fecha de inicio',
        endDate: 'Fecha de finalización',
        startTime: 'Hora de inicio',
        endTime: 'Hora de finalización',
        deleteSubrate: 'Eliminar subtasa',
        deleteSubrateConfirmation: '¿Estás seguro de que deseas eliminar esta subtasa?',
        quantity: 'Cantidad',
        subrateSelection: 'Selecciona una subtasa e introduce una cantidad.',
        qty: 'Cant',
        firstDayText: () => ({
            one: `Primer día: 1 hora`,
            other: (count: number) => `Primer día: ${count} horas`,
        }),
        lastDayText: () => ({
            one: `Último día: 1 hora`,
            other: (count: number) => `Último día: ${count} horas`,
        }),
        tripLengthText: () => ({
            one: `Viaje: 1 día completo`,
            other: (count: number) => `Viaje: ${count} días completos`,
        }),
        dates: 'Fechas',
        rates: 'Tasas',
        submitsTo: ({name}: SubmitsToParams) => `Se envía a ${name}`,
        moveExpenses: () => ({one: 'Mover gasto', other: 'Mover gastos'}),
    },
    share: {
        shareToExpensify: 'Compartir para Expensify',
        messageInputLabel: 'Mensaje',
    },
    notificationPreferencesPage: {
        header: 'Preferencias de avisos',
        label: 'Avisar sobre nuevos mensajes',
        notificationPreferences: {
            always: 'Inmediatamente',
            daily: 'Cada día',
            mute: 'Nunca',
            hidden: 'Oculto',
        },
    },
    loginField: {
        numberHasNotBeenValidated: 'El número no está validado todavía. Haz click en el botón para reenviar el enlace de confirmación via SMS.',
        emailHasNotBeenValidated: 'El correo electrónico no está validado todavía. Haz click en el botón para reenviar el enlace de confirmación via correo electrónico.',
    },
    avatarWithImagePicker: {
        uploadPhoto: 'Subir foto',
        removePhoto: 'Eliminar foto',
        editImage: 'Editar foto',
        viewPhoto: 'Ver foto',
        imageUploadFailed: 'Error al cargar la imagen',
        deleteWorkspaceError: 'Lo sentimos, hubo un problema eliminando el avatar de tu espacio de trabajo',
        sizeExceeded: ({maxUploadSizeInMB}: SizeExceededParams) => `La imagen supera el tamaño máximo de ${maxUploadSizeInMB} MB.`,
        resolutionConstraints: ({minHeightInPx, minWidthInPx, maxHeightInPx, maxWidthInPx}: ResolutionConstraintsParams) =>
            `Por favor, elige una imagen más grande que ${minHeightInPx}x${minWidthInPx} píxeles y más pequeña que ${maxHeightInPx}x${maxWidthInPx} píxeles.`,
        notAllowedExtension: ({allowedExtensions}: NotAllowedExtensionParams) => `La foto de perfil debe ser de uno de los siguientes tipos: ${allowedExtensions.join(', ')}.`,
    },
    modal: {
        backdropLabel: 'Fondo del Modal',
    },
    profilePage: {
        profile: 'Perfil',
        preferredPronouns: 'Pronombres preferidos',
        selectYourPronouns: 'Selecciona tus pronombres',
        selfSelectYourPronoun: 'Auto-selecciona tu pronombre',
        emailAddress: 'Dirección de correo electrónico',
        setMyTimezoneAutomatically: 'Configura mi zona horaria automáticamente',
        timezone: 'Zona horaria',
        invalidFileMessage: 'Archivo inválido. Pruebe con una imagen diferente.',
        avatarUploadFailureMessage: 'No se pudo subir el avatar. Por favor, inténtalo de nuevo.',
        online: 'En línea',
        offline: 'Desconectado',
        syncing: 'Sincronizando',
        profileAvatar: 'Perfil avatar',
        publicSection: {
            title: 'Público',
            subtitle: 'Estos detalles se muestran en tu perfil público, a disposición de los demás.',
        },
        privateSection: {
            title: 'Privado',
            subtitle: 'Estos detalles se utilizan para viajes y pagos. Nunca se mostrarán en tu perfil público.',
        },
    },
    securityPage: {
        title: 'Opciones de seguridad',
        subtitle: 'Activa la autenticación de dos factores para mantener tu cuenta segura.',
        goToSecurity: 'Volver a la página de seguridad',
    },
    shareCodePage: {
        title: 'Tu código',
        subtitle: 'Invita a miembros a Expensify compartiendo tu código QR personal o enlace de invitación.',
    },
    pronounsPage: {
        pronouns: 'Pronombres',
        isShownOnProfile: 'Tus pronombres se muestran en tu perfil.',
        placeholderText: 'Buscar para ver opciones',
    },
    contacts: {
        contactMethod: 'Método de contacto',
        contactMethods: 'Métodos de contacto',
        featureRequiresValidate: 'Esta función requiere que valides tu cuenta.',
        validateAccount: 'Valida tu cuenta',
        helpTextBeforeEmail: 'Añade más formas de que la gente te encuentre y reenvía los recibos a ',
        helpTextAfterEmail: ' desde varias direcciones de correo electrónico.',
        pleaseVerify: 'Por favor, verifica este método de contacto',
        getInTouch: 'Utilizaremos este método de contacto cuando necesitemos contactarte.',
        enterMagicCode: ({contactMethod}: EnterMagicCodeParams) => `Por favor, introduce el código mágico enviado a ${contactMethod}. Debería llegar en un par de minutos.`,
        setAsDefault: 'Establecer como predeterminado',
        yourDefaultContactMethod:
            'Este es tu método de contacto predeterminado. Antes de poder eliminarlo, tendrás que elegir otro método de contacto y haz clic en "Establecer como predeterminado".',
        removeContactMethod: 'Eliminar método de contacto',
        removeAreYouSure: '¿Estás seguro de que quieres eliminar este método de contacto? Esta acción no se puede deshacer.',
        failedNewContact: 'Se ha producido un error al añadir este método de contacto.',
        genericFailureMessages: {
            requestContactMethodValidateCode: 'No se ha podido enviar un nuevo código mágico. Espera un rato y vuelve a intentarlo.',
            validateSecondaryLogin: 'Código mágico incorrecto o no válido. Inténtalo de nuevo o solicita otro código.',
            deleteContactMethod: 'No se ha podido eliminar este método de contacto. Por favor, contacta con Concierge para obtener ayuda.',
            setDefaultContactMethod: 'No se pudo establecer un nuevo método de contacto predeterminado. Por favor contacta con Concierge para obtener ayuda.',
            addContactMethod: 'Se ha producido un error al añadir este método de contacto. Por favor, contacta con Concierge para obtener ayuda.',
            enteredMethodIsAlreadySubmitted: 'El método de contacto ingresado ya existe',
            passwordRequired: 'Se requiere contraseña',
            contactMethodRequired: 'Se requiere método de contacto',
            invalidContactMethod: 'Método de contacto no válido',
        },
        newContactMethod: 'Nuevo método de contacto',
        goBackContactMethods: 'Volver a métodos de contacto',
    },
    pronouns: {
        coCos: 'Co / Cos',
        eEyEmEir: 'E / Ey / Em / Eir',
        faeFaer: 'Fae / Faer',
        heHimHis: 'Él',
        heHimHisTheyThemTheirs: 'Él / Ellos',
        sheHerHers: 'Ella',
        sheHerHersTheyThemTheirs: 'Ella / Ellos',
        merMers: 'Mer / Mers',
        neNirNirs: 'Ne / Nir / Nirs',
        neeNerNers: 'Nee / Ner / Ners',
        perPers: 'Per / Pers',
        theyThemTheirs: 'Ellos',
        thonThons: 'Thon / Thons',
        veVerVis: 'Ve / Ver / Vis',
        viVir: 'Vi / Vir',
        xeXemXyr: 'Xe / Xem / Xyr',
        zeZieZirHir: 'Ze / Zie / Zir / Hir',
        zeHirHirs: 'Ze / Hir',
        callMeByMyName: 'Llámame por mi nombre',
    },
    displayNamePage: {
        headerTitle: 'Nombre',
        isShownOnProfile: 'Este nombre es visible en tu perfil.',
    },
    timezonePage: {
        timezone: 'Zona horaria',
        isShownOnProfile: 'Tu zona horaria se muestra en tu perfil.',
        getLocationAutomatically: 'Detecta tu ubicación automáticamente',
    },
    updateRequiredView: {
        updateRequired: 'Actualización requerida',
        pleaseInstall: 'Por favor, actualiza a la última versión de New Expensify',
        pleaseInstallExpensifyClassic: 'Por favor, instala la última versión de Expensify',
        toGetLatestChanges: 'Para móvil o escritorio, descarga e instala la última versión. Para la web, actualiza tu navegador.',
        newAppNotAvailable: 'La App New Expensify ya no está disponible.',
    },
    initialSettingsPage: {
        about: 'Acerca de',
        aboutPage: {
            description: 'New Expensify está creada por una comunidad de desarrolladores de código abierto de todo el mundo. Ayúdanos a construir el futuro de Expensify.',
            appDownloadLinks: 'Enlaces para descargar la App',
            viewKeyboardShortcuts: 'Ver atajos de teclado',
            viewTheCode: 'Ver código',
            viewOpenJobs: 'Ver trabajos disponibles',
            reportABug: 'Reportar un error',
            troubleshoot: 'Solución de problemas',
        },
        appDownloadLinks: {
            android: {
                label: 'Android',
            },
            ios: {
                label: 'iOS',
            },
            desktop: {
                label: 'macOS',
            },
        },
        troubleshoot: {
            clearCacheAndRestart: 'Borrar caché y reiniciar',
            viewConsole: 'Ver la consola de depuración',
            debugConsole: 'Consola de depuración',
            description: 'Utilice las herramientas que aparecen a continuación para solucionar los problemas de Expensify. Si tiene algún problema, por favor',
            submitBug: 'envíe un informe de error',
            confirmResetDescription: 'Todos los borradores no enviados se perderán, pero el resto de tus datos estarán a salvo.',
            resetAndRefresh: 'Restablecer y actualizar',
            clientSideLogging: 'Registro a nivel cliente',
            noLogsToShare: 'No hay logs que compartir',
            useProfiling: 'Usar el trazado',
            profileTrace: 'Traza de ejecución',
            results: 'Resultados',
            releaseOptions: 'Opciones de publicación',
            testingPreferences: 'Preferencias para Tests',
            useStagingServer: 'Usar servidor "staging"',
            forceOffline: 'Forzar desconexión',
            simulatePoorConnection: 'Simular una conexión a internet deficiente',
            simulateFailingNetworkRequests: 'Simular fallos en solicitudes de red',
            authenticationStatus: 'Estado de autenticación',
            deviceCredentials: 'Credenciales del dispositivo',
            invalidate: 'Invalidar',
            destroy: 'Destruir',
            maskExportOnyxStateData: 'Enmascare los datos frágiles del miembro mientras exporta el estado Onyx',
            exportOnyxState: 'Exportar estado Onyx',
            importOnyxState: 'Importar estado Onyx',
            testCrash: 'Prueba de fallo',
            resetToOriginalState: 'Restablecer al estado original',
            usingImportedState: 'Estás utilizando el estado importado. Pulsa aquí para borrarlo.',
            debugMode: 'Modo depuración',
            invalidFile: 'Archivo inválido',
            invalidFileDescription: 'El archivo que ests intentando importar no es válido. Por favor, inténtalo de nuevo.',
            invalidateWithDelay: 'Invalidar con retraso',
            recordTroubleshootData: 'Registrar datos de resolución de problemas',
            softKillTheApp: 'Desactivar la aplicación',
            kill: 'Matar',
        },
        debugConsole: {
            saveLog: 'Guardar registro',
            shareLog: 'Compartir registro',
            enterCommand: 'Introducir comando',
            execute: 'Ejecutar',
            noLogsAvailable: 'No hay registros disponibles',
            logSizeTooLarge: ({size}: LogSizeParams) => `El tamaño del registro excede el límite de ${size} MB. Utilice "Guardar registro" para descargar el archivo de registro.`,
            logs: 'Logs',
            viewConsole: 'Ver consola',
        },
        security: 'Seguridad',
        restoreStashed: 'Restablecer login guardado',
        signOut: 'Desconectar',
        signOutConfirmationText: 'Si cierras sesión perderás los cambios hechos mientras estabas desconectado',
        versionLetter: 'v',
        readTheTermsAndPrivacy: {
            phrase1: 'Leer los',
            phrase2: 'Términos de Servicio',
            phrase3: 'y',
            phrase4: 'Privacidad',
        },
        help: 'Ayuda',
        whatIsNew: 'Qué hay de nuevo',
        accountSettings: 'Configuración de la cuenta',
        account: 'Cuenta',
        general: 'General',
    },
    closeAccountPage: {
        closeAccount: 'Cerrar cuenta',
        reasonForLeavingPrompt: '¡Lamentamos verte partir! ¿Serías tan amable de decirnos por qué, para que podamos mejorar?',
        enterMessageHere: 'Escribe aquí tu mensaje',
        closeAccountWarning: 'Una vez cerrada tu cuenta no se puede revertir.',
        closeAccountPermanentlyDeleteData: '¿Estás seguro de que quieres eliminar tu cuenta? Esta acción eliminará permanentemente toda la información de cualquier gasto pendiente.',
        enterDefaultContactToConfirm: 'Por favor, escribe tu método de contacto predeterminado para confirmar que deseas eliminar tu cuenta. Tu método de contacto predeterminado es:',
        enterDefaultContact: 'Tu método de contacto predeterminado',
        defaultContact: 'Método de contacto predeterminado:',
        enterYourDefaultContactMethod: 'Por favor, introduce tu método de contacto predeterminado para cerrar tu cuenta.',
    },
    mergeAccountsPage: {
        mergeAccount: 'Fusionar cuentas',
        accountDetails: {
            accountToMergeInto: `Introduce la cuenta en la que deseas fusionar `,
            notReversibleConsent: 'Entiendo que esto no es reversible',
        },
        accountValidate: {
            confirmMerge: '¿Estás seguro de que deseas fusionar cuentas?',
            lossOfUnsubmittedData: `Fusionar tus cuentas es irreversible y resultará en la pérdida de cualquier gasto no enviado de `,
            enterMagicCode: `Para continuar, por favor introduce el código mágico enviado a `,
            errors: {
                incorrectMagicCode: 'Código mágico incorrecto o no válido. Inténtalo de nuevo o solicita otro código.',
                fallback: 'Ha ocurrido un error. Por favor, inténtalo mas tarde.',
            },
        },
        mergeSuccess: {
            accountsMerged: '¡Cuentas fusionadas!',
            successfullyMergedAllData: {
                beforeFirstEmail: 'Has fusionado exitosamente todos los datos de ',
                beforeSecondEmail: ' en ',
                afterSecondEmail: '. De ahora en adelante, puedes usar cualquiera de los inicios de sesión para esta cuenta.',
            },
        },
        mergePendingSAML: {
            weAreWorkingOnIt: 'Estamos trabajando en ello',
            limitedSupport: 'Todavía no es posible fusionar cuentas en New Expensify. Por favor, realiza esta acción en Expensify Classic en su lugar',
            reachOutForHelp: {
                beforeLink: '¡No dudes en ',
                linkText: 'comunicarte con Concierge',
                afterLink: ' si tienes alguna pregunta!',
            },
            goToExpensifyClassic: 'Dirígete a Expensify Classic',
        },
        mergeFailureSAMLDomainControl: {
            beforeFirstEmail: 'No puedes fusionar ',
            beforeDomain: ' porque está controlado por ',
            afterDomain: '. Póngase ',
            linkText: 'en contacto con Concierge',
            afterLink: ' si necesita ayuda.',
        },
        mergeFailureSAMLAccount: {
            beforeEmail: 'No puedes fusionar ',
            afterEmail: ' en otras cuentas porque tu administrador de dominio la ha establecido como tu inicio de sesión principal. Por favor, fusiona otras cuentas en esta en su lugar.',
        },
        mergeFailure2FA: {
            oldAccount2FAEnabled: {
                beforeFirstEmail: 'No puedes fusionar cuentas porque ',
                beforeSecondEmail: ' tiene habilitada la autenticación de dos factores (2FA). Por favor, deshabilita 2FA para ',
                afterSecondEmail: ' e inténtalo nuevamente.',
            },
            learnMore: 'Aprende más sobre cómo fusionar cuentas.',
        },
        mergeFailureAccountLocked: {
            beforeEmail: 'No puedes fusionar ',
            afterEmail: ' porque está bloqueado. Póngase ',
            linkText: 'en contacto con Concierge',
            afterLink: ` si necesita ayuda.`,
        },
        mergeFailureUncreatedAccount: {
            noExpensifyAccount: {
                beforeEmail: 'No puedes fusionar cuentas porque ',
                afterEmail: ' no tiene una cuenta de Expensify.',
            },
            addContactMethod: {
                beforeLink: 'Por favor, ',
                linkText: 'añádela como método de contacto',
                afterLink: ' en su lugar.',
            },
        },
        mergeFailureSmartScannerAccount: {
            beforeEmail: 'No puedes fusionar ',
            afterEmail: ' en otras cuentas. Por favor, fusiona otras cuentas en esta en su lugar.',
        },
        mergeFailureInvoicedAccount: {
            beforeEmail: 'No puedes fusionar cuentas en ',
            afterEmail: ' porque esta cuenta tiene una relación de facturación con factura emitida.',
        },
        mergeFailureTooManyAttempts: {
            heading: 'Inténtalo de nuevo más tarde',
            description: 'Hubo demasiados intentos de fusionar cuentas. Por favor, inténtalo de nuevo más tarde.',
        },
        mergeFailureUnvalidatedAccount: {
            description: 'No puedes fusionarte con otras cuentas porque no está validada. Por favor, valida la cuenta e inténtalo de nuevo.',
        },
        mergeFailureSelfMerge: {
            description: 'No puedes combinar una cuenta consigo misma.',
        },
        mergeFailureGenericHeading: 'No se pueden fusionar cuentas',
    },
    lockAccountPage: {
        reportSuspiciousActivity: 'Informar de actividad sospechosa',
        lockAccount: 'Bloquear cuenta',
        unlockAccount: 'Desbloquear cuenta',
        compromisedDescription:
            '¿Notas algo extraño en tu cuenta? Informarlo bloqueará tu cuenta de inmediato, detendrá nuevas transacciones con la Tarjeta Expensify y evitará cualquier cambio en la cuenta.',
        domainAdminsDescription: 'Para administradores de dominio: Esto también detiene toda la actividad de la Tarjeta Expensify y las acciones administrativas en tus dominios.',
        areYouSure: '¿Estás seguro de que deseas bloquear tu cuenta de Expensify?',
        ourTeamWill: 'Nuestro equipo investigará y eliminará cualquier acceso no autorizado. Para recuperar el acceso, tendrás que trabajar con Concierge.',
    },
    failedToLockAccountPage: {
        failedToLockAccount: 'No se pudo bloquear la cuenta',
        failedToLockAccountDescription: 'No pudimos bloquear tu cuenta. Por favor, chatea con Concierge para resolver este problema.',
        chatWithConcierge: 'Chatear con Concierge',
    },
    unlockAccountPage: {
        accountLocked: 'Cuenta bloqueada',
        yourAccountIsLocked: 'Tu cuenta está bloqueada',
        chatToConciergeToUnlock: 'Chatea con Concierge para resolver los problemas de seguridad y desbloquear tu cuenta.',
        chatWithConcierge: 'Chatear con Concierge',
    },
    passwordPage: {
        changePassword: 'Cambiar contraseña',
        changingYourPasswordPrompt: 'El cambio de contraseña va a afectar tanto a la cuenta de Expensify.com como la de New Expensify.',
        currentPassword: 'Contraseña actual',
        newPassword: 'Nueva contraseña',
        newPasswordPrompt: 'La nueva contraseña debe ser diferente de la antigua y contener al menos 8 caracteres, 1 letra mayúscula, 1 letra minúscula y 1 número.',
    },
    twoFactorAuth: {
        headerTitle: 'Autenticación de dos factores',
        twoFactorAuthEnabled: 'Autenticación de dos factores habilitada',
        whatIsTwoFactorAuth:
            'La autenticación de dos factores (2FA) ayuda a mantener tu cuenta segura. Al iniciar sesión, deberás ingresar un código generado por tu aplicación de autenticación preferida.',
        disableTwoFactorAuth: 'Deshabilitar la autenticación de dos factores',
        explainProcessToRemove: 'Para deshabilitar la autenticación de dos factores (2FA), por favor introduce un código válido de tu aplicación de autenticación.',
        disabled: 'La autenticación de dos factores está ahora deshabilitada',
        noAuthenticatorApp: 'Ya no necesitarás una aplicación de autenticación para iniciar sesión en Expensify.',
        stepCodes: 'Códigos de recuperación',
        keepCodesSafe: '¡Guarda los códigos de recuperación en un lugar seguro!',
        codesLoseAccess:
            'Si pierdes el acceso a tu aplicación de autenticación y no tienes estos códigos, perderás el acceso a tu cuenta. \n\nNota: Configurar la autenticación de dos factores cerrará la sesión de todas las demás sesiones activas.',
        errorStepCodes: 'Copia o descarga los códigos antes de continuar',
        stepVerify: 'Verificar',
        scanCode: 'Escanea el código QR usando tu',
        authenticatorApp: 'aplicación de autenticación',
        addKey: 'O añade esta clave secreta a tu aplicación de autenticación:',
        enterCode: 'Luego introduce el código de seis dígitos generado por tu aplicación de autenticación.',
        stepSuccess: 'Finalizado',
        enabled: 'La autenticación de dos factores habilitada',
        congrats: '¡Felicidades! Ahora tienes esa seguridad adicional.',
        copy: 'Copiar',
        disable: 'Deshabilitar',
        enableTwoFactorAuth: 'Activar la autenticación de dos factores',
        pleaseEnableTwoFactorAuth: 'Activa la autenticación de dos factores.',
        twoFactorAuthIsRequiredDescription: 'Por razones de seguridad, Xero requiere la autenticación de dos factores para conectar la integración.',
        twoFactorAuthIsRequiredForAdminsHeader: 'Autenticación de dos factores requerida',
        twoFactorAuthIsRequiredForAdminsTitle: 'Por favor, habilita la autenticación de dos factores',
        twoFactorAuthIsRequiredForAdminsDescription:
            'Tu conexión de contabilidad con Xero requiere el uso de autenticación de dos factores. Por favor, habilítala para seguir usando Expensify.',
        twoFactorAuthCannotDisable: 'No se puede desactivar la autenticación de dos factores (2FA)',
        twoFactorAuthRequired: 'La autenticación de dos factores (2FA) es obligatoria para tu conexión a Xero y no se puede desactivar.',
    },
    recoveryCodeForm: {
        error: {
            pleaseFillRecoveryCode: 'Por favor, introduce tu código de recuperación',
            incorrectRecoveryCode: 'Código de recuperación incorrecto. Por favor, inténtalo de nuevo.',
        },
        useRecoveryCode: 'Usar código de recuperación',
        recoveryCode: 'Código de recuperación',
        use2fa: 'Usar autenticación de dos factores',
    },
    twoFactorAuthForm: {
        error: {
            pleaseFillTwoFactorAuth: 'Por favor, introduce tu código de autenticación de dos factores',
            incorrect2fa: 'Código de autenticación de dos factores incorrecto. Por favor, inténtalo de nuevo.',
        },
    },
    passwordConfirmationScreen: {
        passwordUpdated: '¡Contraseña actualizada!',
        allSet: 'Todo está listo. Guarda tu contraseña en un lugar seguro.',
    },
    privateNotes: {
        title: 'Notas privadas',
        personalNoteMessage: 'Guarda notas sobre este chat aquí. Usted es la única persona que puede añadir, editar o ver estas notas.',
        sharedNoteMessage: 'Guarda notas sobre este chat aquí. Los empleados de Expensify y otros miembros del dominio team.expensify.com pueden ver estas notas.',
        composerLabel: 'Notas',
        myNote: 'Mi nota',
        error: {
            genericFailureMessage: 'Las notas privadas no han podido ser guardadas',
        },
    },
    billingCurrency: {
        error: {
            securityCode: 'Por favor, introduce un código de seguridad válido',
        },
        securityCode: 'Código de seguridad',
        changePaymentCurrency: 'Cambiar moneda de facturación',
        changeBillingCurrency: 'Cambiar la moneda de pago',
        paymentCurrency: 'Moneda de pago',
        paymentCurrencyDescription: 'Selecciona una moneda estándar a la que se deben convertir todos los gastos personales',
        note: 'Nota: Cambiar tu moneda de pago puede afectar cuánto pagarás por Expensify. Consulta nuestra',
        noteLink: 'página de precios',
        noteDetails: 'para conocer todos los detalles.',
    },
    addDebitCardPage: {
        addADebitCard: 'Añadir una tarjeta de débito',
        nameOnCard: 'Nombre en la tarjeta',
        debitCardNumber: 'Número de la tarjeta de débito',
        expiration: 'Fecha de vencimiento',
        expirationDate: 'MMAA',
        cvv: 'CVV',
        billingAddress: 'Dirección de envio',
        growlMessageOnSave: 'Tu tarteja de débito se añadió correctamente',
        expensifyPassword: 'Contraseña de Expensify',
        error: {
            invalidName: 'El nombre sólo puede incluir letras',
            addressZipCode: 'Por favor, introduce un código postal válido',
            debitCardNumber: 'Por favor, introduce un número de tarjeta de débito válido',
            expirationDate: 'Por favor, selecciona una fecha de vencimiento válida',
            securityCode: 'Por favor, introduce un código de seguridad válido',
            addressStreet: 'Por favor, introduce una dirección de facturación válida que no sea un apartado postal',
            addressState: 'Por favor, selecciona un estado',
            addressCity: 'Por favor, introduce una ciudad',
            genericFailureMessage: 'Se ha producido un error al añadir tu tarjeta. Por favor, vuelva a intentarlo.',
            password: 'Por favor, introduce tu contraseña de Expensify',
        },
    },
    addPaymentCardPage: {
        addAPaymentCard: 'Añade tarjeta de pago',
        nameOnCard: 'Nombre en la tarjeta',
        paymentCardNumber: 'Número de la tarjeta',
        expiration: 'Fecha de vencimiento',
        expirationDate: 'MM/AA',
        cvv: 'CVV',
        billingAddress: 'Dirección de envio',
        growlMessageOnSave: 'Tu tarjeta de pago se añadió correctamente',
        expensifyPassword: 'Contraseña de Expensify',
        error: {
            invalidName: 'El nombre sólo puede incluir letras',
            addressZipCode: 'Por favor, introduce un código postal válido',
            paymentCardNumber: 'Por favor, introduce un número de tarjeta de pago válido',
            expirationDate: 'Por favor, selecciona una fecha de vencimiento válida',
            securityCode: 'Por favor, introduce un código de seguridad válido',
            addressStreet: 'Por favor, introduce una dirección de facturación válida que no sea un apartado postal',
            addressState: 'Por favor, selecciona un estado',
            addressCity: 'Por favor, introduce una ciudad',
            genericFailureMessage: 'Se ha producido un error al añadir tu tarjeta. Por favor, vuelva a intentarlo.',
            password: 'Por favor, introduce tu contraseña de Expensify',
        },
    },
    walletPage: {
        balance: 'Saldo',
        paymentMethodsTitle: 'Métodos de pago',
        setDefaultConfirmation: 'Marcar como método de pago predeterminado',
        setDefaultSuccess: 'Método de pago configurado',
        deleteAccount: 'Eliminar cuenta',
        deleteConfirmation: '¿Estás seguro de que quieres eliminar esta cuenta?',
        error: {
            notOwnerOfBankAccount: 'Se ha producido un error al establecer esta cuenta bancaria como método de pago predeterminado',
            invalidBankAccount: 'Esta cuenta bancaria está temporalmente suspendida',
            notOwnerOfFund: 'Se ha producido un error al establecer esta tarjeta de crédito como método de pago predeterminado',
            setDefaultFailure: 'No se ha podido configurar el método de pago',
        },
        addBankAccountFailure: 'Ocurrió un error inesperado al intentar añadir la cuenta bancaria. Inténtalo de nuevo.',
        getPaidFaster: 'Cobra más rápido',
        addPaymentMethod: 'Añade un método de pago para enviar y recibir pagos directamente en la aplicación.',
        getPaidBackFaster: 'Recibe tus pagos más rápido',
        secureAccessToYourMoney: 'Acceso seguro a tu dinero',
        receiveMoney: 'Recibe dinero en tu moneda local',
        expensifyWallet: 'Billetera Expensify (Beta)',
        sendAndReceiveMoney: 'Envía y recibe dinero desde tu Billetera Expensify. Solo cuentas bancarias de EE. UU.',
        enableWallet: 'Habilitar billetera',
<<<<<<< HEAD
        addBankAccountToSendAndReceive: 'Agrega una cuenta bancaria para realizar o recibir pagos.',
        addBankAccount: 'Añadir cuenta bancaria',
=======
        addBankAccountToSendAndReceive: 'Recibe el reembolso de los gastos que envíes a un espacio de trabajo.',
>>>>>>> 44d8ae59
        assignedCards: 'Tarjetas asignadas',
        assignedCardsDescription: 'Son tarjetas asignadas por un administrador del espacio de trabajo para gestionar los gastos de la empresa.',
        expensifyCard: 'Tarjeta Expensify',
        walletActivationPending: 'Estamos revisando tu información. Por favor, vuelve en unos minutos.',
        walletActivationFailed: 'Lamentablemente, no podemos activar tu billetera en este momento. Chatea con Concierge para obtener más ayuda.',
        addYourBankAccount: 'Añadir tu cuenta bancaria',
        addBankAccountBody: 'Conectemos tu cuenta bancaria a Expensify para que sea más fácil que nunca enviar y recibir pagos directamente en la aplicación.',
        chooseYourBankAccount: 'Elige tu cuenta bancaria',
        chooseAccountBody: 'Asegúrese de elegir el adecuado.',
        confirmYourBankAccount: 'Confirma tu cuenta bancaria',
        personalBankAccounts: 'Cuentas bancarias personales',
        businessBankAccounts: 'Cuentas bancarias empresariales',
    },
    cardPage: {
        expensifyCard: 'Tarjeta Expensify',
        expensifyTravelCard: 'Tarjeta Expensify de Viaje',
        availableSpend: 'Límite restante',
        smartLimit: {
            name: 'Límite inteligente',
            title: ({formattedLimit}: ViolationsOverLimitParams) => `Puedes gastar hasta ${formattedLimit} en esta tarjeta al mes. El límite se restablecerá el primer día del mes.`,
        },
        fixedLimit: {
            name: 'Límite fijo',
            title: ({formattedLimit}: ViolationsOverLimitParams) => `Puedes gastar hasta ${formattedLimit} en esta tarjeta, luego se desactivará.`,
        },
        monthlyLimit: {
            name: 'Límite mensual',
            title: ({formattedLimit}: ViolationsOverLimitParams) => `Puedes gastar hasta ${formattedLimit} en esta tarjeta y el límite se restablecerá a medida que se aprueben tus gastos.`,
        },
        virtualCardNumber: 'Número de la tarjeta virtual',
        travelCardCvv: 'CVV de la tarjeta de viaje',
        physicalCardNumber: 'Número de la tarjeta física',
        getPhysicalCard: 'Obtener tarjeta física',
        reportFraud: 'Reportar fraude con la tarjeta virtual',
        reportTravelFraud: 'Reportar fraude con la tarjeta de viaje',
        reviewTransaction: 'Revisar transacción',
        suspiciousBannerTitle: 'Transacción sospechosa',
        suspiciousBannerDescription: 'Hemos detectado una transacción sospechosa en la tarjeta. Haz click abajo para revisarla.',
        cardLocked: 'La tarjeta está temporalmente bloqueada mientras nuestro equipo revisa la cuenta de tu empresa.',
        cardDetails: {
            cardNumber: 'Número de tarjeta virtual',
            expiration: 'Expiración',
            cvv: 'CVV',
            address: 'Dirección',
            revealDetails: 'Revelar detalles',
            revealCvv: 'Revelar CVV',
            copyCardNumber: 'Copiar número de la tarjeta',
            updateAddress: 'Actualizar dirección',
        },
        cardAddedToWallet: ({platform}: {platform: 'Google' | 'Apple'}) => `Añadida a ${platform} Wallet`,
        cardDetailsLoadingFailure: 'Se ha producido un error al cargar los datos de la tarjeta. Comprueba tu conexión a Internet e inténtalo de nuevo.',
        validateCardTitle: 'Asegurémonos de que eres tú',
        enterMagicCode: ({contactMethod}: EnterMagicCodeParams) =>
            `Introduzca el código mágico enviado a ${contactMethod} para ver los datos de su tarjeta. Debería llegar en un par de minutos.`,
    },
    workflowsPage: {
        workflowTitle: 'Gasto',
        workflowDescription: 'Configure un flujo de trabajo desde el momento en que se produce el gasto, incluida la aprobación y el pago',
        delaySubmissionTitle: 'Retrasar envíos',
        delaySubmissionDescription: 'Elige una frecuencia para enviar los gastos, o dejalo desactivado para recibir actualizaciones en tiempo real sobre los gastos.',
        submissionFrequency: 'Frecuencia de envíos',
        submissionFrequencyDateOfMonth: 'Fecha del mes',
        addApprovalsTitle: 'Aprobaciones',
        addApprovalButton: 'Añadir flujo de aprobación',
        addApprovalTip: 'Este flujo de trabajo por defecto se aplica a todos los miembros, a menos que exista un flujo de trabajo más específico.',
        approver: 'Aprobador',
        addApprovalsDescription: 'Requiere una aprobación adicional antes de autorizar un pago.',
        makeOrTrackPaymentsTitle: 'Realizar o seguir pagos',
        makeOrTrackPaymentsDescription: 'Añade un pagador autorizado para los pagos realizados en Expensify o realiza un seguimiento de los pagos realizados en otro lugar.',
        editor: {
            submissionFrequency: 'Elige cuánto tiempo Expensify debe esperar antes de compartir los gastos sin errores.',
        },
        frequencyDescription: 'Elige la frecuencia de presentación automática de gastos, o preséntalos manualmente',
        frequencies: {
            instant: 'Instante',
            weekly: 'Semanal',
            monthly: 'Mensual',
            twiceAMonth: 'Dos veces al mes',
            byTrip: 'Por viaje',
            manually: 'Manualmente',
            daily: 'Diaria',
            lastDayOfMonth: 'Último día del mes',
            lastBusinessDayOfMonth: 'Último día hábil del mes',
            ordinals: {
                one: 'º',
                two: 'º',
                few: 'º',
                other: 'º',
                /* eslint-disable @typescript-eslint/naming-convention */
                '1': 'Primero',
                '2': 'Segundo',
                '3': 'Tercero',
                '4': 'Cuarto',
                '5': 'Quinto',
                '6': 'Sexto',
                '7': 'Séptimo',
                '8': 'Octavo',
                '9': 'Noveno',
                '10': 'Décimo',
                /* eslint-enable @typescript-eslint/naming-convention */
            },
        },
        approverInMultipleWorkflows: 'Este miembro ya pertenece a otro flujo de aprobación. Cualquier actualización aquí se reflejará allí también.',
        approverCircularReference: ({name1, name2}: ApprovalWorkflowErrorParams) =>
            `<strong>${name1}</strong> ya aprueba informes a <strong>${name2}</strong>. Por favor, elige un aprobador diferente para evitar un flujo de trabajo circular.`,
        emptyContent: {
            title: 'No hay miembros para mostrar',
            expensesFromSubtitle: 'Todos los miembros del espacio de trabajo ya pertenecen a un flujo de aprobación existente.',
            approverSubtitle: 'Todos los aprobadores pertenecen a un flujo de trabajo existente.',
        },
    },
    workflowsDelayedSubmissionPage: {
        autoReportingErrorMessage: 'El parámetro de envío retrasado no pudo ser cambiado. Por favor, inténtelo de nuevo o contacte al soporte.',
        autoReportingFrequencyErrorMessage: 'La frecuencia de envío no pudo ser cambiada. Por favor, inténtelo de nuevo o contacte al soporte.',
        monthlyOffsetErrorMessage: 'La frecuencia mensual no pudo ser cambiada. Por favor, inténtelo de nuevo o contacte al soporte.',
    },
    workflowsCreateApprovalsPage: {
        title: 'Confirmar',
        header: 'Agrega más aprobadores y confirma.',
        additionalApprover: 'Añadir aprobador',
        submitButton: 'Añadir flujo de trabajo',
    },
    workflowsEditApprovalsPage: {
        title: 'Edicion flujo de aprobación',
        deleteTitle: 'Eliminar flujo de trabajo de aprobación',
        deletePrompt: '¿Estás seguro de que quieres eliminar este flujo de trabajo de aprobación? Todos los miembros pasarán a usar el flujo de trabajo predeterminado.',
    },
    workflowsExpensesFromPage: {
        title: 'Gastos de',
        header: 'Cuando los siguientes miembros presenten gastos:',
    },
    workflowsApproverPage: {
        genericErrorMessage: 'El aprobador no pudo ser cambiado. Por favor, inténtelo de nuevo o contacte al soporte.',
        header: 'Enviar a este miembro para su aprobación:',
    },
    workflowsPayerPage: {
        title: 'Pagador autorizado',
        genericErrorMessage: 'El pagador autorizado no se pudo cambiar. Por favor, inténtalo mas tarde.',
        admins: 'Administradores',
        payer: 'Pagador',
        paymentAccount: 'Cuenta de pago',
    },
    reportFraudPage: {
        title: 'Reportar fraude con la tarjeta virtual',
        description:
            'Si los datos de tu tarjeta virtual han sido robados o se han visto comprometidos, desactivaremos permanentemente la tarjeta actual y le proporcionaremos una tarjeta virtual y un número nuevo.',
        deactivateCard: 'Desactivar tarjeta',
        reportVirtualCardFraud: 'Reportar fraude con la tarjeta virtual',
    },
    reportFraudConfirmationPage: {
        title: 'Fraude con tarjeta reportado',
        description: 'Hemos desactivado permanentemente tu tarjeta existente. Cuando vuelvas a ver los detalles de tu tarjeta, tendrás una nueva tarjeta virtual disponible.',
        buttonText: 'Entendido, ¡gracias!',
    },
    activateCardPage: {
        activateCard: 'Activar tarjeta',
        pleaseEnterLastFour: 'Introduce los cuatro últimos dígitos de la tarjeta.',
        activatePhysicalCard: 'Activar tarjeta física',
        error: {
            thatDidNotMatch: 'Los 4 últimos dígitos de tu tarjeta no coinciden. Por favor, inténtalo de nuevo.',
            throttled:
                'Has introducido incorrectamente los 4 últimos dígitos de tu tarjeta Expensify demasiadas veces. Si estás seguro de que los números son correctos, ponte en contacto con Concierge para solucionarlo. De lo contrario, inténtalo de nuevo más tarde.',
        },
    },
    getPhysicalCard: {
        header: 'Obtener tarjeta física',
        nameMessage: 'Introduce tu nombre y apellido como aparecerá en tu tarjeta.',
        legalName: 'Nombre completo',
        legalFirstName: 'Nombre legal',
        legalLastName: 'Apellidos legales',
        phoneMessage: 'Introduce tu número de teléfono.',
        phoneNumber: 'Número de teléfono',
        address: 'Dirección',
        addressMessage: 'Introduce tu dirección de envío.',
        streetAddress: 'Calle de dirección',
        city: 'Ciudad',
        state: 'Estado',
        zipPostcode: 'Código postal',
        country: 'País',
        confirmMessage: 'Por favor confirma tus datos.',
        estimatedDeliveryMessage: 'Tu tarjeta física llegará en 2-3 días laborales.',
        next: 'Siguiente',
        getPhysicalCard: 'Obtener tarjeta física',
        shipCard: 'Enviar tarjeta',
    },
    transferAmountPage: {
        transfer: ({amount}: TransferParams) => `Transferir${amount ? ` ${amount}` : ''}`,
        instant: 'Instante',
        instantSummary: ({rate, minAmount}: InstantSummaryParams) => `Tarifa del ${rate}% (${minAmount} mínimo)`,
        ach: '1-3 días laborales',
        achSummary: 'Sin cargo',
        whichAccount: '¿Qué cuenta?',
        fee: 'Tarifa',
        transferSuccess: '¡Transferencia exitosa!',
        transferDetailBankAccount: 'Tu dinero debería llegar en 1-3 días laborables.',
        transferDetailDebitCard: 'Tu dinero debería llegar de inmediato.',
        failedTransfer: 'Tu saldo no se ha acreditado completamente. Por favor, transfiere los fondos a una cuenta bancaria.',
        notHereSubTitle: 'Por favor, transfiere el saldo desde la página de billetera',
        goToWallet: 'Ir a billetera',
    },
    chooseTransferAccountPage: {
        chooseAccount: 'Elegir cuenta',
    },
    paymentMethodList: {
        addPaymentMethod: 'Añadir método de pago',
        addNewDebitCard: 'Añadir nueva tarjeta de débito',
        addNewBankAccount: 'Añadir nueva cuenta de banco',
        accountLastFour: 'Terminada en',
        cardLastFour: 'Tarjeta terminada en',
        addFirstPaymentMethod: 'Añade un método de pago para enviar y recibir pagos directamente desde la aplicación.',
        defaultPaymentMethod: 'Predeterminado',
    },
    preferencesPage: {
        appSection: {
            title: 'Preferencias de la aplicación',
        },
        testSection: {
            title: 'Preferencias para tests',
            subtitle: 'Ajustes para ayudar a depurar y probar la aplicación en “staging”.',
        },
        receiveRelevantFeatureUpdatesAndExpensifyNews: 'Recibir noticias sobre Expensify y actualizaciones del producto',
        muteAllSounds: 'Silenciar todos los sonidos de Expensify',
    },
    priorityModePage: {
        priorityMode: 'Modo prioridad',
        explainerText:
            'Elige #concentración si deseas enfocarte sólo en los chats no leídos y en los anclados, o mostrarlo todo con los chats más recientes y los anclados en la parte superior.',
        priorityModes: {
            default: {
                label: 'Más recientes',
                description: 'Mostrar todos los chats ordenados desde el más reciente',
            },
            gsd: {
                label: '#concentración',
                description: 'Mostrar sólo los no leídos ordenados alfabéticamente',
            },
        },
    },
    reportDetailsPage: {
        inWorkspace: ({policyName}: ReportPolicyNameParams) => `en ${policyName}`,
        generatingPDF: 'Creando PDF',
        waitForPDF: 'Por favor, espera mientras creamos el PDF',
        errorPDF: 'Ocurrió un error al crear el PDF',
        generatedPDF: 'Tu informe PDF ha sido creado!',
    },
    reportDescriptionPage: {
        roomDescription: 'Descripción de la sala de chat',
        roomDescriptionOptional: 'Descripción de la sala de chat (opcional)',
        explainerText: 'Establece una descripción personalizada para la sala de chat.',
    },
    groupChat: {
        lastMemberTitle: '¡Atención!',
        lastMemberWarning: 'Ya que eres la última persona aquí, si te vas, este chat quedará inaccesible para todos los miembros. ¿Estás seguro de que quieres salir del chat?',
        defaultReportName: ({displayName}: ReportArchiveReasonsClosedParams) => `Chat de grupo de ${displayName}`,
    },
    languagePage: {
        language: 'Idioma',
        aiGenerated: 'Las traducciones para este idioma se generan automáticamente y pueden contener errores.',
    },
    themePage: {
        theme: 'Tema',
        themes: {
            dark: {
                label: 'Oscuro',
            },
            light: {
                label: 'Claro',
            },
            system: {
                label: 'Utiliza los ajustes del dispositivo',
            },
        },
        chooseThemeBelowOrSync: 'Elige un tema a continuación o sincronízalo con los ajustes de tu dispositivo.',
    },
    termsOfUse: {
        phrase1: 'Al iniciar sesión, estás accediendo a los',
        phrase2: 'Términos de Servicio',
        phrase3: 'y',
        phrase4: 'Privacidad',
        phrase5: `El envío de dinero es brindado por ${CONST.WALLET.PROGRAM_ISSUERS.EXPENSIFY_PAYMENTS} (NMLS ID:2017010) de conformidad con sus`,
        phrase6: 'licencias',
    },
    validateCodeForm: {
        magicCodeNotReceived: '¿No recibiste un código mágico?',
        enterAuthenticatorCode: 'Por favor, introduce el código de autenticador',
        enterRecoveryCode: 'Por favor, introduce tu código de recuperación',
        requiredWhen2FAEnabled: 'Obligatorio cuando A2F está habilitado',
        requestNewCode: 'Pedir un código nuevo en ',
        requestNewCodeAfterErrorOccurred: 'Solicitar un nuevo código',
        error: {
            pleaseFillMagicCode: 'Por favor, introduce el código mágico.',
            incorrectMagicCode: 'Código mágico incorrecto o no válido. Inténtalo de nuevo o solicita otro código.',
            pleaseFillTwoFactorAuth: 'Por favor, introduce tu código de autenticación de dos factores.',
        },
    },
    passwordForm: {
        pleaseFillOutAllFields: 'Por favor, completa todos los campos',
        pleaseFillPassword: 'Por favor, introduce tu contraseña',
        pleaseFillTwoFactorAuth: 'Por favor, introduce tu código 2 factores',
        enterYourTwoFactorAuthenticationCodeToContinue: 'Introduce el código de autenticación de dos factores para continuar',
        forgot: '¿Has olvidado la contraseña?',
        requiredWhen2FAEnabled: 'Obligatorio cuando A2F está habilitado',
        error: {
            incorrectPassword: 'Contraseña incorrecta. Por favor, inténtalo de nuevo.',
            incorrectLoginOrPassword: 'Usuario o contraseña incorrectos. Por favor, inténtalo de nuevo.',
            incorrect2fa: 'Código de autenticación de dos factores incorrecto. Por favor, inténtalo de nuevo.',
            twoFactorAuthenticationEnabled: 'Tienes autenticación de 2 factores activada en esta cuenta. Por favor, conéctate usando tu correo electrónico o número de teléfono.',
            invalidLoginOrPassword: 'Usuario o clave incorrectos. Por favor, inténtalo de nuevo o restablece la contraseña.',
            unableToResetPassword:
                'No se pudo cambiar tu clave. Probablemente porque el enlace para restablecer la contrasenña ha expirado. Te hemos enviado un nuevo enlace. Comprueba tu bandeja de entrada y carpeta de Spam.',
            noAccess: 'No tienes acceso a esta aplicación. Por favor, añade tu usuario de GitHub para acceder.',
            accountLocked: 'Tu cuenta ha sido bloqueada tras varios intentos fallidos. Por favor, inténtalo de nuevo dentro de una hora.',
            fallback: 'Ha ocurrido un error. Por favor, inténtalo mas tarde.',
        },
    },
    loginForm: {
        phoneOrEmail: 'Número de teléfono o correo electrónico',
        error: {
            invalidFormatEmailLogin: 'El correo electrónico introducido no es válido. Corrígelo e inténtalo de nuevo.',
        },
        cannotGetAccountDetails: 'No se pudieron cargar los detalles de tu cuenta. Por favor, intenta iniciar sesión de nuevo.',
        loginForm: 'Formulario de inicio de sesión',
        notYou: ({user}: NotYouParams) => `¿No eres ${user}?`,
    },
    onboarding: {
        welcome: '¡Bienvenido!',
        welcomeSignOffTitle: '¡Es un placer conocerte!',
        welcomeSignOffTitleManageTeam: 'Una vez que termines las tareas anteriores, podemos explorar más funcionalidades como flujos de aprobación y reglas.',
        explanationModal: {
            title: 'Bienvenido a Expensify',
            description: 'Una aplicación para gestionar en un chat todos los gastos de tu empresa y personales. Inténtalo y dinos qué te parece. ¡Hay mucho más por venir!',
            secondaryDescription: 'Para volver a Expensify Classic, simplemente haz click en tu foto de perfil > Ir a Expensify Classic.',
        },
        welcomeVideo: {
            title: 'Bienvenido a Expensify',
            description: 'Una aplicación para gestionar todos tus gastos de empresa y personales en un chat. Pensada para tu empresa, tu equipo y tus amigos.',
        },
        getStarted: 'Comenzar',
        whatsYourName: '¿Cómo te llamas?',
        peopleYouMayKnow: 'Las personas que tal vez conozcas ya están aquí. Verifica tu correo electrónico para unirte a ellos.',
        workspaceMemberList: ({employeeCount, policyOwner}: WorkspaceMemberList) => `${employeeCount} miembro${employeeCount > 1 ? 's' : ''} • ${policyOwner}`,
        workspaceYouMayJoin: ({domain, email}: WorkspaceYouMayJoin) => `Alguien de ${domain} ya ha creado un espacio de trabajo. Por favor, introduce el código mágico enviado a ${email}.`,
        joinAWorkspace: 'Unirse a un espacio de trabajo',
        listOfWorkspaces: 'Aquí está la lista de espacios de trabajo a los que puedes unirte. No te preocupes, siempre puedes unirte a ellos más tarde si lo prefieres.',
        whereYouWork: '¿Dónde trabajas?',
        errorSelection: 'Selecciona una opción para continuar',
        purpose: {
            title: '¿Qué quieres hacer hoy?',
            errorContinue: 'Por favor, haz click en continuar para configurar tu cuenta',
            errorBackButton: 'Por favor, finaliza las preguntas de configuración para empezar a utilizar la aplicación',
            [CONST.ONBOARDING_CHOICES.EMPLOYER]: 'Cobrar de mi empresa',
            [CONST.ONBOARDING_CHOICES.MANAGE_TEAM]: 'Gestionar los gastos de mi equipo',
            [CONST.ONBOARDING_CHOICES.PERSONAL_SPEND]: 'Controlar y presupuestar gastos',
            [CONST.ONBOARDING_CHOICES.CHAT_SPLIT]: 'Chatea y divide gastos con tus amigos',
            [CONST.ONBOARDING_CHOICES.LOOKING_AROUND]: 'Algo más',
        },
        employees: {
            title: '¿Cuántos empleados tienes?',
            [CONST.ONBOARDING_COMPANY_SIZE.MICRO]: '1-10 empleados',
            [CONST.ONBOARDING_COMPANY_SIZE.SMALL]: '11-50 empleados',
            [CONST.ONBOARDING_COMPANY_SIZE.MEDIUM_SMALL]: '51-100 empleados',
            [CONST.ONBOARDING_COMPANY_SIZE.MEDIUM]: '101-1,000 empleados',
            [CONST.ONBOARDING_COMPANY_SIZE.LARGE]: 'Más de 1,000 empleados',
        },
        accounting: {
            title: '¿Utilizas algún software de contabilidad?',
            none: 'Ninguno',
        },
        interestedFeatures: {
            title: '¿Qué funciones te interesan?',
            featuresAlreadyEnabled: 'Tu espacio de trabajo ya tiene las siguientes funciones habilitadas:',
            featureYouMayBeInterestedIn: 'Habilita funciones adicionales que podrían interesarte:',
        },
        error: {
            requiredFirstName: 'Introduce tu nombre para continuar',
        },
        workEmail: {
            title: 'Cuál es tu correo electrónico de trabajo',
            subtitle: 'Expensify funciona mejor cuando conectas tu correo electrónico de trabajo.',
            explanationModal: {
                descriptionOne: 'Reenvía a receipts@expensify.com para escanear',
                descriptionTwo: 'Únete a tus compañeros de trabajo que ya están usando Expensify',
                descriptionThree: 'Disfruta de una experiencia más personalizada',
            },
            addWorkEmail: 'Añadir correo electrónico de trabajo',
        },
        workEmailValidation: {
            title: 'Verifica tu correo electrónico de trabajo',
            magicCodeSent: ({workEmail}: WorkEmailResendCodeParams) => `Por favor, introduce el código mágico enviado a ${workEmail}. Debería llegar en uno o dos minutos.`,
        },
        workEmailValidationError: {
            publicEmail: 'Por favor, introduce un correo electrónico laboral válido de un dominio privado, por ejemplo: mitch@company.com',
            offline: 'No pudimos añadir tu correo electrónico laboral porque parece que estás sin conexión.',
        },
        mergeBlockScreen: {
            title: 'No se pudo añadir el correo electrónico de trabajo',
            subtitle: ({workEmail}: WorkEmailMergingBlockedParams) =>
                `No pudimos añadir ${workEmail}. Por favor, inténtalo de nuevo más tarde en Configuración o chatea con Concierge para obtener ayuda.`,
        },
        tasks: {
            testDriveAdminTask: {
                title: ({testDriveURL}) => `Haz una [prueba](${testDriveURL})`,
                description: ({testDriveURL}) => `[Haz un recorrido rápido por el producto](${testDriveURL}) para ver por qué Expensify es la forma más rápida de gestionar tus gastos.`,
            },
            testDriveEmployeeTask: {
                title: ({testDriveURL}) => `Haz una [prueba](${testDriveURL})`,
                description: ({testDriveURL}) => `Haz una [prueba](${testDriveURL}) y consigue *3 meses gratis de Expensify para tu equipo!*`,
            },
            createTestDriveAdminWorkspaceTask: {
                title: ({workspaceConfirmationLink}) => `[Crea](${workspaceConfirmationLink}) un espacio de trabajo`,
                description: 'Crea un espacio de trabajo y configura los ajustes con la ayuda de tu especialista asignado.',
            },
            createWorkspaceTask: {
                title: ({workspaceSettingsLink}) => `Crea un [espacio de trabajo](${workspaceSettingsLink})`,
                description: ({workspaceSettingsLink}) =>
                    '*Crea un espacio de trabajo* para organizar gastos, escanear recibos, chatear y más.\n\n' +
                    '1. Haz clic en *Espacios de trabajo* > *Nuevo espacio de trabajo*.\n\n' +
                    `*¡Tu nuevo espacio de trabajo está listo!* [Échale un vistazo](${workspaceSettingsLink}).`,
            },
            setupCategoriesTask: {
                title: ({workspaceCategoriesLink}) => `Configura [categorías](${workspaceCategoriesLink})`,
                description: ({workspaceCategoriesLink}) =>
                    '*Configura categorías* para que tu equipo pueda clasificar los gastos y facilitar los informes.\n\n' +
                    '1. Haz clic en *Espacios de trabajo*.\n' +
                    '3. Selecciona tu espacio de trabajo.\n' +
                    '4. Haz clic en *Categorías*.\n' +
                    '5. Desactiva cualquier categoría que no necesites.\n' +
                    '6. Añade tus propias categorías en la esquina superior derecha.\n\n' +
                    `[Ir a la configuración de categorías del espacio de trabajo](${workspaceCategoriesLink}).\n\n` +
                    `![Configura categorías](${CONST.CLOUDFRONT_URL}/videos/walkthrough-categories-v2.mp4)`,
            },
            combinedTrackSubmitExpenseTask: {
                title: 'Envía un gasto',
                description:
                    '*Envía un gasto* introduciendo una cantidad o escaneando un recibo.\n\n' +
                    `1. Haz clic en el botón ${CONST.CUSTOM_EMOJIS.GLOBAL_CREATE}.\n` +
                    '2. Elige *Crear gasto*.\n' +
                    '3. Introduce una cantidad o escanea un recibo.\n' +
                    '4. Añade el correo o teléfono de tu jefe.\n' +
                    '5. Haz clic en *Crear*.\n\n' +
                    '¡Y listo!',
            },
            adminSubmitExpenseTask: {
                title: 'Envía un gasto',
                description:
                    '*Envía un gasto* introduciendo una cantidad o escaneando un recibo.\n\n' +
                    `1. Haz clic en el botón ${CONST.CUSTOM_EMOJIS.GLOBAL_CREATE}.\n` +
                    '2. Elige *Crear gasto*.\n' +
                    '3. Introduce una cantidad o escanea un recibo.\n' +
                    '4. Confirma los detalles.\n' +
                    '5. Haz clic en *Crear*.\n\n' +
                    '¡Y listo!',
            },
            trackExpenseTask: {
                title: 'Organiza un gasto',
                description:
                    '*Organiza un gasto* en cualquier moneda, tengas recibo o no.\n\n' +
                    `1. Haz clic en el botón ${CONST.CUSTOM_EMOJIS.GLOBAL_CREATE}.\n` +
                    '2. Elige *Crear gasto*.\n' +
                    '3. Introduce una cantidad o escanea un recibo.\n' +
                    '4. Elige tu espacio *personal*.\n' +
                    '5. Haz clic en *Crear*.\n\n' +
                    '¡Y listo! Sí, así de fácil.',
            },
            addAccountingIntegrationTask: {
                title: ({integrationName, workspaceAccountingLink}) =>
                    `Conéctate${integrationName === CONST.ONBOARDING_ACCOUNTING_MAPPING.other ? '' : ' a'} [${integrationName === CONST.ONBOARDING_ACCOUNTING_MAPPING.other ? 'tu' : ''} ${integrationName}](${workspaceAccountingLink})`,

                description: ({integrationName, workspaceAccountingLink}) =>
                    `Conéctate ${integrationName === CONST.ONBOARDING_ACCOUNTING_MAPPING.other ? 'tu' : 'a'} ${integrationName} para la clasificación y sincronización automática de gastos, lo que facilita el cierre de fin de mes.\n` +
                    '\n' +
                    '1. Haz clic en *Espacios de trabajo*.\n' +
                    '2. Selecciona tu espacio de trabajo.\n' +
                    '3. Haz clic en *Contabilidad*.\n' +
                    `4. Busca ${integrationName}.\n` +
                    '5. Haz clic en *Conectar*.\n' +
                    '\n' +
                    `${
                        integrationName && CONST.connectionsVideoPaths[integrationName]
                            ? `[Ir a contabilidad](${workspaceAccountingLink}).\n\n![Conéctate a ${integrationName}](${CONST.CLOUDFRONT_URL}/${CONST.connectionsVideoPaths[integrationName]})`
                            : `[Ir a contabilidad](${workspaceAccountingLink}).`
                    }`,
            },
            connectCorporateCardTask: {
                title: ({corporateCardLink}) => `Conecta [tu tarjeta corporativa](${corporateCardLink})`,
                description: ({corporateCardLink}) =>
                    'Conecta tu tarjeta corporativa para importar y clasificar gastos automáticamente.\n\n' +
                    '1. Haz clic en *Espacios de trabajo*.\n' +
                    '2. Selecciona tu espacio de trabajo.\n' +
                    '3. Haz clic en *Tarjetas corporativas*.\n' +
                    '4. Sigue las instrucciones para conectar tu tarjeta.\n\n' +
                    `[Ir a conectar mis tarjetas corporativas](${corporateCardLink}).`,
            },
            inviteTeamTask: {
                title: ({workspaceMembersLink}) => `Invita a [tu equipo](${workspaceMembersLink})`,
                description: ({workspaceMembersLink}) =>
                    '*Invita a tu equipo* a Expensify para que empiecen a organizar gastos hoy mismo.\n\n' +
                    '1. Haz clic en *Espacios de trabajo*.\n' +
                    '3. Selecciona tu espacio de trabajo.\n' +
                    '4. Haz clic en *Miembros* > *Invitar miembro*.\n' +
                    '5. Introduce correos o teléfonos.\n' +
                    '6. Añade un mensaje personalizado si lo deseas.\n\n' +
                    `[Ir a miembros del espacio de trabajo](${workspaceMembersLink}).\n\n` +
                    `![Invita a tu equipo](${CONST.CLOUDFRONT_URL}/videos/walkthrough-invite_members-v2.mp4)`,
            },
            setupCategoriesAndTags: {
                title: ({workspaceCategoriesLink, workspaceMoreFeaturesLink}) => `Configura [categorías](${workspaceCategoriesLink}) y [etiquetas](${workspaceMoreFeaturesLink})`,
                description: ({workspaceCategoriesLink, workspaceAccountingLink}) =>
                    '*Configura categorías y etiquetas* para que tu equipo pueda clasificar los gastos fácilmente.\n\n' +
                    `Impórtalas automáticamente al [conectarte con tu software contable](${workspaceAccountingLink}), o configúralas manualmente en tu [configuración del espacio de trabajo](${workspaceCategoriesLink}).`,
            },
            setupTagsTask: {
                title: ({workspaceMoreFeaturesLink}) => `Configura [etiquetas](${workspaceMoreFeaturesLink})`,
                description: ({workspaceMoreFeaturesLink}) =>
                    'Usa etiquetas para añadir detalles como proyectos, clientes, ubicaciones y departamentos. Si necesitas múltiples niveles, puedes mejorar al plan Controlar.\n\n' +
                    '1. Haz clic en *Espacios de trabajo*.\n' +
                    '3. Selecciona tu espacio de trabajo.\n' +
                    '4. Haz clic en *Más funciones*.\n' +
                    '5. Habilita *Etiquetas*.\n' +
                    '6. Navega a *Etiquetas* en el editor del espacio.\n' +
                    '7. Haz clic en *+ Añadir etiqueta* para crear la tuya.\n\n' +
                    `[Ir a más funciones](${workspaceMoreFeaturesLink}).\n\n` +
                    `![Configura etiquetas](${CONST.CLOUDFRONT_URL}/videos/walkthrough-tags-v2.mp4)`,
            },
            inviteAccountantTask: {
                title: ({workspaceMembersLink}) => `Invita a tu [contador](${workspaceMembersLink})`,
                description: ({workspaceMembersLink}) =>
                    '*Invita a tu contador* para que colabore en tu espacio de trabajo y gestione los gastos de tu negocio.\n' +
                    '\n' +
                    '1. Haz clic en *Espacios de trabajo*.\n' +
                    '2. Selecciona tu espacio de trabajo.\n' +
                    '3. Haz clic en *Miembros*.\n' +
                    '4. Haz clic en *Invitar miembro*.\n' +
                    '5. Introduce la dirección de correo electrónico de tu contador.\n' +
                    '\n' +
                    `[Invita a tu contador ahora](${workspaceMembersLink}).`,
            },
            startChatTask: {
                title: 'Inicia un chat',
                description:
                    '*Inicia un chat* con cualquier persona usando su correo o número.\n\n' +
                    `1. Haz clic en el botón ${CONST.CUSTOM_EMOJIS.GLOBAL_CREATE}.\n` +
                    '2. Elige *Iniciar chat*.\n' +
                    '3. Introduce un correo o teléfono.\n\n' +
                    'Si aún no usan Expensify, se les invitará automáticamente.\n\n' +
                    'Cada chat también se convierte en un correo o mensaje de texto al que pueden responder directamente.',
            },
            splitExpenseTask: {
                title: 'Divide un gasto',
                description:
                    '*Divide gastos* con una o más personas.\n\n' +
                    `1. Haz clic en el botón ${CONST.CUSTOM_EMOJIS.GLOBAL_CREATE}.\n` +
                    '2. Elige *Iniciar chat*.\n' +
                    '3. Introduce correos o teléfonos.\n' +
                    '4. Haz clic en el botón gris *+* en el chat > *Dividir gasto*.\n' +
                    '5. Crea el gasto seleccionando *Manual*, *Escanear* o *Distancia*.\n\n' +
                    'Puedes añadir más detalles si quieres, o simplemente enviarlo. ¡Vamos a que te reembolsen!',
            },
            reviewWorkspaceSettingsTask: {
                title: ({workspaceSettingsLink}) => `Revisa tu [configuración del espacio de trabajo](${workspaceSettingsLink})`,
                description: ({workspaceSettingsLink}) =>
                    'Así es como puedes revisar y actualizar la configuración de tu espacio de trabajo:\n' +
                    '1. Haz clic en la pestaña de configuración.\n' +
                    '2. Haz clic en *Espacios de trabajo* > [Tu espacio de trabajo].\n' +
                    `[Ir a tu espacio de trabajo](${workspaceSettingsLink}). Lo rastrearemos en la sala #admins.`,
            },
            createReportTask: {
                title: 'Crea tu primer informe',
                description:
                    'Así es como puedes crear un informe:\n' +
                    '\n' +
                    `1. Haz clic en el botón ${CONST.CUSTOM_EMOJIS.GLOBAL_CREATE}.\n` +
                    '2. Elige *Crear informe*.\n' +
                    '3. Haz clic en *Añadir gasto*.\n' +
                    '4. Añade tu primer gasto.\n' +
                    '\n' +
                    '¡Y listo!',
            },
        } satisfies Record<string, Pick<OnboardingTask, 'title' | 'description'>>,
        testDrive: {
            name: ({testDriveURL}: {testDriveURL?: string}) => (testDriveURL ? `Haz una [prueba](${testDriveURL})` : 'Haz una prueba'),
            embeddedDemoIframeTitle: 'Prueba',
            employeeFakeReceipt: {
                description: '¡Mi recibo de prueba!',
            },
        },
        messages: {
            onboardingEmployerOrSubmitMessage: 'Que te reembolsen es tan fácil como enviar un mensaje. Repasemos lo básico.',
            onboardingPersonalSpendMessage: 'Aquí tienes cómo organizar tus gastos en unos pocos clics.',
            onboardingMangeTeamMessage: ({onboardingCompanySize}: {onboardingCompanySize?: OnboardingCompanySize}) =>
                `Aquí tienes una lista de tareas recomendadas para una empresa de tu tamaño${onboardingCompanySize ? ` con ${onboardingCompanySize} remitentes` : ':'}`,
            onboardingTrackWorkspaceMessage:
                '# Vamos a configurarte\n👋 ¡Estoy aquí para ayudarte! Para comenzar, he personalizado la configuración de tu espacio de trabajo para propietarios únicos y negocios similares. Puedes ajustar tu espacio de trabajo haciendo clic en el enlace de abajo.\n\nAsí es como puedes organizar tus gastos en unos pocos clics:',
            onboardingChatSplitMessage: 'Dividir cuentas con amigos es tan fácil como enviar un mensaje. Así se hace.',
            onboardingAdminMessage: 'Aprende a gestionar el espacio de tu equipo como administrador y enviar tus propios gastos.',
            onboardingLookingAroundMessage:
                'Expensify es conocido por gastos, viajes y gestión de tarjetas corporativas, pero hacemos mucho más. Dime qué te interesa y te ayudaré a empezar.',
            onboardingTestDriveReceiverMessage: '*¡Tienes 3 meses gratis! Empieza abajo.*',
        },
        workspace: {
            title: 'Mantente organizado con un espacio de trabajo',
            subtitle: 'Desbloquea herramientas potentes para simplificar la gestión de tus gastos, todo en un solo lugar. Con un espacio de trabajo, puedes:',
            explanationModal: {
                descriptionOne: 'Organiza recibos',
                descriptionTwo: 'Clasifica y etiqueta gastos',
                descriptionThree: 'Crea y comparte informes',
            },
            price: 'Pruébalo gratis durante 30 días y luego mejora por solo <strong>$5/mes</strong>.',
            createWorkspace: 'Crear espacio de trabajo',
        },
        confirmWorkspace: {
            title: 'Confirmar espacio de trabajo',
            subtitle: 'Crea un espacio de trabajo para organizar recibos, reembolsar gastos, gestionar viajes, crear informes y más, todo a la velocidad del chat.',
        },
        inviteMembers: {
            title: 'Invita a miembros',
            subtitle: 'Añade a tu equipo o invita a tu contador. ¡Cuantos más, mejor!',
        },
    },
    featureTraining: {
        doNotShowAgain: 'No muestres esto otra vez',
    },
    personalDetails: {
        error: {
            containsReservedWord: 'El nombre no puede contener las palabras Expensify o Concierge',
            hasInvalidCharacter: 'El nombre no puede contener una coma o un punto y coma',
            requiredFirstName: 'El nombre no puede estar vacío',
        },
    },
    privatePersonalDetails: {
        enterLegalName: '¿Cuál es tu nombre legal?',
        enterDateOfBirth: '¿Cuál es tu fecha de nacimiento?',
        enterAddress: '¿Cuál es tu dirección?',
        enterPhoneNumber: '¿Cuál es tu número de teléfono?',
        personalDetails: 'Datos personales',
        privateDataMessage: 'Estos detalles se utilizan para viajes y pagos. Nunca se mostrarán en tu perfil público.',
        legalName: 'Nombre completo',
        legalFirstName: 'Nombre legal',
        legalLastName: 'Apellidos legales',
        address: 'Dirección',
        error: {
            dateShouldBeBefore: ({dateString}: DateShouldBeBeforeParams) => `La fecha debe ser anterior a ${dateString}`,
            dateShouldBeAfter: ({dateString}: DateShouldBeAfterParams) => `La fecha debe ser posterior a ${dateString}`,
            incorrectZipFormat: ({zipFormat}: IncorrectZipFormatParams = {}) => `Formato de código postal incorrecto.${zipFormat ? ` Formato aceptable: ${zipFormat}` : ''}`,
            hasInvalidCharacter: 'El nombre sólo puede incluir caracteres latinos',
            invalidPhoneNumber: `Asegúrese de que el número de teléfono sean válidos (p. ej. ${CONST.EXAMPLE_PHONE_NUMBER})`,
        },
    },
    resendValidationForm: {
        linkHasBeenResent: 'El enlace se ha reenviado',
        weSentYouMagicSignInLink: ({login, loginType}: WeSentYouMagicSignInLinkParams) =>
            `Te he enviado un hiperenlace mágico para iniciar sesión a ${login}. Por favor, revisa tu ${loginType}`,
        resendLink: 'Reenviar enlace',
    },
    unlinkLoginForm: {
        toValidateLogin: ({primaryLogin, secondaryLogin}: ToValidateLoginParams) =>
            `Para validar ${secondaryLogin}, reenvía el código mágico desde la Configuración de la cuenta de ${primaryLogin}.`,
        noLongerHaveAccess: ({primaryLogin}: NoLongerHaveAccessParams) => `Si ya no tienes acceso a ${primaryLogin} por favor, desvincula las cuentas.`,
        unlink: 'Desvincular',
        linkSent: '¡Enlace enviado!',
        successfullyUnlinkedLogin: '¡Nombre de usuario secundario desvinculado correctamente!',
    },
    emailDeliveryFailurePage: {
        ourEmailProvider: ({login}: OurEmailProviderParams) =>
            `Nuestro proveedor de correo electrónico ha suspendido temporalmente los correos electrónicos a ${login} debido a problemas de entrega. Para desbloquear el inicio de sesión, sigue estos pasos:`,
        confirmThat: ({login}: ConfirmThatParams) => `Confirma que ${login} está escrito correctamente y que es una dirección de correo electrónico real que puede recibir correos. `,
        emailAliases:
            'Los alias de correo electrónico como "expenses@domain.com" deben tener acceso a tu propia bandeja de entrada de correo electrónico para que sea un inicio de sesión válido de Expensify.',
        ensureYourEmailClient: 'Asegúrese de que tu cliente de correo electrónico permita correos electrónicos de expensify.com. ',
        youCanFindDirections: 'Puedes encontrar instrucciones sobre cómo completar este paso ',
        helpConfigure: ', pero es posible que necesites que el departamento de informática te ayude a configurar los ajustes de correo electrónico.',
        onceTheAbove: 'Una vez completados los pasos anteriores, ponte en contacto con ',
        toUnblock: ' para desbloquear el inicio de sesión.',
    },
    smsDeliveryFailurePage: {
        smsDeliveryFailureMessage: ({login}: OurEmailProviderParams) =>
            `No hemos podido entregar mensajes SMS a ${login}, así que lo hemos suspendido temporalmente. Por favor, intenta validar tu número:`,
        validationSuccess: '¡Tu número ha sido validado! Haz clic abajo para enviar un nuevo código mágico de inicio de sesión.',
        validationFailed: ({timeData}: {timeData?: {days?: number; hours?: number; minutes?: number} | null}) => {
            if (!timeData) {
                return 'Por favor, espera un momento antes de intentarlo de nuevo.';
            }

            const timeParts = [];
            if (timeData.days) {
                timeParts.push(`${timeData.days} ${timeData.days === 1 ? 'día' : 'días'}`);
            }

            if (timeData.hours) {
                timeParts.push(`${timeData.hours} ${timeData.hours === 1 ? 'hora' : 'horas'}`);
            }

            if (timeData.minutes) {
                timeParts.push(`${timeData.minutes} ${timeData.minutes === 1 ? 'minuto' : 'minutos'}`);
            }

            let timeText = '';
            if (timeParts.length === 1) {
                timeText = timeParts.at(0) ?? '';
            } else if (timeParts.length === 2) {
                timeText = `${timeParts.at(0)} y ${timeParts.at(1)}`;
            } else if (timeParts.length === 3) {
                timeText = `${timeParts.at(0)}, ${timeParts.at(1)}, y ${timeParts.at(2)}`;
            }

            return `¡Un momento! Debes esperar ${timeText} antes de intentar validar tu número nuevamente.`;
        },
    },
    welcomeSignUpForm: {
        join: 'Unirse',
    },
    detailsPage: {
        localTime: 'Hora local',
    },
    newChatPage: {
        startGroup: 'Crear grupo',
        addToGroup: 'Añadir al grupo',
    },
    yearPickerPage: {
        year: 'Año',
        selectYear: 'Por favor, selecciona un año',
    },
    focusModeUpdateModal: {
        title: '¡Bienvenido al modo #concentración!',
        prompt: 'Mantente al tanto de todo viendo sólo los chats no leídos o los que necesitan tu atención. No te preocupes, puedes cambiar el ajuste en cualquier momento desde la ',
        settings: 'configuración',
    },
    notFound: {
        chatYouLookingForCannotBeFound: 'El chat que estás buscando no se pudo encontrar.',
        getMeOutOfHere: 'Sácame de aquí',
        iouReportNotFound: 'Los detalles del pago que estás buscando no se pudieron encontrar.',
        notHere: 'Hmm… no está aquí',
        pageNotFound: 'Ups, no deberías estar aquí',
        noAccess: 'Es posible que este chat o gasto haya sido eliminado o que no tengas acceso a él. \n\nPara cualquier consulta, contáctanos a través de concierge@expensify.com',
        goBackHome: 'Volver a la página principal',
    },
    errorPage: {
        title: ({isBreakLine}: {isBreakLine: boolean}) => `Ups... ${isBreakLine ? '\n' : ''}Algo no ha ido bien`,
        subtitle: 'No se ha podido completar la acción. Por favor, inténtalo más tarde.',
    },
    setPasswordPage: {
        enterPassword: 'Escribe una contraseña',
        setPassword: 'Configura tu contraseña',
        newPasswordPrompt: 'La contraseña debe tener al menos 8 caracteres, 1 letra mayúscula, 1 letra minúscula y 1 número.',
        passwordFormTitle: '¡Bienvenido de vuelta a New Expensify! Por favor, elige una contraseña.',
        passwordNotSet: 'No se pudo cambiar tu clave. Te hemos enviado un nuevo enlace para que intentes cambiar la clave nuevamente.',
        setPasswordLinkInvalid: 'El enlace para configurar tu contraseña ha expirado. Te hemos enviado un nuevo enlace a tu correo.',
        validateAccount: 'Verificar cuenta',
    },
    statusPage: {
        status: 'Estado',
        statusExplanation: 'Añade un emoji para que tus colegas y amigos puedan saber fácilmente qué está pasando. ¡También puedes añadir un mensaje opcionalmente!',
        today: 'Hoy',
        clearStatus: 'Borrar estado',
        save: 'Guardar',
        message: 'Mensaje',
        timePeriods: {
            never: 'Nunca',
            thirtyMinutes: '30 minutos',
            oneHour: '1 hora',
            afterToday: 'Hoy',
            afterWeek: 'Una semana',
            custom: 'Personalizado',
        },
        untilTomorrow: 'Hasta mañana',
        untilTime: ({time}: UntilTimeParams) => {
            // Check for HH:MM AM/PM format and starts with '01:'
            if (CONST.REGEX.TIME_STARTS_01.test(time)) {
                return `Hasta la ${time}`;
            }
            // Check for any HH:MM AM/PM format not starting with '01:'
            if (CONST.REGEX.TIME_FORMAT.test(time)) {
                return `Hasta las ${time}`;
            }
            // Check for date-time format like "06-29 11:30 AM"
            if (CONST.REGEX.DATE_TIME_FORMAT.test(time)) {
                return `Hasta el día ${time}`;
            }
            // Default case
            return `Hasta ${time}`;
        },
        date: 'Fecha',
        time: 'Hora',
        clearAfter: 'Borrar después',
        whenClearStatus: '¿Cuándo deberíamos borrar tu estado?',
        vacationDelegate: 'Delegado de vacaciones',
        setVacationDelegate: 'Configura un delegado de vacaciones para aprobar informes en tu nombre mientras estás fuera de la oficina.',
        vacationDelegateError: 'Hubo un error al actualizar tu delegado de vacaciones.',
        asVacationDelegate: ({nameOrEmail: managerName}: VacationDelegateParams) => `como delegado de vacaciones de ${managerName}`,
        toAsVacationDelegate: ({submittedToName, vacationDelegateName}: SubmittedToVacationDelegateParams) => `a ${submittedToName} como delegado de vacaciones de ${vacationDelegateName}`,
        vacationDelegateWarning: ({nameOrEmail}: VacationDelegateParams) =>
            `Está asignando a ${nameOrEmail} como su delegado de vacaciones. Aún no está en todos sus espacios de trabajo. Si decide continuar, se enviará un correo electrónico a todos los administradores de sus espacios de trabajo para agregarlo.`,
    },
    stepCounter: ({step, total, text}: StepCounterParams) => {
        let result = `Paso ${step}`;

        if (total) {
            result = `${result} de ${total}`;
        }

        if (text) {
            result = `${result}: ${text}`;
        }
        return result;
    },
    bankAccount: {
        bankInfo: 'Información bancaria',
        confirmBankInfo: 'Confirmar información bancaria',
        manuallyAdd: '¿Cuáles son los detalles de tu cuenta bancaria comercial?',
        letsDoubleCheck: 'Verifiquemos que todo esté correcto.',
        accountEnding: 'Cuenta terminada en',
        thisBankAccount: 'Esta cuenta bancaria se utilizará para pagos comerciales en tu espacio de trabajo',
        accountNumber: 'Número de cuenta',
        routingNumber: 'Número de ruta',
        chooseAnAccountBelow: 'Elige una cuenta a continuación',
        addBankAccount: 'Añadir cuenta bancaria',
        chooseAnAccount: 'Elige una cuenta',
        connectOnlineWithPlaid: 'Inicia sesión en tu banco',
        connectManually: 'Conectar manualmente',
        desktopConnection: 'Para conectarse con Chase, Wells Fargo, Capital One o Bank of America, haz clic aquí para completar este proceso en un navegador.',
        yourDataIsSecure: 'Tus datos están seguros',
        toGetStarted: 'Conecta una cuenta bancaria para reembolsar gastos, emitir Tarjetas Expensify, y cobrar y pagar facturas todo desde un mismo lugar.',
        plaidBodyCopy: 'Ofrezca a sus empleados una forma más sencilla de pagar - y recuperar - los gastos de la empresa.',
        checkHelpLine: 'Tus números de ruta y de cuenta se pueden encontrar en un cheque de la cuenta bancaria.',
        hasPhoneLoginError: ({contactMethodRoute}: ContactMethodParams) =>
            `Para añadir una cuenta bancaria verificada, <a href="${contactMethodRoute}">asegúrate de que tu nombre de usuario principal sea un correo electrónico válido</a> y vuelve a intentarlo. Puedes añadir tu número de teléfono como nombre de usuario secundario.`,
        hasBeenThrottledError: 'Se ha producido un error al intentar añadir tu cuenta bancaria. Por favor, espera unos minutos e inténtalo de nuevo.',
        hasCurrencyError: ({workspaceRoute}: WorkspaceRouteParams) =>
            `¡Ups! Parece que la moneda de tu espacio de trabajo no está configurada en USD. Para continuar, ve a <a href="${workspaceRoute}">la configuración del área de trabajo</a>, configúrala en USD e inténtalo nuevamente.`,
        error: {
            youNeedToSelectAnOption: 'Debes seleccionar una opción para continuar',
            noBankAccountAvailable: 'Lo sentimos, no hay ninguna cuenta bancaria disponible',
            noBankAccountSelected: 'Por favor, elige una cuenta bancaria',
            taxID: 'Por favor, introduce un número de identificación fiscal válido',
            website: 'Por favor, introduce un sitio web válido',
            zipCode: `Formato de código postal incorrecto. Formato aceptable: ${CONST.COUNTRY_ZIP_REGEX_DATA.US.samples}.`,
            phoneNumber: 'Por favor, introduce un teléfono válido',
            email: 'Por favor, introduce una dirección de correo electrónico válida',
            companyName: 'Por favor, introduce un nombre comercial legal válido',
            addressCity: 'Por favor, introduce una ciudad válida',
            addressStreet: 'Por favor, introduce una dirección válida que no sea un apartado postal',
            addressState: 'Por favor, selecciona un estado',
            incorporationDateFuture: 'La fecha de incorporación no puede ser futura',
            incorporationState: 'Por favor, selecciona una estado válido',
            industryCode: 'Por favor, introduce un código de clasificación de industria válido',
            restrictedBusiness: 'Por favor, confirma que la empresa no está en la lista de negocios restringidos',
            routingNumber: 'Por favor, introduce un número de ruta válido',
            accountNumber: 'Por favor, introduce un número de cuenta válido',
            routingAndAccountNumberCannotBeSame: 'Los números de ruta y de cuenta no pueden ser iguales',
            companyType: 'Por favor, selecciona un tipo de compañía válido',
            tooManyAttempts:
                'Debido a la gran cantidad de intentos de inicio de sesión, esta opción ha sido desactivada temporalmente durante 24 horas. Por favor, inténtalo de nuevo más tarde.',
            address: 'Por favor, introduce una dirección válida',
            dob: 'Por favor, selecciona una fecha de nacimiento válida',
            age: 'Debe ser mayor de 18 años',
            ssnLast4: 'Por favor, introduce los últimos 4 dígitos del número de seguridad social',
            firstName: 'Por favor, introduce el nombre',
            lastName: 'Por favor, introduce los apellidos',
            noDefaultDepositAccountOrDebitCardAvailable: 'Por favor, añade una cuenta bancaria para depósitos o una tarjeta de débito',
            validationAmounts: 'Los importes de validación que introduciste son incorrectos. Por favor, comprueba tu cuenta bancaria e inténtalo de nuevo.',
            fullName: 'Por favor, introduce un nombre completo válido',
            ownershipPercentage: 'Por favor, ingrese un número de porcentaje válido',
            deletePaymentBankAccount:
                'Esta cuenta bancaria no se puede eliminar porque se utiliza para pagos con la tarjeta Expensify. Si aún deseas eliminar esta cuenta, por favor contacta con Concierge.',
        },
    },
    addPersonalBankAccount: {
        countrySelectionStepHeader: '¿Dónde está ubicada tu cuenta bancaria?',
        accountDetailsStepHeader: '¿Cuáles son los detalles de tu cuenta?',
        accountTypeStepHeader: '¿Qué tipo de cuenta es esta?',
        bankInformationStepHeader: '¿Cuáles son los detalles de tu banco?',
        accountHolderInformationStepHeader: '¿Cuáles son los detalles del titular de la cuenta?',
        howDoWeProtectYourData: '¿Cómo protegemos tus datos?',
        currencyHeader: '¿Cuál es la moneda de tu cuenta bancaria?',
        confirmationStepHeader: 'Verifica tu información.',
        confirmationStepSubHeader: 'Verifica dos veces los detalles a continuación y marca la casilla de términos para confirmar.',
    },
    addPersonalBankAccountPage: {
        enterPassword: 'Escribe tu contraseña de Expensify',
        alreadyAdded: 'Esta cuenta ya ha sido añadida.',
        chooseAccountLabel: 'Cuenta',
        successTitle: '¡Cuenta bancaria personal añadida!',
        successMessage: 'Enhorabuena, tu cuenta bancaria está lista para recibir reembolsos.',
    },
    attachmentView: {
        unknownFilename: 'Archivo desconocido',
        passwordRequired: 'Por favor, introduce tu contraseña',
        passwordIncorrect: 'Contraseña incorrecta. Por favor, inténtalo de nuevo.',
        failedToLoadPDF: 'Se ha producido un error al intentar cargar el PDF',
        pdfPasswordForm: {
            title: 'PDF protegido con contraseña',
            infoText: 'Este PDF esta protegido con contraseña.',
            beforeLinkText: 'Por favor',
            linkText: 'introduce la contraseña',
            afterLinkText: 'para verlo.',
            formLabel: 'Ver PDF',
        },
        attachmentNotFound: 'Archivo adjunto no encontrado',
    },
    messages: {
        errorMessageInvalidPhone: `Por favor, introduce un número de teléfono válido sin paréntesis o guiones. Si reside fuera de Estados Unidos, por favor incluye el prefijo internacional (p. ej. ${CONST.EXAMPLE_PHONE_NUMBER}).`,
        errorMessageInvalidEmail: 'Correo electrónico inválido',
        userIsAlreadyMember: ({login, name}: UserIsAlreadyMemberParams) => `${login} ya es miembro de ${name}`,
    },
    onfidoStep: {
        acceptTerms: 'Al continuar con la solicitud para activar tu Billetera Expensify, confirma que ha leído, comprende y acepta ',
        facialScan: 'Política y lanzamiento de la exploración facial de Onfido',
        tryAgain: 'Intentar otra vez',
        verifyIdentity: 'Verificar identidad',
        letsVerifyIdentity: '¡Vamos a verificar tu identidad!',
        butFirst: 'Pero primero, lo aburrido. Lee la jerga legal en el siguiente paso y haz clic en "Aceptar" cuando estés listo.',
        genericError: 'Se ha producido un error al procesar este paso. Inténtalo de nuevo.',
        cameraPermissionsNotGranted: 'Permiso para acceder a la cámara',
        cameraRequestMessage: 'Necesitamos acceso a tu cámara para completar la verificación de tu cuenta de banco. Por favor habilita los permisos en Configuración > New Expensify.',
        microphonePermissionsNotGranted: 'Permiso para acceder al micrófono',
        microphoneRequestMessage: 'Necesitamos acceso a tu micrófono para completar la verificación de tu cuenta de banco. Por favor habilita los permisos en Configuración > New Expensify.',
        originalDocumentNeeded: 'Por favor, sube una imagen original de tu identificación en lugar de una captura de pantalla o imagen escaneada.',
        documentNeedsBetterQuality:
            'Parece que tu identificación esta dañado o le faltan características de seguridad. Por favor, sube una imagen de tu documento sin daños y que se vea completamente.',
        imageNeedsBetterQuality: 'Hay un problema con la calidad de la imagen de tu identificación. Por favor, sube una nueva imagen donde el identificación se vea con claridad.',
        selfieIssue: 'Hay un problema con tu selfie/video. Por favor, sube un nuevo selfie/video grabado en el momento',
        selfieNotMatching: 'Tu selfie/video no concuerda con tu identificación. Por favor, sube un nuevo selfie/video donde se vea tu cara con claridad.',
        selfieNotLive: 'Tu selfie/video no parece ser un selfie/video en vivo. Por favor, sube un selfie/video a tiempo real.',
    },
    additionalDetailsStep: {
        headerTitle: 'Detalles adicionales',
        helpText: 'Necesitamos confirmar la siguiente información antes de que puedas enviar y recibir dinero desde tu billetera.',
        helpTextIdologyQuestions: 'Tenemos que preguntarte unas preguntas más para terminar de verificar tu identidad',
        helpLink: 'Obtén más información sobre por qué necesitamos esto.',
        legalFirstNameLabel: 'Primer nombre legal',
        legalMiddleNameLabel: 'Segundo nombre legal',
        legalLastNameLabel: 'Apellidos legales',
        selectAnswer: 'Selecciona una respuesta',
        ssnFull9Error: 'Por favor, introduce los 9 dígitos de un número de seguridad social válido',
        needSSNFull9: 'Estamos teniendo problemas para verificar tu número de seguridad social. Introduce los 9 dígitos del número de seguridad social.',
        weCouldNotVerify: 'No se pudo verificar',
        pleaseFixIt: 'Corrige esta información antes de continuar.',
        failedKYCTextBefore: 'No se ha podido verificar correctamente tu identidad. Vuelve a intentarlo más tarde o comunicate con ',
        failedKYCTextAfter: ' si tienes alguna pregunta.',
    },
    termsStep: {
        headerTitle: 'Condiciones y tarifas',
        headerTitleRefactor: 'Tarifas y condiciones',
        haveReadAndAgree: 'He leído y acepto recibir ',
        electronicDisclosures: 'divulgaciones electrónicas',
        agreeToThe: 'Estoy de acuerdo con el ',
        walletAgreement: 'Acuerdo de la billetera',
        enablePayments: 'Habilitar pagos',
        monthlyFee: 'Cuota mensual',
        inactivity: 'Inactividad',
        noOverdraftOrCredit: 'Sin función de sobregiro/crédito',
        electronicFundsWithdrawal: 'Retiro electrónico de fondos',
        standard: 'Estándar',
        reviewTheFees: 'Echa un vistazo a algunas de las tarifas.',
        checkTheBoxes: 'Por favor, marca las siguientes casillas.',
        agreeToTerms: 'Debes aceptar los términos y condiciones para continuar.',
        shortTermsForm: {
            expensifyPaymentsAccount: ({walletProgram}: WalletProgramParams) => `La Billetera Expensify es emitida por ${walletProgram}.`,
            perPurchase: 'Por compra',
            atmWithdrawal: 'Retiro en cajeros automáticos',
            cashReload: 'Recarga de efectivo',
            inNetwork: 'en la red',
            outOfNetwork: 'fuera de la red',
            atmBalanceInquiry: 'Consulta de saldo en cajeros automáticos',
            inOrOutOfNetwork: '(dentro o fuera de la red)',
            customerService: 'Servicio al cliente',
            automatedOrLive: '(agente automatizado o en vivo)',
            afterTwelveMonths: '(después de 12 meses sin transacciones)',
            weChargeOneFee: 'Cobramos otro tipo de tarifa. Es:',
            fdicInsurance: 'Tus fondos pueden acogerse al seguro de la FDIC.',
            generalInfo: 'Para obtener información general sobre cuentas de prepago, visite',
            conditionsDetails: 'Encuentra detalles y condiciones para todas las tarifas y servicios visitando',
            conditionsPhone: 'o llamando al +1 833-400-0904.',
            instant: '(instantáneo)',
            electronicFundsInstantFeeMin: ({amount}: TermsParams) => `(mínimo ${amount})`,
        },
        longTermsForm: {
            listOfAllFees: 'Una lista de todas las tarifas de la Billetera Expensify',
            typeOfFeeHeader: 'Todas las tarifas',
            feeAmountHeader: 'Cantidad',
            moreDetailsHeader: 'Descripción',
            openingAccountTitle: 'Abrir una cuenta',
            openingAccountDetails: 'No hay tarifa para abrir una cuenta.',
            monthlyFeeDetails: 'No hay tarifa mensual.',
            customerServiceTitle: 'Servicio al cliente',
            customerServiceDetails: 'No hay tarifas de servicio al cliente.',
            inactivityDetails: 'No hay tarifa de inactividad.',
            sendingFundsTitle: 'Enviar fondos a otro titular de cuenta',
            sendingFundsDetails: 'No se aplica ningún cargo por enviar fondos a otro titular de cuenta utilizando tu saldo cuenta bancaria o tarjeta de débito',
            electronicFundsStandardDetails:
                'No hay cargo por transferir fondos desde tu Billetera Expensify ' +
                'a tu cuenta bancaria utilizando la opción estándar. Esta transferencia generalmente se completa en' +
                '1-3 días laborables.',
            electronicFundsInstantDetails: ({percentage, amount}: ElectronicFundsParams) =>
                'Hay una tarifa para transferir fondos desde tu Billetera Expensify a ' +
                'la tarjeta de débito vinculada utilizando la opción de transferencia instantánea. Esta transferencia ' +
                `generalmente se completa dentro de varios minutos. La tarifa es el ${percentage}% del importe de la ` +
                `transferencia (con una tarifa mínima de ${amount}). `,
            fdicInsuranceBancorp: ({amount}: TermsParams) =>
                'Tus fondos pueden acogerse al seguro de la FDIC. Tus fondos se mantendrán o serán ' +
                `transferidos a ${CONST.WALLET.PROGRAM_ISSUERS.BANCORP_BANK}, una institución asegurada por la FDIC. Una vez allí, tus fondos ` +
                `están asegurados hasta ${amount} por la FDIC en caso de que ${CONST.WALLET.PROGRAM_ISSUERS.BANCORP_BANK} quiebre, si se cumplen ` +
                `los requisitos específicos del seguro de depósitos y tu tarjeta está registrada. Ver`,
            fdicInsuranceBancorp2: 'para más detalles.',
            contactExpensifyPayments: `Comunícate con ${CONST.WALLET.PROGRAM_ISSUERS.EXPENSIFY_PAYMENTS} llamando al + 1833-400-0904, o por correo electrónico a`,
            contactExpensifyPayments2: 'o inicie sesión en',
            generalInformation: 'Para obtener información general sobre cuentas de prepago, visite',
            generalInformation2: 'Si tienes alguna queja sobre una cuenta de prepago, llama al Consumer Financial Oficina de Protección al 1-855-411-2372 o visita',
            printerFriendlyView: 'Ver versión para imprimir',
            automated: 'Automatizado',
            liveAgent: 'Agente en vivo',
            instant: 'Instantáneo',
            electronicFundsInstantFeeMin: ({amount}: TermsParams) => `Mínimo ${amount}`,
        },
    },
    activateStep: {
        headerTitle: 'Habilitar pagos',
        activatedTitle: '¡Billetera  activada!',
        activatedMessage: 'Felicidades, tu billetera está configurada y lista para hacer pagos.',
        checkBackLaterTitle: 'Un momento...',
        checkBackLaterMessage: 'Todavía estamos revisando tu información. Por favor, vuelve más tarde.',
        continueToPayment: 'Continuar al pago',
        continueToTransfer: 'Continuar a la transferencia',
    },
    companyStep: {
        headerTitle: 'Información de la empresa',
        subtitle: '¡Ya casi estamos! Por motivos de seguridad, necesitamos confirmar la siguiente información:',
        legalBusinessName: 'Nombre comercial legal',
        companyWebsite: 'Página web de la empresa',
        taxIDNumber: 'Número de identificación fiscal',
        taxIDNumberPlaceholder: '9 dígitos',
        companyType: 'Tipo de empresa',
        incorporationDate: 'Fecha de incorporación',
        incorporationState: 'Estado de incorporación',
        industryClassificationCode: 'Código de clasificación industrial',
        confirmCompanyIsNot: 'Confirmo que esta empresa no está en el',
        listOfRestrictedBusinesses: 'lista de negocios restringidos',
        incorporationDatePlaceholder: 'Fecha de inicio (aaaa-mm-dd)',
        incorporationTypes: {
            LLC: 'LLC',
            CORPORATION: 'Corp',
            PARTNERSHIP: 'Sociedad',
            COOPERATIVE: 'Cooperativa',
            SOLE_PROPRIETORSHIP: 'Propietario único',
            OTHER: 'Otra',
        },
        industryClassification: '¿A qué categoría pertenece el negocio?',
        industryClassificationCodePlaceholder: 'Buscar código de clasificación industrial',
    },
    requestorStep: {
        headerTitle: 'Información personal',
        learnMore: 'Más información',
        isMyDataSafe: '¿Están seguros mis datos?',
    },
    personalInfoStep: {
        personalInfo: 'Información Personal',
        enterYourLegalFirstAndLast: '¿Cuál es tu nombre legal?',
        legalFirstName: 'Nombre',
        legalLastName: 'Apellidos',
        legalName: 'Nombre legal',
        enterYourDateOfBirth: '¿Cuál es tu fecha de nacimiento?',
        enterTheLast4: '¿Cuáles son los últimos 4 dígitos de tu número de la seguridad social?',
        dontWorry: 'No te preocupes, no hacemos verificaciones de crédito personales.',
        last4SSN: 'Últimos 4 dígitos de tu SSN',
        enterYourAddress: '¿Cuál es tu dirección?',
        address: 'Dirección',
        letsDoubleCheck: 'Revisemos que todo esté bien',
        byAddingThisBankAccount: 'Añadiendo esta cuenta bancaria, confirmas que has leído, entendido y aceptado',
        whatsYourLegalName: '¿Cuál es tu nombre legal?',
        whatsYourDOB: '¿Cuál es tu fecha de nacimiento?',
        whatsYourAddress: '¿Cuál es tu dirección?',
        whatsYourSSN: '¿Cuáles son los últimos 4 dígitos de tu número de la seguridad social?',
        noPersonalChecks: 'No te preocupes, no hacemos verificaciones de crédito personales.',
        whatsYourPhoneNumber: '¿Cuál es tu número de teléfono?',
        weNeedThisToVerify: 'Necesitamos esto para verificar tu billetera.',
    },
    businessInfoStep: {
        businessInfo: 'Información de la empresa',
        enterTheNameOfYourBusiness: '¿Cuál es el nombre de tu empresa?',
        businessName: 'Nombre de la empresa',
        enterYourCompanyTaxIdNumber: '¿Cuál es el número de identificación fiscal?',
        taxIDNumber: 'Número de identificación fiscal',
        taxIDNumberPlaceholder: '9 dígitos',
        enterYourCompanyWebsite: '¿Cuál es la página web de tu empresa?',
        companyWebsite: 'Página web de la empresa',
        enterYourCompanyPhoneNumber: '¿Cuál es el número de teléfono de tu empresa?',
        enterYourCompanyAddress: '¿Cuál es la dirección de tu empresa?',
        selectYourCompanyType: '¿Cuál es el tipo de empresa?',
        companyType: 'Tipo de empresa',
        incorporationType: {
            LLC: 'SRL',
            CORPORATION: 'Corporación',
            PARTNERSHIP: 'Sociedad',
            COOPERATIVE: 'Cooperativa',
            SOLE_PROPRIETORSHIP: 'Empresa individual',
            OTHER: 'Otros',
        },
        selectYourCompanyIncorporationDate: '¿Cuál es la fecha de constitución de la empresa?',
        incorporationDate: 'Fecha de constitución',
        incorporationDatePlaceholder: 'Fecha de inicio (yyyy-mm-dd)',
        incorporationState: 'Estado en el que se constituyó',
        pleaseSelectTheStateYourCompanyWasIncorporatedIn: '¿Cuál es el estado en el que se constituyó la empresa?',
        letsDoubleCheck: 'Verifiquemos que todo esté correcto',
        companyAddress: 'Dirección de la empresa',
        listOfRestrictedBusinesses: 'lista de negocios restringidos',
        confirmCompanyIsNot: 'Confirmo que esta empresa no está en la',
        businessInfoTitle: 'Información del negocio',
        legalBusinessName: 'Nombre legal de la empresa',
        whatsTheBusinessName: '¿Cuál es el nombre de la empresa?',
        whatsTheBusinessAddress: '¿Cuál es la dirección de la empresa?',
        whatsTheBusinessContactInformation: '¿Cuál es la información de contacto de la empresa?',
        whatsTheBusinessRegistrationNumber: '¿Cuál es el número de registro de la empresa?',
        whatsTheBusinessTaxIDEIN: ({country}: BusinessTaxIDParams) => {
            switch (country) {
                case CONST.COUNTRY.US:
                    return '¿Cuál es el Número de Identificación del Empleador (EIN)?';
                case CONST.COUNTRY.CA:
                    return '¿Cuál es el Número de Empresa (BN)?';
                case CONST.COUNTRY.GB:
                    return '¿Cuál es el Número de Registro de IVA (VRN)?';
                case CONST.COUNTRY.AU:
                    return '¿Cuál es el Número de Empresa Australiano (ABN)?';
                default:
                    return '¿Cuál es el número de IVA de la UE?';
            }
        },
        whatsThisNumber: '¿Qué es este número?',
        whereWasTheBusinessIncorporated: '¿Dónde se constituyó la empresa?',
        whatTypeOfBusinessIsIt: '¿Qué tipo de empresa es?',
        whatsTheBusinessAnnualPayment: '¿Cuál es el volumen anual de pagos de la empresa?',
        whatsYourExpectedAverageReimbursements: '¿Cuál es el monto promedio esperado de reembolso?',
        registrationNumber: 'Número de registro',
        taxIDEIN: ({country}: BusinessTaxIDParams) => {
            switch (country) {
                case CONST.COUNTRY.US:
                    return 'EIN';
                case CONST.COUNTRY.CA:
                    return 'BN';
                case CONST.COUNTRY.GB:
                    return 'VRN';
                case CONST.COUNTRY.AU:
                    return 'ABN';
                default:
                    return 'EU VAT';
            }
        },
        businessAddress: 'Dirección de la empresa',
        businessType: 'Tipo de empresa',
        incorporation: 'Constitución',
        incorporationCountry: 'País de constitución',
        incorporationTypeName: 'Tipo de constitución',
        businessCategory: 'Categoría de la empresa',
        annualPaymentVolume: 'Volumen anual de pagos',
        annualPaymentVolumeInCurrency: ({currencyCode}: CurrencyCodeParams) => `Volumen anual de pagos en ${currencyCode}`,
        averageReimbursementAmount: 'Monto promedio de reembolso',
        averageReimbursementAmountInCurrency: ({currencyCode}: CurrencyCodeParams) => `Monto promedio de reembolso en ${currencyCode}`,
        selectIncorporationType: 'Seleccione tipo de constitución',
        selectBusinessCategory: 'Seleccione categoría de la empresa',
        selectAnnualPaymentVolume: 'Seleccione volumen anual de pagos',
        selectIncorporationCountry: 'Seleccione país de constitución',
        selectIncorporationState: 'Seleccione estado de constitución',
        selectAverageReimbursement: 'Selecciona el monto promedio de reembolso',
        findIncorporationType: 'Buscar tipo de constitución',
        findBusinessCategory: 'Buscar categoría de la empresa',
        findAnnualPaymentVolume: 'Buscar volumen anual de pagos',
        findIncorporationState: 'Buscar estado de constitución',
        findAverageReimbursement: 'Encuentra el monto promedio de reembolso',
        error: {
            registrationNumber: 'Por favor, proporciona un número de registro válido',
            taxIDEIN: ({country}: BusinessTaxIDParams) => {
                switch (country) {
                    case CONST.COUNTRY.US:
                        return 'Por favor, proporcione un Número de Identificación del Empleador (EIN) válido';
                    case CONST.COUNTRY.CA:
                        return 'Por favor, proporcione un Número de Empresa (BN) válido';
                    case CONST.COUNTRY.GB:
                        return 'Por favor, proporcione un Número de Registro de IVA (VRN) válido';
                    case CONST.COUNTRY.AU:
                        return 'Por favor, proporcione un Número de Empresa Australiano (ABN) válido';
                    default:
                        return 'Por favor, proporcione un número de IVA de la UE válido';
                }
            },
        },
    },
    beneficialOwnerInfoStep: {
        doYouOwn25percent: '¿Posees el 25% o más de',
        doAnyIndividualOwn25percent: '¿Alguna persona posee el 25% o más de',
        areThereMoreIndividualsWhoOwn25percent: '¿Hay más personas que posean el 25% o más de',
        regulationRequiresUsToVerifyTheIdentity: 'La ley nos exige verificar la identidad de cualquier persona que posea más del 25% de la empresa.',
        companyOwner: 'Dueño de la empresa',
        enterLegalFirstAndLastName: '¿Cuál es el nombre legal del dueño?',
        legalFirstName: 'Nombre legal',
        legalLastName: 'Apellidos legales',
        enterTheDateOfBirthOfTheOwner: '¿Cuál es la fecha de nacimiento del dueño?',
        enterTheLast4: '¿Cuáles son los últimos 4 dígitos del número de la seguridad social del dueño?',
        last4SSN: 'Últimos 4 dígitos del número de la seguridad social',
        dontWorry: 'No te preocupes, ¡no realizamos verificaciones de crédito personales!',
        enterTheOwnersAddress: '¿Cuál es la dirección del dueño?',
        letsDoubleCheck: 'Vamos a verificar que todo esté correcto.',
        legalName: 'Nombre legal',
        address: 'Dirección',
        byAddingThisBankAccount: 'Al añadir esta cuenta bancaria, confirmas que has leído, comprendido y aceptado',
        owners: 'Dueños',
    },
    ownershipInfoStep: {
        ownerInfo: 'Información del propietario',
        businessOwner: 'Propietario del negocio',
        signerInfo: 'Información del firmante',
        doYouOwn: ({companyName}: CompanyNameParams) => `¿Posee el 25% o más de ${companyName}?`,
        doesAnyoneOwn: ({companyName}: CompanyNameParams) => `¿Alguien posee el 25% o más de ${companyName}?`,
        regulationsRequire: 'Las regulaciones requieren que verifiquemos la identidad de cualquier persona que posea más del 25% del negocio.',
        legalFirstName: 'Nombre legal',
        legalLastName: 'Apellido legal',
        whatsTheOwnersName: '¿Cuál es el nombre legal del propietario?',
        whatsYourName: '¿Cuál es su nombre legal?',
        whatPercentage: '¿Qué porcentaje del negocio pertenece al propietario?',
        whatsYoursPercentage: '¿Qué porcentaje del negocio posee?',
        ownership: 'Propiedad',
        whatsTheOwnersDOB: '¿Cuál es la fecha de nacimiento del propietario?',
        whatsYourDOB: '¿Cuál es su fecha de nacimiento?',
        whatsTheOwnersAddress: '¿Cuál es la dirección del propietario?',
        whatsYourAddress: '¿Cuál es su dirección?',
        whatAreTheLast: '¿Cuáles son los últimos 4 dígitos del número de seguro social del propietario?',
        whatsYourLast: '¿Cuáles son los últimos 4 dígitos de su número de seguro social?',
        dontWorry: 'No se preocupe, ¡no realizamos ninguna verificación de crédito personal!',
        last4: 'Últimos 4 del SSN',
        whyDoWeAsk: '¿Por qué solicitamos esto?',
        letsDoubleCheck: 'Verifiquemos que todo esté correcto.',
        legalName: 'Nombre legal',
        ownershipPercentage: 'Porcentaje de propiedad',
        areThereOther: ({companyName}: CompanyNameParams) => `¿Hay otras personas que posean el 25% o más de ${companyName}?`,
        owners: 'Propietarios',
        addCertified: 'Agregue un organigrama certificado que muestre los propietarios beneficiarios',
        regulationRequiresChart: 'La regulación nos exige recopilar una copia certificada del organigrama que muestre a cada persona o entidad que posea el 25% o más del negocio.',
        uploadEntity: 'Subir organigrama de propiedad de la entidad',
        noteEntity: 'Nota: El organigrama de propiedad de la entidad debe estar firmado por su contador, asesor legal o notariado.',
        certified: 'Organigrama certificado de propiedad de la entidad',
        selectCountry: 'Seleccionar país',
        findCountry: 'Buscar país',
        address: 'Dirección',
        chooseFile: 'Elige archivo',
        uploadDocuments: 'Sube documentación adicional',
        pleaseUpload:
            'Por favor, sube la documentación adicional a continuación para ayudarnos a verificar tu identidad como propietario directo o indirecto del 25% o más de la entidad empresarial.',
        acceptedFiles: 'Formatos de archivo aceptados: PDF, PNG, JPEG. El tamaño total del archivo para cada sección no puede superar los 5 MB.',
        proofOfBeneficialOwner: 'Prueba del propietario beneficiario',
        proofOfBeneficialOwnerDescription:
            'Por favor, proporciona una declaración firmada y un organigrama de un contador público, notario o abogado que verifique la propiedad del 25% o más del negocio. Debe estar fechado dentro de los últimos tres meses e incluir el número de licencia del firmante.',
        copyOfID: 'Copia de la identificación del propietario beneficiario',
        copyOfIDDescription: 'Ejemplos: Pasaporte, licencia de conducir, etc.',
        proofOfAddress: 'Prueba de la dirección del propietario beneficiario',
        proofOfAddressDescription: 'Ejemplos: Factura de servicios, contrato de alquiler, etc.',
        codiceFiscale: 'Codice fiscale/ID fiscal',
        codiceFiscaleDescription:
            'Por favor, sube un video de una visita al sitio o una llamada grabada con el oficial firmante. El oficial debe proporcionar: nombre completo, fecha de nacimiento, nombre de la empresa, número de registro, número de código fiscal, dirección registrada, naturaleza del negocio y propósito de la cuenta.',
    },
    validationStep: {
        headerTitle: 'Validar cuenta bancaria',
        buttonText: 'Finalizar configuración',
        maxAttemptsReached: 'Se ha inhabilitado la validación de esta cuenta bancaria debido a demasiados intentos incorrectos.',
        description: 'Enviaremos tres (3) pequeñas transacciones a tu cuenta bancaria a nombre de "Expensify, Inc. Validation" dentro de los próximos 1-2 días laborables.',
        descriptionCTA: 'Introduce el importe de cada transacción en los campos siguientes. Ejemplo: 1.51.',
        reviewingInfo: '¡Gracias! Estamos revisando tu información y nos comunicaremos contigo en breve. Consulta el chat con Concierge ',
        forNextStep: ' para conocer los próximos pasos para terminar de configurar tu cuenta bancaria.',
        letsChatCTA: 'Sí, vamos a chatear',
        letsChatText: '¡Ya casi estamos! Necesitamos tu ayuda para verificar unos últimos datos a través del chat. ¿Estás listo?',
        letsChatTitle: '¡Vamos a chatear!',
        enable2FATitle: 'Evita fraudes, activa la autenticación de dos factores!',
        enable2FAText: 'Tu seguridad es importante para nosotros. Por favor, configura ahora la autenticación de dos factores para añadir una capa adicional de protección a tu cuenta.',
        secureYourAccount: 'Asegura tu cuenta',
    },
    beneficialOwnersStep: {
        additionalInformation: 'Información adicional',
        checkAllThatApply: 'Marca todos los que apliquen, en caso de que ninguno aplique dejar en blanco.',
        iOwnMoreThan25Percent: 'Soy dueño de mas de 25% de ',
        someoneOwnsMoreThan25Percent: 'Otra persona es dueña de mas de 25% de ',
        additionalOwner: 'Beneficiario efectivo adicional',
        removeOwner: 'Eliminar este beneficiario efectivo',
        addAnotherIndividual: 'Añadir otra persona que es dueña de mas de 25% de ',
        agreement: 'Acuerdo:',
        termsAndConditions: 'Términos y condiciones',
        certifyTrueAndAccurate: 'Certifico que la información dada es correcta',
        error: {
            certify: 'Debe certificar que la información es verdadera y precisa',
        },
    },
    completeVerificationStep: {
        completeVerification: 'Completar la verificación',
        confirmAgreements: 'Por favor, confirma los acuerdos siguientes.',
        certifyTrueAndAccurate: 'Certifico que la información dada es verdadera y precisa',
        certifyTrueAndAccurateError: 'Por favor, certifica que la información es verdadera y exacta',
        isAuthorizedToUseBankAccount: 'Estoy autorizado para usar la cuenta bancaria de mi empresa para gastos de empresa',
        isAuthorizedToUseBankAccountError: 'Debes ser el responsable oficial con autorización para operar la cuenta bancaria de la empresa',
        termsAndConditions: 'Términos y Condiciones',
    },
    connectBankAccountStep: {
        finishButtonText: 'Finalizar configuración',
        validateYourBankAccount: 'Valida tu cuenta bancaria',
        validateButtonText: 'Validar',
        validationInputLabel: 'Transacción',
        maxAttemptsReached: 'La validación de esta cuenta bancaria se ha desactivado debido a demasiados intentos incorrectos.',
        description: 'Enviaremos tres (3) pequeñas transacciones a tu cuenta bancaria a nombre de "Expensify, Inc. Validation" dentro de los próximos 1-2 días laborables.',
        descriptionCTA: 'Introduce el importe de cada transacción en los campos siguientes. Ejemplo: 1.51.',
        reviewingInfo: '¡Gracias! Estamos revisando tu información y nos comunicaremos contigo en breve. Consulta el chat con Concierge ',
        forNextSteps: ' para conocer los próximos pasos para terminar de configurar tu cuenta bancaria.',
        letsChatCTA: 'Sí, vamos a chatear',
        letsChatText: '¡Ya casi estamos! Necesitamos tu ayuda para verificar unos últimos datos a través del chat. ¿Estás listo?',
        letsChatTitle: '¡Vamos a chatear!',
        enable2FATitle: '¡Evita fraudes, activa la autenticación de dos factores!',
        enable2FAText: 'Tu seguridad es importante para nosotros. Por favor, configura ahora la autenticación de dos factores para añadir una capa adicional de protección a tu cuenta.',
        secureYourAccount: 'Asegura tu cuenta',
    },
    countryStep: {
        confirmBusinessBank: 'Confirmar moneda y país de la cuenta bancaria comercial',
        confirmCurrency: 'Confirmar moneda y país',
        yourBusiness: 'La moneda de su cuenta bancaria comercial debe coincidir con la moneda de su espacio de trabajo.',
        youCanChange: 'Puede cambiar la moneda de su espacio de trabajo en su',
        findCountry: 'Encontrar país',
        selectCountry: 'Seleccione su país',
    },
    bankInfoStep: {
        whatAreYour: '¿Cuáles son los detalles de tu cuenta bancaria comercial?',
        letsDoubleCheck: 'Verifiquemos que todo esté bien.',
        thisBankAccount: 'Esta cuenta bancaria se utilizará para pagos comerciales en tu espacio de trabajo.',
        accountNumber: 'Número de cuenta',
        accountHolderNameDescription: 'Nombre completo del firmante autorizado',
    },
    signerInfoStep: {
        signerInfo: 'Información del firmante',
        areYouDirector: ({companyName}: CompanyNameParams) => `¿Es usted director o alto funcionario de ${companyName}?`,
        regulationRequiresUs: 'La regulación requiere que verifiquemos si el firmante tiene la autoridad para realizar esta acción en nombre de la empresa.',
        whatsYourName: '¿Cuál es tu nombre legal?',
        fullName: 'Nombre legal completo',
        whatsYourJobTitle: '¿Cuál es tu puesto de trabajo?',
        jobTitle: 'Título profesional',
        whatsYourDOB: '¿Cual es tu fecha de nacimiento?',
        uploadID: 'Subir documento de identidad y prueba de domicilio',
        personalAddress: 'Prueba de domicilio personal (por ejemplo, factura de servicios públicos)',
        letsDoubleCheck: 'Vamos a verificar que todo esté correcto.',
        legalName: 'Nombre legal',
        proofOf: 'Comprobante de domicilio personal',
        enterOneEmail: ({companyName}: CompanyNameParams) => `Introduce el correo electrónico del director o alto funcionario en ${companyName}`,
        regulationRequiresOneMoreDirector: 'El reglamento exige que haya otro director o funcionario superior como firmante.',
        hangTight: 'Espera un momento...',
        enterTwoEmails: ({companyName}: CompanyNameParams) => `Introduce los correos electrónicos de dos directores o altos funcionarios en ${companyName}`,
        sendReminder: 'Enviar un recordatorio',
        chooseFile: 'Seleccionar archivo',
        weAreWaiting: 'Estamos esperando que otros verifiquen sus identidades como directores o altos funcionarios de la empresa.',
        id: 'Copia de identificación',
        proofOfDirectors: 'Prueba de director(es)',
        proofOfDirectorsDescription: 'Ejemplos: Perfil Corporativo de Oncorp o Registro Comercial.',
        codiceFiscale: 'Codice Fiscale',
        codiceFiscaleDescription: 'Codice Fiscale para firmantes, usuarios autorizados y beneficiarios finales.',
        PDSandFSG: 'Documentación de divulgación PDS + FSG',
        PDSandFSGDescription:
            'Nuestra colaboración con Corpay utiliza una conexión API para aprovechar su amplia red de socios bancarios internacionales y facilitar los reembolsos globales en Expensify. Según la normativa australiana, te proporcionamos la Guía de Servicios Financieros (FSG) y el Documento de Divulgación del Producto (PDS) de Corpay.\n\nPor favor, lee detenidamente los documentos FSG y PDS, ya que contienen información completa e importante sobre los productos y servicios que ofrece Corpay. Conserva estos documentos para futuras consultas.',
        pleaseUpload: 'Sube documentación adicional a continuación para ayudarnos a verificar tu identidad como director o alto ejecutivo de la entidad comercial.',
    },
    agreementsStep: {
        agreements: 'Acuerdos',
        pleaseConfirm: 'Por favor confirme los acuerdos a continuación',
        regulationRequiresUs: 'La normativa requiere que verifiquemos la identidad de cualquier individuo que posea más del 25% del negocio.',
        iAmAuthorized: 'Estoy autorizado para usar la cuenta bancaria para gastos del negocio.',
        iCertify: 'Certifico que la información proporcionada es verdadera y correcta.',
        termsAndConditions: 'términos y condiciones',
        accept: 'Agregar y aceptar cuenta bancaria',
        iConsentToThe: 'Doy mi consentimiento para el',
        privacyNotice: 'aviso de privacidad',
        error: {
            authorized: 'Debe ser un funcionario controlador con autorización para operar la cuenta bancaria comercial',
            certify: 'Por favor certifique que la información es verdadera y exacta',
            consent: 'Por favor, acepte el aviso de privacidad',
        },
    },
    docusignStep: {
        subheader: 'Formulario de Docusign',
        pleaseComplete:
            'Por favor, complete el formulario de autorización ACH utilizando el enlace de Docusign a continuación y luego cargue esa copia firmada aquí para que podamos retirar fondos directamente de su cuenta bancaria.',
        pleaseCompleteTheBusinessAccount: 'Por favor, complete la Solicitud de Cuenta Comercial y el Acuerdo de Débito Directo.',
        pleaseCompleteTheDirect:
            'Por favor, complete el Acuerdo de Débito Directo utilizando el enlace de Docusign a continuación y luego cargue esa copia firmada aquí para que podamos retirar fondos directamente de su cuenta bancaria.',
        takeMeTo: 'Llévame a Docusign',
        uploadAdditional: 'Cargar documentación adicional',
        pleaseUpload: 'Por favor, cargue el formulario DEFT y la página de firma de Docusign.',
        pleaseUploadTheDirect: 'Por favor, cargue los Acuerdos de Débito Directo y la página de firma de Docusign.',
    },
    finishStep: {
        letsFinish: '¡Terminemos en el chat!',
        thanksFor:
            'Gracias por esos detalles. Un agente de soporte dedicado revisará ahora tu información. Nos pondremos en contacto si necesitamos algo más de tu parte, pero mientras tanto, no dudes en comunicarte con nosotros si tienes alguna pregunta.',
        iHaveA: 'Tengo una pregunta',
        enable2FA: 'Habilite la autenticación de dos factores (2FA) para prevenir fraudes',
        weTake: 'Nos tomamos su seguridad en serio. Por favor, configure 2FA ahora para agregar una capa adicional de protección a su cuenta.',
        secure: 'Asegure su cuenta',
    },
    reimbursementAccountLoadingAnimation: {
        oneMoment: 'Un momento',
        explanationLine: 'Estamos verificando tu información y podrás continuar con los siguientes pasos en unos momentos.',
    },
    session: {
        offlineMessageRetry: 'Parece que estás desconectado. Por favor, comprueba tu conexión e inténtalo de nuevo.',
    },
    travel: {
        header: 'Reservar viajes',
        title: 'Viaja de forma inteligente',
        subtitle: 'Utiliza Expensify Travel para obtener las mejores ofertas de viaje y gestionar todos los gastos de tu negocio en un solo lugar.',
        features: {
            saveMoney: 'Ahorra dinero en tus reservas',
            alerts: 'Obtén actualizaciones y alertas en tiempo real',
        },
        bookTravel: 'Reservar viajes',
        bookDemo: 'Pedir demostración',
        bookADemo: 'Reserva una demo',
        toLearnMore: ' para obtener más información.',
        termsAndConditions: {
            header: 'Antes de continuar...',
            title: 'Términos y condiciones de Expensify Travel',
            label: 'Acepto los términos y condiciones',
            subtitle: `Por favor, acepta los <a href="${CONST.TRAVEL_TERMS_URL}">términos y condiciones</a> de Expensify Travel.`,
            error: 'Debes aceptar los términos y condiciones de Expensify Travel para continuar',
            defaultWorkspaceError:
                'Debes establecer un espacio de trabajo predeterminado para habilitar Expensify Travel. Ve a Configuración > Espacios de trabajo > haz clic en los tres puntos verticales junto a un espacio de trabajo > Establecer como espacio de trabajo predeterminado y luego inténtalo de nuevo.',
        },
        flight: 'Vuelo',
        flightDetails: {
            passenger: 'Pasajero',
            layover: ({layover}: FlightLayoverParams) => `<muted-text-label>Tienes una <strong>escala de ${layover}</strong> antes de este vuelo</muted-text-label>`,
            takeOff: 'Despegue',
            landing: 'Aterrizaje',
            seat: 'Asiento',
            class: 'Clase de cabina',
            recordLocator: 'Localizador de la reserva',
            cabinClasses: {
                unknown: 'Desconocido',
                economy: 'Económica',
                premiumEconomy: 'Económica Premium',
                business: 'Ejecutiva',
                first: 'Primera',
            },
        },
        hotel: 'Hotel',
        hotelDetails: {
            guest: 'Cliente',
            checkIn: 'Entrada',
            checkOut: 'Salida',
            roomType: 'Tipo de habitación',
            cancellation: 'Política de cancelación',
            cancellationUntil: 'Cancelación gratuita hasta el',
            confirmation: 'Número de confirmación',
            cancellationPolicies: {
                unknown: 'Desconocido',
                nonRefundable: 'No reembolsable',
                freeCancellationUntil: 'Cancelación gratuita hasta',
                partiallyRefundable: 'Parcialmente reembolsable',
            },
        },
        car: 'Auto',
        carDetails: {
            rentalCar: 'Coche de alquiler',
            pickUp: 'Recogida',
            dropOff: 'Devolución',
            driver: 'Conductor',
            carType: 'Tipo de coche',
            cancellation: 'Política de cancelación',
            cancellationUntil: 'Cancelación gratuita hasta el',
            freeCancellation: 'Cancelación gratuita',
            confirmation: 'Número de confirmación',
        },
        train: 'Tren',
        trainDetails: {
            passenger: 'Pasajero',
            departs: 'Sale',
            arrives: 'Llega',
            coachNumber: 'Número de vagón',
            seat: 'Asiento',
            fareDetails: 'Detalles de la tarifa',
            confirmation: 'Número de confirmación',
        },
        viewTrip: 'Ver viaje',
        modifyTrip: 'Modificar viaje',
        tripSupport: 'Soporte de Viaje',
        tripDetails: 'Detalles del viaje',
        viewTripDetails: 'Ver detalles del viaje',
        trip: 'Viaje',
        trips: 'Viajes',
        tripSummary: 'Resumen del viaje',
        departs: 'Sale',
        errorMessage: 'Ha ocurrido un error. Por favor, inténtalo mas tarde.',
        phoneError: {
            phrase1: 'Para reservar viajes,',
            link: 'añade una dirección de correo electrónico de trabajo',
            phrase2: '.',
        },
        domainSelector: {
            title: 'Dominio',
            subtitle: 'Elige un dominio para configurar Expensify Travel.',
            recommended: 'Recomendado',
        },
        domainPermissionInfo: {
            title: 'Dominio',
            restrictionPrefix: `No tienes permiso para habilitar Expensify Travel para el dominio`,
            restrictionSuffix: `Tendrás que pedir a alguien de ese dominio que habilite Travel por ti.`,
            accountantInvitationPrefix: `Si eres contador, considera unirte al`,
            accountantInvitationLink: `programa de contadores ExpensifyApproved!`,
            accountantInvitationSuffix: `para habilitar Travel para este dominio.`,
        },
        publicDomainError: {
            title: 'Comienza con Expensify Travel',
            message: 'Tendrás que usar tu correo electrónico laboral (por ejemplo, nombre@empresa.com) con Expensify Travel, no tu correo personal (por ejemplo, nombre@gmail.com).',
        },
        blockedFeatureModal: {
            title: 'Expensify Travel ha sido deshabilitado',
            message: 'Tu administrador ha desactivado Expensify Travel. Por favor, sigue la política de reservas de tu empresa para organizar tus viajes.',
        },
        verifyCompany: {
            title: 'Estamos revisando tu solicitud...',
            message: `Estamos realizando algunas comprobaciones para verificar que tu cuenta esté lista para Expensify Travel. ¡Nos pondremos en contacto contigo en breve!`,
        },
        updates: {
            bookingTicketed: ({airlineCode, origin, destination, startDate, confirmationID = ''}: FlightParams) =>
                `Tu vuelo ${airlineCode} (${origin} → ${destination}) para el ${startDate} ha sido reservado. Código de confirmación: ${confirmationID}`,
            ticketVoided: ({airlineCode, origin, destination, startDate}: FlightParams) =>
                `Tu billete para el vuelo ${airlineCode} (${origin} → ${destination}) del ${startDate} ha sido anulado.`,
            ticketRefunded: ({airlineCode, origin, destination, startDate}: FlightParams) =>
                `Tu billete para el vuelo ${airlineCode} (${origin} → ${destination}) del ${startDate} ha sido reembolsado o cambiado.`,
            flightCancelled: ({airlineCode, origin, destination, startDate}: FlightParams) =>
                `Tu vuelo ${airlineCode} (${origin} → ${destination}) del ${startDate} ha sido cancelado por la aerolínea.`,
            flightScheduleChangePending: ({airlineCode}: AirlineParams) => `La aerolínea ha propuesto un cambio de horario para el vuelo ${airlineCode}; estamos esperando la confirmación.`,
            flightScheduleChangeClosed: ({airlineCode, startDate}: AirlineParams) => `Cambio de horario confirmado: el vuelo ${airlineCode} ahora sale a las ${startDate}.`,
            flightUpdated: ({airlineCode, origin, destination, startDate}: FlightParams) => `Tu vuelo ${airlineCode} (${origin} → ${destination}) del ${startDate} ha sido actualizado.`,
            flightCabinChanged: ({airlineCode, cabinClass}: AirlineParams) => `Tu clase de cabina ha sido actualizada a ${cabinClass} en el vuelo ${airlineCode}.`,
            flightSeatConfirmed: ({airlineCode}: AirlineParams) => `Tu asignación de asiento en el vuelo ${airlineCode} ha sido confirmada.`,
            flightSeatChanged: ({airlineCode}: AirlineParams) => `Tu asignación de asiento en el vuelo ${airlineCode} ha sido modificada.`,
            flightSeatCancelled: ({airlineCode}: AirlineParams) => `Tu asignación de asiento en el vuelo ${airlineCode} fue eliminada.`,
            paymentDeclined: 'El pago de tu reserva aérea ha fallado. Por favor, inténtalo de nuevo.',
            bookingCancelledByTraveler: ({type, id = ''}: TravelTypeParams) => `Cancelaste tu reserva de ${type} ${id}.`,
            bookingCancelledByVendor: ({type, id = ''}: TravelTypeParams) => `El proveedor canceló tu reserva de ${type} ${id}.`,
            bookingRebooked: ({type, id = ''}: TravelTypeParams) => `Tu reserva de ${type} fue reprogramada. Nuevo número de confirmación: ${id}.`,
            bookingUpdated: ({type}: TravelTypeParams) => `Tu reserva de ${type} fue actualizada. Revisa los nuevos detalles en el itinerario.`,
            railTicketRefund: ({origin, destination, startDate}: RailTicketParams) =>
                `Tu billete de tren de ${origin} a ${destination} para el ${startDate} ha sido reembolsado. Se procesará un crédito.`,
            railTicketExchange: ({origin, destination, startDate}: RailTicketParams) => `Tu billete de tren de ${origin} a ${destination} para el ${startDate} ha sido cambiado.`,
            railTicketUpdate: ({origin, destination, startDate}: RailTicketParams) => `Tu billete de tren de ${origin} a ${destination} para el ${startDate} ha sido actualizado.`,
            defaultUpdate: ({type}: TravelTypeParams) => `Tu reserva de ${type} fue actualizada.`,
        },
    },
    workspace: {
        common: {
            card: 'Tarjetas',
            expensifyCard: 'Tarjeta Expensify',
            companyCards: 'Tarjetas de empresa',
            workflows: 'Flujos de trabajo',
            workspace: 'Espacio de trabajo',
            findWorkspace: 'Encontrar espacio de trabajo',
            edit: 'Editar espacio de trabajo',
            enabled: 'Activada',
            disabled: 'Desactivada',
            everyone: 'Todos',
            delete: 'Eliminar espacio de trabajo',
            settings: 'Configuración',
            reimburse: 'Reembolsos',
            categories: 'Categorías',
            tags: 'Etiquetas',
            customField1: 'Campo personalizado 1',
            customField2: 'Campo personalizado 2',
            customFieldHint: 'Añade una codificación personalizada que se aplique a todos los gastos de este miembro.',
            reportFields: 'Campos de informe',
            reportTitle: 'El título del informe.',
            taxes: 'Impuestos',
            bills: 'Pagar facturas',
            invoices: 'Facturas',
            travel: 'Viajes',
            members: 'Miembros',
            accounting: 'Contabilidad',
            rules: 'Reglas',
            plan: 'Plan',
            profile: 'Resumen',
            bankAccount: 'Cuenta bancaria',
            displayedAs: 'Mostrado como',
            testTransactions: 'Transacciones de prueba',
            issueAndManageCards: 'Emitir y gestionar tarjetas',
            reconcileCards: 'Reconciliar tarjetas',
            selected: () => ({
                one: '1 seleccionado',
                other: (count: number) => `${count} seleccionados`,
            }),
            settlementFrequency: 'Frecuencia de liquidación',
            setAsDefault: 'Establecer como espacio de trabajo predeterminado',
            defaultNote: `Los recibos enviados a ${CONST.EMAIL.RECEIPTS} aparecerán en este espacio de trabajo.`,
            deleteConfirmation: '¿Estás seguro de que quieres eliminar este espacio de trabajo?',
            deleteWithCardsConfirmation: '¿Estás seguro de que quieres eliminar este espacio de trabajo? Se eliminarán todos los datos de las tarjetas y las tarjetas asignadas.',
            unavailable: 'Espacio de trabajo no disponible',
            memberNotFound: 'Miembro no encontrado. Para invitar a un nuevo miembro al espacio de trabajo, por favor, utiliza el botón invitar que está arriba.',
            notAuthorized: `No tienes acceso a esta página. Si estás intentando unirte a este espacio de trabajo, pide al dueño del espacio de trabajo que te añada como miembro. ¿Necesitas algo más? Comunícate con ${CONST.EMAIL.CONCIERGE}`,
            goToWorkspace: 'Ir al espacio de trabajo',
            goToWorkspaces: 'Ir a espacios de trabajo',
            clearFilter: 'Borrar filtro',
            workspaceName: 'Nombre del espacio de trabajo',
            workspaceOwner: 'Dueño',
            workspaceType: 'Tipo de espacio de trabajo',
            workspaceAvatar: 'Espacio de trabajo avatar',
            mustBeOnlineToViewMembers: 'Debes estar en línea para poder ver los miembros de este espacio de trabajo.',
            moreFeatures: 'Más características',
            requested: 'Solicitado',
            distanceRates: 'Tasas de distancia',
            defaultDescription: 'Un solo lugar para todos tus recibos y gastos.',
            descriptionHint: 'Comparte información sobre este espacio de trabajo con todos los miembros.',
            welcomeNote: `Por favor, utiliza Expensify para enviar tus recibos para reembolso, ¡gracias!`,
            subscription: 'Suscripción',
            markAsEntered: 'Marcar como introducido manualmente',
            markAsExported: 'Marcar como exportado',
            exportIntegrationSelected: ({connectionName}: ExportIntegrationSelectedParams) => `Exportar a  ${CONST.POLICY.CONNECTIONS.NAME_USER_FRIENDLY[connectionName]}`,
            letsDoubleCheck: 'Verifiquemos que todo esté correcto',
            reportField: 'Campo del informe',
            lineItemLevel: 'Nivel de partida',
            reportLevel: 'Nivel de informe',
            appliedOnExport: 'No se importa en Expensify, se aplica en la exportación',
            shareNote: {
                header: 'Comparte tu espacio de trabajo con otros miembros',
                content: {
                    firstPart:
                        'Comparte este código QR o copia el enlace de abajo para facilitar que los miembros soliciten acceso a tu espacio de trabajo. Todas las solicitudes para unirse al espacio de trabajo aparecerán en la sala',
                    secondPart: 'para tu revisión.',
                },
            },
            connectTo: ({connectionName}: ConnectionNameParams) => `Conéctate a ${CONST.POLICY.CONNECTIONS.NAME_USER_FRIENDLY[connectionName]}`,
            createNewConnection: 'Crear una nueva conexión',
            reuseExistingConnection: 'Reutilizar la conexión existente',
            existingConnections: 'Conexiones existentes',
            existingConnectionsDescription: ({connectionName}: ConnectionNameParams) =>
                `Como ya te has conectado a ${CONST.POLICY.CONNECTIONS.NAME_USER_FRIENDLY[connectionName]} antes, puedes optar por reutilizar una conexión existente o crear una nueva.`,
            lastSyncDate: ({connectionName, formattedDate}: LastSyncDateParams) => `${connectionName} - Última sincronización ${formattedDate}`,
            topLevel: 'Nivel superior',
            authenticationError: ({connectionName}: AuthenticationErrorParams) => `No se puede conectar a ${connectionName} debido a un error de autenticación`,
            learnMore: 'Más información.',
            memberAlternateText: 'Los miembros pueden presentar y aprobar informes.',
            adminAlternateText: 'Los administradores tienen acceso total para editar todos los informes y la configuración del área de trabajo.',
            auditorAlternateText: 'Los auditores pueden ver y comentar los informes.',
            roleName: ({role}: OptionalParam<RoleNamesParams> = {}) => {
                switch (role) {
                    case CONST.POLICY.ROLE.ADMIN:
                        return 'Administrador';
                    case CONST.POLICY.ROLE.AUDITOR:
                        return 'Auditor';
                    case CONST.POLICY.ROLE.USER:
                        return 'Miembro';
                    default:
                        return 'Miembro';
                }
            },
            frequency: {
                manual: 'Manualmente',
                instant: 'Instantáneo',
                immediate: 'Diaria',
                trip: 'Por viaje',
                weekly: 'Semanal',
                semimonthly: 'Dos veces al mes',
                monthly: 'Mensual',
            },
            planType: 'Tipo de plan',
            submitExpense: 'Envía tus gastos a continuación:',
            defaultCategory: 'Categoría predeterminada',
            viewTransactions: 'Ver transacciones',
            policyExpenseChatName: ({displayName}: PolicyExpenseChatNameParams) => `${displayName}'s gastos`,
        },
        perDiem: {
            subtitle: 'Establece las tasas per diem para controlar los gastos diarios de los empleados. ',
            amount: 'Cantidad',
            deleteRates: () => ({
                one: 'Eliminar tasa',
                other: 'Eliminar tasas',
            }),
            deletePerDiemRate: 'Eliminar tasa per diem',
            findPerDiemRate: 'Encontrar tasa per diem',
            areYouSureDelete: () => ({
                one: '¿Estás seguro de que quieres eliminar esta tasa?',
                other: '¿Estás seguro de que quieres eliminar estas tasas?',
            }),
            emptyList: {
                title: 'Per diem',
                subtitle: 'Establece dietas per diem para controlar el gasto diario de los empleados. Importa las tarifas desde una hoja de cálculo para comenzar.',
            },
            errors: {
                existingRateError: ({rate}: CustomUnitRateParams) => `Ya existe una tasa con el valor ${rate}`,
            },
            importPerDiemRates: 'Importar tasas de per diem',
            editPerDiemRate: 'Editar la tasa de per diem',
            editPerDiemRates: 'Editar las tasas de per diem',
            editDestinationSubtitle: ({destination}: EditDestinationSubtitleParams) => `Actualizar este destino lo modificará para todas las subtasas per diem de ${destination}.`,
            editCurrencySubtitle: ({destination}: EditDestinationSubtitleParams) => `Actualizar esta moneda la modificará para todas las subtasas per diem de ${destination}.`,
        },
        qbd: {
            exportOutOfPocketExpensesDescription: 'Establezca cómo se exportan los gastos de bolsillo a QuickBooks Desktop.',
            exportOutOfPocketExpensesCheckToggle: 'Marcar los cheques como “imprimir más tarde”',
            exportDescription: 'Configura cómo se exportan los datos de Expensify a QuickBooks Desktop.',
            date: 'Fecha de exportación',
            exportInvoices: 'Exportar facturas a',
            exportExpensifyCard: 'Exportar las transacciones de la tarjeta Expensify como',
            account: 'Cuenta',
            accountDescription: 'Elige dónde contabilizar los asientos contables.',
            accountsPayable: 'Cuentas por pagar',
            accountsPayableDescription: 'Elige dónde crear las facturas de proveedores.',
            bankAccount: 'Cuenta bancaria',
            notConfigured: 'No configurado',
            bankAccountDescription: 'Elige desde dónde enviar los cheques.',
            creditCardAccount: 'Cuenta de la tarjeta de crédito',
            exportDate: {
                label: 'Fecha de exportación',
                description: 'Usa esta fecha al exportar informes a QuickBooks Desktop.',
                values: {
                    [CONST.QUICKBOOKS_EXPORT_DATE.LAST_EXPENSE]: {
                        label: 'Fecha del último gasto',
                        description: 'Fecha del gasto más reciente en el informe.',
                    },
                    [CONST.QUICKBOOKS_EXPORT_DATE.REPORT_EXPORTED]: {
                        label: 'Fecha de exportación',
                        description: 'Fecha de exportación del informe a QuickBooks Desktop.',
                    },
                    [CONST.QUICKBOOKS_EXPORT_DATE.REPORT_SUBMITTED]: {
                        label: 'Fecha de envío',
                        description: 'Fecha en la que el informe se envió para aprobación.',
                    },
                },
            },
            exportCheckDescription: 'Crearemos un cheque desglosado para cada informe de Expensify y lo enviaremos desde la cuenta bancaria a continuación.',
            exportJournalEntryDescription: 'Crearemos una entrada contable desglosada para cada informe de Expensify y lo contabilizaremos en la cuenta a continuación.',
            exportVendorBillDescription:
                'Crearemos una factura de proveedor desglosada para cada informe de Expensify y la añadiremos a la cuenta a continuación. Si este periodo está cerrado, lo contabilizaremos el 1º del siguiente periodo abierto.',
            deepDiveExpensifyCard: 'Las transacciones de la Tarjeta Expensify se exportarán automáticamente a una "Cuenta de Responsabilidad de la Tarjeta Expensify" creada con',
            deepDiveExpensifyCardIntegration: 'nuestra integración.',
            outOfPocketTaxEnabledDescription:
                'QuickBooks Desktop no admite impuestos en las exportaciones de asientos contables. Como tienes impuestos habilitados en tu espacio de trabajo, esta opción de exportación no está disponible.',
            outOfPocketTaxEnabledError: 'Los asientos contables no están disponibles cuando los impuestos están habilitados. Por favor, selecciona otra opción de exportación.',
            accounts: {
                [CONST.QUICKBOOKS_DESKTOP_NON_REIMBURSABLE_EXPORT_ACCOUNT_TYPE.CREDIT_CARD]: 'Tarjeta de crédito',
                [CONST.QUICKBOOKS_DESKTOP_REIMBURSABLE_ACCOUNT_TYPE.VENDOR_BILL]: 'Factura del proveedor',
                [CONST.QUICKBOOKS_DESKTOP_REIMBURSABLE_ACCOUNT_TYPE.JOURNAL_ENTRY]: 'Asiento contable',
                [CONST.QUICKBOOKS_DESKTOP_REIMBURSABLE_ACCOUNT_TYPE.CHECK]: 'Cheque',

                [`${CONST.QUICKBOOKS_DESKTOP_NON_REIMBURSABLE_EXPORT_ACCOUNT_TYPE.CHECK}Description`]:
                    'Crearemos un cheque desglosado para cada informe de Expensify y lo enviaremos desde la cuenta bancaria a continuación.',
                [`${CONST.QUICKBOOKS_DESKTOP_NON_REIMBURSABLE_EXPORT_ACCOUNT_TYPE.CREDIT_CARD}Description`]:
                    "Automáticamente relacionaremos el nombre del comerciante de la transacción con tarjeta de crédito con cualquier proveedor correspondiente en QuickBooks. Si no existen proveedores, crearemos un proveedor asociado 'Credit Card Misc.'.",
                [`${CONST.QUICKBOOKS_DESKTOP_REIMBURSABLE_ACCOUNT_TYPE.VENDOR_BILL}Description`]:
                    'Crearemos una factura de proveedor desglosada para cada informe de Expensify con la fecha del último gasto, y la añadiremos a la cuenta a continuación. Si este periodo está cerrado, lo contabilizaremos el 1º del siguiente periodo abierto.',

                [`${CONST.QUICKBOOKS_DESKTOP_NON_REIMBURSABLE_EXPORT_ACCOUNT_TYPE.CREDIT_CARD}AccountDescription`]: 'Elige dónde exportar las transacciones con tarjeta de crédito.',
                [`${CONST.QUICKBOOKS_DESKTOP_REIMBURSABLE_ACCOUNT_TYPE.VENDOR_BILL}AccountDescription`]:
                    'Selecciona el proveedor que se aplicará a todas las transacciones con tarjeta de crédito.',
                [`${CONST.QUICKBOOKS_DESKTOP_REIMBURSABLE_ACCOUNT_TYPE.CHECK}AccountDescription`]: 'Elige desde dónde enviar los cheques.',

                [`${CONST.QUICKBOOKS_DESKTOP_REIMBURSABLE_ACCOUNT_TYPE.VENDOR_BILL}Error`]:
                    'Las facturas de proveedores no están disponibles cuando las ubicaciones están habilitadas. Por favor, selecciona otra opción de exportación.',
                [`${CONST.QUICKBOOKS_DESKTOP_REIMBURSABLE_ACCOUNT_TYPE.CHECK}Error`]:
                    'Los cheques no están disponibles cuando las ubicaciones están habilitadas. Por favor, selecciona otra opción de exportación.',
                [`${CONST.QUICKBOOKS_DESKTOP_REIMBURSABLE_ACCOUNT_TYPE.JOURNAL_ENTRY}Error`]:
                    'Los asientos contables no están disponibles cuando los impuestos están habilitados. Por favor, selecciona otra opción de exportación.',
            },
            noAccountsFound: 'No se encontraron cuentas',
            noAccountsFoundDescription: 'Añade la cuenta en QuickBooks Desktop y sincroniza de nuevo la conexión',
            qbdSetup: 'Configuración de QuickBooks Desktop',
            requiredSetupDevice: {
                title: 'No se puede conectar desde este dispositivo',
                body1: 'Deberás configurar esta conexión desde la computadora que hospeda tu archivo de empresa de QuickBooks Desktop.',
                body2: 'Una vez que estés conectado, podrás sincronizar y exportar desde cualquier lugar.',
            },
            setupPage: {
                title: 'Abre este enlace para conectar',
                body: 'Para completar la configuración, abre el siguiente enlace en la computadora donde se está ejecutando QuickBooks Desktop.',
                setupErrorTitle: '¡Ups! Ha ocurrido un error',
                setupErrorBody1: 'La conexión con QuickBooks Desktop no está funcionando en este momento. Por favor, inténtalo de nuevo más tarde o',
                setupErrorBody2: 'si el problema persiste.',
                setupErrorBodyContactConcierge: 'contacta con Concierge',
            },
            importDescription: 'Elige que configuraciónes de codificación son importadas desde QuickBooks Desktop a Expensify.',
            classes: 'Clases',
            items: 'Artículos',
            customers: 'Clientes/proyectos',
            exportCompanyCardsDescription: 'Establece cómo se exportan las compras con tarjeta de empresa a QuickBooks Desktop.',
            defaultVendorDescription: 'Establece un proveedor predeterminado que se aplicará a todas las transacciones con tarjeta de crédito al momento de exportarlas.',
            accountsDescription: 'Tu plan de cuentas de QuickBooks Desktop se importará a Expensify como categorías.',
            accountsSwitchTitle: 'Elige importar cuentas nuevas como categorías activadas o desactivadas.',
            accountsSwitchDescription: 'Las categorías activas estarán disponibles para ser escogidas cuando se crea un gasto.',
            classesDescription: 'Elige cómo gestionar las clases de QuickBooks Desktop en Expensify.',
            tagsDisplayedAsDescription: 'Nivel de partida',
            reportFieldsDisplayedAsDescription: 'Nivel de informe',
            customersDescription: 'Elige cómo gestionar los clientes/proyectos de QuickBooks Desktop en Expensify.',
            advancedConfig: {
                autoSyncDescription: 'Expensify se sincronizará automáticamente con QuickBooks Desktop todos los días.',
                createEntities: 'Crear entidades automáticamente',
                createEntitiesDescription: 'Expensify creará automáticamente proveedores en QuickBooks Desktop si aún no existen.',
            },
            itemsDescription: 'Elige cómo gestionar los elementos de QuickBooks Desktop en Expensify.',
        },
        qbo: {
            connectedTo: 'Conectado a',
            importDescription: 'Elige que configuraciónes de codificación son importadas desde QuickBooks Online a Expensify.',
            classes: 'Clases',
            locations: 'Lugares',
            customers: 'Clientes/proyectos',
            accountsDescription: 'Tu plan de cuentas de QuickBooks Online se importará a Expensify como categorías.',
            accountsSwitchTitle: 'Elige importar cuentas nuevas como categorías activadas o desactivadas.',
            accountsSwitchDescription: 'Las categorías activas estarán disponibles para ser escogidas cuando se crea un gasto.',
            classesDescription: 'Elige cómo gestionar las clases de QuickBooks Online en Expensify.',
            customersDescription: 'Elige cómo gestionar los clientes/proyectos de QuickBooks Online en Expensify.',
            locationsDescription: 'Elige cómo gestionar los lugares de QuickBooks Online en Expensify.',
            locationsLineItemsRestrictionDescription:
                'QuickBooks Online no admite Ubicaciones a nivel de línea para cheques o facturas de proveedores. Si deseas tener ubicaciones a nivel de línea, asegúrate de estar usando asientos contables y gastos con tarjetas de crédito/débito.',
            taxesDescription: 'Elige cómo gestionar los impuestos de QuickBooks Online en Expensify.',
            taxesJournalEntrySwitchNote: 'QuickBooks Online no permite impuestos en los asientos contables. Por favor, cambia la opción de exportación a factura de proveedor o cheque.',
            exportInvoices: 'Exportar facturas a',
            exportDescription: 'Configura cómo se exportan los datos de Expensify a QuickBooks Online.',
            date: 'Fecha de exportación',
            deepDiveExpensifyCard: 'Las transacciones de la Tarjeta Expensify se exportan automáticamente a una "Cuenta de Responsabilidad de la Tarjeta Expensify" creada con',
            deepDiveExpensifyCardIntegration: 'nuestra integración.',
            exportExpensifyCard: 'Exportar las transacciones de las tarjetas Expensify como',
            exportDate: {
                label: 'Fecha de exportación',
                description: 'Usa esta fecha al exportar informe a QuickBooks Online.',
                values: {
                    [CONST.QUICKBOOKS_EXPORT_DATE.LAST_EXPENSE]: {
                        label: 'Fecha del último gasto',
                        description: 'Fecha del gasto mas reciente en el informe.',
                    },
                    [CONST.QUICKBOOKS_EXPORT_DATE.REPORT_EXPORTED]: {
                        label: 'Fecha de exportación',
                        description: 'Fecha de exportación del informe a QuickBooks Online.',
                    },
                    [CONST.QUICKBOOKS_EXPORT_DATE.REPORT_SUBMITTED]: {
                        label: 'Fecha de envío',
                        description: 'Fecha en la que el informe se envió para tu aprobación.',
                    },
                },
            },
            receivable: 'Cuentas por cobrar', // This is an account name that will come directly from QBO, so I don't know why we need a translation for it. It should take whatever the name of the account is in QBO. Leaving this note for CS.
            archive: 'Archivo de cuentas por cobrar', // This is an account name that will come directly from QBO, so I don't know why we need a translation for it. It should take whatever the name of the account is in QBO. Leaving this note for CS.
            exportInvoicesDescription: 'Usa esta cuenta al exportar facturas a QuickBooks Online.',
            exportCompanyCardsDescription: 'Establece cómo se exportan las compras con tarjeta de empresa a QuickBooks Online.',
            account: 'Cuenta',
            accountDescription: 'Elige dónde contabilizar los asientos contables.',
            vendor: 'Proveedor',
            defaultVendorDescription: 'Establece un proveedor predeterminado que se aplicará a todas las transacciones con tarjeta de crédito al momento de exportarlas.',
            accountsPayable: 'Cuentas por pagar',
            accountsPayableDescription: 'Elige dónde crear las facturas de proveedores.',
            bankAccount: 'Cuenta bancaria',
            notConfigured: 'No configurado',
            bankAccountDescription: 'Elige desde dónde enviar los cheques.',
            creditCardAccount: 'Cuenta de la tarjeta de crédito',
            companyCardsLocationEnabledDescription:
                'QuickBooks Online no permite lugares en las exportaciones de facturas de proveedores. Como tienes activadas los lugares en tu espacio de trabajo, esta opción de exportación no está disponible.',
            exportOutOfPocketExpensesDescription: 'Establezca cómo se exportan los gastos de bolsillo a QuickBooks Online.',
            exportCheckDescription: 'Crearemos un cheque desglosado para cada informe de Expensify y lo enviaremos desde la cuenta bancaria a continuación.',
            exportJournalEntryDescription: 'Crearemos una entrada contable desglosada para cada informe de Expensify y lo contabilizaremos en la cuenta a continuación.',
            exportVendorBillDescription:
                'Crearemos una factura de proveedor desglosada para cada informe de Expensify y la añadiremos a la cuenta a continuación. Si este periodo está cerrado, lo contabilizaremos en el día 1 del siguiente periodo abierto.',
            outOfPocketTaxEnabledDescription:
                'QuickBooks Online no permite impuestos en las exportaciones de entradas a los asientos contables. Como tienes los impuestos activados en tu espacio de trabajo, esta opción de exportación no está disponible.',
            outOfPocketTaxEnabledError: 'La anotacion en el diario no está disponible cuando los impuestos están activados. Por favor, selecciona otra opción de exportación diferente.',

            advancedConfig: {
                autoSyncDescription: 'Expensify se sincronizará automáticamente con QuickBooks Online todos los días.',
                inviteEmployees: 'Invitar empleados',
                inviteEmployeesDescription: 'Importe los registros de los empleados de QuickBooks Online e invítelos a este espacio de trabajo.',
                createEntities: 'Crear entidades automáticamente',
                createEntitiesDescription: 'Expensify creará automáticamente proveedores en QuickBooks Online si aún no existen, y creará automáticamente clientes al exportar facturas.',
                reimbursedReportsDescription:
                    'Cada vez que se pague un informe utilizando Expensify ACH, se creará el correspondiente pago de la factura en la cuenta de QuickBooks Online indicadas a continuación.',
                qboBillPaymentAccount: 'Cuenta de pago de las facturas de QuickBooks',
                qboInvoiceCollectionAccount: 'Cuenta de cobro de las facturas QuickBooks',
                accountSelectDescription: 'Elige desde dónde pagar las facturas y crearemos el pago en QuickBooks Online.',
                invoiceAccountSelectorDescription: 'Elige dónde recibir los pagos de facturas y crearemos el pago en QuickBooks Online.',
            },
            accounts: {
                [CONST.QUICKBOOKS_NON_REIMBURSABLE_EXPORT_ACCOUNT_TYPE.DEBIT_CARD]: 'Tarjeta de débito',
                [CONST.QUICKBOOKS_NON_REIMBURSABLE_EXPORT_ACCOUNT_TYPE.CREDIT_CARD]: 'Tarjeta de crédito',
                [CONST.QUICKBOOKS_REIMBURSABLE_ACCOUNT_TYPE.VENDOR_BILL]: 'Factura del proveedor',
                [CONST.QUICKBOOKS_REIMBURSABLE_ACCOUNT_TYPE.JOURNAL_ENTRY]: 'Asiento contable',
                [CONST.QUICKBOOKS_REIMBURSABLE_ACCOUNT_TYPE.CHECK]: 'Cheque',

                [`${CONST.QUICKBOOKS_NON_REIMBURSABLE_EXPORT_ACCOUNT_TYPE.DEBIT_CARD}Description`]:
                    "Automáticamente relacionaremos el nombre del comerciante de la transacción con tarjeta de débito con cualquier proveedor correspondiente en QuickBooks. Si no existen proveedores, crearemos un proveedor asociado 'Debit Card Misc.'.",
                [`${CONST.QUICKBOOKS_NON_REIMBURSABLE_EXPORT_ACCOUNT_TYPE.CREDIT_CARD}Description`]:
                    "Automáticamente relacionaremos el nombre del comerciante de la transacción con tarjeta de crédito con cualquier proveedor correspondiente en QuickBooks. Si no existen proveedores, crearemos un proveedor asociado 'Credit Card Misc.'.",
                [`${CONST.QUICKBOOKS_REIMBURSABLE_ACCOUNT_TYPE.VENDOR_BILL}Description`]:
                    'Crearemos una factura de proveedor desglosada para cada informe de Expensify con la fecha del último gasto, y la añadiremos a la cuenta a continuación. Si este periodo está cerrado, lo contabilizaremos en el día 1 del siguiente periodo abierto.',

                [`${CONST.QUICKBOOKS_NON_REIMBURSABLE_EXPORT_ACCOUNT_TYPE.DEBIT_CARD}AccountDescription`]: 'Elige dónde exportar las transacciones con tarjeta de débito.',
                [`${CONST.QUICKBOOKS_NON_REIMBURSABLE_EXPORT_ACCOUNT_TYPE.CREDIT_CARD}AccountDescription`]: 'Elige dónde exportar las transacciones con tarjeta de crédito.',
                [`${CONST.QUICKBOOKS_REIMBURSABLE_ACCOUNT_TYPE.VENDOR_BILL}AccountDescription`]: 'Selecciona el proveedor que se aplicará a todas las transacciones con tarjeta de crédito.',

                [`${CONST.QUICKBOOKS_REIMBURSABLE_ACCOUNT_TYPE.VENDOR_BILL}Error`]:
                    'Las facturas de proveedores no están disponibles cuando las ubicaciones están habilitadas. Por favor, selecciona otra opción de exportación diferente.',
                [`${CONST.QUICKBOOKS_REIMBURSABLE_ACCOUNT_TYPE.CHECK}Error`]:
                    'La verificación no está disponible cuando las ubicaciones están habilitadas. Por favor, selecciona otra opción de exportación diferente.',
                [`${CONST.QUICKBOOKS_REIMBURSABLE_ACCOUNT_TYPE.JOURNAL_ENTRY}Error`]:
                    'El asiento de diario no está disponible cuando los impuestos están habilitados. Por favor, selecciona otra opción de exportación diferente.',
            },
            exportDestinationAccountsMisconfigurationError: {
                [CONST.QUICKBOOKS_REIMBURSABLE_ACCOUNT_TYPE.VENDOR_BILL]: 'Elige una cuenta válida para la exportación de facturas de proveedor',
                [CONST.QUICKBOOKS_REIMBURSABLE_ACCOUNT_TYPE.JOURNAL_ENTRY]: 'Elige una cuenta válida para la exportación de asientos contables',
                [CONST.QUICKBOOKS_REIMBURSABLE_ACCOUNT_TYPE.CHECK]: 'Elige una cuenta válida para la exportación de cheques',
            },
            exportDestinationSetupAccountsInfo: {
                [CONST.QUICKBOOKS_REIMBURSABLE_ACCOUNT_TYPE.VENDOR_BILL]: 'Para usar la exportación de facturas de proveedor, configura una cuenta receptora de pagos en QuickBooks Online',
                [CONST.QUICKBOOKS_REIMBURSABLE_ACCOUNT_TYPE.JOURNAL_ENTRY]: 'Para usar la exportación de asientos contables, configura una cuenta contable en QuickBooks Online',
                [CONST.QUICKBOOKS_REIMBURSABLE_ACCOUNT_TYPE.CHECK]: 'Para usar la exportación de cheques, configura una cuenta bancaria en QuickBooks Online',
            },
            noAccountsFound: 'No se ha encontrado ninguna cuenta',
            noAccountsFoundDescription: 'Añade la cuenta en QuickBooks Online y sincroniza de nuevo la conexión.',
            accountingMethods: {
                label: 'Cuándo Exportar',
                description: 'Elige cuándo exportar los gastos:',
                values: {
                    [COMMON_CONST.INTEGRATIONS.ACCOUNTING_METHOD.ACCRUAL]: 'Devengo',
                    [COMMON_CONST.INTEGRATIONS.ACCOUNTING_METHOD.CASH]: 'Efectivo',
                },
                alternateText: {
                    [COMMON_CONST.INTEGRATIONS.ACCOUNTING_METHOD.ACCRUAL]: 'Los gastos por cuenta propia se exportarán cuando estén aprobados definitivamente',
                    [COMMON_CONST.INTEGRATIONS.ACCOUNTING_METHOD.CASH]: 'Los gastos por cuenta propia se exportarán cuando estén pagados',
                },
            },
        },
        workspaceList: {
            joinNow: 'Únete ahora',
            askToJoin: 'Pedir unirse',
        },
        xero: {
            organization: 'Organización Xero',
            organizationDescription: 'Seleccione la organización en Xero desde la que está importando los datos.',
            importDescription: 'Elija qué configuraciones de codificación se importan de Xero a Expensify.',
            accountsDescription: 'Tu plan de cuentas de Xero se importará a Expensify como categorías.',
            accountsSwitchTitle: 'Elige importar cuentas nuevas como categorías activadas o desactivadas.',
            accountsSwitchDescription: 'Las categorías activas estarán disponibles para ser escogidas cuando se crea un gasto.',
            trackingCategories: 'Categorías de seguimiento',
            trackingCategoriesDescription: 'Elige cómo gestionar categorías de seguimiento de Xero en Expensify.',
            mapTrackingCategoryTo: ({categoryName}: CategoryNameParams) => `Asignar ${categoryName} de Xero a`,
            mapTrackingCategoryToDescription: ({categoryName}: CategoryNameParams) => `Elige dónde mapear ${categoryName} al exportar a Xero.`,
            customers: 'Volver a facturar a los clientes',
            customersDescription:
                'Elige si quieres volver a facturar a los clientes en Expensify. Tus contactos de clientes de Xero se pueden etiquetar como gastos, y se exportarán a Xero como una factura de venta.',
            taxesDescription: 'Elige cómo gestionar los impuestos de Xero en Expensify.',
            notImported: 'No importado',
            notConfigured: 'No configurado',
            trackingCategoriesOptions: {
                [CONST.XERO_CONFIG.TRACKING_CATEGORY_OPTIONS.DEFAULT]: 'Contacto de Xero por defecto',
                [CONST.XERO_CONFIG.TRACKING_CATEGORY_OPTIONS.TAG]: 'Etiquetas',
                [CONST.XERO_CONFIG.TRACKING_CATEGORY_OPTIONS.REPORT_FIELD]: 'Campos de informes',
            },
            exportDescription: 'Configura cómo se exportan los datos de Expensify a Xero.',
            purchaseBill: 'Factura de compra',
            exportDeepDiveCompanyCard:
                'Cada gasto exportado se contabiliza como una transacción bancaria en la cuenta bancaria de Xero que selecciones a continuación. Las fechas de las transacciones coincidirán con las fechas de el extracto bancario.',
            bankTransactions: 'Transacciones bancarias',
            xeroBankAccount: 'Cuenta bancaria de Xero',
            xeroBankAccountDescription: 'Elige dónde se contabilizarán los gastos como transacciones bancarias.',
            exportExpensesDescription: 'Los informes se exportarán como una factura de compra utilizando la fecha y el estado que seleccione a continuación',
            purchaseBillDate: 'Fecha de la factura de compra',
            exportInvoices: 'Exportar facturas como',
            salesInvoice: 'Factura de venta',
            exportInvoicesDescription: 'Las facturas de venta siempre muestran la fecha en la que se envió la factura.',
            advancedConfig: {
                autoSyncDescription: 'Expensify se sincronizará automáticamente con Xero todos los días.',
                purchaseBillStatusTitle: 'Estado de la factura de compra',
                reimbursedReportsDescription:
                    'Cada vez que se pague un informe utilizando Expensify ACH, se creará el correspondiente pago de la factura en la cuenta de Xero indicadas a continuación.',
                xeroBillPaymentAccount: 'Cuenta de pago de las facturas de Xero',
                xeroInvoiceCollectionAccount: 'Cuenta de cobro de las facturas Xero',
                xeroBillPaymentAccountDescription: 'Elige desde dónde pagar las facturas y crearemos el pago en Xero.',
                invoiceAccountSelectorDescription: 'Elige dónde recibir los pagos de facturas y crearemos el pago en Xero.',
            },
            exportDate: {
                label: 'Fecha de la factura de compra',
                description: 'Usa esta fecha al exportar el informe a Xero.',
                values: {
                    [CONST.XERO_EXPORT_DATE.LAST_EXPENSE]: {
                        label: 'Fecha del último gasto',
                        description: 'Fecha del gasto mas reciente en el informe.',
                    },
                    [CONST.XERO_EXPORT_DATE.REPORT_EXPORTED]: {
                        label: 'Fecha de exportación',
                        description: 'Fecha de exportación del informe a Xero.',
                    },
                    [CONST.XERO_EXPORT_DATE.REPORT_SUBMITTED]: {
                        label: 'Fecha de envío',
                        description: 'Fecha en la que el informe se envió para su aprobación.',
                    },
                },
            },
            invoiceStatus: {
                label: 'Estado de la factura de compra',
                description: 'Usa este estado al exportar facturas de compra a Xero.',
                values: {
                    [CONST.XERO_CONFIG.INVOICE_STATUS.DRAFT]: 'Borrador',
                    [CONST.XERO_CONFIG.INVOICE_STATUS.AWAITING_APPROVAL]: 'Pendiente de aprobación',
                    [CONST.XERO_CONFIG.INVOICE_STATUS.AWAITING_PAYMENT]: 'Pendiente de pago',
                },
            },
            noAccountsFound: 'No se ha encontrado ninguna cuenta',
            noAccountsFoundDescription: 'Añade la cuenta en Xero y sincroniza de nuevo la conexión',
            accountingMethods: {
                label: 'Cuándo Exportar',
                description: 'Elige cuándo exportar los gastos:',
                values: {
                    [COMMON_CONST.INTEGRATIONS.ACCOUNTING_METHOD.ACCRUAL]: 'Devengo',
                    [COMMON_CONST.INTEGRATIONS.ACCOUNTING_METHOD.CASH]: 'Efectivo',
                },
                alternateText: {
                    [COMMON_CONST.INTEGRATIONS.ACCOUNTING_METHOD.ACCRUAL]: 'Los gastos por cuenta propia se exportarán cuando estén aprobados definitivamente',
                    [COMMON_CONST.INTEGRATIONS.ACCOUNTING_METHOD.CASH]: 'Los gastos por cuenta propia se exportarán cuando estén pagados',
                },
            },
        },

        sageIntacct: {
            preferredExporter: 'Exportador preferido',
            taxSolution: 'Solución fiscal',
            notConfigured: 'No configurado',
            exportDate: {
                label: 'Fecha de exportación',
                description: 'Utilice esta fecha cuando exporte informes a Sage Intacct.',
                values: {
                    [CONST.SAGE_INTACCT_EXPORT_DATE.LAST_EXPENSE]: {
                        label: 'Fecha del último gasto',
                        description: 'Fecha del gasto más reciente del informe.',
                    },
                    [CONST.SAGE_INTACCT_EXPORT_DATE.EXPORTED]: {
                        label: 'Fecha de exportación',
                        description: 'Fecha en la que se exportó el informe a Sage Intacct.',
                    },
                    [CONST.SAGE_INTACCT_EXPORT_DATE.SUBMITTED]: {
                        label: 'Fecha de envío',
                        description: 'Fecha de presentación del informe para su aprobación.',
                    },
                },
            },
            reimbursableExpenses: {
                description: 'Establece cómo se exportan los gastos por cuenta propia a Sage Intacct.',
                values: {
                    [CONST.SAGE_INTACCT_REIMBURSABLE_EXPENSE_TYPE.EXPENSE_REPORT]: 'Informes de gastos',
                    [CONST.SAGE_INTACCT_REIMBURSABLE_EXPENSE_TYPE.VENDOR_BILL]: 'Facturas de proveedores',
                },
            },
            nonReimbursableExpenses: {
                description: 'Establece cómo se exportan las compras con tarjeta de empresa a Sage Intacct.',
                values: {
                    [CONST.SAGE_INTACCT_NON_REIMBURSABLE_EXPENSE_TYPE.CREDIT_CARD_CHARGE]: 'Tarjetas de crédito',
                    [CONST.SAGE_INTACCT_NON_REIMBURSABLE_EXPENSE_TYPE.VENDOR_BILL]: 'Facturas de proveedores',
                },
            },
            creditCardAccount: 'Cuenta de tarjeta de crédito',
            defaultVendor: 'Proveedor por defecto',
            defaultVendorDescription: ({isReimbursable}: DefaultVendorDescriptionParams) =>
                `Establezca un proveedor predeterminado que se aplicará a los gastos ${isReimbursable ? '' : 'no '}reembolsables que no tienen un proveedor coincidente en Sage Intacct.`,
            exportDescription: 'Configure cómo se exportan los datos de Expensify a Sage Intacct.',
            exportPreferredExporterNote:
                'El exportador preferido puede ser cualquier administrador del área de trabajo, pero también debe ser un administrador del dominio si establece diferentes cuentas de exportación para tarjetas de empresa individuales en Configuración del dominio.',
            exportPreferredExporterSubNote: 'Una vez configurado, el exportador preferido verá los informes para exportar en su cuenta.',
            noAccountsFound: 'No se ha encontrado ninguna cuenta',
            noAccountsFoundDescription: 'Añade la cuenta en Sage Intacct y sincroniza de nuevo la conexión',
            autoSync: 'Sincronización automática',
            autoSyncDescription: 'Sincronice Sage Intacct y Expensify automáticamente, todos los días.',
            inviteEmployees: 'Invitar a los empleados',
            inviteEmployeesDescription:
                'Importe los registros de empleados de Sage Intacct e invite a los empleados a este espacio de trabajo. Su flujo de trabajo de aprobación será por defecto la aprobación del gerente y se puede configurar aún más en la página Miembros.',
            syncReimbursedReports: 'Sincronizar informes reembolsados',
            syncReimbursedReportsDescription:
                'Cuando un informe se reembolsa utilizando Expensify ACH, la factura de compra correspondiente se creará en la cuenta de Sage Intacct a continuación.',
            paymentAccount: 'Cuenta de pago Sage Intacct',
        },
        netsuite: {
            subsidiary: 'Subsidiaria',
            subsidiarySelectDescription: 'Elige la subsidiaria de NetSuite de la que deseas importar datos.',
            exportDescription: 'Configura cómo se exportan los datos de Expensify a NetSuite.',
            exportInvoices: 'Exportar facturas a',
            journalEntriesTaxPostingAccount: 'Cuenta de registro de impuestos de asientos contables',
            journalEntriesProvTaxPostingAccount: 'Cuenta de registro de impuestos provinciales de asientos contables',
            foreignCurrencyAmount: 'Exportar importe en moneda extranjera',
            exportToNextOpenPeriod: 'Exportar al siguiente período abierto',
            nonReimbursableJournalPostingAccount: 'Cuenta de registro de diario no reembolsable',
            reimbursableJournalPostingAccount: 'Cuenta de registro de diario reembolsable',
            journalPostingPreference: {
                label: 'Preferencia de registro de asientos contables',
                values: {
                    [CONST.NETSUITE_JOURNAL_POSTING_PREFERENCE.JOURNALS_POSTING_INDIVIDUAL_LINE]: 'Entrada única y detallada para cada informe',
                    [CONST.NETSUITE_JOURNAL_POSTING_PREFERENCE.JOURNALS_POSTING_TOTAL_LINE]: 'Entrada única para cada gasto individual',
                },
            },
            invoiceItem: {
                label: 'Artículo de la factura',
                values: {
                    [CONST.NETSUITE_INVOICE_ITEM_PREFERENCE.CREATE]: {
                        label: 'Crear uno para mí',
                        description: "Crearemos un 'Artículo de línea de factura de Expensify' para ti al exportar (si aún no existe).",
                    },
                    [CONST.NETSUITE_INVOICE_ITEM_PREFERENCE.SELECT]: {
                        label: 'Seleccionar existente',
                        description: 'Asociaremos las facturas de Expensify al artículo seleccionado a continuación.',
                    },
                },
            },
            exportDate: {
                label: 'Fecha de exportación',
                description: 'Usa esta fecha al exportar informe a NetSuite.',
                values: {
                    [CONST.NETSUITE_EXPORT_DATE.LAST_EXPENSE]: {
                        label: 'Fecha del último gasto',
                        description: 'Fecha del gasto mas reciente en el informe.',
                    },
                    [CONST.NETSUITE_EXPORT_DATE.EXPORTED]: {
                        label: 'Fecha de exportación',
                        description: 'Fecha de exportación del informe a NetSuite.',
                    },
                    [CONST.NETSUITE_EXPORT_DATE.SUBMITTED]: {
                        label: 'Fecha de envío',
                        description: 'Fecha en la que el informe se envió para su aprobación.',
                    },
                },
            },
            exportDestination: {
                values: {
                    [CONST.NETSUITE_EXPORT_DESTINATION.EXPENSE_REPORT]: {
                        label: 'Informes de gastos',
                        reimbursableDescription: 'Los gastos reembolsables se exportarán como informes de gastos a NetSuite.',
                        nonReimbursableDescription: 'Los gastos no reembolsables se exportarán como informes de gastos a NetSuite.',
                    },
                    [CONST.NETSUITE_EXPORT_DESTINATION.VENDOR_BILL]: {
                        label: 'Facturas de proveedores',
                        reimbursableDescription:
                            'Los gastos reembolsables se exportarán como facturas pagaderas al proveedor especificado en NetSuite.\n' +
                            '\n' +
                            'Si deseas establecer un proveedor específico para cada tarjeta, ve a *Configuraciones > Dominios > Tarjetas de Empresa*.',
                        nonReimbursableDescription:
                            'Los gastos no reembolsables se exportarán como facturas pagaderas al proveedor especificado en NetSuite.\n' +
                            '\n' +
                            'Si deseas establecer un proveedor específico para cada tarjeta, ve a *Configuraciones > Dominios > Tarjetas de Empresa*.',
                    },
                    [CONST.NETSUITE_EXPORT_DESTINATION.JOURNAL_ENTRY]: {
                        label: 'Asientos contables',
                        reimbursableDescription:
                            'Los gastos reembolsables se exportarán como asientos contables a la cuenta especificada en NetSuite.\n' +
                            '\n' +
                            'Si deseas establecer un proveedor específico para cada tarjeta, ve a *Configuraciones > Dominios > Tarjetas de Empresa*.',
                        nonReimbursableDescription:
                            'Los gastos no reembolsables se exportarán como asientos contables a la cuenta especificada en NetSuite.\n' +
                            '\n' +
                            'Si deseas establecer un proveedor específico para cada tarjeta, ve a *Configuraciones > Dominios > Tarjetas de Empresa*.',
                    },
                },
            },
            advancedConfig: {
                autoSyncDescription: 'Expensify se sincronizará automáticamente con NetSuite todos los días.',
                reimbursedReportsDescription:
                    'Cada vez que se pague un informe utilizando Expensify ACH, se creará el correspondiente pago de la factura en la cuenta de NetSuite indicadas a continuación.',
                reimbursementsAccount: 'Cuenta de reembolsos',
                reimbursementsAccountDescription: 'Elija la cuenta bancaria que utilizará para los reembolsos y crearemos el pago asociado en NetSuite.',
                collectionsAccount: 'Cuenta de cobros',
                collectionsAccountDescription: 'Una vez que una factura se marca como pagada en Expensify y se exporta a NetSuite, aparecerá contra la cuenta de abajo.',
                approvalAccount: 'Cuenta de aprobación de cuentas por pagar',
                approvalAccountDescription:
                    'Elija la cuenta con la que se aprobarán las transacciones en NetSuite. Si está sincronizando informes reembolsados, esta es también la cuenta con la que se crearán los pagos de facturas.',
                defaultApprovalAccount: 'Preferencia predeterminada de NetSuite',
                inviteEmployees: 'Invitar empleados y establecer aprobaciones',
                inviteEmployeesDescription:
                    'Importar registros de empleados de NetSuite e invitar a empleados a este espacio de trabajo. Su flujo de trabajo de aprobación será por defecto la aprobación del gerente y se puede configurar más en la página *Miembros*.',
                autoCreateEntities: 'Crear automáticamente empleados/proveedores',
                enableCategories: 'Activar categorías recién importadas',
                customFormID: 'ID de formulario personalizado',
                customFormIDDescription:
                    'Por defecto, Expensify creará entradas utilizando el formulario de transacción preferido configurado en NetSuite. Alternativamente, tienes la opción de designar un formulario de transacción específico para ser utilizado.',
                customFormIDReimbursable: 'Gasto reembolsable',
                customFormIDNonReimbursable: 'Gasto no reembolsable',
                exportReportsTo: {
                    label: 'Nivel de aprobación del informe de gastos',
                    description:
                        'Una vez aprobado un informe de gastos en Expensify y exportado a NetSuite, puede establecer un nivel adicional de aprobación en NetSuite antes de su contabilización.',
                    values: {
                        [CONST.NETSUITE_REPORTS_APPROVAL_LEVEL.REPORTS_APPROVED_NONE]: 'Preferencia predeterminada de NetSuite',
                        [CONST.NETSUITE_REPORTS_APPROVAL_LEVEL.REPORTS_SUPERVISOR_APPROVED]: 'Solo aprobado por el supervisor',
                        [CONST.NETSUITE_REPORTS_APPROVAL_LEVEL.REPORTS_ACCOUNTING_APPROVED]: 'Solo aprobado por contabilidad',
                        [CONST.NETSUITE_REPORTS_APPROVAL_LEVEL.REPORTS_APPROVED_BOTH]: 'Aprobado por supervisor y contabilidad',
                    },
                },
                accountingMethods: {
                    label: 'Cuándo Exportar',
                    description: 'Elige cuándo exportar los gastos:',
                    values: {
                        [COMMON_CONST.INTEGRATIONS.ACCOUNTING_METHOD.ACCRUAL]: 'Devengo',
                        [COMMON_CONST.INTEGRATIONS.ACCOUNTING_METHOD.CASH]: 'Efectivo',
                    },
                    alternateText: {
                        [COMMON_CONST.INTEGRATIONS.ACCOUNTING_METHOD.ACCRUAL]: 'Los gastos por cuenta propia se exportarán cuando estén aprobados definitivamente',
                        [COMMON_CONST.INTEGRATIONS.ACCOUNTING_METHOD.CASH]: 'Los gastos por cuenta propia se exportarán cuando estén pagados',
                    },
                },
                exportVendorBillsTo: {
                    label: 'Nivel de aprobación de facturas de proveedores',
                    description:
                        'Una vez aprobada una factura de proveedor en Expensify y exportada a NetSuite, puede establecer un nivel adicional de aprobación en NetSuite antes de su contabilización.',
                    values: {
                        [CONST.NETSUITE_VENDOR_BILLS_APPROVAL_LEVEL.VENDOR_BILLS_APPROVED_NONE]: 'Preferencia predeterminada de NetSuite',
                        [CONST.NETSUITE_VENDOR_BILLS_APPROVAL_LEVEL.VENDOR_BILLS_APPROVAL_PENDING]: 'Aprobación pendiente',
                        [CONST.NETSUITE_VENDOR_BILLS_APPROVAL_LEVEL.VENDOR_BILLS_APPROVED]: 'Aprobado para publicación',
                    },
                },
                exportJournalsTo: {
                    label: 'Nivel de aprobación de asientos contables',
                    description: 'Una vez aprobado un asiento en Expensify y exportado a NetSuite, puede establecer un nivel adicional de aprobación en NetSuite antes de contabilizarlo.',
                    values: {
                        [CONST.NETSUITE_JOURNALS_APPROVAL_LEVEL.JOURNALS_APPROVED_NONE]: 'Preferencia predeterminada de NetSuite',
                        [CONST.NETSUITE_JOURNALS_APPROVAL_LEVEL.JOURNALS_APPROVAL_PENDING]: 'Aprobación pendiente',
                        [CONST.NETSUITE_JOURNALS_APPROVAL_LEVEL.JOURNALS_APPROVED]: 'Aprobado para publicación',
                    },
                },
                error: {
                    customFormID: 'Introduzca un ID numérico válido para el formulario personalizado',
                },
            },
            noAccountsFound: 'No se han encontrado cuentas',
            noAccountsFoundDescription: 'Añade la cuenta en NetSuite y sincroniza la conexión de nuevo',
            noVendorsFound: 'No se han encontrado proveedores',
            noVendorsFoundDescription: 'Añade proveedores en NetSuite y sincroniza la conexión de nuevo',
            noItemsFound: 'No se han encontrado artículos de factura',
            noItemsFoundDescription: 'Añade artículos de factura en NetSuite y sincroniza la conexión de nuevo',
            noSubsidiariesFound: 'No se ha encontrado subsidiarias',
            noSubsidiariesFoundDescription: 'Añade la subsidiaria en NetSuite y sincroniza de nuevo la conexión',
            tokenInput: {
                title: 'Netsuite configuración',
                formSteps: {
                    installBundle: {
                        title: 'Instala el paquete de Expensify',
                        description: 'En NetSuite, ir a *Personalización > SuiteBundler > Buscar e Instalar Paquetes* > busca "Expensify" > instala el paquete.',
                    },
                    enableTokenAuthentication: {
                        title: 'Habilitar la autenticación basada en token',
                        description: 'En NetSuite, ir a *Configuración > Empresa > Habilitar Funciones > SuiteCloud* > activar *autenticación basada en token*.',
                    },
                    enableSoapServices: {
                        title: 'Habilitar servicios web SOAP',
                        description: 'En NetSuite, ir a *Configuración > Empresa > Habilitar funciones > SuiteCloud* > habilitar *Servicios Web SOAP*.',
                    },
                    createAccessToken: {
                        title: 'Crear un token de acceso',
                        description:
                            'En NetSuite, ir a *Configuración > Usuarios/Roles > Tokens de Acceso* > crear un token de acceso para la aplicación "Expensify" y tambiém para el rol de "Integración Expensify" o "Administrador".\n\n*Importante:* Asegúrese de guardar el ID y el secreto del Token en este paso. Los necesitará para el siguiente paso.',
                    },
                    enterCredentials: {
                        title: 'Ingresa tus credenciales de NetSuite',
                        formInputs: {
                            netSuiteAccountID: 'ID de Cuenta NetSuite',
                            netSuiteTokenID: 'ID de Token',
                            netSuiteTokenSecret: 'Secreto de Token',
                        },
                        netSuiteAccountIDDescription: 'En NetSuite, ir a *Configuración > Integración > Preferencias de Servicios Web SOAP*.',
                    },
                },
            },
            import: {
                expenseCategories: 'Categorías de gastos',
                expenseCategoriesDescription: 'Las categorías de gastos de NetSuite se importan a Expensify como categorías.',
                crossSubsidiaryCustomers: 'Clientes/proyectos entre subsidiaria',
                importFields: {
                    departments: {
                        title: 'Departamentos',
                        subtitle: 'Elige cómo manejar los *departamentos* de NetSuite en Expensify.',
                    },
                    classes: {
                        title: 'Clases',
                        subtitle: 'Elige cómo manejar las *clases* en Expensify.',
                    },
                    locations: {
                        title: 'Ubicaciones',
                        subtitle: 'Elija cómo manejar *ubicaciones* en Expensify.',
                    },
                },
                customersOrJobs: {
                    title: 'Clientes/proyectos',
                    subtitle: 'Elija cómo manejar los *clientes* y *proyectos* de NetSuite en Expensify.',
                    importCustomers: 'Importar clientes',
                    importJobs: 'Importar proyectos',
                    customers: 'clientes',
                    jobs: 'proyectos',
                    label: ({importFields, importType}: CustomersOrJobsLabelParams) => `${importFields.join(' y ')}, ${importType}`,
                },
                importTaxDescription: 'Importar grupos de impuestos desde NetSuite.',
                importCustomFields: {
                    chooseOptionBelow: 'Elija una de las opciones siguientes:',
                    label: ({importedTypes}: ImportedTypesParams) => `Importados como ${importedTypes.join(' y ')}`,
                    requiredFieldError: ({fieldName}: RequiredFieldParams) => `Por favor, introduzca el ${fieldName}`,
                    customSegments: {
                        title: 'Segmentos/registros personalizados',
                        addText: 'Añadir segmento/registro personalizado',
                        recordTitle: 'Segmento/registro personalizado',
                        helpLink: CONST.NETSUITE_IMPORT.HELP_LINKS.CUSTOM_SEGMENTS,
                        helpLinkText: 'Ver instrucciones detalladas',
                        helpText: ' sobre la configuración de segmentos/registros personalizado.',
                        emptyTitle: 'Añadir un segmento personalizado o un registro personalizado',
                        fields: {
                            segmentName: 'Name',
                            internalID: 'Identificación interna',
                            scriptID: 'ID de guión',
                            mapping: 'Mostrado como',
                            customRecordScriptID: 'ID de columna de transacción',
                        },
                        removeTitle: 'Eliminar segmento/registro personalizado',
                        removePrompt: '¿Está seguro de que desea eliminar este segmento/registro personalizado?',
                        addForm: {
                            customSegmentName: 'nombre de segmento personalizado',
                            customRecordName: 'nombre de registro personalizado',
                            segmentTitle: 'Segmento personalizado',
                            customSegmentAddTitle: 'Añadir segmento personalizado',
                            customRecordAddTitle: 'Añadir registro personalizado',
                            recordTitle: 'Registro personalizado',
                            segmentRecordType: '¿Desea añadir un segmento personalizado o un registro personalizado?',
                            customSegmentNameTitle: '¿Cuál es el nombre del segmento personalizado?',
                            customRecordNameTitle: '¿Cuál es el nombre del registro personalizado?',
                            customSegmentNameFooter: `Puede encontrar los nombres de los segmentos personalizados en NetSuite en la página *Personalizaciones > Vínculos, registros y campos > Segmentos personalizados*.\nn_Para obtener instrucciones más detalladas, [visite nuestro sitio de ayuda](${CONST.NETSUITE_IMPORT.HELP_LINKS.CUSTOM_SEGMENTS})_.`,
                            customRecordNameFooter: `Puede encontrar nombres de registros personalizados en NetSuite introduciendo el "Campo de columna de transacción" en la búsqueda global.\nn_Para obtener instrucciones más detalladas, [visite nuestro sitio de ayuda](${CONST.NETSUITE_IMPORT.HELP_LINKS.CUSTOM_SEGMENTS})_.`,
                            customSegmentInternalIDTitle: '¿Cuál es la identificación interna?',
                            customSegmentInternalIDFooter: `En primer lugar, asegúrese de que ha habilitado los ID internos en NetSuite en *Inicio > Establecer preferencias > Mostrar ID interno*. *Personalización > Listas, registros y campos > Segmentos personalizados*.\n2. Haga clic en un segmento personalizado. Haga clic en un segmento personalizado. Haga clic en el hipervínculo situado junto a *Tipo de registro personalizado*.\n4. Para obtener instrucciones más detalladas, [visite nuestro sitio de ayuda](${CONST.NETSUITE_IMPORT.HELP_LINKS.CUSTOM_LISTS})_.`,
                            customRecordInternalIDFooter: `Puede encontrar IDs internos de registros personalizados en NetSuite siguiendo estos pasos:\n\n1. Introduzca "Campos de línea de transacción" en la búsqueda global. Haga clic en un registro personalizado. Para obtener instrucciones más detalladas, [visite nuestro sitio de ayuda](${CONST.NETSUITE_IMPORT.HELP_LINKS.CUSTOM_SEGMENTS})_.`,
                            customSegmentScriptIDTitle: '¿Cuál es el ID del guión?',
                            customSegmentScriptIDFooter: `Puede encontrar IDs de script de segmentos personalizados en NetSuite en: \n\n1. *Personalización > Listas, Registros y Campos > Segmentos Personalizados*.\n2. Haga clic en un segmento personalizado. a. Si desea mostrar el segmento personalizado como una *etiqueta* (a nivel de partida) en Expensify, haga clic en la subpestaña *Columnas de transacción* y utilice el *ID de campo*. b. Si desea mostrar el segmento personalizado como una *etiqueta* (a nivel de partida) en Expensify, haga clic en la subpestaña *Columnas de transacción* y utilice el *ID de campo*. Si desea mostrar el segmento personalizado como un *campo de informe* (a nivel de informe) en Expensify, haga clic en la subpestaña *Transacciones* y utilice el *ID de campo*. Para obtener instrucciones más detalladas, [visite nuestro sitio de ayuda](${CONST.NETSUITE_IMPORT.HELP_LINKS.CUSTOM_LISTS})_.`,
                            customRecordScriptIDTitle: '¿Cuál es el ID de columna de la transacción?',
                            customRecordScriptIDFooter: `Puede encontrar IDs de script de registro personalizados en NetSuite en:\n\n1. Introduzca "Campos de línea de transacción" en la búsqueda global.\n2. Haga clic en un registro personalizado.\n3. Para obtener instrucciones más detalladas, [visite nuestro sitio de ayuda](${CONST.NETSUITE_IMPORT.HELP_LINKS.CUSTOM_SEGMENTS})_.`,
                            customSegmentMappingTitle: '¿Cómo debería mostrarse este segmento personalizado en Expensify?',
                            customRecordMappingTitle: '¿Cómo debería mostrarse este registro de segmento personalizado en Expensify?',
                        },
                        errors: {
                            uniqueFieldError: ({fieldName}: RequiredFieldParams) => `Ya existe un segmento/registro personalizado con este ${fieldName?.toLowerCase()}`,
                        },
                    },
                    customLists: {
                        title: 'Listas personalizadas',
                        addText: 'Añadir lista personalizada',
                        recordTitle: 'Lista personalizado',
                        helpLink: CONST.NETSUITE_IMPORT.HELP_LINKS.CUSTOM_LISTS,
                        helpLinkText: 'Ver instrucciones detalladas',
                        helpText: ' sobre cómo configurar listas personalizada.',
                        emptyTitle: 'Añadir una lista personalizado',
                        fields: {
                            listName: 'Nombre',
                            internalID: 'Identificación interna',
                            transactionFieldID: 'ID del campo de transacción',
                            mapping: 'Mostrado como',
                        },
                        removeTitle: 'Eliminar lista personalizado',
                        removePrompt: '¿Está seguro de que desea eliminar esta lista personalizado?',
                        addForm: {
                            listNameTitle: 'Elija una lista personalizada',
                            transactionFieldIDTitle: '¿Cuál es el ID del campo de transacción?',
                            transactionFieldIDFooter: `Puede encontrar los ID de campo de transacción en NetSuite siguiendo estos pasos:\n\n1. Introduzca "Campos de línea de transacción" en búsqueda global. Introduzca "Campos de línea de transacción" en la búsqueda global.\n2. Haga clic en una lista personalizada.\n3. Para obtener instrucciones más detalladas, [visite nuestro sitio de ayuda](${CONST.NETSUITE_IMPORT.HELP_LINKS.CUSTOM_LISTS})_.`,
                            mappingTitle: '¿Cómo debería mostrarse esta lista personalizada en Expensify?',
                        },
                        errors: {
                            uniqueTransactionFieldIDError: `Ya existe una lista personalizada con este ID de campo de transacción`,
                        },
                    },
                },
                importTypes: {
                    [CONST.INTEGRATION_ENTITY_MAP_TYPES.NETSUITE_DEFAULT]: {
                        label: 'Predeterminado del empleado NetSuite',
                        description: 'No importado a Expensify, aplicado en exportación',
                        footerContent: ({importField}: ImportFieldParams) =>
                            `Si usa ${importField} en NetSuite, aplicaremos el conjunto predeterminado en el registro del empleado al exportarlo a Informe de gastos o Entrada de diario.`,
                    },
                    [CONST.INTEGRATION_ENTITY_MAP_TYPES.TAG]: {
                        label: 'Etiquetas',
                        description: 'Nivel de línea de pedido',
                        footerContent: ({importField}: ImportFieldParams) => `Se podrán seleccionar ${importField} para cada gasto individual en el informe de un empleado.`,
                    },
                    [CONST.INTEGRATION_ENTITY_MAP_TYPES.REPORT_FIELD]: {
                        label: 'Campos de informe',
                        description: 'Nivel de informe',
                        footerContent: ({importField}: ImportFieldParams) => `La selección de ${importField} se aplicará a todos los gastos en el informe de un empleado.`,
                    },
                },
            },
        },
        intacct: {
            sageIntacctSetup: 'Sage Intacct configuración',
            prerequisitesTitle: 'Antes de conectar...',
            downloadExpensifyPackage: 'Descargar el paquete Expensify para Sage Intacct',
            followSteps: 'Siga los pasos de nuestras instrucciones Cómo: Instrucciones para conectarse a Sage Intacct',
            enterCredentials: 'Introduzca sus credenciales de Sage Intacct',
            entity: 'Entidad',
            employeeDefault: 'Sage Intacct empleado por defecto',
            employeeDefaultDescription: 'El departamento por defecto del empleado se aplicará a sus gastos en Sage Intacct si existe.',
            displayedAsTagDescription: 'Se podrá seleccionar el departamento para cada gasto individual en el informe de un empleado.',
            displayedAsReportFieldDescription: 'La selección de departamento se aplicará a todos los gastos que figuren en el informe de un empleado.',
            toggleImportTitleFirstPart: 'Elija cómo gestionar Sage Intacct ',
            toggleImportTitleSecondPart: ' en Expensify.',
            expenseTypes: 'Tipos de gastos',
            expenseTypesDescription: 'Los tipos de gastos de Sage Intacct se importan a Expensify como categorías.',
            accountTypesDescription: 'Su plan de cuentas de Sage Intacct se importará a Expensify como categorías.',
            importTaxDescription: 'Importar el tipo impositivo de compra desde Sage Intacct.',
            userDefinedDimensions: 'Dimensiones definidas por el usuario',
            addUserDefinedDimension: 'Añadir dimensión definida por el usuario',
            integrationName: 'Nombre de la integración',
            dimensionExists: 'Ya existe una dimensión con ese nombre.',
            removeDimension: 'Eliminar dimensión definida por el usuario',
            removeDimensionPrompt: 'Está seguro de que desea eliminar esta dimensión definida por el usuario?',
            userDefinedDimension: 'Dimensión definida por el usuario',
            addAUserDefinedDimension: 'Añadir una dimensión definida por el usuario',
            detailedInstructionsLink: 'Ver instrucciones detalladas',
            detailedInstructionsRestOfSentence: ' para añadir dimensiones definidas por el usuario.',
            userDimensionsAdded: () => ({
                one: '1 UDD añadido',
                other: (count: number) => `${count} UDDs añadido`,
            }),
            mappingTitle: ({mappingName}: IntacctMappingTitleParams) => {
                switch (mappingName) {
                    case CONST.SAGE_INTACCT_CONFIG.MAPPINGS.DEPARTMENTS:
                        return 'departamentos';
                    case CONST.SAGE_INTACCT_CONFIG.MAPPINGS.CLASSES:
                        return 'clases';
                    case CONST.SAGE_INTACCT_CONFIG.MAPPINGS.LOCATIONS:
                        return 'lugares';
                    case CONST.SAGE_INTACCT_CONFIG.MAPPINGS.CUSTOMERS:
                        return 'clientes';
                    case CONST.SAGE_INTACCT_CONFIG.MAPPINGS.PROJECTS:
                        return 'proyectos (empleos)';
                    default:
                        return 'asignaciones';
                }
            },
        },
        type: {
            free: 'Gratis',
            control: 'Controlar',
            collect: 'Recopilar',
        },
        companyCards: {
            addCards: 'Añadir tarjetas',
            selectCards: 'Seleccionar tarjetas',
            addNewCard: {
                other: 'Otros',
                cardProviders: {
                    gl1025: 'Tarjetas de empresa American Express',
                    cdf: 'Tarjetas comerciales Mastercard',
                    vcf: 'Tarjetas comerciales Visa',
                    stripe: 'Tarjetas comerciales Stripe',
                },
                yourCardProvider: `¿Quién es su proveedor de tarjetas?`,
                whoIsYourBankAccount: '¿Cuál es tu banco?',
                whereIsYourBankLocated: '¿Dónde está ubicado tu banco?',
                howDoYouWantToConnect: '¿Cómo deseas conectarte a tu banco?',
                learnMoreAboutOptions: {
                    text: 'Obtén más información sobre estas ',
                    linkText: 'opciones.',
                },
                commercialFeedDetails: 'Requiere configuración con tu banco. Esto suele ser utilizado por empresas más grandes y a menudo es la mejor opción si calificas.',
                commercialFeedPlaidDetails: 'Requiere configurarlo con tu banco, pero te guiaremos. Esto suele estar limitado a empresas más grandes.',
                directFeedDetails: 'El enfoque más simple. Conéctate de inmediato usando tus credenciales maestras. Este método es el más común.',
                enableFeed: {
                    title: ({provider}: GoBackMessageParams) => `Habilita tu feed ${provider}`,
                    heading:
                        'Tenemos una integración directa con el emisor de su tarjeta y podemos importar los datos de sus transacciones a Expensify de forma rápida y precisa.\n\nPara empezar, simplemente:',
                    visa: 'Contamos con integraciones globales con Visa, aunque la elegibilidad varía según el banco y el programa de la tarjeta.\n\nTPara empezar, simplemente:',
                    mastercard: 'Contamos con integraciones globales con Mastercard, aunque la elegibilidad varía según el banco y el programa de la tarjeta.\n\nPara empezar, simplemente:',
                    vcf: `1. Visite [este artículo de ayuda](${CONST.COMPANY_CARDS_VISA_COMMERCIAL_CARD_HELP}) para obtener instrucciones detalladas sobre cómo configurar sus tarjetas comerciales Visa.\n\n2. [Póngase en contacto con su banco](${CONST.COMPANY_CARDS_VISA_COMMERCIAL_CARD_HELP}) para comprobar que admiten un feed personalizado para su programa, y pídales que lo activen.\n\n3. *Una vez que el feed esté habilitado y tengas sus datos, pasa a la siguiente pantalla.*`,
                    gl1025: `1. Visite [este artículo de ayuda](${CONST.COMPANY_CARDS_AMEX_COMMERCIAL_CARD_HELP}) para saber si American Express puede habilitar un feed personalizado para su programa.\n\n2. Una vez activada la alimentación, Amex le enviará una carta de producción.\n\n3. *Una vez que tenga la información de alimentación, continúe con la siguiente pantalla.*`,
                    cdf: `1. Visite [este artículo de ayuda](${CONST.COMPANY_CARDS_MASTERCARD_COMMERCIAL_CARDS}) para obtener instrucciones detalladas sobre cómo configurar sus tarjetas comerciales Mastercard.\n\n 2. [Póngase en contacto con su banco](${CONST.COMPANY_CARDS_MASTERCARD_COMMERCIAL_CARDS}) para verificar que admiten un feed personalizado para su programa, y pídales que lo habiliten.\n\n3. *Una vez que el feed esté habilitado y tengas sus datos, pasa a la siguiente pantalla.*`,
                    stripe: `1. Visita el Panel de Stripe y ve a [Configuraciones](${CONST.COMPANY_CARDS_STRIPE_HELP}).\n\n2. En Integraciones de Productos, haz clic en Habilitar junto a Expensify.\n\n3. Una vez que la fuente esté habilitada, haz clic en Enviar abajo y comenzaremos a añadirla.`,
                },
                whatBankIssuesCard: '¿Qué banco emite estas tarjetas?',
                enterNameOfBank: 'Introduzca el nombre del banco',
                feedDetails: {
                    vcf: {
                        title: '¿Cuáles son los datos de alimentación de Visa?',
                        processorLabel: 'ID del procesador',
                        bankLabel: 'Identificación de la institución financiera (banco)',
                        companyLabel: 'Empresa ID',
                        helpLabel: '¿Dónde encuentro estos IDs?',
                    },
                    gl1025: {
                        title: `¿Cuál es el nombre del archivo de entrega de Amex?`,
                        fileNameLabel: 'Nombre del archivo de entrega',
                        helpLabel: '¿Dónde encuentro el nombre del archivo de entrega?',
                    },
                    cdf: {
                        title: `¿Cuál es el identificador de distribución de Mastercard?`,
                        distributionLabel: 'ID de distribución',
                        helpLabel: '¿Dónde encuentro el ID de distribución?',
                    },
                },
                amexCorporate: 'Seleccione esto si el frente de sus tarjetas dice “Corporativa”',
                amexBusiness: 'Seleccione esta opción si el frente de sus tarjetas dice “Negocios”',
                amexPersonal: 'Selecciona esta opción si tus tarjetas son personales',
                error: {
                    pleaseSelectProvider: 'Seleccione un proveedor de tarjetas antes de continuar',
                    pleaseSelectBankAccount: 'Seleccione una cuenta bancaria antes de continuar',
                    pleaseSelectBank: 'Seleccione una bancaria antes de continuar',
                    pleaseSelectCountry: 'Seleccione un país antes de continuar',
                    pleaseSelectFeedType: 'Seleccione un tipo de pienso antes de continuar',
                },
            },
            statementCloseDate: {
                [CONST.COMPANY_CARDS.STATEMENT_CLOSE_DATE.LAST_DAY_OF_MONTH]: 'Último día del mes',
                [CONST.COMPANY_CARDS.STATEMENT_CLOSE_DATE.LAST_BUSINESS_DAY_OF_MONTH]: 'Último día hábil del mes',
                [CONST.COMPANY_CARDS.STATEMENT_CLOSE_DATE.CUSTOM_DAY_OF_MONTH]: 'Día personalizado del mes',
            },
            assignCard: 'Asignar tarjeta',
            findCard: 'Encontrar tarjeta',
            cardNumber: 'Número de la tarjeta',
            commercialFeed: 'Fuente comercial',
            feedName: ({feedName}: CompanyCardFeedNameParams) => `Tarjetas ${feedName}`,
            directFeed: 'Fuente directa',
            whoNeedsCardAssigned: '¿Quién necesita una tarjeta?',
            chooseCard: 'Elige una tarjeta',
            chooseCardFor: ({assignee, feed}: AssignCardParams) => `Elige una tarjeta para ${assignee} del feed de tarjetas ${feed}.`,
            noActiveCards: 'No hay tarjetas activas en este feed',
            somethingMightBeBroken: 'O algo podría estar roto. De cualquier manera, si tienes alguna pregunta,',
            contactConcierge: 'contacta a Concierge',
            chooseTransactionStartDate: 'Elige una fecha de inicio de transacciones',
            startDateDescription: 'Importaremos todas las transacciones desde esta fecha en adelante. Si no se especifica una fecha, iremos tan atrás como lo permita tu banco.',
            fromTheBeginning: 'Desde el principio',
            customStartDate: 'Fecha de inicio personalizada',
            customCloseDate: 'Fecha de cierre personalizada',
            letsDoubleCheck: 'Verifiquemos que todo esté bien.',
            confirmationDescription: 'Comenzaremos a importar transacciones inmediatamente.',
            cardholder: 'Titular de la tarjeta',
            card: 'Tarjeta',
            cardName: 'Nombre de la tarjeta',
            brokenConnectionErrorFirstPart: `La conexión de la fuente de tarjetas está rota. Por favor, `,
            brokenConnectionErrorLink: 'inicia sesión en tu banco ',
            brokenConnectionErrorSecondPart: 'para que podamos restablecer la conexión.',
            assignedCard: ({assignee, link}: AssignedCardParams) => `ha asignado a ${assignee} una ${link}! Las transacciones importadas aparecerán en este chat.`,
            companyCard: 'tarjeta de empresa',
            chooseCardFeed: 'Elige feed de tarjetas',
            ukRegulation:
                'Expensify, Inc. es un agente de Plaid Financial Ltd., una institución de pago autorizada y regulada por la Financial Conduct Authority conforme al Reglamento de Servicios de Pago de 2017 (Número de Referencia de la Firma: 804718). Plaid te proporciona servicios regulados de información de cuentas a través de Expensify Limited como su agente.',
        },
        expensifyCard: {
            issueAndManageCards: 'Emitir y gestionar Tarjetas Expensify',
            getStartedIssuing: 'Empieza emitiendo tu primera tarjeta virtual o física.',
            verificationInProgress: 'Verificación en curso...',
            verifyingTheDetails: 'Estamos verificando algunos detalles. Concierge te avisará cuando las tarjetas de Expensify estén listas para emitirse.',
            disclaimer:
                'La tarjeta comercial Expensify Visa® es emitida por The Bancorp Bank, N.A., miembro de la FDIC, en virtud de una licencia de Visa U.S.A. Inc. y no puede utilizarse en todos los comercios que aceptan tarjetas Visa. Apple® y el logotipo de Apple® son marcas comerciales de Apple Inc. registradas en EE.UU. y otros países. App Store es una marca de servicio de Apple Inc. Google Play y el logotipo de Google Play son marcas comerciales de Google LLC.',
            issueCard: 'Emitir tarjeta',
            findCard: 'Encontrar tarjeta',
            newCard: 'Nueva tarjeta',
            name: 'Nombre',
            lastFour: '4 últimos',
            limit: 'Limite',
            currentBalance: 'Saldo actual',
            currentBalanceDescription:
                'El saldo actual es la suma de todas las transacciones contabilizadas con la Tarjeta Expensify que se han producido desde la última fecha de liquidación.',
            balanceWillBeSettledOn: ({settlementDate}: SettlementDateParams) => `El saldo se liquidará el ${settlementDate}.`,
            settleBalance: 'Liquidar saldo',
            cardLimit: 'Límite de la tarjeta',
            remainingLimit: 'Límite restante',
            requestLimitIncrease: 'Solicitar aumento de límite',
            remainingLimitDescription:
                'A la hora de calcular tu límite restante, tenemos en cuenta una serie de factores: su antigüedad como cliente, la información relacionada con tu negocio que nos facilitaste al darte de alta y el efectivo disponible en tu cuenta bancaria comercial. Tu límite restante puede fluctuar a diario.',
            earnedCashback: 'Reembolso',
            earnedCashbackDescription: 'El saldo de devolución se basa en el gasto mensual realizado con la tarjeta Expensify en tu espacio de trabajo.',
            issueNewCard: 'Emitir nueva tarjeta',
            finishSetup: 'Terminar configuración',
            chooseBankAccount: 'Elegir cuenta bancaria',
            chooseExistingBank: 'Elige una cuenta bancaria comercial existente para pagar el saldo de su Tarjeta Expensify o añade una nueva cuenta bancaria.',
            accountEndingIn: 'Cuenta terminada en',
            addNewBankAccount: 'Añadir nueva cuenta bancaria',
            settlementAccount: 'Cuenta de liquidación',
            settlementAccountDescription: 'Elige una cuenta para pagar el saldo de tu Tarjeta Expensify.',
            settlementAccountInfo: ({reconciliationAccountSettingsLink, accountNumber}: SettlementAccountInfoParams) =>
                `Asegúrate de que esta cuenta coincide con tu <a href="${reconciliationAccountSettingsLink}">Cuenta de conciliación</a> (${accountNumber}) para que Reconciliación Continua funcione correctamente.`,
            settlementFrequency: 'Frecuencia de liquidación',
            settlementFrequencyDescription: 'Elige con qué frecuencia pagarás el saldo de tu Tarjeta Expensify',
            settlementFrequencyInfo:
                'Si deseas cambiar a la liquidación mensual, deberás conectar tu cuenta bancaria a través de Plaid y tener un historial de saldo positivo en los últimos 90 días.',
            frequency: {
                daily: 'Cada día',
                monthly: 'Mensual',
            },
            cardDetails: 'Datos de la tarjeta',
            virtual: 'Virtual',
            physical: 'Física',
            deactivate: 'Desactivar tarjeta',
            changeCardLimit: 'Modificar el límite de la tarjeta',
            changeLimit: 'Modificar límite',
            smartLimitWarning: ({limit}: CharacterLimitParams) =>
                `Si cambias el límite de esta tarjeta a ${limit}, las nuevas transacciones serán rechazadas hasta que apruebes antiguos gastos de la tarjeta.`,
            monthlyLimitWarning: ({limit}: CharacterLimitParams) => `Si cambias el límite de esta tarjeta a ${limit}, las nuevas transacciones serán rechazadas hasta el próximo mes.`,
            fixedLimitWarning: ({limit}: CharacterLimitParams) => `Si cambias el límite de esta tarjeta a ${limit}, se rechazarán las nuevas transacciones.`,
            changeCardLimitType: 'Modificar el tipo de límite de la tarjeta',
            changeLimitType: 'Modificar el tipo de límite',
            changeCardSmartLimitTypeWarning: ({limit}: CharacterLimitParams) =>
                `Si cambias el tipo de límite de esta tarjeta a Límite inteligente, las nuevas transacciones serán rechazadas porque ya se ha alcanzado el límite de ${limit} no aprobado.`,
            changeCardMonthlyLimitTypeWarning: ({limit}: CharacterLimitParams) =>
                `Si cambias el tipo de límite de esta tarjeta a Mensual, las nuevas transacciones serán rechazadas porque ya se ha alcanzado el límite de ${limit} mensual.`,
            addShippingDetails: 'Añadir detalles de envío',
            issuedCard: ({assignee}: AssigneeParams) => `emitió a ${assignee} una Tarjeta Expensify. La tarjeta llegará en 2-3 días laborables.`,
            issuedCardNoShippingDetails: ({assignee}: AssigneeParams) => `emitió a ${assignee} una Tarjeta Expensify. La tarjeta se enviará una vez que se agreguen los detalles de envío.`,
            issuedCardVirtual: ({assignee, link}: IssueVirtualCardParams) => `emitió a ${assignee} una ${link} virtual. La tarjeta puede utilizarse inmediatamente.`,
            addedShippingDetails: ({assignee}: AssigneeParams) => `${assignee} agregó los detalles de envío. La Tarjeta Expensify llegará en 2-3 días hábiles.`,
            verifyingHeader: 'Verificando',
            bankAccountVerifiedHeader: 'Cuenta bancaria verificada',
            verifyingBankAccount: 'Verificando cuenta bancaria...',
            verifyingBankAccountDescription: 'Por favor, espere mientras confirmamos que esta cuenta se puede utilizar para emitir tarjetas Expensify.',
            bankAccountVerified: '¡Cuenta bancaria verificada!',
            bankAccountVerifiedDescription: 'Ahora puedes emitir tarjetas de Expensify para los miembros de tu espacio de trabajo.',
            oneMoreStep: 'Un paso más',
            oneMoreStepDescription: 'Parece que tenemos que verificar manualmente tu cuenta bancaria. Dirígete a Concierge, donde te esperan las instrucciones.',
            gotIt: 'Entendido',
            goToConcierge: 'Ir a Concierge',
        },
        categories: {
            deleteCategories: 'Eliminar categorías',
            deleteCategoriesPrompt: '¿Estás seguro de que quieres eliminar estas categorías?',
            deleteCategory: 'Eliminar categoría',
            deleteCategoryPrompt: '¿Estás seguro de que quieres eliminar esta categoría?',
            disableCategories: 'Desactivar categorías',
            disableCategory: 'Desactivar categoría',
            enableCategories: 'Activar categorías',
            enableCategory: 'Activar categoría',
            defaultSpendCategories: 'Categorías de gasto predeterminadas',
            spendCategoriesDescription: 'Personaliza cómo se categorizan los gastos de los comerciantes para las transacciones con tarjeta de crédito y los recibos escaneados.',
            deleteFailureMessage: 'Se ha producido un error al intentar eliminar la categoría. Por favor, inténtalo más tarde.',
            categoryName: 'Nombre de la categoría',
            requiresCategory: 'Los miembros deben clasificar todos los gastos',
            needCategoryForExportToIntegration: ({connectionName}: NeedCategoryForExportToIntegrationParams) =>
                `Todos los gastos deben estar categorizados para poder exportar a ${connectionName}.`,
            subtitle: 'Obtén una visión general de dónde te gastas el dinero. Utiliza las categorías predeterminadas o añade las tuyas propias.',
            emptyCategories: {
                title: 'No has creado ninguna categoría',
                subtitle: 'Añade una categoría para organizar tu gasto.',
            },
            emptyCategoriesWithAccounting: {
                subtitle1: 'Tus categorías se están importando actualmente desde una conexión de contabilidad. Dirígete a ',
                subtitle2: 'contabilidad',
                subtitle3: ' para hacer cualquier cambio.',
            },
            updateFailureMessage: 'Se ha producido un error al intentar eliminar la categoría. Por favor, inténtalo más tarde.',
            createFailureMessage: 'Se ha producido un error al intentar crear la categoría. Por favor, inténtalo más tarde.',
            addCategory: 'Añadir categoría',
            editCategory: 'Editar categoría',
            editCategories: 'Editar categorías',
            findCategory: 'Encontrar categoría',
            categoryRequiredError: 'Lo nombre de la categoría es obligatorio',
            existingCategoryError: 'Ya existe una categoría con este nombre',
            invalidCategoryName: 'Lo nombre de la categoría es invalido',
            importedFromAccountingSoftware: 'Categorías importadas desde',
            payrollCode: 'Código de nómina',
            updatePayrollCodeFailureMessage: 'Se produjo un error al actualizar el código de nómina, por favor intente nuevamente',
            glCode: 'Código de Libro Mayor',
            updateGLCodeFailureMessage: 'Se produjo un error al actualizar el código de Libro Mayor. Inténtelo nuevamente.',
            importCategories: 'Importar categorías',
            cannotDeleteOrDisableAllCategories: {
                title: 'No se pueden eliminar ni deshabilitar todas las categorías',
                description: `Debe quedar al menos una categoría habilitada porque tu espacio de trabajo requiere categorías.`,
            },
        },
        moreFeatures: {
            subtitle: 'Utiliza los botones de abajo para activar más funciones a medida que creces. Cada función aparecerá en el menú de navegación para una mayor personalización.',
            spendSection: {
                title: 'Gasto',
                subtitle: 'Habilita otras funcionalidades que ayudan a aumentar tu equipo.',
            },
            manageSection: {
                title: 'Gestionar',
                subtitle: 'Añade controles que ayudan a mantener los gastos dentro del presupuesto.',
            },
            earnSection: {
                title: 'Gane',
                subtitle: 'Agiliza tus ingresos y recibe pagos más rápido.',
            },
            organizeSection: {
                title: 'Organizar',
                subtitle: 'Agrupa y analiza el gasto, registra cada impuesto pagado.',
            },
            integrateSection: {
                title: 'Integrar',
                subtitle: 'Conecta Expensify a otros productos financieros populares.',
            },
            distanceRates: {
                title: 'Tasas de distancia',
                subtitle: 'Añade, actualiza y haz cumplir las tasas.',
            },
            perDiem: {
                title: 'Per diem',
                subtitle: 'Establece las tasas per diem para controlar los gastos diarios de los empleados.',
            },
            expensifyCard: {
                title: 'Tarjeta Expensify',
                subtitle: 'Obtén información y control sobre tus gastos.',
                disableCardTitle: 'Deshabilitar la Tarjeta Expensify',
                disableCardPrompt: 'No puedes deshabilitar la Tarjeta Expensify porque ya está en uso. Por favor, contacta con Concierge para conocer los pasos a seguir.',
                disableCardButton: 'Chatear con Concierge',
                feed: {
                    title: 'Consigue la Tarjeta Expensify',
                    subTitle: 'Simplifica los gastos de tu empresa y ahorra hasta un 50 % en tu factura de Expensify, además:',
                    features: {
                        cashBack: 'Devolución de dinero en cada compra en Estados Unidos',
                        unlimited: 'Un número ilimitado de tarjetas virtuales',
                        spend: 'Controles de gastos y límites personalizados',
                    },
                    ctaTitle: 'Emitir nueva tarjeta',
                },
            },
            companyCards: {
                title: 'Tarjetas de empresa',
                subtitle: 'Importar gastos de las tarjetas de empresa existentes.',
                feed: {
                    title: 'Importar tarjetas de empresa',
                    features: {
                        support: 'Compatibilidad con los principales proveedores de tarjetas',
                        assignCards: 'Asignar tarjetas a todo el equipo',
                        automaticImport: 'Importación automática de transacciones',
                    },
                },
                disableCardTitle: 'Deshabilitar tarjetas de empresa',
                disableCardPrompt: 'No puedes deshabilitar las tarjetas de empresa porque esta función está en uso. Por favor, contacta a Concierge para los próximos pasos.',
                disableCardButton: 'Chatear con Concierge',
                cardDetails: 'Datos de la tarjeta',
                cardNumber: 'Número de la tarjeta',
                cardholder: 'Titular de la tarjeta',
                cardName: 'Nombre de la tarjeta',
                integrationExport: ({integration, type}: IntegrationExportParams) =>
                    integration && type ? `Exportación a ${integration} ${type.toLowerCase()}` : `Exportación a ${integration}`,
                integrationExportTitleFirstPart: ({integration}: IntegrationExportParams) => `Seleccione la cuenta ${integration} donde se deben exportar las transacciones.`,
                integrationExportTitleLinkPart: 'opción de exportación',
                integrationExportTitlePart: 'Seleccione una cuenta diferente',
                integrationExportTitleSecondPart: 'para cambiar las cuentas disponibles.',
                lastUpdated: 'Última actualización',
                transactionStartDate: 'Fecha de inicio de transacciones',
                updateCard: 'Actualizar tarjeta',
                unassignCard: 'Desasignar tarjeta',
                unassign: 'Desasignar',
                unassignCardDescription: 'Desasignar esta tarjeta eliminará todas las transacciones en informes en borrador de la cuenta del titular.',
                assignCard: 'Asignar tarjeta',
                cardFeedName: 'Nombre del feed de tarjeta',
                cardFeedNameDescription: 'Dale al feed de tarjeta un nombre único para que puedas distinguirlo de los demás.',
                cardFeedTransaction: 'Eliminar transacciones',
                cardFeedTransactionDescription: 'Elige si los titulares de tarjetas pueden eliminar transacciones de tarjetas. Las nuevas transacciones seguirán estas reglas.',
                cardFeedRestrictDeletingTransaction: 'Restringir eliminación de transacciones',
                cardFeedAllowDeletingTransaction: 'Permitir eliminación de transacciones',
                removeCardFeed: 'Quitar la alimentación de tarjetas',
                removeCardFeedTitle: ({feedName}: CompanyCardFeedNameParams) => `Eliminar el feed de ${feedName}`,
                removeCardFeedDescription: '¿Estás seguro de que deseas eliminar esta fuente de tarjetas? Esto anulará la asignación de todas las tarjetas.',
                error: {
                    feedNameRequired: 'Se requiere el nombre de la fuente de la tarjeta',
                    statementCloseDateRequired: 'Por favor, selecciona una fecha de cierre del estado de cuenta.',
                },
                corporate: 'Restringir eliminación de transacciones',
                personal: 'Permitir eliminación de transacciones',
                setFeedNameDescription: 'Dale al feed de tarjeta un nombre único para que puedas distinguirlo de los demás',
                setTransactionLiabilityDescription:
                    'Cuando está habilitada, los titulares de tarjetas pueden eliminar transacciones con tarjeta. Las transacciones nuevas seguirán esta regla.',
                emptyAddedFeedTitle: 'Asignar tarjetas de empresa',
                emptyAddedFeedDescription: 'Comienza asignando tu primera tarjeta a un miembro.',
                pendingFeedTitle: `Estamos revisando tu solicitud...`,
                pendingFeedDescription: `Actualmente estamos revisando los detalles de tu feed. Una vez hecho esto, nos pondremos en contacto contigo a través de`,
                pendingBankTitle: 'Comprueba la ventana de tu navegador',
                pendingBankDescription: ({bankName}: CompanyCardBankName) => `Conéctese a ${bankName} a través de la ventana del navegador que acaba de abrir. Si no se abrió, `,
                pendingBankLink: 'por favor haga clic aquí',
                giveItNameInstruction: 'Nombra la tarjeta para distingirla de las demás.',
                updating: 'Actualizando...',
                noAccountsFound: 'No se han encontrado cuentas',
                defaultCard: 'Tarjeta predeterminada',
                downgradeTitle: 'No se puede degradar el espacio de trabajo',
                downgradeSubTitleFirstPart: `No es posible cambiar a una versión inferior de este espacio de trabajo porque hay varias fuentes de tarjetas conectadas (excluidas las tarjetas Expensify). Por favor`,
                downgradeSubTitleMiddlePart: 'mantenga solo una tarjeta',
                downgradeSubTitleLastPart: 'para continuar.',
                noAccountsFoundDescription: ({connection}: ConnectionParams) => `Añade la cuenta en ${connection} y sincroniza la conexión de nuevo`,
                expensifyCardBannerTitle: 'Obtén la Tarjeta Expensify',
                expensifyCardBannerSubtitle:
                    'Disfruta de una devolución en cada compra en Estados Unidos, hasta un 50% de descuento en tu factura de Expensify, tarjetas virtuales ilimitadas y mucho más.',
                expensifyCardBannerLearnMoreButton: 'Más información',
                statementCloseDateTitle: 'Fecha de cierre del estado de cuenta',
                statementCloseDateDescription: 'Indícanos cuándo cierra el estado de cuenta de tu tarjeta y crearemos uno correspondiente en Expensify.',
            },
            workflows: {
                title: 'Flujos de trabajo',
                subtitle: 'Configura cómo se aprueba y paga los gastos.',
                disableApprovalPrompt:
                    'Las Tarjetas Expensify de este espacio de trabajo dependen actualmente de la aprobación para definir sus Límites Inteligentes. Por favor, modifica los tipos de límite de cualquier Tarjeta Expensify con Límites Inteligentes antes de deshabilitar las aprobaciones.',
            },
            invoices: {
                title: 'Facturas',
                subtitle: 'Enviar y recibir facturas.',
            },
            categories: {
                title: 'Categorías',
                subtitle: 'Monitoriza y organiza los gastos.',
            },
            tags: {
                title: 'Etiquetas',
                subtitle: 'Clasifica costes y rastrea gastos facturables.',
            },
            taxes: {
                title: 'Impuestos',
                subtitle: 'Documenta y reclama los impuestos aplicables.',
            },
            reportFields: {
                title: 'Campos de informes',
                subtitle: 'Configura campos personalizados para los gastos.',
            },
            connections: {
                title: 'Contabilidad',
                subtitle: 'Sincroniza tu plan de cuentas y otras opciones.',
            },
            connectionsWarningModal: {
                featureEnabledTitle: 'No tan rápido...',
                featureEnabledText: 'Para activar o desactivar esta función, cambia la configuración de importación contable.',
                disconnectText: 'Para desactivar la contabilidad, desconecta tu conexión contable del espacio de trabajo.',
                manageSettings: 'Gestionar la configuración',
            },
            workflowWarningModal: {
                featureEnabledTitle: 'No tan rápido...',
                featureEnabledText:
                    'Las Tarjetas Expensify de este espacio de trabajo dependen actualmente de la aprobación para definir sus Límites Inteligentes.\n\nPor favor, modifica los tipos de límite de cualquier Tarjeta Expensify con Límites Inteligentes antes de deshabilitar las flujos de trabajo.',
                confirmText: 'Ir a Tarjeta Expensify',
            },
            rules: {
                title: 'Reglas',
                subtitle: 'Solicita recibos, resalta gastos de alto importe y mucho más.',
            },
        },
        reportFields: {
            addField: 'Añadir campo',
            delete: 'Eliminar campo',
            deleteFields: 'Eliminar campos',
            findReportField: 'Encontrar campo del informe',
            deleteConfirmation: '¿Está seguro de que desea eliminar este campo del informe?',
            deleteFieldsConfirmation: '¿Está seguro de que desea eliminar estos campos del informe?',
            emptyReportFields: {
                title: 'No has creado ningún campo de informe',
                subtitle: 'Añade un campo personalizado (texto, fecha o desplegable) que aparezca en los informes.',
            },
            subtitle: 'Los campos de informe se aplican a todos los gastos y pueden ser útiles cuando quieras solicitar información adicional.',
            disableReportFields: 'Desactivar campos de informe',
            disableReportFieldsConfirmation: 'Estás seguro? Se eliminarán los campos de texto y fecha y se desactivarán las listas.',
            importedFromAccountingSoftware: 'Campos de informes importadas desde',
            textType: 'Texto',
            dateType: 'Fecha',
            dropdownType: 'Lista',
            textAlternateText: 'Añade un campo para introducir texto libre.',
            dateAlternateText: 'Añade un calendario para la selección de fechas.',
            dropdownAlternateText: 'Añade una lista de opciones para elegir.',
            nameInputSubtitle: 'Elige un nombre para el campo del informe.',
            typeInputSubtitle: 'Elige qué tipo de campo de informe utilizar.',
            initialValueInputSubtitle: 'Ingresa un valor inicial para mostrar en el campo del informe.',
            listValuesInputSubtitle: 'Estos valores aparecerán en el desplegable del campo de tu informe. Los miembros pueden seleccionar los valores habilitados.',
            listInputSubtitle: 'Estos valores aparecerán en la lista de campos de tu informe. Los miembros pueden seleccionar los valores habilitados.',
            deleteValue: 'Eliminar valor',
            deleteValues: 'Eliminar valores',
            disableValue: 'Desactivar valor',
            disableValues: 'Desactivar valores',
            enableValue: 'Habilitar valor',
            enableValues: 'Habilitar valores',
            emptyReportFieldsValues: {
                title: 'No has creado ningún valor en la lista',
                subtitle: 'Añade valores personalizados para que aparezcan en los informes.',
            },
            deleteValuePrompt: '¿Estás seguro de que quieres eliminar este valor de la lista?',
            deleteValuesPrompt: '¿Estás seguro de que quieres eliminar estos valores de la lista?',
            listValueRequiredError: 'Ingresa un nombre para el valor de la lista',
            existingListValueError: 'Ya existe un valor en la lista con este nombre',
            editValue: 'Editar valor',
            listValues: 'Valores de la lista',
            addValue: 'Añade valor',
            existingReportFieldNameError: 'Ya existe un campo de informe con este nombre',
            reportFieldNameRequiredError: 'Ingresa un nombre de campo de informe',
            reportFieldTypeRequiredError: 'Elige un tipo de campo de informe',
            reportFieldInitialValueRequiredError: 'Elige un valor inicial de campo de informe',
            genericFailureMessage: 'Se ha producido un error al actualizar el campo de informe. Por favor, inténtalo de nuevo.',
        },
        tags: {
            tagName: 'Nombre de etiqueta',
            requiresTag: 'Los miembros deben etiquetar todos los gastos',
            trackBillable: 'Permitir marcar gastos como facturables',
            customTagName: 'Nombre de etiqueta personalizada',
            enableTag: 'Habilitar etiqueta',
            enableTags: 'Habilitar etiquetas',
            requireTag: 'Requerir etiqueta',
            requireTags: 'Requerir etiquetas',
            notRequireTags: 'No requerir etiquetas',
            disableTag: 'Desactivar etiqueta',
            disableTags: 'Desactivar etiquetas',
            addTag: 'Añadir etiqueta',
            editTag: 'Editar etiqueta',
            editTags: 'Editar etiquetas',
            findTag: 'Encontrar etiquetas',
            subtitle: 'Las etiquetas añaden formas más detalladas de clasificar los costos.',
            dependentMultiLevelTagsSubtitle: {
                phrase1: ' Estás usando ',
                phrase2: 'etiquetas dependientes',
                phrase3: '. Puedes ',
                phrase4: 'reimportar una hoja de cálculo',
                phrase5: ' para actualizar tus etiquetas.',
            },
            emptyTags: {
                title: 'No has creado ninguna etiqueta',
                subtitle: 'Añade una etiqueta para realizar el seguimiento de proyectos, ubicaciones, departamentos y otros.',
                subtitle1: 'Importa una hoja de cálculo para añadir etiquetas y organizar proyectos, ubicaciones, departamentos y más.',
                subtitle2: ' Obtén más información',
                subtitle3: ' sobre cómo dar formato a los archivos de etiquetas.',
            },
            emptyTagsWithAccounting: {
                subtitle1: 'Tus etiquetas se están importando actualmente desde una conexión de contabilidad. Dirígete a ',
                subtitle2: 'contabilidad',
                subtitle3: ' para hacer cualquier cambio.',
            },
            deleteTag: 'Eliminar etiqueta',
            deleteTags: 'Eliminar etiquetas',
            deleteTagConfirmation: '¿Estás seguro de que quieres eliminar esta etiqueta?',
            deleteTagsConfirmation: '¿Estás seguro de que quieres eliminar estas etiquetas?',
            deleteFailureMessage: 'Se ha producido un error al intentar eliminar la etiqueta. Por favor, inténtalo más tarde.',
            tagRequiredError: 'Lo nombre de la etiqueta es obligatorio',
            existingTagError: 'Ya existe una etiqueta con este nombre',
            invalidTagNameError: 'El nombre de la etiqueta no puede ser 0. Por favor, elige un valor diferente.',
            genericFailureMessage: 'Se ha producido un error al actualizar la etiqueta. Por favor, inténtelo nuevamente.',
            importedFromAccountingSoftware: 'Etiquetas importadas desde',
            glCode: 'Código de Libro Mayor',
            updateGLCodeFailureMessage: 'Se produjo un error al actualizar el código de Libro Mayor. Por favor, inténtelo nuevamente.',
            tagRules: 'Reglas de etiquetas',
            approverDescription: 'Aprobador',
            importTags: 'Importar categorías',
            importTagsSupportingText: 'Clasifica tus gastos con un tipo de etiqueta o con varios.',
            configureMultiLevelTags: 'Configura etiquetas multinivel',
            importMultiLevelTagsSupportingText: `Aquí tienes una vista previa de tus etiquetas. Si todo se ve bien, haz clic abajo para importarlas.`,
            importMultiLevelTags: {
                firstRowTitle: 'La primera fila es el título de cada lista de etiquetas',
                independentTags: 'Estas son etiquetas independientes',
                glAdjacentColumn: 'Hay un código GL en la columna adyacente',
            },
            tagLevel: {
                singleLevel: 'Nivel único de etiquetas',
                multiLevel: 'Etiquetas multinivel',
            },
            switchSingleToMultiLevelTagWarning: {
                title: 'Cambiar niveles de etiquetas',
                prompt1: 'Cambiar el nivel de etiquetas eliminará todas las etiquetas actuales.',
                prompt2: ' Te recomendamos primero',
                prompt3: ' descargar una copia de seguridad',
                prompt4: ' exportando tus etiquetas.',
                prompt5: ' Aprende más',
                prompt6: ' sobre los niveles de etiquetas.',
            },

            importedTagsMessage: ({columnCounts}: ImportedTagsMessageParams) =>
                `Hemos encontrado *${columnCounts} columnas* en su hoja de cálculo. Seleccione *Nombre* junto a la columna que contiene los nombres de las etiquetas. También puede seleccionar *Habilitado* junto a la columna que establece el estado de la etiqueta.`,
            cannotDeleteOrDisableAllTags: {
                title: 'No se pueden eliminar ni deshabilitar todas las etiquetas',
                description: `Debe quedar al menos una etiqueta habilitada porque tu espacio de trabajo requiere etiquetas.`,
            },
            cannotMakeAllTagsOptional: {
                title: 'No se pueden hacer opcionales todas las etiquetas',
                description: `Debe haber al menos una etiqueta obligatoria porque la configuración de tu espacio de trabajo requiere etiquetas.`,
            },
            tagCount: () => ({
                one: '1 etiqueta',
                other: (count: number) => `${count} etiquetas`,
            }),
        },
        taxes: {
            subtitle: 'Añade nombres, tasas y establezca valores por defecto para los impuestos.',
            addRate: 'Añadir tasa',
            workspaceDefault: 'Moneda por defecto del espacio de trabajo',
            foreignDefault: 'Moneda extranjera por defecto',
            customTaxName: 'Nombre del impuesto',
            value: 'Valor',
            taxRate: 'Tasa de impuesto',
            findTaxRate: 'Encontrar tasa de impuesto',
            taxReclaimableOn: 'Impuesto recuperable en',
            error: {
                taxRateAlreadyExists: 'Ya existe un impuesto con este nombre',
                taxCodeAlreadyExists: 'Ya existe un código de impuesto con este nombre',
                customNameRequired: 'El nombre del impuesto es obligatorio',
                valuePercentageRange: 'Por favor, introduce un porcentaje entre 0 y 100',
                deleteFailureMessage: 'Se ha producido un error al intentar eliminar la tasa de impuesto. Por favor, inténtalo más tarde.',
                updateFailureMessage: 'Se ha producido un error al intentar modificar la tasa de impuesto. Por favor, inténtalo más tarde.',
                createFailureMessage: 'Se ha producido un error al intentar crear la tasa de impuesto. Por favor, inténtalo más tarde.',
                updateTaxClaimableFailureMessage: 'La porción recuperable debe ser menor al monto del importe por distancia',
            },
            deleteTaxConfirmation: '¿Estás seguro de que quieres eliminar este impuesto?',
            deleteMultipleTaxConfirmation: ({taxAmount}: TaxAmountParams) => `¿Estás seguro de que quieres eliminar ${taxAmount} impuestos?`,
            actions: {
                delete: 'Eliminar tasa',
                deleteMultiple: 'Eliminar tasas',
                enable: 'Activar tasa',
                disable: 'Desactivar tasa',
                enableTaxRates: () => ({
                    one: 'Activar tasa',
                    other: 'Activar tasas',
                }),
                disableTaxRates: () => ({
                    one: 'Desactivar tasa',
                    other: 'Desactivar tasas',
                }),
            },
            importedFromAccountingSoftware: 'Impuestos importadas desde',
            taxCode: 'Código de impuesto',
            updateTaxCodeFailureMessage: 'Se produjo un error al actualizar el código tributario, inténtelo nuevamente',
        },
        emptyWorkspace: {
            title: 'Crea un espacio de trabajo',
            subtitle: 'Crea un espacio de trabajo para organizar recibos, reembolsar gastos, gestionar viajes, enviar facturas y mucho más, todo a la velocidad del chat.',
            createAWorkspaceCTA: 'Comenzar',
            features: {
                trackAndCollect: 'Organiza recibos',
                reimbursements: 'Reembolsa a los empleados',
                companyCards: 'Gestiona tarjetas de la empresa',
            },
            notFound: 'No se encontró ningún espacio de trabajo',
            description: 'Las salas son un gran lugar para discutir y trabajar con varias personas. Para comenzar a colaborar, cree o únase a un espacio de trabajo',
        },
        new: {
            newWorkspace: 'Nuevo espacio de trabajo',
            getTheExpensifyCardAndMore: 'Consigue la Tarjeta Expensify y más',
            confirmWorkspace: 'Confirmar espacio de trabajo',
            myGroupWorkspace: ({workspaceNumber}: {workspaceNumber?: number}) => `Mi Espacio de Trabajo en Grupo${workspaceNumber ? ` ${workspaceNumber}` : ''}`,
            workspaceName: ({userName, workspaceNumber}: NewWorkspaceNameParams) => `Espacio de trabajo${workspaceNumber ? ` ${workspaceNumber}` : ''} de ${userName}`,
        },
        people: {
            genericFailureMessage: 'Se ha producido un error al intentar eliminar a un miembro del espacio de trabajo. Por favor, inténtalo más tarde.',
            removeMembersPrompt: ({memberName}: {memberName: string}) => ({
                one: `¿Estás seguro de que deseas eliminar ${memberName}`,
                other: '¿Estás seguro de que deseas eliminar a estos miembros?',
            }),
            removeMembersWarningPrompt: ({memberName, ownerName}: RemoveMembersWarningPrompt) =>
                `${memberName} es un aprobador en este espacio de trabajo. Cuando lo elimine de este espacio de trabajo, los sustituiremos en el flujo de trabajo de aprobación por el propietario del espacio de trabajo, ${ownerName}`,
            removeMembersTitle: () => ({
                one: 'Eliminar miembro',
                other: 'Eliminar miembros',
            }),
            findMember: 'Encontrar miembro',
            removeWorkspaceMemberButtonTitle: 'Eliminar del espacio de trabajo',
            removeGroupMemberButtonTitle: 'Eliminar del grupo',
            removeRoomMemberButtonTitle: 'Eliminar del chat',
            removeMemberPrompt: ({memberName}: RemoveMemberPromptParams) => `¿Estás seguro de que deseas eliminar a ${memberName}?`,
            removeMemberTitle: 'Eliminar miembro',
            transferOwner: 'Transferir la propiedad',
            makeMember: 'Hacer miembro',
            makeAdmin: 'Hacer administrador',
            makeAuditor: 'Hacer auditor',
            selectAll: 'Seleccionar todo',
            error: {
                genericAdd: 'Ha ocurrido un problema al añadir el miembro al espacio de trabajo',
                cannotRemove: 'No puedes eliminarte ni a ti mismo ni al dueño del espacio de trabajo',
                genericRemove: 'Ha ocurrido un problema al eliminar al miembro del espacio de trabajo',
            },
            addedWithPrimary: 'Se agregaron algunos miembros con sus nombres de usuario principales.',
            invitedBySecondaryLogin: ({secondaryLogin}: SecondaryLoginParams) => `Agregado por nombre de usuario secundario ${secondaryLogin}.`,
            membersListTitle: 'Directorio de todos los miembros del espacio de trabajo.',
            importMembers: 'Importar miembros',
        },
        accounting: {
            settings: 'configuración',
            title: 'Conexiones',
            subtitle: 'Conecta a tu sistema de contabilidad para codificar transacciones con tu plan de cuentas, auto-cotejar pagos, y mantener tus finanzas sincronizadas.',
            qbo: 'QuickBooks Online',
            qbd: 'QuickBooks Desktop',
            xero: 'Xero',
            netsuite: 'NetSuite',
            intacct: 'Sage Intacct',
            sap: 'SAP',
            oracle: 'Oracle',
            microsoftDynamics: 'Microsoft Dynamics',
            talkYourOnboardingSpecialist: 'Chatea con tu especialista asignado.',
            talkYourAccountManager: 'Chatea con tu gestor de cuenta.',
            talkToConcierge: 'Chatear con Concierge.',
            needAnotherAccounting: '¿Necesitas otro software de contabilidad? ',
            connectionName: ({connectionName}: ConnectionNameParams) => {
                switch (connectionName) {
                    case CONST.POLICY.CONNECTIONS.NAME.QBO:
                        return 'QuickBooks Online';
                    case CONST.POLICY.CONNECTIONS.NAME.XERO:
                        return 'Xero';
                    case CONST.POLICY.CONNECTIONS.NAME.NETSUITE:
                        return 'NetSuite';
                    case CONST.POLICY.CONNECTIONS.NAME.SAGE_INTACCT:
                        return 'Sage Intacct';
                    default: {
                        return '';
                    }
                }
            },
            errorODIntegration: 'Hay un error con una conexión que se ha configurado en Expensify Classic. ',
            goToODToFix: 'Ve a Expensify Classic para solucionar este problema.',
            goToODToSettings: 'Ve a Expensify Classic para gestionar tus configuraciones.',
            setup: 'Configurar',
            lastSync: ({relativeDate}: LastSyncAccountingParams) => `Recién sincronizado ${relativeDate}`,
            notSync: 'No sincronizado',
            import: 'Importar',
            export: 'Exportar',
            advanced: 'Avanzado',
            other: 'Otro',
            syncNow: 'Sincronizar ahora',
            disconnect: 'Desconectar',
            reinstall: 'Reinstalar el conector',
            disconnectTitle: ({connectionName}: OptionalParam<ConnectionNameParams> = {}) => {
                const integrationName =
                    connectionName && CONST.POLICY.CONNECTIONS.NAME_USER_FRIENDLY[connectionName] ? CONST.POLICY.CONNECTIONS.NAME_USER_FRIENDLY[connectionName] : 'integración';
                return `Desconectar ${integrationName}`;
            },
            connectTitle: ({connectionName}: ConnectionNameParams) => `Conectar ${CONST.POLICY.CONNECTIONS.NAME_USER_FRIENDLY[connectionName] ?? 'accounting integration'}`,
            syncError: ({connectionName}: OptionalParam<ConnectionNameParams> = {}) => {
                switch (connectionName) {
                    case CONST.POLICY.CONNECTIONS.NAME.QBO:
                        return 'No se puede conectar a QuickBooks Online';
                    case CONST.POLICY.CONNECTIONS.NAME.XERO:
                        return 'No se puede conectar a Xero';
                    case CONST.POLICY.CONNECTIONS.NAME.NETSUITE:
                        return 'No se puede conectar a NetSuite';
                    case CONST.POLICY.CONNECTIONS.NAME.QBD:
                        return 'No se puede conectar a QuickBooks Desktop';
                    default: {
                        return 'No se ha podido conectar a la integración';
                    }
                }
            },
            accounts: 'Plan de cuentas',
            taxes: 'Impuestos',
            imported: 'Importado',
            notImported: 'No importado',
            importAsCategory: 'Importado como categorías',
            importTypes: {
                [CONST.INTEGRATION_ENTITY_MAP_TYPES.IMPORTED]: 'Importado',
                [CONST.INTEGRATION_ENTITY_MAP_TYPES.TAG]: 'Importado como etiquetas',
                [CONST.INTEGRATION_ENTITY_MAP_TYPES.DEFAULT]: 'Importado',
                [CONST.INTEGRATION_ENTITY_MAP_TYPES.NOT_IMPORTED]: 'No importado',
                [CONST.INTEGRATION_ENTITY_MAP_TYPES.NONE]: 'No importado',
                [CONST.INTEGRATION_ENTITY_MAP_TYPES.REPORT_FIELD]: 'Importado como campos de informe',
                [CONST.INTEGRATION_ENTITY_MAP_TYPES.NETSUITE_DEFAULT]: 'Predeterminado del empleado NetSuite',
            },
            disconnectPrompt: ({connectionName}: OptionalParam<ConnectionNameParams> = {}) => {
                const integrationName =
                    connectionName && CONST.POLICY.CONNECTIONS.NAME_USER_FRIENDLY[connectionName] ? CONST.POLICY.CONNECTIONS.NAME_USER_FRIENDLY[connectionName] : 'integración';
                return `¿Estás seguro de que quieres desconectar ${integrationName}?`;
            },
            connectPrompt: ({connectionName}: ConnectionNameParams) =>
                `¿Estás seguro de que quieres conectar a ${
                    CONST.POLICY.CONNECTIONS.NAME_USER_FRIENDLY[connectionName] ?? 'esta integración contable'
                }? Esto eliminará cualquier conexión contable existente.`,
            enterCredentials: 'Ingresa tus credenciales',
            connections: {
                syncStageName: ({stage}: SyncStageNameConnectionsParams) => {
                    switch (stage) {
                        case 'quickbooksOnlineImportCustomers':
                        case 'quickbooksDesktopImportCustomers':
                            return 'Importando clientes';
                        case 'quickbooksOnlineImportEmployees':
                        case 'netSuiteSyncImportEmployees':
                        case 'intacctImportEmployees':
                        case 'quickbooksDesktopImportEmployees':
                            return 'Importando empleados';
                        case 'quickbooksOnlineImportAccounts':
                        case 'quickbooksDesktopImportAccounts':
                            return 'Importando cuentas';
                        case 'quickbooksOnlineImportClasses':
                        case 'quickbooksDesktopImportClasses':
                            return 'Importando clases';
                        case 'quickbooksOnlineImportLocations':
                            return 'Importando localidades';
                        case 'quickbooksOnlineImportProcessing':
                            return 'Procesando datos importados';
                        case 'quickbooksOnlineSyncBillPayments':
                        case 'intacctImportSyncBillPayments':
                            return 'Sincronizando reportes reembolsados y facturas pagadas';
                        case 'quickbooksOnlineSyncTaxCodes':
                            return 'Importando tipos de impuestos';
                        case 'quickbooksOnlineCheckConnection':
                            return 'Revisando conexión a QuickBooks Online';
                        case 'quickbooksOnlineImportMain':
                            return 'Importando datos desde QuickBooks Online';
                        case 'startingImportXero':
                            return 'Importando datos desde Xero';
                        case 'startingImportQBO':
                            return 'Importando datos desde QuickBooks Online';
                        case 'startingImportQBD':
                        case 'quickbooksDesktopImportMore':
                            return 'Importando datos desde QuickBooks Desktop';
                        case 'quickbooksDesktopImportTitle':
                            return 'Importando título';
                        case 'quickbooksDesktopImportApproveCertificate':
                            return 'Importando certificado de aprobación';
                        case 'quickbooksDesktopImportDimensions':
                            return 'Importando dimensiones';
                        case 'quickbooksDesktopImportSavePolicy':
                            return 'Importando política de guardado';
                        case 'quickbooksDesktopWebConnectorReminder':
                            return 'Aún sincronizando datos con QuickBooks... Por favor, asegúrate de que el Conector Web esté en funcionamiento';
                        case 'quickbooksOnlineSyncTitle':
                            return 'Sincronizando datos desde QuickBooks Online';
                        case 'quickbooksOnlineSyncLoadData':
                        case 'xeroSyncStep':
                        case 'intacctImportData':
                            return 'Cargando datos';
                        case 'quickbooksOnlineSyncApplyCategories':
                            return 'Actualizando categorías';
                        case 'quickbooksOnlineSyncApplyCustomers':
                            return 'Actualizando clientes/proyectos';
                        case 'quickbooksOnlineSyncApplyEmployees':
                            return 'Actualizando empleados';
                        case 'quickbooksOnlineSyncApplyClassesLocations':
                            return 'Actualizando clases';
                        case 'jobDone':
                            return 'Esperando a que se carguen los datos importados';
                        case 'xeroSyncImportChartOfAccounts':
                            return 'Sincronizando plan de cuentas';
                        case 'xeroSyncImportCategories':
                            return 'Sincronizando categorias';
                        case 'xeroSyncImportCustomers':
                            return 'Sincronizando clientes';
                        case 'xeroSyncXeroReimbursedReports':
                            return 'Marcar los informes de Expensify como reembolsados';
                        case 'xeroSyncExpensifyReimbursedReports':
                            return 'Marcar facturas y recibos de Xero como pagados';
                        case 'xeroSyncImportTrackingCategories':
                            return 'Sincronizando categorías de seguimiento';
                        case 'xeroSyncImportBankAccounts':
                            return 'Sincronizando cuentas bancarias';
                        case 'xeroSyncImportTaxRates':
                            return 'Sincronizando las tasas de impuesto';
                        case 'xeroCheckConnection':
                            return 'Comprobando la conexión a Xero';
                        case 'xeroSyncTitle':
                            return 'Sincronizando los datos de Xero';
                        case 'netSuiteSyncConnection':
                            return 'Iniciando conexión a NetSuite';
                        case 'netSuiteSyncCustomers':
                            return 'Importando clientes';
                        case 'netSuiteSyncInitData':
                            return 'Recuperando datos de NetSuite';
                        case 'netSuiteSyncImportTaxes':
                            return 'Importando impuestos';
                        case 'netSuiteSyncImportItems':
                            return 'Importando artículos';
                        case 'netSuiteSyncData':
                            return 'Importando datos a Expensify';
                        case 'netSuiteSyncAccounts':
                            return 'Sincronizando cuentas';
                        case 'netSuiteSyncCurrencies':
                            return 'Sincronizando divisas';
                        case 'netSuiteSyncCategories':
                            return 'Sincronizando categorías';
                        case 'netSuiteSyncReportFields':
                            return 'Importando datos como campos de informe de Expensify';
                        case 'netSuiteSyncTags':
                            return 'Importando datos como etiquetas de Expensify';
                        case 'netSuiteSyncUpdateConnectionData':
                            return 'Actualizando información de conexión';
                        case 'netSuiteSyncNetSuiteReimbursedReports':
                            return 'Marcando informes de Expensify como reembolsados';
                        case 'netSuiteSyncImportCustomLists':
                            return 'Importando listas personalizadas';
                        case 'netSuiteSyncImportSubsidiaries':
                            return 'Importando subsidiarias';
                        case 'netSuiteSyncImportVendors':
                        case 'quickbooksDesktopImportVendors':
                            return 'Importando proveedores';
                        case 'netSuiteSyncExpensifyReimbursedReports':
                            return 'Marcando facturas y recibos de NetSuite como pagados';
                        case 'netSuiteImportVendorsTitle':
                            return 'Importando proveedores';
                        case 'netSuiteImportCustomListsTitle':
                            return 'Importando listas personalizadas';
                        case 'intacctCheckConnection':
                            return 'Comprobando la conexión a Sage Intacct';
                        case 'intacctImportDimensions':
                            return 'Importando dimensiones';
                        case 'intacctImportTitle':
                            return 'Importando datos desde Sage Intacct';
                        default: {
                            // eslint-disable-next-line @typescript-eslint/restrict-template-expressions
                            return `Translation missing for stage: ${stage}`;
                        }
                    }
                },
            },
            preferredExporter: 'Exportador preferido',
            exportPreferredExporterNote:
                'Puede ser cualquier administrador del espacio de trabajo, pero debe ser un administrador de dominio si configura diferentes cuentas de exportación para tarjetas de empresa individuales en la configuración del dominio.',
            exportPreferredExporterSubNote: 'Una vez configurado, el exportador preferido verá los informes para exportar en tu cuenta.',
            exportAs: 'Exportar cómo',
            exportOutOfPocket: ' Exportar gastos por cuenta propia como',
            exportCompanyCard: 'Exportar gastos de la tarjeta de empresa como',
            exportDate: 'Fecha de exportación',
            defaultVendor: 'Proveedor predeterminado',
            autoSync: 'Autosincronización',
            autoSyncDescription: 'Sincroniza NetSuite y Expensify automáticamente, todos los días. Exporta el informe finalizado en tiempo real',
            reimbursedReports: 'Sincronizar informes reembolsados',
            cardReconciliation: 'Conciliación de tarjetas',
            reconciliationAccount: 'Cuenta de conciliación',
            continuousReconciliation: 'Conciliación continua',
            saveHoursOnReconciliation:
                'Ahorra horas de conciliación en cada período contable haciendo que Expensify concilie continuamente los extractos y liquidaciones de la Tarjeta Expensify en tu nombre.',
            enableContinuousReconciliation: 'Para activar la Conciliación Continua, activa la ',
            chooseReconciliationAccount: {
                chooseBankAccount: 'Elige la cuenta bancaria con la que se conciliarán los pagos de tu Tarjeta Expensify.',
                accountMatches: 'Asegúrate de que esta cuenta coincide con ',
                settlementAccount: 'la cuenta de liquidación de tu Tarjeta Expensify ',
                reconciliationWorks: ({lastFourPAN}: ReconciliationWorksParams) => `(que termina en ${lastFourPAN}) para que la conciliación continua funcione correctamente.`,
            },
        },
        card: {
            issueCard: 'Emitir tarjeta',
            getStartedIssuing: 'Empieza emitiendo tu primera tarjeta virtual o física.',
            issueNewCard: {
                whoNeedsCard: '¿Quién necesita una tarjeta?',
                findMember: 'Buscar miembro',
                chooseCardType: 'Elegir un tipo de tarjeta',
                physicalCard: 'Tarjeta física',
                physicalCardDescription: 'Ideal para los consumidores habituales',
                virtualCard: 'Tarjeta virtual',
                virtualCardDescription: 'Instantáneo y flexible',
                chooseLimitType: 'Elegir un tipo de límite',
                smartLimit: 'Límite inteligente',
                smartLimitDescription: 'Gasta hasta una determinada cantidad antes de requerir aprobación',
                monthly: 'Mensual',
                monthlyDescription: 'Gasta hasta una determinada cantidad al mes',
                fixedAmount: 'Cantidad fija',
                fixedAmountDescription: 'Gasta hasta una determinada cantidad una vez',
                cardLimitError: 'Por favor, introduce un monto menor a $21,474,836',
                setLimit: 'Establecer un límite',
                giveItName: 'Dale un nombre',
                giveItNameInstruction: 'Hazlo lo suficientemente único para distinguirla de otras tarjetas. ¡Los casos de uso específicos son aún mejores!',
                cardName: 'Nombre de la tarjeta',
                letsDoubleCheck: 'Vuelve a comprobar que todo parece correcto. ',
                willBeReady: 'Esta tarjeta estará lista para su uso inmediato.',
                cardholder: 'Titular de la tarjeta',
                cardType: 'Tipo de tarjeta',
                limit: 'Limite',
                limitType: 'Tipo de limite',
                name: 'Nombre',
            },
            deactivateCardModal: {
                deactivate: 'Desactivar',
                deactivateCard: 'Desactivar tarjeta',
                deactivateConfirmation: 'Al desactivar esta tarjeta, se rechazarán todas las transacciones futuras y no se podrá deshacer.',
            },
        },

        export: {
            notReadyHeading: 'No está listo para exportar',
            notReadyDescription:
                'Los borradores o informes de gastos pendientes no se pueden exportar al sistema contabilidad. Por favor, apruebe o pague estos gastos antes de exportarlos.',
        },
        invoices: {
            sendInvoice: 'Enviar factura',
            sendFrom: 'Enviar desde',
            invoicingDetails: 'Detalles de facturación',
            invoicingDetailsDescription: 'Esta información aparecerá en tus facturas.',
            companyName: 'Nombre de la empresa',
            companyWebsite: 'Sitio web de la empresa',
            paymentMethods: {
                personal: 'Personal',
                business: 'Empresas',
                chooseInvoiceMethod: 'Elija un método de pago:',
                payingAsIndividual: 'Pago individual',
                payingAsBusiness: 'Pagar como una empresa',
            },
            invoiceBalance: 'Saldo de la factura',
            invoiceBalanceSubtitle: 'Este es tu saldo actual de la recaudación de pagos de facturas. Se transferirá automáticamente a tu cuenta bancaria si has agregado una.',
            bankAccountsSubtitle: 'Agrega una cuenta bancaria para hacer y recibir pagos de facturas.',
        },
        invite: {
            member: 'Invitar miembros',
            members: 'Invitar miembros',
            invitePeople: 'Invitar nuevos miembros',
            genericFailureMessage: 'Se ha producido un error al invitar al miembro al espacio de trabajo. Vuelva a intentarlo.',
            pleaseEnterValidLogin: `Asegúrese de que el correo electrónico o el número de teléfono sean válidos (p. ej. ${CONST.EXAMPLE_PHONE_NUMBER}).`,
            user: 'miembro',
            users: 'miembros',
            invited: 'invitó',
            removed: 'eliminó',
            to: 'a',
            from: 'de',
        },
        inviteMessage: {
            confirmDetails: 'Confirma los detalles',
            inviteMessagePrompt: '¡Añadir un mensaje para hacer tu invitación destacar!',
            personalMessagePrompt: 'Mensaje',
            inviteNoMembersError: 'Por favor, selecciona al menos un miembro a invitar.',
            genericFailureMessage: 'Se ha producido un error al invitar al miembro al espacio de trabajo. Por favor, vuelva a intentarlo.',
            joinRequest: ({user, workspaceName}: {user: string; workspaceName: string}) => `${user} solicitó unirse al espacio de trabajo ${workspaceName}`,
        },
        distanceRates: {
            oopsNotSoFast: 'Ups! No tan rápido...',
            workspaceNeeds: 'Un espacio de trabajo necesita al menos una tasa de distancia activa.',
            distance: 'Distancia',
            centrallyManage: 'Gestiona centralizadamente las tasas, elige si contabilizar en millas o kilómetros, y define una categoría por defecto',
            rate: 'Tasa',
            addRate: 'Agregar tasa',
            findRate: 'Encontrar tasa',
            trackTax: 'Impuesto de seguimiento',
            deleteRates: () => ({
                one: 'Eliminar tasa',
                other: 'Eliminar tasas',
            }),
            enableRates: () => ({
                one: 'Activar tasa',
                other: 'Activar tasas',
            }),
            disableRates: () => ({
                one: 'Desactivar tasa',
                other: 'Desactivar tasas',
            }),
            enableRate: 'Activar tasa',
            status: 'Estado',
            unit: 'Unidad',
            taxFeatureNotEnabledMessage: 'Los impuestos deben estar activados en el área de trabajo para poder utilizar esta función. Dirígete a ',
            changePromptMessage: ' para hacer ese cambio.',
            deleteDistanceRate: 'Eliminar tasa de distancia',
            areYouSureDelete: () => ({
                one: '¿Estás seguro de que quieres eliminar esta tasa?',
                other: '¿Estás seguro de que quieres eliminar estas tasas?',
            }),
        },
        editor: {
            nameInputLabel: 'Nombre',
            descriptionInputLabel: 'Descripción',
            typeInputLabel: 'Tipo',
            initialValueInputLabel: 'Valor inicial',
            nameInputHelpText: 'Este es el nombre que verás en tu espacio de trabajo.',
            nameIsRequiredError: 'Debes definir un nombre para tu espacio de trabajo',
            currencyInputLabel: 'Moneda por defecto',
            currencyInputHelpText: 'Todas los gastos en este espacio de trabajo serán convertidos a esta moneda.',
            currencyInputDisabledText: ({currency}: CurrencyInputDisabledTextParams) =>
                `La moneda predeterminada no se puede cambiar porque este espacio de trabajo está vinculado a una cuenta bancaria en ${currency}.`,
            save: 'Guardar',
            genericFailureMessage: 'Se ha producido un error al guardar el espacio de trabajo. Por favor, inténtalo de nuevo.',
            avatarUploadFailureMessage: 'No se pudo subir el avatar. Por favor, inténtalo de nuevo.',
            addressContext: 'Se requiere una dirección para habilitar Expensify Travel. Por favor, introduce una dirección asociada con tu negocio.',
        },
        bankAccount: {
            continueWithSetup: 'Continuar con la configuración',
            youAreAlmostDone: 'Casi has acabado de configurar tu cuenta bancaria, que te permitirá emitir tarjetas corporativas, reembolsar gastos y cobrar pagar facturas.',
            streamlinePayments: 'Optimiza pagos',
            connectBankAccountNote: 'Nota: No se pueden usar cuentas bancarias personales para realizar pagos en los espacios de trabajo.',
            oneMoreThing: '¡Una cosa más!',
            allSet: '¡Todo listo!',
            accountDescriptionWithCards: 'Esta cuenta bancaria se utilizará para emitir tarjetas corporativas, reembolsar gastos y cobrar y pagar facturas.',
            letsFinishInChat: '¡Continuemos en el chat!',
            finishInChat: 'Continuemos en el chat',
            almostDone: '¡Casi listo!',
            disconnectBankAccount: 'Desconectar cuenta bancaria',
            startOver: 'Empezar de nuevo',
            updateDetails: 'Actualizar detalles',
            yesDisconnectMyBankAccount: 'Sí, desconecta mi cuenta bancaria',
            yesStartOver: 'Sí, empezar de nuevo',
            disconnectYour: 'Desconecta tu cuenta bancaria de ',
            bankAccountAnyTransactions: '. Los reembolsos pendientes serán completados sin problemas.',
            clearProgress: 'Empezar de nuevo descartará lo completado hasta ahora.',
            areYouSure: '¿Estás seguro?',
            workspaceCurrency: 'Moneda del espacio de trabajo',
            updateCurrencyPrompt:
                'Parece que tu espacio de trabajo está configurado actualmente en una moneda diferente a USD. Por favor, haz clic en el botón de abajo para actualizar tu moneda a USD ahora.',
            updateToUSD: 'Actualizar a USD',
            updateWorkspaceCurrency: 'Actualizar la moneda del espacio de trabajo',
            workspaceCurrencyNotSupported: 'Moneda del espacio de trabajo no soportada',
            yourWorkspace: 'Tu espacio de trabajo está configurado en una moneda no soportada. Consulta la',
            listOfSupportedCurrencies: 'lista de monedas soportadas',
        },
        changeOwner: {
            changeOwnerPageTitle: 'Transferir la propiedad',
            addPaymentCardTitle: 'Ingrese tu tarjeta de pago para transferir la propiedad',
            addPaymentCardButtonText: 'Aceptar términos y agregar tarjeta de pago',
            addPaymentCardReadAndAcceptTextPart1: 'Lea y acepte',
            addPaymentCardReadAndAcceptTextPart2: 'para agregar tu tarjeta',
            addPaymentCardTerms: 'los términos',
            addPaymentCardPrivacy: 'la política de privacidad',
            addPaymentCardAnd: 'y',
            addPaymentCardPciCompliant: 'PCI-DSS obediente',
            addPaymentCardBankLevelEncrypt: 'Cifrado a nivel bancario',
            addPaymentCardRedundant: 'Infraestructura redundante',
            addPaymentCardLearnMore: 'Conozca más sobre nuestra',
            addPaymentCardSecurity: 'seguridad',
            amountOwedTitle: 'Saldo pendiente',
            amountOwedButtonText: 'OK',
            amountOwedText: 'Esta cuenta tiene un saldo pendiente de un mes anterior.\n\n¿Quiere liquidar el saldo y hacerse cargo de la facturación de este espacio de trabajo?',
            ownerOwesAmountTitle: 'Saldo pendiente',
            ownerOwesAmountButtonText: 'Transferir saldo',
            ownerOwesAmountText: ({email, amount}: OwnerOwesAmountParams) =>
                `La cuenta propietaria de este espacio de trabajo (${email}) tiene un saldo pendiente de un mes anterior.\n\n¿Desea transferir este monto (${amount}) para hacerse cargo de la facturación de este espacio de trabajo? tu tarjeta de pago se cargará inmediatamente.`,
            subscriptionTitle: 'Asumir la suscripción anual',
            subscriptionButtonText: 'Transferir suscripción',
            subscriptionText: ({usersCount, finalCount}: ChangeOwnerSubscriptionParams) =>
                `Al hacerse cargo de este espacio de trabajo se fusionará tu suscripción anual asociada con tu suscripción actual. Esto aumentará el tamaño de tu suscripción en ${usersCount} miembros, lo que hará que tu nuevo tamaño de suscripción sea ${finalCount}. ¿Te gustaria continuar?`,
            duplicateSubscriptionTitle: 'Alerta de suscripción duplicada',
            duplicateSubscriptionButtonText: 'Continuar',
            duplicateSubscriptionText: ({email, workspaceName}: ChangeOwnerDuplicateSubscriptionParams) =>
                `Parece que estás intentando hacerte cargo de la facturación de los espacios de trabajo de ${email}, pero para hacerlo, primero debes ser administrador de todos sus espacios de trabajo.\n\nHaz clic en "Continuar" si solo quieres tomar sobrefacturación para el espacio de trabajo ${workspaceName}.\n\nSi desea hacerse cargo de la facturación de toda tu suscripción, pídales que lo agreguen como administrador a todos sus espacios de trabajo antes de hacerse cargo de la facturación.`,
            hasFailedSettlementsTitle: 'No se puede transferir la propiedad',
            hasFailedSettlementsButtonText: 'Entiendo',
            hasFailedSettlementsText: ({email}: ChangeOwnerHasFailedSettlementsParams) =>
                `No puede hacerse cargo de la facturación porque ${email} tiene una liquidación vencida de la tarjeta Expensify. Avíseles que se comuniquen con concierge@expensify.com para resolver el problema. Luego, podrá hacerse cargo de la facturación de este espacio de trabajo.`,
            failedToClearBalanceTitle: 'Fallo al liquidar el saldo',
            failedToClearBalanceButtonText: 'OK',
            failedToClearBalanceText: 'No hemos podido liquidar el saldo, por favor, inténtalo más tarde.',
            successTitle: '¡Guau! Todo listo.',
            successDescription: 'Ahora eres el propietario de este espacio de trabajo.',
            errorTitle: '¡Ups! No tan rapido...',
            errorDescriptionPartOne: 'Hubo un problema al transferir la propiedad de este espacio de trabajo. Inténtalo de nuevo, o',
            errorDescriptionPartTwo: 'contacta con Concierge',
            errorDescriptionPartThree: 'por ayuda.',
        },

        exportAgainModal: {
            title: '¡Cuidado!',
            description: ({reportName, connectionName}: ExportAgainModalDescriptionParams) =>
                `Los siguientes informes ya se han exportado a ${CONST.POLICY.CONNECTIONS.NAME_USER_FRIENDLY[connectionName]}:\n\n${reportName}\n\n¿Estás seguro de que deseas exportarlos de nuevo?`,
            confirmText: 'Sí, exportar de nuevo',
            cancelText: 'Cancelar',
        },
        planTypePage: {
            planTypes: {
                team: {
                    label: 'Recopilar',
                    description: 'Para equipos que buscan automatizar sus procesos.',
                },
                corporate: {
                    label: 'Controlar',
                    description: 'Para organizaciones con requisitos avanzados.',
                },
            },
            description: 'Elige el plan adecuado para ti. Para ver una lista detallada de funciones y precios, consulta nuestra',
            subscriptionLink: 'página de ayuda sobre tipos de planes y precios',
            lockedPlanDescription: ({count, annualSubscriptionEndDate}: WorkspaceLockedPlanTypeParams) => ({
                one: `Tienes un compromiso anual de 1 miembro activo en el plan Controlar hasta el ${annualSubscriptionEndDate}. Puedes cambiar a una suscripción de pago por uso y desmejorar al plan Recopilar a partir del ${annualSubscriptionEndDate} desactivando la renovación automática en`,
                other: `Tienes un compromiso anual de ${count} miembros activos en el plan Controlar hasta el ${annualSubscriptionEndDate}. Puedes cambiar a una suscripción de pago por uso y desmejorar al plan Recopilar a partir del ${annualSubscriptionEndDate} desactivando la renovación automática en`,
            }),
            subscriptions: 'Suscripciones',
        },
        upgrade: {
            reportFields: {
                title: 'Los campos',
                description: `Los campos de informe permiten especificar detalles a nivel de cabecera, distintos de las etiquetas que pertenecen a los gastos en partidas individuales. Estos detalles pueden incluir nombres de proyectos específicos, información sobre viajes de negocios, ubicaciones, etc.`,
                onlyAvailableOnPlan: 'Los campos de informe sólo están disponibles en el plan Controlar, a partir de ',
            },
            [CONST.POLICY.CONNECTIONS.NAME.NETSUITE]: {
                title: 'NetSuite',
                description: `Disfruta de la sincronización automática y reduce las entradas manuales con la integración Expensify + NetSuite. Obtén información financiera en profundidad y en tiempo real con la compatibilidad nativa y personalizada con segmentos, incluida la asignación de proyectos y clientes.`,
                onlyAvailableOnPlan: 'Nuestra integración NetSuite sólo está disponible en el plan Controlar, a partir de ',
            },
            [CONST.POLICY.CONNECTIONS.NAME.SAGE_INTACCT]: {
                title: 'Sage Intacct',
                description: `Disfruta de una sincronización automatizada y reduce las entradas manuales con la integración Expensify + Sage Intacct. Obtén información financiera en profundidad y en tiempo real con dimensiones definidas por el usuario, así como codificación de gastos por departamento, clase, ubicación, cliente y proyecto (trabajo).`,
                onlyAvailableOnPlan: 'Nuestra integración Sage Intacct sólo está disponible en el plan Controlar, a partir de ',
            },
            [CONST.POLICY.CONNECTIONS.NAME.QBD]: {
                title: 'QuickBooks Desktop',
                description: `Disfruta de la sincronización automática y reduce las entradas manuales con la integración de Expensify + QuickBooks Desktop. Obtén la máxima eficiencia con una conexión bidireccional en tiempo real y la codificación de gastos por clase, artículo, cliente y proyecto.`,
                onlyAvailableOnPlan: 'Nuestra integración con QuickBooks Desktop solo está disponible en el plan Controlar, que comienza en ',
            },
            [CONST.UPGRADE_FEATURE_INTRO_MAPPING.approvals.id]: {
                title: 'Aprobaciones anticipadas',
                description: `Si quieres añadir más niveles de aprobación, o simplemente asegurarte de que los gastos más importantes reciben otro vistazo, no hay problema. Las aprobaciones avanzadas ayudan a realizar las comprobaciones adecuadas a cada nivel para mantener los gastos de tu equipo bajo control.`,
                onlyAvailableOnPlan: 'Las aprobaciones avanzadas sólo están disponibles en el plan Controlar, con precios desde ',
            },
            categories: {
                title: 'Categorías',
                description: `Las categorías te ayudan a organizar mejor los gastos y a llevar un seguimiento de en qué estás gastando tu dinero. Utiliza nuestra lista de categorías sugeridas o crea las tuyas propias.`,
                onlyAvailableOnPlan: 'Las categorías están disponibles en el plan Recopilar, a partir de ',
            },
            glCodes: {
                title: 'Códigos de libro mayor',
                description: `Añada códigos de libro mayor a sus categorías para exportar fácilmente los gastos a sus sistemas de contabilidad y nómina.`,
                onlyAvailableOnPlan: 'Los códigos de libro mayor solo están disponibles en el plan Controlar, a partir de ',
            },
            glAndPayrollCodes: {
                title: 'Códigos de libro mayor y nómina',
                description: `Añada códigos de libro mayor y nómina a sus categorías para exportar fácilmente los gastos a sus sistemas de contabilidad y nómina.`,
                onlyAvailableOnPlan: 'Los códigos de libro mayor y nómina solo están disponibles en el plan Controlar, a partir de ',
            },
            taxCodes: {
                title: 'Código de impuesto',
                description: `Añada código de impuesto mayor a sus categorías para exportar fácilmente los gastos a sus sistemas de contabilidad y nómina.`,
                onlyAvailableOnPlan: 'Los código de impuesto mayor solo están disponibles en el plan Controlar, a partir de ',
            },
            companyCards: {
                title: 'Tarjetas de empresa ilimitadas',
                description: `¿Necesita agregar más canales de tarjetas? Desbloquee tarjetas de empresa ilimitadas para sincronizar transacciones de todos los principales emisores de tarjetas.`,
                onlyAvailableOnPlan: 'Esto solo está disponible en el plan Control, a partir de ',
            },
            rules: {
                title: 'Reglas',
                description: `Las reglas se ejecutan en segundo plano y mantienen tus gastos bajo control para que no tengas que preocuparte por los detalles pequeños.\n\nExige detalles de los gastos, como recibos y descripciones, establece límites y valores predeterminados, y automatiza las aprobaciones y los pagos, todo en un mismo lugar.`,
                onlyAvailableOnPlan: 'Las reglas están disponibles solo en el plan Controlar, que comienza en ',
            },
            perDiem: {
                title: 'Per diem',
                description:
                    'Las dietas per diem (ej.: $100 por día para comidas) son una excelente forma de mantener los gastos diarios predecibles y ajustados a las políticas de la empresa, especialmente si tus empleados viajan por negocios. Disfruta de funciones como tasas personalizadas, categorías por defecto y detalles más específicos como destinos y subtasas.',
                onlyAvailableOnPlan: 'Las dietas per diem solo están disponibles en el plan Control, a partir de ',
            },
            travel: {
                title: 'Viajes',
                description:
                    'Expensify Travel es una nueva plataforma corporativa de reserva y gestión de viajes que permite a los miembros reservar alojamientos, vuelos, transporte y mucho más.',
                onlyAvailableOnPlan: 'Los viajes están disponibles en el plan Recopilar, a partir de ',
            },
            multiLevelTags: {
                title: 'Etiquetas multinivel',
                description:
                    'Las etiquetas multinivel te ayudan a llevar un control más preciso de los gastos. Asigna múltiples etiquetas a cada partida, como departamento, cliente o centro de costos, para capturar el contexto completo de cada gasto. Esto permite informes más detallados, flujos de aprobación y exportaciones contables.',
                onlyAvailableOnPlan: 'Las etiquetas multinivel solo están disponibles en el plan Control, a partir de ',
            },
            note: {
                upgradeWorkspace: 'Mejore su espacio de trabajo para acceder a esta función, o',
                learnMore: 'más información',
                aboutOurPlans: 'sobre nuestros planes y precios.',
            },
            pricing: {
                perActiveMember: 'por miembro activo al mes.',
                perMember: 'por miembro al mes.',
            },
            upgradeToUnlock: 'Desbloquear esta función',
            completed: {
                headline: 'Has mejorado tu espacio de trabajo.',
                categorizeMessage: `Has actualizado con éxito a un espacio de trabajo en el plan Recopilar. ¡Ahora puedes categorizar tus gastos!`,
                travelMessage: 'Has mejorado con éxito a un espacio de trabajo en el plan Recopilar. ¡Ahora puedes comenzar a reservar y gestionar viajes!',
                successMessage: ({policyName}: ReportPolicyNameParams) => `Has actualizado con éxito ${policyName} al plan Controlar.`,
                viewSubscription: 'Ver su suscripción',
                moreDetails: 'para obtener más información.',
                gotIt: 'Entendido, gracias.',
            },
            commonFeatures: {
                title: 'Mejorar al plan Controlar',
                note: 'Desbloquea nuestras funciones más potentes, incluyendo:',
                benefits: {
                    startsAt: 'El plan Controlar comienza desde ',
                    perMember: 'por miembro activo al mes.',
                    learnMore: 'Más información',
                    pricing: 'sobre nuestros planes y precios.',
                    benefit1: 'Conexiones avanzadas de contabilidad (NetSuite, Sage Intacct y más)',
                    benefit2: 'Reglas inteligentes de gastos',
                    benefit3: 'Flujos de aprobación de varios niveles',
                    benefit4: 'Controles de seguridad mejorados',
                    toUpgrade: 'Para mejorar, haz clic en',
                    selectWorkspace: 'selecciona un espacio de trabajo y cambia el tipo de plan a',
                },
            },
        },
        downgrade: {
            commonFeatures: {
                title: 'Desmejorar al plan Recopilar',
                note: 'Si desmejoras, perderás acceso a estas funciones y más:',
                benefits: {
                    note: 'Para una comparación completa de nuestros planes, consulta nuestra',
                    pricingPage: 'página de precios',
                    confirm: '¿Estás seguro de que deseas desmejorar y eliminar tus configuraciones?',
                    warning: 'Esto no se puede deshacer.',
                    benefit1: 'Conexiones de contabilidad (excepto QuickBooks Online y Xero)',
                    benefit2: 'Reglas inteligentes de gastos',
                    benefit3: 'Flujos de aprobación de varios niveles',
                    benefit4: 'Controles de seguridad mejorados',
                    headsUp: '¡Atención!',
                    multiWorkspaceNote:
                        'Tendrás que bajar de categoría todos tus espacios de trabajo antes de tu primer pago mensual para comenzar una suscripción con la tasa del plan Recopilar. Haz clic en',
                    selectStep: '> selecciona cada espacio de trabajo > cambia el tipo de plan a',
                },
            },
            completed: {
                headline: 'Tu espacio de trabajo ha sido bajado de categoría',
                description: 'Tienes otros espacios de trabajo en el plan Controlar. Para facturarte con la tasa del plan Recopilar, debes bajar de categoría todos los espacios de trabajo.',
                gotIt: 'Entendido, gracias.',
            },
        },
        payAndDowngrade: {
            title: 'Pagar y bajar de categoría',
            headline: 'Tu pago final',
            description1: 'Tu factura final por esta suscripción será',
            description2: ({date}: DateParams) => `Consulta el desglose a continuación para ${date}:`,
            subscription:
                '¡Atención! Esta acción finalizará tu suscripción a Expensify, eliminará este espacio de trabajo y eliminará a todos los miembros del espacio de trabajo. Si deseas conservar este espacio de trabajo y solo eliminarte a ti mismo, haz que otro administrador tome el control de la facturación primero.',
            genericFailureMessage: 'Ocurrió un error al pagar tu factura. Por favor, inténtalo de nuevo.',
        },
        restrictedAction: {
            restricted: 'Restringido',
            actionsAreCurrentlyRestricted: ({workspaceName}: ActionsAreCurrentlyRestricted) => `Las acciones en el espacio de trabajo ${workspaceName} están actualmente restringidas`,
            workspaceOwnerWillNeedToAddOrUpdatePaymentCard: ({workspaceOwnerName}: WorkspaceOwnerWillNeedToAddOrUpdatePaymentCardParams) =>
                `El propietario del espacio de trabajo, ${workspaceOwnerName} tendrá que añadir o actualizar la tarjeta de pago registrada para desbloquear nueva actividad en el espacio de trabajo.`,
            youWillNeedToAddOrUpdatePaymentCard: 'Debes añadir o actualizar la tarjeta de pago registrada para desbloquear nueva actividad en el espacio de trabajo.',
            addPaymentCardToUnlock: 'Añade una tarjeta para desbloquearlo!',
            addPaymentCardToContinueUsingWorkspace: 'Añade una tarjeta de pago para seguir utilizando este espacio de trabajo',
            pleaseReachOutToYourWorkspaceAdmin: 'Si tienes alguna pregunta, ponte en contacto con el administrador de su espacio de trabajo.',
            chatWithYourAdmin: 'Chatea con tu administrador',
            chatInAdmins: 'Chatea en #admins',
            addPaymentCard: 'Agregar tarjeta de pago',
        },
        rules: {
            individualExpenseRules: {
                title: 'Gastos',
                subtitle: 'Establece controles y valores predeterminados para gastos individuales. También puedes crear reglas para',
                receiptRequiredAmount: 'Cantidad requerida para los recibos',
                receiptRequiredAmountDescription: 'Exige recibos cuando los gastos superen este importe, a menos que lo anule una regla de categoría.',
                maxExpenseAmount: 'Importe máximo del gasto',
                maxExpenseAmountDescription: 'Marca los gastos que superen este importe, a menos que una regla de categoría lo anule.',
                maxAge: 'Antigüedad máxima',
                maxExpenseAge: 'Antigüedad máxima de los gastos',
                maxExpenseAgeDescription: 'Marca los gastos de más de un número determinado de días.',
                maxExpenseAgeDays: () => ({
                    one: '1 día',
                    other: (count: number) => `${count} días`,
                }),
                billableDefault: 'Valor predeterminado facturable',
                billableDefaultDescription: 'Elige si los gastos en efectivo y con tarjeta de crédito deben ser facturables por defecto. Los gastos facturables se activan o desactivan en',
                billable: 'Facturable',
                billableDescription: 'Los gastos se vuelven a facturar a los clientes en la mayoría de los casos',
                nonBillable: 'No facturable',
                nonBillableDescription: 'Los gastos se vuelven a facturar a los clientes en ocasiones',
                eReceipts: 'Recibos electrónicos',
                eReceiptsHint: 'Los recibos electrónicos se crean automáticamente',
                eReceiptsHintLink: 'para la mayoría de las transacciones en USD',
                attendeeTracking: 'Seguimiento de asistentes',
                attendeeTrackingHint: 'Haz un seguimiento del coste por persona para cada gasto.',
                prohibitedDefaultDescription:
                    'Marque cualquier recibo donde aparezcan alcohol, apuestas u otros artículos restringidos. Los gastos con recibos que incluyan estos conceptos requerirán una revisión manual.',
                prohibitedExpenses: 'Gastos prohibidos',
                alcohol: 'Alcohol',
                hotelIncidentals: 'Gastos adicionales de hotel',
                gambling: 'Juegos de apuestas',
                tobacco: 'Tabaco',
                adultEntertainment: 'Entretenimiento para adultos',
            },
            expenseReportRules: {
                examples: 'Ejemplos:',
                title: 'Informes de gastos',
                subtitle: 'Automatiza el cumplimiento, la aprobación y el pago de los informes de gastos.',
                customReportNamesSubtitle: 'Personaliza los títulos de los informes usando nuestras amplias fórmulas.',
                customNameTitle: 'Título de informe predeterminado',
                customNameDescription: 'Elige un nombre personalizado para los informes de gastos usando nuestras ',
                customNameDescriptionLink: 'fórmulas variadas',
                customNameInputLabel: 'Nombre',
                customNameEmailPhoneExample: 'Correo electrónico o teléfono del miembro: {report:submit:from}',
                customNameStartDateExample: 'Fecha de inicio del informe: {report:startdate}',
                customNameWorkspaceNameExample: 'Nombre del espacio de trabajo: {report:workspacename}',
                customNameReportIDExample: 'ID del informe: {report:id}',
                customNameTotalExample: 'Total: {report:total}.',
                preventMembersFromChangingCustomNamesTitle: 'Evitar que los miembros cambien los nombres personalizados de los informes',
                preventSelfApprovalsTitle: 'Evitar autoaprobaciones',
                preventSelfApprovalsSubtitle: 'Evita que los miembros del espacio de trabajo aprueben sus propios informes de gastos.',
                autoApproveCompliantReportsTitle: 'Aprobación automática de informes conformes',
                autoApproveCompliantReportsSubtitle: 'Configura qué informes de gastos pueden aprobarse de forma automática.',
                autoApproveReportsUnderTitle: 'Aprobar automáticamente informes por debajo de',
                autoApproveReportsUnderDescription: 'Los informes de gastos totalmente conformes por debajo de esta cantidad se aprobarán automáticamente.',
                randomReportAuditTitle: 'Auditoría aleatoria de informes',
                randomReportAuditDescription: 'Requiere que algunos informes sean aprobados manualmente, incluso si son elegibles para la aprobación automática.',
                autoPayApprovedReportsTitle: 'Pago automático de informes aprobados',
                autoPayApprovedReportsSubtitle: 'Configura qué informes de gastos pueden pagarse de forma automática.',
                autoPayApprovedReportsLimitError: ({currency}: AutoPayApprovedReportsLimitErrorParams = {}) => `Por favor, introduce un monto menor a ${currency ?? ''}20,000`,
                autoPayApprovedReportsLockedSubtitle: 'Ve a más funciones y habilita flujos de trabajo, luego agrega pagos para desbloquear esta función.',
                autoPayReportsUnderTitle: 'Pagar automáticamente informes por debajo de',
                autoPayReportsUnderDescription: 'Los informes de gastos totalmente conformes por debajo de esta cantidad se pagarán automáticamente.',
                unlockFeatureGoToSubtitle: 'Ir a',
                unlockFeatureEnableWorkflowsSubtitle: ({featureName}: FeatureNameParams) => `y habilita flujos de trabajo, luego agrega ${featureName} para desbloquear esta función.`,
                enableFeatureSubtitle: ({featureName}: FeatureNameParams) => `y habilita ${featureName} para desbloquear esta función.`,
            },
            categoryRules: {
                title: 'Reglas de categoría',
                approver: 'Aprobador',
                requireDescription: 'Requerir descripción',
                descriptionHint: 'Sugerencia de descripción',
                descriptionHintDescription: ({categoryName}: CategoryNameParams) =>
                    `Recuerda a los empleados que deben proporcionar información adicional para los gastos de “${categoryName}”. Esta sugerencia aparece en el campo de descripción en los gastos.`,
                descriptionHintLabel: 'Sugerencia',
                descriptionHintSubtitle: 'Consejo: ¡Cuanto más corta, mejor!',
                maxAmount: 'Importe máximo',
                flagAmountsOver: 'Señala importes superiores a',
                flagAmountsOverDescription: ({categoryName}: CategoryNameParams) => `Aplica a la categoría “${categoryName}”.`,
                flagAmountsOverSubtitle: 'Esto anula el importe máximo para todos los gastos.',
                expenseLimitTypes: {
                    expense: 'Gasto individual',
                    expenseSubtitle: 'Señala importes de gastos por categoría. Esta regla anula la regla general del espacio de trabajo para el importe máximo de gastos.',
                    daily: 'Total por categoría',
                    dailySubtitle: 'Marcar el gasto total por categoría en cada informe de gastos.',
                },
                requireReceiptsOver: 'Requerir recibos para importes superiores a',
                requireReceiptsOverList: {
                    default: ({defaultAmount}: DefaultAmountParams) => `${defaultAmount} ${CONST.DOT_SEPARATOR} Predeterminado`,
                    never: 'Nunca requerir recibos',
                    always: 'Requerir recibos siempre',
                },
                defaultTaxRate: 'Tasa de impuesto predeterminada',
                goTo: 'Ve a',
                andEnableWorkflows: 'y habilita los flujos de trabajo, luego añade aprobaciones para desbloquear esta función.',
            },
            customRules: {
                title: 'Reglas personalizadas',
                subtitle: 'Descripción',
                description: 'Introduzca reglas personalizadas para los informes de gastos',
            },
        },
    },
    getAssistancePage: {
        title: 'Obtener ayuda',
        subtitle: '¡Estamos aquí para ayudarte!',
        description: 'Elige una de las siguientes opciones:',
        chatWithConcierge: 'Chatear con Concierge',
        scheduleSetupCall: 'Concertar una llamada',
        scheduleACall: 'Programar llamada',
        questionMarkButtonTooltip: 'Obtén ayuda de nuestro equipo',
        exploreHelpDocs: 'Explorar la documentación de ayuda',
        registerForWebinar: 'Registrarse para el seminario web',
        onboardingHelp: 'Ayuda de incorporación',
    },
    emojiPicker: {
        skinTonePickerLabel: 'Elige el tono de piel por defecto',
        headers: {
            frequentlyUsed: 'Usado frecuentemente',
            smileysAndEmotion: 'Emoticonos y emociones',
            peopleAndBody: 'Personas y Cuerpo',
            animalsAndNature: 'Animales y naturaleza',
            foodAndDrink: 'Alimentos y bebidas',
            travelAndPlaces: 'Viajes y lugares',
            activities: 'Actividades',
            objects: 'Objetos',
            symbols: 'Símbolos',
            flags: 'Banderas',
        },
    },
    newRoomPage: {
        newRoom: 'Nueva sala de chat',
        groupName: 'Nombre del grupo',
        roomName: 'Nombre de la sala',
        visibility: 'Visibilidad',
        restrictedDescription: 'Sólo las personas en tu espacio de trabajo pueden encontrar esta sala',
        privateDescription: 'Sólo las personas que están invitadas a esta sala pueden encontrarla',
        publicDescription: 'Cualquier persona puede unirse a esta sala',
        // eslint-disable-next-line @typescript-eslint/naming-convention
        public_announceDescription: 'Cualquier persona puede unirse a esta sala',
        createRoom: 'Crea una sala de chat',
        roomAlreadyExistsError: 'Ya existe una sala con este nombre',
        roomNameReservedError: ({reservedName}: RoomNameReservedErrorParams) =>
            `${reservedName} es el nombre una sala por defecto de todos los espacios de trabajo. Por favor, elige otro nombre.`,
        roomNameInvalidError: 'Los nombres de las salas solo pueden contener minúsculas, números y guiones',
        pleaseEnterRoomName: 'Por favor, escribe el nombre de una sala',
        pleaseSelectWorkspace: 'Por favor, selecciona un espacio de trabajo',
        renamedRoomAction: ({oldName, newName, actorName, isExpenseReport}: RenamedRoomActionParams) => {
            const actor = actorName ? `${actorName} ` : '';
            return isExpenseReport ? `${actor}cambió el nombre a "${newName}" (previamente "${oldName}")` : `${actor}cambió el nombre de la sala a "${newName}" (previamente "${oldName}")`;
        },
        roomRenamedTo: ({newName}: RoomRenamedToParams) => `Sala renombrada a ${newName}`,
        social: 'social',
        selectAWorkspace: 'Seleccionar un espacio de trabajo',
        growlMessageOnRenameError: 'No se ha podido cambiar el nombre del espacio de trabajo. Por favor, comprueba tu conexión e inténtalo de nuevo.',
        visibilityOptions: {
            restricted: 'Espacio de trabajo', // the translation for "restricted" visibility is actually workspace. This is so we can display restricted visibility rooms as "workspace" without having to change what's stored.
            private: 'Privada',
            public: 'Público',
            // eslint-disable-next-line @typescript-eslint/naming-convention
            public_announce: 'Anuncio Público',
        },
    },
    workspaceApprovalModes: {
        submitAndClose: 'Enviar y Cerrar',
        submitAndApprove: 'Enviar y Aprobar',
        advanced: 'AVANZADO',
        dynamicExternal: 'DINÁMICO_EXTERNO',
        smartReport: 'INFORME_INTELIGENTE',
        billcom: 'BILLCOM',
    },
    workspaceActions: {
        addApprovalRule: ({approverEmail, approverName, field, name}: AddedPolicyApprovalRuleParams) =>
            `añadió a ${approverName} (${approverEmail}) como aprobador para la ${field} "${name}"`,
        deleteApprovalRule: ({approverEmail, approverName, field, name}: AddedPolicyApprovalRuleParams) =>
            `eliminó a ${approverName} (${approverEmail}) como aprobador para la ${field} "${name}"`,
        updateApprovalRule: ({field, name, newApproverEmail, newApproverName, oldApproverEmail, oldApproverName}: UpdatedPolicyApprovalRuleParams) => {
            const formatApprover = (displayName?: string, email?: string) => (displayName ? `${displayName} (${email})` : email);

            return `cambió el aprobador para la ${field} "${name}" a ${formatApprover(newApproverName, newApproverEmail)} (previamente ${formatApprover(oldApproverName, oldApproverEmail)})`;
        },
        addCategory: ({categoryName}: UpdatedPolicyCategoryParams) => `añadió la categoría "${categoryName}""`,
        deleteCategory: ({categoryName}: UpdatedPolicyCategoryParams) => `eliminó la categoría "${categoryName}"`,
        updateCategory: ({oldValue, categoryName}: UpdatedPolicyCategoryParams) => `${oldValue ? 'deshabilitó' : 'habilitó'} la categoría "${categoryName}"`,
        updatedDescriptionHint: ({categoryName, oldValue, newValue}: UpdatedPolicyCategoryDescriptionHintTypeParams) => {
            if (!newValue) {
                return `eliminó la sugerencia de descripción "${oldValue}" de la categoría "${categoryName}"`;
            }

            return !oldValue
                ? `añadió la sugerencia de descripción "${newValue}" a la categoría "${categoryName}"`
                : `cambió la sugerencia de descripción de la categoría "${categoryName}" a “${newValue}” (anteriormente “${oldValue}”)`;
        },
        updateCategoryPayrollCode: ({oldValue, categoryName, newValue}: UpdatedPolicyCategoryGLCodeParams) => {
            if (!oldValue) {
                return `añadió el código de nómina "${newValue}" a la categoría "${categoryName}"`;
            }
            if (!newValue && oldValue) {
                return `eliminó el código de nómina "${oldValue}" de la categoría "${categoryName}"`;
            }
            return `cambió el código de nómina de la categoría "${categoryName}" a “${newValue}” (previamente “${oldValue}”)`;
        },
        updateCategoryGLCode: ({oldValue, categoryName, newValue}: UpdatedPolicyCategoryGLCodeParams) => {
            if (!oldValue) {
                return `añadió el código GL "${newValue}" a la categoría "${categoryName}"`;
            }
            if (!newValue && oldValue) {
                return `eliminó el código GL "${oldValue}" de la categoría "${categoryName}"`;
            }
            return `cambió el código GL de la categoría “${categoryName}” a “${newValue}” (previamente “${oldValue}”)`;
        },
        updateAreCommentsRequired: ({oldValue, categoryName}: UpdatedPolicyCategoryParams) => {
            return `cambió la descripción de la categoría "${categoryName}" a ${!oldValue ? 'requerida' : 'no requerida'} (previamente ${!oldValue ? 'no requerida' : 'requerida'})`;
        },
        updateCategoryMaxExpenseAmount: ({categoryName, oldAmount, newAmount}: UpdatedPolicyCategoryMaxExpenseAmountParams) => {
            if (newAmount && !oldAmount) {
                return `añadió un importe máximo de ${newAmount} a la categoría "${categoryName}"`;
            }
            if (oldAmount && !newAmount) {
                return `eliminó el importe máximo de ${oldAmount} de la categoría "${categoryName}"`;
            }
            return `cambió el importe máximo de la categoría "${categoryName}" a ${newAmount} (previamente ${oldAmount})`;
        },
        updateCategoryExpenseLimitType: ({categoryName, oldValue, newValue}: UpdatedPolicyCategoryExpenseLimitTypeParams) => {
            if (!oldValue) {
                return `añadió un tipo de límite de ${newValue} a la categoría "${categoryName}"`;
            }
            return `actualizó la categoría "${categoryName}" cambiando el Tipo de Límite a ${newValue} (previamente "${oldValue}")`;
        },
        updateCategoryMaxAmountNoReceipt: ({categoryName, oldValue, newValue}: UpdatedPolicyCategoryMaxAmountNoReceiptParams) => {
            if (!oldValue) {
                return `actualizó la categoría "${categoryName}" cambiando Recibos a ${newValue}`;
            }
            return `cambió la categoría "${categoryName}" a ${newValue} (previamente ${oldValue})`;
        },
        setCategoryName: ({oldName, newName}: UpdatedPolicyCategoryNameParams) => `renombró la categoría "${oldName}" a "${newName}"`,
        updateTagListName: ({oldName, newName}: UpdatedPolicyCategoryNameParams) => `cambió el nombre de la lista de etiquetas a "${newName}" (previamente "${oldName}")`,
        addTag: ({tagListName, tagName}: UpdatedPolicyTagParams) => `añadió la etiqueta "${tagName}" a la lista "${tagListName}"`,
        updateTagName: ({tagListName, newName, oldName}: UpdatedPolicyTagNameParams) => `actualizó la lista de etiquetas "${tagListName}" cambiando la etiqueta "${oldName}" a "${newName}"`,
        updateTagEnabled: ({tagListName, tagName, enabled}: UpdatedPolicyTagParams) => `${enabled ? 'habilitó' : 'deshabilitó'} la etiqueta "${tagName}" en la lista "${tagListName}"`,
        deleteTag: ({tagListName, tagName}: UpdatedPolicyTagParams) => `eliminó la etiqueta "${tagName}" de la lista "${tagListName}"`,
        deleteMultipleTags: ({count, tagListName}: UpdatedPolicyTagParams) => `eliminó "${count}" etiquetas de la lista "${tagListName}"`,
        updateTag: ({tagListName, newValue, tagName, updatedField, oldValue}: UpdatedPolicyTagFieldParams) => {
            if (oldValue) {
                return `actualizó la etiqueta "${tagName}" en la lista "${tagListName}" cambiando el ${updatedField} a "${newValue}" (previamente "${oldValue}")`;
            }
            return `actualizó la etiqueta "${tagName}" en la lista "${tagListName}" añadiendo un ${updatedField} de "${newValue}"`;
        },
        updateCustomUnit: ({customUnitName, newValue, oldValue, updatedField}: UpdatePolicyCustomUnitParams) =>
            `cambió el ${customUnitName} ${updatedField} a "${newValue}" (previamente "${oldValue}")`,
        updateCustomUnitTaxEnabled: ({newValue}: UpdatePolicyCustomUnitTaxEnabledParams) => `${newValue ? 'habilitó' : 'deshabilitó'} el seguimiento de impuestos en tasas de distancia`,
        addCustomUnitRate: ({customUnitName, rateName}: AddOrDeletePolicyCustomUnitRateParams) => `añadió una nueva tasa de "${rateName}" para "${customUnitName}"`,
        updatedCustomUnitRate: ({customUnitName, customUnitRateName, newValue, oldValue, updatedField}: UpdatedPolicyCustomUnitRateParams) =>
            `cambió la tasa de ${customUnitName} ${updatedField} "${customUnitRateName}" a "${newValue}" (previamente "${oldValue}")`,
        updatedCustomUnitTaxRateExternalID: ({customUnitRateName, newValue, newTaxPercentage, oldTaxPercentage, oldValue}: UpdatedPolicyCustomUnitTaxRateExternalIDParams) => {
            if (oldTaxPercentage && oldValue) {
                return `cambió la tasa de impuesto en la tasa por distancia "${customUnitRateName}" a "${newValue} (${newTaxPercentage})" (previamente "${oldValue} (${oldTaxPercentage})")`;
            }
            return `añadió la tasa de impuesto "${newValue} (${newTaxPercentage})" a la tasa de distancia "${customUnitRateName}"`;
        },
        updatedCustomUnitTaxClaimablePercentage: ({customUnitRateName, newValue, oldValue}: UpdatedPolicyCustomUnitTaxClaimablePercentageParams) => {
            if (oldValue) {
                return `cambió la parte recuperable de impuestos en la tasa por distancia "${customUnitRateName}" a "${newValue}" (previamente "${oldValue}")`;
            }
            return `añadió una parte recuperable de impuestos de "${newValue}" a la tasa por distancia "${customUnitRateName}`;
        },
        deleteCustomUnitRate: ({customUnitName, rateName}: AddOrDeletePolicyCustomUnitRateParams) => `eliminó la tasa "${rateName}" de "${customUnitName}"`,
        addedReportField: ({fieldType, fieldName}: AddedOrDeletedPolicyReportFieldParams) => `añadió el campo de informe ${fieldType} "${fieldName}"`,
        updateReportFieldDefaultValue: ({defaultValue, fieldName}: UpdatedPolicyReportFieldDefaultValueParams) =>
            `estableció el valor predeterminado del campo de informe "${fieldName}" en "${defaultValue}"`,
        addedReportFieldOption: ({fieldName, optionName}: PolicyAddedReportFieldOptionParams) => `añadió la opción "${optionName}" al campo de informe "${fieldName}"`,
        removedReportFieldOption: ({fieldName, optionName}: PolicyAddedReportFieldOptionParams) => `eliminó la opción "${optionName}" del campo de informe "${fieldName}"`,
        updateReportFieldOptionDisabled: ({fieldName, optionName, optionEnabled}: PolicyDisabledReportFieldOptionParams) =>
            `${optionEnabled ? 'habilitó' : 'deshabilitó'} la opción "${optionName}" para el campo de informe "${fieldName}"`,
        updateReportFieldAllOptionsDisabled: ({fieldName, optionName, allEnabled, toggledOptionsCount}: PolicyDisabledReportFieldAllOptionsParams) => {
            if (toggledOptionsCount && toggledOptionsCount > 1) {
                return `${allEnabled ? 'habilitó' : 'deshabilitó'} todas las opciones para el campo de informe "${fieldName}"`;
            }
            return `${allEnabled ? 'habilitó' : 'deshabilitó'} la opción "${optionName}" para el campo de informe "${fieldName}", haciendo que todas las opciones queden ${
                allEnabled ? 'habilitadas' : 'deshabilitadas'
            }`;
        },
        deleteReportField: ({fieldType, fieldName}: AddedOrDeletedPolicyReportFieldParams) => `eliminó el campo de informe ${fieldType} "${fieldName}"`,
        preventSelfApproval: ({oldValue, newValue}: UpdatedPolicyPreventSelfApprovalParams) =>
            `actualizó "Evitar la autoaprobación" a "${newValue === 'true' ? 'Habilitada' : 'Deshabilitada'}" (previamente "${oldValue === 'true' ? 'Habilitada' : 'Deshabilitada'}")`,
        updateMaxExpenseAmountNoReceipt: ({oldValue, newValue}: UpdatedPolicyFieldWithNewAndOldValueParams) =>
            `cambió el monto máximo de gasto requerido sin recibo a ${newValue} (previamente ${oldValue})`,
        updateMaxExpenseAmount: ({oldValue, newValue}: UpdatedPolicyFieldWithNewAndOldValueParams) =>
            `cambió el monto máximo de gasto para violaciones a ${newValue} (previamente ${oldValue})`,
        updateMaxExpenseAge: ({oldValue, newValue}: UpdatedPolicyFieldWithNewAndOldValueParams) =>
            `actualizó "Antigüedad máxima de gastos (días)" a "${newValue}" (previamente "${oldValue === 'false' ? CONST.POLICY.DEFAULT_MAX_EXPENSE_AGE : oldValue}")`,
        updateDefaultBillable: ({oldValue, newValue}: UpdatedPolicyFieldWithNewAndOldValueParams) =>
            `actualizó "Volver a facturar gastos a clientes" a "${newValue}" (previamente "${oldValue}")`,
        updateMonthlyOffset: ({oldValue, newValue}: UpdatedPolicyFieldWithNewAndOldValueParams) => {
            if (!oldValue) {
                return `establecer la fecha de envío del informe mensual a "${newValue}"`;
            }
            return `actualizar la fecha de envío del informe mensual a "${newValue}" (previamente "${oldValue}")`;
        },
        updateDefaultTitleEnforced: ({value}: UpdatedPolicyFieldWithValueParam) => `cambió "Requerir título predeterminado de informe" a ${value ? 'activado' : 'desactivado'}`,
        updateWorkspaceDescription: ({newDescription, oldDescription}: UpdatedPolicyDescriptionParams) =>
            !oldDescription
                ? `estableció la descripción de este espacio de trabajo como "${newDescription}"`
                : `actualizó la descripción de este espacio de trabajo a "${newDescription}" (previamente "${oldDescription}")`,
        renamedWorkspaceNameAction: ({oldName, newName}: RenamedWorkspaceNameActionParams) => `actualizó el nombre de este espacio de trabajo a "${newName}" (previamente "${oldName}")`,
        removedFromApprovalWorkflow: ({submittersNames}: RemovedFromApprovalWorkflowParams) => {
            let joinedNames = '';
            if (submittersNames.length === 1) {
                joinedNames = submittersNames.at(0) ?? '';
            } else if (submittersNames.length === 2) {
                joinedNames = submittersNames.join(' y ');
            } else if (submittersNames.length > 2) {
                joinedNames = `${submittersNames.slice(0, submittersNames.length - 1).join(', ')} y ${submittersNames.at(-1)}`;
            }
            return {
                one: `te eliminó del flujo de trabajo de aprobaciones y del chat de gastos de ${joinedNames}. Los informes enviados anteriormente seguirán estando disponibles para su aprobación en tu bandeja de entrada.`,
                other: `te eliminó de los flujos de trabajo de aprobaciones y de los chats de gastos de ${joinedNames}. Los informes enviados anteriormente seguirán estando disponibles para su aprobación en tu bandeja de entrada.`,
            };
        },
        demotedFromWorkspace: ({policyName, oldRole}: DemotedFromWorkspaceParams) =>
            `cambió tu rol en ${policyName} de ${oldRole} a miembro. Te eliminamos de todos los chats de gastos, excepto el suyo.`,
        updatedWorkspaceCurrencyAction: ({oldCurrency, newCurrency}: UpdatedPolicyCurrencyParams) => `actualizó la moneda predeterminada a ${newCurrency} (previamente ${oldCurrency})`,
        updatedWorkspaceFrequencyAction: ({oldFrequency, newFrequency}: UpdatedPolicyFrequencyParams) =>
            `actualizó la frecuencia de generación automática de informes a "${newFrequency}" (previamente "${oldFrequency}")`,
        updateApprovalMode: ({newValue, oldValue}: ChangeFieldParams) => `actualizó el modo de aprobación a "${newValue}" (previamente "${oldValue}")`,
        upgradedWorkspace: 'mejoró este espacio de trabajo al plan Controlar',
        downgradedWorkspace: 'bajó de categoría este espacio de trabajo al plan Recopilar',
        updatedAuditRate: ({oldAuditRate, newAuditRate}: UpdatedPolicyAuditRateParams) =>
            `cambió la tasa de informes enviados aleatoriamente para aprobación manual a ${Math.round(newAuditRate * 100)}% (previamente ${Math.round(oldAuditRate * 100)}%)`,
        updatedManualApprovalThreshold: ({oldLimit, newLimit}: UpdatedPolicyManualApprovalThresholdParams) =>
            `cambió el límite de aprobación manual para todos los gastos a ${newLimit} (previamente ${oldLimit})`,
    },
    roomMembersPage: {
        memberNotFound: 'Miembro no encontrado.',
        useInviteButton: 'Para invitar a un nuevo miembro al chat, por favor, utiliza el botón invitar que está más arriba.',
        notAuthorized: `No tienes acceso a esta página. Si estás intentando unirte a esta sala, pide a un miembro de la sala que te añada. ¿Necesitas algo más? Comunícate con ${CONST.EMAIL.CONCIERGE}`,
        removeMembersPrompt: ({memberName}: {memberName: string}) => ({
            one: `¿Estás seguro de que quieres eliminar ${memberName} de la sala de chat?`,
            other: '¿Estás seguro de que quieres eliminar a los miembros seleccionados de la sala de chat?',
        }),
        error: {
            genericAdd: 'Hubo un problema al añadir este miembro a la sala de chat',
        },
    },
    newTaskPage: {
        assignTask: 'Asignar tarea',
        assignMe: 'Asignar a mí mismo',
        confirmTask: 'Confirmar tarea',
        confirmError: 'Por favor, introduce un título y selecciona un destino de tarea',
        descriptionOptional: 'Descripción (opcional)',
        pleaseEnterTaskName: 'Por favor, introduce un título',
        pleaseEnterTaskDestination: 'Por favor, selecciona dónde deseas compartir esta tarea',
    },
    task: {
        task: 'Tarea',
        title: 'Título',
        description: 'Descripción',
        assignee: 'Miembro asignado',
        completed: 'Completada',
        action: 'Completar',
        messages: {
            created: ({title}: TaskCreatedActionParams) => `tarea para ${title}`,
            completed: 'marcada como completa',
            canceled: 'tarea eliminada',
            reopened: 'marcada como incompleta',
            error: 'No tiene permiso para realizar la acción solicitada',
        },
        markAsComplete: 'Marcar como completada',
        markAsIncomplete: 'Marcar como incompleta',
        assigneeError: 'Se ha producido un error al asignar esta tarea. Por favor, inténtalo con otro miembro.',
        genericCreateTaskFailureMessage: 'Error inesperado al crear la tarea. Por favor, inténtalo más tarde.',
        deleteTask: 'Eliminar tarea',
        deleteConfirmation: '¿Estás seguro de que quieres eliminar esta tarea?',
    },
    statementPage: {
        title: ({year, monthName}: StatementTitleParams) => `Estado de cuenta de ${monthName} ${year}`,
    },
    keyboardShortcutsPage: {
        title: 'Atajos de teclado',
        subtitle: 'Ahorra tiempo con estos atajos de teclado:',
        shortcuts: {
            openShortcutDialog: 'Abre el cuadro de diálogo de métodos abreviados de teclado',
            markAllMessagesAsRead: 'Marcar todos los mensajes como leídos',
            escape: 'Diálogos de escape',
            search: 'Abrir diálogo de búsqueda',
            newChat: 'Nueva pantalla de chat',
            copy: 'Copiar comentario',
            openDebug: 'Abrir el diálogo de preferencias de pruebas',
        },
    },
    guides: {
        screenShare: 'Compartir pantalla',
        screenShareRequest: 'Expensify te está invitando a compartir la pantalla',
    },
    search: {
        resultsAreLimited: 'Los resultados de búsqueda están limitados.',
        viewResults: 'Ver resultados',
        resetFilters: 'Restablecer filtros',
        searchResults: {
            emptyResults: {
                title: 'No hay nada que ver aquí',
                subtitle: 'Intenta ajustar tus criterios de búsqueda o crear algo con el botón verde +.',
            },
            emptyExpenseResults: {
                title: 'Aún no has creado ningún gasto',
                subtitle: 'Crea un gasto o haz una prueba por Expensify para aprender más.',
                subtitleWithOnlyCreateButton: 'Usa el botón verde de abajo para crear un gasto.',
            },
            emptyReportResults: {
                title: 'Aún no has creado ningún informe',
                subtitle: 'Crea un informe o haz una prueba de Expensify para aprender más.',
                subtitleWithOnlyCreateButton: 'Usa el botón verde de abajo para crear un informe.',
            },
            emptyInvoiceResults: {
                title: 'Aún no has creado \nninguna factura',
                subtitle: 'Envía una factura o haz una prueba por Expensify para aprender más.',
                subtitleWithOnlyCreateButton: 'Usa el botón verde de abajo para enviar una factura.',
            },
            emptyTripResults: {
                title: 'No tienes viajes',
                subtitle: 'Reserva tu primer viaje a continuación.',
                buttonText: 'Reserva un viaje',
            },
            emptySubmitResults: {
                title: 'No hay gastos para enviar',
                subtitle: 'Todo despejado. ¡Date una vuelta de victoria!',
                buttonText: 'Crear informe',
            },
            emptyApproveResults: {
                title: 'No hay gastos para aprobar',
                subtitle: 'Cero gastos. Máxima relajación. ¡Bien hecho!',
            },
            emptyPayResults: {
                title: 'No hay gastos para pagar',
                subtitle: '¡Felicidades! Has cruzado la línea de meta.',
            },
            emptyExportResults: {
                title: 'No hay gastos para exportar',
                subtitle: 'Es hora de relajarse, buen trabajo.',
            },
            emptyStatementsResults: {
                title: 'No hay gastos para mostrar',
                subtitle: 'Sin resultados. Intenta ajustar tus filtros.',
            },
            emptyUnapprovedResults: {
                title: 'No hay gastos para aprobar',
                subtitle: 'Cero gastos. Máxima relajación. ¡Bien hecho!',
            },
        },
        statements: 'Extractos',
        unapprovedCash: 'Efectivo no aprobado',
        unapprovedCompanyCards: 'Tarjetas de empresa no aprobadas',
        saveSearch: 'Guardar búsqueda',
        savedSearchesMenuItemTitle: 'Guardadas',
        searchName: 'Nombre de la búsqueda',
        deleteSavedSearch: 'Eliminar búsqueda guardada',
        deleteSavedSearchConfirm: '¿Estás seguro de que quieres eliminar esta búsqueda?',
        groupedExpenses: 'gastos agrupados',
        bulkActions: {
            approve: 'Aprobar',
            pay: 'Pagar',
            delete: 'Eliminar',
            hold: 'Retener',
            unhold: 'Desbloquear',
            noOptionsAvailable: 'No hay opciones disponibles para el grupo de gastos seleccionado.',
        },
        filtersHeader: 'Filtros',
        filters: {
            date: {
                before: ({date}: OptionalParam<DateParams> = {}) => `Antes de ${date ?? ''}`,
                after: ({date}: OptionalParam<DateParams> = {}) => `Después de ${date ?? ''}`,
                on: ({date}: OptionalParam<DateParams> = {}) => `En ${date ?? ''}`,
                presets: {
                    [CONST.SEARCH.DATE_PRESETS.NEVER]: 'Nunca',
                    [CONST.SEARCH.DATE_PRESETS.LAST_MONTH]: 'El mes pasado',
                    [CONST.SEARCH.DATE_PRESETS.LAST_STATEMENT]: 'Último extracto',
                },
            },
            status: 'Estado',
            keyword: 'Palabra clave',
            hasKeywords: 'Tiene palabras clave',
            currency: 'Divisa',
            link: 'Enlace',
            pinned: 'Fijado',
            unread: 'No leído',
            completed: 'Completadas',
            card: {
                expensify: 'Expensify',
                individualCards: 'Tarjetas individuales',
                closedCards: 'Tarjetas cerradas',
                cardFeeds: 'Flujos de tarjetas',
                cardFeedName: ({cardFeedBankName, cardFeedLabel}: {cardFeedBankName: string; cardFeedLabel?: string}) =>
                    `Todo ${cardFeedBankName}${cardFeedLabel ? ` - ${cardFeedLabel}` : ''}`,
                cardFeedNameCSV: ({cardFeedLabel}: {cardFeedLabel?: string}) => `Todas las Tarjetas Importadas desde CSV${cardFeedLabel ? ` - ${cardFeedLabel}` : ''}`,
            },
            amount: {
                lessThan: ({amount}: OptionalParam<RequestAmountParams> = {}) => `Menos de ${amount ?? ''}`,
                greaterThan: ({amount}: OptionalParam<RequestAmountParams> = {}) => `Más que ${amount ?? ''}`,
                between: ({greaterThan, lessThan}: FiltersAmountBetweenParams) => `Entre ${greaterThan} y ${lessThan}`,
            },
            current: 'Actual',
            past: 'Anterior',
            submitted: 'Fecha de envío',
            approved: 'Fecha de aprobación',
            paid: 'Fecha de pago',
            exported: 'Fecha de exportación',
            posted: 'Fecha de contabilización',
            billable: 'Facturable',
            reimbursable: 'Reembolsable',
            groupBy: {
                reports: 'Informe',
                members: 'Miembro',
                cards: 'Tarjeta',
            },
            feed: 'Feed',
        },
        groupBy: 'Agrupar por',
        moneyRequestReport: {
            emptyStateTitle: 'Este informe no tiene gastos.',
            emptyStateSubtitle: 'Puedes añadir gastos a este informe usando el botón de arriba.',
        },
        noCategory: 'Sin categoría',
        noTag: 'Sin etiqueta',
        expenseType: 'Tipo de gasto',
        recentSearches: 'Búsquedas recientes',
        recentChats: 'Chats recientes',
        searchIn: 'Buscar en',
        searchPlaceholder: 'Busca algo',
        suggestions: 'Sugerencias',
        exportSearchResults: {
            title: 'Crear exportación',
            description: '¡Wow, esos son muchos elementos! Los agruparemos y Concierge te enviará un archivo en breve.',
        },
        exportAll: {
            selectAllMatchingItems: 'Seleccionar todos los elementos coincidentes',
            allMatchingItemsSelected: 'Todos los elementos coincidentes seleccionados',
        },
    },
    genericErrorPage: {
        title: '¡Oh-oh, algo salió mal!',
        body: {
            helpTextMobile: 'Intenta cerrar y volver a abrir la aplicación o cambiar a la',
            helpTextWeb: 'web.',
            helpTextConcierge: 'Si el problema persiste, comunícate con',
        },
        refresh: 'Actualizar',
    },
    fileDownload: {
        success: {
            title: '¡Descargado!',
            message: 'Archivo descargado correctamente',
            qrMessage:
                'Busca la copia de tu código QR en la carpeta de fotos o descargas. Consejo: Añádelo a una presentación para que el público pueda escanearlo y conectar contigo directamente.',
        },
        generalError: {
            title: 'Error en la descarga',
            message: 'No se puede descargar el archivo adjunto',
        },
        permissionError: {
            title: 'Permiso para acceder al almacenamiento',
            message: 'Expensify no puede guardar los archivos adjuntos sin permiso para acceder al almacenamiento. Haz click en configuración para actualizar los permisos.',
        },
    },
    desktopApplicationMenu: {
        mainMenu: 'New Expensify',
        about: 'Sobre New Expensify',
        update: 'Actualizar New Expensify',
        checkForUpdates: 'Buscar actualizaciones',
        toggleDevTools: 'Ver herramientas de desarrollo',
        viewShortcuts: 'Ver atajos de teclado',
        services: 'Servicios',
        hide: 'Ocultar New Expensify',
        hideOthers: 'Ocultar otros',
        showAll: 'Mostrar todos',
        quit: 'Salir de New Expensify',
        fileMenu: 'Archivo',
        closeWindow: 'Cerrar ventana',
        editMenu: 'Editar',
        undo: 'Deshacer',
        redo: 'Rehacer',
        cut: 'Cortar',
        copy: 'Copiar',
        paste: 'Pegar',
        pasteAndMatchStyle: 'Pegar adaptando el estilo',
        pasteAsPlainText: 'Pegar como texto sin formato',
        delete: 'Eliminar',
        selectAll: 'Seleccionar todo',
        speechSubmenu: 'Voz',
        startSpeaking: 'Empezar a hablar',
        stopSpeaking: 'Dejar de Hablar',
        viewMenu: 'Ver',
        reload: 'Cargar de nuevo',
        forceReload: 'Forzar recarga',
        resetZoom: 'Tamaño real',
        zoomIn: 'Acercar',
        zoomOut: 'Alejar',
        togglefullscreen: 'Alternar pantalla completa',
        historyMenu: 'Historial',
        back: 'Atrás',
        forward: 'Adelante',
        windowMenu: 'Ventana',
        minimize: 'Minimizar',
        zoom: 'Zoom',
        front: 'Traer todo al frente',
        helpMenu: 'Ayuda',
        learnMore: 'Más información',
        documentation: 'Documentación',
        communityDiscussions: 'Debates de la comunidad',
        searchIssues: 'Buscar problemas',
    },
    historyMenu: {
        forward: 'Adelante',
        back: 'Atrás',
    },
    checkForUpdatesModal: {
        available: {
            title: 'Actualización disponible',
            message: ({isSilentUpdating}: {isSilentUpdating: boolean}) =>
                `La nueva versión estará disponible dentro de poco.${isSilentUpdating ? ' Te notificaremos cuando esté lista.' : ''}`,
            soundsGood: 'Suena bien',
        },
        notAvailable: {
            title: 'Actualización no disponible',
            message: '¡No existe ninguna actualización disponible! Inténtalo de nuevo más tarde.',
            okay: 'Vale',
        },
        error: {
            title: 'Comprobación fallida',
            message: 'No hemos podido comprobar si existe una actualización. ¡Inténtalo de nuevo más tarde!.',
        },
    },
    report: {
        newReport: {
            createReport: 'Crear informe',
            chooseWorkspace: 'Elige un espacio de trabajo para este informe.',
        },
        genericCreateReportFailureMessage: 'Error inesperado al crear el chat. Por favor, inténtalo más tarde.',
        genericAddCommentFailureMessage: 'Error inesperado al añadir el comentario. Por favor, inténtalo más tarde.',
        genericUpdateReportFieldFailureMessage: 'Error inesperado al actualizar el campo. Por favor, inténtalo más tarde.',
        genericUpdateReportNameEditFailureMessage: 'Error inesperado al cambiar el nombre del informe. Por favor, intentarlo más tarde.',
        noActivityYet: 'Sin actividad todavía',
        actions: {
            type: {
                changeField: ({oldValue, newValue, fieldName}: ChangeFieldParams) => `cambió ${fieldName} de ${oldValue} a ${newValue}`,
                changeFieldEmpty: ({newValue, fieldName}: ChangeFieldParams) => `cambió ${fieldName} a ${newValue}`,
                changeReportPolicy: ({fromPolicyName, toPolicyName}: ChangeReportPolicyParams) => {
                    if (!toPolicyName) {
                        return `cambió el espacio de trabajo${fromPolicyName ? ` (previamente ${fromPolicyName})` : ''}`;
                    }
                    return `cambió el espacio de trabajo a ${toPolicyName}${fromPolicyName ? ` (previamente ${fromPolicyName})` : ''}`;
                },
                changeType: ({oldType, newType}: ChangeTypeParams) => `cambió type de ${oldType} a ${newType}`,
                delegateSubmit: ({delegateUser, originalManager}: DelegateSubmitParams) => `envié este informe a ${delegateUser} ya que ${originalManager} está de vacaciones`,
                exportedToCSV: `exportado a CSV`,
                exportedToIntegration: {
                    automatic: ({label}: ExportedToIntegrationParams) => `exportado a ${label}`,
                    automaticActionOne: ({label}: ExportedToIntegrationParams) => `exportado a ${label} mediante`,
                    automaticActionTwo: 'configuración contable',
                    manual: ({label}: ExportedToIntegrationParams) => `marcó este informe como exportado manualmente a ${label}.`,
                    automaticActionThree: 'y creó un registro con éxito para',
                    reimburseableLink: 'Exportar gastos por cuenta propia como',
                    nonReimbursableLink: 'gastos de la tarjeta de empresa',
                    pending: ({label}: ExportedToIntegrationParams) => `comenzó a exportar este informe a ${label}...`,
                },
                integrationsMessage: ({label, errorMessage, linkText, linkURL}: IntegrationSyncFailedParams) =>
                    `no se pudo exportar este informe a ${label} ("${errorMessage} ${linkText ? `<a href="${linkURL}">${linkText}</a>` : ''}")`,
                managerAttachReceipt: `agregó un recibo`,
                managerDetachReceipt: `quitó un recibo`,
                markedReimbursed: ({amount, currency}: MarkedReimbursedParams) => `pagó ${currency}${amount} en otro lugar`,
                markedReimbursedFromIntegration: ({amount, currency}: MarkReimbursedFromIntegrationParams) => `pagó ${currency}${amount} mediante integración`,
                outdatedBankAccount: `no se pudo procesar el pago debido a un problema con la cuenta bancaria del pagador`,
                reimbursementACHBounce: `no se pudo procesar el pago porque el pagador no tiene fondos suficientes`,
                reimbursementACHCancelled: `canceled the payment`,
                reimbursementAccountChanged: `no se pudo procesar el pago porque el pagador cambió de cuenta bancaria`,
                reimbursementDelayed: `procesó el pago pero se retrasó entre 1 y 2 días hábiles más`,
                selectedForRandomAudit: `seleccionado al azar para revisión`,
                selectedForRandomAuditMarkdown: `[seleccionado al azar](https://help.expensify.com/articles/expensify-classic/reports/Set-a-random-report-audit-schedule) para revisión`,
                share: ({to}: ShareParams) => `miembro invitado ${to}`,
                unshare: ({to}: UnshareParams) => `miembro eliminado ${to}`,
                stripePaid: ({amount, currency}: StripePaidParams) => `pagado ${currency}${amount}`,
                takeControl: `tomó el control`,
                integrationSyncFailed: ({label, errorMessage, workspaceAccountingLink}: IntegrationSyncFailedParams) =>
                    `hubo un problema al sincronizar con ${label}${errorMessage ? ` ("${errorMessage}")` : ''}. Por favor, soluciona el problema en la <a href="${workspaceAccountingLink}">configuración del espacio de trabajo</a>.`,
                addEmployee: ({email, role}: AddEmployeeParams) => `agregó a ${email} como ${role}`,
                updateRole: ({email, currentRole, newRole}: UpdateRoleParams) => `actualizó el rol ${email} a ${newRole} (previamente ${currentRole})`,
                updatedCustomField1: ({email, previousValue, newValue}: UpdatedCustomFieldParams) => {
                    if (!newValue) {
                        return `eliminó el campo personalizado 1 de ${email} (previamente "${previousValue}")`;
                    }

                    return !previousValue
                        ? `añadió "${newValue}" al campo personalizado 1 de ${email}`
                        : `cambió el campo personalizado 1 de ${email} a "${newValue}" (previamente "${previousValue}")`;
                },
                updatedCustomField2: ({email, previousValue, newValue}: UpdatedCustomFieldParams) => {
                    if (!newValue) {
                        return `eliminó el campo personalizado 2 de ${email} (previamente "${previousValue}")`;
                    }

                    return !previousValue
                        ? `añadió "${newValue}" al campo personalizado 2 de ${email}`
                        : `cambió el campo personalizado 2 de ${email} a "${newValue}" (previamente "${previousValue}")`;
                },
                leftWorkspace: ({nameOrEmail}: LeftWorkspaceParams) => `${nameOrEmail} salió del espacio de trabajo`,
                removeMember: ({email, role}: AddEmployeeParams) => `eliminado ${role} ${email}`,
                removedConnection: ({connectionName}: ConnectionNameParams) => `eliminó la conexión a ${CONST.POLICY.CONNECTIONS.NAME_USER_FRIENDLY[connectionName]}`,
                addedConnection: ({connectionName}: ConnectionNameParams) => `se conectó a ${CONST.POLICY.CONNECTIONS.NAME_USER_FRIENDLY[connectionName]}`,
                leftTheChat: 'salió del chat',
            },
        },
    },
    chronos: {
        oooEventSummaryFullDay: ({summary, dayCount, date}: OOOEventSummaryFullDayParams) => `${summary} por ${dayCount} ${dayCount === 1 ? 'día' : 'días'} hasta el ${date}`,
        oooEventSummaryPartialDay: ({summary, timePeriod, date}: OOOEventSummaryPartialDayParams) => `${summary} de ${timePeriod} del ${date}`,
    },
    footer: {
        features: 'Características',
        expenseManagement: 'Gestión de Gastos',
        spendManagement: 'Control de Gastos',
        expenseReports: 'Informes de Gastos',
        companyCreditCard: 'Tarjeta de Crédito Corporativa',
        receiptScanningApp: 'Aplicación de Escaneado de Recibos',
        billPay: 'Pago de Facturas',
        invoicing: 'Facturación',
        CPACard: 'Tarjeta Para Contables',
        payroll: 'Nómina',
        travel: 'Viajes',
        resources: 'Recursos',
        expensifyApproved: 'ExpensifyApproved!',
        pressKit: 'Kit de Prensa',
        support: 'Soporte',
        expensifyHelp: 'ExpensifyHelp',
        terms: 'Términos de Servicio',
        privacy: 'Privacidad',
        learnMore: 'Más Información',
        aboutExpensify: 'Acerca de Expensify',
        blog: 'Blog',
        jobs: 'Empleo',
        expensifyOrg: 'Expensify.org',
        investorRelations: 'Relaciones Con Los Inversores',
        getStarted: 'Comenzar',
        createAccount: 'Crear Una Cuenta Nueva',
        logIn: 'Conectarse',
    },
    allStates: {
        AK: {
            stateISO: 'AK',
            stateName: 'Alaska',
        },
        AL: {
            stateISO: 'AL',
            stateName: 'Alabama',
        },
        AR: {
            stateISO: 'AR',
            stateName: 'Arkansas',
        },
        AZ: {
            stateISO: 'AZ',
            stateName: 'Arizona',
        },
        CA: {
            stateISO: 'CA',
            stateName: 'California',
        },
        CO: {
            stateISO: 'CO',
            stateName: 'Colorado',
        },
        CT: {
            stateISO: 'CT',
            stateName: 'Connecticut',
        },
        DE: {
            stateISO: 'DE',
            stateName: 'Delaware',
        },
        FL: {
            stateISO: 'FL',
            stateName: 'Florida',
        },
        GA: {
            stateISO: 'GA',
            stateName: 'Georgia',
        },
        HI: {
            stateISO: 'HI',
            stateName: 'Hawái',
        },
        IA: {
            stateISO: 'IA',
            stateName: 'Iowa',
        },
        ID: {
            stateISO: 'ID',
            stateName: 'Idaho',
        },
        IL: {
            stateISO: 'IL',
            stateName: 'Illinois',
        },
        IN: {
            stateISO: 'IN',
            stateName: 'Indiana',
        },
        KS: {
            stateISO: 'KS',
            stateName: 'Kansas',
        },
        KY: {
            stateISO: 'KY',
            stateName: 'Kentucky',
        },
        LA: {
            stateISO: 'LA',
            stateName: 'Luisiana',
        },
        MA: {
            stateISO: 'MA',
            stateName: 'Massachusetts',
        },
        MD: {
            stateISO: 'MD',
            stateName: 'Maryland',
        },
        ME: {
            stateISO: 'ME',
            stateName: 'Maine',
        },
        MI: {
            stateISO: 'MI',
            stateName: 'Míchigan',
        },
        MN: {
            stateISO: 'MN',
            stateName: 'Minnesota',
        },
        MO: {
            stateISO: 'MO',
            stateName: 'Misuri',
        },
        MS: {
            stateISO: 'MS',
            stateName: 'Misisipi',
        },
        MT: {
            stateISO: 'MT',
            stateName: 'Montana',
        },
        NC: {
            stateISO: 'NC',
            stateName: 'Carolina del Norte',
        },
        ND: {
            stateISO: 'ND',
            stateName: 'Dakota del Norte',
        },
        NE: {
            stateISO: 'NE',
            stateName: 'Nebraska',
        },
        NH: {
            stateISO: 'NH',
            stateName: 'Nuevo Hampshire',
        },
        NJ: {
            stateISO: 'NJ',
            stateName: 'Nueva Jersey',
        },
        NM: {
            stateISO: 'NM',
            stateName: 'Nuevo México',
        },
        NV: {
            stateISO: 'NV',
            stateName: 'Nevada',
        },
        NY: {
            stateISO: 'NY',
            stateName: 'Nueva York',
        },
        OH: {
            stateISO: 'OH',
            stateName: 'Ohio',
        },
        OK: {
            stateISO: 'OK',
            stateName: 'Oklahoma',
        },
        OR: {
            stateISO: 'OR',
            stateName: 'Oregón',
        },
        PA: {
            stateISO: 'PA',
            stateName: 'Pensilvania',
        },
        PR: {
            stateISO: 'PR',
            stateName: 'Puerto Rico',
        },
        RI: {
            stateISO: 'RI',
            stateName: 'Rhode Island',
        },
        SC: {
            stateISO: 'SC',
            stateName: 'Carolina del Sur',
        },
        SD: {
            stateISO: 'SD',
            stateName: 'Dakota del Sur',
        },
        TN: {
            stateISO: 'TN',
            stateName: 'Tennessee',
        },
        TX: {
            stateISO: 'TX',
            stateName: 'Texas',
        },
        UT: {
            stateISO: 'UT',
            stateName: 'Utah',
        },
        VA: {
            stateISO: 'VA',
            stateName: 'Virginia',
        },
        VT: {
            stateISO: 'VT',
            stateName: 'Vermont',
        },
        WA: {
            stateISO: 'WA',
            stateName: 'Washington',
        },
        WI: {
            stateISO: 'WI',
            stateName: 'Wisconsin',
        },
        WV: {
            stateISO: 'WV',
            stateName: 'Virginia Occidental',
        },
        WY: {
            stateISO: 'WY',
            stateName: 'Wyoming',
        },
        DC: {
            stateISO: 'DC',
            stateName: 'Distrito de Columbia',
        },
    },
    allCountries: {
        AF: 'Afganistán',
        AL: 'Albania',
        DE: 'Alemania',
        AD: 'Andorra',
        AO: 'Angola',
        AI: 'Anguila',
        AQ: 'Antártida',
        AG: 'Antigua y Barbuda',
        SA: 'Arabia Saudita',
        DZ: 'Argelia',
        AR: 'Argentina',
        AM: 'Armenia',
        AW: 'Aruba',
        AU: 'Australia',
        AT: 'Austria',
        AZ: 'Azerbaiyán',
        BS: 'Bahamas',
        BH: 'Bahrein',
        BD: 'Bangladesh',
        BB: 'Barbados',
        BE: 'Bélgica',
        BZ: 'Belice',
        BJ: 'Benin',
        BT: 'Bhután',
        BY: 'Bielorrusia',
        MM: 'Birmania',
        BO: 'Bolivia',
        BQ: 'Bonaire, San Eustaquio y Saba',
        BA: 'Bosnia y Herzegovina',
        BW: 'Botsuana',
        BR: 'Brazil',
        BN: 'Brunéi',
        BG: 'Bulgaria',
        BF: 'Burkina Faso',
        BI: 'Burundi',
        CV: 'Cabo Verde',
        KH: 'Camboya',
        CM: 'Camerún',
        CA: 'Canadá',
        TD: 'Chad',
        CL: 'Chile',
        CN: 'China',
        CY: 'Chipre',
        VA: 'Ciudad del Vaticano',
        CO: 'Colombia',
        KM: 'Comoras',
        KP: 'Corea del Norte',
        KR: 'Corea del Sur',
        CI: 'Costa de Marfil',
        CR: 'Costa Rica',
        HR: 'Croacia',
        CU: 'Cuba',
        CW: 'Curazao',
        DK: 'Dinamarca',
        DM: 'Dominica',
        EC: 'Ecuador',
        EG: 'Egipto',
        SV: 'El Salvador',
        AE: 'Emiratos Árabes Unidos',
        ER: 'Eritrea',
        SK: 'Eslovaquia',
        SI: 'Eslovenia',
        ES: 'España',
        US: 'Estados Unidos de América',
        EE: 'Estonia',
        ET: 'Etiopía',
        PH: 'Filipinas',
        FI: 'Finlandia',
        FJ: 'Fiyi',
        FR: 'Francia',
        GA: 'Gabón',
        GM: 'Gambia',
        GE: 'Georgia',
        GH: 'Ghana',
        GI: 'Gibraltar',
        GD: 'Granada',
        GR: 'Greece',
        GL: 'Groenlandia',
        GP: 'Guadeloupe',
        GU: 'Guam',
        GT: 'Guatemala',
        GF: 'Guayana Francesa',
        GG: 'Guernsey',
        GN: 'Guinea',
        GQ: 'Guinea Ecuatorial',
        GW: 'Guinea-Bissau',
        GY: 'Guyana',
        HT: 'Haiti',
        HN: 'Honduras',
        HK: 'Hong Kong',
        HU: 'Hungría',
        IN: 'India',
        ID: 'Indonesia',
        IQ: 'Irak',
        IR: 'Irán',
        IE: 'Irlanda',
        AC: 'Isla Ascensión',
        IM: 'Isla de Man',
        CX: 'Isla de Navidad',
        NF: 'Isla Norfolk',
        IS: 'Islandia',
        BM: 'Islas Bermudas',
        KY: 'Islas Caimán',
        CC: 'Islas Cocos (Keeling)',
        CK: 'Islas Cook',
        AX: 'Islas de Åland',
        FO: 'Islas Feroe',
        GS: 'Islas Georgias del Sur y Sandwich del Sur',
        MV: 'Islas Maldivas',
        FK: 'Islas Malvinas',
        MP: 'Islas Marianas del Norte',
        MH: 'Islas Marshall',
        PN: 'Islas Pitcairn',
        SB: 'Islas Salomón',
        TC: 'Islas Turcas y Caicos',
        UM: 'Islas Ultramarinas Menores de Estados Unidos',
        VG: 'Islas Vírgenes Británicas',
        VI: 'Islas Vírgenes de los Estados Unidos',
        IL: 'Israel',
        IT: 'Italia',
        JM: 'Jamaica',
        JP: 'Japón',
        JE: 'Jersey',
        JO: 'Jordania',
        KZ: 'Kazajistán',
        KE: 'Kenia',
        KG: 'Kirguistán',
        KI: 'Kiribati',
        XK: 'Kosovo',
        KW: 'Kuwait',
        LA: 'Laos',
        LS: 'Lesoto',
        LV: 'Letonia',
        LB: 'Líbano',
        LR: 'Liberia',
        LY: 'Libia',
        LI: 'Liechtenstein',
        LT: 'Lituania',
        LU: 'Luxemburgo',
        MO: 'Macao',
        MK: 'Macedônia',
        MG: 'Madagascar',
        MY: 'Malasia',
        MW: 'Malawi',
        ML: 'Mali',
        MT: 'Malta',
        MA: 'Marruecos',
        MQ: 'Martinica',
        MR: 'Mauritania',
        MU: 'Mauritius',
        YT: 'Mayotte',
        MX: 'México',
        FM: 'Micronesia',
        MD: 'Moldavia',
        MC: 'Mónaco',
        MN: 'Mongolia',
        ME: 'Montenegro',
        MS: 'Montserrat',
        MZ: 'Mozambique',
        NA: 'Namibia',
        NR: 'Nauru',
        NP: 'Nepal',
        NI: 'Nicaragua',
        NE: 'Niger',
        NG: 'Nigeria',
        NU: 'Niue',
        NO: 'Noruega',
        NC: 'Nueva Caledonia',
        NZ: 'Nueva Zealand',
        OM: 'Omán',
        NL: 'Países Bajos',
        PK: 'Pakistán',
        PW: 'Palau',
        PS: 'Palestina',
        PA: 'Panamá',
        PG: 'Papúa Nueva Guinea',
        PY: 'Paraguay',
        PE: 'Perú',
        PF: 'Polinesia Francesa',
        PL: 'Polonia',
        PT: 'Portugal',
        PR: 'Puerto Rico',
        QA: 'Qatar',
        GB: 'Reino Unido',
        CF: 'República Centroafricana',
        CZ: 'República Checa',
        SS: 'República de Sudán del Sur',
        CG: 'República del Congo',
        CD: 'República Democrática del Congo',
        DO: 'República Dominicana',
        RE: 'Reunión',
        RW: 'Ruanda',
        RO: 'Rumanía',
        RU: 'Rusia',
        EH: 'Sahara Occidental',
        WS: 'Samoa',
        AS: 'Samoa Americana',
        BL: 'San Bartolomé',
        KN: 'San Cristóbal y Nieves',
        SM: 'San Marino',
        MF: 'San Martín (Francia)',
        PM: 'San Pedro y Miquelón',
        VC: 'San Vicente y las Granadinas',
        SH: 'Santa Elena',
        LC: 'Santa Lucía',
        ST: 'Santo Tomé y Príncipe',
        SN: 'Senegal',
        RS: 'Serbia',
        SC: 'Seychelles',
        SL: 'Sierra Leona',
        SG: 'Singapur',
        SX: 'Sint Maarten',
        SY: 'Siria',
        SO: 'Somalia',
        LK: 'Sri Lanka',
        ZA: 'Sudáfrica',
        SD: 'Sudán',
        SE: 'Suecia',
        CH: 'Suiza',
        SR: 'Surinám',
        SJ: 'Svalbard y Jan Mayen',
        SZ: 'Swazilandia',
        TH: 'Tailandia',
        TW: 'Taiwán',
        TZ: 'Tanzania',
        TJ: 'Tayikistán',
        IO: 'Territorio Británico del Océano Índico',
        TF: 'Territorios Australes y Antárticas Franceses',
        TL: 'Timor Oriental',
        TG: 'Togo',
        TK: 'Tokelau',
        TO: 'Tonga',
        TT: 'Trinidad y Tobago',
        TA: 'Tristán de Acuña',
        TN: 'Tunez',
        TM: 'Turkmenistán',
        TR: 'Turquía',
        TV: 'Tuvalu',
        UA: 'Ucrania',
        UG: 'Uganda',
        UY: 'Uruguay',
        UZ: 'Uzbekistan',
        VU: 'Vanuatu',
        VE: 'Venezuela',
        VN: 'Vietnam',
        WF: 'Wallis y Futuna',
        YE: 'Yemen',
        DJ: 'Yibuti',
        ZM: 'Zambia',
        ZW: 'Zimbabue',
    },
    accessibilityHints: {
        navigateToChatsList: 'Vuelve a la lista de chats',
        chatWelcomeMessage: 'Mensaje de bienvenida al chat',
        navigatesToChat: 'Navega a un chat',
        newMessageLineIndicator: 'Indicador de nueva línea de mensaje',
        chatMessage: 'mensaje de chat',
        lastChatMessagePreview: 'Vista previa del último mensaje del chat',
        workspaceName: 'Nombre del espacio de trabajo',
        chatUserDisplayNames: 'Nombres de los miembros del chat',
        scrollToNewestMessages: 'Desplázate a los mensajes más recientes',
        preStyledText: 'texto preestilizado',
        viewAttachment: 'Ver archivo adjunto',
    },
    parentReportAction: {
        deletedReport: 'Informe eliminado',
        deletedMessage: 'Mensaje eliminado',
        deletedExpense: 'Gasto eliminado',
        reversedTransaction: 'Transacción anulada',
        deletedTask: 'Tarea eliminada',
        hiddenMessage: 'Mensaje oculto',
    },
    threads: {
        thread: 'Hilo',
        replies: 'Respuestas',
        reply: 'Respuesta',
        from: 'De',
        in: 'en',
        parentNavigationSummary: ({reportName, workspaceName}: ParentNavigationSummaryParams) => `De ${reportName}${workspaceName ? ` en ${workspaceName}` : ''}`,
    },
    qrCodes: {
        copy: 'Copiar URL',
        copied: '¡Copiado!',
    },
    actionableMentionWhisperOptions: {
        inviteToSubmitExpense: 'Invitar a enviar gastos',
        inviteToChat: 'Invitar solo a chatear',
        nothing: 'No hacer nada',
    },
    actionableMentionJoinWorkspaceOptions: {
        accept: 'Aceptar',
        decline: 'Rechazar',
    },
    actionableMentionTrackExpense: {
        submit: 'Pedirle a alguien que lo pague',
        categorize: 'Categorizarlo',
        share: 'Compartirlo con mi contador',
        nothing: 'Por ahora, nada',
    },
    moderation: {
        flagDescription: 'Todos los mensajes marcados se enviarán a un moderador para tu revisión.',
        chooseAReason: 'Elige abajo un motivo para reportarlo:',
        spam: 'Spam',
        spamDescription: 'Publicidad no solicitada',
        inconsiderate: 'Desconsiderado',
        inconsiderateDescription: 'Frase insultante o irrespetuosa, con intenciones cuestionables',
        intimidation: 'Intimidación',
        intimidationDescription: 'Persigue agresivamente una agenda sobre objeciones válidas',
        bullying: 'Bullying',
        bullyingDescription: 'Se dirige a un individuo para obtener obediencia',
        harassment: 'Acoso',
        harassmentDescription: 'Comportamiento racista, misógino u otro comportamiento discriminatorio',
        assault: 'Agresion',
        assaultDescription: 'Ataque emocional específicamente dirigido con la intención de hacer daño',
        flaggedContent: 'Este mensaje ha sido marcado por violar las reglas de nuestra comunidad y el contenido se ha ocultado.',
        hideMessage: 'Ocultar mensaje',
        revealMessage: 'Revelar mensaje',
        levelOneResult: 'Envía una advertencia anónima y el mensaje es reportado para revisión.',
        levelTwoResult: 'Mensaje ocultado en el canal, más advertencia anónima y mensaje reportado para revisión.',
        levelThreeResult: 'Mensaje eliminado del canal, más advertencia anónima y mensaje reportado para revisión.',
    },
    teachersUnitePage: {
        teachersUnite: 'Profesores Unidos',
        joinExpensifyOrg: 'Únete a Expensify.org para eliminar la injusticia en todo el mundo y ayuda a los profesores a dividir sus gastos para las aulas más necesitadas.',
        iKnowATeacher: 'Yo conozco a un profesor',
        iAmATeacher: 'Soy profesor',
        getInTouch: '¡Excelente! Por favor, comparte tu información para que podamos ponernos en contacto con ellos.',
        introSchoolPrincipal: 'Introducción al director del colegio',
        schoolPrincipalVerifyExpense:
            'Expensify.org divide el coste del material escolar esencial para que los estudiantes de familias con bajos ingresos puedan tener una mejor experiencia de aprendizaje. Se pedirá a tu director que verifique tus gastos.',
        principalFirstName: 'Nombre del director',
        principalLastName: 'Apellido del director',
        principalWorkEmail: 'Correo electrónico de trabajo del director',
        updateYourEmail: 'Actualiza tu dirección de correo electrónico',
        updateEmail: 'Actualización de la dirección de correo electrónico',
        schoolMailAsDefault: ({contactMethodsRoute}: ContactMethodsRouteParams) =>
            `Antes de seguir adelante, asegúrate de establecer el correo electrónico de tu colegio como método de contacto predeterminado. Puede hacerlo en Configuración > Perfil > <a href="${contactMethodsRoute}">Métodos de contacto</a>.`,
        error: {
            enterPhoneEmail: 'Ingrese un correo electrónico o número de teléfono válido',
            enterEmail: 'Introduce un correo electrónico',
            enterValidEmail: 'Introduzca un correo electrónico válido',
            tryDifferentEmail: 'Por favor intenta con un correo electrónico diferente',
        },
    },
    cardTransactions: {
        notActivated: 'No activado',
        outOfPocket: 'Gastos por cuenta propia',
        companySpend: 'Gastos de empresa',
    },
    distance: {
        addStop: 'Añadir parada',
        deleteWaypoint: 'Eliminar punto de ruta',
        deleteWaypointConfirmation: '¿Estás seguro de que quieres eliminar este punto de ruta?',
        address: 'Dirección',
        waypointDescription: {
            start: 'Comienzo',
            stop: 'Parada',
        },
        mapPending: {
            title: 'Mapa pendiente',
            subtitle: 'El mapa se generará cuando vuelvas a estar en línea',
            onlineSubtitle: 'Un momento mientras configuramos el mapa',
            errorTitle: 'Mapa error',
            errorSubtitle: 'No se pudo cargar el mapa. Por favor, inténtalo de nuevo.',
        },
        error: {
            selectSuggestedAddress: 'Por favor, selecciona una dirección sugerida o usa la ubicación actual',
        },
    },
    reportCardLostOrDamaged: {
        screenTitle: 'Notificar la pérdida o deterioro de la tarjeta',
        nextButtonLabel: 'Siguiente',
        reasonTitle: '¿Por qué necesitas una tarjeta nueva?',
        cardDamaged: 'Mi tarjeta está dañada',
        cardLostOrStolen: 'He perdido o me han robado la tarjeta',
        confirmAddressTitle: 'Por favor, confirma la dirección postal de tu nueva tarjeta.',
        cardDamagedInfo: 'La nueva tarjeta te llegará en 2-3 días laborables. La tarjeta actual seguirá funcionando hasta que actives la nueva.',
        cardLostOrStolenInfo: 'La tarjeta actual se desactivará permanentemente en cuanto realices el pedido. La mayoría de las tarjetas llegan en pocos días laborables.',
        address: 'Dirección',
        deactivateCardButton: 'Desactivar tarjeta',
        shipNewCardButton: 'Enviar tarjeta nueva',
        addressError: 'La dirección es obligatoria',
        reasonError: 'Se requiere justificación',
        successTitle: '¡Tu nueva tarjeta está en camino!',
        successDescription: 'Tendrás que activarla cuando llegue en unos días hábiles. Mientras tanto, puedes usar una tarjeta virtual.',
    },
    eReceipt: {
        guaranteed: 'eRecibo garantizado',
        transactionDate: 'Fecha de transacción',
    },
    referralProgram: {
        [CONST.REFERRAL_PROGRAM.CONTENT_TYPES.START_CHAT]: {
            buttonText: 'Inicia un chat y <success><strong>recomienda a un amigo</strong></success>',
            header: 'Inicia un chat, recomienda a un amigo',
            body: '¿Quieres que tus amigos también usen Expensify? Simplemente inicia un chat con ellos y nosotros nos encargaremos del resto.',
        },
        [CONST.REFERRAL_PROGRAM.CONTENT_TYPES.SUBMIT_EXPENSE]: {
            buttonText: 'Presenta un gasto y <success><strong>recomienda a tu jefe</strong></success>',
            header: 'Envía un gasto, recomienda a tu jefe',
            body: '¿Quieres que tu jefe también use Expensify? Simplemente envíale un gasto y nosotros nos encargaremos del resto.',
        },
        [CONST.REFERRAL_PROGRAM.CONTENT_TYPES.REFER_FRIEND]: {
            header: 'Recomienda a un amigo',
            body: '¿Quieres que tus amigos también usen Expensify? Simplemente chatea, paga o divide un gasto con ellos y nosotros nos encargaremos del resto. ¡O simplemente comparte tu enlace de invitación!',
        },
        [CONST.REFERRAL_PROGRAM.CONTENT_TYPES.SHARE_CODE]: {
            buttonText: 'Recomienda a un amigo',
            header: 'Recomienda a un amigo',
            body: '¿Quieres que tus amigos también usen Expensify? Simplemente chatea, paga o divide un gasto con ellos y nosotros nos encargaremos del resto. ¡O simplemente comparte tu enlace de invitación!',
        },
        copyReferralLink: 'Copiar enlace de invitación',
    },
    systemChatFooterMessage: {
        [CONST.INTRO_CHOICES.MANAGE_TEAM]: {
            phrase1: 'Chatea con tu especialista asignado en ',
            phrase2: ' para obtener ayuda',
        },
        default: {
            phrase1: 'Envía un correo electrónico a ',
            phrase2: ' para obtener ayuda con la configuración',
        },
    },
    violations: {
        allTagLevelsRequired: 'Todas las etiquetas son obligatorias',
        autoReportedRejectedExpense: ({rejectedBy, rejectReason}: ViolationsAutoReportedRejectedExpenseParams) => `${rejectedBy} rechazó la solicitud y comentó "${rejectReason}"`,
        billableExpense: 'La opción facturable ya no es válida',
        cashExpenseWithNoReceipt: ({formattedLimit}: ViolationsCashExpenseWithNoReceiptParams = {}) => `Recibo obligatorio para cantidades mayores de ${formattedLimit}`,
        categoryOutOfPolicy: 'La categoría ya no es válida',
        conversionSurcharge: ({surcharge}: ViolationsConversionSurchargeParams) => `${surcharge}% de recargo aplicado`,
        customUnitOutOfPolicy: 'Tasa inválida para este espacio de trabajo',
        duplicatedTransaction: 'Posible duplicado',
        fieldRequired: 'Los campos del informe son obligatorios',
        futureDate: 'Fecha futura no permitida',
        invoiceMarkup: ({invoiceMarkup}: ViolationsInvoiceMarkupParams) => `Incrementado un ${invoiceMarkup}%`,
        maxAge: ({maxAge}: ViolationsMaxAgeParams) => `Fecha de más de ${maxAge} días`,
        missingCategory: 'Falta categoría',
        missingComment: 'Descripción obligatoria para la categoría seleccionada',
        missingTag: ({tagName}: ViolationsMissingTagParams = {}) => `Falta ${tagName ?? 'etiqueta'}`,
        modifiedAmount: ({type, displayPercentVariance}: ViolationsModifiedAmountParams) => {
            switch (type) {
                case 'distance':
                    return 'Importe difiere del calculado basado en distancia';
                case 'card':
                    return 'Importe mayor al de la transacción de la tarjeta';
                default:
                    if (displayPercentVariance) {
                        return `Importe ${displayPercentVariance}% mayor al del recibo escaneado`;
                    }
                    return 'Importe mayor al del recibo escaneado';
            }
        },
        modifiedDate: 'Fecha difiere del recibo escaneado',
        nonExpensiworksExpense: 'Gasto no proviene de Expensiworks',
        overAutoApprovalLimit: ({formattedLimit}: ViolationsOverAutoApprovalLimitParams) =>
            `Importe supera el límite de aprobación automática${formattedLimit ? ` de ${formattedLimit}` : ''}`,
        overCategoryLimit: ({formattedLimit}: ViolationsOverCategoryLimitParams) => `Importe supera el límite para la categoría${formattedLimit ? ` de ${formattedLimit}/persona` : ''}`,
        overLimit: ({formattedLimit}: ViolationsOverLimitParams) => `Importe supera el límite${formattedLimit ? ` de ${formattedLimit}/persona` : ''}`,
        overLimitAttendee: ({formattedLimit}: ViolationsOverLimitParams) => `Importe supera el límite${formattedLimit ? ` de ${formattedLimit}/persona` : ''}`,
        perDayLimit: ({formattedLimit}: ViolationsPerDayLimitParams) => `Importe supera el límite diario de la categoría${formattedLimit ? ` de ${formattedLimit}/persona` : ''}`,
        receiptNotSmartScanned:
            'Detalles del recibo y del gasto añadidos manualmente. <a href="https://help.expensify.com/articles/expensify-classic/reports/Automatic-Receipt-Audit">Aprende más.</a>',
        receiptRequired: ({formattedLimit, category}: ViolationsReceiptRequiredParams) => {
            let message = 'Recibo obligatorio';
            if (formattedLimit ?? category) {
                message += ' para importes sobre';
                if (formattedLimit) {
                    message += ` ${formattedLimit}`;
                }
                if (category) {
                    message += ' el límite de la categoría';
                }
            }
            return message;
        },
        prohibitedExpense: ({prohibitedExpenseType}: ViolationsProhibitedExpenseParams) => {
            const preMessage = 'Gasto prohibido:';
            switch (prohibitedExpenseType) {
                case 'alcohol':
                    return `${preMessage} alcohol`;
                case 'gambling':
                    return `${preMessage} juegos de apuestas`;
                case 'tobacco':
                    return `${preMessage} tabaco`;
                case 'adultEntertainment':
                    return `${preMessage} entretenimiento para adultos`;
                case 'hotelIncidentals':
                    return `${preMessage} gastos adicionales de hotel`;
                default:
                    return `${preMessage}${prohibitedExpenseType}`;
            }
        },
        customRules: ({message}: ViolationsCustomRulesParams) => message,
        reviewRequired: 'Revisión requerida',
        rter: ({brokenBankConnection, isAdmin, email, isTransactionOlderThan7Days, member, rterType}: ViolationsRterParams) => {
            if (rterType === CONST.RTER_VIOLATION_TYPES.BROKEN_CARD_CONNECTION_530) {
                return 'No se puede emparejar automáticamente el recibo debido a una conexión bancaria interrumpida.';
            }
            if (brokenBankConnection || rterType === CONST.RTER_VIOLATION_TYPES.BROKEN_CARD_CONNECTION) {
                return isAdmin
                    ? `No se puede adjuntar recibo debido a un problema con la conexión a tu banco que ${email} necesita arreglar`
                    : 'No se puede adjuntar recibo debido a un problema con la conexión a tu banco que necesitas arreglar';
            }
            if (!isTransactionOlderThan7Days) {
                return isAdmin
                    ? `Pide a ${member} que marque la transacción como efectivo o espera 7 días e inténtalo de nuevo`
                    : 'Esperando a adjuntar automáticamente la transacción de tarjeta de crédito';
            }
            return '';
        },
        brokenConnection530Error: 'Recibo pendiente debido a una conexión bancaria rota',
        adminBrokenConnectionError: 'Recibo pendiente debido a una conexión bancaria rota. Por favor, resuélvelo en ',
        memberBrokenConnectionError: 'Recibo pendiente debido a una conexión bancaria rota. Por favor, pide a un administrador del espacio de trabajo que lo resuelva.',
        markAsCashToIgnore: 'Márcalo como efectivo para ignorar y solicitar el pago.',
        smartscanFailed: ({canEdit = true}) => `No se pudo escanear el recibo.${canEdit ? ' Introduce los datos manualmente.' : ''}`,
        receiptGeneratedWithAI: 'Posible recibo generado por IA',
        someTagLevelsRequired: ({tagName}: ViolationsTagOutOfPolicyParams = {}) => `Falta ${tagName ?? 'Tag'}`,
        tagOutOfPolicy: ({tagName}: ViolationsTagOutOfPolicyParams = {}) => `La etiqueta ${tagName ? `${tagName} ` : ''}ya no es válida`,
        taxAmountChanged: 'El importe del impuesto fue modificado',
        taxOutOfPolicy: ({taxName}: ViolationsTaxOutOfPolicyParams = {}) => `${taxName ?? 'El impuesto'} ya no es válido`,
        taxRateChanged: 'La tasa de impuesto fue modificada',
        taxRequired: 'Falta la tasa de impuesto',
        none: 'Ninguno',
        taxCodeToKeep: 'Elige qué tasa de impuesto quieres conservar',
        tagToKeep: 'Elige qué etiqueta quieres conservar',
        isTransactionReimbursable: 'Elige si la transacción es reembolsable',
        merchantToKeep: 'Elige qué comerciante quieres conservar',
        descriptionToKeep: 'Elige qué descripción quieres conservar',
        categoryToKeep: 'Elige qué categoría quieres conservar',
        isTransactionBillable: 'Elige si la transacción es facturable',
        keepThisOne: 'Mantener éste',
        confirmDetails: 'Confirma los detalles que conservas',
        confirmDuplicatesInfo: 'Los duplicados que no conserves se guardarán para que el usuario los elimine',
        hold: 'Este gasto está retenido',
        resolvedDuplicates: 'resolvió el duplicado',
    },
    reportViolations: {
        [CONST.REPORT_VIOLATIONS.FIELD_REQUIRED]: ({fieldName}: RequiredFieldParams) => `${fieldName} es obligatorio`,
    },
    violationDismissal: {
        rter: {
            manual: 'marcó el recibo como pagado en efectivo',
        },
        duplicatedTransaction: {
            manual: 'resolvió el duplicado',
        },
    },
    videoPlayer: {
        play: 'Reproducir',
        pause: 'Pausar',
        fullscreen: 'Pantalla completa',
        playbackSpeed: 'Velocidad',
        expand: 'Expandir',
        mute: 'Silenciar',
        unmute: 'Activar sonido',
        normal: 'Normal',
    },
    exitSurvey: {
        header: 'Antes de irte',
        reasonPage: {
            title: 'Dinos por qué te vas',
            subtitle: 'Antes de irte, por favor dinos por qué te gustaría cambiarte a Expensify Classic.',
        },
        reasons: {
            [CONST.EXIT_SURVEY.REASONS.FEATURE_NOT_AVAILABLE]: 'Necesito una función que sólo está disponible en Expensify Classic.',
            [CONST.EXIT_SURVEY.REASONS.DONT_UNDERSTAND]: 'No entiendo cómo usar New Expensify.',
            [CONST.EXIT_SURVEY.REASONS.PREFER_CLASSIC]: 'Entiendo cómo usar New Expensify, pero prefiero Expensify Classic.',
        },
        prompts: {
            [CONST.EXIT_SURVEY.REASONS.FEATURE_NOT_AVAILABLE]: '¿Qué función necesitas que no esté disponible en New Expensify?',
            [CONST.EXIT_SURVEY.REASONS.DONT_UNDERSTAND]: '¿Qué estás tratando de hacer?',
            [CONST.EXIT_SURVEY.REASONS.PREFER_CLASSIC]: '¿Por qué prefieres Expensify Classic?',
        },
        responsePlaceholder: 'Tu respuesta',
        thankYou: '¡Gracias por tus comentarios!',
        thankYouSubtitle: 'Sus respuestas nos ayudarán a crear un mejor producto para hacer las cosas bien. ¡Muchas gracias!',
        goToExpensifyClassic: 'Cambiar a Expensify Classic',
        offlineTitle: 'Parece que estás atrapado aquí...',
        offline:
            'Parece que estás desconectado. Desafortunadamente, Expensify Classic no funciona sin conexión, pero New Expensify sí. Si prefieres utilizar Expensify Classic, inténtalo de nuevo cuando tengas conexión a internet.',
        quickTip: 'Consejo rápido...',
        quickTipSubTitle: 'Puedes ir directamente a Expensify Classic visitando expensify.com. Márcalo como favorito para tener un acceso directo fácil.',
        bookACall: 'Reservar una llamada',
        noThanks: 'No, gracias',
        bookACallTitle: '¿Desea hablar con un responsable de producto?',
        benefits: {
            [CONST.EXIT_SURVEY.BENEFIT.CHATTING_DIRECTLY]: 'Chat directo sobre gastos e informes',
            [CONST.EXIT_SURVEY.BENEFIT.EVERYTHING_MOBILE]: 'Posibilidad de hacerlo todo desde el móvil',
            [CONST.EXIT_SURVEY.BENEFIT.TRAVEL_EXPENSE]: 'Viajes y gastos a la velocidad del chat',
        },
        bookACallTextTop: 'Al cambiar a Expensify Classic, se perderá:',
        bookACallTextBottom: 'Nos encantaría hablar con usted para entender por qué. Puede concertar una llamada con uno de nuestros jefes de producto para hablar de sus necesidades.',
        takeMeToExpensifyClassic: 'Llévame a Expensify Classic',
    },
    listBoundary: {
        errorMessage: 'Se ha producido un error al cargar más mensajes',
        tryAgain: 'Inténtalo de nuevo',
    },
    systemMessage: {
        mergedWithCashTransaction: 'encontró un recibo para esta transacción',
    },
    subscription: {
        authenticatePaymentCard: 'Autenticar tarjeta de pago',
        mobileReducedFunctionalityMessage: 'No puedes hacer cambios en tu suscripción en la aplicación móvil.',
        badge: {
            freeTrial: ({numOfDays}: BadgeFreeTrialParams) => `Prueba gratuita: ${numOfDays === 1 ? `queda 1 día` : `quedan ${numOfDays} días`}`,
        },
        billingBanner: {
            policyOwnerAmountOwed: {
                title: 'Tu información de pago está desactualizada',
                subtitle: ({date}: BillingBannerSubtitleWithDateParams) => `Actualiza tu tarjeta de pago antes del ${date} para continuar utilizando todas tus herramientas favoritas`,
            },
            policyOwnerAmountOwedOverdue: {
                title: 'No se pudo procesar tu pago',
                subtitle: ({date, purchaseAmountOwed}: BillingBannerOwnerAmountOwedOverdueParams) =>
                    date && purchaseAmountOwed
                        ? `No se ha podido procesar tu cargo de ${purchaseAmountOwed} del día ${date}. Por favor, añade una tarjeta de pago para saldar la cantidad adeudada.`
                        : 'Por favor, añade una tarjeta de pago para saldar la cantidad adeudada.',
            },
            policyOwnerUnderInvoicing: {
                title: 'Tu información de pago está desactualizada',
                subtitle: ({date}: BillingBannerSubtitleWithDateParams) => `Tu pago está vencido. Por favor, paga tu factura antes del ${date} para evitar la interrupción del servicio.`,
            },
            policyOwnerUnderInvoicingOverdue: {
                title: 'Tu información de pago está desactualizada',
                subtitle: 'Tu pago está vencido. Por favor, paga tu factura.',
            },
            billingDisputePending: {
                title: 'No se ha podido realizar el cobro a tu tarjeta',
                subtitle: ({amountOwed, cardEnding}: BillingBannerDisputePendingParams) =>
                    `Has impugnado el cargo ${amountOwed} en la tarjeta terminada en ${cardEnding}. Tu cuenta estará bloqueada hasta que se resuelva la disputa con tu banco.`,
            },
            cardAuthenticationRequired: {
                title: 'No se ha podido realizar el cobro a tu tarjeta',
                subtitle: ({cardEnding}: BillingBannerCardAuthenticationRequiredParams) =>
                    `Tu tarjeta de pago no ha sido autenticada completamente. Por favor, completa el proceso de autenticación para activar tu tarjeta de pago que termina en ${cardEnding}.`,
            },
            insufficientFunds: {
                title: 'No se ha podido realizar el cobro a tu tarjeta',
                subtitle: ({amountOwed}: BillingBannerInsufficientFundsParams) =>
                    `Tu tarjeta de pago fue rechazada por falta de fondos. Vuelve a intentarlo o añade una nueva tarjeta de pago para liquidar tu saldo pendiente de ${amountOwed}.`,
            },
            cardExpired: {
                title: 'No se ha podido realizar el cobro a tu tarjeta',
                subtitle: ({amountOwed}: BillingBannerCardExpiredParams) =>
                    `Tu tarjeta de pago ha expirado. Por favor, añade una nueva tarjeta de pago para liquidar tu saldo pendiente de ${amountOwed}.`,
            },
            cardExpireSoon: {
                title: 'Tu tarjeta caducará pronto',
                subtitle:
                    'Tu tarjeta de pago caducará a finales de este mes. Haz clic en el menú de tres puntos que aparece a continuación para actualizarla y continuar utilizando todas tus herramientas favoritas.',
            },
            retryBillingSuccess: {
                title: 'Éxito!',
                subtitle: 'Tu tarjeta fue facturada correctamente.',
            },
            retryBillingError: {
                title: 'No se ha podido realizar el cobro a tu tarjeta',
                subtitle:
                    'Antes de volver a intentarlo, llama directamente a tu banco para que autorice los cargos de Expensify y elimine las retenciones. De lo contrario, añade una tarjeta de pago diferente.',
            },
            cardOnDispute: ({amountOwed, cardEnding}: BillingBannerCardOnDisputeParams) =>
                `Has impugnado el cargo ${amountOwed} en la tarjeta terminada en ${cardEnding}. Tu cuenta estará bloqueada hasta que se resuelva la disputa con tu banco.`,
            preTrial: {
                title: 'Iniciar una prueba gratuita',
                subtitleStart: 'El próximo paso es ',
                subtitleLink: 'completar la configuración ',
                subtitleEnd: 'para que tu equipo pueda empezar a enviar gastos.',
            },
            trialStarted: {
                title: ({numOfDays}: TrialStartedTitleParams) => `Prueba gratuita: ¡${numOfDays === 1 ? `queda 1 día` : `${numOfDays} días`}!`,
                subtitle: 'Añade una tarjeta de pago para seguir utilizando tus funciones favoritas.',
            },
            trialEnded: {
                title: 'Tu prueba gratuita ha terminado',
                subtitle: 'Añade una tarjeta de pago para seguir utilizando tus funciones favoritas.',
            },
            earlyDiscount: {
                claimOffer: 'Solicitar oferta',
                noThanks: 'No, gracias',
                subscriptionPageTitle: ({discountType}: EarlyDiscountTitleParams) =>
                    `<strong>¡${discountType}% de descuento en tu primer año!</strong> ¡Solo añade una tarjeta de pago y comienza una suscripción anual!`,
                onboardingChatTitle: ({discountType}: EarlyDiscountTitleParams) => `Oferta por tiempo limitado: ¡${discountType}% de descuento en tu primer año!`,
                subtitle: ({days, hours, minutes, seconds}: EarlyDiscountSubtitleParams) => `Solicítala en ${days > 0 ? `${days}d : ` : ''}${hours}h : ${minutes}m : ${seconds}s`,
            },
        },
        cardSection: {
            title: 'Pago',
            subtitle: 'Añade una tarjeta para pagar tu suscripción a Expensify.',
            addCardButton: 'Añade tarjeta de pago',
            cardNextPayment: ({nextPaymentDate}: CardNextPaymentParams) => `Tu próxima fecha de pago es ${nextPaymentDate}.`,
            cardEnding: ({cardNumber}: CardEndingParams) => `Tarjeta terminada en ${cardNumber}`,
            cardInfo: ({name, expiration, currency}: CardInfoParams) => `Nombre: ${name}, Expiración: ${expiration}, Moneda: ${currency}`,
            changeCard: 'Cambiar tarjeta de pago',
            changeCurrency: 'Cambiar moneda de pago',
            cardNotFound: 'No se ha añadido ninguna tarjeta de pago',
            retryPaymentButton: 'Reintentar el pago',
            authenticatePayment: 'Autenticar el pago',
            requestRefund: 'Solicitar reembolso',
            requestRefundModal: {
                full: 'Obtener un reembolso es fácil, simplemente baja tu cuenta de categoría antes de la próxima fecha de facturación y recibirás un reembolso. <br /> <br /> Atención: Bajar tu cuenta de categoría significa que tu(s) espacio(s) de trabajo será(n) eliminado(s). Esta acción no se puede deshacer, pero siempre puedes crear un nuevo espacio de trabajo si cambias de opinión.',
                confirm: 'Eliminar y bajar de categoría',
            },
            viewPaymentHistory: 'Ver historial de pagos',
        },
        yourPlan: {
            title: 'Tu plan',
            exploreAllPlans: 'Explorar todos los planes',
            customPricing: 'Precios personalizados',
            asLowAs: ({price}: YourPlanPriceValueParams) => `desde ${price} por miembro activo/mes`,
            pricePerMemberMonth: ({price}: YourPlanPriceValueParams) => `${price} por miembro/mes`,
            pricePerMemberPerMonth: ({price}: YourPlanPriceValueParams) => `${price} por miembro por mes`,
            perMemberMonth: 'por miembro/mes',
            collect: {
                title: 'Recopilar',
                description: 'El plan para pequeñas empresas que te ofrece gestión de gastos, viajes y chat.',
                priceAnnual: ({lower, upper}: YourPlanPriceParams) => `Desde ${lower}/miembro activo con la Tarjeta Expensify, ${upper}/miembro activo sin la Tarjeta Expensify.`,
                pricePayPerUse: ({lower, upper}: YourPlanPriceParams) => `Desde ${lower}/miembro activo con la Tarjeta Expensify, ${upper}/miembro activo sin la Tarjeta Expensify.`,
                benefit1: 'Escaneo de recibos',
                benefit2: 'Reembolsos',
                benefit3: 'Gestión de tarjetas corporativas',
                benefit4: 'Aprobaciones de gastos y viajes',
                benefit5: 'Reservas y reglas de viaje',
                benefit6: 'Integraciones con QuickBooks/Xero',
                benefit7: 'Chat sobre gastos, reportes y salas',
                benefit8: 'Soporte con IA y asistencia humana',
            },
            control: {
                title: 'Controlar',
                description: 'Gastos, viajes y chat para empresas más grandes.',
                priceAnnual: ({lower, upper}: YourPlanPriceParams) => `Desde ${lower}/miembro activo con la Tarjeta Expensify, ${upper}/miembro activo sin la Tarjeta Expensify.`,
                pricePayPerUse: ({lower, upper}: YourPlanPriceParams) => `Desde ${lower}/miembro activo con la Tarjeta Expensify, ${upper}/miembro activo sin la Tarjeta Expensify.`,
                benefit1: 'Todo lo incluido en el plan Collect',
                benefit2: 'Flujos de aprobación multinivel',
                benefit3: 'Reglas de gastos personalizadas',
                benefit4: 'Integraciones con ERP (NetSuite, Sage Intacct, Oracle)',
                benefit5: 'Integraciones con RR. HH. (Workday, Certinia)',
                benefit6: 'SAML/SSO',
                benefit7: 'Informes y análisis personalizados',
                benefit8: 'Presupuestación',
            },
            thisIsYourCurrentPlan: 'Este es tu plan actual',
            downgrade: 'Reducir a Collect',
            upgrade: 'Actualizar a Control',
            addMembers: 'Agregar miembros',
            saveWithExpensifyTitle: 'Ahorra con la Tarjeta Expensify',
            saveWithExpensifyDescription: 'Utiliza nuestra calculadora de ahorro para ver cómo el reembolso en efectivo de la Tarjeta Expensify puede reducir tu factura de Expensify',
            saveWithExpensifyButton: 'Más información',
        },
        compareModal: {
            comparePlans: 'Comparar planes',
            unlockTheFeatures: 'Desbloquea las funciones que necesitas con el plan adecuado para ti. ',
            viewOurPricing: 'Consulta nuestra página de precios',
            forACompleteFeatureBreakdown: ' para ver un desglose completo de las funciones de cada uno de nuestros planes.',
        },
        details: {
            title: 'Datos de suscripción',
            annual: 'Suscripción anual',
            taxExempt: 'Solicitar estado de exención de impuestos',
            taxExemptEnabled: 'Exento de impuestos',
            taxExemptStatus: 'Estado de exención de impuestos',
            payPerUse: 'Pago por uso',
            subscriptionSize: 'Tamaño de suscripción',
            headsUp:
                'Atención: Si no estableces ahora el tamaño de tu suscripción, lo haremos automáticamente con el número de suscriptores activos del primer mes. A partir de ese momento, estarás suscrito para pagar al menos por ese número de afiliados durante los 12 meses siguientes. Puedes aumentar el tamaño de tu suscripción en cualquier momento, pero no puedes reducirlo hasta que finalice tu suscripción.',
            zeroCommitment: 'Compromiso cero con la tarifa de suscripción anual reducida',
        },
        subscriptionSize: {
            title: 'Tamaño de suscripción',
            yourSize: 'El tamaño de tu suscripción es el número de plazas abiertas que puede ocupar cualquier miembro activo en un mes determinado.',
            eachMonth:
                'Cada mes, tu suscripción cubre hasta el número de miembros activos establecido anteriormente. Cada vez que aumentes el tamaño de tu suscripción, iniciarás una nueva suscripción de 12 meses con ese nuevo tamaño.',
            note: 'Nota: Un miembro activo es cualquiera que haya creado, editado, enviado, aprobado, reembolsado, o exportado datos de gastos vinculados al espacio de trabajo de tu empresa.',
            confirmDetails: 'Confirma los datos de tu nueva suscripción anual:',
            subscriptionSize: 'Tamaño de suscripción',
            activeMembers: ({size}: SubscriptionSizeParams) => `${size} miembros activos/mes`,
            subscriptionRenews: 'Renovación de la suscripción',
            youCantDowngrade: 'No puedes bajar de categoría durante tu suscripción anual.',
            youAlreadyCommitted: ({size, date}: SubscriptionCommitmentParams) =>
                `Ya se ha comprometido a un tamaño de suscripción anual de ${size} miembros activos al mes hasta el ${date}. Puede cambiar a una suscripción de pago por uso en ${date} desactivando la auto-renovación.`,
            error: {
                size: 'Por favor ingrese un tamaño de suscripción valido',
                sameSize: 'Por favor, introduce un número diferente al de tu subscripción actual',
            },
        },
        paymentCard: {
            addPaymentCard: 'Añade tarjeta de pago',
            enterPaymentCardDetails: 'Introduce los datos de tu tarjeta de pago',
            security: 'Expensify es PCI-DSS obediente, utiliza cifrado a nivel bancario, y emplea infraestructura redundante para proteger tus datos.',
            learnMoreAboutSecurity: 'Obtén más información sobre nuestra seguridad.',
        },
        subscriptionSettings: {
            title: 'Configuración de suscripción',
            summary: ({subscriptionType, subscriptionSize, autoRenew, autoIncrease}: SubscriptionSettingsSummaryParams) =>
                `Tipo de suscripción: ${subscriptionType}, Tamaño de suscripción: ${subscriptionSize}, Renovación automática: ${autoRenew}, Aumento automático de asientos anuales: ${autoIncrease}`,
            none: 'ninguno',
            on: 'activado',
            off: 'desactivado',
            annual: 'Anual',
            autoRenew: 'Auto-renovación',
            autoIncrease: 'Auto-incremento',
            saveUpTo: ({amountWithCurrency}: SubscriptionSettingsSaveUpToParams) => `Ahorre hasta ${amountWithCurrency} al mes por miembro activo`,
            automaticallyIncrease:
                'Aumenta automáticamente tus plazas anuales para dar lugar a los miembros activos que superen el tamaño de tu suscripción. Nota: Esto ampliará la fecha de finalización de tu suscripción anual.',
            disableAutoRenew: 'Desactivar auto-renovación',
            helpUsImprove: 'Ayúdanos a mejorar Expensify',
            whatsMainReason: '¿Cuál es la razón principal por la que deseas desactivar la auto-renovación?',
            renewsOn: ({date}: SubscriptionSettingsRenewsOnParams) => `Se renovará el ${date}.`,
            pricingConfiguration: 'El precio depende de la configuración. Para obtener el precio más bajo, elige una suscripción anual y obtén la Tarjeta Expensify.',
            learnMore: {
                part1: 'Obtén más información en nuestra ',
                pricingPage: 'página de precios',
                part2: ' o chatea con nuestro equipo en tu ',
                adminsRoom: 'sala #admins.',
            },
            estimatedPrice: 'Precio estimado',
            changesBasedOn: 'Esto varía según el uso de tu Tarjeta Expensify y las opciones de suscripción que elijas a continuación.',
        },
        requestEarlyCancellation: {
            title: 'Solicitar cancelación anticipada',
            subtitle: '¿Cuál es la razón principal por la que solicitas la cancelación anticipada?',
            subscriptionCanceled: {
                title: 'Suscripción cancelada',
                subtitle: 'Tu suscripción anual ha sido cancelada.',
                info: 'Ya puedes seguir utilizando tu(s) espacio(s) de trabajo en la modalidad de pago por uso.',
                preventFutureActivity: ({workspacesListRoute}: WorkspacesListRouteParams) =>
                    `Si quieres evitar actividad y cargos futuros, debes <a href="${workspacesListRoute}">eliminar tu(s) espacio(s) de trabajo.</a> Ten en cuenta que cuando elimines tu(s) espacio(s) de trabajo, se te cobrará cualquier actividad pendienteque se haya incurrido durante el mes en curso.`,
            },
            requestSubmitted: {
                title: 'Solicitud enviada',
                subtitle: {
                    part1: 'Gracias por hacernos saber que deseas cancelar tu suscripción. Estamos revisando tu solicitud y nos comunicaremos contigo en breve a través de tu chat con ',
                    link: 'Concierge',
                    part2: '.',
                },
            },
            acknowledgement: `Al solicitar la cancelación anticipada, reconozco y acepto que Expensify no tiene ninguna obligación de conceder dicha solicitud en virtud de las <a href=${CONST.OLD_DOT_PUBLIC_URLS.TERMS_URL}>Condiciones de Servicio</a> de Expensify u otro acuerdo de servicios aplicable entre Expensify y yo, y que Expensify se reserva el derecho exclusivo a conceder dicha solicitud.`,
        },
    },
    feedbackSurvey: {
        tooLimited: 'Hay que mejorar la funcionalidad',
        tooExpensive: 'Demasiado caro',
        inadequateSupport: 'Atención al cliente inadecuada',
        businessClosing: 'Cierre, reducción, o adquisición de la empresa',
        additionalInfoTitle: '¿A qué software está migrando y por qué?',
        additionalInfoInputLabel: 'Tu respuesta',
    },
    roomChangeLog: {
        updateRoomDescription: 'establece la descripción de la sala a:',
        clearRoomDescription: 'la descripción de la habitación ha sido borrada',
    },
    delegate: {
        switchAccount: 'Cambiar de cuenta:',
        copilotDelegatedAccess: 'Copilot: Acceso delegado',
        copilotDelegatedAccessDescription: 'Permitir que otros miembros accedan a tu cuenta.',
        addCopilot: 'Agregar copiloto',
        membersCanAccessYourAccount: 'Estos miembros pueden acceder a tu cuenta:',
        youCanAccessTheseAccounts: 'Puedes acceder a estas cuentas a través del conmutador de cuentas:',
        role: ({role}: OptionalParam<DelegateRoleParams> = {}) => {
            switch (role) {
                case CONST.DELEGATE_ROLE.ALL:
                    return 'Completo';
                case CONST.DELEGATE_ROLE.SUBMITTER:
                    return 'Limitado';
                default:
                    return '';
            }
        },
        genericError: '¡Ups! Ha ocurrido un error. Por favor, inténtalo de nuevo.',
        onBehalfOfMessage: ({delegator}: DelegatorParams) => `en nombre de ${delegator}`,
        accessLevel: 'Nivel de acceso',
        confirmCopilot: 'Confirma tu copiloto a continuación.',
        accessLevelDescription: 'Elige un nivel de acceso a continuación. Tanto el acceso Completo como el Limitado permiten a los copilotos ver todas las conversaciones y gastos.',
        roleDescription: ({role}: OptionalParam<DelegateRoleParams> = {}) => {
            switch (role) {
                case CONST.DELEGATE_ROLE.ALL:
                    return 'Permite a otro miembro realizar todas las acciones en tu cuenta, en tu nombre. Incluye chat, presentaciones, aprobaciones, pagos, actualizaciones de configuración y más.';
                case CONST.DELEGATE_ROLE.SUBMITTER:
                    return 'Permite a otro miembro realizar la mayoría de las acciones en tu cuenta, en tu nombre. Excluye aprobaciones, pagos, rechazos y retenciones.';
                default:
                    return '';
            }
        },
        removeCopilot: 'Eliminar copiloto',
        removeCopilotConfirmation: '¿Estás seguro de que quieres eliminar este copiloto?',
        changeAccessLevel: 'Cambiar nivel de acceso',
        makeSureItIsYou: 'Vamos a asegurarnos de que eres tú',
        enterMagicCode: ({contactMethod}: EnterMagicCodeParams) =>
            `Por favor, introduce el código mágico enviado a ${contactMethod} para agregar un copiloto. Debería llegar en un par de minutos.`,
        enterMagicCodeUpdate: ({contactMethod}: EnterMagicCodeParams) =>
            `Por favor, introduce el código mágico enviado a ${contactMethod} para actualizar el nivel de acceso de tu copiloto.`,
        notAllowed: 'No tan rápido...',
        noAccessMessage: 'Como copiloto, no tienes acceso a esta página. ¡Lo sentimos!',
        notAllowedMessageStart: `Como`,
        notAllowedMessageHyperLinked: ' copiloto',
        notAllowedMessageEnd: ({accountOwnerEmail}: AccountOwnerParams) => ` de ${accountOwnerEmail}, no tienes permiso para realizar esta acción. ¡Lo siento!`,
        copilotAccess: 'Acceso a Copilot',
    },
    debug: {
        debug: 'Depuración',
        details: 'Detalles',
        JSON: 'JSON',
        reportActions: 'Acciones',
        reportActionPreview: 'Previa',
        nothingToPreview: 'Nada que previsualizar',
        editJson: 'Editar JSON:',
        preview: 'Previa:',
        missingProperty: ({propertyName}: MissingPropertyParams) => `Falta ${propertyName}`,
        invalidProperty: ({propertyName, expectedType}: InvalidPropertyParams) => `Propiedad inválida: ${propertyName} - Esperado: ${expectedType}`,
        invalidValue: ({expectedValues}: InvalidValueParams) => `Valor inválido - Esperado: ${expectedValues}`,
        missingValue: 'Valor en falta',
        createReportAction: 'Crear acción de informe',
        reportAction: 'Acciones del informe',
        report: 'Informe',
        transaction: 'Transacción',
        violations: 'Violaciones',
        transactionViolation: 'Violación de transacción',
        hint: 'Los cambios de datos no se enviarán al backend',
        textFields: 'Campos de texto',
        numberFields: 'Campos numéricos',
        booleanFields: 'Campos booleanos',
        constantFields: 'Campos constantes',
        dateTimeFields: 'Campos de fecha y hora',
        date: 'Fecha',
        time: 'Hora',
        none: 'Ninguno',
        visibleInLHN: 'Visible en LHN',
        GBR: 'GBR',
        RBR: 'RBR',
        true: 'verdadero',
        false: 'falso',
        viewReport: 'Ver Informe',
        viewTransaction: 'Ver transacción',
        createTransactionViolation: 'Crear infracción de transacción',
        reasonVisibleInLHN: {
            hasDraftComment: 'Tiene comentario en borrador',
            hasGBR: 'Tiene GBR',
            hasRBR: 'Tiene RBR',
            pinnedByUser: 'Fijado por el miembro',
            hasIOUViolations: 'Tiene violaciones de IOU',
            hasAddWorkspaceRoomErrors: 'Tiene errores al agregar sala de espacio de trabajo',
            isUnread: 'No leído (modo de enfoque)',
            isArchived: 'Archivado (modo más reciente)',
            isSelfDM: 'Es un mensaje directo propio',
            isFocused: 'Está temporalmente enfocado',
        },
        reasonGBR: {
            hasJoinRequest: 'Tiene solicitud de unión (sala de administrador)',
            isUnreadWithMention: 'No leído con mención',
            isWaitingForAssigneeToCompleteAction: 'Esperando a que el asignado complete la acción',
            hasChildReportAwaitingAction: 'Informe secundario pendiente de acción',
            hasMissingInvoiceBankAccount: 'Falta la cuenta bancaria de la factura',
        },
        reasonRBR: {
            hasErrors: 'Tiene errores en los datos o las acciones del informe',
            hasViolations: 'Tiene violaciones',
            hasTransactionThreadViolations: 'Tiene violaciones de hilo de transacciones',
        },
        indicatorStatus: {
            theresAReportAwaitingAction: 'Hay un informe pendiente de acción',
            theresAReportWithErrors: 'Hay un informe con errores',
            theresAWorkspaceWithCustomUnitsErrors: 'Hay un espacio de trabajo con errores en las unidades personalizadas',
            theresAProblemWithAWorkspaceMember: 'Hay un problema con un miembro del espacio de trabajo',
            theresAProblemWithAWorkspaceQBOExport: 'Hubo un problema con la configuración de exportación de la conexión del espacio de trabajo.',
            theresAProblemWithAContactMethod: 'Hay un problema con un método de contacto',
            aContactMethodRequiresVerification: 'Un método de contacto requiere verificación',
            theresAProblemWithAPaymentMethod: 'Hay un problema con un método de pago',
            theresAProblemWithAWorkspace: 'Hay un problema con un espacio de trabajo',
            theresAProblemWithYourReimbursementAccount: 'Hay un problema con tu cuenta de reembolso',
            theresABillingProblemWithYourSubscription: 'Hay un problema de facturación con tu suscripción',
            yourSubscriptionHasBeenSuccessfullyRenewed: 'Tu suscripción se ha renovado con éxito',
            theresWasAProblemDuringAWorkspaceConnectionSync: 'Hubo un problema durante la sincronización de la conexión del espacio de trabajo',
            theresAProblemWithYourWallet: 'Hay un problema con tu billetera',
            theresAProblemWithYourWalletTerms: 'Hay un problema con los términos de tu billetera',
        },
    },
    emptySearchView: {
        takeATestDrive: 'Haz una prueba',
    },
    migratedUserWelcomeModal: {
        title: 'Viajes y gastos, a la velocidad del chat',
        subtitle: 'New Expensify tiene la misma excelente automatización, pero ahora con una colaboración increíble:',
        confirmText: 'Vamos!',
        features: {
            chat: '<strong>Chatea directamente en cualquier gasto</strong>, informe o espacio de trabajo',
            scanReceipt: '<strong>Escanea recibos</strong> y obtén reembolsos',
            crossPlatform: 'Haz <strong>todo</strong> desde tu teléfono o navegador',
        },
    },
    productTrainingTooltip: {
        // TODO: CONCIERGE_LHN_GBR tooltip will be replaced by a tooltip in the #admins room
        // https://github.com/Expensify/App/issues/57045#issuecomment-2701455668
        conciergeLHNGBR: '<tooltip>¡Comienza <strong>aquí</strong>!</tooltip>',
        saveSearchTooltip: '<tooltip><strong>Renombra tus búsquedas guardadas</strong> aquí</tooltip>',
        globalCreateTooltip: '<tooltip><strong>Crea gastos</strong>, empieza a chatear\ny más. ¡Pruébalo!</tooltip>',
        bottomNavInboxTooltip: '<tooltip>Revisa lo que <strong>necesita tu atención</strong>\ny <strong>chatea sobre los gastos.</strong></tooltip>',
        workspaceChatTooltip: '<tooltip>Chatea con <strong>los aprobadores</strong></tooltip>',
        GBRRBRChat: '<tooltip>Verás 🟢 en <strong>acciones a realizar</strong>,\ny 🔴 en <strong>elementos para revisar.</strong></tooltip>',
        accountSwitcher: '<tooltip>Accede a tus <strong>cuentas copiloto</strong> aquí</tooltip>',
        expenseReportsFilter: '<tooltip>¡Bienvenido! Aquí encontrarás todos los\n<strong>informes de tu empresa</strong>.</tooltip>',
        scanTestTooltip: {
            main: '<tooltip>¡<strong>Escanea nuestro recibo de prueba</strong> para ver cómo funciona!</tooltip>',
            manager: '<tooltip>¡Elige a <strong>nuestro gerente</strong> de prueba para probarlo!</tooltip>',
            confirmation: '<tooltip>Ahora, <strong>envía tu gasto y</strong>\n¡observa cómo ocurre la magia!</tooltip>',
            tryItOut: 'Prueba esto',
            noThanks: 'No, gracias',
        },
        outstandingFilter: '<tooltip>Filtra los gastos\nque <strong>necesitan aprobación</strong></tooltip>',
        scanTestDriveTooltip: '<tooltip>¡Envía este recibo para\n<strong>completar la prueba</strong>!</tooltip>',
    },
    discardChangesConfirmation: {
        title: '¿Descartar cambios?',
        body: '¿Estás seguro de que quieres descartar los cambios que hiciste?',
        confirmText: 'Descartar cambios',
    },
    scheduledCall: {
        book: {
            title: 'Programar llamada',
            description: 'Encuentra un horario que funcione para ti.',
            slots: 'Horarios disponibles para el ',
        },
        confirmation: {
            title: 'Confirmar llamada',
            description: 'Asegúrate de que los detalles a continuación sean correctos. Una vez que confirmes la llamada, enviaremos una invitación con más información.',
            setupSpecialist: 'Tu especialista asignado',
            meetingLength: 'Duración de la reunión',
            dateTime: 'Fecha y hora',
            minutes: '30 minutos',
        },
        callScheduled: 'Llamada programada',
    },
    autoSubmitModal: {
        title: '¡Todo claro y enviado!',
        description: 'Se han solucionado todas las advertencias e infracciones, así que:',
        submittedExpensesTitle: 'Estos gastos han sido enviados',
        submittedExpensesDescription: 'Estos gastos se han enviado a tu aprobador pero aún se pueden editar hasta que sean aprobados.',
        pendingExpensesTitle: 'Los gastos pendientes se han movido',
        pendingExpensesDescription: 'Todo gasto de tarjeta pendiente se ha movido a un informe separado hasta que sea contabilizado.',
    },
    testDrive: {
        quickAction: {
            takeATwoMinuteTestDrive: 'Haz una prueba de 2 minutos',
        },
        modal: {
            title: 'Haz una prueba con nosotros',
            description: 'Haz un recorrido rápido por el producto para ponerte al día rápidamente. ¡No se requieren paradas!',
            confirmText: 'Iniciar prueba',
            helpText: 'Saltar',
            employee: {
                description:
                    '<muted-text>Consigue <strong>3 meses gratis</strong>  de Expensify para tu equipo. Solo introduce el correo electrónico de tu jefe abajo para enviarle un gasto escaneado de prueba.</muted-text>',
                email: 'Introduce el correo electrónico de tu jefe',
                error: 'Ese miembro es propietario de un espacio de trabajo, por favor introduce un nuevo miembro para probar.',
            },
        },
        banner: {
            currentlyTestDrivingExpensify: 'Actualmente estás probando Expensify',
            readyForTheRealThing: '¿Listo para la versión real?',
            getStarted: 'Comenzar',
        },
        employeeInviteMessage: ({name}: EmployeeInviteMessageParams) =>
            `# ${name} te invitó a probar Expensify\n\n¡Hola! Acabo de conseguirnos *3 meses gratis* para probar Expensify, la forma más rápida de gestionar gastos.\n\nAquí tienes un *recibo de prueba* para mostrarte cómo funciona:`,
    },
};

export default translations satisfies TranslationDeepObject<typeof en>;<|MERGE_RESOLUTION|>--- conflicted
+++ resolved
@@ -1813,12 +1813,7 @@
         expensifyWallet: 'Billetera Expensify (Beta)',
         sendAndReceiveMoney: 'Envía y recibe dinero desde tu Billetera Expensify. Solo cuentas bancarias de EE. UU.',
         enableWallet: 'Habilitar billetera',
-<<<<<<< HEAD
         addBankAccountToSendAndReceive: 'Agrega una cuenta bancaria para realizar o recibir pagos.',
-        addBankAccount: 'Añadir cuenta bancaria',
-=======
-        addBankAccountToSendAndReceive: 'Recibe el reembolso de los gastos que envíes a un espacio de trabajo.',
->>>>>>> 44d8ae59
         assignedCards: 'Tarjetas asignadas',
         assignedCardsDescription: 'Son tarjetas asignadas por un administrador del espacio de trabajo para gestionar los gastos de la empresa.',
         expensifyCard: 'Tarjeta Expensify',
