import {CONST as COMMON_CONST} from 'expensify-common';
import type {OnboardingCompanySize, OnboardingTask} from '@libs/actions/Welcome/OnboardingFlow';
import CONST from '@src/CONST';
import type OriginalMessage from '@src/types/onyx/OriginalMessage';
import type en from './en';
import type {
    AccountOwnerParams,
    ActionsAreCurrentlyRestricted,
    AddedOrDeletedPolicyReportFieldParams,
    AddedPolicyApprovalRuleParams,
    AddEmployeeParams,
    AddOrDeletePolicyCustomUnitRateParams,
    AddressLineParams,
    AdminCanceledRequestParams,
    AirlineParams,
    AlreadySignedInParams,
    ApprovalWorkflowErrorParams,
    ApprovedAmountParams,
    AssignCardParams,
    AssignedCardParams,
    AssigneeParams,
    AuthenticationErrorParams,
    AutoPayApprovedReportsLimitErrorParams,
    BadgeFreeTrialParams,
    BankAccountLastFourParams,
    BeginningOfArchivedRoomParams,
    BeginningOfChatHistoryAdminRoomParams,
    BeginningOfChatHistoryAnnounceRoomParams,
    BeginningOfChatHistoryDomainRoomParams,
    BeginningOfChatHistoryInvoiceRoomParams,
    BeginningOfChatHistoryPolicyExpenseChatParams,
    BeginningOfChatHistoryUserRoomParams,
    BillingBannerCardAuthenticationRequiredParams,
    BillingBannerCardExpiredParams,
    BillingBannerCardOnDisputeParams,
    BillingBannerDisputePendingParams,
    BillingBannerInsufficientFundsParams,
    BillingBannerOwnerAmountOwedOverdueParams,
    BillingBannerSubtitleWithDateParams,
    BusinessBankAccountParams,
    BusinessTaxIDParams,
    CanceledRequestParams,
    CardEndingParams,
    CardInfoParams,
    CardNextPaymentParams,
    CategoryNameParams,
    ChangeFieldParams,
    ChangeOwnerDuplicateSubscriptionParams,
    ChangeOwnerHasFailedSettlementsParams,
    ChangeOwnerSubscriptionParams,
    ChangeReportPolicyParams,
    ChangeTypeParams,
    CharacterLengthLimitParams,
    CharacterLimitParams,
    ChatWithAccountManagerParams,
    CompanyCardBankName,
    CompanyCardFeedNameParams,
    CompanyNameParams,
    ConfirmThatParams,
    ConnectionNameParams,
    ConnectionParams,
    ContactMethodParams,
    ContactMethodsRouteParams,
    CreateExpensesParams,
    CurrencyCodeParams,
    CurrencyInputDisabledTextParams,
    CustomersOrJobsLabelParams,
    CustomUnitRateParams,
    DateParams,
    DateShouldBeAfterParams,
    DateShouldBeBeforeParams,
    DefaultAmountParams,
    DefaultVendorDescriptionParams,
    DelegateRoleParams,
    DelegatorParams,
    DeleteActionParams,
    DeleteConfirmationParams,
    DeleteTransactionParams,
    DemotedFromWorkspaceParams,
    DidSplitAmountMessageParams,
    DuplicateTransactionParams,
    EarlyDiscountSubtitleParams,
    EarlyDiscountTitleParams,
    EditActionParams,
    EditDestinationSubtitleParams,
    ElectronicFundsParams,
    EmployeeInviteMessageParams,
    EmptyCategoriesSubtitleWithAccountingParams,
    EmptyTagsSubtitleWithAccountingParams,
    EnterMagicCodeParams,
    ExportAgainModalDescriptionParams,
    ExportedToIntegrationParams,
    ExportIntegrationSelectedParams,
    FeatureNameParams,
    FileLimitParams,
    FileTypeParams,
    FiltersAmountBetweenParams,
    FlightLayoverParams,
    FlightParams,
    FormattedMaxLengthParams,
    GoBackMessageParams,
    ImportedTagsMessageParams,
    ImportedTypesParams,
    ImportFieldParams,
    ImportMemberConfirmationParams,
    ImportMembersSuccessfulDescriptionParams,
    ImportPerDiemRatesSuccessfulDescriptionParams,
    ImportTagsSuccessfulDescriptionParams,
    IncorrectZipFormatParams,
    InstantSummaryParams,
    IntacctMappingTitleParams,
    IntegrationExportParams,
    IntegrationSyncFailedParams,
    InvalidPropertyParams,
    InvalidValueParams,
    IssueVirtualCardParams,
    LastSyncAccountingParams,
    LastSyncDateParams,
    LeftWorkspaceParams,
    LocalTimeParams,
    LoggedInAsParams,
    LogSizeParams,
    ManagerApprovedAmountParams,
    ManagerApprovedParams,
    MarkedReimbursedParams,
    MarkReimbursedFromIntegrationParams,
    MergeFailureDescriptionGenericParams,
    MergeFailureUncreatedAccountDescriptionParams,
    MergeSuccessDescriptionParams,
    MissingPropertyParams,
    MovedFromPersonalSpaceParams,
    MovedFromReportParams,
    MovedTransactionParams,
    NeedCategoryForExportToIntegrationParams,
    NewWorkspaceNameParams,
    NoLongerHaveAccessParams,
    NotAllowedExtensionParams,
    NotYouParams,
    OOOEventSummaryFullDayParams,
    OOOEventSummaryPartialDayParams,
    OptionalParam,
    OurEmailProviderParams,
    OwnerOwesAmountParams,
    PaidElsewhereParams,
    PaidWithExpensifyParams,
    ParentNavigationSummaryParams,
    PayerOwesAmountParams,
    PayerOwesParams,
    PayerPaidAmountParams,
    PayerPaidParams,
    PayerSettledParams,
    PaySomeoneParams,
    PolicyAddedReportFieldOptionParams,
    PolicyDisabledReportFieldAllOptionsParams,
    PolicyDisabledReportFieldOptionParams,
    PolicyExpenseChatNameParams,
    QBDSetupErrorBodyParams,
    RailTicketParams,
    ReconciliationWorksParams,
    RemovedFromApprovalWorkflowParams,
    RemovedTheRequestParams,
    RemoveMemberPromptParams,
    RemoveMembersWarningPrompt,
    RenamedRoomActionParams,
    RenamedWorkspaceNameActionParams,
    ReportArchiveReasonsClosedParams,
    ReportArchiveReasonsInvoiceReceiverPolicyDeletedParams,
    ReportArchiveReasonsMergedParams,
    ReportArchiveReasonsRemovedFromPolicyParams,
    ReportPolicyNameParams,
    RequestAmountParams,
    RequestCountParams,
    RequestedAmountMessageParams,
    RequiredFieldParams,
    ResolutionConstraintsParams,
    ReviewParams,
    RoleNamesParams,
    RoomNameReservedErrorParams,
    RoomRenamedToParams,
    SecondaryLoginParams,
    SetTheDistanceMerchantParams,
    SetTheRequestParams,
    SettledAfterAddedBankAccountParams,
    SettleExpensifyCardParams,
    SettlementAccountInfoParams,
    SettlementDateParams,
    ShareParams,
    SignUpNewFaceCodeParams,
    SizeExceededParams,
    SplitAmountParams,
    SplitExpenseEditTitleParams,
    SplitExpenseSubtitleParams,
    SpreadCategoriesParams,
    SpreadFieldNameParams,
    SpreadSheetColumnParams,
    StatementTitleParams,
    StepCounterParams,
    StripePaidParams,
    SubmitsToParams,
    SubmittedToVacationDelegateParams,
    SubscriptionCommitmentParams,
    SubscriptionSettingsRenewsOnParams,
    SubscriptionSettingsSaveUpToParams,
    SubscriptionSettingsSummaryParams,
    SubscriptionSizeParams,
    SyncStageNameConnectionsParams,
    TaskCreatedActionParams,
    TaxAmountParams,
    TermsParams,
    ThreadRequestReportNameParams,
    ThreadSentMoneyReportNameParams,
    TotalAmountGreaterOrLessThanOriginalParams,
    ToValidateLoginParams,
    TransferParams,
    TravelTypeParams,
    TrialStartedTitleParams,
    UnapproveWithIntegrationWarningParams,
    UnshareParams,
    UntilTimeParams,
    UpdatedCustomFieldParams,
    UpdatedPolicyApprovalRuleParams,
    UpdatedPolicyAuditRateParams,
    UpdatedPolicyCategoryDescriptionHintTypeParams,
    UpdatedPolicyCategoryExpenseLimitTypeParams,
    UpdatedPolicyCategoryGLCodeParams,
    UpdatedPolicyCategoryMaxAmountNoReceiptParams,
    UpdatedPolicyCategoryMaxExpenseAmountParams,
    UpdatedPolicyCategoryNameParams,
    UpdatedPolicyCategoryParams,
    UpdatedPolicyCurrencyParams,
    UpdatedPolicyCustomUnitRateParams,
    UpdatedPolicyCustomUnitTaxClaimablePercentageParams,
    UpdatedPolicyCustomUnitTaxRateExternalIDParams,
    UpdatedPolicyDescriptionParams,
    UpdatedPolicyFieldWithNewAndOldValueParams,
    UpdatedPolicyFieldWithValueParam,
    UpdatedPolicyFrequencyParams,
    UpdatedPolicyManualApprovalThresholdParams,
    UpdatedPolicyPreventSelfApprovalParams,
    UpdatedPolicyReportFieldDefaultValueParams,
    UpdatedPolicyTagFieldParams,
    UpdatedPolicyTagNameParams,
    UpdatedPolicyTagParams,
    UpdatedTheDistanceMerchantParams,
    UpdatedTheRequestParams,
    UpdatePolicyCustomUnitParams,
    UpdatePolicyCustomUnitTaxEnabledParams,
    UpdateRoleParams,
    UsePlusButtonParams,
    UserIsAlreadyMemberParams,
    UserSplitParams,
    VacationDelegateParams,
    ViolationsAutoReportedRejectedExpenseParams,
    ViolationsCashExpenseWithNoReceiptParams,
    ViolationsConversionSurchargeParams,
    ViolationsCustomRulesParams,
    ViolationsInvoiceMarkupParams,
    ViolationsMaxAgeParams,
    ViolationsMissingTagParams,
    ViolationsModifiedAmountParams,
    ViolationsOverAutoApprovalLimitParams,
    ViolationsOverCategoryLimitParams,
    ViolationsOverLimitParams,
    ViolationsPerDayLimitParams,
    ViolationsProhibitedExpenseParams,
    ViolationsReceiptRequiredParams,
    ViolationsRterParams,
    ViolationsTagOutOfPolicyParams,
    ViolationsTaxOutOfPolicyParams,
    WaitingOnBankAccountParams,
    WalletProgramParams,
    WelcomeEnterMagicCodeParams,
    WelcomeToRoomParams,
    WeSentYouMagicSignInLinkParams,
    WorkEmailMergingBlockedParams,
    WorkEmailResendCodeParams,
    WorkspaceLockedPlanTypeParams,
    WorkspaceMemberList,
    WorkspaceOwnerWillNeedToAddOrUpdatePaymentCardParams,
    WorkspaceRouteParams,
    WorkspacesListRouteParams,
    WorkspaceYouMayJoin,
    YourPlanPriceParams,
    YourPlanPriceValueParams,
    ZipCodeExampleFormatParams,
} from './params';
import type {TranslationDeepObject} from './types';

/* eslint-disable max-len */
const translations = {
    common: {
        count: 'Contar',
        cancel: 'Cancelar',
        dismiss: 'Descartar',
        yes: 'Sí',
        no: 'No',
        ok: 'OK',
        notNow: 'Ahora no',
        learnMore: 'Más información.',
        buttonConfirm: 'Ok, entendido',
        name: 'Nombre',
        attachment: 'Archivo adjunto',
        attachments: 'Archivos adjuntos',
        from: 'De',
        to: 'A',
        in: 'En',
        optional: 'Opcional',
        new: 'Nuevo',
        center: 'Centrar',
        search: 'Buscar',
        reports: 'Informes',
        find: 'Encontrar',
        searchWithThreeDots: 'Buscar...',
        select: 'Seleccionar',
        deselect: 'Deseleccionar',
        selectMultiple: 'Seleccionar varios',
        next: 'Siguiente',
        create: 'Crear',
        previous: 'Anterior',
        goBack: 'Volver',
        add: 'Añadir',
        resend: 'Reenviar',
        save: 'Guardar',
        saveChanges: 'Guardar cambios',
        submit: 'Enviar',
        rotate: 'Rotar',
        zoom: 'Zoom',
        password: 'Contraseña',
        magicCode: 'Código mágico',
        twoFactorCode: 'Autenticación de dos factores',
        workspaces: 'Espacios de trabajo',
        inbox: 'Recibidos',
        group: 'Grupo',
        profile: 'Perfil',
        referral: 'Remisión',
        payments: 'Pagos',
        approvals: 'Aprobaciones',
        wallet: 'Billetera',
        preferences: 'Preferencias',
        view: 'Ver',
        review: (reviewParams?: ReviewParams) => `Revisar${reviewParams?.amount ? ` ${reviewParams?.amount}` : ''}`,
        not: 'No',
        privacyPolicy: 'la Política de Privacidad de Expensify',
        addCardTermsOfService: 'Términos de Servicio',
        perPerson: 'por persona',
        signIn: 'Conectarse',
        signInWithGoogle: 'Iniciar sesión con Google',
        signInWithApple: 'Iniciar sesión con Apple',
        signInWith: 'Iniciar sesión con',
        continue: 'Continuar',
        firstName: 'Nombre',
        lastName: 'Apellidos',
        scanning: 'Escaneando',
        phone: 'Teléfono',
        phoneNumber: 'Número de teléfono',
        phoneNumberPlaceholder: '(xxx) xxx-xxxx',
        email: 'Correo electrónico',
        and: 'y',
        or: 'o',
        details: 'Detalles',
        privacy: 'Privacidad',
        hidden: 'Oculto',
        visible: 'Visible',
        delete: 'Eliminar',
        archived: 'archivado',
        contacts: 'Contactos',
        recents: 'Recientes',
        close: 'Cerrar',
        download: 'Descargar',
        downloading: 'Descargando',
        uploading: 'Subiendo',
        pin: 'Fijar',
        unPin: 'Desfijar',
        back: 'Volver',
        saveAndContinue: 'Guardar y continuar',
        settings: 'Configuración',
        termsOfService: 'Términos de Servicio',
        members: 'Miembros',
        invite: 'Invitar',
        here: 'aquí',
        date: 'Fecha',
        dob: 'Fecha de nacimiento',
        currentYear: 'Año actual',
        currentMonth: 'Mes actual',
        ssnLast4: 'Últimos 4 dígitos de tu SSN',
        ssnFull9: 'Los 9 dígitos del SSN',
        addressLine: ({lineNumber}: AddressLineParams) => `Dirección línea ${lineNumber}`,
        personalAddress: 'Dirección física personal',
        companyAddress: 'Dirección física de la empresa',
        noPO: 'Nada de apartados de correos ni direcciones de envío, por favor.',
        city: 'Ciudad',
        state: 'Estado',
        streetAddress: 'Dirección',
        stateOrProvince: 'Estado / Provincia',
        country: 'País',
        zip: 'Código postal',
        zipPostCode: 'Código postal',
        whatThis: '¿Qué es esto?',
        iAcceptThe: 'Acepto los ',
        remove: 'Eliminar',
        admin: 'Administrador',
        owner: 'Dueño',
        dateFormat: 'AAAA-MM-DD',
        send: 'Enviar',
        na: 'N/A',
        noResultsFound: 'No se han encontrado resultados',
        noResultsFoundMatching: ({searchString}: {searchString: string}) => `No se encontraron resultados que coincidan con "${searchString}"`,
        recentDestinations: 'Destinos recientes',
        timePrefix: 'Son las',
        conjunctionFor: 'para',
        todayAt: 'Hoy a las',
        tomorrowAt: 'Mañana a las',
        yesterdayAt: 'Ayer a las',
        conjunctionAt: 'a',
        conjunctionTo: 'a',
        genericErrorMessage: 'Ups... algo no ha ido bien y la acción no se ha podido completar. Por favor, inténtalo más tarde.',
        percentage: 'Porcentaje',
        error: {
            invalidAmount: 'Importe no válido',
            acceptTerms: 'Debes aceptar los Términos de Servicio para continuar',
            phoneNumber: `Introduce un teléfono válido, incluyendo el código del país (p. ej. ${CONST.EXAMPLE_PHONE_NUMBER})`,
            fieldRequired: 'Este campo es obligatorio',
            requestModified: 'Esta solicitud está siendo modificada por otro miembro',
            characterLimitExceedCounter: ({length, limit}: CharacterLengthLimitParams) => `Se superó el límite de caracteres (${length}/${limit})`,
            dateInvalid: 'Por favor, selecciona una fecha válida',
            invalidDateShouldBeFuture: 'Por favor, elige una fecha igual o posterior a hoy',
            invalidTimeShouldBeFuture: 'Por favor, elige una hora al menos un minuto en el futuro',
            invalidCharacter: 'Carácter invalido',
            enterMerchant: 'Introduce un comerciante',
            enterAmount: 'Introduce un importe',
            enterDate: 'Introduce una fecha',
            missingMerchantName: 'Falta el nombre del comerciante',
            missingAmount: 'Falta el importe',
            missingDate: 'Falta la fecha',
            invalidTimeRange: 'Por favor, introduce una hora entre 1 y 12 (por ejemplo, 2:30 PM)',
            pleaseCompleteForm: 'Por favor complete el formulario de arriba para continuar',
            pleaseSelectOne: 'Seleccione una de las opciones',
            invalidRateError: 'Por favor, introduce una tarifa válida',
            lowRateError: 'La tarifa debe ser mayor que 0',
            email: 'Por favor, introduzca una dirección de correo electrónico válida',
            login: 'Se produjo un error al iniciar sesión. Por favor intente nuevamente.',
        },
        comma: 'la coma',
        semicolon: 'el punto y coma',
        please: 'Por favor',
        rename: 'Renombrar',
        skip: 'Saltarse',
        contactUs: 'contáctenos',
        pleaseEnterEmailOrPhoneNumber: 'Por favor, escribe un correo electrónico o número de teléfono',
        fixTheErrors: 'corrige los errores',
        inTheFormBeforeContinuing: 'en el formulario antes de continuar',
        confirm: 'Confirmar',
        reset: 'Restablecer',
        done: 'Listo',
        more: 'Más',
        debitCard: 'Tarjeta de débito',
        bankAccount: 'Cuenta bancaria',
        personalBankAccount: 'Cuenta bancaria personal',
        businessBankAccount: 'Cuenta bancaria comercial',
        join: 'Unirse',
        leave: 'Salir',
        decline: 'Rechazar',
        transferBalance: 'Transferencia de saldo',
        cantFindAddress: '¿No encuentras tu dirección? ',
        enterManually: 'Introducir manualmente',
        message: 'Chatear con ',
        leaveThread: 'Salir del hilo',
        you: 'Tú',
        youAfterPreposition: 'ti',
        your: 'tu',
        conciergeHelp: 'Por favor, contacta con Concierge para obtener ayuda.',
        youAppearToBeOffline: 'Parece que estás desconectado.',
        thisFeatureRequiresInternet: 'Esta función requiere una conexión a Internet activa.',
        attachmentWillBeAvailableOnceBackOnline: 'El archivo adjunto estará disponible cuando vuelvas a estar en línea.',
        errorOccurredWhileTryingToPlayVideo: 'Se produjo un error al intentar reproducir este video.',
        areYouSure: '¿Estás seguro?',
        verify: 'Verifique',
        yesContinue: 'Sí, continuar',
        websiteExample: 'p. ej. https://www.expensify.com',
        zipCodeExampleFormat: ({zipSampleFormat}: ZipCodeExampleFormatParams) => (zipSampleFormat ? `p. ej. ${zipSampleFormat}` : ''),
        description: 'Descripción',
        title: 'Título',
        assignee: 'Asignado a',
        createdBy: 'Creado por',
        with: 'con',
        shareCode: 'Compartir código',
        share: 'Compartir',
        per: 'por',
        mi: 'milla',
        km: 'kilómetro',
        copied: '¡Copiado!',
        someone: 'Alguien',
        total: 'Total',
        edit: 'Editar',
        letsDoThis: '¡Hagámoslo!',
        letsStart: 'Empecemos',
        showMore: 'Mostrar más',
        merchant: 'Comerciante',
        category: 'Categoría',
        report: 'Informe',
        billable: 'Facturable',
        nonBillable: 'No facturable',
        tag: 'Etiqueta',
        receipt: 'Recibo',
        verified: 'Verificado',
        replace: 'Sustituir',
        distance: 'Distancia',
        mile: 'milla',
        miles: 'millas',
        kilometer: 'kilómetro',
        kilometers: 'kilómetros',
        recent: 'Reciente',
        all: 'Todo',
        am: 'AM',
        pm: 'PM',
        tbd: 'Por determinar',
        selectCurrency: 'Selecciona una moneda',
        selectSymbolOrCurrency: 'Selecciona un símbolo o moneda',
        card: 'Tarjeta',
        whyDoWeAskForThis: '¿Por qué pedimos esto?',
        required: 'Obligatorio',
        showing: 'Mostrando',
        of: 'de',
        default: 'Predeterminado',
        update: 'Actualizar',
        member: 'Miembro',
        success: 'Éxito',
        auditor: 'Auditor',
        role: 'Role',
        currency: 'Divisa',
        rate: 'Tarifa',
        emptyLHN: {
            title: 'Woohoo! Todo al día.',
            subtitleText1: 'Encuentra un chat usando el botón',
            subtitleText2: 'o crea algo usando el botón',
            subtitleText3: '.',
        },
        businessName: 'Nombre de la empresa',
        clear: 'Borrar',
        type: 'Tipo',
        action: 'Acción',
        expenses: 'Gastos',
        totalSpend: 'Gasto total',
        tax: 'Impuesto',
        shared: 'Compartidos',
        drafts: 'Borradores',
        draft: 'Borrador',
        finished: 'Finalizados',
        upgrade: 'Mejora',
        downgradeWorkspace: 'Desmejora tu espacio de trabajo',
        companyID: 'Empresa ID',
        userID: 'Usuario ID',
        disable: 'Deshabilitar',
        export: 'Exportar',
        initialValue: 'Valor inicial',
        currentDate: 'Fecha actual',
        value: 'Valor',
        downloadFailedTitle: 'Error en la descarga',
        downloadFailedDescription: 'No se pudo completar la descarga. Por favor, inténtalo más tarde.',
        filterLogs: 'Registros de filtrado',
        network: 'La red',
        reportID: 'ID del informe',
        longID: 'ID largo',
        bankAccounts: 'Cuentas bancarias',
        chooseFile: 'Elegir archivo',
        chooseFiles: 'Elegir archivos',
        dropTitle: 'Suéltalo',
        dropMessage: 'Suelta tu archivo aquí',
        enabled: 'Habilitado',
        disabled: 'Desactivada',
        ignore: 'Ignorar',
        import: 'Importar',
        offlinePrompt: 'No puedes realizar esta acción ahora mismo.',
        outstanding: 'Pendiente',
        chats: 'Chats',
        tasks: 'Tareas',
        unread: 'No leído',
        sent: 'Enviado',
        links: 'Enlaces',
        days: 'días',
        address: 'Dirección',
        hourAbbreviation: 'h',
        minuteAbbreviation: 'm',
        chatWithAccountManager: ({accountManagerDisplayName}: ChatWithAccountManagerParams) => `¿Necesitas algo específico? Habla con tu gerente de cuenta, ${accountManagerDisplayName}.`,
        chatNow: 'Chatear ahora',
        workEmail: 'correo electrónico de trabajo',
        destination: 'Destino',
        subrate: 'Subtasa',
        perDiem: 'Per diem',
        validate: 'Validar',
        downloadAsPDF: 'Descargar como PDF',
        downloadAsCSV: 'Descargar como CSV',
        help: 'Ayuda',
        expenseReports: 'Informes de Gastos',
        rateOutOfPolicy: 'Tasa fuera de póliza',
        reimbursable: 'Reembolsable',
        editYourProfile: 'Edita tu perfil',
        comments: 'Comentarios',
        sharedIn: 'Compartido en',
        unreported: 'No reportado',
        explore: 'Explorar',
        todo: 'Tereas',
        invoice: 'Factura',
        expense: 'Gasto',
        chat: 'Chat',
        task: 'Tarea',
        trip: 'Viaje',
        apply: 'Aplicar',
        status: 'Estado',
        on: 'El',
        before: 'Antes',
        after: 'Después',
        reschedule: 'Reprogramar',
        general: 'General',
        workspacesTabTitle: 'Espacios',
        getTheApp: 'Descarga la app',
        scanReceiptsOnTheGo: 'Escanea recibos desde tu teléfono',
        headsUp: '¡Atención!',
<<<<<<< HEAD
        submitTo: 'Enviar a',
        forwardTo: 'Reenviar a',
=======
        merge: 'Fusionar',
>>>>>>> 4ae92b79
        unstableInternetConnection: 'Conexión a internet inestable. Por favor, revisa tu red e inténtalo de nuevo.',
    },
    supportalNoAccess: {
        title: 'No tan rápido',
        description: 'No estás autorizado para realizar esta acción mientras estás conectado como soporte.',
    },
    lockedAccount: {
        title: 'Cuenta Bloqueada',
        description: 'No puedes completar esta acción porque esta cuenta ha sido bloqueada. Para obtener más información, escribe a concierge@expensify.com.',
    },
    connectionComplete: {
        title: 'Conexión completa',
        supportingText: 'Ya puedes cerrar esta página y volver a la App de Expensify.',
    },
    location: {
        useCurrent: 'Usar ubicación actual',
        notFound: 'No pudimos encontrar tu ubicación. Inténtalo de nuevo o introduce una dirección manualmente.',
        permissionDenied: 'Parece que has denegado el permiso a tu ubicación.',
        please: 'Por favor,',
        allowPermission: 'habilita el permiso de ubicación en la configuración',
        tryAgain: 'e inténtalo de nuevo.',
    },
    contact: {
        importContacts: 'Importar contactos',
        importContactsTitle: 'Importa tus contactos',
        importContactsText: 'Importa contactos desde tu teléfono para que tus personas favoritas siempre estén a un toque de distancia.',
        importContactsExplanation: 'para que tus personas favoritas estén siempre a un toque de distancia.',
        importContactsNativeText: '¡Solo un paso más! Danos luz verde para importar tus contactos.',
    },
    anonymousReportFooter: {
        logoTagline: 'Únete a la discusión.',
    },
    attachmentPicker: {
        cameraPermissionRequired: 'Permiso para acceder a la cámara',
        expensifyDoesNotHaveAccessToCamera: 'Expensify no puede tomar fotos sin acceso a la cámara. Haz click en configuración para actualizar los permisos.',
        attachmentError: 'Error al adjuntar archivo',
        errorWhileSelectingAttachment: 'Se ha producido un error al seleccionar un archivo adjunto. Por favor, inténtalo de nuevo.',
        errorWhileSelectingCorruptedAttachment: 'Se ha producido un error al seleccionar un archivo adjunto corrupto. Por favor, inténtalo con otro archivo.',
        takePhoto: 'Hacer una foto',
        chooseFromGallery: 'Elegir de la galería',
        chooseDocument: 'Elegir un archivo',
        attachmentTooLarge: 'Archivo adjunto demasiado grande',
        sizeExceeded: 'El archivo adjunto supera el límite de 24 MB.',
        sizeExceededWithLimit: ({maxUploadSizeInMB}: SizeExceededParams) => `El archivo adjunto supera el límite de ${maxUploadSizeInMB} MB.`,
        attachmentTooSmall: 'Archivo adjunto demasiado pequeño',
        sizeNotMet: 'El archivo adjunto debe ser más grande que 240 bytes.',
        wrongFileType: 'Tipo de archivo inválido',
        notAllowedExtension: 'Este tipo de archivo no es compatible',
        folderNotAllowedMessage: 'Subir una carpeta no está permitido. Prueba con otro archivo.',
        protectedPDFNotSupported: 'Los PDFs con contraseña no son compatibles',
        attachmentImageResized: 'Se ha cambiado el tamaño de esta imagen para obtener una vista previa. Descargar para resolución completa.',
        attachmentImageTooLarge: 'Esta imagen es demasiado grande para obtener una vista previa antes de subirla.',
        tooManyFiles: ({fileLimit}: FileLimitParams) => `Solamente puedes suber ${fileLimit} archivos a la vez.`,
        sizeExceededWithValue: ({maxUploadSizeInMB}: SizeExceededParams) => `El archivo supera los ${maxUploadSizeInMB} MB. Por favor, vuelve a intentarlo.`,
        someFilesCantBeUploaded: 'Algunos archivos no se pueden subir',
        sizeLimitExceeded: ({maxUploadSizeInMB}: SizeExceededParams) => `Los archivos deben ser menores a ${maxUploadSizeInMB} MB. Los archivos más grandes no se subirán.`,
        maxFileLimitExceeded: 'Puedes subir hasta 30 recibos a la vez. Los extras no se subirán.',
        unsupportedFileType: ({fileType}: FileTypeParams) => `${fileType} archivos no son compatibles. Solo se subirán los archivos compatibles.`,
        learnMoreAboutSupportedFiles: 'Obtén más información sobre los formatos compatibles.',
        passwordProtected: 'Los PDFs con contraseña no son compatibles. Solo se subirán los archivos compatibles',
    },
    dropzone: {
        addAttachments: 'Añadir archivos adjuntos',
        addReceipt: 'Añadir recibo',
        scanReceipts: 'Escanear recibos',
        replaceReceipt: 'Reemplazar recibo',
    },
    filePicker: {
        fileError: 'Error de archivo',
        errorWhileSelectingFile: 'An error occurred while selecting an file. Please try again.',
    },
    avatarCropModal: {
        title: 'Editar foto',
        description: 'Arrastra, haz zoom y rota tu imagen para que quede como te gusta.',
    },
    composer: {
        noExtensionFoundForMimeType: 'No se encontró una extension para este tipo de contenido',
        problemGettingImageYouPasted: 'Ha ocurrido un problema al obtener la imagen que has pegado',
        commentExceededMaxLength: ({formattedMaxLength}: FormattedMaxLengthParams) => `El comentario debe tener máximo ${formattedMaxLength} caracteres.`,
        taskTitleExceededMaxLength: ({formattedMaxLength}: FormattedMaxLengthParams) => `La longitud máxima del título de una tarea es de ${formattedMaxLength} caracteres.`,
    },
    baseUpdateAppModal: {
        updateApp: 'Actualizar app',
        updatePrompt: 'Existe una nueva versión de esta aplicación.\nActualiza ahora or reinicia la aplicación más tarde para recibir la última versión.',
    },
    deeplinkWrapper: {
        launching: 'Cargando Expensify',
        expired: 'Tu sesión ha expirado.',
        signIn: 'Por favor, inicia sesión de nuevo.',
        redirectedToDesktopApp: 'Te hemos redirigido a la aplicación de escritorio.',
        youCanAlso: 'También puedes',
        openLinkInBrowser: 'abrir este enlace en tu navegador',
        loggedInAs: ({email}: LoggedInAsParams) =>
            `Has iniciado sesión como ${email}. Haz clic en "Abrir enlace" en el aviso para iniciar sesión en la aplicación de escritorio con esta cuenta.`,
        doNotSeePrompt: '¿No ves el aviso?',
        tryAgain: 'Inténtalo de nuevo',
        or: ', o',
        continueInWeb: 'continuar en la web',
    },
    validateCodeModal: {
        successfulSignInTitle: 'Abracadabra,\n¡sesión iniciada!',
        successfulSignInDescription: 'Vuelve a la pestaña original para continuar.',
        title: 'Aquí está tu código mágico',
        or: ', ¡o',
        doNotShare: '¡No compartas tu código con nadie.\nExpensify nunca te lo pedirá.',
        description: 'Por favor, introduce el código utilizando el dispositivo\nen el que se solicitó originalmente',
        signInHere: 'simplemente inicia sesión aquí',
        expiredCodeTitle: 'Código mágico caducado',
        expiredCodeDescription: 'Vuelve al dispositivo original y solicita un código nuevo',
        successfulNewCodeRequest: 'Código solicitado. Por favor, comprueba tu dispositivo.',
        tfaRequiredTitle: 'Se requiere autenticación\nde dos factores',
        tfaRequiredDescription: 'Por favor, introduce el código de autenticación de dos factores\ndonde estás intentando iniciar sesión.',
        requestOneHere: 'solicite uno aquí.',
    },
    moneyRequestConfirmationList: {
        paidBy: 'Pagado por',
        whatsItFor: '¿Para qué es?',
    },
    selectionList: {
        nameEmailOrPhoneNumber: 'Nombre, correo electrónico o número de teléfono',
        findMember: 'Encuentra un miembro',
        searchForSomeone: 'Busca a alguien',
    },
    emptyList: {
        [CONST.IOU.TYPE.CREATE]: {
            title: 'Presenta un gasto, recomienda a tu jefe',
            subtitleText: '¿Quieres que tu jefe también use Expensify? Simplemente envíale un gasto y nosotros nos encargaremos del resto.',
        },
    },
    videoChatButtonAndMenu: {
        tooltip: 'Programar una llamada',
    },
    hello: 'Hola',
    phoneCountryCode: '34',
    welcomeText: {
        getStarted: 'Comience a continuación.',
        anotherLoginPageIsOpen: 'Otra página de inicio de sesión está abierta.',
        anotherLoginPageIsOpenExplanation: 'Ha abierto la página de inicio de sesión en una pestaña separada. Inicie sesión desde esa pestaña específica.',
        welcome: '¡Bienvenido!',
        welcomeWithoutExclamation: 'Bienvenido',
        phrase2: 'El dinero habla. Y ahora que chat y pagos están en un mismo lugar, es también fácil.',
        phrase3: 'Tus pagos llegan tan rápido como tus mensajes.',
        enterPassword: 'Por favor, introduce tu contraseña',
        welcomeNewFace: ({login}: SignUpNewFaceCodeParams) => `${login}, siempre es genial ver una cara nueva por aquí!`,
        welcomeEnterMagicCode: ({login}: WelcomeEnterMagicCodeParams) => `Por favor, introduce el código mágico enviado a ${login}. Debería llegar en un par de minutos.`,
    },
    login: {
        hero: {
            header: 'Viajes y gastos, a la velocidad del chat',
            body: 'Bienvenido a la próxima generación de Expensify, donde tus viajes y gastos avanzan más rápido con la ayuda de un chat contextual en tiempo real.',
        },
    },
    thirdPartySignIn: {
        alreadySignedIn: ({email}: AlreadySignedInParams) => `Ya has iniciado sesión con ${email}.`,
        goBackMessage: ({provider}: GoBackMessageParams) => `No quieres iniciar sesión con ${provider}?`,
        continueWithMyCurrentSession: 'Continuar con mi sesión actual',
        redirectToDesktopMessage: 'Lo redirigiremos a la aplicación de escritorio una vez que termine de iniciar sesión.',
        signInAgreementMessage: 'Al iniciar sesión, aceptas las',
        termsOfService: 'Términos de servicio',
        privacy: 'Privacidad',
    },
    samlSignIn: {
        welcomeSAMLEnabled: 'Continua iniciando sesión con el inicio de sesión único:',
        orContinueWithMagicCode: 'También puedes iniciar sesión con un código mágico',
        useSingleSignOn: 'Usar el inicio de sesión único',
        useMagicCode: 'Usar código mágico',
        launching: 'Cargando...',
        oneMoment: 'Un momento mientras te redirigimos al portal de inicio de sesión único de tu empresa.',
    },
    reportActionCompose: {
        dropToUpload: 'Suelta el archivo aquí para compartirlo',
        sendAttachment: 'Enviar adjunto',
        addAttachment: 'Añadir archivo adjunto',
        writeSomething: 'Escribe algo...',
        blockedFromConcierge: 'Comunicación no permitida',
        fileUploadFailed: 'Subida fallida. El archivo no es compatible.',
        localTime: ({user, time}: LocalTimeParams) => `Son las ${time} para ${user}`,
        edited: '(editado)',
        emoji: 'Emoji',
        collapse: 'Colapsar',
        expand: 'Expandir',
    },
    reportActionContextMenu: {
        copyToClipboard: 'Copiar al portapapeles',
        copied: '¡Copiado!',
        copyLink: 'Copiar enlace',
        copyURLToClipboard: 'Copiar URL al portapapeles',
        copyEmailToClipboard: 'Copiar correo electrónico al portapapeles',
        markAsUnread: 'Marcar como no leído',
        markAsRead: 'Marcar como leído',
        editAction: ({action}: EditActionParams) => `Editar ${action?.actionName === CONST.REPORT.ACTIONS.TYPE.IOU ? 'gasto' : 'comentario'}`,
        deleteAction: ({action}: DeleteActionParams) => `Eliminar ${action?.actionName === CONST.REPORT.ACTIONS.TYPE.IOU ? 'gasto' : 'comentario'}`,
        deleteConfirmation: ({action}: DeleteConfirmationParams) =>
            `¿Estás seguro de que quieres eliminar este ${action?.actionName === CONST.REPORT.ACTIONS.TYPE.IOU ? 'gasto' : 'comentario'}?`,
        onlyVisible: 'Visible sólo para',
        replyInThread: 'Responder en el hilo',
        joinThread: 'Unirse al hilo',
        leaveThread: 'Dejar hilo',
        copyOnyxData: 'Copiar datos de Onyx',
        flagAsOffensive: 'Marcar como ofensivo',
        menu: 'Menú',
    },
    emojiReactions: {
        addReactionTooltip: 'Añadir una reacción',
        reactedWith: 'reaccionó con',
    },
    reportActionsView: {
        beginningOfArchivedRoom: ({reportName, reportDetailsLink}: BeginningOfArchivedRoomParams) =>
            `Te perdiste la fiesta en <strong><a class="no-style-link" href="${reportDetailsLink}">${reportName}</a></strong>, no hay nada que ver aquí.`,
        beginningOfChatHistoryDomainRoom: ({domainRoom}: BeginningOfChatHistoryDomainRoomParams) =>
            `Este chat es con todos los miembros de Expensify en el dominio <strong>${domainRoom}</strong>. Úsalo para chatear con colegas, compartir consejos y hacer preguntas.`,
        beginningOfChatHistoryAdminRoom: ({workspaceName}: BeginningOfChatHistoryAdminRoomParams) =>
            `Este chat es con los administradores del espacio de trabajo <strong>${workspaceName}</strong>. Úsalo para hablar sobre la configuración del espacio de trabajo y más.`,
        beginningOfChatHistoryAnnounceRoom: ({workspaceName}: BeginningOfChatHistoryAnnounceRoomParams) =>
            `Este chat es con todos en <strong>${workspaceName}</strong>. Úsalo para hablar sobre la configuración del espacio de trabajo y más.`,
        beginningOfChatHistoryUserRoom: ({reportName, reportDetailsLink}: BeginningOfChatHistoryUserRoomParams) =>
            `Esta sala de chat es para cualquier cosa relacionada con <strong><a class="no-style-link" href="${reportDetailsLink}">${reportName}</a></strong>.`,
        beginningOfChatHistoryInvoiceRoom: ({invoicePayer, invoiceReceiver}: BeginningOfChatHistoryInvoiceRoomParams) =>
            `Este chat es para facturas entre <strong>${invoicePayer}</strong> y <strong>${invoiceReceiver}</strong>. Usa el botón + para enviar una factura.`,
        beginningOfChatHistory: 'Este chat es con ',
        beginningOfChatHistoryPolicyExpenseChat: ({workspaceName, submitterDisplayName}: BeginningOfChatHistoryPolicyExpenseChatParams) =>
            `Aquí es donde <strong>${submitterDisplayName}</strong> enviará los gastos al espacio de trabajo <strong>${workspaceName}</strong>. Solo usa el botón +.`,
        beginningOfChatHistorySelfDM: 'Este es tu espacio personal. Úsalo para notas, tareas, borradores y recordatorios.',
        beginningOfChatHistorySystemDM: '¡Bienvenido! Vamos a configurar tu cuenta.',
        chatWithAccountManager: 'Chatea con tu gestor de cuenta aquí',
        sayHello: '¡Saluda!',
        yourSpace: 'Tu espacio',
        welcomeToRoom: ({roomName}: WelcomeToRoomParams) => `¡Bienvenido a ${roomName}!`,
        usePlusButton: ({additionalText}: UsePlusButtonParams) => ` Usa el botón + para ${additionalText} un gasto`,
        askConcierge: ' Haz preguntas y obtén soporte en tiempo real las 24/7.',
        conciergeSupport: 'Soporte 24/7',
        create: 'crear',
        iouTypes: {
            pay: 'pagar',
            split: 'dividir',
            submit: 'presentar',
            track: 'rastrear',
            invoice: 'facturar',
        },
    },
    adminOnlyCanPost: 'Solo los administradores pueden enviar mensajes en esta sala.',
    reportAction: {
        asCopilot: 'como copiloto de',
    },
    mentionSuggestions: {
        hereAlternateText: 'Notificar a todos en esta conversación',
    },
    newMessages: 'Mensajes nuevos',
    youHaveBeenBanned: 'Nota: Se te ha prohibido comunicarte en este canal',
    reportTypingIndicator: {
        isTyping: 'está escribiendo...',
        areTyping: 'están escribiendo...',
        multipleMembers: 'Varios miembros',
    },
    reportArchiveReasons: {
        [CONST.REPORT.ARCHIVE_REASON.DEFAULT]: 'Esta sala de chat ha sido eliminada.',
        [CONST.REPORT.ARCHIVE_REASON.ACCOUNT_CLOSED]: ({displayName}: ReportArchiveReasonsClosedParams) => `Este chat está desactivado porque ${displayName} ha cerrado tu cuenta.`,
        [CONST.REPORT.ARCHIVE_REASON.ACCOUNT_MERGED]: ({displayName, oldDisplayName}: ReportArchiveReasonsMergedParams) =>
            `Este chat está desactivado porque ${oldDisplayName} ha combinado tu cuenta con ${displayName}`,
        [CONST.REPORT.ARCHIVE_REASON.REMOVED_FROM_POLICY]: ({displayName, policyName, shouldUseYou = false}: ReportArchiveReasonsRemovedFromPolicyParams) =>
            shouldUseYou
                ? `Este chat ya no está activo porque <strong>tu</strong> ya no eres miembro del espacio de trabajo ${policyName}.`
                : `Este chat está desactivado porque ${displayName} ha dejado de ser miembro del espacio de trabajo ${policyName}.`,
        [CONST.REPORT.ARCHIVE_REASON.POLICY_DELETED]: ({policyName}: ReportArchiveReasonsInvoiceReceiverPolicyDeletedParams) =>
            `Este chat está desactivado porque el espacio de trabajo ${policyName} se ha eliminado.`,
        [CONST.REPORT.ARCHIVE_REASON.INVOICE_RECEIVER_POLICY_DELETED]: ({policyName}: ReportArchiveReasonsInvoiceReceiverPolicyDeletedParams) =>
            `Este chat está desactivado porque el espacio de trabajo ${policyName} se ha eliminado.`,
        [CONST.REPORT.ARCHIVE_REASON.BOOKING_END_DATE_HAS_PASSED]: 'Esta reserva está archivada.',
    },
    writeCapabilityPage: {
        label: 'Quién puede postear',
        writeCapability: {
            all: 'Todos los miembros',
            admins: 'Solo administradores',
        },
    },
    sidebarScreen: {
        buttonFind: 'Encuentre algo...',
        buttonMySettings: 'Mi configuración',
        fabNewChat: 'Iniciar chat',
        fabNewChatExplained: 'Iniciar chat (Acción flotante)',
        chatPinned: 'Chat fijado',
        draftedMessage: 'Mensaje borrador',
        listOfChatMessages: 'Lista de mensajes del chat',
        listOfChats: 'lista de chats',
        saveTheWorld: 'Salvar el mundo',
        tooltip: '¡Comienza aquí!',
        redirectToExpensifyClassicModal: {
            title: 'Próximamente',
            description: 'Estamos ajustando algunos detalles de New Expensify para adaptarla a tu configuración específica. Mientras tanto, dirígete a Expensify Classic.',
        },
    },
    allSettingsScreen: {
        subscription: 'Suscripcion',
        domains: 'Dominios',
    },
    tabSelector: {
        chat: 'Chat',
        room: 'Sala',
        distance: 'Distancia',
        manual: 'Manual',
        scan: 'Escanear',
    },
    spreadsheet: {
        upload: 'Importar',
        import: 'Importar hoja de cálculo',
        dragAndDrop: '<muted-link>Arrastra y suelta un archivo de hoja de cálculo aquí</muted-link>',
        dragAndDropMultiLevelTag: `<muted-link>Arrastra y suelta un archivo de hoja de cálculo aquí, o elige un archivo a continuación. <a href="${CONST.IMPORT_SPREADSHEET.MULTI_LEVEL_TAGS_ARTICLE_LINK}">Aprende más</a> sobre los formatos de archivo soportados.</muted-link>`,
        chooseSpreadsheet: '<muted-link>Elige un archivo de hoja de cálculo para importar. Los formatos soportados son .csv, .txt, .xls y .xlsx.</muted-link>',
        chooseSpreadsheetMultiLevelTag: `<muted-link>Elige un archivo de hoja de cálculo para importar. <a href="${CONST.IMPORT_SPREADSHEET.MULTI_LEVEL_TAGS_ARTICLE_LINK}">Aprende más</a> sobre los formatos de archivo soportados.</muted-link>`,
        fileContainsHeader: 'El archivo contiene encabezados',
        column: ({name}: SpreadSheetColumnParams) => `Columna ${name}`,
        fieldNotMapped: ({fieldName}: SpreadFieldNameParams) => `¡Vaya! Un campo obligatorio ("${fieldName}") no ha sido mapeado. Por favor, revisa e inténtalo de nuevo.`,
        singleFieldMultipleColumns: ({fieldName}: SpreadFieldNameParams) => `¡Vaya! Has mapeado un solo campo ("${fieldName}") a varias columnas. Por favor, revisa e inténtalo de nuevo.`,
        emptyMappedField: ({fieldName}: SpreadFieldNameParams) => `¡Vaya! El campo ("${fieldName}") contiene uno o más valores vacíos. Por favor, revísalo e inténtalo de nuevo.`,
        importFailedTitle: 'Fallo en la importación',
        importFailedDescription: 'Por favor, asegúrate de que todos los campos estén llenos correctamente e inténtalo de nuevo. Si el problema persiste, por favor contacta a Concierge.',
        importCategoriesSuccessfulDescription: ({categories}: SpreadCategoriesParams) => (categories > 1 ? `Se han agregado ${categories} categorías.` : 'Se ha agregado 1 categoría.'),
        importMembersSuccessfulDescription: ({added, updated}: ImportMembersSuccessfulDescriptionParams) => {
            if (!added && !updated) {
                return 'No se han añadido ni actualizado miembros.';
            }

            if (added && updated) {
                const getPluralSuffix = (count: number) => (count > 1 ? 's' : '');
                return `${added} miembro${getPluralSuffix(added)} añadido${getPluralSuffix(added)}, ${updated} miembro${getPluralSuffix(updated)} actualizado${getPluralSuffix(updated)}.`;
            }

            if (updated) {
                return updated > 1 ? `${updated} miembros han sido actualizados.` : '1 miembro ha sido actualizado.';
            }

            return added > 1 ? `Se han agregado ${added} miembros` : 'Se ha agregado 1 miembro.';
        },
        importTagsSuccessfulDescription: ({tags}: ImportTagsSuccessfulDescriptionParams) => (tags > 1 ? `Se han agregado ${tags} etiquetas.` : 'Se ha agregado 1 etiqueta.'),
        importMultiLevelTagsSuccessfulDescription: 'Etiquetas de nivel múltiple han sido agregadas.',
        importPerDiemRatesSuccessfulDescription: ({rates}: ImportPerDiemRatesSuccessfulDescriptionParams) =>
            rates > 1 ? `Se han añadido ${rates} tasas de per diem.` : 'Se ha añadido 1 tasa de per diem.',
        importSuccessfulTitle: 'Importar categorías',
        importDescription: 'Elige qué campos mapear desde tu hoja de cálculo haciendo clic en el menú desplegable junto a cada columna importada a continuación.',
        sizeNotMet: 'El archivo adjunto debe ser más grande que 0 bytes.',
        invalidFileMessage:
            'El archivo que subiste está vacío o contiene datos no válidos. Asegúrate de que el archivo esté correctamente formateado y contenga la información necesaria antes de volver a subirlo.',
        importSpreadsheet: 'Importar hoja de cálculo',
        downloadCSV: 'Descargar CSV',
        importMemberConfirmation: ({newMembers}: ImportMemberConfirmationParams) =>
            `Confirma los detalles a continuación para el/los ${newMembers} nuevo(s) miembro(s) del espacio de trabajo que se añadirán como parte de esta carga. Los miembros existentes no recibirán actualizaciones de rol ni mensajes de invitación.`,
    },
    receipt: {
        upload: 'Subir recibo',
        uploadMultiple: 'Subir recibos',
        dragReceiptBeforeEmail: 'Arrastra un recibo a esta página, reenvíalo a ',
        dragReceiptsBeforeEmail: 'Arrastra recibos a esta página, reenvíalos a ',
        dragReceiptAfterEmail: ' o elije un archivo para subir a continuación.',
        dragReceiptsAfterEmail: ' o elije archivos para subir a continuación.',
        chooseReceipt: 'Elige un recibo para subir o reenvía un recibo a ',
        chooseReceipts: 'Elige recibos para subir o reenvía recibos a ',
        takePhoto: 'Haz una foto',
        cameraAccess: 'Se requiere acceso a la cámara para hacer fotos de los recibos.',
        deniedCameraAccess: 'No se ha concedido el acceso a la cámara, siga ',
        deniedCameraAccessInstructions: 'estas instrucciones',
        cameraErrorTitle: 'Error en la cámara',
        locationAccessTitle: 'Permitir acceso a la ubicación',
        locationAccessMessage: 'El acceso a la ubicación nos ayuda a mantener tu zona horaria y moneda precisas dondequiera que vayas.',
        locationErrorTitle: 'Permitir acceso a la ubicación',
        locationErrorMessage: 'El acceso a la ubicación nos ayuda a mantener tu zona horaria y moneda precisas dondequiera que vayas.',
        allowLocationFromSetting: `El acceso a la ubicación nos ayuda a mantener tu zona horaria y moneda precisas dondequiera que estés. Por favor, permite el acceso a la ubicación en la configuración de permisos de tu dispositivo.`,
        cameraErrorMessage: 'Se ha producido un error al hacer una foto. Por favor, inténtalo de nuevo.',
        dropTitle: 'Suéltalo',
        dropMessage: 'Suelta tu archivo aquí',
        flash: 'flash',
        multiScan: 'escaneo múltiple',
        shutter: 'obturador',
        gallery: 'galería',
        deleteReceipt: 'Eliminar recibo',
        deleteConfirmation: '¿Estás seguro de que quieres borrar este recibo?',
        addReceipt: 'Añadir recibo',
        scanFailed: 'El recibo no pudo ser escaneado, ya que falta el comerciante, la fecha o el monto.',
    },
    quickAction: {
        scanReceipt: 'Escanear recibo',
        recordDistance: 'Gasto de distancia',
        requestMoney: 'Crear gasto',
        perDiem: 'Crear dietas',
        splitBill: 'Dividir gasto',
        splitScan: 'Dividir recibo',
        splitDistance: 'Dividir distancia',
        paySomeone: ({name}: PaySomeoneParams = {}) => `Pagar a ${name ?? 'alguien'}`,
        assignTask: 'Assignar tarea',
        header: 'Acción rápida',
        noLongerHaveReportAccess: 'Ya no tienes acceso al destino previo de esta acción rápida. Escoge uno nuevo a continuación.',
        updateDestination: 'Actualiza el destino',
        createReport: 'Crear informe',
    },
    iou: {
        amount: 'Importe',
        taxAmount: 'Importe del impuesto',
        taxRate: 'Tasa de impuesto',
        approve: ({formattedAmount}: {formattedAmount?: string} = {}) => (formattedAmount ? `Aprobar ${formattedAmount}` : 'Aprobar'),
        approved: 'Aprobado',
        cash: 'Efectivo',
        card: 'Tarjeta',
        original: 'Original',
        split: 'Dividir',
        splitExpense: 'Dividir gasto',
        splitExpenseSubtitle: ({amount, merchant}: SplitExpenseSubtitleParams) => `${amount} de ${merchant}`,
        addSplit: 'Añadir división',
        totalAmountGreaterThanOriginal: ({amount}: TotalAmountGreaterOrLessThanOriginalParams) => `El importe total es ${amount} mayor que el gasto original.`,
        totalAmountLessThanOriginal: ({amount}: TotalAmountGreaterOrLessThanOriginalParams) => `El importe total es ${amount} menor que el gasto original.`,
        splitExpenseZeroAmount: 'Por favor, introduce un importe válido antes de continuar.',
        splitExpenseEditTitle: ({amount, merchant}: SplitExpenseEditTitleParams) => `Editar ${amount} para ${merchant}`,
        removeSplit: 'Eliminar división',
        addExpense: 'Agregar gasto',
        expense: 'Gasto',
        categorize: 'Categorizar',
        share: 'Compartir',
        participants: 'Participantes',
        createExpense: 'Crear gasto',
        trackDistance: 'Gasto de distancia',
        createExpenses: ({expensesNumber}: CreateExpensesParams) => `Crear ${expensesNumber} gastos`,
        removeExpense: 'Eliminar gasto',
        removeThisExpense: 'Eliminar este gasto',
        removeExpenseConfirmation: '¿Estás seguro de que quieres eliminar este recibo? Esta acción no se puede deshacer.',
        paySomeone: ({name}: PaySomeoneParams = {}) => `Pagar a ${name ?? 'alguien'}`,
        chooseRecipient: 'Elige destinatario',
        createExpenseWithAmount: ({amount}: {amount: string}) => `Crear un gasto de ${amount}`,
        confirmDetails: 'Confirma los detalles',
        pay: 'Pagar',
        cancelPayment: 'Cancelar el pago',
        cancelPaymentConfirmation: '¿Estás seguro de que quieres cancelar este pago?',
        viewDetails: 'Ver detalles',
        pending: 'Pendiente',
        canceled: 'Canceló',
        posted: 'Contabilizado',
        deleteReceipt: 'Eliminar recibo',
        pendingMatch: 'Pendiente de coincidencia',
        pendingMatchWithCreditCard: 'Recibo pendiente de adjuntar con la transacción de la tarjeta',
        pendingMatchWithCreditCardDescription: 'Recibo pendiente de adjuntar con la transacción de la tarjeta. Márcalo como efectivo para cancelar.',
        markAsCash: 'Marcar como efectivo',
        routePending: 'Ruta pendiente...',
        deletedTransaction: ({amount, merchant}: DeleteTransactionParams) => `eliminó un gasto (${amount} para ${merchant})`,
        movedFromReport: ({reportName}: MovedFromReportParams) => `movió un gasto${reportName ? ` desde ${reportName}` : ''}`,
        movedTransaction: ({reportUrl, reportName}: MovedTransactionParams) => `movió este gasto${reportName ? ` a <a href="${reportUrl}">${reportName}</a>` : ''}`,
        unreportedTransaction: 'movió este gasto a tu espacio personal',
        receiptIssuesFound: () => ({
            one: 'Problema encontrado',
            other: 'Problemas encontrados',
        }),
        fieldPending: 'Pendiente...',
        receiptScanning: () => ({
            one: 'Escaneando recibo...',
            other: 'Escaneando recibos...',
        }),
        scanMultipleReceipts: 'Escanea varios recibos',
        scanMultipleReceiptsDescription: 'Haz fotos de todos tus recibos a la vez y confirma los detalles tú mismo o nosotros lo haremos por ti.',
        receiptScanInProgress: 'Escaneado de recibo en proceso',
        receiptScanInProgressDescription: 'Escaneado de recibo en proceso. Vuelve a comprobarlo más tarde o introduce los detalles ahora.',
        removeFromReport: 'Eliminar del informe',
        moveToPersonalSpace: 'Mover gastos a tu espacio personal',
        duplicateTransaction: ({isSubmitted}: DuplicateTransactionParams) =>
            !isSubmitted
                ? 'Se han identificado posibles gastos duplicados. Revisa los duplicados para habilitar el envío.'
                : 'Se han identificado posibles gastos duplicados. Revisa los duplicados para habilitar la aprobación.',
        defaultRate: 'Tasa predeterminada',
        receiptMissingDetails: 'Recibo con campos vacíos',
        missingAmount: 'Falta importe',
        missingMerchant: 'Falta comerciante',
        receiptStatusTitle: 'Escaneando…',
        receiptStatusText: 'Solo tú puedes ver este recibo cuando se está escaneando. Vuelve más tarde o introduce los detalles ahora.',
        receiptScanningFailed: 'El escaneo de recibo ha fallado. Introduce los detalles manualmente.',
        transactionPendingDescription: 'Transacción pendiente. Puede tardar unos días en contabilizarse.',
        companyInfo: 'Información de la empresa',
        companyInfoDescription: 'Necesitamos algunos detalles más antes de que pueda enviar su primera factura.',
        yourCompanyName: 'Nombre de su empresa',
        yourCompanyWebsite: 'Sitio web de su empresa',
        yourCompanyWebsiteNote: 'Si no tiene un sitio web, puede proporcionar el perfil de LinkedIn o de las redes sociales de su empresa.',
        invalidDomainError: 'Ha introducido un dominio no válido. Para continuar, introduzca un dominio válido.',
        publicDomainError: 'Ha introducido un dominio público. Para continuar, introduzca un dominio privado.',
        // TODO: This key should be deprecated. More details: https://github.com/Expensify/App/pull/59653#discussion_r2028653252
        expenseCountWithStatus: ({scanningReceipts = 0, pendingReceipts = 0}: RequestCountParams) => {
            const statusText: string[] = [];
            if (scanningReceipts > 0) {
                statusText.push(`${scanningReceipts} escaneando`);
            }
            if (pendingReceipts > 0) {
                statusText.push(`${pendingReceipts} pendiente`);
            }
            return {
                one: statusText.length > 0 ? `1 gasto (${statusText.join(', ')})` : `1 gasto`,
                other: (count: number) => (statusText.length > 0 ? `${count} gastos (${statusText.join(', ')})` : `${count} gastos`),
            };
        },
        expenseCount: () => {
            return {
                one: '1 gasto',
                other: (count: number) => `${count} gastos`,
            };
        },
        deleteExpense: () => ({
            one: 'Eliminar gasto',
            other: 'Eliminar gastos',
        }),
        deleteConfirmation: () => ({
            one: '¿Estás seguro de que quieres eliminar esta solicitud?',
            other: '¿Estás seguro de que quieres eliminar estas solicitudes?',
        }),
        deleteReport: 'Eliminar informe',
        deleteReportConfirmation: '¿Estás seguro de que quieres eliminar este informe?',
        settledExpensify: 'Pagado',
        done: 'Listo',
        settledElsewhere: 'Pagado de otra forma',
        individual: 'Individual',
        business: 'Empresa',
        settleExpensify: ({formattedAmount}: SettleExpensifyCardParams) => (formattedAmount ? `Pagar ${formattedAmount} con Expensify` : `Pagar con Expensify`),
        settlePersonal: ({formattedAmount}: SettleExpensifyCardParams) => (formattedAmount ? `Pago ${formattedAmount} como individuo` : `Pago con cuenta personal`),
        settleWallet: ({formattedAmount}: SettleExpensifyCardParams) => (formattedAmount ? `Pagar ${formattedAmount} con billetera` : `con billetera`),
        settlePayment: ({formattedAmount}: SettleExpensifyCardParams) => `Pagar ${formattedAmount}`,
        settleBusiness: ({formattedAmount}: SettleExpensifyCardParams) => (formattedAmount ? `Pagar ${formattedAmount} como negocio` : `Pago con cuenta empresarial`),
        payElsewhere: ({formattedAmount}: SettleExpensifyCardParams) => (formattedAmount ? `Marcar ${formattedAmount} como pagado` : `Marcar como pagado`),
        settleInvoicePersonal: ({amount, last4Digits}: BusinessBankAccountParams) => (amount ? `Pagado ${amount} con cuenta personal ${last4Digits}` : `Pagado con cuenta personal`),
        settleInvoiceBusiness: ({amount, last4Digits}: BusinessBankAccountParams) => (amount ? `Pagado ${amount} con cuenta de empresa ${last4Digits}` : `Pagado con cuenta de empresa`),
        payWithPolicy: ({formattedAmount, policyName}: SettleExpensifyCardParams & {policyName: string}) =>
            formattedAmount ? `Pay ${formattedAmount} via ${policyName}` : `Pay via ${policyName}`,
        businessBankAccount: ({amount, last4Digits}: BusinessBankAccountParams) =>
            amount ? `Pagó ${amount} con la cuenta bancaria ${last4Digits}.` : `Pagó con la cuenta bancaria ${last4Digits}`,
        automaticallyPaidWithBusinessBankAccount: ({amount, last4Digits}: BusinessBankAccountParams) =>
            `pagado ${amount ? `${amount} ` : ''}con la cuenta bancaria terminada en ${last4Digits} vía <a href="${CONST.CONFIGURE_EXPENSE_REPORT_RULES_HELP_URL}">reglas del espacio de trabajo</a>`,
        invoicePersonalBank: ({lastFour}: BankAccountLastFourParams) => `Cuenta personal • ${lastFour}`,
        invoiceBusinessBank: ({lastFour}: BankAccountLastFourParams) => `Cuenta de empresa • ${lastFour}`,
        nextStep: 'Pasos siguientes',
        finished: 'Finalizado',
        sendInvoice: ({amount}: RequestAmountParams) => `Enviar factura de ${amount}`,
        submitAmount: ({amount}: RequestAmountParams) => `Solicitar ${amount}`,
        expenseAmount: ({formattedAmount, comment}: RequestedAmountMessageParams) => `${formattedAmount}${comment ? ` para ${comment}` : ''}`,
        submitted: `enviado`,
        automaticallySubmitted: `envió mediante <a href="${CONST.SELECT_WORKFLOWS_HELP_URL}">retrasar envíos</a>`,
        trackedAmount: ({formattedAmount, comment}: RequestedAmountMessageParams) => `realizó un seguimiento de ${formattedAmount}${comment ? ` para ${comment}` : ''}`,
        splitAmount: ({amount}: SplitAmountParams) => `dividir ${amount}`,
        didSplitAmount: ({formattedAmount, comment}: DidSplitAmountMessageParams) => `dividió ${formattedAmount}${comment ? ` para ${comment}` : ''}`,
        yourSplit: ({amount}: UserSplitParams) => `Tu parte ${amount}`,
        payerOwesAmount: ({payer, amount, comment}: PayerOwesAmountParams) => `${payer} debe ${amount}${comment ? ` para ${comment}` : ''}`,
        payerOwes: ({payer}: PayerOwesParams) => `${payer} debe: `,
        payerPaidAmount: ({payer, amount}: PayerPaidAmountParams) => `${payer ? `${payer} ` : ''}pagó ${amount}`,
        payerPaid: ({payer}: PayerPaidParams) => `${payer} pagó: `,
        payerSpentAmount: ({payer, amount}: PayerPaidAmountParams) => `${payer} gastó ${amount}`,
        payerSpent: ({payer}: PayerPaidParams) => `${payer} gastó: `,
        managerApproved: ({manager}: ManagerApprovedParams) => `${manager} aprobó:`,
        managerApprovedAmount: ({manager, amount}: ManagerApprovedAmountParams) => `${manager} aprobó ${amount}`,
        payerSettled: ({amount}: PayerSettledParams) => `pagó ${amount}`,
        payerSettledWithMissingBankAccount: ({amount}: PayerSettledParams) => `pagó ${amount}. Agrega una cuenta bancaria para recibir tu pago.`,
        automaticallyApproved: `aprobó mediante <a href="${CONST.CONFIGURE_EXPENSE_REPORT_RULES_HELP_URL}">reglas del espacio de trabajo</a>`,
        approvedAmount: ({amount}: ApprovedAmountParams) => `aprobó ${amount}`,
        approvedMessage: `aprobado`,
        unapproved: `no aprobado`,
        automaticallyForwarded: `aprobó mediante <a href="${CONST.CONFIGURE_EXPENSE_REPORT_RULES_HELP_URL}">reglas del espacio de trabajo</a>`,
        forwarded: `aprobó`,
        rejectedThisReport: 'rechazó este informe',
        waitingOnBankAccount: ({submitterDisplayName}: WaitingOnBankAccountParams) => `inició el pago, pero está esperando a que ${submitterDisplayName} añada una cuenta bancaria.`,
        adminCanceledRequest: ({manager}: AdminCanceledRequestParams) => `${manager ? `${manager}: ` : ''}canceló el pago`,
        canceledRequest: ({amount, submitterDisplayName}: CanceledRequestParams) =>
            `canceló el pago  ${amount}, porque ${submitterDisplayName} no habilitó tu Billetera Expensify en un plazo de 30 días.`,
        settledAfterAddedBankAccount: ({submitterDisplayName, amount}: SettledAfterAddedBankAccountParams) =>
            `${submitterDisplayName} añadió una cuenta bancaria. El pago de ${amount} se ha realizado.`,
        paidElsewhere: ({payer}: PaidElsewhereParams = {}) => `${payer ? `${payer} ` : ''}marcó como pagado`,
        paidWithExpensify: ({payer}: PaidWithExpensifyParams = {}) => `${payer ? `${payer} ` : ''}pagó con la billetera`,
        automaticallyPaidWithExpensify: ({payer}: PaidWithExpensifyParams = {}) =>
            `${payer ? `${payer} ` : ''}pagó con Expensify via <a href="${CONST.CONFIGURE_EXPENSE_REPORT_RULES_HELP_URL}">reglas del espacio de trabajo</a>`,
        noReimbursableExpenses: 'El importe de este informe no es válido',
        pendingConversionMessage: 'El total se actualizará cuando estés online',
        changedTheExpense: 'cambió el gasto',
        setTheRequest: ({valueName, newValueToDisplay}: SetTheRequestParams) =>
            `${valueName === 'comerciante' || valueName === 'importe' || valueName === 'gasto' ? 'el' : 'la'} ${valueName} a ${newValueToDisplay}`,
        setTheDistanceMerchant: ({translatedChangedField, newMerchant, newAmountToDisplay}: SetTheDistanceMerchantParams) =>
            `estableció la ${translatedChangedField} a ${newMerchant}, lo que estableció el importe a ${newAmountToDisplay}`,
        removedTheRequest: ({valueName, oldValueToDisplay}: RemovedTheRequestParams) =>
            `${valueName === 'comerciante' || valueName === 'importe' || valueName === 'gasto' ? 'el' : 'la'} ${valueName} (previamente ${oldValueToDisplay})`,
        updatedTheRequest: ({valueName, newValueToDisplay, oldValueToDisplay}: UpdatedTheRequestParams) =>
            `${valueName === 'comerciante' || valueName === 'importe' || valueName === 'gasto' ? 'el' : 'la'} ${valueName} a ${newValueToDisplay} (previamente ${oldValueToDisplay})`,
        updatedTheDistanceMerchant: ({translatedChangedField, newMerchant, oldMerchant, newAmountToDisplay, oldAmountToDisplay}: UpdatedTheDistanceMerchantParams) =>
            `cambió la ${translatedChangedField} a ${newMerchant} (previamente ${oldMerchant}), lo que cambió el importe a ${newAmountToDisplay} (previamente ${oldAmountToDisplay})`,
        threadExpenseReportName: ({formattedAmount, comment}: ThreadRequestReportNameParams) => `${comment ? `${formattedAmount} para ${comment}` : `Gasto de ${formattedAmount}`}`,
        invoiceReportName: ({linkedReportID}: OriginalMessage<typeof CONST.REPORT.ACTIONS.TYPE.REPORT_PREVIEW>) => `Informe de facturación #${linkedReportID}`,
        threadPaySomeoneReportName: ({formattedAmount, comment}: ThreadSentMoneyReportNameParams) => `${formattedAmount} enviado${comment ? ` para ${comment}` : ''}`,
        movedFromPersonalSpace: ({workspaceName, reportName}: MovedFromPersonalSpaceParams) => `movió el gasto desde su espacio personal a ${workspaceName ?? `un chat con ${reportName}`}`,
        movedToPersonalSpace: 'movió el gasto a su espacio personal',
        tagSelection: 'Selecciona una etiqueta para organizar mejor tus gastos.',
        categorySelection: 'Selecciona una categoría para organizar mejor tus gastos.',
        error: {
            invalidCategoryLength: 'La longitud de la categoría escogida excede el máximo permitido (255). Por favor, escoge otra categoría o acorta la categoría primero.',
            invalidTagLength: 'La longitud de la etiqueta escogida excede el máximo permitido (255). Por favor, escoge otra etiqueta o acorta la etiqueta primero.',
            invalidAmount: 'Por favor, ingresa un importe válido antes de continuar',
            invalidIntegerAmount: 'Por favor, introduce una cantidad entera en dólares antes de continuar',
            invalidTaxAmount: ({amount}: RequestAmountParams) => `El importe máximo del impuesto es ${amount}`,
            invalidSplit: 'La suma de las partes debe ser igual al importe total',
            invalidSplitParticipants: 'Introduce un importe superior a cero para al menos dos participantes',
            invalidSplitYourself: 'Por favor, introduce una cantidad diferente de cero para tu parte',
            noParticipantSelected: 'Por favor, selecciona un participante',
            other: 'Error inesperado. Por favor, inténtalo más tarde.',
            genericHoldExpenseFailureMessage: 'Error inesperado al retener el gasto. Por favor, inténtalo de nuevo más tarde.',
            genericUnholdExpenseFailureMessage: 'Error inesperado al desbloquear el gasto. Por favor, inténtalo de nuevo más tarde.',
            genericCreateFailureMessage: 'Error inesperado al enviar este gasto. Por favor, inténtalo más tarde.',
            genericCreateInvoiceFailureMessage: 'Error inesperado al enviar la factura. Por favor, inténtalo de nuevo más tarde.',
            receiptDeleteFailureError: 'Error inesperado al borrar este recibo. Por favor, vuelve a intentarlo más tarde.',
            receiptFailureMessage: 'Hubo un error al cargar tu recibo. Por favor, ',
            receiptFailureMessageShort: 'Hubo un error al cargar tu recibo.',
            tryAgainMessage: 'inténtalo de nuevo ',
            saveFileMessage: ' guarda el recibo',
            uploadLaterMessage: ' para cargarlo más tarde.',
            genericDeleteFailureMessage: 'Error inesperado al eliminar este gasto. Por favor, inténtalo más tarde.',
            genericEditFailureMessage: 'Error inesperado al editar este gasto. Por favor, inténtalo más tarde.',
            genericSmartscanFailureMessage: 'La transacción tiene campos vacíos',
            duplicateWaypointsErrorMessage: 'Por favor, elimina los puntos de ruta duplicados',
            atLeastTwoDifferentWaypoints: 'Por favor, introduce al menos dos direcciones diferentes',
            splitExpenseMultipleParticipantsErrorMessage: 'Solo puedes dividir un gasto entre un único espacio de trabajo o con miembros individuales. Por favor, actualiza tu selección.',
            invalidMerchant: 'Por favor, introduce un comerciante válido',
            atLeastOneAttendee: 'Debe seleccionarse al menos un asistente',
            invalidQuantity: 'Por favor, introduce una cantidad válida',
            quantityGreaterThanZero: 'La cantidad debe ser mayor que cero',
            invalidSubrateLength: 'Debe haber al menos una subtasa',
            invalidRate: 'Tasa no válida para este espacio de trabajo. Por favor, selecciona una tasa disponible en el espacio de trabajo.',
        },
        dismissReceiptError: 'Descartar error',
        dismissReceiptErrorConfirmation: '¡Atención! Descartar este error eliminará completamente tu recibo cargado. ¿Estás seguro?',
        waitingOnEnabledWallet: ({submitterDisplayName}: WaitingOnBankAccountParams) => `inició el pago, pero no se procesará hasta que ${submitterDisplayName} active su billetera`,
        enableWallet: 'Habilitar billetera',
        holdExpense: 'Retener gasto',
        unholdExpense: 'Desbloquear gasto',
        moveUnreportedExpense: 'Mover gasto no reportado',
        addUnreportedExpense: 'Añadir gasto no reportado',
        selectUnreportedExpense: 'Selecciona al menos un gasto para agregar al informe.',
        emptyStateUnreportedExpenseTitle: 'No hay gastos no reportados',
        emptyStateUnreportedExpenseSubtitle: 'Parece que no tienes gastos no reportados. Puedes crear uno a continuación.',
        addUnreportedExpenseConfirm: 'Añadir al informe',
        heldExpense: 'retuvo este gasto',
        unheldExpense: 'desbloqueó este gasto',
        explainHold: 'Explica la razón para retener esta solicitud.',
        undoClose: 'Deshacer cierre',
        reopened: 'reabrir',
        reopenReport: 'Reabrir informe',
        reopenExportedReportConfirmation: ({connectionName}: {connectionName: string}) =>
            `Este informe ya ha sido exportado a ${connectionName}. Cambiarlo puede provocar discrepancias en los datos. ¿Estás seguro de que deseas reabrir este informe?`,
        reason: 'Razón',
        undoSubmit: 'Deshacer envío',
        retracted: 'retirado',
        holdReasonRequired: 'Se requiere una razón para retener.',
        expenseWasPutOnHold: 'Este gasto está retenido',
        expenseOnHold: 'Este gasto está retenido. Revisa los comentarios para saber como proceder.',
        expensesOnHold: 'Todos los gastos están retenidos. Revisa los comentarios para saber como proceder.',
        expenseDuplicate: 'Este gasto tiene detalles similares a otro. Por favor, revisa los duplicados para continuar.',
        someDuplicatesArePaid: 'Algunos de estos duplicados ya han sido aprobados o pagados.',
        reviewDuplicates: 'Revisar duplicados',
        keepAll: 'Mantener todos',
        confirmApprove: 'Confirmar importe a aprobar',
        confirmApprovalAmount: 'Aprueba sólo los gastos conformes, o aprueba todo el informe.',
        confirmApprovalAllHoldAmount: () => ({
            one: 'Este gasto está retenido. ¿Quieres aprobarlo de todos modos?',
            other: 'Estos gastos están retenidos. ¿Quieres aprobarlos de todos modos?',
        }),
        confirmPay: 'Confirmar importe de pago',
        confirmPayAmount: 'Paga lo que no está retenido, o paga el informe completo.',
        confirmPayAllHoldAmount: () => ({
            one: 'Este gasto está retenido. ¿Quieres pagarlo de todos modos?',
            other: 'Estos gastos están retenidos. ¿Quieres pagarlos de todos modos?',
        }),
        payOnly: 'Solo pagar',
        approveOnly: 'Solo aprobar',
        hold: 'Retener',
        unhold: 'Desbloquear',
        holdEducationalTitle: 'Esta solicitud está',
        holdEducationalText: 'retenida',
        whatIsHoldExplain: 'Retener es como "pausar" un gasto para solicitar más detalles antes de aprobarlo o pagarlo.',
        holdIsLeftBehind: 'Los gastos retenidos se trasladan a otro informe tras su aprobación o pago.',
        unholdWhenReady: 'Los aprobadores pueden desbloquear los gastos cuando estén listos para su aprobación o pago.',
        changePolicyEducational: {
            title: '¡Has movido este informe!',
            description: 'Revisa cuidadosamente estos elementos, que tienden a cambiar al trasladar informes a un nuevo espacio de trabajo.',
            reCategorize: '<strong>Vuelve a categorizar los gastos</strong> para cumplir con las reglas del espacio de trabajo.',
            workflows: 'Este informe ahora puede estar sujeto a un <strong>flujo de aprobación</strong> diferente.',
        },
        changeWorkspace: 'Cambiar espacio de trabajo',
        set: 'estableció',
        changed: 'cambió',
        removed: 'eliminó',
        transactionPending: 'Transacción pendiente.',
        chooseARate: 'Selecciona una tasa de reembolso por milla o kilómetro para el espacio de trabajo',
        unapprove: 'Desaprobar',
        unapproveReport: 'Anular la aprobación del informe',
        headsUp: 'Atención!',
        unapproveWithIntegrationWarning: ({accountingIntegration}: UnapproveWithIntegrationWarningParams) =>
            `Este informe ya se ha exportado a ${accountingIntegration}. Modificarlo puede provocar discrepancias en los datos. ¿Estás seguro de que deseas cancelar la aprobación de este informe?`,
        reimbursable: 'reembolsable',
        nonReimbursable: 'no reembolsable',
        bookingPending: 'Esta reserva está pendiente',
        bookingPendingDescription: 'Esta reserva está pendiente porque aún no se ha pagado.',
        bookingArchived: 'Esta reserva está archivada',
        bookingArchivedDescription: 'Esta reserva está archivada porque la fecha del viaje ha pasado. Agregue un gasto por el monto final si es necesario.',
        attendees: 'Asistentes',
        whoIsYourAccountant: '¿Quién es tu contador?',
        paymentComplete: 'Pago completo',
        time: 'Tiempo',
        startDate: 'Fecha de inicio',
        endDate: 'Fecha de finalización',
        startTime: 'Hora de inicio',
        endTime: 'Hora de finalización',
        deleteSubrate: 'Eliminar subtasa',
        deleteSubrateConfirmation: '¿Estás seguro de que deseas eliminar esta subtasa?',
        quantity: 'Cantidad',
        subrateSelection: 'Selecciona una subtasa e introduce una cantidad.',
        qty: 'Cant',
        firstDayText: () => ({
            one: `Primer día: 1 hora`,
            other: (count: number) => `Primer día: ${count} horas`,
        }),
        lastDayText: () => ({
            one: `Último día: 1 hora`,
            other: (count: number) => `Último día: ${count} horas`,
        }),
        tripLengthText: () => ({
            one: `Viaje: 1 día completo`,
            other: (count: number) => `Viaje: ${count} días completos`,
        }),
        dates: 'Fechas',
        rates: 'Tasas',
        submitsTo: ({name}: SubmitsToParams) => `Se envía a ${name}`,
        moveExpenses: () => ({one: 'Mover gasto', other: 'Mover gastos'}),
    },
    transactionMerge: {
        listPage: {
            header: 'Fusionar gastos',
            noEligibleExpenseFound: 'No se encontraron gastos válidos',
            noEligibleExpenseFoundSubtitle: `No tienes ningún gasto que pueda fusionarse con éste. <a href="${CONST.HELP_DOC_LINKS.MERGE_EXPENSES}">Obtén más información</a> sobre gastos válidos.`,
            selectTransactionToMerge: ({reportName}: {reportName: string}) =>
                `Selecciona un <a href="${CONST.HELP_DOC_LINKS.MERGE_EXPENSES}">gasto válido</a> con el que fusionar <strong>${reportName}</strong>.`,
        },
        receiptPage: {
            header: 'Selecciona el comprobante',
            pageTitle: 'Selecciona el comprobante que deseas conservar:',
        },
        detailsPage: {
            header: 'Selecciona los detalles',
            pageTitle: 'Selecciona los detalles que deseas conservar:',
            noDifferences: 'No se encontraron diferencias entre las transacciones',
            pleaseSelectError: ({field}: {field: string}) => `Por favor, selecciona un(a) ${field}`,
            selectAllDetailsError: 'Selecciona todos los detalles antes de continuar.',
        },
        confirmationPage: {
            header: 'Confirma los detalles',
            pageTitle: 'Confirma los detalles que conservarás. Los detalles que no conserves serán eliminados.',
            confirmButton: 'Fusionar gastos',
        },
    },
    share: {
        shareToExpensify: 'Compartir para Expensify',
        messageInputLabel: 'Mensaje',
    },
    notificationPreferencesPage: {
        header: 'Preferencias de avisos',
        label: 'Avisar sobre nuevos mensajes',
        notificationPreferences: {
            always: 'Inmediatamente',
            daily: 'Cada día',
            mute: 'Nunca',
            hidden: 'Oculto',
        },
    },
    loginField: {
        numberHasNotBeenValidated: 'El número no está validado todavía. Haz click en el botón para reenviar el enlace de confirmación via SMS.',
        emailHasNotBeenValidated: 'El correo electrónico no está validado todavía. Haz click en el botón para reenviar el enlace de confirmación via correo electrónico.',
    },
    avatarWithImagePicker: {
        uploadPhoto: 'Subir foto',
        removePhoto: 'Eliminar foto',
        editImage: 'Editar foto',
        viewPhoto: 'Ver foto',
        imageUploadFailed: 'Error al cargar la imagen',
        deleteWorkspaceError: 'Lo sentimos, hubo un problema eliminando el avatar de tu espacio de trabajo',
        sizeExceeded: ({maxUploadSizeInMB}: SizeExceededParams) => `La imagen supera el tamaño máximo de ${maxUploadSizeInMB} MB.`,
        resolutionConstraints: ({minHeightInPx, minWidthInPx, maxHeightInPx, maxWidthInPx}: ResolutionConstraintsParams) =>
            `Por favor, elige una imagen más grande que ${minHeightInPx}x${minWidthInPx} píxeles y más pequeña que ${maxHeightInPx}x${maxWidthInPx} píxeles.`,
        notAllowedExtension: ({allowedExtensions}: NotAllowedExtensionParams) => `La foto de perfil debe ser de uno de los siguientes tipos: ${allowedExtensions.join(', ')}.`,
    },
    modal: {
        backdropLabel: 'Fondo del Modal',
    },
    profilePage: {
        profile: 'Perfil',
        preferredPronouns: 'Pronombres preferidos',
        selectYourPronouns: 'Selecciona tus pronombres',
        selfSelectYourPronoun: 'Auto-selecciona tu pronombre',
        emailAddress: 'Dirección de correo electrónico',
        setMyTimezoneAutomatically: 'Configura mi zona horaria automáticamente',
        timezone: 'Zona horaria',
        invalidFileMessage: 'Archivo inválido. Pruebe con una imagen diferente.',
        avatarUploadFailureMessage: 'No se pudo subir el avatar. Por favor, inténtalo de nuevo.',
        online: 'En línea',
        offline: 'Desconectado',
        syncing: 'Sincronizando',
        profileAvatar: 'Perfil avatar',
        publicSection: {
            title: 'Público',
            subtitle: 'Estos detalles se muestran en tu perfil público, a disposición de los demás.',
        },
        privateSection: {
            title: 'Privado',
            subtitle: 'Estos detalles se utilizan para viajes y pagos. Nunca se mostrarán en tu perfil público.',
        },
    },
    securityPage: {
        title: 'Opciones de seguridad',
        subtitle: 'Activa la autenticación de dos factores para mantener tu cuenta segura.',
        goToSecurity: 'Volver a la página de seguridad',
    },
    shareCodePage: {
        title: 'Tu código',
        subtitle: 'Invita a miembros a Expensify compartiendo tu código QR personal o enlace de invitación.',
    },
    pronounsPage: {
        pronouns: 'Pronombres',
        isShownOnProfile: 'Tus pronombres se muestran en tu perfil.',
        placeholderText: 'Buscar para ver opciones',
    },
    contacts: {
        contactMethod: 'Método de contacto',
        contactMethods: 'Métodos de contacto',
        featureRequiresValidate: 'Esta función requiere que valides tu cuenta.',
        validateAccount: 'Valida tu cuenta',
        helpTextBeforeEmail: 'Añade más formas de que la gente te encuentre y reenvía los recibos a ',
        helpTextAfterEmail: ' desde varias direcciones de correo electrónico.',
        pleaseVerify: 'Por favor, verifica este método de contacto',
        getInTouch: 'Utilizaremos este método de contacto cuando necesitemos contactarte.',
        enterMagicCode: ({contactMethod}: EnterMagicCodeParams) => `Por favor, introduce el código mágico enviado a ${contactMethod}. Debería llegar en un par de minutos.`,
        setAsDefault: 'Establecer como predeterminado',
        yourDefaultContactMethod:
            'Este es tu método de contacto predeterminado. Antes de poder eliminarlo, tendrás que elegir otro método de contacto y haz clic en "Establecer como predeterminado".',
        removeContactMethod: 'Eliminar método de contacto',
        removeAreYouSure: '¿Estás seguro de que quieres eliminar este método de contacto? Esta acción no se puede deshacer.',
        failedNewContact: 'Se ha producido un error al añadir este método de contacto.',
        genericFailureMessages: {
            requestContactMethodValidateCode: 'No se ha podido enviar un nuevo código mágico. Espera un rato y vuelve a intentarlo.',
            validateSecondaryLogin: 'Código mágico incorrecto o no válido. Inténtalo de nuevo o solicita otro código.',
            deleteContactMethod: 'No se ha podido eliminar este método de contacto. Por favor, contacta con Concierge para obtener ayuda.',
            setDefaultContactMethod: 'No se pudo establecer un nuevo método de contacto predeterminado. Por favor contacta con Concierge para obtener ayuda.',
            addContactMethod: 'Se ha producido un error al añadir este método de contacto. Por favor, contacta con Concierge para obtener ayuda.',
            enteredMethodIsAlreadySubmitted: 'El método de contacto ingresado ya existe',
            passwordRequired: 'Se requiere contraseña',
            contactMethodRequired: 'Se requiere método de contacto',
            invalidContactMethod: 'Método de contacto no válido',
        },
        newContactMethod: 'Nuevo método de contacto',
        goBackContactMethods: 'Volver a métodos de contacto',
    },
    pronouns: {
        coCos: 'Co / Cos',
        eEyEmEir: 'E / Ey / Em / Eir',
        faeFaer: 'Fae / Faer',
        heHimHis: 'Él',
        heHimHisTheyThemTheirs: 'Él / Ellos',
        sheHerHers: 'Ella',
        sheHerHersTheyThemTheirs: 'Ella / Ellos',
        merMers: 'Mer / Mers',
        neNirNirs: 'Ne / Nir / Nirs',
        neeNerNers: 'Nee / Ner / Ners',
        perPers: 'Per / Pers',
        theyThemTheirs: 'Ellos',
        thonThons: 'Thon / Thons',
        veVerVis: 'Ve / Ver / Vis',
        viVir: 'Vi / Vir',
        xeXemXyr: 'Xe / Xem / Xyr',
        zeZieZirHir: 'Ze / Zie / Zir / Hir',
        zeHirHirs: 'Ze / Hir',
        callMeByMyName: 'Llámame por mi nombre',
    },
    displayNamePage: {
        headerTitle: 'Nombre',
        isShownOnProfile: 'Este nombre es visible en tu perfil.',
    },
    timezonePage: {
        timezone: 'Zona horaria',
        isShownOnProfile: 'Tu zona horaria se muestra en tu perfil.',
        getLocationAutomatically: 'Detecta tu ubicación automáticamente',
    },
    updateRequiredView: {
        updateRequired: 'Actualización requerida',
        pleaseInstall: 'Por favor, actualiza a la última versión de New Expensify',
        pleaseInstallExpensifyClassic: 'Por favor, instala la última versión de Expensify',
        toGetLatestChanges: 'Para móvil o escritorio, descarga e instala la última versión. Para la web, actualiza tu navegador.',
        newAppNotAvailable: 'La App New Expensify ya no está disponible.',
    },
    initialSettingsPage: {
        about: 'Acerca de',
        aboutPage: {
            description: 'New Expensify está creada por una comunidad de desarrolladores de código abierto de todo el mundo. Ayúdanos a construir el futuro de Expensify.',
            appDownloadLinks: 'Enlaces para descargar la App',
            viewKeyboardShortcuts: 'Ver atajos de teclado',
            viewTheCode: 'Ver código',
            viewOpenJobs: 'Ver trabajos disponibles',
            reportABug: 'Reportar un error',
            troubleshoot: 'Solución de problemas',
        },
        appDownloadLinks: {
            android: {
                label: 'Android',
            },
            ios: {
                label: 'iOS',
            },
            desktop: {
                label: 'macOS',
            },
        },
        troubleshoot: {
            clearCacheAndRestart: 'Borrar caché y reiniciar',
            viewConsole: 'Ver la consola de depuración',
            debugConsole: 'Consola de depuración',
            description:
                '<muted-text>Utilice las herramientas que aparecen a continuación para solucionar los problemas de Expensify. Si tiene algún problema, por favor <concierge-link>envíe un informe de error</concierge-link>.</muted-text>',
            confirmResetDescription: 'Todos los borradores no enviados se perderán, pero el resto de tus datos estarán a salvo.',
            resetAndRefresh: 'Restablecer y actualizar',
            clientSideLogging: 'Registro a nivel cliente',
            noLogsToShare: 'No hay logs que compartir',
            useProfiling: 'Usar el trazado',
            profileTrace: 'Traza de ejecución',
            results: 'Resultados',
            releaseOptions: 'Opciones de publicación',
            testingPreferences: 'Preferencias para Tests',
            useStagingServer: 'Usar servidor "staging"',
            forceOffline: 'Forzar desconexión',
            simulatePoorConnection: 'Simular una conexión a internet deficiente',
            simulateFailingNetworkRequests: 'Simular fallos en solicitudes de red',
            authenticationStatus: 'Estado de autenticación',
            deviceCredentials: 'Credenciales del dispositivo',
            invalidate: 'Invalidar',
            destroy: 'Destruir',
            maskExportOnyxStateData: 'Enmascare los datos frágiles del miembro mientras exporta el estado Onyx',
            exportOnyxState: 'Exportar estado Onyx',
            importOnyxState: 'Importar estado Onyx',
            testCrash: 'Prueba de fallo',
            resetToOriginalState: 'Restablecer al estado original',
            usingImportedState: 'Estás utilizando el estado importado. Pulsa aquí para borrarlo.',
            debugMode: 'Modo depuración',
            invalidFile: 'Archivo inválido',
            invalidFileDescription: 'El archivo que ests intentando importar no es válido. Por favor, inténtalo de nuevo.',
            invalidateWithDelay: 'Invalidar con retraso',
            recordTroubleshootData: 'Registrar datos de resolución de problemas',
            softKillTheApp: 'Desactivar la aplicación',
            kill: 'Matar',
        },
        debugConsole: {
            saveLog: 'Guardar registro',
            shareLog: 'Compartir registro',
            enterCommand: 'Introducir comando',
            execute: 'Ejecutar',
            noLogsAvailable: 'No hay registros disponibles',
            logSizeTooLarge: ({size}: LogSizeParams) => `El tamaño del registro excede el límite de ${size} MB. Utilice "Guardar registro" para descargar el archivo de registro.`,
            logs: 'Logs',
            viewConsole: 'Ver consola',
        },
        security: 'Seguridad',
        restoreStashed: 'Restablecer login guardado',
        signOut: 'Desconectar',
        signOutConfirmationText: 'Si cierras sesión perderás los cambios hechos mientras estabas desconectado',
        versionLetter: 'v',
        readTheTermsAndPrivacy: {
            phrase1: 'Leer los',
            phrase2: 'Términos de Servicio',
            phrase3: 'y',
            phrase4: 'Privacidad',
        },
        help: 'Ayuda',
        whatIsNew: 'Qué hay de nuevo',
        accountSettings: 'Configuración de la cuenta',
        account: 'Cuenta',
        general: 'General',
    },
    closeAccountPage: {
        closeAccount: 'Cerrar cuenta',
        reasonForLeavingPrompt: '¡Lamentamos verte partir! ¿Serías tan amable de decirnos por qué, para que podamos mejorar?',
        enterMessageHere: 'Escribe aquí tu mensaje',
        closeAccountWarning: 'Una vez cerrada tu cuenta no se puede revertir.',
        closeAccountPermanentlyDeleteData: '¿Estás seguro de que quieres eliminar tu cuenta? Esta acción eliminará permanentemente toda la información de cualquier gasto pendiente.',
        enterDefaultContactToConfirm: 'Por favor, escribe tu método de contacto predeterminado para confirmar que deseas eliminar tu cuenta. Tu método de contacto predeterminado es:',
        enterDefaultContact: 'Tu método de contacto predeterminado',
        defaultContact: 'Método de contacto predeterminado:',
        enterYourDefaultContactMethod: 'Por favor, introduce tu método de contacto predeterminado para cerrar tu cuenta.',
    },
    mergeAccountsPage: {
        mergeAccount: 'Fusionar cuentas',
        accountDetails: {
            accountToMergeInto: `Introduce la cuenta en la que deseas fusionar `,
            notReversibleConsent: 'Entiendo que esto no es reversible',
        },
        accountValidate: {
            confirmMerge: '¿Estás seguro de que deseas fusionar cuentas?',
            lossOfUnsubmittedData: `Fusionar tus cuentas es irreversible y resultará en la pérdida de cualquier gasto no enviado de `,
            enterMagicCode: `Para continuar, por favor introduce el código mágico enviado a `,
            errors: {
                incorrectMagicCode: 'Código mágico incorrecto o no válido. Inténtalo de nuevo o solicita otro código.',
                fallback: 'Ha ocurrido un error. Por favor, inténtalo mas tarde.',
            },
        },
        mergeSuccess: {
            accountsMerged: '¡Cuentas fusionadas!',
            description: ({from, to}: MergeSuccessDescriptionParams) =>
                `<muted-text><centered-text>Has fusionado exitosamente todos los datos de <strong>${from}</strong> en <strong>${to}</strong>. De ahora en adelante, puedes usar cualquiera de los inicios de sesión para esta cuenta.</centered-text></muted-text>`,
        },
        mergePendingSAML: {
            weAreWorkingOnIt: 'Estamos trabajando en ello',
            limitedSupport: 'Todavía no es posible fusionar cuentas en New Expensify. Por favor, realiza esta acción en Expensify Classic en su lugar',
            reachOutForHelp: '<muted-text><centered-text>¡No dudes en <concierge-link>comunicarte con Concierge</concierge-link> si tienes alguna pregunta!</centered-text></muted-text>',
            goToExpensifyClassic: 'Dirígete a Expensify Classic',
        },
        mergeFailureSAMLDomainControlDescription: ({email}: MergeFailureDescriptionGenericParams) =>
            `<muted-text><centered-text>No puedes fusionar <strong>${email}</strong> porque está controlado por <strong>${email.split('@').at(1) ?? ''}</strong>. Póngase <concierge-link>en contacto con Concierge</concierge-link> si necesita ayuda.</centered-text></muted-text>`,
        mergeFailureSAMLAccountDescription: ({email}: MergeFailureDescriptionGenericParams) =>
            `<muted-text><centered-text>No puedes fusionar <strong>${email}</strong> en otras cuentas porque tu administrador de dominio la ha establecido como tu inicio de sesión principal. Por favor, fusiona otras cuentas en esta en su lugar.</centered-text></muted-text>`,
        mergeFailure2FA: {
            description: ({email}: MergeFailureDescriptionGenericParams) =>
                `<muted-text><centered-text>'No puedes fusionar cuentas porque <strong>${email}</strong> tiene habilitada la autenticación de dos factores (2FA). Por favor, deshabilita 2FA para <strong>${email}</strong> e inténtalo nuevamente.</centered-text></muted-text>`,
            learnMore: 'Aprende más sobre cómo fusionar cuentas.',
        },
        mergeFailureAccountLockedDescription: ({email}: MergeFailureDescriptionGenericParams) =>
            `<muted-text><centered-text>No puedes fusionar <strong>${email}</strong> porque está bloqueado. Póngase <concierge-link>en contacto con Concierge</concierge-link> si necesita ayuda.</centered-text></muted-text>`,
        mergeFailureUncreatedAccountDescription: ({email, contactMethodLink}: MergeFailureUncreatedAccountDescriptionParams) =>
            `<muted-text><centered-text>No puedes fusionar cuentas porque <strong>${email}</strong> no tiene una cuenta de Expensify. Por favor, <a href="${contactMethodLink}">añádela como método de contacto</a> en su lugar.</centered-text></muted-text>`,
        mergeFailureSmartScannerAccountDescription: ({email}: MergeFailureDescriptionGenericParams) =>
            `<muted-text><centered-text>No puedes fusionar <strong>${email}</strong> en otras cuentas. Por favor, fusiona otras cuentas en esta en su lugar.</centered-text></muted-text>`,
        mergeFailureInvoicedAccountDescription: ({email}: MergeFailureDescriptionGenericParams) =>
            `<muted-text><centered-text>No puedes fusionar cuentas en <strong>${email}</strong> porque esta cuenta tiene una relación de facturación con factura emitida.</centered-text></muted-text>`,
        mergeFailureTooManyAttempts: {
            heading: 'Inténtalo de nuevo más tarde',
            description: 'Hubo demasiados intentos de fusionar cuentas. Por favor, inténtalo de nuevo más tarde.',
        },
        mergeFailureUnvalidatedAccount: {
            description: 'No puedes fusionarte con otras cuentas porque no está validada. Por favor, valida la cuenta e inténtalo de nuevo.',
        },
        mergeFailureSelfMerge: {
            description: 'No puedes combinar una cuenta consigo misma.',
        },
        mergeFailureGenericHeading: 'No se pueden fusionar cuentas',
    },
    lockAccountPage: {
        reportSuspiciousActivity: 'Informar de actividad sospechosa',
        lockAccount: 'Bloquear cuenta',
        unlockAccount: 'Desbloquear cuenta',
        compromisedDescription:
            '¿Notas algo extraño en tu cuenta? Informarlo bloqueará tu cuenta de inmediato, detendrá nuevas transacciones con la Tarjeta Expensify y evitará cualquier cambio en la cuenta.',
        domainAdminsDescription: 'Para administradores de dominio: Esto también detiene toda la actividad de la Tarjeta Expensify y las acciones administrativas en tus dominios.',
        areYouSure: '¿Estás seguro de que deseas bloquear tu cuenta de Expensify?',
        ourTeamWill: 'Nuestro equipo investigará y eliminará cualquier acceso no autorizado. Para recuperar el acceso, tendrás que trabajar con Concierge.',
    },
    failedToLockAccountPage: {
        failedToLockAccount: 'No se pudo bloquear la cuenta',
        failedToLockAccountDescription: 'No pudimos bloquear tu cuenta. Por favor, chatea con Concierge para resolver este problema.',
        chatWithConcierge: 'Chatear con Concierge',
    },
    unlockAccountPage: {
        accountLocked: 'Cuenta bloqueada',
        yourAccountIsLocked: 'Tu cuenta está bloqueada',
        chatToConciergeToUnlock: 'Chatea con Concierge para resolver los problemas de seguridad y desbloquear tu cuenta.',
        chatWithConcierge: 'Chatear con Concierge',
    },
    passwordPage: {
        changePassword: 'Cambiar contraseña',
        changingYourPasswordPrompt: 'El cambio de contraseña va a afectar tanto a la cuenta de Expensify.com como la de New Expensify.',
        currentPassword: 'Contraseña actual',
        newPassword: 'Nueva contraseña',
        newPasswordPrompt: 'La nueva contraseña debe ser diferente de la antigua y contener al menos 8 caracteres, 1 letra mayúscula, 1 letra minúscula y 1 número.',
    },
    twoFactorAuth: {
        headerTitle: 'Autenticación de dos factores',
        twoFactorAuthEnabled: 'Autenticación de dos factores habilitada',
        whatIsTwoFactorAuth:
            'La autenticación de dos factores (2FA) ayuda a mantener tu cuenta segura. Al iniciar sesión, deberás ingresar un código generado por tu aplicación de autenticación preferida.',
        disableTwoFactorAuth: 'Deshabilitar la autenticación de dos factores',
        explainProcessToRemove: 'Para deshabilitar la autenticación de dos factores (2FA), por favor introduce un código válido de tu aplicación de autenticación.',
        disabled: 'La autenticación de dos factores está ahora deshabilitada',
        noAuthenticatorApp: 'Ya no necesitarás una aplicación de autenticación para iniciar sesión en Expensify.',
        stepCodes: 'Códigos de recuperación',
        keepCodesSafe: '¡Guarda los códigos de recuperación en un lugar seguro!',
        codesLoseAccess:
            'Si pierdes el acceso a tu aplicación de autenticación y no tienes estos códigos, perderás el acceso a tu cuenta. \n\nNota: Configurar la autenticación de dos factores cerrará la sesión de todas las demás sesiones activas.',
        errorStepCodes: 'Copia o descarga los códigos antes de continuar',
        stepVerify: 'Verificar',
        scanCode: 'Escanea el código QR usando tu',
        authenticatorApp: 'aplicación de autenticación',
        addKey: 'O añade esta clave secreta a tu aplicación de autenticación:',
        enterCode: 'Luego introduce el código de seis dígitos generado por tu aplicación de autenticación.',
        stepSuccess: 'Finalizado',
        enabled: 'La autenticación de dos factores habilitada',
        congrats: '¡Felicidades! Ahora tienes esa seguridad adicional.',
        copy: 'Copiar',
        disable: 'Deshabilitar',
        enableTwoFactorAuth: 'Activar la autenticación de dos factores',
        pleaseEnableTwoFactorAuth: 'Activa la autenticación de dos factores.',
        twoFactorAuthIsRequiredDescription: 'Por razones de seguridad, Xero requiere la autenticación de dos factores para conectar la integración.',
        twoFactorAuthIsRequiredForAdminsHeader: 'Autenticación de dos factores requerida',
        twoFactorAuthIsRequiredForAdminsTitle: 'Por favor, habilita la autenticación de dos factores',
        twoFactorAuthIsRequiredForAdminsDescription:
            'Tu conexión de contabilidad con Xero requiere el uso de autenticación de dos factores. Por favor, habilítala para seguir usando Expensify.',
        twoFactorAuthCannotDisable: 'No se puede desactivar la autenticación de dos factores (2FA)',
        twoFactorAuthRequired: 'La autenticación de dos factores (2FA) es obligatoria para tu conexión a Xero y no se puede desactivar.',
    },
    recoveryCodeForm: {
        error: {
            pleaseFillRecoveryCode: 'Por favor, introduce tu código de recuperación',
            incorrectRecoveryCode: 'Código de recuperación incorrecto. Por favor, inténtalo de nuevo.',
        },
        useRecoveryCode: 'Usar código de recuperación',
        recoveryCode: 'Código de recuperación',
        use2fa: 'Usar autenticación de dos factores',
    },
    twoFactorAuthForm: {
        error: {
            pleaseFillTwoFactorAuth: 'Por favor, introduce tu código de autenticación de dos factores',
            incorrect2fa: 'Código de autenticación de dos factores incorrecto. Por favor, inténtalo de nuevo.',
        },
    },
    passwordConfirmationScreen: {
        passwordUpdated: '¡Contraseña actualizada!',
        allSet: 'Todo está listo. Guarda tu contraseña en un lugar seguro.',
    },
    privateNotes: {
        title: 'Notas privadas',
        personalNoteMessage: 'Guarda notas sobre este chat aquí. Usted es la única persona que puede añadir, editar o ver estas notas.',
        sharedNoteMessage: 'Guarda notas sobre este chat aquí. Los empleados de Expensify y otros miembros del dominio team.expensify.com pueden ver estas notas.',
        composerLabel: 'Notas',
        myNote: 'Mi nota',
        error: {
            genericFailureMessage: 'Las notas privadas no han podido ser guardadas',
        },
    },
    billingCurrency: {
        error: {
            securityCode: 'Por favor, introduce un código de seguridad válido',
        },
        securityCode: 'Código de seguridad',
        changePaymentCurrency: 'Cambiar moneda de facturación',
        changeBillingCurrency: 'Cambiar la moneda de pago',
        paymentCurrency: 'Moneda de pago',
        paymentCurrencyDescription: 'Selecciona una moneda estándar a la que se deben convertir todos los gastos personales',
        note: `Nota: Cambiar tu moneda de pago puede afectar cuánto pagarás por Expensify. Consulta nuestra <a href="${CONST.PRICING}">página de precios</a> para conocer todos los detalles.`,
    },
    addDebitCardPage: {
        addADebitCard: 'Añadir una tarjeta de débito',
        nameOnCard: 'Nombre en la tarjeta',
        debitCardNumber: 'Número de la tarjeta de débito',
        expiration: 'Fecha de vencimiento',
        expirationDate: 'MMAA',
        cvv: 'CVV',
        billingAddress: 'Dirección de envio',
        growlMessageOnSave: 'Tu tarteja de débito se añadió correctamente',
        expensifyPassword: 'Contraseña de Expensify',
        error: {
            invalidName: 'El nombre sólo puede incluir letras',
            addressZipCode: 'Por favor, introduce un código postal válido',
            debitCardNumber: 'Por favor, introduce un número de tarjeta de débito válido',
            expirationDate: 'Por favor, selecciona una fecha de vencimiento válida',
            securityCode: 'Por favor, introduce un código de seguridad válido',
            addressStreet: 'Por favor, introduce una dirección de facturación válida que no sea un apartado postal',
            addressState: 'Por favor, selecciona un estado',
            addressCity: 'Por favor, introduce una ciudad',
            genericFailureMessage: 'Se ha producido un error al añadir tu tarjeta. Por favor, vuelva a intentarlo.',
            password: 'Por favor, introduce tu contraseña de Expensify',
        },
    },
    addPaymentCardPage: {
        addAPaymentCard: 'Añade tarjeta de pago',
        nameOnCard: 'Nombre en la tarjeta',
        paymentCardNumber: 'Número de la tarjeta',
        expiration: 'Fecha de vencimiento',
        expirationDate: 'MM/AA',
        cvv: 'CVV',
        billingAddress: 'Dirección de envio',
        growlMessageOnSave: 'Tu tarjeta de pago se añadió correctamente',
        expensifyPassword: 'Contraseña de Expensify',
        error: {
            invalidName: 'El nombre sólo puede incluir letras',
            addressZipCode: 'Por favor, introduce un código postal válido',
            paymentCardNumber: 'Por favor, introduce un número de tarjeta de pago válido',
            expirationDate: 'Por favor, selecciona una fecha de vencimiento válida',
            securityCode: 'Por favor, introduce un código de seguridad válido',
            addressStreet: 'Por favor, introduce una dirección de facturación válida que no sea un apartado postal',
            addressState: 'Por favor, selecciona un estado',
            addressCity: 'Por favor, introduce una ciudad',
            genericFailureMessage: 'Se ha producido un error al añadir tu tarjeta. Por favor, vuelva a intentarlo.',
            password: 'Por favor, introduce tu contraseña de Expensify',
        },
    },
    walletPage: {
        balance: 'Saldo',
        paymentMethodsTitle: 'Métodos de pago',
        setDefaultConfirmation: 'Marcar como método de pago predeterminado',
        setDefaultSuccess: 'Método de pago configurado',
        deleteAccount: 'Eliminar cuenta',
        deleteConfirmation: '¿Estás seguro de que quieres eliminar esta cuenta?',
        error: {
            notOwnerOfBankAccount: 'Se ha producido un error al establecer esta cuenta bancaria como método de pago predeterminado',
            invalidBankAccount: 'Esta cuenta bancaria está temporalmente suspendida',
            notOwnerOfFund: 'Se ha producido un error al establecer esta tarjeta de crédito como método de pago predeterminado',
            setDefaultFailure: 'No se ha podido configurar el método de pago',
        },
        addBankAccountFailure: 'Ocurrió un error inesperado al intentar añadir la cuenta bancaria. Inténtalo de nuevo.',
        getPaidFaster: 'Cobra más rápido',
        addPaymentMethod: 'Añade un método de pago para enviar y recibir pagos directamente en la aplicación.',
        getPaidBackFaster: 'Recibe tus pagos más rápido',
        secureAccessToYourMoney: 'Acceso seguro a tu dinero',
        receiveMoney: 'Recibe dinero en tu moneda local',
        expensifyWallet: 'Billetera Expensify (Beta)',
        sendAndReceiveMoney: 'Envía y recibe dinero desde tu Billetera Expensify. Solo cuentas bancarias de EE. UU.',
        enableWallet: 'Habilitar billetera',
        addBankAccountToSendAndReceive: 'Añade una cuenta bancaria para hacer o recibir pagos.',
        addDebitOrCreditCard: 'Añadir tarjeta de débito o crédito',
        assignedCards: 'Tarjetas asignadas',
        assignedCardsDescription: 'Son tarjetas asignadas por un administrador del espacio de trabajo para gestionar los gastos de la empresa.',
        expensifyCard: 'Tarjeta Expensify',
        walletActivationPending: 'Estamos revisando tu información. Por favor, vuelve en unos minutos.',
        walletActivationFailed: 'Lamentablemente, no podemos activar tu billetera en este momento. Chatea con Concierge para obtener más ayuda.',
        addYourBankAccount: 'Añadir tu cuenta bancaria',
        addBankAccountBody: 'Conectemos tu cuenta bancaria a Expensify para que sea más fácil que nunca enviar y recibir pagos directamente en la aplicación.',
        chooseYourBankAccount: 'Elige tu cuenta bancaria',
        chooseAccountBody: 'Asegúrese de elegir el adecuado.',
        confirmYourBankAccount: 'Confirma tu cuenta bancaria',
        personalBankAccounts: 'Cuentas bancarias personales',
        businessBankAccounts: 'Cuentas bancarias empresariales',
    },
    cardPage: {
        expensifyCard: 'Tarjeta Expensify',
        expensifyTravelCard: 'Tarjeta Expensify de Viaje',
        availableSpend: 'Límite restante',
        smartLimit: {
            name: 'Límite inteligente',
            title: ({formattedLimit}: ViolationsOverLimitParams) => `Puedes gastar hasta ${formattedLimit} en esta tarjeta al mes. El límite se restablecerá el primer día del mes.`,
        },
        fixedLimit: {
            name: 'Límite fijo',
            title: ({formattedLimit}: ViolationsOverLimitParams) => `Puedes gastar hasta ${formattedLimit} en esta tarjeta, luego se desactivará.`,
        },
        monthlyLimit: {
            name: 'Límite mensual',
            title: ({formattedLimit}: ViolationsOverLimitParams) => `Puedes gastar hasta ${formattedLimit} en esta tarjeta y el límite se restablecerá a medida que se aprueben tus gastos.`,
        },
        virtualCardNumber: 'Número de la tarjeta virtual',
        travelCardCvv: 'CVV de la tarjeta de viaje',
        physicalCardNumber: 'Número de la tarjeta física',
        getPhysicalCard: 'Obtener tarjeta física',
        reportFraud: 'Reportar fraude con la tarjeta virtual',
        reportTravelFraud: 'Reportar fraude con la tarjeta de viaje',
        reviewTransaction: 'Revisar transacción',
        suspiciousBannerTitle: 'Transacción sospechosa',
        suspiciousBannerDescription: 'Hemos detectado una transacción sospechosa en la tarjeta. Haz click abajo para revisarla.',
        cardLocked: 'La tarjeta está temporalmente bloqueada mientras nuestro equipo revisa la cuenta de tu empresa.',
        cardDetails: {
            cardNumber: 'Número de tarjeta virtual',
            expiration: 'Expiración',
            cvv: 'CVV',
            address: 'Dirección',
            revealDetails: 'Revelar detalles',
            revealCvv: 'Revelar CVV',
            copyCardNumber: 'Copiar número de la tarjeta',
            updateAddress: 'Actualizar dirección',
        },
        cardAddedToWallet: ({platform}: {platform: 'Google' | 'Apple'}) => `Añadida a ${platform} Wallet`,
        cardDetailsLoadingFailure: 'Se ha producido un error al cargar los datos de la tarjeta. Comprueba tu conexión a Internet e inténtalo de nuevo.',
        validateCardTitle: 'Asegurémonos de que eres tú',
        enterMagicCode: ({contactMethod}: EnterMagicCodeParams) =>
            `Introduzca el código mágico enviado a ${contactMethod} para ver los datos de su tarjeta. Debería llegar en un par de minutos.`,
    },
    workflowsPage: {
        workflowTitle: 'Gasto',
        workflowDescription: 'Configure un flujo de trabajo desde el momento en que se produce el gasto, incluida la aprobación y el pago',
        delaySubmissionTitle: 'Retrasar envíos',
        delaySubmissionDescription: 'Elige una frecuencia para enviar los gastos, o dejalo desactivado para recibir actualizaciones en tiempo real sobre los gastos.',
        submissionFrequency: 'Frecuencia de envíos',
        submissionFrequencyDateOfMonth: 'Fecha del mes',
        addApprovalsTitle: 'Aprobaciones',
        addApprovalButton: 'Añadir flujo de aprobación',
        addApprovalTip: 'Este flujo de trabajo por defecto se aplica a todos los miembros, a menos que exista un flujo de trabajo más específico.',
        approver: 'Aprobador',
        addApprovalsDescription: 'Requiere una aprobación adicional antes de autorizar un pago.',
        makeOrTrackPaymentsTitle: 'Realizar o seguir pagos',
        makeOrTrackPaymentsDescription: 'Añade un pagador autorizado para los pagos realizados en Expensify o realiza un seguimiento de los pagos realizados en otro lugar.',
        editor: {
            submissionFrequency: 'Elige cuánto tiempo Expensify debe esperar antes de compartir los gastos sin errores.',
        },
        frequencyDescription: 'Elige la frecuencia de presentación automática de gastos, o preséntalos manualmente',
        frequencies: {
            instant: 'Instante',
            weekly: 'Semanal',
            monthly: 'Mensual',
            twiceAMonth: 'Dos veces al mes',
            byTrip: 'Por viaje',
            manually: 'Manualmente',
            daily: 'Diaria',
            lastDayOfMonth: 'Último día del mes',
            lastBusinessDayOfMonth: 'Último día hábil del mes',
            ordinals: {
                one: 'º',
                two: 'º',
                few: 'º',
                other: 'º',
                /* eslint-disable @typescript-eslint/naming-convention */
                '1': 'Primero',
                '2': 'Segundo',
                '3': 'Tercero',
                '4': 'Cuarto',
                '5': 'Quinto',
                '6': 'Sexto',
                '7': 'Séptimo',
                '8': 'Octavo',
                '9': 'Noveno',
                '10': 'Décimo',
                /* eslint-enable @typescript-eslint/naming-convention */
            },
        },
        approverInMultipleWorkflows: 'Este miembro ya pertenece a otro flujo de aprobación. Cualquier actualización aquí se reflejará allí también.',
        approverCircularReference: ({name1, name2}: ApprovalWorkflowErrorParams) =>
            `<strong>${name1}</strong> ya aprueba informes a <strong>${name2}</strong>. Por favor, elige un aprobador diferente para evitar un flujo de trabajo circular.`,
        emptyContent: {
            title: 'No hay miembros para mostrar',
            expensesFromSubtitle: 'Todos los miembros del espacio de trabajo ya pertenecen a un flujo de aprobación existente.',
            approverSubtitle: 'Todos los aprobadores pertenecen a un flujo de trabajo existente.',
        },
    },
    workflowsDelayedSubmissionPage: {
        autoReportingErrorMessage: 'El parámetro de envío retrasado no pudo ser cambiado. Por favor, inténtelo de nuevo o contacte al soporte.',
        autoReportingFrequencyErrorMessage: 'La frecuencia de envío no pudo ser cambiada. Por favor, inténtelo de nuevo o contacte al soporte.',
        monthlyOffsetErrorMessage: 'La frecuencia mensual no pudo ser cambiada. Por favor, inténtelo de nuevo o contacte al soporte.',
    },
    workflowsCreateApprovalsPage: {
        title: 'Confirmar',
        header: 'Agrega más aprobadores y confirma.',
        additionalApprover: 'Añadir aprobador',
        submitButton: 'Añadir flujo de trabajo',
    },
    workflowsEditApprovalsPage: {
        title: 'Edicion flujo de aprobación',
        deleteTitle: 'Eliminar flujo de trabajo de aprobación',
        deletePrompt: '¿Estás seguro de que quieres eliminar este flujo de trabajo de aprobación? Todos los miembros pasarán a usar el flujo de trabajo predeterminado.',
    },
    workflowsExpensesFromPage: {
        title: 'Gastos de',
        header: 'Cuando los siguientes miembros presenten gastos:',
    },
    workflowsApproverPage: {
        genericErrorMessage: 'El aprobador no pudo ser cambiado. Por favor, inténtelo de nuevo o contacte al soporte.',
        header: 'Enviar a este miembro para su aprobación:',
    },
    workflowsPayerPage: {
        title: 'Pagador autorizado',
        genericErrorMessage: 'El pagador autorizado no se pudo cambiar. Por favor, inténtalo mas tarde.',
        admins: 'Administradores',
        payer: 'Pagador',
        paymentAccount: 'Cuenta de pago',
    },
    reportFraudPage: {
        title: 'Reportar fraude con la tarjeta virtual',
        description:
            'Si los datos de tu tarjeta virtual han sido robados o se han visto comprometidos, desactivaremos permanentemente la tarjeta actual y le proporcionaremos una tarjeta virtual y un número nuevo.',
        deactivateCard: 'Desactivar tarjeta',
        reportVirtualCardFraud: 'Reportar fraude con la tarjeta virtual',
    },
    reportFraudConfirmationPage: {
        title: 'Fraude con tarjeta reportado',
        description: 'Hemos desactivado permanentemente tu tarjeta existente. Cuando vuelvas a ver los detalles de tu tarjeta, tendrás una nueva tarjeta virtual disponible.',
        buttonText: 'Entendido, ¡gracias!',
    },
    activateCardPage: {
        activateCard: 'Activar tarjeta',
        pleaseEnterLastFour: 'Introduce los cuatro últimos dígitos de la tarjeta.',
        activatePhysicalCard: 'Activar tarjeta física',
        error: {
            thatDidNotMatch: 'Los 4 últimos dígitos de tu tarjeta no coinciden. Por favor, inténtalo de nuevo.',
            throttled:
                'Has introducido incorrectamente los 4 últimos dígitos de tu tarjeta Expensify demasiadas veces. Si estás seguro de que los números son correctos, ponte en contacto con Concierge para solucionarlo. De lo contrario, inténtalo de nuevo más tarde.',
        },
    },
    getPhysicalCard: {
        header: 'Obtener tarjeta física',
        nameMessage: 'Introduce tu nombre y apellido como aparecerá en tu tarjeta.',
        legalName: 'Nombre completo',
        legalFirstName: 'Nombre legal',
        legalLastName: 'Apellidos legales',
        phoneMessage: 'Introduce tu número de teléfono.',
        phoneNumber: 'Número de teléfono',
        address: 'Dirección',
        addressMessage: 'Introduce tu dirección de envío.',
        streetAddress: 'Calle de dirección',
        city: 'Ciudad',
        state: 'Estado',
        zipPostcode: 'Código postal',
        country: 'País',
        confirmMessage: 'Por favor confirma tus datos.',
        estimatedDeliveryMessage: 'Tu tarjeta física llegará en 2-3 días laborales.',
        next: 'Siguiente',
        getPhysicalCard: 'Obtener tarjeta física',
        shipCard: 'Enviar tarjeta',
    },
    transferAmountPage: {
        transfer: ({amount}: TransferParams) => `Transferir${amount ? ` ${amount}` : ''}`,
        instant: 'Instante',
        instantSummary: ({rate, minAmount}: InstantSummaryParams) => `Tarifa del ${rate}% (${minAmount} mínimo)`,
        ach: '1-3 días laborales',
        achSummary: 'Sin cargo',
        whichAccount: '¿Qué cuenta?',
        fee: 'Tarifa',
        transferSuccess: '¡Transferencia exitosa!',
        transferDetailBankAccount: 'Tu dinero debería llegar en 1-3 días laborables.',
        transferDetailDebitCard: 'Tu dinero debería llegar de inmediato.',
        failedTransfer: 'Tu saldo no se ha acreditado completamente. Por favor, transfiere los fondos a una cuenta bancaria.',
        notHereSubTitle: 'Por favor, transfiere el saldo desde la página de billetera',
        goToWallet: 'Ir a billetera',
    },
    chooseTransferAccountPage: {
        chooseAccount: 'Elegir cuenta',
    },
    paymentMethodList: {
        addPaymentMethod: 'Añadir método de pago',
        addNewDebitCard: 'Añadir nueva tarjeta de débito',
        addNewBankAccount: 'Añadir nueva cuenta de banco',
        accountLastFour: 'Terminada en',
        cardLastFour: 'Tarjeta terminada en',
        addFirstPaymentMethod: 'Añade un método de pago para enviar y recibir pagos directamente desde la aplicación.',
        defaultPaymentMethod: 'Predeterminado',
        bankAccountLastFour: ({lastFour}: BankAccountLastFourParams) => `Cuenta bancaria • ${lastFour}`,
    },
    preferencesPage: {
        appSection: {
            title: 'Preferencias de la aplicación',
        },
        testSection: {
            title: 'Preferencias para tests',
            subtitle: 'Ajustes para ayudar a depurar y probar la aplicación en “staging”.',
        },
        receiveRelevantFeatureUpdatesAndExpensifyNews: 'Recibir noticias sobre Expensify y actualizaciones del producto',
        muteAllSounds: 'Silenciar todos los sonidos de Expensify',
    },
    priorityModePage: {
        priorityMode: 'Modo prioridad',
        explainerText:
            'Elige #concentración si deseas enfocarte sólo en los chats no leídos y en los anclados, o mostrarlo todo con los chats más recientes y los anclados en la parte superior.',
        priorityModes: {
            default: {
                label: 'Más recientes',
                description: 'Mostrar todos los chats ordenados desde el más reciente',
            },
            gsd: {
                label: '#concentración',
                description: 'Mostrar sólo los no leídos ordenados alfabéticamente',
            },
        },
    },
    reportDetailsPage: {
        inWorkspace: ({policyName}: ReportPolicyNameParams) => `en ${policyName}`,
        generatingPDF: 'Creando PDF',
        waitForPDF: 'Por favor, espera mientras creamos el PDF',
        errorPDF: 'Ocurrió un error al crear el PDF',
        generatedPDF: 'Tu informe PDF ha sido creado!',
    },
    reportDescriptionPage: {
        roomDescription: 'Descripción de la sala de chat',
        roomDescriptionOptional: 'Descripción de la sala de chat (opcional)',
        explainerText: 'Establece una descripción personalizada para la sala de chat.',
    },
    groupChat: {
        lastMemberTitle: '¡Atención!',
        lastMemberWarning: 'Ya que eres la última persona aquí, si te vas, este chat quedará inaccesible para todos los miembros. ¿Estás seguro de que quieres salir del chat?',
        defaultReportName: ({displayName}: ReportArchiveReasonsClosedParams) => `Chat de grupo de ${displayName}`,
    },
    languagePage: {
        language: 'Idioma',
        aiGenerated: 'Las traducciones para este idioma se generan automáticamente y pueden contener errores.',
    },
    themePage: {
        theme: 'Tema',
        themes: {
            dark: {
                label: 'Oscuro',
            },
            light: {
                label: 'Claro',
            },
            system: {
                label: 'Utiliza los ajustes del dispositivo',
            },
        },
        chooseThemeBelowOrSync: 'Elige un tema a continuación o sincronízalo con los ajustes de tu dispositivo.',
    },
    termsOfUse: {
        phrase1: 'Al iniciar sesión, estás accediendo a los',
        phrase2: 'Términos de Servicio',
        phrase3: 'y',
        phrase4: 'Privacidad',
        phrase5: `El envío de dinero es brindado por ${CONST.WALLET.PROGRAM_ISSUERS.EXPENSIFY_PAYMENTS} (NMLS ID:2017010) de conformidad con sus`,
        phrase6: 'licencias',
    },
    validateCodeForm: {
        magicCodeNotReceived: '¿No recibiste un código mágico?',
        enterAuthenticatorCode: 'Por favor, introduce el código de autenticador',
        enterRecoveryCode: 'Por favor, introduce tu código de recuperación',
        requiredWhen2FAEnabled: 'Obligatorio cuando A2F está habilitado',
        requestNewCode: 'Pedir un código nuevo en ',
        requestNewCodeAfterErrorOccurred: 'Solicitar un nuevo código',
        error: {
            pleaseFillMagicCode: 'Por favor, introduce el código mágico.',
            incorrectMagicCode: 'Código mágico incorrecto o no válido. Inténtalo de nuevo o solicita otro código.',
            pleaseFillTwoFactorAuth: 'Por favor, introduce tu código de autenticación de dos factores.',
        },
    },
    passwordForm: {
        pleaseFillOutAllFields: 'Por favor, completa todos los campos',
        pleaseFillPassword: 'Por favor, introduce tu contraseña',
        pleaseFillTwoFactorAuth: 'Por favor, introduce tu código 2 factores',
        enterYourTwoFactorAuthenticationCodeToContinue: 'Introduce el código de autenticación de dos factores para continuar',
        forgot: '¿Has olvidado la contraseña?',
        requiredWhen2FAEnabled: 'Obligatorio cuando A2F está habilitado',
        error: {
            incorrectPassword: 'Contraseña incorrecta. Por favor, inténtalo de nuevo.',
            incorrectLoginOrPassword: 'Usuario o contraseña incorrectos. Por favor, inténtalo de nuevo.',
            incorrect2fa: 'Código de autenticación de dos factores incorrecto. Por favor, inténtalo de nuevo.',
            twoFactorAuthenticationEnabled: 'Tienes autenticación de 2 factores activada en esta cuenta. Por favor, conéctate usando tu correo electrónico o número de teléfono.',
            invalidLoginOrPassword: 'Usuario o clave incorrectos. Por favor, inténtalo de nuevo o restablece la contraseña.',
            unableToResetPassword:
                'No se pudo cambiar tu clave. Probablemente porque el enlace para restablecer la contrasenña ha expirado. Te hemos enviado un nuevo enlace. Comprueba tu bandeja de entrada y carpeta de Spam.',
            noAccess: 'No tienes acceso a esta aplicación. Por favor, añade tu usuario de GitHub para acceder.',
            accountLocked: 'Tu cuenta ha sido bloqueada tras varios intentos fallidos. Por favor, inténtalo de nuevo dentro de una hora.',
            fallback: 'Ha ocurrido un error. Por favor, inténtalo mas tarde.',
        },
    },
    loginForm: {
        phoneOrEmail: 'Número de teléfono o correo electrónico',
        error: {
            invalidFormatEmailLogin: 'El correo electrónico introducido no es válido. Corrígelo e inténtalo de nuevo.',
        },
        cannotGetAccountDetails: 'No se pudieron cargar los detalles de tu cuenta. Por favor, intenta iniciar sesión de nuevo.',
        loginForm: 'Formulario de inicio de sesión',
        notYou: ({user}: NotYouParams) => `¿No eres ${user}?`,
    },
    onboarding: {
        welcome: '¡Bienvenido!',
        welcomeSignOffTitle: '¡Es un placer conocerte!',
        welcomeSignOffTitleManageTeam: 'Una vez que termines las tareas anteriores, podemos explorar más funcionalidades como flujos de aprobación y reglas.',
        explanationModal: {
            title: 'Bienvenido a Expensify',
            description: 'Una aplicación para gestionar en un chat todos los gastos de tu empresa y personales. Inténtalo y dinos qué te parece. ¡Hay mucho más por venir!',
            secondaryDescription: 'Para volver a Expensify Classic, simplemente haz click en tu foto de perfil > Ir a Expensify Classic.',
        },
        welcomeVideo: {
            title: 'Bienvenido a Expensify',
            description: 'Una aplicación para gestionar todos tus gastos de empresa y personales en un chat. Pensada para tu empresa, tu equipo y tus amigos.',
        },
        getStarted: 'Comenzar',
        whatsYourName: '¿Cómo te llamas?',
        peopleYouMayKnow: 'Las personas que tal vez conozcas ya están aquí. Verifica tu correo electrónico para unirte a ellos.',
        workspaceMemberList: ({employeeCount, policyOwner}: WorkspaceMemberList) => `${employeeCount} miembro${employeeCount > 1 ? 's' : ''} • ${policyOwner}`,
        workspaceYouMayJoin: ({domain, email}: WorkspaceYouMayJoin) => `Alguien de ${domain} ya ha creado un espacio de trabajo. Por favor, introduce el código mágico enviado a ${email}.`,
        joinAWorkspace: 'Unirse a un espacio de trabajo',
        listOfWorkspaces: 'Aquí está la lista de espacios de trabajo a los que puedes unirte. No te preocupes, siempre puedes unirte a ellos más tarde si lo prefieres.',
        whereYouWork: '¿Dónde trabajas?',
        errorSelection: 'Selecciona una opción para continuar',
        purpose: {
            title: '¿Qué quieres hacer hoy?',
            errorContinue: 'Por favor, haz click en continuar para configurar tu cuenta',
            errorBackButton: 'Por favor, finaliza las preguntas de configuración para empezar a utilizar la aplicación',
            [CONST.ONBOARDING_CHOICES.EMPLOYER]: 'Cobrar de mi empresa',
            [CONST.ONBOARDING_CHOICES.MANAGE_TEAM]: 'Gestionar los gastos de mi equipo',
            [CONST.ONBOARDING_CHOICES.PERSONAL_SPEND]: 'Controlar y presupuestar gastos',
            [CONST.ONBOARDING_CHOICES.CHAT_SPLIT]: 'Chatea y divide gastos con tus amigos',
            [CONST.ONBOARDING_CHOICES.LOOKING_AROUND]: 'Algo más',
        },
        employees: {
            title: '¿Cuántos empleados tienes?',
            [CONST.ONBOARDING_COMPANY_SIZE.MICRO]: '1-10 empleados',
            [CONST.ONBOARDING_COMPANY_SIZE.SMALL]: '11-50 empleados',
            [CONST.ONBOARDING_COMPANY_SIZE.MEDIUM_SMALL]: '51-100 empleados',
            [CONST.ONBOARDING_COMPANY_SIZE.MEDIUM]: '101-1,000 empleados',
            [CONST.ONBOARDING_COMPANY_SIZE.LARGE]: 'Más de 1,000 empleados',
        },
        accounting: {
            title: '¿Utilizas algún software de contabilidad?',
            none: 'Ninguno',
        },
        interestedFeatures: {
            title: '¿Qué funciones te interesan?',
            featuresAlreadyEnabled: 'Tu espacio de trabajo ya tiene las siguientes funciones habilitadas:',
            featureYouMayBeInterestedIn: 'Habilita funciones adicionales que podrían interesarte:',
        },
        error: {
            requiredFirstName: 'Introduce tu nombre para continuar',
        },
        workEmail: {
            title: 'Cuál es tu correo electrónico de trabajo',
            subtitle: 'Expensify funciona mejor cuando conectas tu correo electrónico de trabajo.',
            explanationModal: {
                descriptionOne: 'Reenvía a receipts@expensify.com para escanear',
                descriptionTwo: 'Únete a tus compañeros de trabajo que ya están usando Expensify',
                descriptionThree: 'Disfruta de una experiencia más personalizada',
            },
            addWorkEmail: 'Añadir correo electrónico de trabajo',
        },
        workEmailValidation: {
            title: 'Verifica tu correo electrónico de trabajo',
            magicCodeSent: ({workEmail}: WorkEmailResendCodeParams) => `Por favor, introduce el código mágico enviado a ${workEmail}. Debería llegar en uno o dos minutos.`,
        },
        workEmailValidationError: {
            publicEmail: 'Por favor, introduce un correo electrónico laboral válido de un dominio privado, por ejemplo: mitch@company.com',
            offline: 'No pudimos añadir tu correo electrónico laboral porque parece que estás sin conexión.',
        },
        mergeBlockScreen: {
            title: 'No se pudo añadir el correo electrónico de trabajo',
            subtitle: ({workEmail}: WorkEmailMergingBlockedParams) =>
                `No pudimos añadir ${workEmail}. Por favor, inténtalo de nuevo más tarde en Configuración o chatea con Concierge para obtener ayuda.`,
        },
        tasks: {
            testDriveAdminTask: {
                title: ({testDriveURL}) => `Haz una [prueba](${testDriveURL})`,
                description: ({testDriveURL}) => `[Haz un recorrido rápido por el producto](${testDriveURL}) para ver por qué Expensify es la forma más rápida de gestionar tus gastos.`,
            },
            testDriveEmployeeTask: {
                title: ({testDriveURL}) => `Haz una [prueba](${testDriveURL})`,
                description: ({testDriveURL}) => `Haz una [prueba](${testDriveURL}) y consigue *3 meses gratis de Expensify para tu equipo!*`,
            },
            createTestDriveAdminWorkspaceTask: {
                title: ({workspaceConfirmationLink}) => `[Crea](${workspaceConfirmationLink}) un espacio de trabajo`,
                description: 'Crea un espacio de trabajo y configura los ajustes con la ayuda de tu especialista asignado.',
            },
            createWorkspaceTask: {
                title: ({workspaceSettingsLink}) => `Crea un [espacio de trabajo](${workspaceSettingsLink})`,
                description: ({workspaceSettingsLink}) =>
                    '*Crea un espacio de trabajo* para organizar gastos, escanear recibos, chatear y más.\n\n' +
                    '1. Haz clic en *Espacios de trabajo* > *Nuevo espacio de trabajo*.\n\n' +
                    `*¡Tu nuevo espacio de trabajo está listo!* [Échale un vistazo](${workspaceSettingsLink}).`,
            },
            setupCategoriesTask: {
                title: ({workspaceCategoriesLink}) => `Configura [categorías](${workspaceCategoriesLink})`,
                description: ({workspaceCategoriesLink}) =>
                    '*Configura categorías* para que tu equipo pueda clasificar los gastos y facilitar los informes.\n\n' +
                    '1. Haz clic en *Espacios de trabajo*.\n' +
                    '3. Selecciona tu espacio de trabajo.\n' +
                    '4. Haz clic en *Categorías*.\n' +
                    '5. Desactiva cualquier categoría que no necesites.\n' +
                    '6. Añade tus propias categorías en la esquina superior derecha.\n\n' +
                    `[Ir a la configuración de categorías del espacio de trabajo](${workspaceCategoriesLink}).\n\n` +
                    `![Configura categorías](${CONST.CLOUDFRONT_URL}/videos/walkthrough-categories-v2.mp4)`,
            },
            combinedTrackSubmitExpenseTask: {
                title: 'Envía un gasto',
                description:
                    '*Envía un gasto* introduciendo una cantidad o escaneando un recibo.\n\n' +
                    `1. Haz clic en el botón ${CONST.CUSTOM_EMOJIS.GLOBAL_CREATE}.\n` +
                    '2. Elige *Crear gasto*.\n' +
                    '3. Introduce una cantidad o escanea un recibo.\n' +
                    '4. Añade el correo o teléfono de tu jefe.\n' +
                    '5. Haz clic en *Crear*.\n\n' +
                    '¡Y listo!',
            },
            adminSubmitExpenseTask: {
                title: 'Envía un gasto',
                description:
                    '*Envía un gasto* introduciendo una cantidad o escaneando un recibo.\n\n' +
                    `1. Haz clic en el botón ${CONST.CUSTOM_EMOJIS.GLOBAL_CREATE}.\n` +
                    '2. Elige *Crear gasto*.\n' +
                    '3. Introduce una cantidad o escanea un recibo.\n' +
                    '4. Confirma los detalles.\n' +
                    '5. Haz clic en *Crear*.\n\n' +
                    '¡Y listo!',
            },
            trackExpenseTask: {
                title: 'Organiza un gasto',
                description:
                    '*Organiza un gasto* en cualquier moneda, tengas recibo o no.\n\n' +
                    `1. Haz clic en el botón ${CONST.CUSTOM_EMOJIS.GLOBAL_CREATE}.\n` +
                    '2. Elige *Crear gasto*.\n' +
                    '3. Introduce una cantidad o escanea un recibo.\n' +
                    '4. Elige tu espacio *personal*.\n' +
                    '5. Haz clic en *Crear*.\n\n' +
                    '¡Y listo! Sí, así de fácil.',
            },
            addAccountingIntegrationTask: {
                title: ({integrationName, workspaceAccountingLink}) =>
                    `Conéctate${integrationName === CONST.ONBOARDING_ACCOUNTING_MAPPING.other ? '' : ' a'} [${integrationName === CONST.ONBOARDING_ACCOUNTING_MAPPING.other ? 'tu' : ''} ${integrationName}](${workspaceAccountingLink})`,

                description: ({integrationName, workspaceAccountingLink}) =>
                    `Conéctate ${integrationName === CONST.ONBOARDING_ACCOUNTING_MAPPING.other ? 'tu' : 'a'} ${integrationName} para la clasificación y sincronización automática de gastos, lo que facilita el cierre de fin de mes.\n` +
                    '\n' +
                    '1. Haz clic en *Espacios de trabajo*.\n' +
                    '2. Selecciona tu espacio de trabajo.\n' +
                    '3. Haz clic en *Contabilidad*.\n' +
                    `4. Busca ${integrationName}.\n` +
                    '5. Haz clic en *Conectar*.\n' +
                    '\n' +
                    `${
                        integrationName && CONST.connectionsVideoPaths[integrationName]
                            ? `[Ir a contabilidad](${workspaceAccountingLink}).\n\n![Conéctate a ${integrationName}](${CONST.CLOUDFRONT_URL}/${CONST.connectionsVideoPaths[integrationName]})`
                            : `[Ir a contabilidad](${workspaceAccountingLink}).`
                    }`,
            },
            connectCorporateCardTask: {
                title: ({corporateCardLink}) => `Conecta [tu tarjeta corporativa](${corporateCardLink})`,
                description: ({corporateCardLink}) =>
                    'Conecta tu tarjeta corporativa para importar y clasificar gastos automáticamente.\n\n' +
                    '1. Haz clic en *Espacios de trabajo*.\n' +
                    '2. Selecciona tu espacio de trabajo.\n' +
                    '3. Haz clic en *Tarjetas corporativas*.\n' +
                    '4. Sigue las instrucciones para conectar tu tarjeta.\n\n' +
                    `[Ir a conectar mis tarjetas corporativas](${corporateCardLink}).`,
            },
            inviteTeamTask: {
                title: ({workspaceMembersLink}) => `Invita a [tu equipo](${workspaceMembersLink})`,
                description: ({workspaceMembersLink}) =>
                    '*Invita a tu equipo* a Expensify para que empiecen a organizar gastos hoy mismo.\n\n' +
                    '1. Haz clic en *Espacios de trabajo*.\n' +
                    '3. Selecciona tu espacio de trabajo.\n' +
                    '4. Haz clic en *Miembros* > *Invitar miembro*.\n' +
                    '5. Introduce correos o teléfonos.\n' +
                    '6. Añade un mensaje personalizado si lo deseas.\n\n' +
                    `[Ir a miembros del espacio de trabajo](${workspaceMembersLink}).\n\n` +
                    `![Invita a tu equipo](${CONST.CLOUDFRONT_URL}/videos/walkthrough-invite_members-v2.mp4)`,
            },
            setupCategoriesAndTags: {
                title: ({workspaceCategoriesLink, workspaceMoreFeaturesLink}) => `Configura [categorías](${workspaceCategoriesLink}) y [etiquetas](${workspaceMoreFeaturesLink})`,
                description: ({workspaceCategoriesLink, workspaceAccountingLink}) =>
                    '*Configura categorías y etiquetas* para que tu equipo pueda clasificar los gastos fácilmente.\n\n' +
                    `Impórtalas automáticamente al [conectarte con tu software contable](${workspaceAccountingLink}), o configúralas manualmente en tu [configuración del espacio de trabajo](${workspaceCategoriesLink}).`,
            },
            setupTagsTask: {
                title: ({workspaceMoreFeaturesLink}) => `Configura [etiquetas](${workspaceMoreFeaturesLink})`,
                description: ({workspaceMoreFeaturesLink}) =>
                    'Usa etiquetas para añadir detalles como proyectos, clientes, ubicaciones y departamentos. Si necesitas múltiples niveles, puedes mejorar al plan Controlar.\n\n' +
                    '1. Haz clic en *Espacios de trabajo*.\n' +
                    '3. Selecciona tu espacio de trabajo.\n' +
                    '4. Haz clic en *Más funciones*.\n' +
                    '5. Habilita *Etiquetas*.\n' +
                    '6. Navega a *Etiquetas* en el editor del espacio.\n' +
                    '7. Haz clic en *+ Añadir etiqueta* para crear la tuya.\n\n' +
                    `[Ir a más funciones](${workspaceMoreFeaturesLink}).\n\n` +
                    `![Configura etiquetas](${CONST.CLOUDFRONT_URL}/videos/walkthrough-tags-v2.mp4)`,
            },
            inviteAccountantTask: {
                title: ({workspaceMembersLink}) => `Invita a tu [contador](${workspaceMembersLink})`,
                description: ({workspaceMembersLink}) =>
                    '*Invita a tu contador* para que colabore en tu espacio de trabajo y gestione los gastos de tu negocio.\n' +
                    '\n' +
                    '1. Haz clic en *Espacios de trabajo*.\n' +
                    '2. Selecciona tu espacio de trabajo.\n' +
                    '3. Haz clic en *Miembros*.\n' +
                    '4. Haz clic en *Invitar miembro*.\n' +
                    '5. Introduce la dirección de correo electrónico de tu contador.\n' +
                    '\n' +
                    `[Invita a tu contador ahora](${workspaceMembersLink}).`,
            },
            startChatTask: {
                title: 'Inicia un chat',
                description:
                    '*Inicia un chat* con cualquier persona usando su correo o número.\n\n' +
                    `1. Haz clic en el botón ${CONST.CUSTOM_EMOJIS.GLOBAL_CREATE}.\n` +
                    '2. Elige *Iniciar chat*.\n' +
                    '3. Introduce un correo o teléfono.\n\n' +
                    'Si aún no usan Expensify, se les invitará automáticamente.\n\n' +
                    'Cada chat también se convierte en un correo o mensaje de texto al que pueden responder directamente.',
            },
            splitExpenseTask: {
                title: 'Divide un gasto',
                description:
                    '*Divide gastos* con una o más personas.\n\n' +
                    `1. Haz clic en el botón ${CONST.CUSTOM_EMOJIS.GLOBAL_CREATE}.\n` +
                    '2. Elige *Iniciar chat*.\n' +
                    '3. Introduce correos o teléfonos.\n' +
                    '4. Haz clic en el botón gris *+* en el chat > *Dividir gasto*.\n' +
                    '5. Crea el gasto seleccionando *Manual*, *Escanear* o *Distancia*.\n\n' +
                    'Puedes añadir más detalles si quieres, o simplemente enviarlo. ¡Vamos a que te reembolsen!',
            },
            reviewWorkspaceSettingsTask: {
                title: ({workspaceSettingsLink}) => `Revisa tu [configuración del espacio de trabajo](${workspaceSettingsLink})`,
                description: ({workspaceSettingsLink}) =>
                    'Así es como puedes revisar y actualizar la configuración de tu espacio de trabajo:\n' +
                    '1. Haz clic en la pestaña de configuración.\n' +
                    '2. Haz clic en *Espacios de trabajo* > [Tu espacio de trabajo].\n' +
                    `[Ir a tu espacio de trabajo](${workspaceSettingsLink}). Lo rastrearemos en la sala #admins.`,
            },
            createReportTask: {
                title: 'Crea tu primer informe',
                description:
                    'Así es como puedes crear un informe:\n' +
                    '\n' +
                    `1. Haz clic en el botón ${CONST.CUSTOM_EMOJIS.GLOBAL_CREATE}.\n` +
                    '2. Elige *Crear informe*.\n' +
                    '3. Haz clic en *Añadir gasto*.\n' +
                    '4. Añade tu primer gasto.\n' +
                    '\n' +
                    '¡Y listo!',
            },
        } satisfies Record<string, Pick<OnboardingTask, 'title' | 'description'>>,
        testDrive: {
            name: ({testDriveURL}: {testDriveURL?: string}) => (testDriveURL ? `Haz una [prueba](${testDriveURL})` : 'Haz una prueba'),
            embeddedDemoIframeTitle: 'Prueba',
            employeeFakeReceipt: {
                description: '¡Mi recibo de prueba!',
            },
        },
        messages: {
            onboardingEmployerOrSubmitMessage: 'Que te reembolsen es tan fácil como enviar un mensaje. Repasemos lo básico.',
            onboardingPersonalSpendMessage: 'Aquí tienes cómo organizar tus gastos en unos pocos clics.',
            onboardingMangeTeamMessage: ({onboardingCompanySize}: {onboardingCompanySize?: OnboardingCompanySize}) =>
                `Aquí tienes una lista de tareas recomendadas para una empresa de tu tamaño${onboardingCompanySize ? ` con ${onboardingCompanySize} remitentes` : ':'}`,
            onboardingTrackWorkspaceMessage:
                '# Vamos a configurarte\n👋 ¡Estoy aquí para ayudarte! Para comenzar, he personalizado la configuración de tu espacio de trabajo para propietarios únicos y negocios similares. Puedes ajustar tu espacio de trabajo haciendo clic en el enlace de abajo.\n\nAsí es como puedes organizar tus gastos en unos pocos clics:',
            onboardingChatSplitMessage: 'Dividir cuentas con amigos es tan fácil como enviar un mensaje. Así se hace.',
            onboardingAdminMessage: 'Aprende a gestionar el espacio de tu equipo como administrador y enviar tus propios gastos.',
            onboardingLookingAroundMessage:
                'Expensify es conocido por gastos, viajes y gestión de tarjetas corporativas, pero hacemos mucho más. Dime qué te interesa y te ayudaré a empezar.',
            onboardingTestDriveReceiverMessage: '*¡Tienes 3 meses gratis! Empieza abajo.*',
        },
        workspace: {
            title: 'Mantente organizado con un espacio de trabajo',
            subtitle: 'Desbloquea herramientas potentes para simplificar la gestión de tus gastos, todo en un solo lugar. Con un espacio de trabajo, puedes:',
            explanationModal: {
                descriptionOne: 'Organiza recibos',
                descriptionTwo: 'Clasifica y etiqueta gastos',
                descriptionThree: 'Crea y comparte informes',
            },
            price: 'Pruébalo gratis durante 30 días y luego mejora por solo <strong>$5/mes</strong>.',
            createWorkspace: 'Crear espacio de trabajo',
        },
        confirmWorkspace: {
            title: 'Confirmar espacio de trabajo',
            subtitle: 'Crea un espacio de trabajo para organizar recibos, reembolsar gastos, gestionar viajes, crear informes y más, todo a la velocidad del chat.',
        },
        inviteMembers: {
            title: 'Invita a miembros',
            subtitle: 'Añade a tu equipo o invita a tu contador. ¡Cuantos más, mejor!',
        },
    },
    featureTraining: {
        doNotShowAgain: 'No muestres esto otra vez',
    },
    personalDetails: {
        error: {
            containsReservedWord: 'El nombre no puede contener las palabras Expensify o Concierge',
            hasInvalidCharacter: 'El nombre no puede contener una coma o un punto y coma',
            requiredFirstName: 'El nombre no puede estar vacío',
        },
    },
    privatePersonalDetails: {
        enterLegalName: '¿Cuál es tu nombre legal?',
        enterDateOfBirth: '¿Cuál es tu fecha de nacimiento?',
        enterAddress: '¿Cuál es tu dirección?',
        enterPhoneNumber: '¿Cuál es tu número de teléfono?',
        personalDetails: 'Datos personales',
        privateDataMessage: 'Estos detalles se utilizan para viajes y pagos. Nunca se mostrarán en tu perfil público.',
        legalName: 'Nombre completo',
        legalFirstName: 'Nombre legal',
        legalLastName: 'Apellidos legales',
        address: 'Dirección',
        error: {
            dateShouldBeBefore: ({dateString}: DateShouldBeBeforeParams) => `La fecha debe ser anterior a ${dateString}`,
            dateShouldBeAfter: ({dateString}: DateShouldBeAfterParams) => `La fecha debe ser posterior a ${dateString}`,
            incorrectZipFormat: ({zipFormat}: IncorrectZipFormatParams = {}) => `Formato de código postal incorrecto.${zipFormat ? ` Formato aceptable: ${zipFormat}` : ''}`,
            hasInvalidCharacter: 'El nombre sólo puede incluir caracteres latinos',
            invalidPhoneNumber: `Asegúrese de que el número de teléfono sean válidos (p. ej. ${CONST.EXAMPLE_PHONE_NUMBER})`,
        },
    },
    resendValidationForm: {
        linkHasBeenResent: 'El enlace se ha reenviado',
        weSentYouMagicSignInLink: ({login, loginType}: WeSentYouMagicSignInLinkParams) =>
            `Te he enviado un hiperenlace mágico para iniciar sesión a ${login}. Por favor, revisa tu ${loginType}`,
        resendLink: 'Reenviar enlace',
    },
    unlinkLoginForm: {
        toValidateLogin: ({primaryLogin, secondaryLogin}: ToValidateLoginParams) =>
            `Para validar ${secondaryLogin}, reenvía el código mágico desde la Configuración de la cuenta de ${primaryLogin}.`,
        noLongerHaveAccess: ({primaryLogin}: NoLongerHaveAccessParams) => `Si ya no tienes acceso a ${primaryLogin} por favor, desvincula las cuentas.`,
        unlink: 'Desvincular',
        linkSent: '¡Enlace enviado!',
        successfullyUnlinkedLogin: '¡Nombre de usuario secundario desvinculado correctamente!',
    },
    emailDeliveryFailurePage: {
        ourEmailProvider: ({login}: OurEmailProviderParams) =>
            `Nuestro proveedor de correo electrónico ha suspendido temporalmente los correos electrónicos a ${login} debido a problemas de entrega. Para desbloquear el inicio de sesión, sigue estos pasos:`,
        confirmThat: ({login}: ConfirmThatParams) => `Confirma que ${login} está escrito correctamente y que es una dirección de correo electrónico real que puede recibir correos. `,
        emailAliases:
            'Los alias de correo electrónico como "expenses@domain.com" deben tener acceso a tu propia bandeja de entrada de correo electrónico para que sea un inicio de sesión válido de Expensify.',
        ensureYourEmailClient: 'Asegúrese de que tu cliente de correo electrónico permita correos electrónicos de expensify.com. ',
        youCanFindDirections: 'Puedes encontrar instrucciones sobre cómo completar este paso ',
        helpConfigure: ', pero es posible que necesites que el departamento de informática te ayude a configurar los ajustes de correo electrónico.',
        onceTheAbove: 'Una vez completados los pasos anteriores, ponte en contacto con ',
        toUnblock: ' para desbloquear el inicio de sesión.',
    },
    smsDeliveryFailurePage: {
        smsDeliveryFailureMessage: ({login}: OurEmailProviderParams) =>
            `No hemos podido entregar mensajes SMS a ${login}, así que lo hemos suspendido temporalmente. Por favor, intenta validar tu número:`,
        validationSuccess: '¡Tu número ha sido validado! Haz clic abajo para enviar un nuevo código mágico de inicio de sesión.',
        validationFailed: ({timeData}: {timeData?: {days?: number; hours?: number; minutes?: number} | null}) => {
            if (!timeData) {
                return 'Por favor, espera un momento antes de intentarlo de nuevo.';
            }

            const timeParts = [];
            if (timeData.days) {
                timeParts.push(`${timeData.days} ${timeData.days === 1 ? 'día' : 'días'}`);
            }

            if (timeData.hours) {
                timeParts.push(`${timeData.hours} ${timeData.hours === 1 ? 'hora' : 'horas'}`);
            }

            if (timeData.minutes) {
                timeParts.push(`${timeData.minutes} ${timeData.minutes === 1 ? 'minuto' : 'minutos'}`);
            }

            let timeText = '';
            if (timeParts.length === 1) {
                timeText = timeParts.at(0) ?? '';
            } else if (timeParts.length === 2) {
                timeText = `${timeParts.at(0)} y ${timeParts.at(1)}`;
            } else if (timeParts.length === 3) {
                timeText = `${timeParts.at(0)}, ${timeParts.at(1)}, y ${timeParts.at(2)}`;
            }

            return `¡Un momento! Debes esperar ${timeText} antes de intentar validar tu número nuevamente.`;
        },
    },
    welcomeSignUpForm: {
        join: 'Unirse',
    },
    detailsPage: {
        localTime: 'Hora local',
    },
    newChatPage: {
        startGroup: 'Crear grupo',
        addToGroup: 'Añadir al grupo',
    },
    yearPickerPage: {
        year: 'Año',
        selectYear: 'Por favor, selecciona un año',
    },
    focusModeUpdateModal: {
        title: '¡Bienvenido al modo #concentración!',
        prompt: 'Mantente al tanto de todo viendo sólo los chats no leídos o los que necesitan tu atención. No te preocupes, puedes cambiar el ajuste en cualquier momento desde la ',
        settings: 'configuración',
    },
    notFound: {
        chatYouLookingForCannotBeFound: 'El chat que estás buscando no se pudo encontrar.',
        getMeOutOfHere: 'Sácame de aquí',
        iouReportNotFound: 'Los detalles del pago que estás buscando no se pudieron encontrar.',
        notHere: 'Hmm… no está aquí',
        pageNotFound: 'Ups, no deberías estar aquí',
        noAccess: 'Es posible que este chat o gasto haya sido eliminado o que no tengas acceso a él. \n\nPara cualquier consulta, contáctanos a través de concierge@expensify.com',
        goBackHome: 'Volver a la página principal',
    },
    errorPage: {
        title: ({isBreakLine}: {isBreakLine: boolean}) => `Ups... ${isBreakLine ? '\n' : ''}Algo no ha ido bien`,
        subtitle: 'No se ha podido completar la acción. Por favor, inténtalo más tarde.',
    },
    setPasswordPage: {
        enterPassword: 'Escribe una contraseña',
        setPassword: 'Configura tu contraseña',
        newPasswordPrompt: 'La contraseña debe tener al menos 8 caracteres, 1 letra mayúscula, 1 letra minúscula y 1 número.',
        passwordFormTitle: '¡Bienvenido de vuelta a New Expensify! Por favor, elige una contraseña.',
        passwordNotSet: 'No se pudo cambiar tu clave. Te hemos enviado un nuevo enlace para que intentes cambiar la clave nuevamente.',
        setPasswordLinkInvalid: 'El enlace para configurar tu contraseña ha expirado. Te hemos enviado un nuevo enlace a tu correo.',
        validateAccount: 'Verificar cuenta',
    },
    statusPage: {
        status: 'Estado',
        statusExplanation: 'Añade un emoji para que tus colegas y amigos puedan saber fácilmente qué está pasando. ¡También puedes añadir un mensaje opcionalmente!',
        today: 'Hoy',
        clearStatus: 'Borrar estado',
        save: 'Guardar',
        message: 'Mensaje',
        timePeriods: {
            never: 'Nunca',
            thirtyMinutes: '30 minutos',
            oneHour: '1 hora',
            afterToday: 'Hoy',
            afterWeek: 'Una semana',
            custom: 'Personalizado',
        },
        untilTomorrow: 'Hasta mañana',
        untilTime: ({time}: UntilTimeParams) => {
            // Check for HH:MM AM/PM format and starts with '01:'
            if (CONST.REGEX.TIME_STARTS_01.test(time)) {
                return `Hasta la ${time}`;
            }
            // Check for any HH:MM AM/PM format not starting with '01:'
            if (CONST.REGEX.TIME_FORMAT.test(time)) {
                return `Hasta las ${time}`;
            }
            // Check for date-time format like "06-29 11:30 AM"
            if (CONST.REGEX.DATE_TIME_FORMAT.test(time)) {
                return `Hasta el día ${time}`;
            }
            // Default case
            return `Hasta ${time}`;
        },
        date: 'Fecha',
        time: 'Hora',
        clearAfter: 'Borrar después',
        whenClearStatus: '¿Cuándo deberíamos borrar tu estado?',
        vacationDelegate: 'Delegado de vacaciones',
        setVacationDelegate: 'Configura un delegado de vacaciones para aprobar informes en tu nombre mientras estás fuera de la oficina.',
        vacationDelegateError: 'Hubo un error al actualizar tu delegado de vacaciones.',
        asVacationDelegate: ({nameOrEmail: managerName}: VacationDelegateParams) => `como delegado de vacaciones de ${managerName}`,
        toAsVacationDelegate: ({submittedToName, vacationDelegateName}: SubmittedToVacationDelegateParams) => `a ${submittedToName} como delegado de vacaciones de ${vacationDelegateName}`,
        vacationDelegateWarning: ({nameOrEmail}: VacationDelegateParams) =>
            `Está asignando a ${nameOrEmail} como su delegado de vacaciones. Aún no está en todos sus espacios de trabajo. Si decide continuar, se enviará un correo electrónico a todos los administradores de sus espacios de trabajo para agregarlo.`,
    },
    stepCounter: ({step, total, text}: StepCounterParams) => {
        let result = `Paso ${step}`;

        if (total) {
            result = `${result} de ${total}`;
        }

        if (text) {
            result = `${result}: ${text}`;
        }
        return result;
    },
    bankAccount: {
        bankInfo: 'Información bancaria',
        confirmBankInfo: 'Confirmar información bancaria',
        manuallyAdd: '¿Cuáles son los detalles de tu cuenta bancaria comercial?',
        letsDoubleCheck: 'Verifiquemos que todo esté correcto.',
        accountEnding: 'Cuenta terminada en',
        thisBankAccount: 'Esta cuenta bancaria se utilizará para pagos comerciales en tu espacio de trabajo',
        accountNumber: 'Número de cuenta',
        routingNumber: 'Número de ruta',
        chooseAnAccountBelow: 'Elige una cuenta a continuación',
        addBankAccount: 'Añadir cuenta bancaria',
        chooseAnAccount: 'Elige una cuenta',
        connectOnlineWithPlaid: 'Inicia sesión en tu banco',
        connectManually: 'Conectar manualmente',
        desktopConnection: 'Para conectarse con Chase, Wells Fargo, Capital One o Bank of America, haz clic aquí para completar este proceso en un navegador.',
        yourDataIsSecure: 'Tus datos están seguros',
        toGetStarted: 'Conecta una cuenta bancaria para reembolsar gastos, emitir Tarjetas Expensify, y cobrar y pagar facturas todo desde un mismo lugar.',
        plaidBodyCopy: 'Ofrezca a sus empleados una forma más sencilla de pagar - y recuperar - los gastos de la empresa.',
        checkHelpLine: 'Tus números de ruta y de cuenta se pueden encontrar en un cheque de la cuenta bancaria.',
        hasPhoneLoginError: ({contactMethodRoute}: ContactMethodParams) =>
            `Para añadir una cuenta bancaria verificada, <a href="${contactMethodRoute}">asegúrate de que tu nombre de usuario principal sea un correo electrónico válido</a> y vuelve a intentarlo. Puedes añadir tu número de teléfono como nombre de usuario secundario.`,
        hasBeenThrottledError: 'Se ha producido un error al intentar añadir tu cuenta bancaria. Por favor, espera unos minutos e inténtalo de nuevo.',
        hasCurrencyError: ({workspaceRoute}: WorkspaceRouteParams) =>
            `¡Ups! Parece que la moneda de tu espacio de trabajo no está configurada en USD. Para continuar, ve a <a href="${workspaceRoute}">la configuración del área de trabajo</a>, configúrala en USD e inténtalo nuevamente.`,
        error: {
            youNeedToSelectAnOption: 'Debes seleccionar una opción para continuar',
            noBankAccountAvailable: 'Lo sentimos, no hay ninguna cuenta bancaria disponible',
            noBankAccountSelected: 'Por favor, elige una cuenta bancaria',
            taxID: 'Por favor, introduce un número de identificación fiscal válido',
            website: 'Por favor, introduce un sitio web válido',
            zipCode: `Formato de código postal incorrecto. Formato aceptable: ${CONST.COUNTRY_ZIP_REGEX_DATA.US.samples}.`,
            phoneNumber: 'Por favor, introduce un teléfono válido',
            email: 'Por favor, introduce una dirección de correo electrónico válida',
            companyName: 'Por favor, introduce un nombre comercial legal válido',
            addressCity: 'Por favor, introduce una ciudad válida',
            addressStreet: 'Por favor, introduce una dirección válida que no sea un apartado postal',
            addressState: 'Por favor, selecciona un estado',
            incorporationDateFuture: 'La fecha de incorporación no puede ser futura',
            incorporationState: 'Por favor, selecciona una estado válido',
            industryCode: 'Por favor, introduce un código de clasificación de industria válido',
            restrictedBusiness: 'Por favor, confirma que la empresa no está en la lista de negocios restringidos',
            routingNumber: 'Por favor, introduce un número de ruta válido',
            accountNumber: 'Por favor, introduce un número de cuenta válido',
            routingAndAccountNumberCannotBeSame: 'Los números de ruta y de cuenta no pueden ser iguales',
            companyType: 'Por favor, selecciona un tipo de compañía válido',
            tooManyAttempts:
                'Debido a la gran cantidad de intentos de inicio de sesión, esta opción ha sido desactivada temporalmente durante 24 horas. Por favor, inténtalo de nuevo más tarde.',
            address: 'Por favor, introduce una dirección válida',
            dob: 'Por favor, selecciona una fecha de nacimiento válida',
            age: 'Debe ser mayor de 18 años',
            ssnLast4: 'Por favor, introduce los últimos 4 dígitos del número de seguridad social',
            firstName: 'Por favor, introduce el nombre',
            lastName: 'Por favor, introduce los apellidos',
            noDefaultDepositAccountOrDebitCardAvailable: 'Por favor, añade una cuenta bancaria para depósitos o una tarjeta de débito',
            validationAmounts: 'Los importes de validación que introduciste son incorrectos. Por favor, comprueba tu cuenta bancaria e inténtalo de nuevo.',
            fullName: 'Por favor, introduce un nombre completo válido',
            ownershipPercentage: 'Por favor, ingrese un número de porcentaje válido',
            deletePaymentBankAccount:
                'Esta cuenta bancaria no se puede eliminar porque se utiliza para pagos con la tarjeta Expensify. Si aún deseas eliminar esta cuenta, por favor contacta con Concierge.',
        },
    },
    addPersonalBankAccount: {
        countrySelectionStepHeader: '¿Dónde está ubicada tu cuenta bancaria?',
        accountDetailsStepHeader: '¿Cuáles son los detalles de tu cuenta?',
        accountTypeStepHeader: '¿Qué tipo de cuenta es esta?',
        bankInformationStepHeader: '¿Cuáles son los detalles de tu banco?',
        accountHolderInformationStepHeader: '¿Cuáles son los detalles del titular de la cuenta?',
        howDoWeProtectYourData: '¿Cómo protegemos tus datos?',
        currencyHeader: '¿Cuál es la moneda de tu cuenta bancaria?',
        confirmationStepHeader: 'Verifica tu información.',
        confirmationStepSubHeader: 'Verifica dos veces los detalles a continuación y marca la casilla de términos para confirmar.',
    },
    addPersonalBankAccountPage: {
        enterPassword: 'Escribe tu contraseña de Expensify',
        alreadyAdded: 'Esta cuenta ya ha sido añadida.',
        chooseAccountLabel: 'Cuenta',
        successTitle: '¡Cuenta bancaria personal añadida!',
        successMessage: 'Enhorabuena, tu cuenta bancaria está lista para recibir reembolsos.',
    },
    attachmentView: {
        unknownFilename: 'Archivo desconocido',
        passwordRequired: 'Por favor, introduce tu contraseña',
        passwordIncorrect: 'Contraseña incorrecta. Por favor, inténtalo de nuevo.',
        failedToLoadPDF: 'Se ha producido un error al intentar cargar el PDF',
        pdfPasswordForm: {
            title: 'PDF protegido con contraseña',
            infoText: 'Este PDF esta protegido con contraseña.',
            beforeLinkText: 'Por favor',
            linkText: 'introduce la contraseña',
            afterLinkText: 'para verlo.',
            formLabel: 'Ver PDF',
        },
        attachmentNotFound: 'Archivo adjunto no encontrado',
    },
    messages: {
        errorMessageInvalidPhone: `Por favor, introduce un número de teléfono válido sin paréntesis o guiones. Si reside fuera de Estados Unidos, por favor incluye el prefijo internacional (p. ej. ${CONST.EXAMPLE_PHONE_NUMBER}).`,
        errorMessageInvalidEmail: 'Correo electrónico inválido',
        userIsAlreadyMember: ({login, name}: UserIsAlreadyMemberParams) => `${login} ya es miembro de ${name}`,
    },
    onfidoStep: {
        acceptTerms: 'Al continuar con la solicitud para activar tu Billetera Expensify, confirma que ha leído, comprende y acepta ',
        facialScan: 'Política y lanzamiento de la exploración facial de Onfido',
        tryAgain: 'Intentar otra vez',
        verifyIdentity: 'Verificar identidad',
        letsVerifyIdentity: '¡Vamos a verificar tu identidad!',
        butFirst: 'Pero primero, lo aburrido. Lee la jerga legal en el siguiente paso y haz clic en "Aceptar" cuando estés listo.',
        genericError: 'Se ha producido un error al procesar este paso. Inténtalo de nuevo.',
        cameraPermissionsNotGranted: 'Permiso para acceder a la cámara',
        cameraRequestMessage: 'Necesitamos acceso a tu cámara para completar la verificación de tu cuenta de banco. Por favor habilita los permisos en Configuración > New Expensify.',
        microphonePermissionsNotGranted: 'Permiso para acceder al micrófono',
        microphoneRequestMessage: 'Necesitamos acceso a tu micrófono para completar la verificación de tu cuenta de banco. Por favor habilita los permisos en Configuración > New Expensify.',
        originalDocumentNeeded: 'Por favor, sube una imagen original de tu identificación en lugar de una captura de pantalla o imagen escaneada.',
        documentNeedsBetterQuality:
            'Parece que tu identificación esta dañado o le faltan características de seguridad. Por favor, sube una imagen de tu documento sin daños y que se vea completamente.',
        imageNeedsBetterQuality: 'Hay un problema con la calidad de la imagen de tu identificación. Por favor, sube una nueva imagen donde el identificación se vea con claridad.',
        selfieIssue: 'Hay un problema con tu selfie/video. Por favor, sube un nuevo selfie/video grabado en el momento',
        selfieNotMatching: 'Tu selfie/video no concuerda con tu identificación. Por favor, sube un nuevo selfie/video donde se vea tu cara con claridad.',
        selfieNotLive: 'Tu selfie/video no parece ser un selfie/video en vivo. Por favor, sube un selfie/video a tiempo real.',
    },
    additionalDetailsStep: {
        headerTitle: 'Detalles adicionales',
        helpText: 'Necesitamos confirmar la siguiente información antes de que puedas enviar y recibir dinero desde tu billetera.',
        helpTextIdologyQuestions: 'Tenemos que preguntarte unas preguntas más para terminar de verificar tu identidad',
        helpLink: 'Obtén más información sobre por qué necesitamos esto.',
        legalFirstNameLabel: 'Primer nombre legal',
        legalMiddleNameLabel: 'Segundo nombre legal',
        legalLastNameLabel: 'Apellidos legales',
        selectAnswer: 'Selecciona una respuesta',
        ssnFull9Error: 'Por favor, introduce los 9 dígitos de un número de seguridad social válido',
        needSSNFull9: 'Estamos teniendo problemas para verificar tu número de seguridad social. Introduce los 9 dígitos del número de seguridad social.',
        weCouldNotVerify: 'No se pudo verificar',
        pleaseFixIt: 'Corrige esta información antes de continuar.',
        failedKYCTextBefore: 'No se ha podido verificar correctamente tu identidad. Vuelve a intentarlo más tarde o comunicate con ',
        failedKYCTextAfter: ' si tienes alguna pregunta.',
    },
    termsStep: {
        headerTitle: 'Condiciones y tarifas',
        headerTitleRefactor: 'Tarifas y condiciones',
        haveReadAndAgree: 'He leído y acepto recibir ',
        electronicDisclosures: 'divulgaciones electrónicas',
        agreeToThe: 'Estoy de acuerdo con el ',
        walletAgreement: 'Acuerdo de la billetera',
        enablePayments: 'Habilitar pagos',
        monthlyFee: 'Cuota mensual',
        inactivity: 'Inactividad',
        noOverdraftOrCredit: 'Sin función de sobregiro/crédito',
        electronicFundsWithdrawal: 'Retiro electrónico de fondos',
        standard: 'Estándar',
        reviewTheFees: 'Echa un vistazo a algunas de las tarifas.',
        checkTheBoxes: 'Por favor, marca las siguientes casillas.',
        agreeToTerms: 'Debes aceptar los términos y condiciones para continuar.',
        shortTermsForm: {
            expensifyPaymentsAccount: ({walletProgram}: WalletProgramParams) => `La Billetera Expensify es emitida por ${walletProgram}.`,
            perPurchase: 'Por compra',
            atmWithdrawal: 'Retiro en cajeros automáticos',
            cashReload: 'Recarga de efectivo',
            inNetwork: 'en la red',
            outOfNetwork: 'fuera de la red',
            atmBalanceInquiry: 'Consulta de saldo en cajeros automáticos',
            inOrOutOfNetwork: '(dentro o fuera de la red)',
            customerService: 'Servicio al cliente',
            automatedOrLive: '(agente automatizado o en vivo)',
            afterTwelveMonths: '(después de 12 meses sin transacciones)',
            weChargeOneFee: 'Cobramos otro tipo de tarifa. Es:',
            fdicInsurance: 'Tus fondos pueden acogerse al seguro de la FDIC.',
            generalInfo: 'Para obtener información general sobre cuentas de prepago, visite',
            conditionsDetails: 'Encuentra detalles y condiciones para todas las tarifas y servicios visitando',
            conditionsPhone: 'o llamando al +1 833-400-0904.',
            instant: '(instantáneo)',
            electronicFundsInstantFeeMin: ({amount}: TermsParams) => `(mínimo ${amount})`,
        },
        longTermsForm: {
            listOfAllFees: 'Una lista de todas las tarifas de la Billetera Expensify',
            typeOfFeeHeader: 'Todas las tarifas',
            feeAmountHeader: 'Cantidad',
            moreDetailsHeader: 'Descripción',
            openingAccountTitle: 'Abrir una cuenta',
            openingAccountDetails: 'No hay tarifa para abrir una cuenta.',
            monthlyFeeDetails: 'No hay tarifa mensual.',
            customerServiceTitle: 'Servicio al cliente',
            customerServiceDetails: 'No hay tarifas de servicio al cliente.',
            inactivityDetails: 'No hay tarifa de inactividad.',
            sendingFundsTitle: 'Enviar fondos a otro titular de cuenta',
            sendingFundsDetails: 'No se aplica ningún cargo por enviar fondos a otro titular de cuenta utilizando tu saldo cuenta bancaria o tarjeta de débito',
            electronicFundsStandardDetails:
                'No hay cargo por transferir fondos desde tu Billetera Expensify ' +
                'a tu cuenta bancaria utilizando la opción estándar. Esta transferencia generalmente se completa en' +
                '1-3 días laborables.',
            electronicFundsInstantDetails: ({percentage, amount}: ElectronicFundsParams) =>
                'Hay una tarifa para transferir fondos desde tu Billetera Expensify a ' +
                'la tarjeta de débito vinculada utilizando la opción de transferencia instantánea. Esta transferencia ' +
                `generalmente se completa dentro de varios minutos. La tarifa es el ${percentage}% del importe de la ` +
                `transferencia (con una tarifa mínima de ${amount}). `,
            fdicInsuranceBancorp: ({amount}: TermsParams) =>
                'Tus fondos pueden acogerse al seguro de la FDIC. Tus fondos se mantendrán o serán ' +
                `transferidos a ${CONST.WALLET.PROGRAM_ISSUERS.BANCORP_BANK}, una institución asegurada por la FDIC. Una vez allí, tus fondos ` +
                `están asegurados hasta ${amount} por la FDIC en caso de que ${CONST.WALLET.PROGRAM_ISSUERS.BANCORP_BANK} quiebre, si se cumplen ` +
                `los requisitos específicos del seguro de depósitos y tu tarjeta está registrada. Ver`,
            fdicInsuranceBancorp2: 'para más detalles.',
            contactExpensifyPayments: `Comunícate con ${CONST.WALLET.PROGRAM_ISSUERS.EXPENSIFY_PAYMENTS} llamando al + 1833-400-0904, o por correo electrónico a`,
            contactExpensifyPayments2: 'o inicie sesión en',
            generalInformation: 'Para obtener información general sobre cuentas de prepago, visite',
            generalInformation2: 'Si tienes alguna queja sobre una cuenta de prepago, llama al Consumer Financial Oficina de Protección al 1-855-411-2372 o visita',
            printerFriendlyView: 'Ver versión para imprimir',
            automated: 'Automatizado',
            liveAgent: 'Agente en vivo',
            instant: 'Instantáneo',
            electronicFundsInstantFeeMin: ({amount}: TermsParams) => `Mínimo ${amount}`,
        },
    },
    activateStep: {
        headerTitle: 'Habilitar pagos',
        activatedTitle: '¡Billetera  activada!',
        activatedMessage: 'Felicidades, tu billetera está configurada y lista para hacer pagos.',
        checkBackLaterTitle: 'Un momento...',
        checkBackLaterMessage: 'Todavía estamos revisando tu información. Por favor, vuelve más tarde.',
        continueToPayment: 'Continuar al pago',
        continueToTransfer: 'Continuar a la transferencia',
    },
    companyStep: {
        headerTitle: 'Información de la empresa',
        subtitle: '¡Ya casi estamos! Por motivos de seguridad, necesitamos confirmar la siguiente información:',
        legalBusinessName: 'Nombre comercial legal',
        companyWebsite: 'Página web de la empresa',
        taxIDNumber: 'Número de identificación fiscal',
        taxIDNumberPlaceholder: '9 dígitos',
        companyType: 'Tipo de empresa',
        incorporationDate: 'Fecha de incorporación',
        incorporationState: 'Estado de incorporación',
        industryClassificationCode: 'Código de clasificación industrial',
        confirmCompanyIsNot: 'Confirmo que esta empresa no está en el',
        listOfRestrictedBusinesses: 'lista de negocios restringidos',
        incorporationDatePlaceholder: 'Fecha de inicio (aaaa-mm-dd)',
        incorporationTypes: {
            LLC: 'LLC',
            CORPORATION: 'Corp',
            PARTNERSHIP: 'Sociedad',
            COOPERATIVE: 'Cooperativa',
            SOLE_PROPRIETORSHIP: 'Propietario único',
            OTHER: 'Otra',
        },
        industryClassification: '¿A qué categoría pertenece el negocio?',
        industryClassificationCodePlaceholder: 'Buscar código de clasificación industrial',
    },
    requestorStep: {
        headerTitle: 'Información personal',
        learnMore: 'Más información',
        isMyDataSafe: '¿Están seguros mis datos?',
    },
    personalInfoStep: {
        personalInfo: 'Información Personal',
        enterYourLegalFirstAndLast: '¿Cuál es tu nombre legal?',
        legalFirstName: 'Nombre',
        legalLastName: 'Apellidos',
        legalName: 'Nombre legal',
        enterYourDateOfBirth: '¿Cuál es tu fecha de nacimiento?',
        enterTheLast4: '¿Cuáles son los últimos 4 dígitos de tu número de la seguridad social?',
        dontWorry: 'No te preocupes, no hacemos verificaciones de crédito personales.',
        last4SSN: 'Últimos 4 dígitos de tu SSN',
        enterYourAddress: '¿Cuál es tu dirección?',
        address: 'Dirección',
        letsDoubleCheck: 'Revisemos que todo esté bien',
        byAddingThisBankAccount: 'Añadiendo esta cuenta bancaria, confirmas que has leído, entendido y aceptado',
        whatsYourLegalName: '¿Cuál es tu nombre legal?',
        whatsYourDOB: '¿Cuál es tu fecha de nacimiento?',
        whatsYourAddress: '¿Cuál es tu dirección?',
        whatsYourSSN: '¿Cuáles son los últimos 4 dígitos de tu número de la seguridad social?',
        noPersonalChecks: 'No te preocupes, no hacemos verificaciones de crédito personales.',
        whatsYourPhoneNumber: '¿Cuál es tu número de teléfono?',
        weNeedThisToVerify: 'Necesitamos esto para verificar tu billetera.',
    },
    businessInfoStep: {
        businessInfo: 'Información de la empresa',
        enterTheNameOfYourBusiness: '¿Cuál es el nombre de tu empresa?',
        businessName: 'Nombre de la empresa',
        enterYourCompanyTaxIdNumber: '¿Cuál es el número de identificación fiscal?',
        taxIDNumber: 'Número de identificación fiscal',
        taxIDNumberPlaceholder: '9 dígitos',
        enterYourCompanyWebsite: '¿Cuál es la página web de tu empresa?',
        companyWebsite: 'Página web de la empresa',
        enterYourCompanyPhoneNumber: '¿Cuál es el número de teléfono de tu empresa?',
        enterYourCompanyAddress: '¿Cuál es la dirección de tu empresa?',
        selectYourCompanyType: '¿Cuál es el tipo de empresa?',
        companyType: 'Tipo de empresa',
        incorporationType: {
            LLC: 'SRL',
            CORPORATION: 'Corporación',
            PARTNERSHIP: 'Sociedad',
            COOPERATIVE: 'Cooperativa',
            SOLE_PROPRIETORSHIP: 'Empresa individual',
            OTHER: 'Otros',
        },
        selectYourCompanyIncorporationDate: '¿Cuál es la fecha de constitución de la empresa?',
        incorporationDate: 'Fecha de constitución',
        incorporationDatePlaceholder: 'Fecha de inicio (yyyy-mm-dd)',
        incorporationState: 'Estado en el que se constituyó',
        pleaseSelectTheStateYourCompanyWasIncorporatedIn: '¿Cuál es el estado en el que se constituyó la empresa?',
        letsDoubleCheck: 'Verifiquemos que todo esté correcto',
        companyAddress: 'Dirección de la empresa',
        listOfRestrictedBusinesses: 'lista de negocios restringidos',
        confirmCompanyIsNot: 'Confirmo que esta empresa no está en la',
        businessInfoTitle: 'Información del negocio',
        legalBusinessName: 'Nombre legal de la empresa',
        whatsTheBusinessName: '¿Cuál es el nombre de la empresa?',
        whatsTheBusinessAddress: '¿Cuál es la dirección de la empresa?',
        whatsTheBusinessContactInformation: '¿Cuál es la información de contacto de la empresa?',
        whatsTheBusinessRegistrationNumber: '¿Cuál es el número de registro de la empresa?',
        whatsTheBusinessTaxIDEIN: ({country}: BusinessTaxIDParams) => {
            switch (country) {
                case CONST.COUNTRY.US:
                    return '¿Cuál es el Número de Identificación del Empleador (EIN)?';
                case CONST.COUNTRY.CA:
                    return '¿Cuál es el Número de Empresa (BN)?';
                case CONST.COUNTRY.GB:
                    return '¿Cuál es el Número de Registro de IVA (VRN)?';
                case CONST.COUNTRY.AU:
                    return '¿Cuál es el Número de Empresa Australiano (ABN)?';
                default:
                    return '¿Cuál es el número de IVA de la UE?';
            }
        },
        whatsThisNumber: '¿Qué es este número?',
        whereWasTheBusinessIncorporated: '¿Dónde se constituyó la empresa?',
        whatTypeOfBusinessIsIt: '¿Qué tipo de empresa es?',
        whatsTheBusinessAnnualPayment: '¿Cuál es el volumen anual de pagos de la empresa?',
        whatsYourExpectedAverageReimbursements: '¿Cuál es el monto promedio esperado de reembolso?',
        registrationNumber: 'Número de registro',
        taxIDEIN: ({country}: BusinessTaxIDParams) => {
            switch (country) {
                case CONST.COUNTRY.US:
                    return 'EIN';
                case CONST.COUNTRY.CA:
                    return 'BN';
                case CONST.COUNTRY.GB:
                    return 'VRN';
                case CONST.COUNTRY.AU:
                    return 'ABN';
                default:
                    return 'EU VAT';
            }
        },
        businessAddress: 'Dirección de la empresa',
        businessType: 'Tipo de empresa',
        incorporation: 'Constitución',
        incorporationCountry: 'País de constitución',
        incorporationTypeName: 'Tipo de constitución',
        businessCategory: 'Categoría de la empresa',
        annualPaymentVolume: 'Volumen anual de pagos',
        annualPaymentVolumeInCurrency: ({currencyCode}: CurrencyCodeParams) => `Volumen anual de pagos en ${currencyCode}`,
        averageReimbursementAmount: 'Monto promedio de reembolso',
        averageReimbursementAmountInCurrency: ({currencyCode}: CurrencyCodeParams) => `Monto promedio de reembolso en ${currencyCode}`,
        selectIncorporationType: 'Seleccione tipo de constitución',
        selectBusinessCategory: 'Seleccione categoría de la empresa',
        selectAnnualPaymentVolume: 'Seleccione volumen anual de pagos',
        selectIncorporationCountry: 'Seleccione país de constitución',
        selectIncorporationState: 'Seleccione estado de constitución',
        selectAverageReimbursement: 'Selecciona el monto promedio de reembolso',
        findIncorporationType: 'Buscar tipo de constitución',
        findBusinessCategory: 'Buscar categoría de la empresa',
        findAnnualPaymentVolume: 'Buscar volumen anual de pagos',
        findIncorporationState: 'Buscar estado de constitución',
        findAverageReimbursement: 'Encuentra el monto promedio de reembolso',
        error: {
            registrationNumber: 'Por favor, proporciona un número de registro válido',
            taxIDEIN: ({country}: BusinessTaxIDParams) => {
                switch (country) {
                    case CONST.COUNTRY.US:
                        return 'Por favor, proporcione un Número de Identificación del Empleador (EIN) válido';
                    case CONST.COUNTRY.CA:
                        return 'Por favor, proporcione un Número de Empresa (BN) válido';
                    case CONST.COUNTRY.GB:
                        return 'Por favor, proporcione un Número de Registro de IVA (VRN) válido';
                    case CONST.COUNTRY.AU:
                        return 'Por favor, proporcione un Número de Empresa Australiano (ABN) válido';
                    default:
                        return 'Por favor, proporcione un número de IVA de la UE válido';
                }
            },
        },
    },
    beneficialOwnerInfoStep: {
        doYouOwn25percent: '¿Posees el 25% o más de',
        doAnyIndividualOwn25percent: '¿Alguna persona posee el 25% o más de',
        areThereMoreIndividualsWhoOwn25percent: '¿Hay más personas que posean el 25% o más de',
        regulationRequiresUsToVerifyTheIdentity: 'La ley nos exige verificar la identidad de cualquier persona que posea más del 25% de la empresa.',
        companyOwner: 'Dueño de la empresa',
        enterLegalFirstAndLastName: '¿Cuál es el nombre legal del dueño?',
        legalFirstName: 'Nombre legal',
        legalLastName: 'Apellidos legales',
        enterTheDateOfBirthOfTheOwner: '¿Cuál es la fecha de nacimiento del dueño?',
        enterTheLast4: '¿Cuáles son los últimos 4 dígitos del número de la seguridad social del dueño?',
        last4SSN: 'Últimos 4 dígitos del número de la seguridad social',
        dontWorry: 'No te preocupes, ¡no realizamos verificaciones de crédito personales!',
        enterTheOwnersAddress: '¿Cuál es la dirección del dueño?',
        letsDoubleCheck: 'Vamos a verificar que todo esté correcto.',
        legalName: 'Nombre legal',
        address: 'Dirección',
        byAddingThisBankAccount: 'Al añadir esta cuenta bancaria, confirmas que has leído, comprendido y aceptado',
        owners: 'Dueños',
    },
    ownershipInfoStep: {
        ownerInfo: 'Información del propietario',
        businessOwner: 'Propietario del negocio',
        signerInfo: 'Información del firmante',
        doYouOwn: ({companyName}: CompanyNameParams) => `¿Posee el 25% o más de ${companyName}?`,
        doesAnyoneOwn: ({companyName}: CompanyNameParams) => `¿Alguien posee el 25% o más de ${companyName}?`,
        regulationsRequire: 'Las regulaciones requieren que verifiquemos la identidad de cualquier persona que posea más del 25% del negocio.',
        legalFirstName: 'Nombre legal',
        legalLastName: 'Apellido legal',
        whatsTheOwnersName: '¿Cuál es el nombre legal del propietario?',
        whatsYourName: '¿Cuál es su nombre legal?',
        whatPercentage: '¿Qué porcentaje del negocio pertenece al propietario?',
        whatsYoursPercentage: '¿Qué porcentaje del negocio posee?',
        ownership: 'Propiedad',
        whatsTheOwnersDOB: '¿Cuál es la fecha de nacimiento del propietario?',
        whatsYourDOB: '¿Cuál es su fecha de nacimiento?',
        whatsTheOwnersAddress: '¿Cuál es la dirección del propietario?',
        whatsYourAddress: '¿Cuál es su dirección?',
        whatAreTheLast: '¿Cuáles son los últimos 4 dígitos del número de seguro social del propietario?',
        whatsYourLast: '¿Cuáles son los últimos 4 dígitos de su número de seguro social?',
        dontWorry: 'No se preocupe, ¡no realizamos ninguna verificación de crédito personal!',
        last4: 'Últimos 4 del SSN',
        whyDoWeAsk: '¿Por qué solicitamos esto?',
        letsDoubleCheck: 'Verifiquemos que todo esté correcto.',
        legalName: 'Nombre legal',
        ownershipPercentage: 'Porcentaje de propiedad',
        areThereOther: ({companyName}: CompanyNameParams) => `¿Hay otras personas que posean el 25% o más de ${companyName}?`,
        owners: 'Propietarios',
        addCertified: 'Agregue un organigrama certificado que muestre los propietarios beneficiarios',
        regulationRequiresChart: 'La regulación nos exige recopilar una copia certificada del organigrama que muestre a cada persona o entidad que posea el 25% o más del negocio.',
        uploadEntity: 'Subir organigrama de propiedad de la entidad',
        noteEntity: 'Nota: El organigrama de propiedad de la entidad debe estar firmado por su contador, asesor legal o notariado.',
        certified: 'Organigrama certificado de propiedad de la entidad',
        selectCountry: 'Seleccionar país',
        findCountry: 'Buscar país',
        address: 'Dirección',
        chooseFile: 'Elige archivo',
        uploadDocuments: 'Sube documentación adicional',
        pleaseUpload:
            'Por favor, sube la documentación adicional a continuación para ayudarnos a verificar tu identidad como propietario directo o indirecto del 25% o más de la entidad empresarial.',
        acceptedFiles: 'Formatos de archivo aceptados: PDF, PNG, JPEG. El tamaño total del archivo para cada sección no puede superar los 5 MB.',
        proofOfBeneficialOwner: 'Prueba del propietario beneficiario',
        proofOfBeneficialOwnerDescription:
            'Por favor, proporciona una declaración firmada y un organigrama de un contador público, notario o abogado que verifique la propiedad del 25% o más del negocio. Debe estar fechado dentro de los últimos tres meses e incluir el número de licencia del firmante.',
        copyOfID: 'Copia de la identificación del propietario beneficiario',
        copyOfIDDescription: 'Ejemplos: Pasaporte, licencia de conducir, etc.',
        proofOfAddress: 'Prueba de la dirección del propietario beneficiario',
        proofOfAddressDescription: 'Ejemplos: Factura de servicios, contrato de alquiler, etc.',
        codiceFiscale: 'Codice fiscale/ID fiscal',
        codiceFiscaleDescription:
            'Por favor, sube un video de una visita al sitio o una llamada grabada con el oficial firmante. El oficial debe proporcionar: nombre completo, fecha de nacimiento, nombre de la empresa, número de registro, número de código fiscal, dirección registrada, naturaleza del negocio y propósito de la cuenta.',
    },
    validationStep: {
        headerTitle: 'Validar cuenta bancaria',
        buttonText: 'Finalizar configuración',
        maxAttemptsReached: 'Se ha inhabilitado la validación de esta cuenta bancaria debido a demasiados intentos incorrectos.',
        description: 'Enviaremos tres (3) pequeñas transacciones a tu cuenta bancaria a nombre de "Expensify, Inc. Validation" dentro de los próximos 1-2 días laborables.',
        descriptionCTA: 'Introduce el importe de cada transacción en los campos siguientes. Ejemplo: 1.51.',
        reviewingInfo: '¡Gracias! Estamos revisando tu información y nos comunicaremos contigo en breve. Consulta el chat con Concierge ',
        forNextStep: ' para conocer los próximos pasos para terminar de configurar tu cuenta bancaria.',
        letsChatCTA: 'Sí, vamos a chatear',
        letsChatText: '¡Ya casi estamos! Necesitamos tu ayuda para verificar unos últimos datos a través del chat. ¿Estás listo?',
        letsChatTitle: '¡Vamos a chatear!',
        enable2FATitle: 'Evita fraudes, activa la autenticación de dos factores!',
        enable2FAText: 'Tu seguridad es importante para nosotros. Por favor, configura ahora la autenticación de dos factores para añadir una capa adicional de protección a tu cuenta.',
        secureYourAccount: 'Asegura tu cuenta',
    },
    beneficialOwnersStep: {
        additionalInformation: 'Información adicional',
        checkAllThatApply: 'Marca todos los que apliquen, en caso de que ninguno aplique dejar en blanco.',
        iOwnMoreThan25Percent: 'Soy dueño de mas de 25% de ',
        someoneOwnsMoreThan25Percent: 'Otra persona es dueña de mas de 25% de ',
        additionalOwner: 'Beneficiario efectivo adicional',
        removeOwner: 'Eliminar este beneficiario efectivo',
        addAnotherIndividual: 'Añadir otra persona que es dueña de mas de 25% de ',
        agreement: 'Acuerdo:',
        termsAndConditions: 'Términos y condiciones',
        certifyTrueAndAccurate: 'Certifico que la información dada es correcta',
        error: {
            certify: 'Debe certificar que la información es verdadera y precisa',
        },
    },
    completeVerificationStep: {
        completeVerification: 'Completar la verificación',
        confirmAgreements: 'Por favor, confirma los acuerdos siguientes.',
        certifyTrueAndAccurate: 'Certifico que la información dada es verdadera y precisa',
        certifyTrueAndAccurateError: 'Por favor, certifica que la información es verdadera y exacta',
        isAuthorizedToUseBankAccount: 'Estoy autorizado para usar la cuenta bancaria de mi empresa para gastos de empresa',
        isAuthorizedToUseBankAccountError: 'Debes ser el responsable oficial con autorización para operar la cuenta bancaria de la empresa',
        termsAndConditions: 'Términos y Condiciones',
    },
    connectBankAccountStep: {
        finishButtonText: 'Finalizar configuración',
        validateYourBankAccount: 'Valida tu cuenta bancaria',
        validateButtonText: 'Validar',
        validationInputLabel: 'Transacción',
        maxAttemptsReached: 'La validación de esta cuenta bancaria se ha desactivado debido a demasiados intentos incorrectos.',
        description: 'Enviaremos tres (3) pequeñas transacciones a tu cuenta bancaria a nombre de "Expensify, Inc. Validation" dentro de los próximos 1-2 días laborables.',
        descriptionCTA: 'Introduce el importe de cada transacción en los campos siguientes. Ejemplo: 1.51.',
        reviewingInfo: '¡Gracias! Estamos revisando tu información y nos comunicaremos contigo en breve. Consulta el chat con Concierge ',
        forNextSteps: ' para conocer los próximos pasos para terminar de configurar tu cuenta bancaria.',
        letsChatCTA: 'Sí, vamos a chatear',
        letsChatText: '¡Ya casi estamos! Necesitamos tu ayuda para verificar unos últimos datos a través del chat. ¿Estás listo?',
        letsChatTitle: '¡Vamos a chatear!',
        enable2FATitle: '¡Evita fraudes, activa la autenticación de dos factores!',
        enable2FAText: 'Tu seguridad es importante para nosotros. Por favor, configura ahora la autenticación de dos factores para añadir una capa adicional de protección a tu cuenta.',
        secureYourAccount: 'Asegura tu cuenta',
    },
    countryStep: {
        confirmBusinessBank: 'Confirmar moneda y país de la cuenta bancaria comercial',
        confirmCurrency: 'Confirmar moneda y país',
        yourBusiness: 'La moneda de su cuenta bancaria comercial debe coincidir con la moneda de su espacio de trabajo.',
        youCanChange: 'Puede cambiar la moneda de su espacio de trabajo en su',
        findCountry: 'Encontrar país',
        selectCountry: 'Seleccione su país',
    },
    bankInfoStep: {
        whatAreYour: '¿Cuáles son los detalles de tu cuenta bancaria comercial?',
        letsDoubleCheck: 'Verifiquemos que todo esté bien.',
        thisBankAccount: 'Esta cuenta bancaria se utilizará para pagos comerciales en tu espacio de trabajo.',
        accountNumber: 'Número de cuenta',
        accountHolderNameDescription: 'Nombre completo del firmante autorizado',
    },
    signerInfoStep: {
        signerInfo: 'Información del firmante',
        areYouDirector: ({companyName}: CompanyNameParams) => `¿Es usted director o alto funcionario de ${companyName}?`,
        regulationRequiresUs: 'La regulación requiere que verifiquemos si el firmante tiene la autoridad para realizar esta acción en nombre de la empresa.',
        whatsYourName: '¿Cuál es tu nombre legal?',
        fullName: 'Nombre legal completo',
        whatsYourJobTitle: '¿Cuál es tu puesto de trabajo?',
        jobTitle: 'Título profesional',
        whatsYourDOB: '¿Cual es tu fecha de nacimiento?',
        uploadID: 'Subir documento de identidad y prueba de domicilio',
        personalAddress: 'Prueba de domicilio personal (por ejemplo, factura de servicios públicos)',
        letsDoubleCheck: 'Vamos a verificar que todo esté correcto.',
        legalName: 'Nombre legal',
        proofOf: 'Comprobante de domicilio personal',
        enterOneEmail: ({companyName}: CompanyNameParams) => `Introduce el correo electrónico del director o alto funcionario en ${companyName}`,
        regulationRequiresOneMoreDirector: 'El reglamento exige que haya otro director o funcionario superior como firmante.',
        hangTight: 'Espera un momento...',
        enterTwoEmails: ({companyName}: CompanyNameParams) => `Introduce los correos electrónicos de dos directores o altos funcionarios en ${companyName}`,
        sendReminder: 'Enviar un recordatorio',
        chooseFile: 'Seleccionar archivo',
        weAreWaiting: 'Estamos esperando que otros verifiquen sus identidades como directores o altos funcionarios de la empresa.',
        id: 'Copia de identificación',
        proofOfDirectors: 'Prueba de director(es)',
        proofOfDirectorsDescription: 'Ejemplos: Perfil Corporativo de Oncorp o Registro Comercial.',
        codiceFiscale: 'Codice Fiscale',
        codiceFiscaleDescription: 'Codice Fiscale para firmantes, usuarios autorizados y beneficiarios finales.',
        PDSandFSG: 'Documentación de divulgación PDS + FSG',
        PDSandFSGDescription:
            'Nuestra colaboración con Corpay utiliza una conexión API para aprovechar su amplia red de socios bancarios internacionales y facilitar los reembolsos globales en Expensify. Según la normativa australiana, te proporcionamos la Guía de Servicios Financieros (FSG) y el Documento de Divulgación del Producto (PDS) de Corpay.\n\nPor favor, lee detenidamente los documentos FSG y PDS, ya que contienen información completa e importante sobre los productos y servicios que ofrece Corpay. Conserva estos documentos para futuras consultas.',
        pleaseUpload: 'Sube documentación adicional a continuación para ayudarnos a verificar tu identidad como director o alto ejecutivo de la entidad comercial.',
    },
    agreementsStep: {
        agreements: 'Acuerdos',
        pleaseConfirm: 'Por favor confirme los acuerdos a continuación',
        regulationRequiresUs: 'La normativa requiere que verifiquemos la identidad de cualquier individuo que posea más del 25% del negocio.',
        iAmAuthorized: 'Estoy autorizado para usar la cuenta bancaria para gastos del negocio.',
        iCertify: 'Certifico que la información proporcionada es verdadera y correcta.',
        termsAndConditions: 'términos y condiciones',
        accept: 'Agregar y aceptar cuenta bancaria',
        iConsentToThe: 'Doy mi consentimiento para el',
        privacyNotice: 'aviso de privacidad',
        error: {
            authorized: 'Debe ser un funcionario controlador con autorización para operar la cuenta bancaria comercial',
            certify: 'Por favor certifique que la información es verdadera y exacta',
            consent: 'Por favor, acepte el aviso de privacidad',
        },
    },
    docusignStep: {
        subheader: 'Formulario de Docusign',
        pleaseComplete:
            'Por favor, complete el formulario de autorización ACH utilizando el enlace de Docusign a continuación y luego cargue esa copia firmada aquí para que podamos retirar fondos directamente de su cuenta bancaria.',
        pleaseCompleteTheBusinessAccount: 'Por favor, complete la Solicitud de Cuenta Comercial y el Acuerdo de Débito Directo.',
        pleaseCompleteTheDirect:
            'Por favor, complete el Acuerdo de Débito Directo utilizando el enlace de Docusign a continuación y luego cargue esa copia firmada aquí para que podamos retirar fondos directamente de su cuenta bancaria.',
        takeMeTo: 'Llévame a Docusign',
        uploadAdditional: 'Cargar documentación adicional',
        pleaseUpload: 'Por favor, cargue el formulario DEFT y la página de firma de Docusign.',
        pleaseUploadTheDirect: 'Por favor, cargue los Acuerdos de Débito Directo y la página de firma de Docusign.',
    },
    finishStep: {
        letsFinish: '¡Terminemos en el chat!',
        thanksFor:
            'Gracias por esos detalles. Un agente de soporte dedicado revisará ahora tu información. Nos pondremos en contacto si necesitamos algo más de tu parte, pero mientras tanto, no dudes en comunicarte con nosotros si tienes alguna pregunta.',
        iHaveA: 'Tengo una pregunta',
        enable2FA: 'Habilite la autenticación de dos factores (2FA) para prevenir fraudes',
        weTake: 'Nos tomamos su seguridad en serio. Por favor, configure 2FA ahora para agregar una capa adicional de protección a su cuenta.',
        secure: 'Asegure su cuenta',
    },
    reimbursementAccountLoadingAnimation: {
        oneMoment: 'Un momento',
        explanationLine: 'Estamos verificando tu información y podrás continuar con los siguientes pasos en unos momentos.',
    },
    session: {
        offlineMessageRetry: 'Parece que estás desconectado. Por favor, comprueba tu conexión e inténtalo de nuevo.',
    },
    travel: {
        header: 'Reservar viajes',
        title: 'Viaja de forma inteligente',
        subtitle: 'Utiliza Expensify Travel para obtener las mejores ofertas de viaje y gestionar todos los gastos de tu negocio en un solo lugar.',
        features: {
            saveMoney: 'Ahorra dinero en tus reservas',
            alerts: 'Obtén actualizaciones y alertas en tiempo real',
        },
        bookTravel: 'Reservar viajes',
        bookDemo: 'Pedir demostración',
        bookADemo: 'Reserva una demo',
        toLearnMore: ' para obtener más información.',
        termsAndConditions: {
            header: 'Antes de continuar...',
            title: 'Términos y condiciones de Expensify Travel',
            label: 'Acepto los términos y condiciones',
            subtitle: `Por favor, acepta los <a href="${CONST.TRAVEL_TERMS_URL}">términos y condiciones</a> de Expensify Travel.`,
            error: 'Debes aceptar los términos y condiciones de Expensify Travel para continuar',
            defaultWorkspaceError:
                'Debes establecer un espacio de trabajo predeterminado para habilitar Expensify Travel. Ve a Configuración > Espacios de trabajo > haz clic en los tres puntos verticales junto a un espacio de trabajo > Establecer como espacio de trabajo predeterminado y luego inténtalo de nuevo.',
        },
        flight: 'Vuelo',
        flightDetails: {
            passenger: 'Pasajero',
            layover: ({layover}: FlightLayoverParams) => `<muted-text-label>Tienes una <strong>escala de ${layover}</strong> antes de este vuelo</muted-text-label>`,
            takeOff: 'Despegue',
            landing: 'Aterrizaje',
            seat: 'Asiento',
            class: 'Clase de cabina',
            recordLocator: 'Localizador de la reserva',
            cabinClasses: {
                unknown: 'Desconocido',
                economy: 'Económica',
                premiumEconomy: 'Económica Premium',
                business: 'Ejecutiva',
                first: 'Primera',
            },
        },
        hotel: 'Hotel',
        hotelDetails: {
            guest: 'Cliente',
            checkIn: 'Entrada',
            checkOut: 'Salida',
            roomType: 'Tipo de habitación',
            cancellation: 'Política de cancelación',
            cancellationUntil: 'Cancelación gratuita hasta el',
            confirmation: 'Número de confirmación',
            cancellationPolicies: {
                unknown: 'Desconocido',
                nonRefundable: 'No reembolsable',
                freeCancellationUntil: 'Cancelación gratuita hasta',
                partiallyRefundable: 'Parcialmente reembolsable',
            },
        },
        car: 'Auto',
        carDetails: {
            rentalCar: 'Coche de alquiler',
            pickUp: 'Recogida',
            dropOff: 'Devolución',
            driver: 'Conductor',
            carType: 'Tipo de coche',
            cancellation: 'Política de cancelación',
            cancellationUntil: 'Cancelación gratuita hasta el',
            freeCancellation: 'Cancelación gratuita',
            confirmation: 'Número de confirmación',
        },
        train: 'Tren',
        trainDetails: {
            passenger: 'Pasajero',
            departs: 'Sale',
            arrives: 'Llega',
            coachNumber: 'Número de vagón',
            seat: 'Asiento',
            fareDetails: 'Detalles de la tarifa',
            confirmation: 'Número de confirmación',
        },
        viewTrip: 'Ver viaje',
        modifyTrip: 'Modificar viaje',
        tripSupport: 'Soporte de Viaje',
        tripDetails: 'Detalles del viaje',
        viewTripDetails: 'Ver detalles del viaje',
        trip: 'Viaje',
        trips: 'Viajes',
        tripSummary: 'Resumen del viaje',
        departs: 'Sale',
        errorMessage: 'Ha ocurrido un error. Por favor, inténtalo mas tarde.',
        phoneError: {
            phrase1: 'Para reservar viajes,',
            link: 'añade una dirección de correo electrónico de trabajo',
            phrase2: '.',
        },
        domainSelector: {
            title: 'Dominio',
            subtitle: 'Elige un dominio para configurar Expensify Travel.',
            recommended: 'Recomendado',
        },
        domainPermissionInfo: {
            title: 'Dominio',
            restrictionPrefix: `No tienes permiso para habilitar Expensify Travel para el dominio`,
            restrictionSuffix: `Tendrás que pedir a alguien de ese dominio que habilite Travel por ti.`,
            accountantInvitationPrefix: `Si eres contador, considera unirte al`,
            accountantInvitationLink: `programa de contadores ExpensifyApproved!`,
            accountantInvitationSuffix: `para habilitar Travel para este dominio.`,
        },
        publicDomainError: {
            title: 'Comienza con Expensify Travel',
            message: 'Tendrás que usar tu correo electrónico laboral (por ejemplo, nombre@empresa.com) con Expensify Travel, no tu correo personal (por ejemplo, nombre@gmail.com).',
        },
        blockedFeatureModal: {
            title: 'Expensify Travel ha sido deshabilitado',
            message: 'Tu administrador ha desactivado Expensify Travel. Por favor, sigue la política de reservas de tu empresa para organizar tus viajes.',
        },
        verifyCompany: {
            title: 'Estamos revisando tu solicitud...',
            message: `Estamos realizando algunas comprobaciones para verificar que tu cuenta esté lista para Expensify Travel. ¡Nos pondremos en contacto contigo en breve!`,
        },
        updates: {
            bookingTicketed: ({airlineCode, origin, destination, startDate, confirmationID = ''}: FlightParams) =>
                `Tu vuelo ${airlineCode} (${origin} → ${destination}) para el ${startDate} ha sido reservado. Código de confirmación: ${confirmationID}`,
            ticketVoided: ({airlineCode, origin, destination, startDate}: FlightParams) =>
                `Tu billete para el vuelo ${airlineCode} (${origin} → ${destination}) del ${startDate} ha sido anulado.`,
            ticketRefunded: ({airlineCode, origin, destination, startDate}: FlightParams) =>
                `Tu billete para el vuelo ${airlineCode} (${origin} → ${destination}) del ${startDate} ha sido reembolsado o cambiado.`,
            flightCancelled: ({airlineCode, origin, destination, startDate}: FlightParams) =>
                `Tu vuelo ${airlineCode} (${origin} → ${destination}) del ${startDate} ha sido cancelado por la aerolínea.`,
            flightScheduleChangePending: ({airlineCode}: AirlineParams) => `La aerolínea ha propuesto un cambio de horario para el vuelo ${airlineCode}; estamos esperando la confirmación.`,
            flightScheduleChangeClosed: ({airlineCode, startDate}: AirlineParams) => `Cambio de horario confirmado: el vuelo ${airlineCode} ahora sale a las ${startDate}.`,
            flightUpdated: ({airlineCode, origin, destination, startDate}: FlightParams) => `Tu vuelo ${airlineCode} (${origin} → ${destination}) del ${startDate} ha sido actualizado.`,
            flightCabinChanged: ({airlineCode, cabinClass}: AirlineParams) => `Tu clase de cabina ha sido actualizada a ${cabinClass} en el vuelo ${airlineCode}.`,
            flightSeatConfirmed: ({airlineCode}: AirlineParams) => `Tu asignación de asiento en el vuelo ${airlineCode} ha sido confirmada.`,
            flightSeatChanged: ({airlineCode}: AirlineParams) => `Tu asignación de asiento en el vuelo ${airlineCode} ha sido modificada.`,
            flightSeatCancelled: ({airlineCode}: AirlineParams) => `Tu asignación de asiento en el vuelo ${airlineCode} fue eliminada.`,
            paymentDeclined: 'El pago de tu reserva aérea ha fallado. Por favor, inténtalo de nuevo.',
            bookingCancelledByTraveler: ({type, id = ''}: TravelTypeParams) => `Cancelaste tu reserva de ${type} ${id}.`,
            bookingCancelledByVendor: ({type, id = ''}: TravelTypeParams) => `El proveedor canceló tu reserva de ${type} ${id}.`,
            bookingRebooked: ({type, id = ''}: TravelTypeParams) => `Tu reserva de ${type} fue reprogramada. Nuevo número de confirmación: ${id}.`,
            bookingUpdated: ({type}: TravelTypeParams) => `Tu reserva de ${type} fue actualizada. Revisa los nuevos detalles en el itinerario.`,
            railTicketRefund: ({origin, destination, startDate}: RailTicketParams) =>
                `Tu billete de tren de ${origin} a ${destination} para el ${startDate} ha sido reembolsado. Se procesará un crédito.`,
            railTicketExchange: ({origin, destination, startDate}: RailTicketParams) => `Tu billete de tren de ${origin} a ${destination} para el ${startDate} ha sido cambiado.`,
            railTicketUpdate: ({origin, destination, startDate}: RailTicketParams) => `Tu billete de tren de ${origin} a ${destination} para el ${startDate} ha sido actualizado.`,
            defaultUpdate: ({type}: TravelTypeParams) => `Tu reserva de ${type} fue actualizada.`,
        },
    },
    workspace: {
        common: {
            card: 'Tarjetas',
            expensifyCard: 'Tarjeta Expensify',
            companyCards: 'Tarjetas de empresa',
            workflows: 'Flujos de trabajo',
            workspace: 'Espacio de trabajo',
            findWorkspace: 'Encontrar espacio de trabajo',
            edit: 'Editar espacio de trabajo',
            enabled: 'Activada',
            disabled: 'Desactivada',
            everyone: 'Todos',
            delete: 'Eliminar espacio de trabajo',
            settings: 'Configuración',
            reimburse: 'Reembolsos',
            categories: 'Categorías',
            tags: 'Etiquetas',
            customField1: 'Campo personalizado 1',
            customField2: 'Campo personalizado 2',
            customFieldHint: 'Añade una codificación personalizada que se aplique a todos los gastos de este miembro.',
            reportFields: 'Campos de informe',
            reportTitle: 'El título del informe.',
            taxes: 'Impuestos',
            bills: 'Pagar facturas',
            invoices: 'Facturas',
            travel: 'Viajes',
            members: 'Miembros',
            accounting: 'Contabilidad',
            receiptPartners: 'Socios de recibos',
            rules: 'Reglas',
            plan: 'Plan',
            profile: 'Resumen',
            bankAccount: 'Cuenta bancaria',
            displayedAs: 'Mostrado como',
            testTransactions: 'Transacciones de prueba',
            issueAndManageCards: 'Emitir y gestionar tarjetas',
            reconcileCards: 'Reconciliar tarjetas',
            selected: () => ({
                one: '1 seleccionado',
                other: (count: number) => `${count} seleccionados`,
            }),
            settlementFrequency: 'Frecuencia de liquidación',
            setAsDefault: 'Establecer como espacio de trabajo predeterminado',
            defaultNote: `Los recibos enviados a ${CONST.EMAIL.RECEIPTS} aparecerán en este espacio de trabajo.`,
            deleteConfirmation: '¿Estás seguro de que quieres eliminar este espacio de trabajo?',
            deleteWithCardsConfirmation: '¿Estás seguro de que quieres eliminar este espacio de trabajo? Se eliminarán todos los datos de las tarjetas y las tarjetas asignadas.',
            unavailable: 'Espacio de trabajo no disponible',
            memberNotFound: 'Miembro no encontrado. Para invitar a un nuevo miembro al espacio de trabajo, por favor, utiliza el botón invitar que está arriba.',
            notAuthorized: `No tienes acceso a esta página. Si estás intentando unirte a este espacio de trabajo, pide al dueño del espacio de trabajo que te añada como miembro. ¿Necesitas algo más? Comunícate con ${CONST.EMAIL.CONCIERGE}`,
            goToWorkspace: 'Ir al espacio de trabajo',
            goToWorkspaces: 'Ir a espacios de trabajo',
            clearFilter: 'Borrar filtro',
            workspaceName: 'Nombre del espacio de trabajo',
            workspaceOwner: 'Dueño',
            workspaceType: 'Tipo de espacio de trabajo',
            workspaceAvatar: 'Espacio de trabajo avatar',
            mustBeOnlineToViewMembers: 'Debes estar en línea para poder ver los miembros de este espacio de trabajo.',
            moreFeatures: 'Más características',
            requested: 'Solicitado',
            distanceRates: 'Tasas de distancia',
            defaultDescription: 'Un solo lugar para todos tus recibos y gastos.',
            descriptionHint: 'Comparte información sobre este espacio de trabajo con todos los miembros.',
            welcomeNote: `Por favor, utiliza Expensify para enviar tus recibos para reembolso, ¡gracias!`,
            subscription: 'Suscripción',
            markAsEntered: 'Marcar como introducido manualmente',
            markAsExported: 'Marcar como exportado',
            exportIntegrationSelected: ({connectionName}: ExportIntegrationSelectedParams) => `Exportar a  ${CONST.POLICY.CONNECTIONS.NAME_USER_FRIENDLY[connectionName]}`,
            letsDoubleCheck: 'Verifiquemos que todo esté correcto',
            reportField: 'Campo del informe',
            lineItemLevel: 'Nivel de partida',
            reportLevel: 'Nivel de informe',
            appliedOnExport: 'No se importa en Expensify, se aplica en la exportación',
            shareNote: {
                header: 'Comparte tu espacio de trabajo con otros miembros',
                content: {
                    firstPart:
                        'Comparte este código QR o copia el enlace de abajo para facilitar que los miembros soliciten acceso a tu espacio de trabajo. Todas las solicitudes para unirse al espacio de trabajo aparecerán en la sala',
                    secondPart: 'para tu revisión.',
                },
            },
            connectTo: ({connectionName}: ConnectionNameParams) => `Conéctate a ${CONST.POLICY.CONNECTIONS.NAME_USER_FRIENDLY[connectionName]}`,
            createNewConnection: 'Crear una nueva conexión',
            reuseExistingConnection: 'Reutilizar la conexión existente',
            existingConnections: 'Conexiones existentes',
            existingConnectionsDescription: ({connectionName}: ConnectionNameParams) =>
                `Como ya te has conectado a ${CONST.POLICY.CONNECTIONS.NAME_USER_FRIENDLY[connectionName]} antes, puedes optar por reutilizar una conexión existente o crear una nueva.`,
            lastSyncDate: ({connectionName, formattedDate}: LastSyncDateParams) => `${connectionName} - Última sincronización ${formattedDate}`,
            topLevel: 'Nivel superior',
            authenticationError: ({connectionName}: AuthenticationErrorParams) => `No se puede conectar a ${connectionName} debido a un error de autenticación`,
            learnMore: 'Más información.',
            memberAlternateText: 'Los miembros pueden presentar y aprobar informes.',
            adminAlternateText: 'Los administradores tienen acceso total para editar todos los informes y la configuración del área de trabajo.',
            auditorAlternateText: 'Los auditores pueden ver y comentar los informes.',
            roleName: ({role}: OptionalParam<RoleNamesParams> = {}) => {
                switch (role) {
                    case CONST.POLICY.ROLE.ADMIN:
                        return 'Administrador';
                    case CONST.POLICY.ROLE.AUDITOR:
                        return 'Auditor';
                    case CONST.POLICY.ROLE.USER:
                        return 'Miembro';
                    default:
                        return 'Miembro';
                }
            },
            frequency: {
                manual: 'Manualmente',
                instant: 'Instantáneo',
                immediate: 'Diaria',
                trip: 'Por viaje',
                weekly: 'Semanal',
                semimonthly: 'Dos veces al mes',
                monthly: 'Mensual',
            },
            planType: 'Tipo de plan',
            submitExpense: 'Envía tus gastos a continuación:',
            defaultCategory: 'Categoría predeterminada',
            viewTransactions: 'Ver transacciones',
            policyExpenseChatName: ({displayName}: PolicyExpenseChatNameParams) => `${displayName}'s gastos`,
            deepDiveExpensifyCard: `<muted-text-label>Las transacciones de la Tarjeta Expensify se exportan automáticamente a una "Cuenta de Responsabilidad de la Tarjeta Expensify" creada con <a href="${CONST.DEEP_DIVE_EXPENSIFY_CARD}">nuestra integración</a>.</muted-text-label>`,
        },
        perDiem: {
            subtitle: 'Establece las tasas per diem para controlar los gastos diarios de los empleados. ',
            amount: 'Cantidad',
            deleteRates: () => ({
                one: 'Eliminar tasa',
                other: 'Eliminar tasas',
            }),
            deletePerDiemRate: 'Eliminar tasa per diem',
            findPerDiemRate: 'Encontrar tasa per diem',
            areYouSureDelete: () => ({
                one: '¿Estás seguro de que quieres eliminar esta tasa?',
                other: '¿Estás seguro de que quieres eliminar estas tasas?',
            }),
            emptyList: {
                title: 'Per diem',
                subtitle: 'Establece dietas per diem para controlar el gasto diario de los empleados. Importa las tarifas desde una hoja de cálculo para comenzar.',
            },
            errors: {
                existingRateError: ({rate}: CustomUnitRateParams) => `Ya existe una tasa con el valor ${rate}`,
            },
            importPerDiemRates: 'Importar tasas de per diem',
            editPerDiemRate: 'Editar la tasa de per diem',
            editPerDiemRates: 'Editar las tasas de per diem',
            editDestinationSubtitle: ({destination}: EditDestinationSubtitleParams) => `Actualizar este destino lo modificará para todas las subtasas per diem de ${destination}.`,
            editCurrencySubtitle: ({destination}: EditDestinationSubtitleParams) => `Actualizar esta moneda la modificará para todas las subtasas per diem de ${destination}.`,
        },
        qbd: {
            exportOutOfPocketExpensesDescription: 'Establezca cómo se exportan los gastos de bolsillo a QuickBooks Desktop.',
            exportOutOfPocketExpensesCheckToggle: 'Marcar los cheques como “imprimir más tarde”',
            exportDescription: 'Configura cómo se exportan los datos de Expensify a QuickBooks Desktop.',
            date: 'Fecha de exportación',
            exportInvoices: 'Exportar facturas a',
            exportExpensifyCard: 'Exportar las transacciones de la tarjeta Expensify como',
            account: 'Cuenta',
            accountDescription: 'Elige dónde contabilizar los asientos contables.',
            accountsPayable: 'Cuentas por pagar',
            accountsPayableDescription: 'Elige dónde crear las facturas de proveedores.',
            bankAccount: 'Cuenta bancaria',
            notConfigured: 'No configurado',
            bankAccountDescription: 'Elige desde dónde enviar los cheques.',
            creditCardAccount: 'Cuenta de la tarjeta de crédito',
            exportDate: {
                label: 'Fecha de exportación',
                description: 'Usa esta fecha al exportar informes a QuickBooks Desktop.',
                values: {
                    [CONST.QUICKBOOKS_EXPORT_DATE.LAST_EXPENSE]: {
                        label: 'Fecha del último gasto',
                        description: 'Fecha del gasto más reciente en el informe.',
                    },
                    [CONST.QUICKBOOKS_EXPORT_DATE.REPORT_EXPORTED]: {
                        label: 'Fecha de exportación',
                        description: 'Fecha de exportación del informe a QuickBooks Desktop.',
                    },
                    [CONST.QUICKBOOKS_EXPORT_DATE.REPORT_SUBMITTED]: {
                        label: 'Fecha de envío',
                        description: 'Fecha en la que el informe se envió para aprobación.',
                    },
                },
            },
            exportCheckDescription: 'Crearemos un cheque desglosado para cada informe de Expensify y lo enviaremos desde la cuenta bancaria a continuación.',
            exportJournalEntryDescription: 'Crearemos una entrada contable desglosada para cada informe de Expensify y lo contabilizaremos en la cuenta a continuación.',
            exportVendorBillDescription:
                'Crearemos una factura de proveedor desglosada para cada informe de Expensify y la añadiremos a la cuenta a continuación. Si este periodo está cerrado, lo contabilizaremos el 1º del siguiente periodo abierto.',
            outOfPocketTaxEnabledDescription:
                'QuickBooks Desktop no admite impuestos en las exportaciones de asientos contables. Como tienes impuestos habilitados en tu espacio de trabajo, esta opción de exportación no está disponible.',
            outOfPocketTaxEnabledError: 'Los asientos contables no están disponibles cuando los impuestos están habilitados. Por favor, selecciona otra opción de exportación.',
            accounts: {
                [CONST.QUICKBOOKS_DESKTOP_NON_REIMBURSABLE_EXPORT_ACCOUNT_TYPE.CREDIT_CARD]: 'Tarjeta de crédito',
                [CONST.QUICKBOOKS_DESKTOP_REIMBURSABLE_ACCOUNT_TYPE.VENDOR_BILL]: 'Factura del proveedor',
                [CONST.QUICKBOOKS_DESKTOP_REIMBURSABLE_ACCOUNT_TYPE.JOURNAL_ENTRY]: 'Asiento contable',
                [CONST.QUICKBOOKS_DESKTOP_REIMBURSABLE_ACCOUNT_TYPE.CHECK]: 'Cheque',

                [`${CONST.QUICKBOOKS_DESKTOP_NON_REIMBURSABLE_EXPORT_ACCOUNT_TYPE.CHECK}Description`]:
                    'Crearemos un cheque desglosado para cada informe de Expensify y lo enviaremos desde la cuenta bancaria a continuación.',
                [`${CONST.QUICKBOOKS_DESKTOP_NON_REIMBURSABLE_EXPORT_ACCOUNT_TYPE.CREDIT_CARD}Description`]:
                    "Automáticamente relacionaremos el nombre del comerciante de la transacción con tarjeta de crédito con cualquier proveedor correspondiente en QuickBooks. Si no existen proveedores, crearemos un proveedor asociado 'Credit Card Misc.'.",
                [`${CONST.QUICKBOOKS_DESKTOP_REIMBURSABLE_ACCOUNT_TYPE.VENDOR_BILL}Description`]:
                    'Crearemos una factura de proveedor desglosada para cada informe de Expensify con la fecha del último gasto, y la añadiremos a la cuenta a continuación. Si este periodo está cerrado, lo contabilizaremos el 1º del siguiente periodo abierto.',

                [`${CONST.QUICKBOOKS_DESKTOP_NON_REIMBURSABLE_EXPORT_ACCOUNT_TYPE.CREDIT_CARD}AccountDescription`]: 'Elige dónde exportar las transacciones con tarjeta de crédito.',
                [`${CONST.QUICKBOOKS_DESKTOP_REIMBURSABLE_ACCOUNT_TYPE.VENDOR_BILL}AccountDescription`]:
                    'Selecciona el proveedor que se aplicará a todas las transacciones con tarjeta de crédito.',
                [`${CONST.QUICKBOOKS_DESKTOP_REIMBURSABLE_ACCOUNT_TYPE.CHECK}AccountDescription`]: 'Elige desde dónde enviar los cheques.',

                [`${CONST.QUICKBOOKS_DESKTOP_REIMBURSABLE_ACCOUNT_TYPE.VENDOR_BILL}Error`]:
                    'Las facturas de proveedores no están disponibles cuando las ubicaciones están habilitadas. Por favor, selecciona otra opción de exportación.',
                [`${CONST.QUICKBOOKS_DESKTOP_REIMBURSABLE_ACCOUNT_TYPE.CHECK}Error`]:
                    'Los cheques no están disponibles cuando las ubicaciones están habilitadas. Por favor, selecciona otra opción de exportación.',
                [`${CONST.QUICKBOOKS_DESKTOP_REIMBURSABLE_ACCOUNT_TYPE.JOURNAL_ENTRY}Error`]:
                    'Los asientos contables no están disponibles cuando los impuestos están habilitados. Por favor, selecciona otra opción de exportación.',
            },
            noAccountsFound: 'No se encontraron cuentas',
            noAccountsFoundDescription: 'Añade la cuenta en QuickBooks Desktop y sincroniza de nuevo la conexión',
            qbdSetup: 'Configuración de QuickBooks Desktop',
            requiredSetupDevice: {
                title: 'No se puede conectar desde este dispositivo',
                body1: 'Deberás configurar esta conexión desde la computadora que hospeda tu archivo de empresa de QuickBooks Desktop.',
                body2: 'Una vez que estés conectado, podrás sincronizar y exportar desde cualquier lugar.',
            },
            setupPage: {
                title: 'Abre este enlace para conectar',
                body: 'Para completar la configuración, abre el siguiente enlace en la computadora donde se está ejecutando QuickBooks Desktop.',
                setupErrorTitle: '¡Ups! Ha ocurrido un error',
                setupErrorBody: ({conciergeLink}: QBDSetupErrorBodyParams) =>
                    `<muted-text><centered-text>La conexión con QuickBooks Desktop no está funcionando en este momento. Por favor, inténtalo de nuevo más tarde o <a href="${conciergeLink}">contacta con Concierge</a> si el problema persiste.</centered-text></muted-text>`,
            },
            importDescription: 'Elige que configuraciónes de codificación son importadas desde QuickBooks Desktop a Expensify.',
            classes: 'Clases',
            items: 'Artículos',
            customers: 'Clientes/proyectos',
            exportCompanyCardsDescription: 'Establece cómo se exportan las compras con tarjeta de empresa a QuickBooks Desktop.',
            defaultVendorDescription: 'Establece un proveedor predeterminado que se aplicará a todas las transacciones con tarjeta de crédito al momento de exportarlas.',
            accountsDescription: 'Tu plan de cuentas de QuickBooks Desktop se importará a Expensify como categorías.',
            accountsSwitchTitle: 'Elige importar cuentas nuevas como categorías activadas o desactivadas.',
            accountsSwitchDescription: 'Las categorías activas estarán disponibles para ser escogidas cuando se crea un gasto.',
            classesDescription: 'Elige cómo gestionar las clases de QuickBooks Desktop en Expensify.',
            tagsDisplayedAsDescription: 'Nivel de partida',
            reportFieldsDisplayedAsDescription: 'Nivel de informe',
            customersDescription: 'Elige cómo gestionar los clientes/proyectos de QuickBooks Desktop en Expensify.',
            advancedConfig: {
                autoSyncDescription: 'Expensify se sincronizará automáticamente con QuickBooks Desktop todos los días.',
                createEntities: 'Crear entidades automáticamente',
                createEntitiesDescription: 'Expensify creará automáticamente proveedores en QuickBooks Desktop si aún no existen.',
            },
            itemsDescription: 'Elige cómo gestionar los elementos de QuickBooks Desktop en Expensify.',
        },
        qbo: {
            connectedTo: 'Conectado a',
            importDescription: 'Elige que configuraciónes de codificación son importadas desde QuickBooks Online a Expensify.',
            classes: 'Clases',
            locations: 'Lugares',
            customers: 'Clientes/proyectos',
            accountsDescription: 'Tu plan de cuentas de QuickBooks Online se importará a Expensify como categorías.',
            accountsSwitchTitle: 'Elige importar cuentas nuevas como categorías activadas o desactivadas.',
            accountsSwitchDescription: 'Las categorías activas estarán disponibles para ser escogidas cuando se crea un gasto.',
            classesDescription: 'Elige cómo gestionar las clases de QuickBooks Online en Expensify.',
            customersDescription: 'Elige cómo gestionar los clientes/proyectos de QuickBooks Online en Expensify.',
            locationsDescription: 'Elige cómo gestionar los lugares de QuickBooks Online en Expensify.',
            locationsLineItemsRestrictionDescription:
                'QuickBooks Online no admite Ubicaciones a nivel de línea para cheques o facturas de proveedores. Si deseas tener ubicaciones a nivel de línea, asegúrate de estar usando asientos contables y gastos con tarjetas de crédito/débito.',
            taxesDescription: 'Elige cómo gestionar los impuestos de QuickBooks Online en Expensify.',
            taxesJournalEntrySwitchNote: 'QuickBooks Online no permite impuestos en los asientos contables. Por favor, cambia la opción de exportación a factura de proveedor o cheque.',
            exportInvoices: 'Exportar facturas a',
            exportDescription: 'Configura cómo se exportan los datos de Expensify a QuickBooks Online.',
            date: 'Fecha de exportación',
            exportExpensifyCard: 'Exportar las transacciones de las tarjetas Expensify como',
            exportDate: {
                label: 'Fecha de exportación',
                description: 'Usa esta fecha al exportar informe a QuickBooks Online.',
                values: {
                    [CONST.QUICKBOOKS_EXPORT_DATE.LAST_EXPENSE]: {
                        label: 'Fecha del último gasto',
                        description: 'Fecha del gasto mas reciente en el informe.',
                    },
                    [CONST.QUICKBOOKS_EXPORT_DATE.REPORT_EXPORTED]: {
                        label: 'Fecha de exportación',
                        description: 'Fecha de exportación del informe a QuickBooks Online.',
                    },
                    [CONST.QUICKBOOKS_EXPORT_DATE.REPORT_SUBMITTED]: {
                        label: 'Fecha de envío',
                        description: 'Fecha en la que el informe se envió para tu aprobación.',
                    },
                },
            },
            receivable: 'Cuentas por cobrar', // This is an account name that will come directly from QBO, so I don't know why we need a translation for it. It should take whatever the name of the account is in QBO. Leaving this note for CS.
            archive: 'Archivo de cuentas por cobrar', // This is an account name that will come directly from QBO, so I don't know why we need a translation for it. It should take whatever the name of the account is in QBO. Leaving this note for CS.
            exportInvoicesDescription: 'Usa esta cuenta al exportar facturas a QuickBooks Online.',
            exportCompanyCardsDescription: 'Establece cómo se exportan las compras con tarjeta de empresa a QuickBooks Online.',
            account: 'Cuenta',
            accountDescription: 'Elige dónde contabilizar los asientos contables.',
            vendor: 'Proveedor',
            defaultVendorDescription: 'Establece un proveedor predeterminado que se aplicará a todas las transacciones con tarjeta de crédito al momento de exportarlas.',
            accountsPayable: 'Cuentas por pagar',
            accountsPayableDescription: 'Elige dónde crear las facturas de proveedores.',
            bankAccount: 'Cuenta bancaria',
            notConfigured: 'No configurado',
            bankAccountDescription: 'Elige desde dónde enviar los cheques.',
            creditCardAccount: 'Cuenta de la tarjeta de crédito',
            companyCardsLocationEnabledDescription:
                'QuickBooks Online no permite lugares en las exportaciones de facturas de proveedores. Como tienes activadas los lugares en tu espacio de trabajo, esta opción de exportación no está disponible.',
            exportOutOfPocketExpensesDescription: 'Establezca cómo se exportan los gastos de bolsillo a QuickBooks Online.',
            exportCheckDescription: 'Crearemos un cheque desglosado para cada informe de Expensify y lo enviaremos desde la cuenta bancaria a continuación.',
            exportJournalEntryDescription: 'Crearemos una entrada contable desglosada para cada informe de Expensify y lo contabilizaremos en la cuenta a continuación.',
            exportVendorBillDescription:
                'Crearemos una factura de proveedor desglosada para cada informe de Expensify y la añadiremos a la cuenta a continuación. Si este periodo está cerrado, lo contabilizaremos en el día 1 del siguiente periodo abierto.',
            outOfPocketTaxEnabledDescription:
                'QuickBooks Online no permite impuestos en las exportaciones de entradas a los asientos contables. Como tienes los impuestos activados en tu espacio de trabajo, esta opción de exportación no está disponible.',
            outOfPocketTaxEnabledError: 'La anotacion en el diario no está disponible cuando los impuestos están activados. Por favor, selecciona otra opción de exportación diferente.',

            advancedConfig: {
                autoSyncDescription: 'Expensify se sincronizará automáticamente con QuickBooks Online todos los días.',
                inviteEmployees: 'Invitar empleados',
                inviteEmployeesDescription: 'Importe los registros de los empleados de QuickBooks Online e invítelos a este espacio de trabajo.',
                createEntities: 'Crear entidades automáticamente',
                createEntitiesDescription: 'Expensify creará automáticamente proveedores en QuickBooks Online si aún no existen, y creará automáticamente clientes al exportar facturas.',
                reimbursedReportsDescription:
                    'Cada vez que se pague un informe utilizando Expensify ACH, se creará el correspondiente pago de la factura en la cuenta de QuickBooks Online indicadas a continuación.',
                qboBillPaymentAccount: 'Cuenta de pago de las facturas de QuickBooks',
                qboInvoiceCollectionAccount: 'Cuenta de cobro de las facturas QuickBooks',
                accountSelectDescription: 'Elige desde dónde pagar las facturas y crearemos el pago en QuickBooks Online.',
                invoiceAccountSelectorDescription: 'Elige dónde recibir los pagos de facturas y crearemos el pago en QuickBooks Online.',
            },
            accounts: {
                [CONST.QUICKBOOKS_NON_REIMBURSABLE_EXPORT_ACCOUNT_TYPE.DEBIT_CARD]: 'Tarjeta de débito',
                [CONST.QUICKBOOKS_NON_REIMBURSABLE_EXPORT_ACCOUNT_TYPE.CREDIT_CARD]: 'Tarjeta de crédito',
                [CONST.QUICKBOOKS_REIMBURSABLE_ACCOUNT_TYPE.VENDOR_BILL]: 'Factura del proveedor',
                [CONST.QUICKBOOKS_REIMBURSABLE_ACCOUNT_TYPE.JOURNAL_ENTRY]: 'Asiento contable',
                [CONST.QUICKBOOKS_REIMBURSABLE_ACCOUNT_TYPE.CHECK]: 'Cheque',

                [`${CONST.QUICKBOOKS_NON_REIMBURSABLE_EXPORT_ACCOUNT_TYPE.DEBIT_CARD}Description`]:
                    "Automáticamente relacionaremos el nombre del comerciante de la transacción con tarjeta de débito con cualquier proveedor correspondiente en QuickBooks. Si no existen proveedores, crearemos un proveedor asociado 'Debit Card Misc.'.",
                [`${CONST.QUICKBOOKS_NON_REIMBURSABLE_EXPORT_ACCOUNT_TYPE.CREDIT_CARD}Description`]:
                    "Automáticamente relacionaremos el nombre del comerciante de la transacción con tarjeta de crédito con cualquier proveedor correspondiente en QuickBooks. Si no existen proveedores, crearemos un proveedor asociado 'Credit Card Misc.'.",
                [`${CONST.QUICKBOOKS_REIMBURSABLE_ACCOUNT_TYPE.VENDOR_BILL}Description`]:
                    'Crearemos una factura de proveedor desglosada para cada informe de Expensify con la fecha del último gasto, y la añadiremos a la cuenta a continuación. Si este periodo está cerrado, lo contabilizaremos en el día 1 del siguiente periodo abierto.',

                [`${CONST.QUICKBOOKS_NON_REIMBURSABLE_EXPORT_ACCOUNT_TYPE.DEBIT_CARD}AccountDescription`]: 'Elige dónde exportar las transacciones con tarjeta de débito.',
                [`${CONST.QUICKBOOKS_NON_REIMBURSABLE_EXPORT_ACCOUNT_TYPE.CREDIT_CARD}AccountDescription`]: 'Elige dónde exportar las transacciones con tarjeta de crédito.',
                [`${CONST.QUICKBOOKS_REIMBURSABLE_ACCOUNT_TYPE.VENDOR_BILL}AccountDescription`]: 'Selecciona el proveedor que se aplicará a todas las transacciones con tarjeta de crédito.',

                [`${CONST.QUICKBOOKS_REIMBURSABLE_ACCOUNT_TYPE.VENDOR_BILL}Error`]:
                    'Las facturas de proveedores no están disponibles cuando las ubicaciones están habilitadas. Por favor, selecciona otra opción de exportación diferente.',
                [`${CONST.QUICKBOOKS_REIMBURSABLE_ACCOUNT_TYPE.CHECK}Error`]:
                    'La verificación no está disponible cuando las ubicaciones están habilitadas. Por favor, selecciona otra opción de exportación diferente.',
                [`${CONST.QUICKBOOKS_REIMBURSABLE_ACCOUNT_TYPE.JOURNAL_ENTRY}Error`]:
                    'El asiento de diario no está disponible cuando los impuestos están habilitados. Por favor, selecciona otra opción de exportación diferente.',
            },
            exportDestinationAccountsMisconfigurationError: {
                [CONST.QUICKBOOKS_REIMBURSABLE_ACCOUNT_TYPE.VENDOR_BILL]: 'Elige una cuenta válida para la exportación de facturas de proveedor',
                [CONST.QUICKBOOKS_REIMBURSABLE_ACCOUNT_TYPE.JOURNAL_ENTRY]: 'Elige una cuenta válida para la exportación de asientos contables',
                [CONST.QUICKBOOKS_REIMBURSABLE_ACCOUNT_TYPE.CHECK]: 'Elige una cuenta válida para la exportación de cheques',
            },
            exportDestinationSetupAccountsInfo: {
                [CONST.QUICKBOOKS_REIMBURSABLE_ACCOUNT_TYPE.VENDOR_BILL]: 'Para usar la exportación de facturas de proveedor, configura una cuenta receptora de pagos en QuickBooks Online',
                [CONST.QUICKBOOKS_REIMBURSABLE_ACCOUNT_TYPE.JOURNAL_ENTRY]: 'Para usar la exportación de asientos contables, configura una cuenta contable en QuickBooks Online',
                [CONST.QUICKBOOKS_REIMBURSABLE_ACCOUNT_TYPE.CHECK]: 'Para usar la exportación de cheques, configura una cuenta bancaria en QuickBooks Online',
            },
            noAccountsFound: 'No se ha encontrado ninguna cuenta',
            noAccountsFoundDescription: 'Añade la cuenta en QuickBooks Online y sincroniza de nuevo la conexión.',
            accountingMethods: {
                label: 'Cuándo Exportar',
                description: 'Elige cuándo exportar los gastos:',
                values: {
                    [COMMON_CONST.INTEGRATIONS.ACCOUNTING_METHOD.ACCRUAL]: 'Devengo',
                    [COMMON_CONST.INTEGRATIONS.ACCOUNTING_METHOD.CASH]: 'Efectivo',
                },
                alternateText: {
                    [COMMON_CONST.INTEGRATIONS.ACCOUNTING_METHOD.ACCRUAL]: 'Los gastos por cuenta propia se exportarán cuando estén aprobados definitivamente',
                    [COMMON_CONST.INTEGRATIONS.ACCOUNTING_METHOD.CASH]: 'Los gastos por cuenta propia se exportarán cuando estén pagados',
                },
            },
        },
        workspaceList: {
            joinNow: 'Únete ahora',
            askToJoin: 'Pedir unirse',
        },
        xero: {
            organization: 'Organización Xero',
            organizationDescription: 'Seleccione la organización en Xero desde la que está importando los datos.',
            importDescription: 'Elija qué configuraciones de codificación se importan de Xero a Expensify.',
            accountsDescription: 'Tu plan de cuentas de Xero se importará a Expensify como categorías.',
            accountsSwitchTitle: 'Elige importar cuentas nuevas como categorías activadas o desactivadas.',
            accountsSwitchDescription: 'Las categorías activas estarán disponibles para ser escogidas cuando se crea un gasto.',
            trackingCategories: 'Categorías de seguimiento',
            trackingCategoriesDescription: 'Elige cómo gestionar categorías de seguimiento de Xero en Expensify.',
            mapTrackingCategoryTo: ({categoryName}: CategoryNameParams) => `Asignar ${categoryName} de Xero a`,
            mapTrackingCategoryToDescription: ({categoryName}: CategoryNameParams) => `Elige dónde mapear ${categoryName} al exportar a Xero.`,
            customers: 'Volver a facturar a los clientes',
            customersDescription:
                'Elige si quieres volver a facturar a los clientes en Expensify. Tus contactos de clientes de Xero se pueden etiquetar como gastos, y se exportarán a Xero como una factura de venta.',
            taxesDescription: 'Elige cómo gestionar los impuestos de Xero en Expensify.',
            notImported: 'No importado',
            notConfigured: 'No configurado',
            trackingCategoriesOptions: {
                [CONST.XERO_CONFIG.TRACKING_CATEGORY_OPTIONS.DEFAULT]: 'Contacto de Xero por defecto',
                [CONST.XERO_CONFIG.TRACKING_CATEGORY_OPTIONS.TAG]: 'Etiquetas',
                [CONST.XERO_CONFIG.TRACKING_CATEGORY_OPTIONS.REPORT_FIELD]: 'Campos de informes',
            },
            exportDescription: 'Configura cómo se exportan los datos de Expensify a Xero.',
            purchaseBill: 'Factura de compra',
            exportDeepDiveCompanyCard:
                'Cada gasto exportado se contabiliza como una transacción bancaria en la cuenta bancaria de Xero que selecciones a continuación. Las fechas de las transacciones coincidirán con las fechas de el extracto bancario.',
            bankTransactions: 'Transacciones bancarias',
            xeroBankAccount: 'Cuenta bancaria de Xero',
            xeroBankAccountDescription: 'Elige dónde se contabilizarán los gastos como transacciones bancarias.',
            exportExpensesDescription: 'Los informes se exportarán como una factura de compra utilizando la fecha y el estado que seleccione a continuación',
            purchaseBillDate: 'Fecha de la factura de compra',
            exportInvoices: 'Exportar facturas como',
            salesInvoice: 'Factura de venta',
            exportInvoicesDescription: 'Las facturas de venta siempre muestran la fecha en la que se envió la factura.',
            advancedConfig: {
                autoSyncDescription: 'Expensify se sincronizará automáticamente con Xero todos los días.',
                purchaseBillStatusTitle: 'Estado de la factura de compra',
                reimbursedReportsDescription:
                    'Cada vez que se pague un informe utilizando Expensify ACH, se creará el correspondiente pago de la factura en la cuenta de Xero indicadas a continuación.',
                xeroBillPaymentAccount: 'Cuenta de pago de las facturas de Xero',
                xeroInvoiceCollectionAccount: 'Cuenta de cobro de las facturas Xero',
                xeroBillPaymentAccountDescription: 'Elige desde dónde pagar las facturas y crearemos el pago en Xero.',
                invoiceAccountSelectorDescription: 'Elige dónde recibir los pagos de facturas y crearemos el pago en Xero.',
            },
            exportDate: {
                label: 'Fecha de la factura de compra',
                description: 'Usa esta fecha al exportar el informe a Xero.',
                values: {
                    [CONST.XERO_EXPORT_DATE.LAST_EXPENSE]: {
                        label: 'Fecha del último gasto',
                        description: 'Fecha del gasto mas reciente en el informe.',
                    },
                    [CONST.XERO_EXPORT_DATE.REPORT_EXPORTED]: {
                        label: 'Fecha de exportación',
                        description: 'Fecha de exportación del informe a Xero.',
                    },
                    [CONST.XERO_EXPORT_DATE.REPORT_SUBMITTED]: {
                        label: 'Fecha de envío',
                        description: 'Fecha en la que el informe se envió para su aprobación.',
                    },
                },
            },
            invoiceStatus: {
                label: 'Estado de la factura de compra',
                description: 'Usa este estado al exportar facturas de compra a Xero.',
                values: {
                    [CONST.XERO_CONFIG.INVOICE_STATUS.DRAFT]: 'Borrador',
                    [CONST.XERO_CONFIG.INVOICE_STATUS.AWAITING_APPROVAL]: 'Pendiente de aprobación',
                    [CONST.XERO_CONFIG.INVOICE_STATUS.AWAITING_PAYMENT]: 'Pendiente de pago',
                },
            },
            noAccountsFound: 'No se ha encontrado ninguna cuenta',
            noAccountsFoundDescription: 'Añade la cuenta en Xero y sincroniza de nuevo la conexión',
            accountingMethods: {
                label: 'Cuándo Exportar',
                description: 'Elige cuándo exportar los gastos:',
                values: {
                    [COMMON_CONST.INTEGRATIONS.ACCOUNTING_METHOD.ACCRUAL]: 'Devengo',
                    [COMMON_CONST.INTEGRATIONS.ACCOUNTING_METHOD.CASH]: 'Efectivo',
                },
                alternateText: {
                    [COMMON_CONST.INTEGRATIONS.ACCOUNTING_METHOD.ACCRUAL]: 'Los gastos por cuenta propia se exportarán cuando estén aprobados definitivamente',
                    [COMMON_CONST.INTEGRATIONS.ACCOUNTING_METHOD.CASH]: 'Los gastos por cuenta propia se exportarán cuando estén pagados',
                },
            },
        },

        sageIntacct: {
            preferredExporter: 'Exportador preferido',
            taxSolution: 'Solución fiscal',
            notConfigured: 'No configurado',
            exportDate: {
                label: 'Fecha de exportación',
                description: 'Utilice esta fecha cuando exporte informes a Sage Intacct.',
                values: {
                    [CONST.SAGE_INTACCT_EXPORT_DATE.LAST_EXPENSE]: {
                        label: 'Fecha del último gasto',
                        description: 'Fecha del gasto más reciente del informe.',
                    },
                    [CONST.SAGE_INTACCT_EXPORT_DATE.EXPORTED]: {
                        label: 'Fecha de exportación',
                        description: 'Fecha en la que se exportó el informe a Sage Intacct.',
                    },
                    [CONST.SAGE_INTACCT_EXPORT_DATE.SUBMITTED]: {
                        label: 'Fecha de envío',
                        description: 'Fecha de presentación del informe para su aprobación.',
                    },
                },
            },
            reimbursableExpenses: {
                description: 'Establece cómo se exportan los gastos por cuenta propia a Sage Intacct.',
                values: {
                    [CONST.SAGE_INTACCT_REIMBURSABLE_EXPENSE_TYPE.EXPENSE_REPORT]: 'Informes de gastos',
                    [CONST.SAGE_INTACCT_REIMBURSABLE_EXPENSE_TYPE.VENDOR_BILL]: 'Facturas de proveedores',
                },
            },
            nonReimbursableExpenses: {
                description: 'Establece cómo se exportan las compras con tarjeta de empresa a Sage Intacct.',
                values: {
                    [CONST.SAGE_INTACCT_NON_REIMBURSABLE_EXPENSE_TYPE.CREDIT_CARD_CHARGE]: 'Tarjetas de crédito',
                    [CONST.SAGE_INTACCT_NON_REIMBURSABLE_EXPENSE_TYPE.VENDOR_BILL]: 'Facturas de proveedores',
                },
            },
            creditCardAccount: 'Cuenta de tarjeta de crédito',
            defaultVendor: 'Proveedor por defecto',
            defaultVendorDescription: ({isReimbursable}: DefaultVendorDescriptionParams) =>
                `Establezca un proveedor predeterminado que se aplicará a los gastos ${isReimbursable ? '' : 'no '}reembolsables que no tienen un proveedor coincidente en Sage Intacct.`,
            exportDescription: 'Configure cómo se exportan los datos de Expensify a Sage Intacct.',
            exportPreferredExporterNote:
                'El exportador preferido puede ser cualquier administrador del área de trabajo, pero también debe ser un administrador del dominio si establece diferentes cuentas de exportación para tarjetas de empresa individuales en Configuración del dominio.',
            exportPreferredExporterSubNote: 'Una vez configurado, el exportador preferido verá los informes para exportar en su cuenta.',
            noAccountsFound: 'No se ha encontrado ninguna cuenta',
            noAccountsFoundDescription: 'Añade la cuenta en Sage Intacct y sincroniza de nuevo la conexión',
            autoSync: 'Sincronización automática',
            autoSyncDescription: 'Sincronice Sage Intacct y Expensify automáticamente, todos los días.',
            inviteEmployees: 'Invitar a los empleados',
            inviteEmployeesDescription:
                'Importe los registros de empleados de Sage Intacct e invite a los empleados a este espacio de trabajo. Su flujo de trabajo de aprobación será por defecto la aprobación del gerente y se puede configurar aún más en la página Miembros.',
            syncReimbursedReports: 'Sincronizar informes reembolsados',
            syncReimbursedReportsDescription:
                'Cuando un informe se reembolsa utilizando Expensify ACH, la factura de compra correspondiente se creará en la cuenta de Sage Intacct a continuación.',
            paymentAccount: 'Cuenta de pago Sage Intacct',
        },
        netsuite: {
            subsidiary: 'Subsidiaria',
            subsidiarySelectDescription: 'Elige la subsidiaria de NetSuite de la que deseas importar datos.',
            exportDescription: 'Configura cómo se exportan los datos de Expensify a NetSuite.',
            exportInvoices: 'Exportar facturas a',
            journalEntriesTaxPostingAccount: 'Cuenta de registro de impuestos de asientos contables',
            journalEntriesProvTaxPostingAccount: 'Cuenta de registro de impuestos provinciales de asientos contables',
            foreignCurrencyAmount: 'Exportar importe en moneda extranjera',
            exportToNextOpenPeriod: 'Exportar al siguiente período abierto',
            nonReimbursableJournalPostingAccount: 'Cuenta de registro de diario no reembolsable',
            reimbursableJournalPostingAccount: 'Cuenta de registro de diario reembolsable',
            journalPostingPreference: {
                label: 'Preferencia de registro de asientos contables',
                values: {
                    [CONST.NETSUITE_JOURNAL_POSTING_PREFERENCE.JOURNALS_POSTING_INDIVIDUAL_LINE]: 'Entrada única y detallada para cada informe',
                    [CONST.NETSUITE_JOURNAL_POSTING_PREFERENCE.JOURNALS_POSTING_TOTAL_LINE]: 'Entrada única para cada gasto individual',
                },
            },
            invoiceItem: {
                label: 'Artículo de la factura',
                values: {
                    [CONST.NETSUITE_INVOICE_ITEM_PREFERENCE.CREATE]: {
                        label: 'Crear uno para mí',
                        description: "Crearemos un 'Artículo de línea de factura de Expensify' para ti al exportar (si aún no existe).",
                    },
                    [CONST.NETSUITE_INVOICE_ITEM_PREFERENCE.SELECT]: {
                        label: 'Seleccionar existente',
                        description: 'Asociaremos las facturas de Expensify al artículo seleccionado a continuación.',
                    },
                },
            },
            exportDate: {
                label: 'Fecha de exportación',
                description: 'Usa esta fecha al exportar informe a NetSuite.',
                values: {
                    [CONST.NETSUITE_EXPORT_DATE.LAST_EXPENSE]: {
                        label: 'Fecha del último gasto',
                        description: 'Fecha del gasto mas reciente en el informe.',
                    },
                    [CONST.NETSUITE_EXPORT_DATE.EXPORTED]: {
                        label: 'Fecha de exportación',
                        description: 'Fecha de exportación del informe a NetSuite.',
                    },
                    [CONST.NETSUITE_EXPORT_DATE.SUBMITTED]: {
                        label: 'Fecha de envío',
                        description: 'Fecha en la que el informe se envió para su aprobación.',
                    },
                },
            },
            exportDestination: {
                values: {
                    [CONST.NETSUITE_EXPORT_DESTINATION.EXPENSE_REPORT]: {
                        label: 'Informes de gastos',
                        reimbursableDescription: 'Los gastos reembolsables se exportarán como informes de gastos a NetSuite.',
                        nonReimbursableDescription: 'Los gastos no reembolsables se exportarán como informes de gastos a NetSuite.',
                    },
                    [CONST.NETSUITE_EXPORT_DESTINATION.VENDOR_BILL]: {
                        label: 'Facturas de proveedores',
                        reimbursableDescription:
                            'Los gastos reembolsables se exportarán como facturas pagaderas al proveedor especificado en NetSuite.\n' +
                            '\n' +
                            'Si deseas establecer un proveedor específico para cada tarjeta, ve a *Configuraciones > Dominios > Tarjetas de Empresa*.',
                        nonReimbursableDescription:
                            'Los gastos no reembolsables se exportarán como facturas pagaderas al proveedor especificado en NetSuite.\n' +
                            '\n' +
                            'Si deseas establecer un proveedor específico para cada tarjeta, ve a *Configuraciones > Dominios > Tarjetas de Empresa*.',
                    },
                    [CONST.NETSUITE_EXPORT_DESTINATION.JOURNAL_ENTRY]: {
                        label: 'Asientos contables',
                        reimbursableDescription:
                            'Los gastos reembolsables se exportarán como asientos contables a la cuenta especificada en NetSuite.\n' +
                            '\n' +
                            'Si deseas establecer un proveedor específico para cada tarjeta, ve a *Configuraciones > Dominios > Tarjetas de Empresa*.',
                        nonReimbursableDescription:
                            'Los gastos no reembolsables se exportarán como asientos contables a la cuenta especificada en NetSuite.\n' +
                            '\n' +
                            'Si deseas establecer un proveedor específico para cada tarjeta, ve a *Configuraciones > Dominios > Tarjetas de Empresa*.',
                    },
                },
            },
            advancedConfig: {
                autoSyncDescription: 'Expensify se sincronizará automáticamente con NetSuite todos los días.',
                reimbursedReportsDescription:
                    'Cada vez que se pague un informe utilizando Expensify ACH, se creará el correspondiente pago de la factura en la cuenta de NetSuite indicadas a continuación.',
                reimbursementsAccount: 'Cuenta de reembolsos',
                reimbursementsAccountDescription: 'Elija la cuenta bancaria que utilizará para los reembolsos y crearemos el pago asociado en NetSuite.',
                collectionsAccount: 'Cuenta de cobros',
                collectionsAccountDescription: 'Una vez que una factura se marca como pagada en Expensify y se exporta a NetSuite, aparecerá contra la cuenta de abajo.',
                approvalAccount: 'Cuenta de aprobación de cuentas por pagar',
                approvalAccountDescription:
                    'Elija la cuenta con la que se aprobarán las transacciones en NetSuite. Si está sincronizando informes reembolsados, esta es también la cuenta con la que se crearán los pagos de facturas.',
                defaultApprovalAccount: 'Preferencia predeterminada de NetSuite',
                inviteEmployees: 'Invitar empleados y establecer aprobaciones',
                inviteEmployeesDescription:
                    'Importar registros de empleados de NetSuite e invitar a empleados a este espacio de trabajo. Su flujo de trabajo de aprobación será por defecto la aprobación del gerente y se puede configurar más en la página *Miembros*.',
                autoCreateEntities: 'Crear automáticamente empleados/proveedores',
                enableCategories: 'Activar categorías recién importadas',
                customFormID: 'ID de formulario personalizado',
                customFormIDDescription:
                    'Por defecto, Expensify creará entradas utilizando el formulario de transacción preferido configurado en NetSuite. Alternativamente, tienes la opción de designar un formulario de transacción específico para ser utilizado.',
                customFormIDReimbursable: 'Gasto reembolsable',
                customFormIDNonReimbursable: 'Gasto no reembolsable',
                exportReportsTo: {
                    label: 'Nivel de aprobación del informe de gastos',
                    description:
                        'Una vez aprobado un informe de gastos en Expensify y exportado a NetSuite, puede establecer un nivel adicional de aprobación en NetSuite antes de su contabilización.',
                    values: {
                        [CONST.NETSUITE_REPORTS_APPROVAL_LEVEL.REPORTS_APPROVED_NONE]: 'Preferencia predeterminada de NetSuite',
                        [CONST.NETSUITE_REPORTS_APPROVAL_LEVEL.REPORTS_SUPERVISOR_APPROVED]: 'Solo aprobado por el supervisor',
                        [CONST.NETSUITE_REPORTS_APPROVAL_LEVEL.REPORTS_ACCOUNTING_APPROVED]: 'Solo aprobado por contabilidad',
                        [CONST.NETSUITE_REPORTS_APPROVAL_LEVEL.REPORTS_APPROVED_BOTH]: 'Aprobado por supervisor y contabilidad',
                    },
                },
                accountingMethods: {
                    label: 'Cuándo Exportar',
                    description: 'Elige cuándo exportar los gastos:',
                    values: {
                        [COMMON_CONST.INTEGRATIONS.ACCOUNTING_METHOD.ACCRUAL]: 'Devengo',
                        [COMMON_CONST.INTEGRATIONS.ACCOUNTING_METHOD.CASH]: 'Efectivo',
                    },
                    alternateText: {
                        [COMMON_CONST.INTEGRATIONS.ACCOUNTING_METHOD.ACCRUAL]: 'Los gastos por cuenta propia se exportarán cuando estén aprobados definitivamente',
                        [COMMON_CONST.INTEGRATIONS.ACCOUNTING_METHOD.CASH]: 'Los gastos por cuenta propia se exportarán cuando estén pagados',
                    },
                },
                exportVendorBillsTo: {
                    label: 'Nivel de aprobación de facturas de proveedores',
                    description:
                        'Una vez aprobada una factura de proveedor en Expensify y exportada a NetSuite, puede establecer un nivel adicional de aprobación en NetSuite antes de su contabilización.',
                    values: {
                        [CONST.NETSUITE_VENDOR_BILLS_APPROVAL_LEVEL.VENDOR_BILLS_APPROVED_NONE]: 'Preferencia predeterminada de NetSuite',
                        [CONST.NETSUITE_VENDOR_BILLS_APPROVAL_LEVEL.VENDOR_BILLS_APPROVAL_PENDING]: 'Aprobación pendiente',
                        [CONST.NETSUITE_VENDOR_BILLS_APPROVAL_LEVEL.VENDOR_BILLS_APPROVED]: 'Aprobado para publicación',
                    },
                },
                exportJournalsTo: {
                    label: 'Nivel de aprobación de asientos contables',
                    description: 'Una vez aprobado un asiento en Expensify y exportado a NetSuite, puede establecer un nivel adicional de aprobación en NetSuite antes de contabilizarlo.',
                    values: {
                        [CONST.NETSUITE_JOURNALS_APPROVAL_LEVEL.JOURNALS_APPROVED_NONE]: 'Preferencia predeterminada de NetSuite',
                        [CONST.NETSUITE_JOURNALS_APPROVAL_LEVEL.JOURNALS_APPROVAL_PENDING]: 'Aprobación pendiente',
                        [CONST.NETSUITE_JOURNALS_APPROVAL_LEVEL.JOURNALS_APPROVED]: 'Aprobado para publicación',
                    },
                },
                error: {
                    customFormID: 'Introduzca un ID numérico válido para el formulario personalizado',
                },
            },
            noAccountsFound: 'No se han encontrado cuentas',
            noAccountsFoundDescription: 'Añade la cuenta en NetSuite y sincroniza la conexión de nuevo',
            noVendorsFound: 'No se han encontrado proveedores',
            noVendorsFoundDescription: 'Añade proveedores en NetSuite y sincroniza la conexión de nuevo',
            noItemsFound: 'No se han encontrado artículos de factura',
            noItemsFoundDescription: 'Añade artículos de factura en NetSuite y sincroniza la conexión de nuevo',
            noSubsidiariesFound: 'No se ha encontrado subsidiarias',
            noSubsidiariesFoundDescription: 'Añade la subsidiaria en NetSuite y sincroniza de nuevo la conexión',
            tokenInput: {
                title: 'Netsuite configuración',
                formSteps: {
                    installBundle: {
                        title: 'Instala el paquete de Expensify',
                        description: 'En NetSuite, ir a *Personalización > SuiteBundler > Buscar e Instalar Paquetes* > busca "Expensify" > instala el paquete.',
                    },
                    enableTokenAuthentication: {
                        title: 'Habilitar la autenticación basada en token',
                        description: 'En NetSuite, ir a *Configuración > Empresa > Habilitar Funciones > SuiteCloud* > activar *autenticación basada en token*.',
                    },
                    enableSoapServices: {
                        title: 'Habilitar servicios web SOAP',
                        description: 'En NetSuite, ir a *Configuración > Empresa > Habilitar funciones > SuiteCloud* > habilitar *Servicios Web SOAP*.',
                    },
                    createAccessToken: {
                        title: 'Crear un token de acceso',
                        description:
                            'En NetSuite, ir a *Configuración > Usuarios/Roles > Tokens de Acceso* > crear un token de acceso para la aplicación "Expensify" y tambiém para el rol de "Integración Expensify" o "Administrador".\n\n*Importante:* Asegúrese de guardar el ID y el secreto del Token en este paso. Los necesitará para el siguiente paso.',
                    },
                    enterCredentials: {
                        title: 'Ingresa tus credenciales de NetSuite',
                        formInputs: {
                            netSuiteAccountID: 'ID de Cuenta NetSuite',
                            netSuiteTokenID: 'ID de Token',
                            netSuiteTokenSecret: 'Secreto de Token',
                        },
                        netSuiteAccountIDDescription: 'En NetSuite, ir a *Configuración > Integración > Preferencias de Servicios Web SOAP*.',
                    },
                },
            },
            import: {
                expenseCategories: 'Categorías de gastos',
                expenseCategoriesDescription: 'Las categorías de gastos de NetSuite se importan a Expensify como categorías.',
                crossSubsidiaryCustomers: 'Clientes/proyectos entre subsidiaria',
                importFields: {
                    departments: {
                        title: 'Departamentos',
                        subtitle: 'Elige cómo manejar los *departamentos* de NetSuite en Expensify.',
                    },
                    classes: {
                        title: 'Clases',
                        subtitle: 'Elige cómo manejar las *clases* en Expensify.',
                    },
                    locations: {
                        title: 'Ubicaciones',
                        subtitle: 'Elija cómo manejar *ubicaciones* en Expensify.',
                    },
                },
                customersOrJobs: {
                    title: 'Clientes/proyectos',
                    subtitle: 'Elija cómo manejar los *clientes* y *proyectos* de NetSuite en Expensify.',
                    importCustomers: 'Importar clientes',
                    importJobs: 'Importar proyectos',
                    customers: 'clientes',
                    jobs: 'proyectos',
                    label: ({importFields, importType}: CustomersOrJobsLabelParams) => `${importFields.join(' y ')}, ${importType}`,
                },
                importTaxDescription: 'Importar grupos de impuestos desde NetSuite.',
                importCustomFields: {
                    chooseOptionBelow: 'Elija una de las opciones siguientes:',
                    label: ({importedTypes}: ImportedTypesParams) => `Importados como ${importedTypes.join(' y ')}`,
                    requiredFieldError: ({fieldName}: RequiredFieldParams) => `Por favor, introduzca el ${fieldName}`,
                    customSegments: {
                        title: 'Segmentos/registros personalizados',
                        addText: 'Añadir segmento/registro personalizado',
                        recordTitle: 'Segmento/registro personalizado',
                        helpLink: CONST.NETSUITE_IMPORT.HELP_LINKS.CUSTOM_SEGMENTS,
                        helpLinkText: 'Ver instrucciones detalladas',
                        helpText: ' sobre la configuración de segmentos/registros personalizado.',
                        emptyTitle: 'Añadir un segmento personalizado o un registro personalizado',
                        fields: {
                            segmentName: 'Name',
                            internalID: 'Identificación interna',
                            scriptID: 'ID de guión',
                            mapping: 'Mostrado como',
                            customRecordScriptID: 'ID de columna de transacción',
                        },
                        removeTitle: 'Eliminar segmento/registro personalizado',
                        removePrompt: '¿Está seguro de que desea eliminar este segmento/registro personalizado?',
                        addForm: {
                            customSegmentName: 'nombre de segmento personalizado',
                            customRecordName: 'nombre de registro personalizado',
                            segmentTitle: 'Segmento personalizado',
                            customSegmentAddTitle: 'Añadir segmento personalizado',
                            customRecordAddTitle: 'Añadir registro personalizado',
                            recordTitle: 'Registro personalizado',
                            segmentRecordType: '¿Desea añadir un segmento personalizado o un registro personalizado?',
                            customSegmentNameTitle: '¿Cuál es el nombre del segmento personalizado?',
                            customRecordNameTitle: '¿Cuál es el nombre del registro personalizado?',
                            customSegmentNameFooter: `Puede encontrar los nombres de los segmentos personalizados en NetSuite en la página *Personalizaciones > Vínculos, registros y campos > Segmentos personalizados*.\nn_Para obtener instrucciones más detalladas, [visite nuestro sitio de ayuda](${CONST.NETSUITE_IMPORT.HELP_LINKS.CUSTOM_SEGMENTS})_.`,
                            customRecordNameFooter: `Puede encontrar nombres de registros personalizados en NetSuite introduciendo el "Campo de columna de transacción" en la búsqueda global.\nn_Para obtener instrucciones más detalladas, [visite nuestro sitio de ayuda](${CONST.NETSUITE_IMPORT.HELP_LINKS.CUSTOM_SEGMENTS})_.`,
                            customSegmentInternalIDTitle: '¿Cuál es la identificación interna?',
                            customSegmentInternalIDFooter: `En primer lugar, asegúrese de que ha habilitado los ID internos en NetSuite en *Inicio > Establecer preferencias > Mostrar ID interno*. *Personalización > Listas, registros y campos > Segmentos personalizados*.\n2. Haga clic en un segmento personalizado. Haga clic en un segmento personalizado. Haga clic en el hipervínculo situado junto a *Tipo de registro personalizado*.\n4. Para obtener instrucciones más detalladas, [visite nuestro sitio de ayuda](${CONST.NETSUITE_IMPORT.HELP_LINKS.CUSTOM_LISTS})_.`,
                            customRecordInternalIDFooter: `Puede encontrar IDs internos de registros personalizados en NetSuite siguiendo estos pasos:\n\n1. Introduzca "Campos de línea de transacción" en la búsqueda global. Haga clic en un registro personalizado. Para obtener instrucciones más detalladas, [visite nuestro sitio de ayuda](${CONST.NETSUITE_IMPORT.HELP_LINKS.CUSTOM_SEGMENTS})_.`,
                            customSegmentScriptIDTitle: '¿Cuál es el ID del guión?',
                            customSegmentScriptIDFooter: `Puede encontrar IDs de script de segmentos personalizados en NetSuite en: \n\n1. *Personalización > Listas, Registros y Campos > Segmentos Personalizados*.\n2. Haga clic en un segmento personalizado. a. Si desea mostrar el segmento personalizado como una *etiqueta* (a nivel de partida) en Expensify, haga clic en la subpestaña *Columnas de transacción* y utilice el *ID de campo*. b. Si desea mostrar el segmento personalizado como una *etiqueta* (a nivel de partida) en Expensify, haga clic en la subpestaña *Columnas de transacción* y utilice el *ID de campo*. Si desea mostrar el segmento personalizado como un *campo de informe* (a nivel de informe) en Expensify, haga clic en la subpestaña *Transacciones* y utilice el *ID de campo*. Para obtener instrucciones más detalladas, [visite nuestro sitio de ayuda](${CONST.NETSUITE_IMPORT.HELP_LINKS.CUSTOM_LISTS})_.`,
                            customRecordScriptIDTitle: '¿Cuál es el ID de columna de la transacción?',
                            customRecordScriptIDFooter: `Puede encontrar IDs de script de registro personalizados en NetSuite en:\n\n1. Introduzca "Campos de línea de transacción" en la búsqueda global.\n2. Haga clic en un registro personalizado.\n3. Para obtener instrucciones más detalladas, [visite nuestro sitio de ayuda](${CONST.NETSUITE_IMPORT.HELP_LINKS.CUSTOM_SEGMENTS})_.`,
                            customSegmentMappingTitle: '¿Cómo debería mostrarse este segmento personalizado en Expensify?',
                            customRecordMappingTitle: '¿Cómo debería mostrarse este registro de segmento personalizado en Expensify?',
                        },
                        errors: {
                            uniqueFieldError: ({fieldName}: RequiredFieldParams) => `Ya existe un segmento/registro personalizado con este ${fieldName?.toLowerCase()}`,
                        },
                    },
                    customLists: {
                        title: 'Listas personalizadas',
                        addText: 'Añadir lista personalizada',
                        recordTitle: 'Lista personalizado',
                        helpLink: CONST.NETSUITE_IMPORT.HELP_LINKS.CUSTOM_LISTS,
                        helpLinkText: 'Ver instrucciones detalladas',
                        helpText: ' sobre cómo configurar listas personalizada.',
                        emptyTitle: 'Añadir una lista personalizado',
                        fields: {
                            listName: 'Nombre',
                            internalID: 'Identificación interna',
                            transactionFieldID: 'ID del campo de transacción',
                            mapping: 'Mostrado como',
                        },
                        removeTitle: 'Eliminar lista personalizado',
                        removePrompt: '¿Está seguro de que desea eliminar esta lista personalizado?',
                        addForm: {
                            listNameTitle: 'Elija una lista personalizada',
                            transactionFieldIDTitle: '¿Cuál es el ID del campo de transacción?',
                            transactionFieldIDFooter: `Puede encontrar los ID de campo de transacción en NetSuite siguiendo estos pasos:\n\n1. Introduzca "Campos de línea de transacción" en búsqueda global. Introduzca "Campos de línea de transacción" en la búsqueda global.\n2. Haga clic en una lista personalizada.\n3. Para obtener instrucciones más detalladas, [visite nuestro sitio de ayuda](${CONST.NETSUITE_IMPORT.HELP_LINKS.CUSTOM_LISTS})_.`,
                            mappingTitle: '¿Cómo debería mostrarse esta lista personalizada en Expensify?',
                        },
                        errors: {
                            uniqueTransactionFieldIDError: `Ya existe una lista personalizada con este ID de campo de transacción`,
                        },
                    },
                },
                importTypes: {
                    [CONST.INTEGRATION_ENTITY_MAP_TYPES.NETSUITE_DEFAULT]: {
                        label: 'Predeterminado del empleado NetSuite',
                        description: 'No importado a Expensify, aplicado en exportación',
                        footerContent: ({importField}: ImportFieldParams) =>
                            `Si usa ${importField} en NetSuite, aplicaremos el conjunto predeterminado en el registro del empleado al exportarlo a Informe de gastos o Entrada de diario.`,
                    },
                    [CONST.INTEGRATION_ENTITY_MAP_TYPES.TAG]: {
                        label: 'Etiquetas',
                        description: 'Nivel de línea de pedido',
                        footerContent: ({importField}: ImportFieldParams) => `Se podrán seleccionar ${importField} para cada gasto individual en el informe de un empleado.`,
                    },
                    [CONST.INTEGRATION_ENTITY_MAP_TYPES.REPORT_FIELD]: {
                        label: 'Campos de informe',
                        description: 'Nivel de informe',
                        footerContent: ({importField}: ImportFieldParams) => `La selección de ${importField} se aplicará a todos los gastos en el informe de un empleado.`,
                    },
                },
            },
        },
        intacct: {
            sageIntacctSetup: 'Sage Intacct configuración',
            prerequisitesTitle: 'Antes de conectar...',
            downloadExpensifyPackage: 'Descargar el paquete Expensify para Sage Intacct',
            followSteps: 'Siga los pasos de nuestras instrucciones Cómo: Instrucciones para conectarse a Sage Intacct',
            enterCredentials: 'Introduzca sus credenciales de Sage Intacct',
            entity: 'Entidad',
            employeeDefault: 'Sage Intacct empleado por defecto',
            employeeDefaultDescription: 'El departamento por defecto del empleado se aplicará a sus gastos en Sage Intacct si existe.',
            displayedAsTagDescription: 'Se podrá seleccionar el departamento para cada gasto individual en el informe de un empleado.',
            displayedAsReportFieldDescription: 'La selección de departamento se aplicará a todos los gastos que figuren en el informe de un empleado.',
            toggleImportTitleFirstPart: 'Elija cómo gestionar Sage Intacct ',
            toggleImportTitleSecondPart: ' en Expensify.',
            expenseTypes: 'Tipos de gastos',
            expenseTypesDescription: 'Los tipos de gastos de Sage Intacct se importan a Expensify como categorías.',
            accountTypesDescription: 'Su plan de cuentas de Sage Intacct se importará a Expensify como categorías.',
            importTaxDescription: 'Importar el tipo impositivo de compra desde Sage Intacct.',
            userDefinedDimensions: 'Dimensiones definidas por el usuario',
            addUserDefinedDimension: 'Añadir dimensión definida por el usuario',
            integrationName: 'Nombre de la integración',
            dimensionExists: 'Ya existe una dimensión con ese nombre.',
            removeDimension: 'Eliminar dimensión definida por el usuario',
            removeDimensionPrompt: 'Está seguro de que desea eliminar esta dimensión definida por el usuario?',
            userDefinedDimension: 'Dimensión definida por el usuario',
            addAUserDefinedDimension: 'Añadir una dimensión definida por el usuario',
            detailedInstructionsLink: 'Ver instrucciones detalladas',
            detailedInstructionsRestOfSentence: ' para añadir dimensiones definidas por el usuario.',
            userDimensionsAdded: () => ({
                one: '1 UDD añadido',
                other: (count: number) => `${count} UDDs añadido`,
            }),
            mappingTitle: ({mappingName}: IntacctMappingTitleParams) => {
                switch (mappingName) {
                    case CONST.SAGE_INTACCT_CONFIG.MAPPINGS.DEPARTMENTS:
                        return 'departamentos';
                    case CONST.SAGE_INTACCT_CONFIG.MAPPINGS.CLASSES:
                        return 'clases';
                    case CONST.SAGE_INTACCT_CONFIG.MAPPINGS.LOCATIONS:
                        return 'lugares';
                    case CONST.SAGE_INTACCT_CONFIG.MAPPINGS.CUSTOMERS:
                        return 'clientes';
                    case CONST.SAGE_INTACCT_CONFIG.MAPPINGS.PROJECTS:
                        return 'proyectos (empleos)';
                    default:
                        return 'asignaciones';
                }
            },
        },
        type: {
            free: 'Gratis',
            control: 'Controlar',
            collect: 'Recopilar',
        },
        companyCards: {
            addCards: 'Añadir tarjetas',
            selectCards: 'Seleccionar tarjetas',
            addNewCard: {
                other: 'Otros',
                cardProviders: {
                    gl1025: 'Tarjetas de empresa American Express',
                    cdf: 'Tarjetas comerciales Mastercard',
                    vcf: 'Tarjetas comerciales Visa',
                    stripe: 'Tarjetas comerciales Stripe',
                },
                yourCardProvider: `¿Quién es su proveedor de tarjetas?`,
                whoIsYourBankAccount: '¿Cuál es tu banco?',
                whereIsYourBankLocated: '¿Dónde está ubicado tu banco?',
                howDoYouWantToConnect: '¿Cómo deseas conectarte a tu banco?',
                learnMoreAboutOptions: {
                    text: 'Obtén más información sobre estas ',
                    linkText: 'opciones.',
                },
                commercialFeedDetails: 'Requiere configuración con tu banco. Esto suele ser utilizado por empresas más grandes y a menudo es la mejor opción si calificas.',
                commercialFeedPlaidDetails: 'Requiere configurarlo con tu banco, pero te guiaremos. Esto suele estar limitado a empresas más grandes.',
                directFeedDetails: 'El enfoque más simple. Conéctate de inmediato usando tus credenciales maestras. Este método es el más común.',
                enableFeed: {
                    title: ({provider}: GoBackMessageParams) => `Habilita tu feed ${provider}`,
                    heading:
                        'Tenemos una integración directa con el emisor de su tarjeta y podemos importar los datos de sus transacciones a Expensify de forma rápida y precisa.\n\nPara empezar, simplemente:',
                    visa: 'Contamos con integraciones globales con Visa, aunque la elegibilidad varía según el banco y el programa de la tarjeta.\n\nTPara empezar, simplemente:',
                    mastercard: 'Contamos con integraciones globales con Mastercard, aunque la elegibilidad varía según el banco y el programa de la tarjeta.\n\nPara empezar, simplemente:',
                    vcf: `1. Visite [este artículo de ayuda](${CONST.COMPANY_CARDS_VISA_COMMERCIAL_CARD_HELP}) para obtener instrucciones detalladas sobre cómo configurar sus tarjetas comerciales Visa.\n\n2. [Póngase en contacto con su banco](${CONST.COMPANY_CARDS_VISA_COMMERCIAL_CARD_HELP}) para comprobar que admiten un feed personalizado para su programa, y pídales que lo activen.\n\n3. *Una vez que el feed esté habilitado y tengas sus datos, pasa a la siguiente pantalla.*`,
                    gl1025: `1. Visite [este artículo de ayuda](${CONST.COMPANY_CARDS_AMEX_COMMERCIAL_CARD_HELP}) para saber si American Express puede habilitar un feed personalizado para su programa.\n\n2. Una vez activada la alimentación, Amex le enviará una carta de producción.\n\n3. *Una vez que tenga la información de alimentación, continúe con la siguiente pantalla.*`,
                    cdf: `1. Visite [este artículo de ayuda](${CONST.COMPANY_CARDS_MASTERCARD_COMMERCIAL_CARDS}) para obtener instrucciones detalladas sobre cómo configurar sus tarjetas comerciales Mastercard.\n\n 2. [Póngase en contacto con su banco](${CONST.COMPANY_CARDS_MASTERCARD_COMMERCIAL_CARDS}) para verificar que admiten un feed personalizado para su programa, y pídales que lo habiliten.\n\n3. *Una vez que el feed esté habilitado y tengas sus datos, pasa a la siguiente pantalla.*`,
                    stripe: `1. Visita el Panel de Stripe y ve a [Configuraciones](${CONST.COMPANY_CARDS_STRIPE_HELP}).\n\n2. En Integraciones de Productos, haz clic en Habilitar junto a Expensify.\n\n3. Una vez que la fuente esté habilitada, haz clic en Enviar abajo y comenzaremos a añadirla.`,
                },
                whatBankIssuesCard: '¿Qué banco emite estas tarjetas?',
                enterNameOfBank: 'Introduzca el nombre del banco',
                feedDetails: {
                    vcf: {
                        title: '¿Cuáles son los datos de alimentación de Visa?',
                        processorLabel: 'ID del procesador',
                        bankLabel: 'Identificación de la institución financiera (banco)',
                        companyLabel: 'Empresa ID',
                        helpLabel: '¿Dónde encuentro estos IDs?',
                    },
                    gl1025: {
                        title: `¿Cuál es el nombre del archivo de entrega de Amex?`,
                        fileNameLabel: 'Nombre del archivo de entrega',
                        helpLabel: '¿Dónde encuentro el nombre del archivo de entrega?',
                    },
                    cdf: {
                        title: `¿Cuál es el identificador de distribución de Mastercard?`,
                        distributionLabel: 'ID de distribución',
                        helpLabel: '¿Dónde encuentro el ID de distribución?',
                    },
                },
                amexCorporate: 'Seleccione esto si el frente de sus tarjetas dice “Corporativa”',
                amexBusiness: 'Seleccione esta opción si el frente de sus tarjetas dice “Negocios”',
                amexPersonal: 'Selecciona esta opción si tus tarjetas son personales',
                error: {
                    pleaseSelectProvider: 'Seleccione un proveedor de tarjetas antes de continuar',
                    pleaseSelectBankAccount: 'Seleccione una cuenta bancaria antes de continuar',
                    pleaseSelectBank: 'Seleccione una bancaria antes de continuar',
                    pleaseSelectCountry: 'Seleccione un país antes de continuar',
                    pleaseSelectFeedType: 'Seleccione un tipo de pienso antes de continuar',
                },
            },
            statementCloseDate: {
                [CONST.COMPANY_CARDS.STATEMENT_CLOSE_DATE.LAST_DAY_OF_MONTH]: 'Último día del mes',
                [CONST.COMPANY_CARDS.STATEMENT_CLOSE_DATE.LAST_BUSINESS_DAY_OF_MONTH]: 'Último día hábil del mes',
                [CONST.COMPANY_CARDS.STATEMENT_CLOSE_DATE.CUSTOM_DAY_OF_MONTH]: 'Día personalizado del mes',
            },
            assignCard: 'Asignar tarjeta',
            findCard: 'Encontrar tarjeta',
            cardNumber: 'Número de la tarjeta',
            commercialFeed: 'Fuente comercial',
            feedName: ({feedName}: CompanyCardFeedNameParams) => `Tarjetas ${feedName}`,
            directFeed: 'Fuente directa',
            whoNeedsCardAssigned: '¿Quién necesita una tarjeta?',
            chooseCard: 'Elige una tarjeta',
            chooseCardFor: ({assignee, feed}: AssignCardParams) => `Elige una tarjeta para ${assignee} del feed de tarjetas ${feed}.`,
            noActiveCards: 'No hay tarjetas activas en este feed',
            somethingMightBeBroken: 'O algo podría estar roto. De cualquier manera, si tienes alguna pregunta,',
            contactConcierge: 'contacta a Concierge',
            chooseTransactionStartDate: 'Elige una fecha de inicio de transacciones',
            startDateDescription: 'Importaremos todas las transacciones desde esta fecha en adelante. Si no se especifica una fecha, iremos tan atrás como lo permita tu banco.',
            fromTheBeginning: 'Desde el principio',
            customStartDate: 'Fecha de inicio personalizada',
            customCloseDate: 'Fecha de cierre personalizada',
            letsDoubleCheck: 'Verifiquemos que todo esté bien.',
            confirmationDescription: 'Comenzaremos a importar transacciones inmediatamente.',
            cardholder: 'Titular de la tarjeta',
            card: 'Tarjeta',
            cardName: 'Nombre de la tarjeta',
            brokenConnectionErrorFirstPart: `La conexión de la fuente de tarjetas está rota. Por favor, `,
            brokenConnectionErrorLink: 'inicia sesión en tu banco ',
            brokenConnectionErrorSecondPart: 'para que podamos restablecer la conexión.',
            assignedCard: ({assignee, link}: AssignedCardParams) => `ha asignado a ${assignee} una ${link}! Las transacciones importadas aparecerán en este chat.`,
            companyCard: 'tarjeta de empresa',
            chooseCardFeed: 'Elige feed de tarjetas',
            ukRegulation:
                'Expensify, Inc. es un agente de Plaid Financial Ltd., una institución de pago autorizada y regulada por la Financial Conduct Authority conforme al Reglamento de Servicios de Pago de 2017 (Número de Referencia de la Firma: 804718). Plaid te proporciona servicios regulados de información de cuentas a través de Expensify Limited como su agente.',
        },
        expensifyCard: {
            issueAndManageCards: 'Emitir y gestionar Tarjetas Expensify',
            getStartedIssuing: 'Empieza emitiendo tu primera tarjeta virtual o física.',
            verificationInProgress: 'Verificación en curso...',
            verifyingTheDetails: 'Estamos verificando algunos detalles. Concierge te avisará cuando las tarjetas de Expensify estén listas para emitirse.',
            disclaimer:
                'La tarjeta comercial Expensify Visa® es emitida por The Bancorp Bank, N.A., miembro de la FDIC, en virtud de una licencia de Visa U.S.A. Inc. y no puede utilizarse en todos los comercios que aceptan tarjetas Visa. Apple® y el logotipo de Apple® son marcas comerciales de Apple Inc. registradas en EE.UU. y otros países. App Store es una marca de servicio de Apple Inc. Google Play y el logotipo de Google Play son marcas comerciales de Google LLC.',
            issueCard: 'Emitir tarjeta',
            findCard: 'Encontrar tarjeta',
            newCard: 'Nueva tarjeta',
            name: 'Nombre',
            lastFour: '4 últimos',
            limit: 'Limite',
            currentBalance: 'Saldo actual',
            currentBalanceDescription:
                'El saldo actual es la suma de todas las transacciones contabilizadas con la Tarjeta Expensify que se han producido desde la última fecha de liquidación.',
            balanceWillBeSettledOn: ({settlementDate}: SettlementDateParams) => `El saldo se liquidará el ${settlementDate}.`,
            settleBalance: 'Liquidar saldo',
            cardLimit: 'Límite de la tarjeta',
            remainingLimit: 'Límite restante',
            requestLimitIncrease: 'Solicitar aumento de límite',
            remainingLimitDescription:
                'A la hora de calcular tu límite restante, tenemos en cuenta una serie de factores: su antigüedad como cliente, la información relacionada con tu negocio que nos facilitaste al darte de alta y el efectivo disponible en tu cuenta bancaria comercial. Tu límite restante puede fluctuar a diario.',
            earnedCashback: 'Reembolso',
            earnedCashbackDescription: 'El saldo de devolución se basa en el gasto mensual realizado con la tarjeta Expensify en tu espacio de trabajo.',
            issueNewCard: 'Emitir nueva tarjeta',
            finishSetup: 'Terminar configuración',
            chooseBankAccount: 'Elegir cuenta bancaria',
            chooseExistingBank: 'Elige una cuenta bancaria comercial existente para pagar el saldo de su Tarjeta Expensify o añade una nueva cuenta bancaria.',
            accountEndingIn: 'Cuenta terminada en',
            addNewBankAccount: 'Añadir nueva cuenta bancaria',
            settlementAccount: 'Cuenta de liquidación',
            settlementAccountDescription: 'Elige una cuenta para pagar el saldo de tu Tarjeta Expensify.',
            settlementAccountInfo: ({reconciliationAccountSettingsLink, accountNumber}: SettlementAccountInfoParams) =>
                `Asegúrate de que esta cuenta coincide con tu <a href="${reconciliationAccountSettingsLink}">Cuenta de conciliación</a> (${accountNumber}) para que Reconciliación Continua funcione correctamente.`,
            settlementFrequency: 'Frecuencia de liquidación',
            settlementFrequencyDescription: 'Elige con qué frecuencia pagarás el saldo de tu Tarjeta Expensify',
            settlementFrequencyInfo:
                'Si deseas cambiar a la liquidación mensual, deberás conectar tu cuenta bancaria a través de Plaid y tener un historial de saldo positivo en los últimos 90 días.',
            frequency: {
                daily: 'Cada día',
                monthly: 'Mensual',
            },
            cardDetails: 'Datos de la tarjeta',
            virtual: 'Virtual',
            physical: 'Física',
            deactivate: 'Desactivar tarjeta',
            changeCardLimit: 'Modificar el límite de la tarjeta',
            changeLimit: 'Modificar límite',
            smartLimitWarning: ({limit}: CharacterLimitParams) =>
                `Si cambias el límite de esta tarjeta a ${limit}, las nuevas transacciones serán rechazadas hasta que apruebes antiguos gastos de la tarjeta.`,
            monthlyLimitWarning: ({limit}: CharacterLimitParams) => `Si cambias el límite de esta tarjeta a ${limit}, las nuevas transacciones serán rechazadas hasta el próximo mes.`,
            fixedLimitWarning: ({limit}: CharacterLimitParams) => `Si cambias el límite de esta tarjeta a ${limit}, se rechazarán las nuevas transacciones.`,
            changeCardLimitType: 'Modificar el tipo de límite de la tarjeta',
            changeLimitType: 'Modificar el tipo de límite',
            changeCardSmartLimitTypeWarning: ({limit}: CharacterLimitParams) =>
                `Si cambias el tipo de límite de esta tarjeta a Límite inteligente, las nuevas transacciones serán rechazadas porque ya se ha alcanzado el límite de ${limit} no aprobado.`,
            changeCardMonthlyLimitTypeWarning: ({limit}: CharacterLimitParams) =>
                `Si cambias el tipo de límite de esta tarjeta a Mensual, las nuevas transacciones serán rechazadas porque ya se ha alcanzado el límite de ${limit} mensual.`,
            addShippingDetails: 'Añadir detalles de envío',
            issuedCard: ({assignee}: AssigneeParams) => `emitió a ${assignee} una Tarjeta Expensify. La tarjeta llegará en 2-3 días laborables.`,
            issuedCardNoShippingDetails: ({assignee}: AssigneeParams) => `emitió a ${assignee} una Tarjeta Expensify. La tarjeta se enviará una vez que se agreguen los detalles de envío.`,
            issuedCardVirtual: ({assignee, link}: IssueVirtualCardParams) => `emitió a ${assignee} una ${link} virtual. La tarjeta puede utilizarse inmediatamente.`,
            addedShippingDetails: ({assignee}: AssigneeParams) => `${assignee} agregó los detalles de envío. La Tarjeta Expensify llegará en 2-3 días hábiles.`,
            verifyingHeader: 'Verificando',
            bankAccountVerifiedHeader: 'Cuenta bancaria verificada',
            verifyingBankAccount: 'Verificando cuenta bancaria...',
            verifyingBankAccountDescription: 'Por favor, espere mientras confirmamos que esta cuenta se puede utilizar para emitir tarjetas Expensify.',
            bankAccountVerified: '¡Cuenta bancaria verificada!',
            bankAccountVerifiedDescription: 'Ahora puedes emitir tarjetas de Expensify para los miembros de tu espacio de trabajo.',
            oneMoreStep: 'Un paso más',
            oneMoreStepDescription: 'Parece que tenemos que verificar manualmente tu cuenta bancaria. Dirígete a Concierge, donde te esperan las instrucciones.',
            gotIt: 'Entendido',
            goToConcierge: 'Ir a Concierge',
        },
        categories: {
            deleteCategories: 'Eliminar categorías',
            deleteCategoriesPrompt: '¿Estás seguro de que quieres eliminar estas categorías?',
            deleteCategory: 'Eliminar categoría',
            deleteCategoryPrompt: '¿Estás seguro de que quieres eliminar esta categoría?',
            disableCategories: 'Desactivar categorías',
            disableCategory: 'Desactivar categoría',
            enableCategories: 'Activar categorías',
            enableCategory: 'Activar categoría',
            defaultSpendCategories: 'Categorías de gasto predeterminadas',
            spendCategoriesDescription: 'Personaliza cómo se categorizan los gastos de los comerciantes para las transacciones con tarjeta de crédito y los recibos escaneados.',
            deleteFailureMessage: 'Se ha producido un error al intentar eliminar la categoría. Por favor, inténtalo más tarde.',
            categoryName: 'Nombre de la categoría',
            requiresCategory: 'Los miembros deben clasificar todos los gastos',
            needCategoryForExportToIntegration: ({connectionName}: NeedCategoryForExportToIntegrationParams) =>
                `Todos los gastos deben estar categorizados para poder exportar a ${connectionName}.`,
            subtitle: 'Obtén una visión general de dónde te gastas el dinero. Utiliza las categorías predeterminadas o añade las tuyas propias.',
            emptyCategories: {
                title: 'No has creado ninguna categoría',
                subtitle: 'Añade una categoría para organizar tu gasto.',
                subtitleWithAccounting: ({accountingPageURL}: EmptyCategoriesSubtitleWithAccountingParams) =>
                    `<muted-text><centered-text>Tus categorías se están importando actualmente desde una conexión de contabilidad. Dirígete a <a href="${accountingPageURL}">contabilidad</a> para hacer cualquier cambio.</centered-text></muted-text>`,
            },
            updateFailureMessage: 'Se ha producido un error al intentar eliminar la categoría. Por favor, inténtalo más tarde.',
            createFailureMessage: 'Se ha producido un error al intentar crear la categoría. Por favor, inténtalo más tarde.',
            addCategory: 'Añadir categoría',
            editCategory: 'Editar categoría',
            editCategories: 'Editar categorías',
            findCategory: 'Encontrar categoría',
            categoryRequiredError: 'Lo nombre de la categoría es obligatorio',
            existingCategoryError: 'Ya existe una categoría con este nombre',
            invalidCategoryName: 'Lo nombre de la categoría es invalido',
            importedFromAccountingSoftware: 'Categorías importadas desde',
            payrollCode: 'Código de nómina',
            updatePayrollCodeFailureMessage: 'Se produjo un error al actualizar el código de nómina, por favor intente nuevamente',
            glCode: 'Código de Libro Mayor',
            updateGLCodeFailureMessage: 'Se produjo un error al actualizar el código de Libro Mayor. Inténtelo nuevamente.',
            importCategories: 'Importar categorías',
            cannotDeleteOrDisableAllCategories: {
                title: 'No se pueden eliminar ni deshabilitar todas las categorías',
                description: `Debe quedar al menos una categoría habilitada porque tu espacio de trabajo requiere categorías.`,
            },
        },
        moreFeatures: {
            subtitle: 'Utiliza los botones de abajo para activar más funciones a medida que creces. Cada función aparecerá en el menú de navegación para una mayor personalización.',
            spendSection: {
                title: 'Gasto',
                subtitle: 'Habilita otras funcionalidades que ayudan a aumentar tu equipo.',
            },
            manageSection: {
                title: 'Gestionar',
                subtitle: 'Añade controles que ayudan a mantener los gastos dentro del presupuesto.',
            },
            earnSection: {
                title: 'Gane',
                subtitle: 'Agiliza tus ingresos y recibe pagos más rápido.',
            },
            organizeSection: {
                title: 'Organizar',
                subtitle: 'Agrupa y analiza el gasto, registra cada impuesto pagado.',
            },
            integrateSection: {
                title: 'Integrar',
                subtitle: 'Conecta Expensify a otros productos financieros populares.',
            },
            distanceRates: {
                title: 'Tasas de distancia',
                subtitle: 'Añade, actualiza y haz cumplir las tasas.',
            },
            perDiem: {
                title: 'Per diem',
                subtitle: 'Establece las tasas per diem para controlar los gastos diarios de los empleados.',
            },
            expensifyCard: {
                title: 'Tarjeta Expensify',
                subtitle: 'Obtén información y control sobre tus gastos.',
                disableCardTitle: 'Deshabilitar la Tarjeta Expensify',
                disableCardPrompt: 'No puedes deshabilitar la Tarjeta Expensify porque ya está en uso. Por favor, contacta con Concierge para conocer los pasos a seguir.',
                disableCardButton: 'Chatear con Concierge',
                feed: {
                    title: 'Consigue la Tarjeta Expensify',
                    subTitle: 'Simplifica los gastos de tu empresa y ahorra hasta un 50 % en tu factura de Expensify, además:',
                    features: {
                        cashBack: 'Devolución de dinero en cada compra en Estados Unidos',
                        unlimited: 'Un número ilimitado de tarjetas virtuales',
                        spend: 'Controles de gastos y límites personalizados',
                    },
                    ctaTitle: 'Emitir nueva tarjeta',
                },
            },
            companyCards: {
                title: 'Tarjetas de empresa',
                subtitle: 'Importar gastos de las tarjetas de empresa existentes.',
                feed: {
                    title: 'Importar tarjetas de empresa',
                    features: {
                        support: 'Compatibilidad con los principales proveedores de tarjetas',
                        assignCards: 'Asignar tarjetas a todo el equipo',
                        automaticImport: 'Importación automática de transacciones',
                    },
                },
                disableCardTitle: 'Deshabilitar tarjetas de empresa',
                disableCardPrompt: 'No puedes deshabilitar las tarjetas de empresa porque esta función está en uso. Por favor, contacta a Concierge para los próximos pasos.',
                disableCardButton: 'Chatear con Concierge',
                cardDetails: 'Datos de la tarjeta',
                cardNumber: 'Número de la tarjeta',
                cardholder: 'Titular de la tarjeta',
                cardName: 'Nombre de la tarjeta',
                integrationExport: ({integration, type}: IntegrationExportParams) =>
                    integration && type ? `Exportación a ${integration} ${type.toLowerCase()}` : `Exportación a ${integration}`,
                integrationExportTitleFirstPart: ({integration}: IntegrationExportParams) => `Seleccione la cuenta ${integration} donde se deben exportar las transacciones.`,
                integrationExportTitleLinkPart: 'opción de exportación',
                integrationExportTitlePart: 'Seleccione una cuenta diferente',
                integrationExportTitleSecondPart: 'para cambiar las cuentas disponibles.',
                lastUpdated: 'Última actualización',
                transactionStartDate: 'Fecha de inicio de transacciones',
                updateCard: 'Actualizar tarjeta',
                unassignCard: 'Desasignar tarjeta',
                unassign: 'Desasignar',
                unassignCardDescription: 'Desasignar esta tarjeta eliminará todas las transacciones en informes en borrador de la cuenta del titular.',
                assignCard: 'Asignar tarjeta',
                cardFeedName: 'Nombre del feed de tarjeta',
                cardFeedNameDescription: 'Dale al feed de tarjeta un nombre único para que puedas distinguirlo de los demás.',
                cardFeedTransaction: 'Eliminar transacciones',
                cardFeedTransactionDescription: 'Elige si los titulares de tarjetas pueden eliminar transacciones de tarjetas. Las nuevas transacciones seguirán estas reglas.',
                cardFeedRestrictDeletingTransaction: 'Restringir eliminación de transacciones',
                cardFeedAllowDeletingTransaction: 'Permitir eliminación de transacciones',
                removeCardFeed: 'Quitar la alimentación de tarjetas',
                removeCardFeedTitle: ({feedName}: CompanyCardFeedNameParams) => `Eliminar el feed de ${feedName}`,
                removeCardFeedDescription: '¿Estás seguro de que deseas eliminar esta fuente de tarjetas? Esto anulará la asignación de todas las tarjetas.',
                error: {
                    feedNameRequired: 'Se requiere el nombre de la fuente de la tarjeta',
                    statementCloseDateRequired: 'Por favor, selecciona una fecha de cierre del estado de cuenta.',
                },
                corporate: 'Restringir eliminación de transacciones',
                personal: 'Permitir eliminación de transacciones',
                setFeedNameDescription: 'Dale al feed de tarjeta un nombre único para que puedas distinguirlo de los demás',
                setTransactionLiabilityDescription:
                    'Cuando está habilitada, los titulares de tarjetas pueden eliminar transacciones con tarjeta. Las transacciones nuevas seguirán esta regla.',
                emptyAddedFeedTitle: 'Asignar tarjetas de empresa',
                emptyAddedFeedDescription: 'Comienza asignando tu primera tarjeta a un miembro.',
                pendingFeedTitle: `Estamos revisando tu solicitud...`,
                pendingFeedDescription: `Actualmente estamos revisando los detalles de tu feed. Una vez hecho esto, nos pondremos en contacto contigo a través de`,
                pendingBankTitle: 'Comprueba la ventana de tu navegador',
                pendingBankDescription: ({bankName}: CompanyCardBankName) => `Conéctese a ${bankName} a través de la ventana del navegador que acaba de abrir. Si no se abrió, `,
                pendingBankLink: 'por favor haga clic aquí',
                giveItNameInstruction: 'Nombra la tarjeta para distingirla de las demás.',
                updating: 'Actualizando...',
                noAccountsFound: 'No se han encontrado cuentas',
                defaultCard: 'Tarjeta predeterminada',
                downgradeTitle: 'No se puede degradar el espacio de trabajo',
                downgradeSubTitleFirstPart: `No es posible cambiar a una versión inferior de este espacio de trabajo porque hay varias fuentes de tarjetas conectadas (excluidas las tarjetas Expensify). Por favor`,
                downgradeSubTitleMiddlePart: 'mantenga solo una tarjeta',
                downgradeSubTitleLastPart: 'para continuar.',
                noAccountsFoundDescription: ({connection}: ConnectionParams) => `Añade la cuenta en ${connection} y sincroniza la conexión de nuevo`,
                expensifyCardBannerTitle: 'Obtén la Tarjeta Expensify',
                expensifyCardBannerSubtitle:
                    'Disfruta de una devolución en cada compra en Estados Unidos, hasta un 50% de descuento en tu factura de Expensify, tarjetas virtuales ilimitadas y mucho más.',
                expensifyCardBannerLearnMoreButton: 'Más información',
                statementCloseDateTitle: 'Fecha de cierre del estado de cuenta',
                statementCloseDateDescription: 'Indícanos cuándo cierra el estado de cuenta de tu tarjeta y crearemos uno correspondiente en Expensify.',
            },
            workflows: {
                title: 'Flujos de trabajo',
                subtitle: 'Configura cómo se aprueba y paga los gastos.',
                disableApprovalPrompt:
                    'Las Tarjetas Expensify de este espacio de trabajo dependen actualmente de la aprobación para definir sus Límites Inteligentes. Por favor, modifica los tipos de límite de cualquier Tarjeta Expensify con Límites Inteligentes antes de deshabilitar las aprobaciones.',
            },
            invoices: {
                title: 'Facturas',
                subtitle: 'Enviar y recibir facturas.',
            },
            categories: {
                title: 'Categorías',
                subtitle: 'Monitoriza y organiza los gastos.',
            },
            tags: {
                title: 'Etiquetas',
                subtitle: 'Clasifica costes y rastrea gastos facturables.',
            },
            taxes: {
                title: 'Impuestos',
                subtitle: 'Documenta y reclama los impuestos aplicables.',
            },
            reportFields: {
                title: 'Campos de informes',
                subtitle: 'Configura campos personalizados para los gastos.',
            },
            connections: {
                title: 'Contabilidad',
                subtitle: 'Sincroniza tu plan de cuentas y otras opciones.',
            },
            receiptPartners: {
                title: 'Socios de recibos',
                subtitle: 'Importación automática de recibos.',
            },
            connectionsWarningModal: {
                featureEnabledTitle: 'No tan rápido...',
                featureEnabledText: 'Para activar o desactivar esta función, cambia la configuración de importación contable.',
                disconnectText: 'Para desactivar la contabilidad, desconecta tu conexión contable del espacio de trabajo.',
                manageSettings: 'Gestionar la configuración',
            },
            receiptPartnersWarningModal: {
                featureEnabledTitle: 'Desconectar Uber',
                disconnectText: 'Para desactivar esta función, desconecta primero la integración de Uber for Business.',
                confirmText: 'Entendido',
            },
            workflowWarningModal: {
                featureEnabledTitle: 'No tan rápido...',
                featureEnabledText:
                    'Las Tarjetas Expensify de este espacio de trabajo dependen actualmente de la aprobación para definir sus Límites Inteligentes.\n\nPor favor, modifica los tipos de límite de cualquier Tarjeta Expensify con Límites Inteligentes antes de deshabilitar las flujos de trabajo.',
                confirmText: 'Ir a Tarjeta Expensify',
            },
            rules: {
                title: 'Reglas',
                subtitle: 'Solicita recibos, resalta gastos de alto importe y mucho más.',
            },
        },
        reports: {
            reportsCustomTitleExamples: 'Ejemplos:',
            customReportNamesSubtitle: 'Personaliza los títulos de los informes usando nuestras amplias fórmulas.',
            customNameTitle: 'Título de informe predeterminado',
            customNameDescription: 'Elige un nombre personalizado para los informes de gastos usando nuestras ',
            customNameDescriptionLink: 'fórmulas variadas',
            customNameInputLabel: 'Nombre',
            customNameEmailPhoneExample: 'Correo electrónico o teléfono del miembro: {report:submit:from}',
            customNameStartDateExample: 'Fecha de inicio del informe: {report:startdate}',
            customNameWorkspaceNameExample: 'Nombre del espacio de trabajo: {report:workspacename}',
            customNameReportIDExample: 'ID del informe: {report:id}',
            customNameTotalExample: 'Total: {report:total}.',
            preventMembersFromChangingCustomNamesTitle: 'Evitar que los miembros cambien los nombres personalizados de los informes',
        },
        reportFields: {
            addField: 'Añadir campo',
            delete: 'Eliminar campo',
            deleteFields: 'Eliminar campos',
            findReportField: 'Encontrar campo del informe',
            deleteConfirmation: '¿Está seguro de que desea eliminar este campo del informe?',
            deleteFieldsConfirmation: '¿Está seguro de que desea eliminar estos campos del informe?',
            emptyReportFields: {
                title: 'No has creado ningún campo de informe',
                subtitle: 'Añade un campo personalizado (texto, fecha o desplegable) que aparezca en los informes.',
            },
            subtitle: 'Los campos de informe se aplican a todos los gastos y pueden ser útiles cuando quieras solicitar información adicional.',
            disableReportFields: 'Desactivar campos de informe',
            disableReportFieldsConfirmation: 'Estás seguro? Se eliminarán los campos de texto y fecha y se desactivarán las listas.',
            importedFromAccountingSoftware: 'Campos de informes importadas desde',
            textType: 'Texto',
            dateType: 'Fecha',
            dropdownType: 'Lista',
            textAlternateText: 'Añade un campo para introducir texto libre.',
            dateAlternateText: 'Añade un calendario para la selección de fechas.',
            dropdownAlternateText: 'Añade una lista de opciones para elegir.',
            nameInputSubtitle: 'Elige un nombre para el campo del informe.',
            typeInputSubtitle: 'Elige qué tipo de campo de informe utilizar.',
            initialValueInputSubtitle: 'Ingresa un valor inicial para mostrar en el campo del informe.',
            listValuesInputSubtitle: 'Estos valores aparecerán en el desplegable del campo de tu informe. Los miembros pueden seleccionar los valores habilitados.',
            listInputSubtitle: 'Estos valores aparecerán en la lista de campos de tu informe. Los miembros pueden seleccionar los valores habilitados.',
            deleteValue: 'Eliminar valor',
            deleteValues: 'Eliminar valores',
            disableValue: 'Desactivar valor',
            disableValues: 'Desactivar valores',
            enableValue: 'Habilitar valor',
            enableValues: 'Habilitar valores',
            emptyReportFieldsValues: {
                title: 'No has creado ningún valor en la lista',
                subtitle: 'Añade valores personalizados para que aparezcan en los informes.',
            },
            deleteValuePrompt: '¿Estás seguro de que quieres eliminar este valor de la lista?',
            deleteValuesPrompt: '¿Estás seguro de que quieres eliminar estos valores de la lista?',
            listValueRequiredError: 'Ingresa un nombre para el valor de la lista',
            existingListValueError: 'Ya existe un valor en la lista con este nombre',
            editValue: 'Editar valor',
            listValues: 'Valores de la lista',
            addValue: 'Añade valor',
            existingReportFieldNameError: 'Ya existe un campo de informe con este nombre',
            reportFieldNameRequiredError: 'Ingresa un nombre de campo de informe',
            reportFieldTypeRequiredError: 'Elige un tipo de campo de informe',
            reportFieldInitialValueRequiredError: 'Elige un valor inicial de campo de informe',
            genericFailureMessage: 'Se ha producido un error al actualizar el campo de informe. Por favor, inténtalo de nuevo.',
        },
        tags: {
            tagName: 'Nombre de etiqueta',
            requiresTag: 'Los miembros deben etiquetar todos los gastos',
            trackBillable: 'Permitir marcar gastos como facturables',
            customTagName: 'Nombre de etiqueta personalizada',
            enableTag: 'Habilitar etiqueta',
            enableTags: 'Habilitar etiquetas',
            requireTag: 'Requerir etiqueta',
            requireTags: 'Requerir etiquetas',
            notRequireTags: 'No requerir etiquetas',
            disableTag: 'Desactivar etiqueta',
            disableTags: 'Desactivar etiquetas',
            addTag: 'Añadir etiqueta',
            editTag: 'Editar etiqueta',
            editTags: 'Editar etiquetas',
            findTag: 'Encontrar etiquetas',
            subtitle: 'Las etiquetas añaden formas más detalladas de clasificar los costos.',
            dependentMultiLevelTagsSubtitle: {
                phrase1: ' Estás usando ',
                phrase2: 'etiquetas dependientes',
                phrase3: '. Puedes ',
                phrase4: 'reimportar una hoja de cálculo',
                phrase5: ' para actualizar tus etiquetas.',
            },
            emptyTags: {
                title: 'No has creado ninguna etiqueta',
                subtitle: 'Añade una etiqueta para realizar el seguimiento de proyectos, ubicaciones, departamentos y otros.',
                subtitleHTML: `<muted-text><centered-text>Importa una hoja de cálculo para añadir etiquetas y organizar proyectos, ubicaciones, departamentos y más. <a href="${CONST.IMPORT_TAGS_EXPENSIFY_URL}">Obtén más información</a> sobre cómo dar formato a los archivos de etiquetas.</centered-text></muted-text>`,
                subtitleWithAccounting: ({accountingPageURL}: EmptyTagsSubtitleWithAccountingParams) =>
                    `<muted-text><centered-text>Tus etiquetas se están importando actualmente desde una conexión de contabilidad. Dirígete a <a href="${accountingPageURL}">contabilidad</a> para hacer cualquier cambio.</centered-text></muted-text>`,
            },
            deleteTag: 'Eliminar etiqueta',
            deleteTags: 'Eliminar etiquetas',
            deleteTagConfirmation: '¿Estás seguro de que quieres eliminar esta etiqueta?',
            deleteTagsConfirmation: '¿Estás seguro de que quieres eliminar estas etiquetas?',
            deleteFailureMessage: 'Se ha producido un error al intentar eliminar la etiqueta. Por favor, inténtalo más tarde.',
            tagRequiredError: 'Lo nombre de la etiqueta es obligatorio',
            existingTagError: 'Ya existe una etiqueta con este nombre',
            invalidTagNameError: 'El nombre de la etiqueta no puede ser 0. Por favor, elige un valor diferente.',
            genericFailureMessage: 'Se ha producido un error al actualizar la etiqueta. Por favor, inténtelo nuevamente.',
            importedFromAccountingSoftware: 'Etiquetas importadas desde',
            glCode: 'Código de Libro Mayor',
            updateGLCodeFailureMessage: 'Se produjo un error al actualizar el código de Libro Mayor. Por favor, inténtelo nuevamente.',
            tagRules: 'Reglas de etiquetas',
            approverDescription: 'Aprobador',
            importTags: 'Importar categorías',
            importTagsSupportingText: 'Clasifica tus gastos con un tipo de etiqueta o con varios.',
            configureMultiLevelTags: 'Configura etiquetas multinivel',
            importMultiLevelTagsSupportingText: `Aquí tienes una vista previa de tus etiquetas. Si todo se ve bien, haz clic abajo para importarlas.`,
            importMultiLevelTags: {
                firstRowTitle: 'La primera fila es el título de cada lista de etiquetas',
                independentTags: 'Estas son etiquetas independientes',
                glAdjacentColumn: 'Hay un código GL en la columna adyacente',
            },
            tagLevel: {
                singleLevel: 'Nivel único de etiquetas',
                multiLevel: 'Etiquetas multinivel',
            },
            switchSingleToMultiLevelTagWarning: {
                title: 'Cambiar niveles de etiquetas',
                prompt1: 'Cambiar el nivel de etiquetas eliminará todas las etiquetas actuales.',
                prompt2: ' Te recomendamos primero',
                prompt3: ' descargar una copia de seguridad',
                prompt4: ' exportando tus etiquetas.',
                prompt5: ' Aprende más',
                prompt6: ' sobre los niveles de etiquetas.',
            },

            importedTagsMessage: ({columnCounts}: ImportedTagsMessageParams) =>
                `Hemos encontrado *${columnCounts} columnas* en su hoja de cálculo. Seleccione *Nombre* junto a la columna que contiene los nombres de las etiquetas. También puede seleccionar *Habilitado* junto a la columna que establece el estado de la etiqueta.`,
            cannotDeleteOrDisableAllTags: {
                title: 'No se pueden eliminar ni deshabilitar todas las etiquetas',
                description: `Debe quedar al menos una etiqueta habilitada porque tu espacio de trabajo requiere etiquetas.`,
            },
            cannotMakeAllTagsOptional: {
                title: 'No se pueden hacer opcionales todas las etiquetas',
                description: `Debe haber al menos una etiqueta obligatoria porque la configuración de tu espacio de trabajo requiere etiquetas.`,
            },
            tagCount: () => ({
                one: '1 etiqueta',
                other: (count: number) => `${count} etiquetas`,
            }),
        },
        taxes: {
            subtitle: 'Añade nombres, tasas y establezca valores por defecto para los impuestos.',
            addRate: 'Añadir tasa',
            workspaceDefault: 'Moneda por defecto del espacio de trabajo',
            foreignDefault: 'Moneda extranjera por defecto',
            customTaxName: 'Nombre del impuesto',
            value: 'Valor',
            taxRate: 'Tasa de impuesto',
            findTaxRate: 'Encontrar tasa de impuesto',
            taxReclaimableOn: 'Impuesto recuperable en',
            error: {
                taxRateAlreadyExists: 'Ya existe un impuesto con este nombre',
                taxCodeAlreadyExists: 'Ya existe un código de impuesto con este nombre',
                customNameRequired: 'El nombre del impuesto es obligatorio',
                valuePercentageRange: 'Por favor, introduce un porcentaje entre 0 y 100',
                deleteFailureMessage: 'Se ha producido un error al intentar eliminar la tasa de impuesto. Por favor, inténtalo más tarde.',
                updateFailureMessage: 'Se ha producido un error al intentar modificar la tasa de impuesto. Por favor, inténtalo más tarde.',
                createFailureMessage: 'Se ha producido un error al intentar crear la tasa de impuesto. Por favor, inténtalo más tarde.',
                updateTaxClaimableFailureMessage: 'La porción recuperable debe ser menor al monto del importe por distancia',
            },
            deleteTaxConfirmation: '¿Estás seguro de que quieres eliminar este impuesto?',
            deleteMultipleTaxConfirmation: ({taxAmount}: TaxAmountParams) => `¿Estás seguro de que quieres eliminar ${taxAmount} impuestos?`,
            actions: {
                delete: 'Eliminar tasa',
                deleteMultiple: 'Eliminar tasas',
                enable: 'Activar tasa',
                disable: 'Desactivar tasa',
                enableTaxRates: () => ({
                    one: 'Activar tasa',
                    other: 'Activar tasas',
                }),
                disableTaxRates: () => ({
                    one: 'Desactivar tasa',
                    other: 'Desactivar tasas',
                }),
            },
            importedFromAccountingSoftware: 'Impuestos importadas desde',
            taxCode: 'Código de impuesto',
            updateTaxCodeFailureMessage: 'Se produjo un error al actualizar el código tributario, inténtelo nuevamente',
        },
        emptyWorkspace: {
            title: 'Crea un espacio de trabajo',
            subtitle: 'Crea un espacio de trabajo para organizar recibos, reembolsar gastos, gestionar viajes, enviar facturas y mucho más, todo a la velocidad del chat.',
            createAWorkspaceCTA: 'Comenzar',
            features: {
                trackAndCollect: 'Organiza recibos',
                reimbursements: 'Reembolsa a los empleados',
                companyCards: 'Gestiona tarjetas de la empresa',
            },
            notFound: 'No se encontró ningún espacio de trabajo',
            description: 'Las salas son un gran lugar para discutir y trabajar con varias personas. Para comenzar a colaborar, cree o únase a un espacio de trabajo',
        },
        new: {
            newWorkspace: 'Nuevo espacio de trabajo',
            getTheExpensifyCardAndMore: 'Consigue la Tarjeta Expensify y más',
            confirmWorkspace: 'Confirmar espacio de trabajo',
            myGroupWorkspace: ({workspaceNumber}: {workspaceNumber?: number}) => `Mi Espacio de Trabajo en Grupo${workspaceNumber ? ` ${workspaceNumber}` : ''}`,
            workspaceName: ({userName, workspaceNumber}: NewWorkspaceNameParams) => `Espacio de trabajo${workspaceNumber ? ` ${workspaceNumber}` : ''} de ${userName}`,
        },
        people: {
            genericFailureMessage: 'Se ha producido un error al intentar eliminar a un miembro del espacio de trabajo. Por favor, inténtalo más tarde.',
            removeMembersPrompt: ({memberName}: {memberName: string}) => ({
                one: `¿Estás seguro de que deseas eliminar ${memberName}`,
                other: '¿Estás seguro de que deseas eliminar a estos miembros?',
            }),
            removeMembersWarningPrompt: ({memberName, ownerName}: RemoveMembersWarningPrompt) =>
                `${memberName} es un aprobador en este espacio de trabajo. Cuando lo elimine de este espacio de trabajo, los sustituiremos en el flujo de trabajo de aprobación por el propietario del espacio de trabajo, ${ownerName}`,
            removeMembersTitle: () => ({
                one: 'Eliminar miembro',
                other: 'Eliminar miembros',
            }),
            findMember: 'Encontrar miembro',
            removeWorkspaceMemberButtonTitle: 'Eliminar del espacio de trabajo',
            removeGroupMemberButtonTitle: 'Eliminar del grupo',
            removeRoomMemberButtonTitle: 'Eliminar del chat',
            removeMemberPrompt: ({memberName}: RemoveMemberPromptParams) => `¿Estás seguro de que deseas eliminar a ${memberName}?`,
            removeMemberTitle: 'Eliminar miembro',
            transferOwner: 'Transferir la propiedad',
            makeMember: 'Hacer miembro',
            makeAdmin: 'Hacer administrador',
            makeAuditor: 'Hacer auditor',
            selectAll: 'Seleccionar todo',
            error: {
                genericAdd: 'Ha ocurrido un problema al añadir el miembro al espacio de trabajo',
                cannotRemove: 'No puedes eliminarte ni a ti mismo ni al dueño del espacio de trabajo',
                genericRemove: 'Ha ocurrido un problema al eliminar al miembro del espacio de trabajo',
            },
            addedWithPrimary: 'Se agregaron algunos miembros con sus nombres de usuario principales.',
            invitedBySecondaryLogin: ({secondaryLogin}: SecondaryLoginParams) => `Agregado por nombre de usuario secundario ${secondaryLogin}.`,
            membersListTitle: 'Directorio de todos los miembros del espacio de trabajo.',
            importMembers: 'Importar miembros',
        },
        accounting: {
            settings: 'configuración',
            title: 'Conexiones',
            subtitle: 'Conecta a tu sistema de contabilidad para codificar transacciones con tu plan de cuentas, auto-cotejar pagos, y mantener tus finanzas sincronizadas.',
            qbo: 'QuickBooks Online',
            qbd: 'QuickBooks Desktop',
            xero: 'Xero',
            netsuite: 'NetSuite',
            intacct: 'Sage Intacct',
            sap: 'SAP',
            oracle: 'Oracle',
            microsoftDynamics: 'Microsoft Dynamics',
            talkYourOnboardingSpecialist: 'Chatea con tu especialista asignado.',
            talkYourAccountManager: 'Chatea con tu gestor de cuenta.',
            talkToConcierge: 'Chatear con Concierge.',
            needAnotherAccounting: '¿Necesitas otro software de contabilidad? ',
            connectionName: ({connectionName}: ConnectionNameParams) => {
                switch (connectionName) {
                    case CONST.POLICY.CONNECTIONS.NAME.QBO:
                        return 'QuickBooks Online';
                    case CONST.POLICY.CONNECTIONS.NAME.XERO:
                        return 'Xero';
                    case CONST.POLICY.CONNECTIONS.NAME.NETSUITE:
                        return 'NetSuite';
                    case CONST.POLICY.CONNECTIONS.NAME.SAGE_INTACCT:
                        return 'Sage Intacct';
                    default: {
                        return '';
                    }
                }
            },
            errorODIntegration: 'Hay un error con una conexión que se ha configurado en Expensify Classic. ',
            goToODToFix: 'Ve a Expensify Classic para solucionar este problema.',
            goToODToSettings: 'Ve a Expensify Classic para gestionar tus configuraciones.',
            setup: 'Configurar',
            lastSync: ({relativeDate}: LastSyncAccountingParams) => `Recién sincronizado ${relativeDate}`,
            notSync: 'No sincronizado',
            import: 'Importar',
            export: 'Exportar',
            advanced: 'Avanzado',
            other: 'Otro',
            syncNow: 'Sincronizar ahora',
            disconnect: 'Desconectar',
            reinstall: 'Reinstalar el conector',
            disconnectTitle: ({connectionName}: OptionalParam<ConnectionNameParams> = {}) => {
                const integrationName =
                    connectionName && CONST.POLICY.CONNECTIONS.NAME_USER_FRIENDLY[connectionName] ? CONST.POLICY.CONNECTIONS.NAME_USER_FRIENDLY[connectionName] : 'integración';
                return `Desconectar ${integrationName}`;
            },
            connectTitle: ({connectionName}: ConnectionNameParams) => `Conectar ${CONST.POLICY.CONNECTIONS.NAME_USER_FRIENDLY[connectionName] ?? 'accounting integration'}`,
            syncError: ({connectionName}: OptionalParam<ConnectionNameParams> = {}) => {
                switch (connectionName) {
                    case CONST.POLICY.CONNECTIONS.NAME.QBO:
                        return 'No se puede conectar a QuickBooks Online';
                    case CONST.POLICY.CONNECTIONS.NAME.XERO:
                        return 'No se puede conectar a Xero';
                    case CONST.POLICY.CONNECTIONS.NAME.NETSUITE:
                        return 'No se puede conectar a NetSuite';
                    case CONST.POLICY.CONNECTIONS.NAME.QBD:
                        return 'No se puede conectar a QuickBooks Desktop';
                    default: {
                        return 'No se ha podido conectar a la integración';
                    }
                }
            },
            accounts: 'Plan de cuentas',
            taxes: 'Impuestos',
            imported: 'Importado',
            notImported: 'No importado',
            importAsCategory: 'Importado como categorías',
            importTypes: {
                [CONST.INTEGRATION_ENTITY_MAP_TYPES.IMPORTED]: 'Importado',
                [CONST.INTEGRATION_ENTITY_MAP_TYPES.TAG]: 'Importado como etiquetas',
                [CONST.INTEGRATION_ENTITY_MAP_TYPES.DEFAULT]: 'Importado',
                [CONST.INTEGRATION_ENTITY_MAP_TYPES.NOT_IMPORTED]: 'No importado',
                [CONST.INTEGRATION_ENTITY_MAP_TYPES.NONE]: 'No importado',
                [CONST.INTEGRATION_ENTITY_MAP_TYPES.REPORT_FIELD]: 'Importado como campos de informe',
                [CONST.INTEGRATION_ENTITY_MAP_TYPES.NETSUITE_DEFAULT]: 'Predeterminado del empleado NetSuite',
            },
            disconnectPrompt: ({connectionName}: OptionalParam<ConnectionNameParams> = {}) => {
                const integrationName =
                    connectionName && CONST.POLICY.CONNECTIONS.NAME_USER_FRIENDLY[connectionName] ? CONST.POLICY.CONNECTIONS.NAME_USER_FRIENDLY[connectionName] : 'integración';
                return `¿Estás seguro de que quieres desconectar ${integrationName}?`;
            },
            connectPrompt: ({connectionName}: ConnectionNameParams) =>
                `¿Estás seguro de que quieres conectar a ${
                    CONST.POLICY.CONNECTIONS.NAME_USER_FRIENDLY[connectionName] ?? 'esta integración contable'
                }? Esto eliminará cualquier conexión contable existente.`,
            enterCredentials: 'Ingresa tus credenciales',
            connections: {
                syncStageName: ({stage}: SyncStageNameConnectionsParams) => {
                    switch (stage) {
                        case 'quickbooksOnlineImportCustomers':
                        case 'quickbooksDesktopImportCustomers':
                            return 'Importando clientes';
                        case 'quickbooksOnlineImportEmployees':
                        case 'netSuiteSyncImportEmployees':
                        case 'intacctImportEmployees':
                        case 'quickbooksDesktopImportEmployees':
                            return 'Importando empleados';
                        case 'quickbooksOnlineImportAccounts':
                        case 'quickbooksDesktopImportAccounts':
                            return 'Importando cuentas';
                        case 'quickbooksOnlineImportClasses':
                        case 'quickbooksDesktopImportClasses':
                            return 'Importando clases';
                        case 'quickbooksOnlineImportLocations':
                            return 'Importando localidades';
                        case 'quickbooksOnlineImportProcessing':
                            return 'Procesando datos importados';
                        case 'quickbooksOnlineSyncBillPayments':
                        case 'intacctImportSyncBillPayments':
                            return 'Sincronizando reportes reembolsados y facturas pagadas';
                        case 'quickbooksOnlineSyncTaxCodes':
                            return 'Importando tipos de impuestos';
                        case 'quickbooksOnlineCheckConnection':
                            return 'Revisando conexión a QuickBooks Online';
                        case 'quickbooksOnlineImportMain':
                            return 'Importando datos desde QuickBooks Online';
                        case 'startingImportXero':
                            return 'Importando datos desde Xero';
                        case 'startingImportQBO':
                            return 'Importando datos desde QuickBooks Online';
                        case 'startingImportQBD':
                        case 'quickbooksDesktopImportMore':
                            return 'Importando datos desde QuickBooks Desktop';
                        case 'quickbooksDesktopImportTitle':
                            return 'Importando título';
                        case 'quickbooksDesktopImportApproveCertificate':
                            return 'Importando certificado de aprobación';
                        case 'quickbooksDesktopImportDimensions':
                            return 'Importando dimensiones';
                        case 'quickbooksDesktopImportSavePolicy':
                            return 'Importando política de guardado';
                        case 'quickbooksDesktopWebConnectorReminder':
                            return 'Aún sincronizando datos con QuickBooks... Por favor, asegúrate de que el Conector Web esté en funcionamiento';
                        case 'quickbooksOnlineSyncTitle':
                            return 'Sincronizando datos desde QuickBooks Online';
                        case 'quickbooksOnlineSyncLoadData':
                        case 'xeroSyncStep':
                        case 'intacctImportData':
                            return 'Cargando datos';
                        case 'quickbooksOnlineSyncApplyCategories':
                            return 'Actualizando categorías';
                        case 'quickbooksOnlineSyncApplyCustomers':
                            return 'Actualizando clientes/proyectos';
                        case 'quickbooksOnlineSyncApplyEmployees':
                            return 'Actualizando empleados';
                        case 'quickbooksOnlineSyncApplyClassesLocations':
                            return 'Actualizando clases';
                        case 'jobDone':
                            return 'Esperando a que se carguen los datos importados';
                        case 'xeroSyncImportChartOfAccounts':
                            return 'Sincronizando plan de cuentas';
                        case 'xeroSyncImportCategories':
                            return 'Sincronizando categorias';
                        case 'xeroSyncImportCustomers':
                            return 'Sincronizando clientes';
                        case 'xeroSyncXeroReimbursedReports':
                            return 'Marcar los informes de Expensify como reembolsados';
                        case 'xeroSyncExpensifyReimbursedReports':
                            return 'Marcar facturas y recibos de Xero como pagados';
                        case 'xeroSyncImportTrackingCategories':
                            return 'Sincronizando categorías de seguimiento';
                        case 'xeroSyncImportBankAccounts':
                            return 'Sincronizando cuentas bancarias';
                        case 'xeroSyncImportTaxRates':
                            return 'Sincronizando las tasas de impuesto';
                        case 'xeroCheckConnection':
                            return 'Comprobando la conexión a Xero';
                        case 'xeroSyncTitle':
                            return 'Sincronizando los datos de Xero';
                        case 'netSuiteSyncConnection':
                            return 'Iniciando conexión a NetSuite';
                        case 'netSuiteSyncCustomers':
                            return 'Importando clientes';
                        case 'netSuiteSyncInitData':
                            return 'Recuperando datos de NetSuite';
                        case 'netSuiteSyncImportTaxes':
                            return 'Importando impuestos';
                        case 'netSuiteSyncImportItems':
                            return 'Importando artículos';
                        case 'netSuiteSyncData':
                            return 'Importando datos a Expensify';
                        case 'netSuiteSyncAccounts':
                            return 'Sincronizando cuentas';
                        case 'netSuiteSyncCurrencies':
                            return 'Sincronizando divisas';
                        case 'netSuiteSyncCategories':
                            return 'Sincronizando categorías';
                        case 'netSuiteSyncReportFields':
                            return 'Importando datos como campos de informe de Expensify';
                        case 'netSuiteSyncTags':
                            return 'Importando datos como etiquetas de Expensify';
                        case 'netSuiteSyncUpdateConnectionData':
                            return 'Actualizando información de conexión';
                        case 'netSuiteSyncNetSuiteReimbursedReports':
                            return 'Marcando informes de Expensify como reembolsados';
                        case 'netSuiteSyncImportCustomLists':
                            return 'Importando listas personalizadas';
                        case 'netSuiteSyncImportSubsidiaries':
                            return 'Importando subsidiarias';
                        case 'netSuiteSyncImportVendors':
                        case 'quickbooksDesktopImportVendors':
                            return 'Importando proveedores';
                        case 'netSuiteSyncExpensifyReimbursedReports':
                            return 'Marcando facturas y recibos de NetSuite como pagados';
                        case 'netSuiteImportVendorsTitle':
                            return 'Importando proveedores';
                        case 'netSuiteImportCustomListsTitle':
                            return 'Importando listas personalizadas';
                        case 'intacctCheckConnection':
                            return 'Comprobando la conexión a Sage Intacct';
                        case 'intacctImportDimensions':
                            return 'Importando dimensiones';
                        case 'intacctImportTitle':
                            return 'Importando datos desde Sage Intacct';
                        default: {
                            // eslint-disable-next-line @typescript-eslint/restrict-template-expressions
                            return `Translation missing for stage: ${stage}`;
                        }
                    }
                },
            },
            preferredExporter: 'Exportador preferido',
            exportPreferredExporterNote:
                'Puede ser cualquier administrador del espacio de trabajo, pero debe ser un administrador de dominio si configura diferentes cuentas de exportación para tarjetas de empresa individuales en la configuración del dominio.',
            exportPreferredExporterSubNote: 'Una vez configurado, el exportador preferido verá los informes para exportar en tu cuenta.',
            exportAs: 'Exportar cómo',
            exportOutOfPocket: ' Exportar gastos por cuenta propia como',
            exportCompanyCard: 'Exportar gastos de la tarjeta de empresa como',
            exportDate: 'Fecha de exportación',
            defaultVendor: 'Proveedor predeterminado',
            autoSync: 'Autosincronización',
            autoSyncDescription: 'Sincroniza NetSuite y Expensify automáticamente, todos los días. Exporta el informe finalizado en tiempo real',
            reimbursedReports: 'Sincronizar informes reembolsados',
            cardReconciliation: 'Conciliación de tarjetas',
            reconciliationAccount: 'Cuenta de conciliación',
            continuousReconciliation: 'Conciliación continua',
            saveHoursOnReconciliation:
                'Ahorra horas de conciliación en cada período contable haciendo que Expensify concilie continuamente los extractos y liquidaciones de la Tarjeta Expensify en tu nombre.',
            enableContinuousReconciliation: 'Para activar la Conciliación Continua, activa la ',
            chooseReconciliationAccount: {
                chooseBankAccount: 'Elige la cuenta bancaria con la que se conciliarán los pagos de tu Tarjeta Expensify.',
                accountMatches: 'Asegúrate de que esta cuenta coincide con ',
                settlementAccount: 'la cuenta de liquidación de tu Tarjeta Expensify ',
                reconciliationWorks: ({lastFourPAN}: ReconciliationWorksParams) => `(que termina en ${lastFourPAN}) para que la conciliación continua funcione correctamente.`,
            },
        },
        card: {
            issueCard: 'Emitir tarjeta',
            getStartedIssuing: 'Empieza emitiendo tu primera tarjeta virtual o física.',
            issueNewCard: {
                whoNeedsCard: '¿Quién necesita una tarjeta?',
                findMember: 'Buscar miembro',
                chooseCardType: 'Elegir un tipo de tarjeta',
                physicalCard: 'Tarjeta física',
                physicalCardDescription: 'Ideal para los consumidores habituales',
                virtualCard: 'Tarjeta virtual',
                virtualCardDescription: 'Instantáneo y flexible',
                chooseLimitType: 'Elegir un tipo de límite',
                smartLimit: 'Límite inteligente',
                smartLimitDescription: 'Gasta hasta una determinada cantidad antes de requerir aprobación',
                monthly: 'Mensual',
                monthlyDescription: 'Gasta hasta una determinada cantidad al mes',
                fixedAmount: 'Cantidad fija',
                fixedAmountDescription: 'Gasta hasta una determinada cantidad una vez',
                cardLimitError: 'Por favor, introduce un monto menor a $21,474,836',
                setLimit: 'Establecer un límite',
                giveItName: 'Dale un nombre',
                giveItNameInstruction: 'Hazlo lo suficientemente único para distinguirla de otras tarjetas. ¡Los casos de uso específicos son aún mejores!',
                cardName: 'Nombre de la tarjeta',
                letsDoubleCheck: 'Vuelve a comprobar que todo parece correcto. ',
                willBeReady: 'Esta tarjeta estará lista para su uso inmediato.',
                cardholder: 'Titular de la tarjeta',
                cardType: 'Tipo de tarjeta',
                limit: 'Limite',
                limitType: 'Tipo de limite',
                name: 'Nombre',
            },
            deactivateCardModal: {
                deactivate: 'Desactivar',
                deactivateCard: 'Desactivar tarjeta',
                deactivateConfirmation: 'Al desactivar esta tarjeta, se rechazarán todas las transacciones futuras y no se podrá deshacer.',
            },
        },

        export: {
            notReadyHeading: 'No está listo para exportar',
            notReadyDescription:
                'Los borradores o informes de gastos pendientes no se pueden exportar al sistema contabilidad. Por favor, apruebe o pague estos gastos antes de exportarlos.',
        },
        invoices: {
            sendInvoice: 'Enviar factura',
            sendFrom: 'Enviar desde',
            invoicingDetails: 'Detalles de facturación',
            invoicingDetailsDescription: 'Esta información aparecerá en tus facturas.',
            companyName: 'Nombre de la empresa',
            companyWebsite: 'Sitio web de la empresa',
            paymentMethods: {
                personal: 'Personal',
                business: 'Empresas',
                chooseInvoiceMethod: 'Elija un método de pago:',
                payingAsIndividual: 'Pago individual',
                payingAsBusiness: 'Pagar como una empresa',
            },
            invoiceBalance: 'Saldo de la factura',
            invoiceBalanceSubtitle: 'Este es tu saldo actual de la recaudación de pagos de facturas. Se transferirá automáticamente a tu cuenta bancaria si has agregado una.',
            bankAccountsSubtitle: 'Agrega una cuenta bancaria para hacer y recibir pagos de facturas.',
        },
        invite: {
            member: 'Invitar miembros',
            members: 'Invitar miembros',
            invitePeople: 'Invitar nuevos miembros',
            genericFailureMessage: 'Se ha producido un error al invitar al miembro al espacio de trabajo. Vuelva a intentarlo.',
            pleaseEnterValidLogin: `Asegúrese de que el correo electrónico o el número de teléfono sean válidos (p. ej. ${CONST.EXAMPLE_PHONE_NUMBER}).`,
            user: 'miembro',
            users: 'miembros',
            invited: 'invitó',
            removed: 'eliminó',
            to: 'a',
            from: 'de',
        },
        inviteMessage: {
            confirmDetails: 'Confirma los detalles',
            inviteMessagePrompt: '¡Añadir un mensaje para hacer tu invitación destacar!',
            personalMessagePrompt: 'Mensaje',
            inviteNoMembersError: 'Por favor, selecciona al menos un miembro a invitar.',
            genericFailureMessage: 'Se ha producido un error al invitar al miembro al espacio de trabajo. Por favor, vuelva a intentarlo.',
            joinRequest: ({user, workspaceName}: {user: string; workspaceName: string}) => `${user} solicitó unirse al espacio de trabajo ${workspaceName}`,
        },
        distanceRates: {
            oopsNotSoFast: 'Ups! No tan rápido...',
            workspaceNeeds: 'Un espacio de trabajo necesita al menos una tasa de distancia activa.',
            distance: 'Distancia',
            centrallyManage: 'Gestiona centralizadamente las tasas, elige si contabilizar en millas o kilómetros, y define una categoría por defecto',
            rate: 'Tasa',
            addRate: 'Agregar tasa',
            findRate: 'Encontrar tasa',
            trackTax: 'Impuesto de seguimiento',
            deleteRates: () => ({
                one: 'Eliminar tasa',
                other: 'Eliminar tasas',
            }),
            enableRates: () => ({
                one: 'Activar tasa',
                other: 'Activar tasas',
            }),
            disableRates: () => ({
                one: 'Desactivar tasa',
                other: 'Desactivar tasas',
            }),
            enableRate: 'Activar tasa',
            status: 'Estado',
            unit: 'Unidad',
            taxFeatureNotEnabledMessage: 'Los impuestos deben estar activados en el área de trabajo para poder utilizar esta función. Dirígete a ',
            changePromptMessage: ' para hacer ese cambio.',
            deleteDistanceRate: 'Eliminar tasa de distancia',
            areYouSureDelete: () => ({
                one: '¿Estás seguro de que quieres eliminar esta tasa?',
                other: '¿Estás seguro de que quieres eliminar estas tasas?',
            }),
            errors: {
                rateNameRequired: 'El nombre de la tasa es obligatorio',
                existingRateName: 'Ya existe una tasa de distancia con este nombre',
            },
        },
        editor: {
            nameInputLabel: 'Nombre',
            descriptionInputLabel: 'Descripción',
            typeInputLabel: 'Tipo',
            initialValueInputLabel: 'Valor inicial',
            nameInputHelpText: 'Este es el nombre que verás en tu espacio de trabajo.',
            nameIsRequiredError: 'Debes definir un nombre para tu espacio de trabajo',
            currencyInputLabel: 'Moneda por defecto',
            currencyInputHelpText: 'Todas los gastos en este espacio de trabajo serán convertidos a esta moneda.',
            currencyInputDisabledText: ({currency}: CurrencyInputDisabledTextParams) =>
                `La moneda predeterminada no se puede cambiar porque este espacio de trabajo está vinculado a una cuenta bancaria en ${currency}.`,
            save: 'Guardar',
            genericFailureMessage: 'Se ha producido un error al guardar el espacio de trabajo. Por favor, inténtalo de nuevo.',
            avatarUploadFailureMessage: 'No se pudo subir el avatar. Por favor, inténtalo de nuevo.',
            addressContext: 'Se requiere una dirección para habilitar Expensify Travel. Por favor, introduce una dirección asociada con tu negocio.',
        },
        bankAccount: {
            continueWithSetup: 'Continuar con la configuración',
            youAreAlmostDone: 'Casi has acabado de configurar tu cuenta bancaria, que te permitirá emitir tarjetas corporativas, reembolsar gastos y cobrar pagar facturas.',
            streamlinePayments: 'Optimiza pagos',
            connectBankAccountNote: 'Nota: No se pueden usar cuentas bancarias personales para realizar pagos en los espacios de trabajo.',
            oneMoreThing: '¡Una cosa más!',
            allSet: '¡Todo listo!',
            accountDescriptionWithCards: 'Esta cuenta bancaria se utilizará para emitir tarjetas corporativas, reembolsar gastos y cobrar y pagar facturas.',
            letsFinishInChat: '¡Continuemos en el chat!',
            finishInChat: 'Continuemos en el chat',
            almostDone: '¡Casi listo!',
            disconnectBankAccount: 'Desconectar cuenta bancaria',
            startOver: 'Empezar de nuevo',
            updateDetails: 'Actualizar detalles',
            yesDisconnectMyBankAccount: 'Sí, desconecta mi cuenta bancaria',
            yesStartOver: 'Sí, empezar de nuevo',
            disconnectYour: 'Desconecta tu cuenta bancaria de ',
            bankAccountAnyTransactions: '. Los reembolsos pendientes serán completados sin problemas.',
            clearProgress: 'Empezar de nuevo descartará lo completado hasta ahora.',
            areYouSure: '¿Estás seguro?',
            workspaceCurrency: 'Moneda del espacio de trabajo',
            updateCurrencyPrompt:
                'Parece que tu espacio de trabajo está configurado actualmente en una moneda diferente a USD. Por favor, haz clic en el botón de abajo para actualizar tu moneda a USD ahora.',
            updateToUSD: 'Actualizar a USD',
            updateWorkspaceCurrency: 'Actualizar la moneda del espacio de trabajo',
            workspaceCurrencyNotSupported: 'Moneda del espacio de trabajo no soportada',
            yourWorkspace: 'Tu espacio de trabajo está configurado en una moneda no soportada. Consulta la',
            listOfSupportedCurrencies: 'lista de monedas soportadas',
        },
        changeOwner: {
            changeOwnerPageTitle: 'Transferir la propiedad',
            addPaymentCardTitle: 'Ingrese tu tarjeta de pago para transferir la propiedad',
            addPaymentCardButtonText: 'Aceptar términos y agregar tarjeta de pago',
            addPaymentCardReadAndAcceptTextPart1: 'Lea y acepte',
            addPaymentCardReadAndAcceptTextPart2: 'para agregar tu tarjeta',
            addPaymentCardTerms: 'los términos',
            addPaymentCardPrivacy: 'la política de privacidad',
            addPaymentCardAnd: 'y',
            addPaymentCardPciCompliant: 'PCI-DSS obediente',
            addPaymentCardBankLevelEncrypt: 'Cifrado a nivel bancario',
            addPaymentCardRedundant: 'Infraestructura redundante',
            addPaymentCardLearnMore: 'Conozca más sobre nuestra',
            addPaymentCardSecurity: 'seguridad',
            amountOwedTitle: 'Saldo pendiente',
            amountOwedButtonText: 'OK',
            amountOwedText: 'Esta cuenta tiene un saldo pendiente de un mes anterior.\n\n¿Quiere liquidar el saldo y hacerse cargo de la facturación de este espacio de trabajo?',
            ownerOwesAmountTitle: 'Saldo pendiente',
            ownerOwesAmountButtonText: 'Transferir saldo',
            ownerOwesAmountText: ({email, amount}: OwnerOwesAmountParams) =>
                `La cuenta propietaria de este espacio de trabajo (${email}) tiene un saldo pendiente de un mes anterior.\n\n¿Desea transferir este monto (${amount}) para hacerse cargo de la facturación de este espacio de trabajo? tu tarjeta de pago se cargará inmediatamente.`,
            subscriptionTitle: 'Asumir la suscripción anual',
            subscriptionButtonText: 'Transferir suscripción',
            subscriptionText: ({usersCount, finalCount}: ChangeOwnerSubscriptionParams) =>
                `Al hacerse cargo de este espacio de trabajo se fusionará tu suscripción anual asociada con tu suscripción actual. Esto aumentará el tamaño de tu suscripción en ${usersCount} miembros, lo que hará que tu nuevo tamaño de suscripción sea ${finalCount}. ¿Te gustaria continuar?`,
            duplicateSubscriptionTitle: 'Alerta de suscripción duplicada',
            duplicateSubscriptionButtonText: 'Continuar',
            duplicateSubscriptionText: ({email, workspaceName}: ChangeOwnerDuplicateSubscriptionParams) =>
                `Parece que estás intentando hacerte cargo de la facturación de los espacios de trabajo de ${email}, pero para hacerlo, primero debes ser administrador de todos sus espacios de trabajo.\n\nHaz clic en "Continuar" si solo quieres tomar sobrefacturación para el espacio de trabajo ${workspaceName}.\n\nSi desea hacerse cargo de la facturación de toda tu suscripción, pídales que lo agreguen como administrador a todos sus espacios de trabajo antes de hacerse cargo de la facturación.`,
            hasFailedSettlementsTitle: 'No se puede transferir la propiedad',
            hasFailedSettlementsButtonText: 'Entiendo',
            hasFailedSettlementsText: ({email}: ChangeOwnerHasFailedSettlementsParams) =>
                `No puede hacerse cargo de la facturación porque ${email} tiene una liquidación vencida de la tarjeta Expensify. Avíseles que se comuniquen con concierge@expensify.com para resolver el problema. Luego, podrá hacerse cargo de la facturación de este espacio de trabajo.`,
            failedToClearBalanceTitle: 'Fallo al liquidar el saldo',
            failedToClearBalanceButtonText: 'OK',
            failedToClearBalanceText: 'No hemos podido liquidar el saldo, por favor, inténtalo más tarde.',
            successTitle: '¡Guau! Todo listo.',
            successDescription: 'Ahora eres el propietario de este espacio de trabajo.',
            errorTitle: '¡Ups! No tan rapido...',
            errorDescriptionPartOne: 'Hubo un problema al transferir la propiedad de este espacio de trabajo. Inténtalo de nuevo, o',
            errorDescriptionPartTwo: 'contacta con Concierge',
            errorDescriptionPartThree: 'por ayuda.',
        },

        exportAgainModal: {
            title: '¡Cuidado!',
            description: ({reportName, connectionName}: ExportAgainModalDescriptionParams) =>
                `Los siguientes informes ya se han exportado a ${CONST.POLICY.CONNECTIONS.NAME_USER_FRIENDLY[connectionName]}:\n\n${reportName}\n\n¿Estás seguro de que deseas exportarlos de nuevo?`,
            confirmText: 'Sí, exportar de nuevo',
            cancelText: 'Cancelar',
        },
        planTypePage: {
            planTypes: {
                team: {
                    label: 'Recopilar',
                    description: 'Para equipos que buscan automatizar sus procesos.',
                },
                corporate: {
                    label: 'Controlar',
                    description: 'Para organizaciones con requisitos avanzados.',
                },
            },
            description: 'Elige el plan adecuado para ti. Para ver una lista detallada de funciones y precios, consulta nuestra',
            subscriptionLink: 'página de ayuda sobre tipos de planes y precios',
            lockedPlanDescription: ({count, annualSubscriptionEndDate}: WorkspaceLockedPlanTypeParams) => ({
                one: `Tienes un compromiso anual de 1 miembro activo en el plan Controlar hasta el ${annualSubscriptionEndDate}. Puedes cambiar a una suscripción de pago por uso y desmejorar al plan Recopilar a partir del ${annualSubscriptionEndDate} desactivando la renovación automática en`,
                other: `Tienes un compromiso anual de ${count} miembros activos en el plan Controlar hasta el ${annualSubscriptionEndDate}. Puedes cambiar a una suscripción de pago por uso y desmejorar al plan Recopilar a partir del ${annualSubscriptionEndDate} desactivando la renovación automática en`,
            }),
            subscriptions: 'Suscripciones',
        },
        upgrade: {
            reportFields: {
                title: 'Los campos',
                description: `Los campos de informe permiten especificar detalles a nivel de cabecera, distintos de las etiquetas que pertenecen a los gastos en partidas individuales. Estos detalles pueden incluir nombres de proyectos específicos, información sobre viajes de negocios, ubicaciones, etc.`,
                onlyAvailableOnPlan: 'Los campos de informe sólo están disponibles en el plan Controlar, a partir de ',
            },
            [CONST.POLICY.CONNECTIONS.NAME.NETSUITE]: {
                title: 'NetSuite',
                description: `Disfruta de la sincronización automática y reduce las entradas manuales con la integración Expensify + NetSuite. Obtén información financiera en profundidad y en tiempo real con la compatibilidad nativa y personalizada con segmentos, incluida la asignación de proyectos y clientes.`,
                onlyAvailableOnPlan: 'Nuestra integración NetSuite sólo está disponible en el plan Controlar, a partir de ',
            },
            [CONST.POLICY.CONNECTIONS.NAME.SAGE_INTACCT]: {
                title: 'Sage Intacct',
                description: `Disfruta de una sincronización automatizada y reduce las entradas manuales con la integración Expensify + Sage Intacct. Obtén información financiera en profundidad y en tiempo real con dimensiones definidas por el usuario, así como codificación de gastos por departamento, clase, ubicación, cliente y proyecto (trabajo).`,
                onlyAvailableOnPlan: 'Nuestra integración Sage Intacct sólo está disponible en el plan Controlar, a partir de ',
            },
            [CONST.POLICY.CONNECTIONS.NAME.QBD]: {
                title: 'QuickBooks Desktop',
                description: `Disfruta de la sincronización automática y reduce las entradas manuales con la integración de Expensify + QuickBooks Desktop. Obtén la máxima eficiencia con una conexión bidireccional en tiempo real y la codificación de gastos por clase, artículo, cliente y proyecto.`,
                onlyAvailableOnPlan: 'Nuestra integración con QuickBooks Desktop solo está disponible en el plan Controlar, que comienza en ',
            },
            [CONST.UPGRADE_FEATURE_INTRO_MAPPING.approvals.id]: {
                title: 'Aprobaciones anticipadas',
                description: `Si quieres añadir más niveles de aprobación, o simplemente asegurarte de que los gastos más importantes reciben otro vistazo, no hay problema. Las aprobaciones avanzadas ayudan a realizar las comprobaciones adecuadas a cada nivel para mantener los gastos de tu equipo bajo control.`,
                onlyAvailableOnPlan: 'Las aprobaciones avanzadas sólo están disponibles en el plan Controlar, con precios desde ',
            },
            categories: {
                title: 'Categorías',
                description: `Las categorías te ayudan a organizar mejor los gastos y a llevar un seguimiento de en qué estás gastando tu dinero. Utiliza nuestra lista de categorías sugeridas o crea las tuyas propias.`,
                onlyAvailableOnPlan: 'Las categorías están disponibles en el plan Recopilar, a partir de ',
            },
            glCodes: {
                title: 'Códigos de libro mayor',
                description: `Añada códigos de libro mayor a sus categorías para exportar fácilmente los gastos a sus sistemas de contabilidad y nómina.`,
                onlyAvailableOnPlan: 'Los códigos de libro mayor solo están disponibles en el plan Controlar, a partir de ',
            },
            glAndPayrollCodes: {
                title: 'Códigos de libro mayor y nómina',
                description: `Añada códigos de libro mayor y nómina a sus categorías para exportar fácilmente los gastos a sus sistemas de contabilidad y nómina.`,
                onlyAvailableOnPlan: 'Los códigos de libro mayor y nómina solo están disponibles en el plan Controlar, a partir de ',
            },
            taxCodes: {
                title: 'Código de impuesto',
                description: `Añada código de impuesto mayor a sus categorías para exportar fácilmente los gastos a sus sistemas de contabilidad y nómina.`,
                onlyAvailableOnPlan: 'Los código de impuesto mayor solo están disponibles en el plan Controlar, a partir de ',
            },
            companyCards: {
                title: 'Tarjetas de empresa ilimitadas',
                description: `¿Necesita agregar más canales de tarjetas? Desbloquee tarjetas de empresa ilimitadas para sincronizar transacciones de todos los principales emisores de tarjetas.`,
                onlyAvailableOnPlan: 'Esto solo está disponible en el plan Control, a partir de ',
            },
            rules: {
                title: 'Reglas',
                description: `Las reglas se ejecutan en segundo plano y mantienen tus gastos bajo control para que no tengas que preocuparte por los detalles pequeños.\n\nExige detalles de los gastos, como recibos y descripciones, establece límites y valores predeterminados, y automatiza las aprobaciones y los pagos, todo en un mismo lugar.`,
                onlyAvailableOnPlan: 'Las reglas están disponibles solo en el plan Controlar, que comienza en ',
            },
            perDiem: {
                title: 'Per diem',
                description:
                    'Las dietas per diem (ej.: $100 por día para comidas) son una excelente forma de mantener los gastos diarios predecibles y ajustados a las políticas de la empresa, especialmente si tus empleados viajan por negocios. Disfruta de funciones como tasas personalizadas, categorías por defecto y detalles más específicos como destinos y subtasas.',
                onlyAvailableOnPlan: 'Las dietas per diem solo están disponibles en el plan Control, a partir de ',
            },
            travel: {
                title: 'Viajes',
                description:
                    'Expensify Travel es una nueva plataforma corporativa de reserva y gestión de viajes que permite a los miembros reservar alojamientos, vuelos, transporte y mucho más.',
                onlyAvailableOnPlan: 'Los viajes están disponibles en el plan Recopilar, a partir de ',
            },
            multiLevelTags: {
                title: 'Etiquetas multinivel',
                description:
                    'Las etiquetas multinivel te ayudan a llevar un control más preciso de los gastos. Asigna múltiples etiquetas a cada partida, como departamento, cliente o centro de costos, para capturar el contexto completo de cada gasto. Esto permite informes más detallados, flujos de aprobación y exportaciones contables.',
                onlyAvailableOnPlan: 'Las etiquetas multinivel solo están disponibles en el plan Control, a partir de ',
            },
            note: {
                upgradeWorkspace: 'Mejore su espacio de trabajo para acceder a esta función, o',
                learnMore: 'más información',
                aboutOurPlans: 'sobre nuestros planes y precios.',
            },
            pricing: {
                perActiveMember: 'por miembro activo al mes.',
                perMember: 'por miembro al mes.',
            },
            upgradeToUnlock: 'Desbloquear esta función',
            completed: {
                headline: 'Has mejorado tu espacio de trabajo.',
                categorizeMessage: `Has actualizado con éxito a un espacio de trabajo en el plan Recopilar. ¡Ahora puedes categorizar tus gastos!`,
                travelMessage: 'Has mejorado con éxito a un espacio de trabajo en el plan Recopilar. ¡Ahora puedes comenzar a reservar y gestionar viajes!',
                successMessage: ({policyName}: ReportPolicyNameParams) => `Has actualizado con éxito ${policyName} al plan Controlar.`,
                viewSubscription: 'Ver su suscripción',
                moreDetails: 'para obtener más información.',
                gotIt: 'Entendido, gracias.',
            },
            commonFeatures: {
                title: 'Mejorar al plan Controlar',
                note: 'Desbloquea nuestras funciones más potentes, incluyendo:',
                benefits: {
                    startsAt: 'El plan Controlar comienza desde ',
                    perMember: 'por miembro activo al mes.',
                    learnMore: 'Más información',
                    pricing: 'sobre nuestros planes y precios.',
                    benefit1: 'Conexiones avanzadas de contabilidad (NetSuite, Sage Intacct y más)',
                    benefit2: 'Reglas inteligentes de gastos',
                    benefit3: 'Flujos de aprobación de varios niveles',
                    benefit4: 'Controles de seguridad mejorados',
                    toUpgrade: 'Para mejorar, haz clic en',
                    selectWorkspace: 'selecciona un espacio de trabajo y cambia el tipo de plan a',
                },
            },
        },
        downgrade: {
            commonFeatures: {
                title: 'Desmejorar al plan Recopilar',
                note: 'Si desmejoras, perderás acceso a estas funciones y más:',
                benefits: {
                    note: 'Para una comparación completa de nuestros planes, consulta nuestra',
                    pricingPage: 'página de precios',
                    confirm: '¿Estás seguro de que deseas desmejorar y eliminar tus configuraciones?',
                    warning: 'Esto no se puede deshacer.',
                    benefit1: 'Conexiones de contabilidad (excepto QuickBooks Online y Xero)',
                    benefit2: 'Reglas inteligentes de gastos',
                    benefit3: 'Flujos de aprobación de varios niveles',
                    benefit4: 'Controles de seguridad mejorados',
                    headsUp: '¡Atención!',
                    multiWorkspaceNote:
                        'Tendrás que bajar de categoría todos tus espacios de trabajo antes de tu primer pago mensual para comenzar una suscripción con la tasa del plan Recopilar. Haz clic en',
                    selectStep: '> selecciona cada espacio de trabajo > cambia el tipo de plan a',
                },
            },
            completed: {
                headline: 'Tu espacio de trabajo ha sido bajado de categoría',
                description: 'Tienes otros espacios de trabajo en el plan Controlar. Para facturarte con la tasa del plan Recopilar, debes bajar de categoría todos los espacios de trabajo.',
                gotIt: 'Entendido, gracias.',
            },
        },
        payAndDowngrade: {
            title: 'Pagar y bajar de categoría',
            headline: 'Tu pago final',
            description1: 'Tu factura final por esta suscripción será',
            description2: ({date}: DateParams) => `Consulta el desglose a continuación para ${date}:`,
            subscription:
                '¡Atención! Esta acción finalizará tu suscripción a Expensify, eliminará este espacio de trabajo y eliminará a todos los miembros del espacio de trabajo. Si deseas conservar este espacio de trabajo y solo eliminarte a ti mismo, haz que otro administrador tome el control de la facturación primero.',
            genericFailureMessage: 'Ocurrió un error al pagar tu factura. Por favor, inténtalo de nuevo.',
        },
        restrictedAction: {
            restricted: 'Restringido',
            actionsAreCurrentlyRestricted: ({workspaceName}: ActionsAreCurrentlyRestricted) => `Las acciones en el espacio de trabajo ${workspaceName} están actualmente restringidas`,
            workspaceOwnerWillNeedToAddOrUpdatePaymentCard: ({workspaceOwnerName}: WorkspaceOwnerWillNeedToAddOrUpdatePaymentCardParams) =>
                `El propietario del espacio de trabajo, ${workspaceOwnerName} tendrá que añadir o actualizar la tarjeta de pago registrada para desbloquear nueva actividad en el espacio de trabajo.`,
            youWillNeedToAddOrUpdatePaymentCard: 'Debes añadir o actualizar la tarjeta de pago registrada para desbloquear nueva actividad en el espacio de trabajo.',
            addPaymentCardToUnlock: 'Añade una tarjeta para desbloquearlo!',
            addPaymentCardToContinueUsingWorkspace: 'Añade una tarjeta de pago para seguir utilizando este espacio de trabajo',
            pleaseReachOutToYourWorkspaceAdmin: 'Si tienes alguna pregunta, ponte en contacto con el administrador de su espacio de trabajo.',
            chatWithYourAdmin: 'Chatea con tu administrador',
            chatInAdmins: 'Chatea en #admins',
            addPaymentCard: 'Agregar tarjeta de pago',
        },
        rules: {
            individualExpenseRules: {
                title: 'Gastos',
                subtitle: 'Establece controles y valores predeterminados para gastos individuales. También puedes crear reglas para',
                receiptRequiredAmount: 'Cantidad requerida para los recibos',
                receiptRequiredAmountDescription: 'Exige recibos cuando los gastos superen este importe, a menos que lo anule una regla de categoría.',
                maxExpenseAmount: 'Importe máximo del gasto',
                maxExpenseAmountDescription: 'Marca los gastos que superen este importe, a menos que una regla de categoría lo anule.',
                maxAge: 'Antigüedad máxima',
                maxExpenseAge: 'Antigüedad máxima de los gastos',
                maxExpenseAgeDescription: 'Marca los gastos de más de un número determinado de días.',
                maxExpenseAgeDays: () => ({
                    one: '1 día',
                    other: (count: number) => `${count} días`,
                }),
                billableDefault: 'Valor predeterminado facturable',
                billableDefaultDescription: 'Elige si los gastos en efectivo y con tarjeta de crédito deben ser facturables por defecto. Los gastos facturables se activan o desactivan en',
                billable: 'Facturable',
                billableDescription: 'Los gastos se vuelven a facturar a los clientes en la mayoría de los casos',
                nonBillable: 'No facturable',
                nonBillableDescription: 'Los gastos se vuelven a facturar a los clientes en ocasiones',
                eReceipts: 'Recibos electrónicos',
                eReceiptsHint: 'Los recibos electrónicos se crean automáticamente',
                eReceiptsHintLink: 'para la mayoría de las transacciones en USD',
                attendeeTracking: 'Seguimiento de asistentes',
                attendeeTrackingHint: 'Haz un seguimiento del coste por persona para cada gasto.',
                prohibitedDefaultDescription:
                    'Marque cualquier recibo donde aparezcan alcohol, apuestas u otros artículos restringidos. Los gastos con recibos que incluyan estos conceptos requerirán una revisión manual.',
                prohibitedExpenses: 'Gastos prohibidos',
                alcohol: 'Alcohol',
                hotelIncidentals: 'Gastos adicionales de hotel',
                gambling: 'Juegos de apuestas',
                tobacco: 'Tabaco',
                adultEntertainment: 'Entretenimiento para adultos',
            },
            expenseReportRules: {
                title: 'Informes de gastos',
                subtitle: 'Automatiza el cumplimiento, la aprobación y el pago de los informes de gastos.',
                preventSelfApprovalsTitle: 'Evitar autoaprobaciones',
                preventSelfApprovalsSubtitle: 'Evita que los miembros del espacio de trabajo aprueben sus propios informes de gastos.',
                autoApproveCompliantReportsTitle: 'Aprobación automática de informes conformes',
                autoApproveCompliantReportsSubtitle: 'Configura qué informes de gastos pueden aprobarse de forma automática.',
                autoApproveReportsUnderTitle: 'Aprobar automáticamente informes por debajo de',
                autoApproveReportsUnderDescription: 'Los informes de gastos totalmente conformes por debajo de esta cantidad se aprobarán automáticamente.',
                randomReportAuditTitle: 'Auditoría aleatoria de informes',
                randomReportAuditDescription: 'Requiere que algunos informes sean aprobados manualmente, incluso si son elegibles para la aprobación automática.',
                autoPayApprovedReportsTitle: 'Pago automático de informes aprobados',
                autoPayApprovedReportsSubtitle: 'Configura qué informes de gastos pueden pagarse de forma automática.',
                autoPayApprovedReportsLimitError: ({currency}: AutoPayApprovedReportsLimitErrorParams = {}) => `Por favor, introduce un monto menor a ${currency ?? ''}20,000`,
                autoPayApprovedReportsLockedSubtitle: 'Ve a más funciones y habilita flujos de trabajo, luego agrega pagos para desbloquear esta función.',
                autoPayReportsUnderTitle: 'Pagar automáticamente informes por debajo de',
                autoPayReportsUnderDescription: 'Los informes de gastos totalmente conformes por debajo de esta cantidad se pagarán automáticamente.',
                unlockFeatureGoToSubtitle: 'Ir a',
                unlockFeatureEnableWorkflowsSubtitle: ({featureName}: FeatureNameParams) => `y habilita flujos de trabajo, luego agrega ${featureName} para desbloquear esta función.`,
                enableFeatureSubtitle: ({featureName}: FeatureNameParams) => `y habilita ${featureName} para desbloquear esta función.`,
            },
            categoryRules: {
                title: 'Reglas de categoría',
                approver: 'Aprobador',
                requireDescription: 'Requerir descripción',
                descriptionHint: 'Sugerencia de descripción',
                descriptionHintDescription: ({categoryName}: CategoryNameParams) =>
                    `Recuerda a los empleados que deben proporcionar información adicional para los gastos de “${categoryName}”. Esta sugerencia aparece en el campo de descripción en los gastos.`,
                descriptionHintLabel: 'Sugerencia',
                descriptionHintSubtitle: 'Consejo: ¡Cuanto más corta, mejor!',
                maxAmount: 'Importe máximo',
                flagAmountsOver: 'Señala importes superiores a',
                flagAmountsOverDescription: ({categoryName}: CategoryNameParams) => `Aplica a la categoría “${categoryName}”.`,
                flagAmountsOverSubtitle: 'Esto anula el importe máximo para todos los gastos.',
                expenseLimitTypes: {
                    expense: 'Gasto individual',
                    expenseSubtitle: 'Señala importes de gastos por categoría. Esta regla anula la regla general del espacio de trabajo para el importe máximo de gastos.',
                    daily: 'Total por categoría',
                    dailySubtitle: 'Marcar el gasto total por categoría en cada informe de gastos.',
                },
                requireReceiptsOver: 'Requerir recibos para importes superiores a',
                requireReceiptsOverList: {
                    default: ({defaultAmount}: DefaultAmountParams) => `${defaultAmount} ${CONST.DOT_SEPARATOR} Predeterminado`,
                    never: 'Nunca requerir recibos',
                    always: 'Requerir recibos siempre',
                },
                defaultTaxRate: 'Tasa de impuesto predeterminada',
                goTo: 'Ve a',
                andEnableWorkflows: 'y habilita los flujos de trabajo, luego añade aprobaciones para desbloquear esta función.',
            },
            customRules: {
                title: 'Reglas personalizadas',
                subtitle: 'Descripción',
                description: 'Introduzca reglas personalizadas para los informes de gastos',
            },
        },
    },
    getAssistancePage: {
        title: 'Obtener ayuda',
        subtitle: '¡Estamos aquí para ayudarte!',
        description: 'Elige una de las siguientes opciones:',
        chatWithConcierge: 'Chatear con Concierge',
        scheduleSetupCall: 'Concertar una llamada',
        scheduleACall: 'Programar llamada',
        questionMarkButtonTooltip: 'Obtén ayuda de nuestro equipo',
        exploreHelpDocs: 'Explorar la documentación de ayuda',
        registerForWebinar: 'Registrarse para el seminario web',
        onboardingHelp: 'Ayuda de incorporación',
    },
    emojiPicker: {
        skinTonePickerLabel: 'Elige el tono de piel por defecto',
        headers: {
            frequentlyUsed: 'Usado frecuentemente',
            smileysAndEmotion: 'Emoticonos y emociones',
            peopleAndBody: 'Personas y Cuerpo',
            animalsAndNature: 'Animales y naturaleza',
            foodAndDrink: 'Alimentos y bebidas',
            travelAndPlaces: 'Viajes y lugares',
            activities: 'Actividades',
            objects: 'Objetos',
            symbols: 'Símbolos',
            flags: 'Banderas',
        },
    },
    newRoomPage: {
        newRoom: 'Nueva sala de chat',
        groupName: 'Nombre del grupo',
        roomName: 'Nombre de la sala',
        visibility: 'Visibilidad',
        restrictedDescription: 'Sólo las personas en tu espacio de trabajo pueden encontrar esta sala',
        privateDescription: 'Sólo las personas que están invitadas a esta sala pueden encontrarla',
        publicDescription: 'Cualquier persona puede unirse a esta sala',
        // eslint-disable-next-line @typescript-eslint/naming-convention
        public_announceDescription: 'Cualquier persona puede unirse a esta sala',
        createRoom: 'Crea una sala de chat',
        roomAlreadyExistsError: 'Ya existe una sala con este nombre',
        roomNameReservedError: ({reservedName}: RoomNameReservedErrorParams) =>
            `${reservedName} es el nombre una sala por defecto de todos los espacios de trabajo. Por favor, elige otro nombre.`,
        roomNameInvalidError: 'Los nombres de las salas solo pueden contener minúsculas, números y guiones',
        pleaseEnterRoomName: 'Por favor, escribe el nombre de una sala',
        pleaseSelectWorkspace: 'Por favor, selecciona un espacio de trabajo',
        renamedRoomAction: ({oldName, newName, actorName, isExpenseReport}: RenamedRoomActionParams) => {
            const actor = actorName ? `${actorName} ` : '';
            return isExpenseReport ? `${actor}cambió el nombre a "${newName}" (previamente "${oldName}")` : `${actor}cambió el nombre de la sala a "${newName}" (previamente "${oldName}")`;
        },
        roomRenamedTo: ({newName}: RoomRenamedToParams) => `Sala renombrada a ${newName}`,
        social: 'social',
        selectAWorkspace: 'Seleccionar un espacio de trabajo',
        growlMessageOnRenameError: 'No se ha podido cambiar el nombre del espacio de trabajo. Por favor, comprueba tu conexión e inténtalo de nuevo.',
        visibilityOptions: {
            restricted: 'Espacio de trabajo', // the translation for "restricted" visibility is actually workspace. This is so we can display restricted visibility rooms as "workspace" without having to change what's stored.
            private: 'Privada',
            public: 'Público',
            // eslint-disable-next-line @typescript-eslint/naming-convention
            public_announce: 'Anuncio Público',
        },
    },
    workspaceApprovalModes: {
        submitAndClose: 'Enviar y Cerrar',
        submitAndApprove: 'Enviar y Aprobar',
        advanced: 'AVANZADO',
        dynamicExternal: 'DINÁMICO_EXTERNO',
        smartReport: 'INFORME_INTELIGENTE',
        billcom: 'BILLCOM',
    },
    workspaceActions: {
        addApprovalRule: ({approverEmail, approverName, field, name}: AddedPolicyApprovalRuleParams) =>
            `añadió a ${approverName} (${approverEmail}) como aprobador para la ${field} "${name}"`,
        deleteApprovalRule: ({approverEmail, approverName, field, name}: AddedPolicyApprovalRuleParams) =>
            `eliminó a ${approverName} (${approverEmail}) como aprobador para la ${field} "${name}"`,
        updateApprovalRule: ({field, name, newApproverEmail, newApproverName, oldApproverEmail, oldApproverName}: UpdatedPolicyApprovalRuleParams) => {
            const formatApprover = (displayName?: string, email?: string) => (displayName ? `${displayName} (${email})` : email);

            return `cambió el aprobador para la ${field} "${name}" a ${formatApprover(newApproverName, newApproverEmail)} (previamente ${formatApprover(oldApproverName, oldApproverEmail)})`;
        },
        addCategory: ({categoryName}: UpdatedPolicyCategoryParams) => `añadió la categoría "${categoryName}""`,
        deleteCategory: ({categoryName}: UpdatedPolicyCategoryParams) => `eliminó la categoría "${categoryName}"`,
        updateCategory: ({oldValue, categoryName}: UpdatedPolicyCategoryParams) => `${oldValue ? 'deshabilitó' : 'habilitó'} la categoría "${categoryName}"`,
        updatedDescriptionHint: ({categoryName, oldValue, newValue}: UpdatedPolicyCategoryDescriptionHintTypeParams) => {
            if (!newValue) {
                return `eliminó la sugerencia de descripción "${oldValue}" de la categoría "${categoryName}"`;
            }

            return !oldValue
                ? `añadió la sugerencia de descripción "${newValue}" a la categoría "${categoryName}"`
                : `cambió la sugerencia de descripción de la categoría "${categoryName}" a “${newValue}” (anteriormente “${oldValue}”)`;
        },
        updateCategoryPayrollCode: ({oldValue, categoryName, newValue}: UpdatedPolicyCategoryGLCodeParams) => {
            if (!oldValue) {
                return `añadió el código de nómina "${newValue}" a la categoría "${categoryName}"`;
            }
            if (!newValue && oldValue) {
                return `eliminó el código de nómina "${oldValue}" de la categoría "${categoryName}"`;
            }
            return `cambió el código de nómina de la categoría "${categoryName}" a “${newValue}” (previamente “${oldValue}”)`;
        },
        updateCategoryGLCode: ({oldValue, categoryName, newValue}: UpdatedPolicyCategoryGLCodeParams) => {
            if (!oldValue) {
                return `añadió el código GL "${newValue}" a la categoría "${categoryName}"`;
            }
            if (!newValue && oldValue) {
                return `eliminó el código GL "${oldValue}" de la categoría "${categoryName}"`;
            }
            return `cambió el código GL de la categoría “${categoryName}” a “${newValue}” (previamente “${oldValue}”)`;
        },
        updateAreCommentsRequired: ({oldValue, categoryName}: UpdatedPolicyCategoryParams) => {
            return `cambió la descripción de la categoría "${categoryName}" a ${!oldValue ? 'requerida' : 'no requerida'} (previamente ${!oldValue ? 'no requerida' : 'requerida'})`;
        },
        updateCategoryMaxExpenseAmount: ({categoryName, oldAmount, newAmount}: UpdatedPolicyCategoryMaxExpenseAmountParams) => {
            if (newAmount && !oldAmount) {
                return `añadió un importe máximo de ${newAmount} a la categoría "${categoryName}"`;
            }
            if (oldAmount && !newAmount) {
                return `eliminó el importe máximo de ${oldAmount} de la categoría "${categoryName}"`;
            }
            return `cambió el importe máximo de la categoría "${categoryName}" a ${newAmount} (previamente ${oldAmount})`;
        },
        updateCategoryExpenseLimitType: ({categoryName, oldValue, newValue}: UpdatedPolicyCategoryExpenseLimitTypeParams) => {
            if (!oldValue) {
                return `añadió un tipo de límite de ${newValue} a la categoría "${categoryName}"`;
            }
            return `actualizó la categoría "${categoryName}" cambiando el Tipo de Límite a ${newValue} (previamente "${oldValue}")`;
        },
        updateCategoryMaxAmountNoReceipt: ({categoryName, oldValue, newValue}: UpdatedPolicyCategoryMaxAmountNoReceiptParams) => {
            if (!oldValue) {
                return `actualizó la categoría "${categoryName}" cambiando Recibos a ${newValue}`;
            }
            return `cambió la categoría "${categoryName}" a ${newValue} (previamente ${oldValue})`;
        },
        setCategoryName: ({oldName, newName}: UpdatedPolicyCategoryNameParams) => `renombró la categoría "${oldName}" a "${newName}"`,
        updateTagListName: ({oldName, newName}: UpdatedPolicyCategoryNameParams) => `cambió el nombre de la lista de etiquetas a "${newName}" (previamente "${oldName}")`,
        addTag: ({tagListName, tagName}: UpdatedPolicyTagParams) => `añadió la etiqueta "${tagName}" a la lista "${tagListName}"`,
        updateTagName: ({tagListName, newName, oldName}: UpdatedPolicyTagNameParams) => `actualizó la lista de etiquetas "${tagListName}" cambiando la etiqueta "${oldName}" a "${newName}"`,
        updateTagEnabled: ({tagListName, tagName, enabled}: UpdatedPolicyTagParams) => `${enabled ? 'habilitó' : 'deshabilitó'} la etiqueta "${tagName}" en la lista "${tagListName}"`,
        deleteTag: ({tagListName, tagName}: UpdatedPolicyTagParams) => `eliminó la etiqueta "${tagName}" de la lista "${tagListName}"`,
        deleteMultipleTags: ({count, tagListName}: UpdatedPolicyTagParams) => `eliminó "${count}" etiquetas de la lista "${tagListName}"`,
        updateTag: ({tagListName, newValue, tagName, updatedField, oldValue}: UpdatedPolicyTagFieldParams) => {
            if (oldValue) {
                return `actualizó la etiqueta "${tagName}" en la lista "${tagListName}" cambiando el ${updatedField} a "${newValue}" (previamente "${oldValue}")`;
            }
            return `actualizó la etiqueta "${tagName}" en la lista "${tagListName}" añadiendo un ${updatedField} de "${newValue}"`;
        },
        updateCustomUnit: ({customUnitName, newValue, oldValue, updatedField}: UpdatePolicyCustomUnitParams) =>
            `cambió el ${customUnitName} ${updatedField} a "${newValue}" (previamente "${oldValue}")`,
        updateCustomUnitTaxEnabled: ({newValue}: UpdatePolicyCustomUnitTaxEnabledParams) => `${newValue ? 'habilitó' : 'deshabilitó'} el seguimiento de impuestos en tasas de distancia`,
        addCustomUnitRate: ({customUnitName, rateName}: AddOrDeletePolicyCustomUnitRateParams) => `añadió una nueva tasa de "${rateName}" para "${customUnitName}"`,
        updatedCustomUnitRate: ({customUnitName, customUnitRateName, newValue, oldValue, updatedField}: UpdatedPolicyCustomUnitRateParams) =>
            `cambió la tasa de ${customUnitName} ${updatedField} "${customUnitRateName}" a "${newValue}" (previamente "${oldValue}")`,
        updatedCustomUnitTaxRateExternalID: ({customUnitRateName, newValue, newTaxPercentage, oldTaxPercentage, oldValue}: UpdatedPolicyCustomUnitTaxRateExternalIDParams) => {
            if (oldTaxPercentage && oldValue) {
                return `cambió la tasa de impuesto en la tasa por distancia "${customUnitRateName}" a "${newValue} (${newTaxPercentage})" (previamente "${oldValue} (${oldTaxPercentage})")`;
            }
            return `añadió la tasa de impuesto "${newValue} (${newTaxPercentage})" a la tasa de distancia "${customUnitRateName}"`;
        },
        updatedCustomUnitTaxClaimablePercentage: ({customUnitRateName, newValue, oldValue}: UpdatedPolicyCustomUnitTaxClaimablePercentageParams) => {
            if (oldValue) {
                return `cambió la parte recuperable de impuestos en la tasa por distancia "${customUnitRateName}" a "${newValue}" (previamente "${oldValue}")`;
            }
            return `añadió una parte recuperable de impuestos de "${newValue}" a la tasa por distancia "${customUnitRateName}`;
        },
        deleteCustomUnitRate: ({customUnitName, rateName}: AddOrDeletePolicyCustomUnitRateParams) => `eliminó la tasa "${rateName}" de "${customUnitName}"`,
        addedReportField: ({fieldType, fieldName}: AddedOrDeletedPolicyReportFieldParams) => `añadió el campo de informe ${fieldType} "${fieldName}"`,
        updateReportFieldDefaultValue: ({defaultValue, fieldName}: UpdatedPolicyReportFieldDefaultValueParams) =>
            `estableció el valor predeterminado del campo de informe "${fieldName}" en "${defaultValue}"`,
        addedReportFieldOption: ({fieldName, optionName}: PolicyAddedReportFieldOptionParams) => `añadió la opción "${optionName}" al campo de informe "${fieldName}"`,
        removedReportFieldOption: ({fieldName, optionName}: PolicyAddedReportFieldOptionParams) => `eliminó la opción "${optionName}" del campo de informe "${fieldName}"`,
        updateReportFieldOptionDisabled: ({fieldName, optionName, optionEnabled}: PolicyDisabledReportFieldOptionParams) =>
            `${optionEnabled ? 'habilitó' : 'deshabilitó'} la opción "${optionName}" para el campo de informe "${fieldName}"`,
        updateReportFieldAllOptionsDisabled: ({fieldName, optionName, allEnabled, toggledOptionsCount}: PolicyDisabledReportFieldAllOptionsParams) => {
            if (toggledOptionsCount && toggledOptionsCount > 1) {
                return `${allEnabled ? 'habilitó' : 'deshabilitó'} todas las opciones para el campo de informe "${fieldName}"`;
            }
            return `${allEnabled ? 'habilitó' : 'deshabilitó'} la opción "${optionName}" para el campo de informe "${fieldName}", haciendo que todas las opciones queden ${
                allEnabled ? 'habilitadas' : 'deshabilitadas'
            }`;
        },
        deleteReportField: ({fieldType, fieldName}: AddedOrDeletedPolicyReportFieldParams) => `eliminó el campo de informe ${fieldType} "${fieldName}"`,
        preventSelfApproval: ({oldValue, newValue}: UpdatedPolicyPreventSelfApprovalParams) =>
            `actualizó "Evitar la autoaprobación" a "${newValue === 'true' ? 'Habilitada' : 'Deshabilitada'}" (previamente "${oldValue === 'true' ? 'Habilitada' : 'Deshabilitada'}")`,
        updateMaxExpenseAmountNoReceipt: ({oldValue, newValue}: UpdatedPolicyFieldWithNewAndOldValueParams) =>
            `cambió el monto máximo de gasto requerido sin recibo a ${newValue} (previamente ${oldValue})`,
        updateMaxExpenseAmount: ({oldValue, newValue}: UpdatedPolicyFieldWithNewAndOldValueParams) =>
            `cambió el monto máximo de gasto para violaciones a ${newValue} (previamente ${oldValue})`,
        updateMaxExpenseAge: ({oldValue, newValue}: UpdatedPolicyFieldWithNewAndOldValueParams) =>
            `actualizó "Antigüedad máxima de gastos (días)" a "${newValue}" (previamente "${oldValue === 'false' ? CONST.POLICY.DEFAULT_MAX_EXPENSE_AGE : oldValue}")`,
        updateDefaultBillable: ({oldValue, newValue}: UpdatedPolicyFieldWithNewAndOldValueParams) =>
            `actualizó "Volver a facturar gastos a clientes" a "${newValue}" (previamente "${oldValue}")`,
        updateMonthlyOffset: ({oldValue, newValue}: UpdatedPolicyFieldWithNewAndOldValueParams) => {
            if (!oldValue) {
                return `establecer la fecha de envío del informe mensual a "${newValue}"`;
            }
            return `actualizar la fecha de envío del informe mensual a "${newValue}" (previamente "${oldValue}")`;
        },
        updateDefaultTitleEnforced: ({value}: UpdatedPolicyFieldWithValueParam) => `cambió "Requerir título predeterminado de informe" a ${value ? 'activado' : 'desactivado'}`,
        updateWorkspaceDescription: ({newDescription, oldDescription}: UpdatedPolicyDescriptionParams) =>
            !oldDescription
                ? `estableció la descripción de este espacio de trabajo como "${newDescription}"`
                : `actualizó la descripción de este espacio de trabajo a "${newDescription}" (previamente "${oldDescription}")`,
        renamedWorkspaceNameAction: ({oldName, newName}: RenamedWorkspaceNameActionParams) => `actualizó el nombre de este espacio de trabajo a "${newName}" (previamente "${oldName}")`,
        removedFromApprovalWorkflow: ({submittersNames}: RemovedFromApprovalWorkflowParams) => {
            let joinedNames = '';
            if (submittersNames.length === 1) {
                joinedNames = submittersNames.at(0) ?? '';
            } else if (submittersNames.length === 2) {
                joinedNames = submittersNames.join(' y ');
            } else if (submittersNames.length > 2) {
                joinedNames = `${submittersNames.slice(0, submittersNames.length - 1).join(', ')} y ${submittersNames.at(-1)}`;
            }
            return {
                one: `te eliminó del flujo de trabajo de aprobaciones y del chat de gastos de ${joinedNames}. Los informes enviados anteriormente seguirán estando disponibles para su aprobación en tu bandeja de entrada.`,
                other: `te eliminó de los flujos de trabajo de aprobaciones y de los chats de gastos de ${joinedNames}. Los informes enviados anteriormente seguirán estando disponibles para su aprobación en tu bandeja de entrada.`,
            };
        },
        demotedFromWorkspace: ({policyName, oldRole}: DemotedFromWorkspaceParams) =>
            `cambió tu rol en ${policyName} de ${oldRole} a miembro. Te eliminamos de todos los chats de gastos, excepto el suyo.`,
        updatedWorkspaceCurrencyAction: ({oldCurrency, newCurrency}: UpdatedPolicyCurrencyParams) => `actualizó la moneda predeterminada a ${newCurrency} (previamente ${oldCurrency})`,
        updatedWorkspaceFrequencyAction: ({oldFrequency, newFrequency}: UpdatedPolicyFrequencyParams) =>
            `actualizó la frecuencia de generación automática de informes a "${newFrequency}" (previamente "${oldFrequency}")`,
        updateApprovalMode: ({newValue, oldValue}: ChangeFieldParams) => `actualizó el modo de aprobación a "${newValue}" (previamente "${oldValue}")`,
        upgradedWorkspace: 'mejoró este espacio de trabajo al plan Controlar',
        downgradedWorkspace: 'bajó de categoría este espacio de trabajo al plan Recopilar',
        updatedAuditRate: ({oldAuditRate, newAuditRate}: UpdatedPolicyAuditRateParams) =>
            `cambió la tasa de informes enviados aleatoriamente para aprobación manual a ${Math.round(newAuditRate * 100)}% (previamente ${Math.round(oldAuditRate * 100)}%)`,
        updatedManualApprovalThreshold: ({oldLimit, newLimit}: UpdatedPolicyManualApprovalThresholdParams) =>
            `cambió el límite de aprobación manual para todos los gastos a ${newLimit} (previamente ${oldLimit})`,
    },
    roomMembersPage: {
        memberNotFound: 'Miembro no encontrado.',
        useInviteButton: 'Para invitar a un nuevo miembro al chat, por favor, utiliza el botón invitar que está más arriba.',
        notAuthorized: `No tienes acceso a esta página. Si estás intentando unirte a esta sala, pide a un miembro de la sala que te añada. ¿Necesitas algo más? Comunícate con ${CONST.EMAIL.CONCIERGE}`,
        removeMembersPrompt: ({memberName}: {memberName: string}) => ({
            one: `¿Estás seguro de que quieres eliminar ${memberName} de la sala de chat?`,
            other: '¿Estás seguro de que quieres eliminar a los miembros seleccionados de la sala de chat?',
        }),
        error: {
            genericAdd: 'Hubo un problema al añadir este miembro a la sala de chat',
        },
    },
    newTaskPage: {
        assignTask: 'Asignar tarea',
        assignMe: 'Asignar a mí mismo',
        confirmTask: 'Confirmar tarea',
        confirmError: 'Por favor, introduce un título y selecciona un destino de tarea',
        descriptionOptional: 'Descripción (opcional)',
        pleaseEnterTaskName: 'Por favor, introduce un título',
        pleaseEnterTaskDestination: 'Por favor, selecciona dónde deseas compartir esta tarea',
    },
    task: {
        task: 'Tarea',
        title: 'Título',
        description: 'Descripción',
        assignee: 'Miembro asignado',
        completed: 'Completada',
        action: 'Completar',
        messages: {
            created: ({title}: TaskCreatedActionParams) => `tarea para ${title}`,
            completed: 'marcada como completa',
            canceled: 'tarea eliminada',
            reopened: 'marcada como incompleta',
            error: 'No tiene permiso para realizar la acción solicitada',
        },
        markAsComplete: 'Marcar como completada',
        markAsIncomplete: 'Marcar como incompleta',
        assigneeError: 'Se ha producido un error al asignar esta tarea. Por favor, inténtalo con otro miembro.',
        genericCreateTaskFailureMessage: 'Error inesperado al crear la tarea. Por favor, inténtalo más tarde.',
        deleteTask: 'Eliminar tarea',
        deleteConfirmation: '¿Estás seguro de que quieres eliminar esta tarea?',
    },
    statementPage: {
        title: ({year, monthName}: StatementTitleParams) => `Estado de cuenta de ${monthName} ${year}`,
    },
    keyboardShortcutsPage: {
        title: 'Atajos de teclado',
        subtitle: 'Ahorra tiempo con estos atajos de teclado:',
        shortcuts: {
            openShortcutDialog: 'Abre el cuadro de diálogo de métodos abreviados de teclado',
            markAllMessagesAsRead: 'Marcar todos los mensajes como leídos',
            escape: 'Diálogos de escape',
            search: 'Abrir diálogo de búsqueda',
            newChat: 'Nueva pantalla de chat',
            copy: 'Copiar comentario',
            openDebug: 'Abrir el diálogo de preferencias de pruebas',
        },
    },
    guides: {
        screenShare: 'Compartir pantalla',
        screenShareRequest: 'Expensify te está invitando a compartir la pantalla',
    },
    search: {
        resultsAreLimited: 'Los resultados de búsqueda están limitados.',
        viewResults: 'Ver resultados',
        resetFilters: 'Restablecer filtros',
        searchResults: {
            emptyResults: {
                title: 'No hay nada que ver aquí',
                subtitle: 'Intenta ajustar tus criterios de búsqueda o crear algo con el botón verde +.',
            },
            emptyExpenseResults: {
                title: 'Aún no has creado ningún gasto',
                subtitle: 'Crea un gasto o haz una prueba por Expensify para aprender más.',
                subtitleWithOnlyCreateButton: 'Usa el botón verde de abajo para crear un gasto.',
            },
            emptyReportResults: {
                title: 'Aún no has creado ningún informe',
                subtitle: 'Crea un informe o haz una prueba de Expensify para aprender más.',
                subtitleWithOnlyCreateButton: 'Usa el botón verde de abajo para crear un informe.',
            },
            emptyInvoiceResults: {
                title: 'Aún no has creado \nninguna factura',
                subtitle: 'Envía una factura o haz una prueba por Expensify para aprender más.',
                subtitleWithOnlyCreateButton: 'Usa el botón verde de abajo para enviar una factura.',
            },
            emptyTripResults: {
                title: 'No tienes viajes',
                subtitle: 'Reserva tu primer viaje a continuación.',
                buttonText: 'Reserva un viaje',
            },
            emptySubmitResults: {
                title: 'No hay gastos para enviar',
                subtitle: 'Todo despejado. ¡Date una vuelta de victoria!',
                buttonText: 'Crear informe',
            },
            emptyApproveResults: {
                title: 'No hay gastos para aprobar',
                subtitle: 'Cero gastos. Máxima relajación. ¡Bien hecho!',
            },
            emptyPayResults: {
                title: 'No hay gastos para pagar',
                subtitle: '¡Felicidades! Has cruzado la línea de meta.',
            },
            emptyExportResults: {
                title: 'No hay gastos para exportar',
                subtitle: 'Es hora de relajarse, buen trabajo.',
            },
            emptyStatementsResults: {
                title: 'No hay gastos para mostrar',
                subtitle: 'Sin resultados. Intenta ajustar tus filtros.',
            },
            emptyUnapprovedResults: {
                title: 'No hay gastos para aprobar',
                subtitle: 'Cero gastos. Máxima relajación. ¡Bien hecho!',
            },
        },
        statements: 'Extractos',
        unapprovedCash: 'Efectivo no aprobado',
        unapprovedCard: 'Tarjeta no aprobada',
        saveSearch: 'Guardar búsqueda',
        savedSearchesMenuItemTitle: 'Guardadas',
        searchName: 'Nombre de la búsqueda',
        deleteSavedSearch: 'Eliminar búsqueda guardada',
        deleteSavedSearchConfirm: '¿Estás seguro de que quieres eliminar esta búsqueda?',
        groupedExpenses: 'gastos agrupados',
        bulkActions: {
            approve: 'Aprobar',
            pay: 'Pagar',
            delete: 'Eliminar',
            hold: 'Retener',
            unhold: 'Desbloquear',
            noOptionsAvailable: 'No hay opciones disponibles para el grupo de gastos seleccionado.',
        },
        filtersHeader: 'Filtros',
        filters: {
            date: {
                before: ({date}: OptionalParam<DateParams> = {}) => `Antes de ${date ?? ''}`,
                after: ({date}: OptionalParam<DateParams> = {}) => `Después de ${date ?? ''}`,
                on: ({date}: OptionalParam<DateParams> = {}) => `En ${date ?? ''}`,
                presets: {
                    [CONST.SEARCH.DATE_PRESETS.NEVER]: 'Nunca',
                    [CONST.SEARCH.DATE_PRESETS.LAST_MONTH]: 'El mes pasado',
                    [CONST.SEARCH.DATE_PRESETS.LAST_STATEMENT]: 'Último extracto',
                },
            },
            status: 'Estado',
            keyword: 'Palabra clave',
            hasKeywords: 'Tiene palabras clave',
            currency: 'Divisa',
            link: 'Enlace',
            pinned: 'Fijado',
            unread: 'No leído',
            completed: 'Completadas',
            card: {
                expensify: 'Expensify',
                individualCards: 'Tarjetas individuales',
                closedCards: 'Tarjetas cerradas',
                cardFeeds: 'Flujos de tarjetas',
                cardFeedName: ({cardFeedBankName, cardFeedLabel}: {cardFeedBankName: string; cardFeedLabel?: string}) =>
                    `Todo ${cardFeedBankName}${cardFeedLabel ? ` - ${cardFeedLabel}` : ''}`,
                cardFeedNameCSV: ({cardFeedLabel}: {cardFeedLabel?: string}) => `Todas las Tarjetas Importadas desde CSV${cardFeedLabel ? ` - ${cardFeedLabel}` : ''}`,
            },
            amount: {
                lessThan: ({amount}: OptionalParam<RequestAmountParams> = {}) => `Menos de ${amount ?? ''}`,
                greaterThan: ({amount}: OptionalParam<RequestAmountParams> = {}) => `Más que ${amount ?? ''}`,
                between: ({greaterThan, lessThan}: FiltersAmountBetweenParams) => `Entre ${greaterThan} y ${lessThan}`,
            },
            current: 'Actual',
            past: 'Anterior',
            submitted: 'Fecha de envío',
            approved: 'Fecha de aprobación',
            paid: 'Fecha de pago',
            exported: 'Fecha de exportación',
            posted: 'Fecha de contabilización',
            withdrawn: 'Fecha de retirada',
            billable: 'Facturable',
            reimbursable: 'Reembolsable',
            groupBy: {
                reports: 'Informe',
                members: 'Miembro',
                cards: 'Tarjeta',
            },
            feed: 'Feed',
        },
        groupBy: 'Agrupar por',
        moneyRequestReport: {
            emptyStateTitle: 'Este informe no tiene gastos.',
            emptyStateSubtitle: 'Puedes añadir gastos a este informe usando el botón de arriba.',
        },
        noCategory: 'Sin categoría',
        noTag: 'Sin etiqueta',
        expenseType: 'Tipo de gasto',
        recentSearches: 'Búsquedas recientes',
        recentChats: 'Chats recientes',
        searchIn: 'Buscar en',
        searchPlaceholder: 'Busca algo',
        suggestions: 'Sugerencias',
        exportSearchResults: {
            title: 'Crear exportación',
            description: '¡Wow, esos son muchos elementos! Los agruparemos y Concierge te enviará un archivo en breve.',
        },
        exportAll: {
            selectAllMatchingItems: 'Seleccionar todos los elementos coincidentes',
            allMatchingItemsSelected: 'Todos los elementos coincidentes seleccionados',
        },
    },
    genericErrorPage: {
        title: '¡Oh-oh, algo salió mal!',
        body: {
            helpTextMobile: 'Intenta cerrar y volver a abrir la aplicación o cambiar a la',
            helpTextWeb: 'web.',
            helpTextConcierge: 'Si el problema persiste, comunícate con',
        },
        refresh: 'Actualizar',
    },
    fileDownload: {
        success: {
            title: '¡Descargado!',
            message: 'Archivo descargado correctamente',
            qrMessage:
                'Busca la copia de tu código QR en la carpeta de fotos o descargas. Consejo: Añádelo a una presentación para que el público pueda escanearlo y conectar contigo directamente.',
        },
        generalError: {
            title: 'Error en la descarga',
            message: 'No se puede descargar el archivo adjunto',
        },
        permissionError: {
            title: 'Permiso para acceder al almacenamiento',
            message: 'Expensify no puede guardar los archivos adjuntos sin permiso para acceder al almacenamiento. Haz click en configuración para actualizar los permisos.',
        },
    },
    desktopApplicationMenu: {
        mainMenu: 'New Expensify',
        about: 'Sobre New Expensify',
        update: 'Actualizar New Expensify',
        checkForUpdates: 'Buscar actualizaciones',
        toggleDevTools: 'Ver herramientas de desarrollo',
        viewShortcuts: 'Ver atajos de teclado',
        services: 'Servicios',
        hide: 'Ocultar New Expensify',
        hideOthers: 'Ocultar otros',
        showAll: 'Mostrar todos',
        quit: 'Salir de New Expensify',
        fileMenu: 'Archivo',
        closeWindow: 'Cerrar ventana',
        editMenu: 'Editar',
        undo: 'Deshacer',
        redo: 'Rehacer',
        cut: 'Cortar',
        copy: 'Copiar',
        paste: 'Pegar',
        pasteAndMatchStyle: 'Pegar adaptando el estilo',
        pasteAsPlainText: 'Pegar como texto sin formato',
        delete: 'Eliminar',
        selectAll: 'Seleccionar todo',
        speechSubmenu: 'Voz',
        startSpeaking: 'Empezar a hablar',
        stopSpeaking: 'Dejar de Hablar',
        viewMenu: 'Ver',
        reload: 'Cargar de nuevo',
        forceReload: 'Forzar recarga',
        resetZoom: 'Tamaño real',
        zoomIn: 'Acercar',
        zoomOut: 'Alejar',
        togglefullscreen: 'Alternar pantalla completa',
        historyMenu: 'Historial',
        back: 'Atrás',
        forward: 'Adelante',
        windowMenu: 'Ventana',
        minimize: 'Minimizar',
        zoom: 'Zoom',
        front: 'Traer todo al frente',
        helpMenu: 'Ayuda',
        learnMore: 'Más información',
        documentation: 'Documentación',
        communityDiscussions: 'Debates de la comunidad',
        searchIssues: 'Buscar problemas',
    },
    historyMenu: {
        forward: 'Adelante',
        back: 'Atrás',
    },
    checkForUpdatesModal: {
        available: {
            title: 'Actualización disponible',
            message: ({isSilentUpdating}: {isSilentUpdating: boolean}) =>
                `La nueva versión estará disponible dentro de poco.${isSilentUpdating ? ' Te notificaremos cuando esté lista.' : ''}`,
            soundsGood: 'Suena bien',
        },
        notAvailable: {
            title: 'Actualización no disponible',
            message: '¡No existe ninguna actualización disponible! Inténtalo de nuevo más tarde.',
            okay: 'Vale',
        },
        error: {
            title: 'Comprobación fallida',
            message: 'No hemos podido comprobar si existe una actualización. ¡Inténtalo de nuevo más tarde!.',
        },
    },
    report: {
        newReport: {
            createReport: 'Crear informe',
            chooseWorkspace: 'Elige un espacio de trabajo para este informe.',
        },
        genericCreateReportFailureMessage: 'Error inesperado al crear el chat. Por favor, inténtalo más tarde.',
        genericAddCommentFailureMessage: 'Error inesperado al añadir el comentario. Por favor, inténtalo más tarde.',
        genericUpdateReportFieldFailureMessage: 'Error inesperado al actualizar el campo. Por favor, inténtalo más tarde.',
        genericUpdateReportNameEditFailureMessage: 'Error inesperado al cambiar el nombre del informe. Por favor, intentarlo más tarde.',
        noActivityYet: 'Sin actividad todavía',
        actions: {
            type: {
                changeField: ({oldValue, newValue, fieldName}: ChangeFieldParams) => `cambió ${fieldName} de ${oldValue} a ${newValue}`,
                changeFieldEmpty: ({newValue, fieldName}: ChangeFieldParams) => `cambió ${fieldName} a ${newValue}`,
                changeReportPolicy: ({fromPolicyName, toPolicyName}: ChangeReportPolicyParams) => {
                    if (!toPolicyName) {
                        return `cambió el espacio de trabajo${fromPolicyName ? ` (previamente ${fromPolicyName})` : ''}`;
                    }
                    return `cambió el espacio de trabajo a ${toPolicyName}${fromPolicyName ? ` (previamente ${fromPolicyName})` : ''}`;
                },
                changeType: ({oldType, newType}: ChangeTypeParams) => `cambió type de ${oldType} a ${newType}`,
                exportedToCSV: `exportado a CSV`,
                exportedToIntegration: {
                    automatic: ({label}: ExportedToIntegrationParams) => `exportado a ${label}`,
                    automaticActionOne: ({label}: ExportedToIntegrationParams) => `exportado a ${label} mediante`,
                    automaticActionTwo: 'configuración contable',
                    manual: ({label}: ExportedToIntegrationParams) => `marcó este informe como exportado manualmente a ${label}.`,
                    automaticActionThree: 'y creó un registro con éxito para',
                    reimburseableLink: 'Exportar gastos por cuenta propia como',
                    nonReimbursableLink: 'gastos de la tarjeta de empresa',
                    pending: ({label}: ExportedToIntegrationParams) => `comenzó a exportar este informe a ${label}...`,
                },
                integrationsMessage: ({label, errorMessage, linkText, linkURL}: IntegrationSyncFailedParams) =>
                    `no se pudo exportar este informe a ${label} ("${errorMessage} ${linkText ? `<a href="${linkURL}">${linkText}</a>` : ''}")`,
                managerAttachReceipt: `agregó un recibo`,
                managerDetachReceipt: `quitó un recibo`,
                markedReimbursed: ({amount, currency}: MarkedReimbursedParams) => `pagó ${currency}${amount} en otro lugar`,
                markedReimbursedFromIntegration: ({amount, currency}: MarkReimbursedFromIntegrationParams) => `pagó ${currency}${amount} mediante integración`,
                outdatedBankAccount: `no se pudo procesar el pago debido a un problema con la cuenta bancaria del pagador`,
                reimbursementACHBounce: `no se pudo procesar el pago porque el pagador no tiene fondos suficientes`,
                reimbursementACHCancelled: `canceled the payment`,
                reimbursementAccountChanged: `no se pudo procesar el pago porque el pagador cambió de cuenta bancaria`,
                reimbursementDelayed: `procesó el pago pero se retrasó entre 1 y 2 días hábiles más`,
                selectedForRandomAudit: `seleccionado al azar para revisión`,
                selectedForRandomAuditMarkdown: `[seleccionado al azar](https://help.expensify.com/articles/expensify-classic/reports/Set-a-random-report-audit-schedule) para revisión`,
                share: ({to}: ShareParams) => `miembro invitado ${to}`,
                unshare: ({to}: UnshareParams) => `miembro eliminado ${to}`,
                stripePaid: ({amount, currency}: StripePaidParams) => `pagado ${currency}${amount}`,
                takeControl: `tomó el control`,
                integrationSyncFailed: ({label, errorMessage, workspaceAccountingLink}: IntegrationSyncFailedParams) =>
                    `hubo un problema al sincronizar con ${label}${errorMessage ? ` ("${errorMessage}")` : ''}. Por favor, soluciona el problema en la <a href="${workspaceAccountingLink}">configuración del espacio de trabajo</a>.`,
                addEmployee: ({email, role}: AddEmployeeParams) => `agregó a ${email} como ${role}`,
                updateRole: ({email, currentRole, newRole}: UpdateRoleParams) => `actualizó el rol ${email} a ${newRole} (previamente ${currentRole})`,
                updatedCustomField1: ({email, previousValue, newValue}: UpdatedCustomFieldParams) => {
                    if (!newValue) {
                        return `eliminó el campo personalizado 1 de ${email} (previamente "${previousValue}")`;
                    }

                    return !previousValue
                        ? `añadió "${newValue}" al campo personalizado 1 de ${email}`
                        : `cambió el campo personalizado 1 de ${email} a "${newValue}" (previamente "${previousValue}")`;
                },
                updatedCustomField2: ({email, previousValue, newValue}: UpdatedCustomFieldParams) => {
                    if (!newValue) {
                        return `eliminó el campo personalizado 2 de ${email} (previamente "${previousValue}")`;
                    }

                    return !previousValue
                        ? `añadió "${newValue}" al campo personalizado 2 de ${email}`
                        : `cambió el campo personalizado 2 de ${email} a "${newValue}" (previamente "${previousValue}")`;
                },
                leftWorkspace: ({nameOrEmail}: LeftWorkspaceParams) => `${nameOrEmail} salió del espacio de trabajo`,
                removeMember: ({email, role}: AddEmployeeParams) => `eliminado ${role} ${email}`,
                removedConnection: ({connectionName}: ConnectionNameParams) => `eliminó la conexión a ${CONST.POLICY.CONNECTIONS.NAME_USER_FRIENDLY[connectionName]}`,
                addedConnection: ({connectionName}: ConnectionNameParams) => `se conectó a ${CONST.POLICY.CONNECTIONS.NAME_USER_FRIENDLY[connectionName]}`,
                leftTheChat: 'salió del chat',
            },
        },
    },
    chronos: {
        oooEventSummaryFullDay: ({summary, dayCount, date}: OOOEventSummaryFullDayParams) => `${summary} por ${dayCount} ${dayCount === 1 ? 'día' : 'días'} hasta el ${date}`,
        oooEventSummaryPartialDay: ({summary, timePeriod, date}: OOOEventSummaryPartialDayParams) => `${summary} de ${timePeriod} del ${date}`,
    },
    footer: {
        features: 'Características',
        expenseManagement: 'Gestión de Gastos',
        spendManagement: 'Control de Gastos',
        expenseReports: 'Informes de Gastos',
        companyCreditCard: 'Tarjeta de Crédito Corporativa',
        receiptScanningApp: 'Aplicación de Escaneado de Recibos',
        billPay: 'Pago de Facturas',
        invoicing: 'Facturación',
        CPACard: 'Tarjeta Para Contables',
        payroll: 'Nómina',
        travel: 'Viajes',
        resources: 'Recursos',
        expensifyApproved: 'ExpensifyApproved!',
        pressKit: 'Kit de Prensa',
        support: 'Soporte',
        expensifyHelp: 'ExpensifyHelp',
        terms: 'Términos de Servicio',
        privacy: 'Privacidad',
        learnMore: 'Más Información',
        aboutExpensify: 'Acerca de Expensify',
        blog: 'Blog',
        jobs: 'Empleo',
        expensifyOrg: 'Expensify.org',
        investorRelations: 'Relaciones Con Los Inversores',
        getStarted: 'Comenzar',
        createAccount: 'Crear Una Cuenta Nueva',
        logIn: 'Conectarse',
    },
    allStates: {
        AK: {
            stateISO: 'AK',
            stateName: 'Alaska',
        },
        AL: {
            stateISO: 'AL',
            stateName: 'Alabama',
        },
        AR: {
            stateISO: 'AR',
            stateName: 'Arkansas',
        },
        AZ: {
            stateISO: 'AZ',
            stateName: 'Arizona',
        },
        CA: {
            stateISO: 'CA',
            stateName: 'California',
        },
        CO: {
            stateISO: 'CO',
            stateName: 'Colorado',
        },
        CT: {
            stateISO: 'CT',
            stateName: 'Connecticut',
        },
        DE: {
            stateISO: 'DE',
            stateName: 'Delaware',
        },
        FL: {
            stateISO: 'FL',
            stateName: 'Florida',
        },
        GA: {
            stateISO: 'GA',
            stateName: 'Georgia',
        },
        HI: {
            stateISO: 'HI',
            stateName: 'Hawái',
        },
        IA: {
            stateISO: 'IA',
            stateName: 'Iowa',
        },
        ID: {
            stateISO: 'ID',
            stateName: 'Idaho',
        },
        IL: {
            stateISO: 'IL',
            stateName: 'Illinois',
        },
        IN: {
            stateISO: 'IN',
            stateName: 'Indiana',
        },
        KS: {
            stateISO: 'KS',
            stateName: 'Kansas',
        },
        KY: {
            stateISO: 'KY',
            stateName: 'Kentucky',
        },
        LA: {
            stateISO: 'LA',
            stateName: 'Luisiana',
        },
        MA: {
            stateISO: 'MA',
            stateName: 'Massachusetts',
        },
        MD: {
            stateISO: 'MD',
            stateName: 'Maryland',
        },
        ME: {
            stateISO: 'ME',
            stateName: 'Maine',
        },
        MI: {
            stateISO: 'MI',
            stateName: 'Míchigan',
        },
        MN: {
            stateISO: 'MN',
            stateName: 'Minnesota',
        },
        MO: {
            stateISO: 'MO',
            stateName: 'Misuri',
        },
        MS: {
            stateISO: 'MS',
            stateName: 'Misisipi',
        },
        MT: {
            stateISO: 'MT',
            stateName: 'Montana',
        },
        NC: {
            stateISO: 'NC',
            stateName: 'Carolina del Norte',
        },
        ND: {
            stateISO: 'ND',
            stateName: 'Dakota del Norte',
        },
        NE: {
            stateISO: 'NE',
            stateName: 'Nebraska',
        },
        NH: {
            stateISO: 'NH',
            stateName: 'Nuevo Hampshire',
        },
        NJ: {
            stateISO: 'NJ',
            stateName: 'Nueva Jersey',
        },
        NM: {
            stateISO: 'NM',
            stateName: 'Nuevo México',
        },
        NV: {
            stateISO: 'NV',
            stateName: 'Nevada',
        },
        NY: {
            stateISO: 'NY',
            stateName: 'Nueva York',
        },
        OH: {
            stateISO: 'OH',
            stateName: 'Ohio',
        },
        OK: {
            stateISO: 'OK',
            stateName: 'Oklahoma',
        },
        OR: {
            stateISO: 'OR',
            stateName: 'Oregón',
        },
        PA: {
            stateISO: 'PA',
            stateName: 'Pensilvania',
        },
        PR: {
            stateISO: 'PR',
            stateName: 'Puerto Rico',
        },
        RI: {
            stateISO: 'RI',
            stateName: 'Rhode Island',
        },
        SC: {
            stateISO: 'SC',
            stateName: 'Carolina del Sur',
        },
        SD: {
            stateISO: 'SD',
            stateName: 'Dakota del Sur',
        },
        TN: {
            stateISO: 'TN',
            stateName: 'Tennessee',
        },
        TX: {
            stateISO: 'TX',
            stateName: 'Texas',
        },
        UT: {
            stateISO: 'UT',
            stateName: 'Utah',
        },
        VA: {
            stateISO: 'VA',
            stateName: 'Virginia',
        },
        VT: {
            stateISO: 'VT',
            stateName: 'Vermont',
        },
        WA: {
            stateISO: 'WA',
            stateName: 'Washington',
        },
        WI: {
            stateISO: 'WI',
            stateName: 'Wisconsin',
        },
        WV: {
            stateISO: 'WV',
            stateName: 'Virginia Occidental',
        },
        WY: {
            stateISO: 'WY',
            stateName: 'Wyoming',
        },
        DC: {
            stateISO: 'DC',
            stateName: 'Distrito de Columbia',
        },
    },
    allCountries: {
        AF: 'Afganistán',
        AL: 'Albania',
        DE: 'Alemania',
        AD: 'Andorra',
        AO: 'Angola',
        AI: 'Anguila',
        AQ: 'Antártida',
        AG: 'Antigua y Barbuda',
        SA: 'Arabia Saudita',
        DZ: 'Argelia',
        AR: 'Argentina',
        AM: 'Armenia',
        AW: 'Aruba',
        AU: 'Australia',
        AT: 'Austria',
        AZ: 'Azerbaiyán',
        BS: 'Bahamas',
        BH: 'Bahrein',
        BD: 'Bangladesh',
        BB: 'Barbados',
        BE: 'Bélgica',
        BZ: 'Belice',
        BJ: 'Benin',
        BT: 'Bhután',
        BY: 'Bielorrusia',
        MM: 'Birmania',
        BO: 'Bolivia',
        BQ: 'Bonaire, San Eustaquio y Saba',
        BA: 'Bosnia y Herzegovina',
        BW: 'Botsuana',
        BR: 'Brazil',
        BN: 'Brunéi',
        BG: 'Bulgaria',
        BF: 'Burkina Faso',
        BI: 'Burundi',
        CV: 'Cabo Verde',
        KH: 'Camboya',
        CM: 'Camerún',
        CA: 'Canadá',
        TD: 'Chad',
        CL: 'Chile',
        CN: 'China',
        CY: 'Chipre',
        VA: 'Ciudad del Vaticano',
        CO: 'Colombia',
        KM: 'Comoras',
        KP: 'Corea del Norte',
        KR: 'Corea del Sur',
        CI: 'Costa de Marfil',
        CR: 'Costa Rica',
        HR: 'Croacia',
        CU: 'Cuba',
        CW: 'Curazao',
        DK: 'Dinamarca',
        DM: 'Dominica',
        EC: 'Ecuador',
        EG: 'Egipto',
        SV: 'El Salvador',
        AE: 'Emiratos Árabes Unidos',
        ER: 'Eritrea',
        SK: 'Eslovaquia',
        SI: 'Eslovenia',
        ES: 'España',
        US: 'Estados Unidos de América',
        EE: 'Estonia',
        ET: 'Etiopía',
        PH: 'Filipinas',
        FI: 'Finlandia',
        FJ: 'Fiyi',
        FR: 'Francia',
        GA: 'Gabón',
        GM: 'Gambia',
        GE: 'Georgia',
        GH: 'Ghana',
        GI: 'Gibraltar',
        GD: 'Granada',
        GR: 'Greece',
        GL: 'Groenlandia',
        GP: 'Guadeloupe',
        GU: 'Guam',
        GT: 'Guatemala',
        GF: 'Guayana Francesa',
        GG: 'Guernsey',
        GN: 'Guinea',
        GQ: 'Guinea Ecuatorial',
        GW: 'Guinea-Bissau',
        GY: 'Guyana',
        HT: 'Haiti',
        HN: 'Honduras',
        HK: 'Hong Kong',
        HU: 'Hungría',
        IN: 'India',
        ID: 'Indonesia',
        IQ: 'Irak',
        IR: 'Irán',
        IE: 'Irlanda',
        AC: 'Isla Ascensión',
        IM: 'Isla de Man',
        CX: 'Isla de Navidad',
        NF: 'Isla Norfolk',
        IS: 'Islandia',
        BM: 'Islas Bermudas',
        KY: 'Islas Caimán',
        CC: 'Islas Cocos (Keeling)',
        CK: 'Islas Cook',
        AX: 'Islas de Åland',
        FO: 'Islas Feroe',
        GS: 'Islas Georgias del Sur y Sandwich del Sur',
        MV: 'Islas Maldivas',
        FK: 'Islas Malvinas',
        MP: 'Islas Marianas del Norte',
        MH: 'Islas Marshall',
        PN: 'Islas Pitcairn',
        SB: 'Islas Salomón',
        TC: 'Islas Turcas y Caicos',
        UM: 'Islas Ultramarinas Menores de Estados Unidos',
        VG: 'Islas Vírgenes Británicas',
        VI: 'Islas Vírgenes de los Estados Unidos',
        IL: 'Israel',
        IT: 'Italia',
        JM: 'Jamaica',
        JP: 'Japón',
        JE: 'Jersey',
        JO: 'Jordania',
        KZ: 'Kazajistán',
        KE: 'Kenia',
        KG: 'Kirguistán',
        KI: 'Kiribati',
        XK: 'Kosovo',
        KW: 'Kuwait',
        LA: 'Laos',
        LS: 'Lesoto',
        LV: 'Letonia',
        LB: 'Líbano',
        LR: 'Liberia',
        LY: 'Libia',
        LI: 'Liechtenstein',
        LT: 'Lituania',
        LU: 'Luxemburgo',
        MO: 'Macao',
        MK: 'Macedônia',
        MG: 'Madagascar',
        MY: 'Malasia',
        MW: 'Malawi',
        ML: 'Mali',
        MT: 'Malta',
        MA: 'Marruecos',
        MQ: 'Martinica',
        MR: 'Mauritania',
        MU: 'Mauritius',
        YT: 'Mayotte',
        MX: 'México',
        FM: 'Micronesia',
        MD: 'Moldavia',
        MC: 'Mónaco',
        MN: 'Mongolia',
        ME: 'Montenegro',
        MS: 'Montserrat',
        MZ: 'Mozambique',
        NA: 'Namibia',
        NR: 'Nauru',
        NP: 'Nepal',
        NI: 'Nicaragua',
        NE: 'Niger',
        NG: 'Nigeria',
        NU: 'Niue',
        NO: 'Noruega',
        NC: 'Nueva Caledonia',
        NZ: 'Nueva Zealand',
        OM: 'Omán',
        NL: 'Países Bajos',
        PK: 'Pakistán',
        PW: 'Palau',
        PS: 'Palestina',
        PA: 'Panamá',
        PG: 'Papúa Nueva Guinea',
        PY: 'Paraguay',
        PE: 'Perú',
        PF: 'Polinesia Francesa',
        PL: 'Polonia',
        PT: 'Portugal',
        PR: 'Puerto Rico',
        QA: 'Qatar',
        GB: 'Reino Unido',
        CF: 'República Centroafricana',
        CZ: 'República Checa',
        SS: 'República de Sudán del Sur',
        CG: 'República del Congo',
        CD: 'República Democrática del Congo',
        DO: 'República Dominicana',
        RE: 'Reunión',
        RW: 'Ruanda',
        RO: 'Rumanía',
        RU: 'Rusia',
        EH: 'Sahara Occidental',
        WS: 'Samoa',
        AS: 'Samoa Americana',
        BL: 'San Bartolomé',
        KN: 'San Cristóbal y Nieves',
        SM: 'San Marino',
        MF: 'San Martín (Francia)',
        PM: 'San Pedro y Miquelón',
        VC: 'San Vicente y las Granadinas',
        SH: 'Santa Elena',
        LC: 'Santa Lucía',
        ST: 'Santo Tomé y Príncipe',
        SN: 'Senegal',
        RS: 'Serbia',
        SC: 'Seychelles',
        SL: 'Sierra Leona',
        SG: 'Singapur',
        SX: 'Sint Maarten',
        SY: 'Siria',
        SO: 'Somalia',
        LK: 'Sri Lanka',
        ZA: 'Sudáfrica',
        SD: 'Sudán',
        SE: 'Suecia',
        CH: 'Suiza',
        SR: 'Surinám',
        SJ: 'Svalbard y Jan Mayen',
        SZ: 'Swazilandia',
        TH: 'Tailandia',
        TW: 'Taiwán',
        TZ: 'Tanzania',
        TJ: 'Tayikistán',
        IO: 'Territorio Británico del Océano Índico',
        TF: 'Territorios Australes y Antárticas Franceses',
        TL: 'Timor Oriental',
        TG: 'Togo',
        TK: 'Tokelau',
        TO: 'Tonga',
        TT: 'Trinidad y Tobago',
        TA: 'Tristán de Acuña',
        TN: 'Tunez',
        TM: 'Turkmenistán',
        TR: 'Turquía',
        TV: 'Tuvalu',
        UA: 'Ucrania',
        UG: 'Uganda',
        UY: 'Uruguay',
        UZ: 'Uzbekistan',
        VU: 'Vanuatu',
        VE: 'Venezuela',
        VN: 'Vietnam',
        WF: 'Wallis y Futuna',
        YE: 'Yemen',
        DJ: 'Yibuti',
        ZM: 'Zambia',
        ZW: 'Zimbabue',
    },
    accessibilityHints: {
        navigateToChatsList: 'Vuelve a la lista de chats',
        chatWelcomeMessage: 'Mensaje de bienvenida al chat',
        navigatesToChat: 'Navega a un chat',
        newMessageLineIndicator: 'Indicador de nueva línea de mensaje',
        chatMessage: 'mensaje de chat',
        lastChatMessagePreview: 'Vista previa del último mensaje del chat',
        workspaceName: 'Nombre del espacio de trabajo',
        chatUserDisplayNames: 'Nombres de los miembros del chat',
        scrollToNewestMessages: 'Desplázate a los mensajes más recientes',
        preStyledText: 'texto preestilizado',
        viewAttachment: 'Ver archivo adjunto',
    },
    parentReportAction: {
        deletedReport: 'Informe eliminado',
        deletedMessage: 'Mensaje eliminado',
        deletedExpense: 'Gasto eliminado',
        reversedTransaction: 'Transacción anulada',
        deletedTask: 'Tarea eliminada',
        hiddenMessage: 'Mensaje oculto',
    },
    threads: {
        thread: 'Hilo',
        replies: 'Respuestas',
        reply: 'Respuesta',
        from: 'De',
        in: 'en',
        parentNavigationSummary: ({reportName, workspaceName}: ParentNavigationSummaryParams) => `De ${reportName}${workspaceName ? ` en ${workspaceName}` : ''}`,
    },
    qrCodes: {
        copy: 'Copiar URL',
        copied: '¡Copiado!',
    },
    actionableMentionWhisperOptions: {
        invite: 'Invitar',
        nothing: 'No hacer nada',
    },
    actionableMentionJoinWorkspaceOptions: {
        accept: 'Aceptar',
        decline: 'Rechazar',
    },
    actionableMentionTrackExpense: {
        submit: 'Pedirle a alguien que lo pague',
        categorize: 'Categorizarlo',
        share: 'Compartirlo con mi contador',
        nothing: 'Por ahora, nada',
    },
    moderation: {
        flagDescription: 'Todos los mensajes marcados se enviarán a un moderador para tu revisión.',
        chooseAReason: 'Elige abajo un motivo para reportarlo:',
        spam: 'Spam',
        spamDescription: 'Publicidad no solicitada',
        inconsiderate: 'Desconsiderado',
        inconsiderateDescription: 'Frase insultante o irrespetuosa, con intenciones cuestionables',
        intimidation: 'Intimidación',
        intimidationDescription: 'Persigue agresivamente una agenda sobre objeciones válidas',
        bullying: 'Bullying',
        bullyingDescription: 'Se dirige a un individuo para obtener obediencia',
        harassment: 'Acoso',
        harassmentDescription: 'Comportamiento racista, misógino u otro comportamiento discriminatorio',
        assault: 'Agresion',
        assaultDescription: 'Ataque emocional específicamente dirigido con la intención de hacer daño',
        flaggedContent: 'Este mensaje ha sido marcado por violar las reglas de nuestra comunidad y el contenido se ha ocultado.',
        hideMessage: 'Ocultar mensaje',
        revealMessage: 'Revelar mensaje',
        levelOneResult: 'Envía una advertencia anónima y el mensaje es reportado para revisión.',
        levelTwoResult: 'Mensaje ocultado en el canal, más advertencia anónima y mensaje reportado para revisión.',
        levelThreeResult: 'Mensaje eliminado del canal, más advertencia anónima y mensaje reportado para revisión.',
    },
    teachersUnitePage: {
        teachersUnite: 'Profesores Unidos',
        joinExpensifyOrg: 'Únete a Expensify.org para eliminar la injusticia en todo el mundo y ayuda a los profesores a dividir sus gastos para las aulas más necesitadas.',
        iKnowATeacher: 'Yo conozco a un profesor',
        iAmATeacher: 'Soy profesor',
        getInTouch: '¡Excelente! Por favor, comparte tu información para que podamos ponernos en contacto con ellos.',
        introSchoolPrincipal: 'Introducción al director del colegio',
        schoolPrincipalVerifyExpense:
            'Expensify.org divide el coste del material escolar esencial para que los estudiantes de familias con bajos ingresos puedan tener una mejor experiencia de aprendizaje. Se pedirá a tu director que verifique tus gastos.',
        principalFirstName: 'Nombre del director',
        principalLastName: 'Apellido del director',
        principalWorkEmail: 'Correo electrónico de trabajo del director',
        updateYourEmail: 'Actualiza tu dirección de correo electrónico',
        updateEmail: 'Actualización de la dirección de correo electrónico',
        schoolMailAsDefault: ({contactMethodsRoute}: ContactMethodsRouteParams) =>
            `Antes de seguir adelante, asegúrate de establecer el correo electrónico de tu colegio como método de contacto predeterminado. Puede hacerlo en Configuración > Perfil > <a href="${contactMethodsRoute}">Métodos de contacto</a>.`,
        error: {
            enterPhoneEmail: 'Ingrese un correo electrónico o número de teléfono válido',
            enterEmail: 'Introduce un correo electrónico',
            enterValidEmail: 'Introduzca un correo electrónico válido',
            tryDifferentEmail: 'Por favor intenta con un correo electrónico diferente',
        },
    },
    cardTransactions: {
        notActivated: 'No activado',
        outOfPocket: 'Gastos por cuenta propia',
        companySpend: 'Gastos de empresa',
    },
    distance: {
        addStop: 'Añadir parada',
        deleteWaypoint: 'Eliminar punto de ruta',
        deleteWaypointConfirmation: '¿Estás seguro de que quieres eliminar este punto de ruta?',
        address: 'Dirección',
        waypointDescription: {
            start: 'Comienzo',
            stop: 'Parada',
        },
        mapPending: {
            title: 'Mapa pendiente',
            subtitle: 'El mapa se generará cuando vuelvas a estar en línea',
            onlineSubtitle: 'Un momento mientras configuramos el mapa',
            errorTitle: 'Mapa error',
            errorSubtitle: 'No se pudo cargar el mapa. Por favor, inténtalo de nuevo.',
        },
        error: {
            selectSuggestedAddress: 'Por favor, selecciona una dirección sugerida o usa la ubicación actual',
        },
    },
    reportCardLostOrDamaged: {
        screenTitle: 'Notificar la pérdida o deterioro de la tarjeta',
        nextButtonLabel: 'Siguiente',
        reasonTitle: '¿Por qué necesitas una tarjeta nueva?',
        cardDamaged: 'Mi tarjeta está dañada',
        cardLostOrStolen: 'He perdido o me han robado la tarjeta',
        confirmAddressTitle: 'Por favor, confirma la dirección postal de tu nueva tarjeta.',
        cardDamagedInfo: 'La nueva tarjeta te llegará en 2-3 días laborables. La tarjeta actual seguirá funcionando hasta que actives la nueva.',
        cardLostOrStolenInfo: 'La tarjeta actual se desactivará permanentemente en cuanto realices el pedido. La mayoría de las tarjetas llegan en pocos días laborables.',
        address: 'Dirección',
        deactivateCardButton: 'Desactivar tarjeta',
        shipNewCardButton: 'Enviar tarjeta nueva',
        addressError: 'La dirección es obligatoria',
        reasonError: 'Se requiere justificación',
        successTitle: '¡Tu nueva tarjeta está en camino!',
        successDescription: 'Tendrás que activarla cuando llegue en unos días hábiles. Mientras tanto, puedes usar una tarjeta virtual.',
    },
    eReceipt: {
        guaranteed: 'eRecibo garantizado',
        transactionDate: 'Fecha de transacción',
    },
    referralProgram: {
        [CONST.REFERRAL_PROGRAM.CONTENT_TYPES.START_CHAT]: {
            buttonText: 'Inicia un chat y <success><strong>recomienda a un amigo</strong></success>',
            header: 'Inicia un chat, recomienda a un amigo',
            body: '¿Quieres que tus amigos también usen Expensify? Simplemente inicia un chat con ellos y nosotros nos encargaremos del resto.',
        },
        [CONST.REFERRAL_PROGRAM.CONTENT_TYPES.SUBMIT_EXPENSE]: {
            buttonText: 'Presenta un gasto y <success><strong>recomienda a tu jefe</strong></success>',
            header: 'Envía un gasto, recomienda a tu jefe',
            body: '¿Quieres que tu jefe también use Expensify? Simplemente envíale un gasto y nosotros nos encargaremos del resto.',
        },
        [CONST.REFERRAL_PROGRAM.CONTENT_TYPES.REFER_FRIEND]: {
            header: 'Recomienda a un amigo',
            body: '¿Quieres que tus amigos también usen Expensify? Simplemente chatea, paga o divide un gasto con ellos y nosotros nos encargaremos del resto. ¡O simplemente comparte tu enlace de invitación!',
        },
        [CONST.REFERRAL_PROGRAM.CONTENT_TYPES.SHARE_CODE]: {
            buttonText: 'Recomienda a un amigo',
            header: 'Recomienda a un amigo',
            body: '¿Quieres que tus amigos también usen Expensify? Simplemente chatea, paga o divide un gasto con ellos y nosotros nos encargaremos del resto. ¡O simplemente comparte tu enlace de invitación!',
        },
        copyReferralLink: 'Copiar enlace de invitación',
    },
    systemChatFooterMessage: {
        [CONST.INTRO_CHOICES.MANAGE_TEAM]: {
            phrase1: 'Chatea con tu especialista asignado en ',
            phrase2: ' para obtener ayuda',
        },
        default: {
            phrase1: 'Envía un correo electrónico a ',
            phrase2: ' para obtener ayuda con la configuración',
        },
    },
    violations: {
        allTagLevelsRequired: 'Todas las etiquetas son obligatorias',
        autoReportedRejectedExpense: ({rejectedBy, rejectReason}: ViolationsAutoReportedRejectedExpenseParams) => `${rejectedBy} rechazó la solicitud y comentó "${rejectReason}"`,
        billableExpense: 'La opción facturable ya no es válida',
        cashExpenseWithNoReceipt: ({formattedLimit}: ViolationsCashExpenseWithNoReceiptParams = {}) => `Recibo obligatorio para cantidades mayores de ${formattedLimit}`,
        categoryOutOfPolicy: 'La categoría ya no es válida',
        conversionSurcharge: ({surcharge}: ViolationsConversionSurchargeParams) => `${surcharge}% de recargo aplicado`,
        customUnitOutOfPolicy: 'Tasa inválida para este espacio de trabajo',
        duplicatedTransaction: 'Posible duplicado',
        fieldRequired: 'Los campos del informe son obligatorios',
        futureDate: 'Fecha futura no permitida',
        invoiceMarkup: ({invoiceMarkup}: ViolationsInvoiceMarkupParams) => `Incrementado un ${invoiceMarkup}%`,
        maxAge: ({maxAge}: ViolationsMaxAgeParams) => `Fecha de más de ${maxAge} días`,
        missingCategory: 'Falta categoría',
        missingComment: 'Descripción obligatoria para la categoría seleccionada',
        missingTag: ({tagName}: ViolationsMissingTagParams = {}) => `Falta ${tagName ?? 'etiqueta'}`,
        modifiedAmount: ({type, displayPercentVariance}: ViolationsModifiedAmountParams) => {
            switch (type) {
                case 'distance':
                    return 'Importe difiere del calculado basado en distancia';
                case 'card':
                    return 'Importe mayor al de la transacción de la tarjeta';
                default:
                    if (displayPercentVariance) {
                        return `Importe ${displayPercentVariance}% mayor al del recibo escaneado`;
                    }
                    return 'Importe mayor al del recibo escaneado';
            }
        },
        modifiedDate: 'Fecha difiere del recibo escaneado',
        nonExpensiworksExpense: 'Gasto no proviene de Expensiworks',
        overAutoApprovalLimit: ({formattedLimit}: ViolationsOverAutoApprovalLimitParams) =>
            `Importe supera el límite de aprobación automática${formattedLimit ? ` de ${formattedLimit}` : ''}`,
        overCategoryLimit: ({formattedLimit}: ViolationsOverCategoryLimitParams) => `Importe supera el límite para la categoría${formattedLimit ? ` de ${formattedLimit}/persona` : ''}`,
        overLimit: ({formattedLimit}: ViolationsOverLimitParams) => `Importe supera el límite${formattedLimit ? ` de ${formattedLimit}/persona` : ''}`,
        overTripLimit: ({formattedLimit}: ViolationsOverLimitParams) => `Importe supera el límite${formattedLimit ? ` de ${formattedLimit}/viaje` : ''}`,
        overLimitAttendee: ({formattedLimit}: ViolationsOverLimitParams) => `Importe supera el límite${formattedLimit ? ` de ${formattedLimit}/persona` : ''}`,
        perDayLimit: ({formattedLimit}: ViolationsPerDayLimitParams) => `Importe supera el límite diario de la categoría${formattedLimit ? ` de ${formattedLimit}/persona` : ''}`,
        receiptNotSmartScanned:
            'Detalles del recibo y del gasto añadidos manualmente. <a href="https://help.expensify.com/articles/expensify-classic/reports/Automatic-Receipt-Audit">Aprende más.</a>',
        receiptRequired: ({formattedLimit, category}: ViolationsReceiptRequiredParams) => {
            let message = 'Recibo obligatorio';
            if (formattedLimit ?? category) {
                message += ' para importes sobre';
                if (formattedLimit) {
                    message += ` ${formattedLimit}`;
                }
                if (category) {
                    message += ' el límite de la categoría';
                }
            }
            return message;
        },
        prohibitedExpense: ({prohibitedExpenseType}: ViolationsProhibitedExpenseParams) => {
            const preMessage = 'Gasto prohibido:';
            switch (prohibitedExpenseType) {
                case 'alcohol':
                    return `${preMessage} alcohol`;
                case 'gambling':
                    return `${preMessage} juegos de apuestas`;
                case 'tobacco':
                    return `${preMessage} tabaco`;
                case 'adultEntertainment':
                    return `${preMessage} entretenimiento para adultos`;
                case 'hotelIncidentals':
                    return `${preMessage} gastos adicionales de hotel`;
                default:
                    return `${preMessage}${prohibitedExpenseType}`;
            }
        },
        customRules: ({message}: ViolationsCustomRulesParams) => message,
        reviewRequired: 'Revisión requerida',
        rter: ({brokenBankConnection, isAdmin, email, isTransactionOlderThan7Days, member, rterType}: ViolationsRterParams) => {
            if (rterType === CONST.RTER_VIOLATION_TYPES.BROKEN_CARD_CONNECTION_530) {
                return 'No se puede emparejar automáticamente el recibo debido a una conexión bancaria interrumpida.';
            }
            if (brokenBankConnection || rterType === CONST.RTER_VIOLATION_TYPES.BROKEN_CARD_CONNECTION) {
                return isAdmin
                    ? `No se puede adjuntar recibo debido a un problema con la conexión a tu banco que ${email} necesita arreglar`
                    : 'No se puede adjuntar recibo debido a un problema con la conexión a tu banco que necesitas arreglar';
            }
            if (!isTransactionOlderThan7Days) {
                return isAdmin
                    ? `Pide a ${member} que marque la transacción como efectivo o espera 7 días e inténtalo de nuevo`
                    : 'Esperando a adjuntar automáticamente la transacción de tarjeta de crédito';
            }
            return '';
        },
        brokenConnection530Error: 'Recibo pendiente debido a una conexión bancaria rota',
        adminBrokenConnectionError: 'Recibo pendiente debido a una conexión bancaria rota. Por favor, resuélvelo en ',
        memberBrokenConnectionError: 'Recibo pendiente debido a una conexión bancaria rota. Por favor, pide a un administrador del espacio de trabajo que lo resuelva.',
        markAsCashToIgnore: 'Márcalo como efectivo para ignorar y solicitar el pago.',
        smartscanFailed: ({canEdit = true}) => `No se pudo escanear el recibo.${canEdit ? ' Introduce los datos manualmente.' : ''}`,
        receiptGeneratedWithAI: 'Posible recibo generado por IA',
        someTagLevelsRequired: ({tagName}: ViolationsTagOutOfPolicyParams = {}) => `Falta ${tagName ?? 'Tag'}`,
        tagOutOfPolicy: ({tagName}: ViolationsTagOutOfPolicyParams = {}) => `La etiqueta ${tagName ? `${tagName} ` : ''}ya no es válida`,
        taxAmountChanged: 'El importe del impuesto fue modificado',
        taxOutOfPolicy: ({taxName}: ViolationsTaxOutOfPolicyParams = {}) => `${taxName ?? 'El impuesto'} ya no es válido`,
        taxRateChanged: 'La tasa de impuesto fue modificada',
        taxRequired: 'Falta la tasa de impuesto',
        none: 'Ninguno',
        taxCodeToKeep: 'Elige qué tasa de impuesto quieres conservar',
        tagToKeep: 'Elige qué etiqueta quieres conservar',
        isTransactionReimbursable: 'Elige si la transacción es reembolsable',
        merchantToKeep: 'Elige qué comerciante quieres conservar',
        descriptionToKeep: 'Elige qué descripción quieres conservar',
        categoryToKeep: 'Elige qué categoría quieres conservar',
        isTransactionBillable: 'Elige si la transacción es facturable',
        keepThisOne: 'Mantener éste',
        confirmDetails: 'Confirma los detalles que conservas',
        confirmDuplicatesInfo: 'Los duplicados que no conserves se guardarán para que el usuario los elimine',
        hold: 'Este gasto está retenido',
        resolvedDuplicates: 'resolvió el duplicado',
    },
    reportViolations: {
        [CONST.REPORT_VIOLATIONS.FIELD_REQUIRED]: ({fieldName}: RequiredFieldParams) => `${fieldName} es obligatorio`,
    },
    violationDismissal: {
        rter: {
            manual: 'marcó el recibo como pagado en efectivo',
        },
        duplicatedTransaction: {
            manual: 'resolvió el duplicado',
        },
    },
    videoPlayer: {
        play: 'Reproducir',
        pause: 'Pausar',
        fullscreen: 'Pantalla completa',
        playbackSpeed: 'Velocidad',
        expand: 'Expandir',
        mute: 'Silenciar',
        unmute: 'Activar sonido',
        normal: 'Normal',
    },
    exitSurvey: {
        header: 'Antes de irte',
        reasonPage: {
            title: 'Dinos por qué te vas',
            subtitle: 'Antes de irte, por favor dinos por qué te gustaría cambiarte a Expensify Classic.',
        },
        reasons: {
            [CONST.EXIT_SURVEY.REASONS.FEATURE_NOT_AVAILABLE]: 'Necesito una función que sólo está disponible en Expensify Classic.',
            [CONST.EXIT_SURVEY.REASONS.DONT_UNDERSTAND]: 'No entiendo cómo usar New Expensify.',
            [CONST.EXIT_SURVEY.REASONS.PREFER_CLASSIC]: 'Entiendo cómo usar New Expensify, pero prefiero Expensify Classic.',
        },
        prompts: {
            [CONST.EXIT_SURVEY.REASONS.FEATURE_NOT_AVAILABLE]: '¿Qué función necesitas que no esté disponible en New Expensify?',
            [CONST.EXIT_SURVEY.REASONS.DONT_UNDERSTAND]: '¿Qué estás tratando de hacer?',
            [CONST.EXIT_SURVEY.REASONS.PREFER_CLASSIC]: '¿Por qué prefieres Expensify Classic?',
        },
        responsePlaceholder: 'Tu respuesta',
        thankYou: '¡Gracias por tus comentarios!',
        thankYouSubtitle: 'Sus respuestas nos ayudarán a crear un mejor producto para hacer las cosas bien. ¡Muchas gracias!',
        goToExpensifyClassic: 'Cambiar a Expensify Classic',
        offlineTitle: 'Parece que estás atrapado aquí...',
        offline:
            'Parece que estás desconectado. Desafortunadamente, Expensify Classic no funciona sin conexión, pero New Expensify sí. Si prefieres utilizar Expensify Classic, inténtalo de nuevo cuando tengas conexión a internet.',
        quickTip: 'Consejo rápido...',
        quickTipSubTitle: 'Puedes ir directamente a Expensify Classic visitando expensify.com. Márcalo como favorito para tener un acceso directo fácil.',
        bookACall: 'Reservar una llamada',
        noThanks: 'No, gracias',
        bookACallTitle: '¿Desea hablar con un responsable de producto?',
        benefits: {
            [CONST.EXIT_SURVEY.BENEFIT.CHATTING_DIRECTLY]: 'Chat directo sobre gastos e informes',
            [CONST.EXIT_SURVEY.BENEFIT.EVERYTHING_MOBILE]: 'Posibilidad de hacerlo todo desde el móvil',
            [CONST.EXIT_SURVEY.BENEFIT.TRAVEL_EXPENSE]: 'Viajes y gastos a la velocidad del chat',
        },
        bookACallTextTop: 'Al cambiar a Expensify Classic, se perderá:',
        bookACallTextBottom: 'Nos encantaría hablar con usted para entender por qué. Puede concertar una llamada con uno de nuestros jefes de producto para hablar de sus necesidades.',
        takeMeToExpensifyClassic: 'Llévame a Expensify Classic',
    },
    listBoundary: {
        errorMessage: 'Se ha producido un error al cargar más mensajes',
        tryAgain: 'Inténtalo de nuevo',
    },
    systemMessage: {
        mergedWithCashTransaction: 'encontró un recibo para esta transacción',
    },
    subscription: {
        authenticatePaymentCard: 'Autenticar tarjeta de pago',
        mobileReducedFunctionalityMessage: 'No puedes hacer cambios en tu suscripción en la aplicación móvil.',
        badge: {
            freeTrial: ({numOfDays}: BadgeFreeTrialParams) => `Prueba gratuita: ${numOfDays === 1 ? `queda 1 día` : `quedan ${numOfDays} días`}`,
        },
        billingBanner: {
            policyOwnerAmountOwed: {
                title: 'Tu información de pago está desactualizada',
                subtitle: ({date}: BillingBannerSubtitleWithDateParams) => `Actualiza tu tarjeta de pago antes del ${date} para continuar utilizando todas tus herramientas favoritas`,
            },
            policyOwnerAmountOwedOverdue: {
                title: 'No se pudo procesar tu pago',
                subtitle: ({date, purchaseAmountOwed}: BillingBannerOwnerAmountOwedOverdueParams) =>
                    date && purchaseAmountOwed
                        ? `No se ha podido procesar tu cargo de ${purchaseAmountOwed} del día ${date}. Por favor, añade una tarjeta de pago para saldar la cantidad adeudada.`
                        : 'Por favor, añade una tarjeta de pago para saldar la cantidad adeudada.',
            },
            policyOwnerUnderInvoicing: {
                title: 'Tu información de pago está desactualizada',
                subtitle: ({date}: BillingBannerSubtitleWithDateParams) => `Tu pago está vencido. Por favor, paga tu factura antes del ${date} para evitar la interrupción del servicio.`,
            },
            policyOwnerUnderInvoicingOverdue: {
                title: 'Tu información de pago está desactualizada',
                subtitle: 'Tu pago está vencido. Por favor, paga tu factura.',
            },
            billingDisputePending: {
                title: 'No se ha podido realizar el cobro a tu tarjeta',
                subtitle: ({amountOwed, cardEnding}: BillingBannerDisputePendingParams) =>
                    `Has impugnado el cargo ${amountOwed} en la tarjeta terminada en ${cardEnding}. Tu cuenta estará bloqueada hasta que se resuelva la disputa con tu banco.`,
            },
            cardAuthenticationRequired: {
                title: 'No se ha podido realizar el cobro a tu tarjeta',
                subtitle: ({cardEnding}: BillingBannerCardAuthenticationRequiredParams) =>
                    `Tu tarjeta de pago no ha sido autenticada completamente. Por favor, completa el proceso de autenticación para activar tu tarjeta de pago que termina en ${cardEnding}.`,
            },
            insufficientFunds: {
                title: 'No se ha podido realizar el cobro a tu tarjeta',
                subtitle: ({amountOwed}: BillingBannerInsufficientFundsParams) =>
                    `Tu tarjeta de pago fue rechazada por falta de fondos. Vuelve a intentarlo o añade una nueva tarjeta de pago para liquidar tu saldo pendiente de ${amountOwed}.`,
            },
            cardExpired: {
                title: 'No se ha podido realizar el cobro a tu tarjeta',
                subtitle: ({amountOwed}: BillingBannerCardExpiredParams) =>
                    `Tu tarjeta de pago ha expirado. Por favor, añade una nueva tarjeta de pago para liquidar tu saldo pendiente de ${amountOwed}.`,
            },
            cardExpireSoon: {
                title: 'Tu tarjeta caducará pronto',
                subtitle:
                    'Tu tarjeta de pago caducará a finales de este mes. Haz clic en el menú de tres puntos que aparece a continuación para actualizarla y continuar utilizando todas tus herramientas favoritas.',
            },
            retryBillingSuccess: {
                title: 'Éxito!',
                subtitle: 'Tu tarjeta fue facturada correctamente.',
            },
            retryBillingError: {
                title: 'No se ha podido realizar el cobro a tu tarjeta',
                subtitle:
                    'Antes de volver a intentarlo, llama directamente a tu banco para que autorice los cargos de Expensify y elimine las retenciones. De lo contrario, añade una tarjeta de pago diferente.',
            },
            cardOnDispute: ({amountOwed, cardEnding}: BillingBannerCardOnDisputeParams) =>
                `Has impugnado el cargo ${amountOwed} en la tarjeta terminada en ${cardEnding}. Tu cuenta estará bloqueada hasta que se resuelva la disputa con tu banco.`,
            preTrial: {
                title: 'Iniciar una prueba gratuita',
                subtitleStart: 'El próximo paso es ',
                subtitleLink: 'completar la configuración ',
                subtitleEnd: 'para que tu equipo pueda empezar a enviar gastos.',
            },
            trialStarted: {
                title: ({numOfDays}: TrialStartedTitleParams) => `Prueba gratuita: ¡${numOfDays === 1 ? `queda 1 día` : `${numOfDays} días`}!`,
                subtitle: 'Añade una tarjeta de pago para seguir utilizando tus funciones favoritas.',
            },
            trialEnded: {
                title: 'Tu prueba gratuita ha terminado',
                subtitle: 'Añade una tarjeta de pago para seguir utilizando tus funciones favoritas.',
            },
            earlyDiscount: {
                claimOffer: 'Solicitar oferta',
                noThanks: 'No, gracias',
                subscriptionPageTitle: ({discountType}: EarlyDiscountTitleParams) =>
                    `<strong>¡${discountType}% de descuento en tu primer año!</strong> ¡Solo añade una tarjeta de pago y comienza una suscripción anual!`,
                onboardingChatTitle: ({discountType}: EarlyDiscountTitleParams) => `Oferta por tiempo limitado: ¡${discountType}% de descuento en tu primer año!`,
                subtitle: ({days, hours, minutes, seconds}: EarlyDiscountSubtitleParams) => `Solicítala en ${days > 0 ? `${days}d : ` : ''}${hours}h : ${minutes}m : ${seconds}s`,
            },
        },
        cardSection: {
            title: 'Pago',
            subtitle: 'Añade una tarjeta para pagar tu suscripción a Expensify.',
            addCardButton: 'Añade tarjeta de pago',
            cardNextPayment: ({nextPaymentDate}: CardNextPaymentParams) => `Tu próxima fecha de pago es ${nextPaymentDate}.`,
            cardEnding: ({cardNumber}: CardEndingParams) => `Tarjeta terminada en ${cardNumber}`,
            cardInfo: ({name, expiration, currency}: CardInfoParams) => `Nombre: ${name}, Expiración: ${expiration}, Moneda: ${currency}`,
            changeCard: 'Cambiar tarjeta de pago',
            changeCurrency: 'Cambiar moneda de pago',
            cardNotFound: 'No se ha añadido ninguna tarjeta de pago',
            retryPaymentButton: 'Reintentar el pago',
            authenticatePayment: 'Autenticar el pago',
            requestRefund: 'Solicitar reembolso',
            requestRefundModal: {
                full: 'Obtener un reembolso es fácil, simplemente baja tu cuenta de categoría antes de la próxima fecha de facturación y recibirás un reembolso. <br /> <br /> Atención: Bajar tu cuenta de categoría significa que tu(s) espacio(s) de trabajo será(n) eliminado(s). Esta acción no se puede deshacer, pero siempre puedes crear un nuevo espacio de trabajo si cambias de opinión.',
                confirm: 'Eliminar y bajar de categoría',
            },
            viewPaymentHistory: 'Ver historial de pagos',
        },
        yourPlan: {
            title: 'Tu plan',
            exploreAllPlans: 'Explorar todos los planes',
            customPricing: 'Precios personalizados',
            asLowAs: ({price}: YourPlanPriceValueParams) => `desde ${price} por miembro activo/mes`,
            pricePerMemberMonth: ({price}: YourPlanPriceValueParams) => `${price} por miembro/mes`,
            pricePerMemberPerMonth: ({price}: YourPlanPriceValueParams) => `${price} por miembro por mes`,
            perMemberMonth: 'por miembro/mes',
            collect: {
                title: 'Recopilar',
                description: 'El plan para pequeñas empresas que te ofrece gestión de gastos, viajes y chat.',
                priceAnnual: ({lower, upper}: YourPlanPriceParams) => `Desde ${lower}/miembro activo con la Tarjeta Expensify, ${upper}/miembro activo sin la Tarjeta Expensify.`,
                pricePayPerUse: ({lower, upper}: YourPlanPriceParams) => `Desde ${lower}/miembro activo con la Tarjeta Expensify, ${upper}/miembro activo sin la Tarjeta Expensify.`,
                benefit1: 'Escaneo de recibos',
                benefit2: 'Reembolsos',
                benefit3: 'Gestión de tarjetas corporativas',
                benefit4: 'Aprobaciones de gastos y viajes',
                benefit5: 'Reservas y reglas de viaje',
                benefit6: 'Integraciones con QuickBooks/Xero',
                benefit7: 'Chat sobre gastos, reportes y salas',
                benefit8: 'Soporte con IA y asistencia humana',
            },
            control: {
                title: 'Controlar',
                description: 'Gastos, viajes y chat para empresas más grandes.',
                priceAnnual: ({lower, upper}: YourPlanPriceParams) => `Desde ${lower}/miembro activo con la Tarjeta Expensify, ${upper}/miembro activo sin la Tarjeta Expensify.`,
                pricePayPerUse: ({lower, upper}: YourPlanPriceParams) => `Desde ${lower}/miembro activo con la Tarjeta Expensify, ${upper}/miembro activo sin la Tarjeta Expensify.`,
                benefit1: 'Todo lo incluido en el plan Collect',
                benefit2: 'Flujos de aprobación multinivel',
                benefit3: 'Reglas de gastos personalizadas',
                benefit4: 'Integraciones con ERP (NetSuite, Sage Intacct, Oracle)',
                benefit5: 'Integraciones con RR. HH. (Workday, Certinia)',
                benefit6: 'SAML/SSO',
                benefit7: 'Informes y análisis personalizados',
                benefit8: 'Presupuestación',
            },
            thisIsYourCurrentPlan: 'Este es tu plan actual',
            downgrade: 'Reducir a Collect',
            upgrade: 'Actualizar a Control',
            addMembers: 'Agregar miembros',
            saveWithExpensifyTitle: 'Ahorra con la Tarjeta Expensify',
            saveWithExpensifyDescription: 'Utiliza nuestra calculadora de ahorro para ver cómo el reembolso en efectivo de la Tarjeta Expensify puede reducir tu factura de Expensify',
            saveWithExpensifyButton: 'Más información',
        },
        compareModal: {
            comparePlans: 'Comparar planes',
            unlockTheFeatures: 'Desbloquea las funciones que necesitas con el plan adecuado para ti. ',
            viewOurPricing: 'Consulta nuestra página de precios',
            forACompleteFeatureBreakdown: ' para ver un desglose completo de las funciones de cada uno de nuestros planes.',
        },
        details: {
            title: 'Datos de suscripción',
            annual: 'Suscripción anual',
            taxExempt: 'Solicitar estado de exención de impuestos',
            taxExemptEnabled: 'Exento de impuestos',
            taxExemptStatus: 'Estado de exención de impuestos',
            payPerUse: 'Pago por uso',
            subscriptionSize: 'Tamaño de suscripción',
            headsUp:
                'Atención: Si no estableces ahora el tamaño de tu suscripción, lo haremos automáticamente con el número de suscriptores activos del primer mes. A partir de ese momento, estarás suscrito para pagar al menos por ese número de afiliados durante los 12 meses siguientes. Puedes aumentar el tamaño de tu suscripción en cualquier momento, pero no puedes reducirlo hasta que finalice tu suscripción.',
            zeroCommitment: 'Compromiso cero con la tarifa de suscripción anual reducida',
        },
        subscriptionSize: {
            title: 'Tamaño de suscripción',
            yourSize: 'El tamaño de tu suscripción es el número de plazas abiertas que puede ocupar cualquier miembro activo en un mes determinado.',
            eachMonth:
                'Cada mes, tu suscripción cubre hasta el número de miembros activos establecido anteriormente. Cada vez que aumentes el tamaño de tu suscripción, iniciarás una nueva suscripción de 12 meses con ese nuevo tamaño.',
            note: 'Nota: Un miembro activo es cualquiera que haya creado, editado, enviado, aprobado, reembolsado, o exportado datos de gastos vinculados al espacio de trabajo de tu empresa.',
            confirmDetails: 'Confirma los datos de tu nueva suscripción anual:',
            subscriptionSize: 'Tamaño de suscripción',
            activeMembers: ({size}: SubscriptionSizeParams) => `${size} miembros activos/mes`,
            subscriptionRenews: 'Renovación de la suscripción',
            youCantDowngrade: 'No puedes bajar de categoría durante tu suscripción anual.',
            youAlreadyCommitted: ({size, date}: SubscriptionCommitmentParams) =>
                `Ya se ha comprometido a un tamaño de suscripción anual de ${size} miembros activos al mes hasta el ${date}. Puede cambiar a una suscripción de pago por uso en ${date} desactivando la auto-renovación.`,
            error: {
                size: 'Por favor ingrese un tamaño de suscripción valido',
                sameSize: 'Por favor, introduce un número diferente al de tu subscripción actual',
            },
        },
        paymentCard: {
            addPaymentCard: 'Añade tarjeta de pago',
            enterPaymentCardDetails: 'Introduce los datos de tu tarjeta de pago',
            security: 'Expensify es PCI-DSS obediente, utiliza cifrado a nivel bancario, y emplea infraestructura redundante para proteger tus datos.',
            learnMoreAboutSecurity: 'Obtén más información sobre nuestra seguridad.',
        },
        subscriptionSettings: {
            title: 'Configuración de suscripción',
            summary: ({subscriptionType, subscriptionSize, autoRenew, autoIncrease}: SubscriptionSettingsSummaryParams) =>
                `Tipo de suscripción: ${subscriptionType}, Tamaño de suscripción: ${subscriptionSize}, Renovación automática: ${autoRenew}, Aumento automático de asientos anuales: ${autoIncrease}`,
            none: 'ninguno',
            on: 'activado',
            off: 'desactivado',
            annual: 'Anual',
            autoRenew: 'Auto-renovación',
            autoIncrease: 'Auto-incremento',
            saveUpTo: ({amountWithCurrency}: SubscriptionSettingsSaveUpToParams) => `Ahorre hasta ${amountWithCurrency} al mes por miembro activo`,
            automaticallyIncrease:
                'Aumenta automáticamente tus plazas anuales para dar lugar a los miembros activos que superen el tamaño de tu suscripción. Nota: Esto ampliará la fecha de finalización de tu suscripción anual.',
            disableAutoRenew: 'Desactivar auto-renovación',
            helpUsImprove: 'Ayúdanos a mejorar Expensify',
            whatsMainReason: '¿Cuál es la razón principal por la que deseas desactivar la auto-renovación?',
            renewsOn: ({date}: SubscriptionSettingsRenewsOnParams) => `Se renovará el ${date}.`,
            pricingConfiguration: 'El precio depende de la configuración. Para obtener el precio más bajo, elige una suscripción anual y obtén la Tarjeta Expensify.',
            learnMore: {
                part1: 'Obtén más información en nuestra ',
                pricingPage: 'página de precios',
                part2: ' o chatea con nuestro equipo en tu ',
                adminsRoom: 'sala #admins.',
            },
            estimatedPrice: 'Precio estimado',
            changesBasedOn: 'Esto varía según el uso de tu Tarjeta Expensify y las opciones de suscripción que elijas a continuación.',
        },
        requestEarlyCancellation: {
            title: 'Solicitar cancelación anticipada',
            subtitle: '¿Cuál es la razón principal por la que solicitas la cancelación anticipada?',
            subscriptionCanceled: {
                title: 'Suscripción cancelada',
                subtitle: 'Tu suscripción anual ha sido cancelada.',
                info: 'Ya puedes seguir utilizando tu(s) espacio(s) de trabajo en la modalidad de pago por uso.',
                preventFutureActivity: ({workspacesListRoute}: WorkspacesListRouteParams) =>
                    `Si quieres evitar actividad y cargos futuros, debes <a href="${workspacesListRoute}">eliminar tu(s) espacio(s) de trabajo.</a> Ten en cuenta que cuando elimines tu(s) espacio(s) de trabajo, se te cobrará cualquier actividad pendienteque se haya incurrido durante el mes en curso.`,
            },
            requestSubmitted: {
                title: 'Solicitud enviada',
                subtitle: {
                    part1: 'Gracias por hacernos saber que deseas cancelar tu suscripción. Estamos revisando tu solicitud y nos comunicaremos contigo en breve a través de tu chat con ',
                    link: 'Concierge',
                    part2: '.',
                },
            },
            acknowledgement: `Al solicitar la cancelación anticipada, reconozco y acepto que Expensify no tiene ninguna obligación de conceder dicha solicitud en virtud de las <a href=${CONST.OLD_DOT_PUBLIC_URLS.TERMS_URL}>Condiciones de Servicio</a> de Expensify u otro acuerdo de servicios aplicable entre Expensify y yo, y que Expensify se reserva el derecho exclusivo a conceder dicha solicitud.`,
        },
    },
    feedbackSurvey: {
        tooLimited: 'Hay que mejorar la funcionalidad',
        tooExpensive: 'Demasiado caro',
        inadequateSupport: 'Atención al cliente inadecuada',
        businessClosing: 'Cierre, reducción, o adquisición de la empresa',
        additionalInfoTitle: '¿A qué software está migrando y por qué?',
        additionalInfoInputLabel: 'Tu respuesta',
    },
    roomChangeLog: {
        updateRoomDescription: 'establece la descripción de la sala a:',
        clearRoomDescription: 'la descripción de la habitación ha sido borrada',
    },
    delegate: {
        switchAccount: 'Cambiar de cuenta:',
        copilotDelegatedAccess: 'Copilot: Acceso delegado',
        copilotDelegatedAccessDescription: 'Permitir que otros miembros accedan a tu cuenta.',
        addCopilot: 'Agregar copiloto',
        membersCanAccessYourAccount: 'Estos miembros pueden acceder a tu cuenta:',
        youCanAccessTheseAccounts: 'Puedes acceder a estas cuentas a través del conmutador de cuentas:',
        role: ({role}: OptionalParam<DelegateRoleParams> = {}) => {
            switch (role) {
                case CONST.DELEGATE_ROLE.ALL:
                    return 'Completo';
                case CONST.DELEGATE_ROLE.SUBMITTER:
                    return 'Limitado';
                default:
                    return '';
            }
        },
        genericError: '¡Ups! Ha ocurrido un error. Por favor, inténtalo de nuevo.',
        onBehalfOfMessage: ({delegator}: DelegatorParams) => `en nombre de ${delegator}`,
        accessLevel: 'Nivel de acceso',
        confirmCopilot: 'Confirma tu copiloto a continuación.',
        accessLevelDescription: 'Elige un nivel de acceso a continuación. Tanto el acceso Completo como el Limitado permiten a los copilotos ver todas las conversaciones y gastos.',
        roleDescription: ({role}: OptionalParam<DelegateRoleParams> = {}) => {
            switch (role) {
                case CONST.DELEGATE_ROLE.ALL:
                    return 'Permite a otro miembro realizar todas las acciones en tu cuenta, en tu nombre. Incluye chat, presentaciones, aprobaciones, pagos, actualizaciones de configuración y más.';
                case CONST.DELEGATE_ROLE.SUBMITTER:
                    return 'Permite a otro miembro realizar la mayoría de las acciones en tu cuenta, en tu nombre. Excluye aprobaciones, pagos, rechazos y retenciones.';
                default:
                    return '';
            }
        },
        removeCopilot: 'Eliminar copiloto',
        removeCopilotConfirmation: '¿Estás seguro de que quieres eliminar este copiloto?',
        changeAccessLevel: 'Cambiar nivel de acceso',
        makeSureItIsYou: 'Vamos a asegurarnos de que eres tú',
        enterMagicCode: ({contactMethod}: EnterMagicCodeParams) =>
            `Por favor, introduce el código mágico enviado a ${contactMethod} para agregar un copiloto. Debería llegar en un par de minutos.`,
        enterMagicCodeUpdate: ({contactMethod}: EnterMagicCodeParams) =>
            `Por favor, introduce el código mágico enviado a ${contactMethod} para actualizar el nivel de acceso de tu copiloto.`,
        notAllowed: 'No tan rápido...',
        noAccessMessage: 'Como copiloto, no tienes acceso a esta página. ¡Lo sentimos!',
        notAllowedMessage: ({accountOwnerEmail}: AccountOwnerParams) =>
            `Como <a href="${CONST.DELEGATE_ROLE_HELP_DOT_ARTICLE_LINK}">copiloto</a> de ${accountOwnerEmail}, no tienes permiso para realizar esta acción. ¡Lo siento!`,
        copilotAccess: 'Acceso a Copilot',
    },
    debug: {
        debug: 'Depuración',
        details: 'Detalles',
        JSON: 'JSON',
        reportActions: 'Acciones',
        reportActionPreview: 'Previa',
        nothingToPreview: 'Nada que previsualizar',
        editJson: 'Editar JSON:',
        preview: 'Previa:',
        missingProperty: ({propertyName}: MissingPropertyParams) => `Falta ${propertyName}`,
        invalidProperty: ({propertyName, expectedType}: InvalidPropertyParams) => `Propiedad inválida: ${propertyName} - Esperado: ${expectedType}`,
        invalidValue: ({expectedValues}: InvalidValueParams) => `Valor inválido - Esperado: ${expectedValues}`,
        missingValue: 'Valor en falta',
        createReportAction: 'Crear acción de informe',
        reportAction: 'Acciones del informe',
        report: 'Informe',
        transaction: 'Transacción',
        violations: 'Violaciones',
        transactionViolation: 'Violación de transacción',
        hint: 'Los cambios de datos no se enviarán al backend',
        textFields: 'Campos de texto',
        numberFields: 'Campos numéricos',
        booleanFields: 'Campos booleanos',
        constantFields: 'Campos constantes',
        dateTimeFields: 'Campos de fecha y hora',
        date: 'Fecha',
        time: 'Hora',
        none: 'Ninguno',
        visibleInLHN: 'Visible en LHN',
        GBR: 'GBR',
        RBR: 'RBR',
        true: 'verdadero',
        false: 'falso',
        viewReport: 'Ver Informe',
        viewTransaction: 'Ver transacción',
        createTransactionViolation: 'Crear infracción de transacción',
        reasonVisibleInLHN: {
            hasDraftComment: 'Tiene comentario en borrador',
            hasGBR: 'Tiene GBR',
            hasRBR: 'Tiene RBR',
            pinnedByUser: 'Fijado por el miembro',
            hasIOUViolations: 'Tiene violaciones de IOU',
            hasAddWorkspaceRoomErrors: 'Tiene errores al agregar sala de espacio de trabajo',
            isUnread: 'No leído (modo de enfoque)',
            isArchived: 'Archivado (modo más reciente)',
            isSelfDM: 'Es un mensaje directo propio',
            isFocused: 'Está temporalmente enfocado',
        },
        reasonGBR: {
            hasJoinRequest: 'Tiene solicitud de unión (sala de administrador)',
            isUnreadWithMention: 'No leído con mención',
            isWaitingForAssigneeToCompleteAction: 'Esperando a que el asignado complete la acción',
            hasChildReportAwaitingAction: 'Informe secundario pendiente de acción',
            hasMissingInvoiceBankAccount: 'Falta la cuenta bancaria de la factura',
        },
        reasonRBR: {
            hasErrors: 'Tiene errores en los datos o las acciones del informe',
            hasViolations: 'Tiene violaciones',
            hasTransactionThreadViolations: 'Tiene violaciones de hilo de transacciones',
        },
        indicatorStatus: {
            theresAReportAwaitingAction: 'Hay un informe pendiente de acción',
            theresAReportWithErrors: 'Hay un informe con errores',
            theresAWorkspaceWithCustomUnitsErrors: 'Hay un espacio de trabajo con errores en las unidades personalizadas',
            theresAProblemWithAWorkspaceMember: 'Hay un problema con un miembro del espacio de trabajo',
            theresAProblemWithAWorkspaceQBOExport: 'Hubo un problema con la configuración de exportación de la conexión del espacio de trabajo.',
            theresAProblemWithAContactMethod: 'Hay un problema con un método de contacto',
            aContactMethodRequiresVerification: 'Un método de contacto requiere verificación',
            theresAProblemWithAPaymentMethod: 'Hay un problema con un método de pago',
            theresAProblemWithAWorkspace: 'Hay un problema con un espacio de trabajo',
            theresAProblemWithYourReimbursementAccount: 'Hay un problema con tu cuenta de reembolso',
            theresABillingProblemWithYourSubscription: 'Hay un problema de facturación con tu suscripción',
            yourSubscriptionHasBeenSuccessfullyRenewed: 'Tu suscripción se ha renovado con éxito',
            theresWasAProblemDuringAWorkspaceConnectionSync: 'Hubo un problema durante la sincronización de la conexión del espacio de trabajo',
            theresAProblemWithYourWallet: 'Hay un problema con tu billetera',
            theresAProblemWithYourWalletTerms: 'Hay un problema con los términos de tu billetera',
        },
    },
    emptySearchView: {
        takeATestDrive: 'Haz una prueba',
    },
    migratedUserWelcomeModal: {
        title: 'Viajes y gastos, a la velocidad del chat',
        subtitle: 'New Expensify tiene la misma excelente automatización, pero ahora con una colaboración increíble:',
        confirmText: 'Vamos!',
        features: {
            chat: '<strong>Chatea directamente en cualquier gasto</strong>, informe o espacio de trabajo',
            scanReceipt: '<strong>Escanea recibos</strong> y obtén reembolsos',
            crossPlatform: 'Haz <strong>todo</strong> desde tu teléfono o navegador',
        },
    },
    productTrainingTooltip: {
        // TODO: CONCIERGE_LHN_GBR tooltip will be replaced by a tooltip in the #admins room
        // https://github.com/Expensify/App/issues/57045#issuecomment-2701455668
        conciergeLHNGBR: '<tooltip>¡Comienza <strong>aquí</strong>!</tooltip>',
        saveSearchTooltip: '<tooltip><strong>Renombra tus búsquedas guardadas</strong> aquí</tooltip>',
        globalCreateTooltip: '<tooltip><strong>Crea gastos</strong>, empieza a chatear\ny más. ¡Pruébalo!</tooltip>',
        bottomNavInboxTooltip: '<tooltip>Revisa lo que <strong>necesita tu atención</strong>\ny <strong>chatea sobre los gastos.</strong></tooltip>',
        workspaceChatTooltip: '<tooltip>Chatea con <strong>los aprobadores</strong></tooltip>',
        GBRRBRChat: '<tooltip>Verás 🟢 en <strong>acciones a realizar</strong>,\ny 🔴 en <strong>elementos para revisar.</strong></tooltip>',
        accountSwitcher: '<tooltip>Accede a tus <strong>cuentas copiloto</strong> aquí</tooltip>',
        expenseReportsFilter: '<tooltip>¡Bienvenido! Aquí encontrarás todos los\n<strong>informes de tu empresa</strong>.</tooltip>',
        scanTestTooltip: {
            main: '<tooltip>¡<strong>Escanea nuestro recibo de prueba</strong> para ver cómo funciona!</tooltip>',
            manager: '<tooltip>¡Elige a <strong>nuestro gerente</strong> de prueba para probarlo!</tooltip>',
            confirmation: '<tooltip>Ahora, <strong>envía tu gasto y</strong>\n¡observa cómo ocurre la magia!</tooltip>',
            tryItOut: 'Prueba esto',
            noThanks: 'No, gracias',
        },
        outstandingFilter: '<tooltip>Filtra los gastos\nque <strong>necesitan aprobación</strong></tooltip>',
        scanTestDriveTooltip: '<tooltip>¡Envía este recibo para\n<strong>completar la prueba</strong>!</tooltip>',
    },
    discardChangesConfirmation: {
        title: '¿Descartar cambios?',
        body: '¿Estás seguro de que quieres descartar los cambios que hiciste?',
        confirmText: 'Descartar cambios',
    },
    scheduledCall: {
        book: {
            title: 'Programar llamada',
            description: 'Encuentra un horario que funcione para ti.',
            slots: 'Horarios disponibles para el ',
        },
        confirmation: {
            title: 'Confirmar llamada',
            description: 'Asegúrate de que los detalles a continuación sean correctos. Una vez que confirmes la llamada, enviaremos una invitación con más información.',
            setupSpecialist: 'Tu especialista asignado',
            meetingLength: 'Duración de la reunión',
            dateTime: 'Fecha y hora',
            minutes: '30 minutos',
        },
        callScheduled: 'Llamada programada',
    },
    autoSubmitModal: {
        title: '¡Todo claro y enviado!',
        description: 'Se han solucionado todas las advertencias e infracciones, así que:',
        submittedExpensesTitle: 'Estos gastos han sido enviados',
        submittedExpensesDescription: 'Estos gastos se han enviado a tu aprobador pero aún se pueden editar hasta que sean aprobados.',
        pendingExpensesTitle: 'Los gastos pendientes se han movido',
        pendingExpensesDescription: 'Todo gasto de tarjeta pendiente se ha movido a un informe separado hasta que sea contabilizado.',
    },
    testDrive: {
        quickAction: {
            takeATwoMinuteTestDrive: 'Haz una prueba de 2 minutos',
        },
        modal: {
            title: 'Haz una prueba con nosotros',
            description: 'Haz un recorrido rápido por el producto para ponerte al día rápidamente. ¡No se requieren paradas!',
            confirmText: 'Iniciar prueba',
            helpText: 'Saltar',
            employee: {
                description:
                    '<muted-text>Consigue <strong>3 meses gratis</strong>  de Expensify para tu equipo. Solo introduce el correo electrónico de tu jefe abajo para enviarle un gasto escaneado de prueba.</muted-text>',
                email: 'Introduce el correo electrónico de tu jefe',
                error: 'Ese miembro es propietario de un espacio de trabajo, por favor introduce un nuevo miembro para probar.',
            },
        },
        banner: {
            currentlyTestDrivingExpensify: 'Actualmente estás probando Expensify',
            readyForTheRealThing: '¿Listo para la versión real?',
            getStarted: 'Comenzar',
        },
        employeeInviteMessage: ({name}: EmployeeInviteMessageParams) =>
            `# ${name} te invitó a probar Expensify\n\n¡Hola! Acabo de conseguirnos *3 meses gratis* para probar Expensify, la forma más rápida de gestionar gastos.\n\nAquí tienes un *recibo de prueba* para mostrarte cómo funciona:`,
    },
    export: {
        basicExport: 'Exportar básico',
        reportLevelExport: 'Todos los datos - a nivel de informe',
        expenseLevelExport: 'Todos los datos - a nivel de gasto',
        exportInProgress: 'Exportación en curso',
        conciergeWillSend: 'Concierge te enviará el archivo en breve.',
    },
};

export default translations satisfies TranslationDeepObject<typeof en>;<|MERGE_RESOLUTION|>--- conflicted
+++ resolved
@@ -616,12 +616,9 @@
         getTheApp: 'Descarga la app',
         scanReceiptsOnTheGo: 'Escanea recibos desde tu teléfono',
         headsUp: '¡Atención!',
-<<<<<<< HEAD
         submitTo: 'Enviar a',
         forwardTo: 'Reenviar a',
-=======
         merge: 'Fusionar',
->>>>>>> 4ae92b79
         unstableInternetConnection: 'Conexión a internet inestable. Por favor, revisa tu red e inténtalo de nuevo.',
     },
     supportalNoAccess: {
