import {CONST as COMMON_CONST} from 'expensify-common';
import type {OnboardingTask} from '@libs/actions/Welcome/OnboardingFlow';
import CONST from '@src/CONST';
import type OriginalMessage from '@src/types/onyx/OriginalMessage';
import type en from './en';
import type {
    AccountOwnerParams,
    ActionsAreCurrentlyRestricted,
    AddedOrDeletedPolicyReportFieldParams,
    AddedPolicyApprovalRuleParams,
    AddEmployeeParams,
    AddOrDeletePolicyCustomUnitRateParams,
    AddressLineParams,
    AdminCanceledRequestParams,
    AirlineParams,
    AlreadySignedInParams,
    ApprovalWorkflowErrorParams,
    ApprovedAmountParams,
    AssignCardParams,
    AssignedCardParams,
    AssigneeParams,
    AuthenticationErrorParams,
    AutoPayApprovedReportsLimitErrorParams,
    BadgeFreeTrialParams,
    BankAccountLastFourParams,
    BeginningOfArchivedRoomParams,
    BeginningOfChatHistoryAdminRoomParams,
    BeginningOfChatHistoryAnnounceRoomParams,
    BeginningOfChatHistoryDomainRoomParams,
    BeginningOfChatHistoryInvoiceRoomParams,
    BeginningOfChatHistoryPolicyExpenseChatParams,
    BeginningOfChatHistoryUserRoomParams,
    BillableDefaultDescriptionParams,
    BillingBannerCardAuthenticationRequiredParams,
    BillingBannerCardExpiredParams,
    BillingBannerCardOnDisputeParams,
    BillingBannerDisputePendingParams,
    BillingBannerInsufficientFundsParams,
    BillingBannerOwnerAmountOwedOverdueParams,
    BillingBannerSubtitleWithDateParams,
    BusinessBankAccountParams,
    BusinessTaxIDParams,
    CanceledRequestParams,
    CardEndingParams,
    CardInfoParams,
    CardNextPaymentParams,
    CategoryNameParams,
    ChangeFieldParams,
    ChangeOwnerDuplicateSubscriptionParams,
    ChangeOwnerHasFailedSettlementsParams,
    ChangeOwnerSubscriptionParams,
    ChangeReportPolicyParams,
    ChangeTypeParams,
    CharacterLengthLimitParams,
    CharacterLimitParams,
    ChatWithAccountManagerParams,
    CompanyCardBankName,
    CompanyCardFeedNameParams,
    CompanyNameParams,
    ConfirmThatParams,
    ConnectionNameParams,
    ConnectionParams,
    ContactMethodParams,
    ContactMethodsRouteParams,
    CreateExpensesParams,
    CurrencyCodeParams,
    CurrencyInputDisabledTextParams,
    CustomersOrJobsLabelParams,
    CustomUnitRateParams,
    DateParams,
    DateShouldBeAfterParams,
    DateShouldBeBeforeParams,
    DefaultAmountParams,
    DefaultVendorDescriptionParams,
    DelegateRoleParams,
    DelegatorParams,
    DeleteActionParams,
    DeleteConfirmationParams,
    DeleteTransactionParams,
    DemotedFromWorkspaceParams,
    DidSplitAmountMessageParams,
    DomainPermissionInfoRestrictionParams,
    DuplicateTransactionParams,
    EarlyDiscountSubtitleParams,
    EarlyDiscountTitleParams,
    EditActionParams,
    EditDestinationSubtitleParams,
    ElectronicFundsParams,
    EmployeeInviteMessageParams,
    EmptyCategoriesSubtitleWithAccountingParams,
    EmptyTagsSubtitleWithAccountingParams,
    EnterMagicCodeParams,
    ExportAgainModalDescriptionParams,
    ExportedToIntegrationParams,
    ExportIntegrationSelectedParams,
    FeatureNameParams,
    FileLimitParams,
    FileTypeParams,
    FiltersAmountBetweenParams,
    FlightLayoverParams,
    FlightParams,
    FormattedMaxLengthParams,
    GoBackMessageParams,
    ImportedTagsMessageParams,
    ImportedTypesParams,
    ImportFieldParams,
    ImportMembersSuccessfulDescriptionParams,
    ImportPerDiemRatesSuccessfulDescriptionParams,
    ImportTagsSuccessfulDescriptionParams,
    IncorrectZipFormatParams,
    IndividualExpenseRulesSubtitleParams,
    InstantSummaryParams,
    IntacctMappingTitleParams,
    IntegrationExportParams,
    IntegrationSyncFailedParams,
    InvalidPropertyParams,
    InvalidValueParams,
    IssueVirtualCardParams,
    LastSyncAccountingParams,
    LastSyncDateParams,
    LeftWorkspaceParams,
    LocalTimeParams,
    LoggedInAsParams,
    LogSizeParams,
    ManagerApprovedAmountParams,
    ManagerApprovedParams,
    MarkedReimbursedParams,
    MarkReimbursedFromIntegrationParams,
    MergeFailureDescriptionGenericParams,
    MergeFailureUncreatedAccountDescriptionParams,
    MergeSuccessDescriptionParams,
    MissingPropertyParams,
    MovedFromPersonalSpaceParams,
    MovedFromReportParams,
    MovedTransactionParams,
    NeedCategoryForExportToIntegrationParams,
    NewWorkspaceNameParams,
    NoLongerHaveAccessParams,
    NotAllowedExtensionParams,
    NotYouParams,
    OOOEventSummaryFullDayParams,
    OOOEventSummaryPartialDayParams,
    OptionalParam,
    OurEmailProviderParams,
    OwnerOwesAmountParams,
    PaidElsewhereParams,
    PaidWithExpensifyParams,
    ParentNavigationSummaryParams,
    PayerOwesAmountParams,
    PayerOwesParams,
    PayerPaidAmountParams,
    PayerPaidParams,
    PayerSettledParams,
    PaySomeoneParams,
    PolicyAddedReportFieldOptionParams,
    PolicyDisabledReportFieldAllOptionsParams,
    PolicyDisabledReportFieldOptionParams,
    PolicyExpenseChatNameParams,
    QBDSetupErrorBodyParams,
    RailTicketParams,
    ReconciliationWorksParams,
    RemovedFromApprovalWorkflowParams,
    RemovedTheRequestParams,
    RemoveMemberPromptParams,
    RemoveMembersWarningPrompt,
    RenamedRoomActionParams,
    RenamedWorkspaceNameActionParams,
    ReportArchiveReasonsClosedParams,
    ReportArchiveReasonsInvoiceReceiverPolicyDeletedParams,
    ReportArchiveReasonsMergedParams,
    ReportArchiveReasonsRemovedFromPolicyParams,
    ReportPolicyNameParams,
    RequestAmountParams,
    RequestCountParams,
    RequestedAmountMessageParams,
    RequiredFieldParams,
    ResolutionConstraintsParams,
    ReviewParams,
    RoleNamesParams,
    RoomNameReservedErrorParams,
    RoomRenamedToParams,
    RulesEnableWorkflowsParams,
    SecondaryLoginParams,
    SetTheDistanceMerchantParams,
    SetTheRequestParams,
    SettledAfterAddedBankAccountParams,
    SettleExpensifyCardParams,
    SettlementAccountInfoParams,
    SettlementDateParams,
    ShareParams,
    SignUpNewFaceCodeParams,
    SizeExceededParams,
    SplitAmountParams,
    SplitExpenseEditTitleParams,
    SplitExpenseSubtitleParams,
    SpreadCategoriesParams,
    SpreadFieldNameParams,
    SpreadSheetColumnParams,
    StatementTitleParams,
    StepCounterParams,
    StripePaidParams,
    SubmitsToParams,
    SubmittedToVacationDelegateParams,
    SubmittedWithMemoParams,
    SubscriptionCommitmentParams,
    SubscriptionSettingsRenewsOnParams,
    SubscriptionSettingsSaveUpToParams,
    SubscriptionSettingsSummaryParams,
    SubscriptionSizeParams,
    SyncStageNameConnectionsParams,
    TaskCreatedActionParams,
    TaxAmountParams,
    TermsParams,
    ThreadRequestReportNameParams,
    ThreadSentMoneyReportNameParams,
    TotalAmountGreaterOrLessThanOriginalParams,
    ToValidateLoginParams,
    TransferParams,
    TravelTypeParams,
    TrialStartedTitleParams,
    UnapproveWithIntegrationWarningParams,
    UnshareParams,
    UntilTimeParams,
    UpdatedCustomFieldParams,
    UpdatedPolicyApprovalRuleParams,
    UpdatedPolicyAuditRateParams,
    UpdatedPolicyCategoryDescriptionHintTypeParams,
    UpdatedPolicyCategoryExpenseLimitTypeParams,
    UpdatedPolicyCategoryGLCodeParams,
    UpdatedPolicyCategoryMaxAmountNoReceiptParams,
    UpdatedPolicyCategoryMaxExpenseAmountParams,
    UpdatedPolicyCategoryNameParams,
    UpdatedPolicyCategoryParams,
    UpdatedPolicyCurrencyParams,
    UpdatedPolicyCustomUnitRateParams,
    UpdatedPolicyCustomUnitTaxClaimablePercentageParams,
    UpdatedPolicyCustomUnitTaxRateExternalIDParams,
    UpdatedPolicyDescriptionParams,
    UpdatedPolicyFieldWithNewAndOldValueParams,
    UpdatedPolicyFieldWithValueParam,
    UpdatedPolicyFrequencyParams,
    UpdatedPolicyManualApprovalThresholdParams,
    UpdatedPolicyPreventSelfApprovalParams,
    UpdatedPolicyReportFieldDefaultValueParams,
    UpdatedPolicyTagFieldParams,
    UpdatedPolicyTagNameParams,
    UpdatedPolicyTagParams,
    UpdatedTheDistanceMerchantParams,
    UpdatedTheRequestParams,
    UpdatePolicyCustomUnitParams,
    UpdatePolicyCustomUnitTaxEnabledParams,
    UpdateRoleParams,
    UpgradeSuccessMessageParams,
    UsePlusButtonParams,
    UserIsAlreadyMemberParams,
    UserSplitParams,
    VacationDelegateParams,
    ViolationsAutoReportedRejectedExpenseParams,
    ViolationsCashExpenseWithNoReceiptParams,
    ViolationsConversionSurchargeParams,
    ViolationsCustomRulesParams,
    ViolationsInvoiceMarkupParams,
    ViolationsMaxAgeParams,
    ViolationsMissingTagParams,
    ViolationsModifiedAmountParams,
    ViolationsOverAutoApprovalLimitParams,
    ViolationsOverCategoryLimitParams,
    ViolationsOverLimitParams,
    ViolationsPerDayLimitParams,
    ViolationsProhibitedExpenseParams,
    ViolationsReceiptRequiredParams,
    ViolationsRterParams,
    ViolationsTagOutOfPolicyParams,
    ViolationsTaxOutOfPolicyParams,
    WaitingOnBankAccountParams,
    WalletProgramParams,
    WelcomeEnterMagicCodeParams,
    WelcomeToRoomParams,
    WeSentYouMagicSignInLinkParams,
    WorkEmailMergingBlockedParams,
    WorkEmailResendCodeParams,
    WorkspaceLockedPlanTypeParams,
    WorkspaceMemberList,
    WorkspaceOwnerWillNeedToAddOrUpdatePaymentCardParams,
    WorkspaceRouteParams,
    WorkspaceShareNoteParams,
    WorkspacesListRouteParams,
    WorkspaceYouMayJoin,
    YourPlanPriceParams,
    YourPlanPriceValueParams,
    ZipCodeExampleFormatParams,
} from './params';
import type {TranslationDeepObject} from './types';

/* eslint-disable max-len */
const translations = {
    common: {
        count: 'Contar',
        cancel: 'Cancelar',
        dismiss: 'Descartar',
        yes: 'Sí',
        no: 'No',
        ok: 'OK',
        notNow: 'Ahora no',
        learnMore: 'Más información',
        buttonConfirm: 'Ok, entendido',
        name: 'Nombre',
        attachment: 'Archivo adjunto',
        attachments: 'Archivos adjuntos',
        from: 'De',
        to: 'A',
        in: 'En',
        optional: 'Opcional',
        new: 'Nuevo',
        center: 'Centrar',
        search: 'Buscar',
        reports: 'Informes',
        find: 'Encontrar',
        searchWithThreeDots: 'Buscar...',
        select: 'Seleccionar',
        deselect: 'Deseleccionar',
        selectMultiple: 'Seleccionar varios',
        next: 'Siguiente',
        create: 'Crear',
        previous: 'Anterior',
        goBack: 'Volver',
        add: 'Añadir',
        resend: 'Reenviar',
        save: 'Guardar',
        saveChanges: 'Guardar cambios',
        submit: 'Enviar',
        rotate: 'Rotar',
        zoom: 'Zoom',
        password: 'Contraseña',
        magicCode: 'Código mágico',
        twoFactorCode: 'Autenticación de dos factores',
        workspaces: 'Espacios de trabajo',
        inbox: 'Recibidos',
        group: 'Grupo',
        profile: 'Perfil',
        referral: 'Remisión',
        payments: 'Pagos',
        approvals: 'Aprobaciones',
        wallet: 'Billetera',
        preferences: 'Preferencias',
        view: 'Ver',
        review: (reviewParams?: ReviewParams) => `Revisar${reviewParams?.amount ? ` ${reviewParams?.amount}` : ''}`,
        not: 'No',
        privacyPolicy: 'la Política de Privacidad de Expensify',
        addCardTermsOfService: 'Términos de Servicio',
        perPerson: 'por persona',
        signIn: 'Conectarse',
        signInWithGoogle: 'Iniciar sesión con Google',
        signInWithApple: 'Iniciar sesión con Apple',
        signInWith: 'Iniciar sesión con',
        continue: 'Continuar',
        firstName: 'Nombre',
        lastName: 'Apellidos',
        scanning: 'Escaneando',
        phone: 'Teléfono',
        phoneNumber: 'Número de teléfono',
        phoneNumberPlaceholder: '(xxx) xxx-xxxx',
        email: 'Correo electrónico',
        and: 'y',
        or: 'o',
        details: 'Detalles',
        privacy: 'Privacidad',
        hidden: 'Oculto',
        visible: 'Visible',
        delete: 'Eliminar',
        archived: 'archivado',
        contacts: 'Contactos',
        recents: 'Recientes',
        close: 'Cerrar',
        download: 'Descargar',
        downloading: 'Descargando',
        uploading: 'Subiendo',
        pin: 'Fijar',
        unPin: 'Desfijar',
        back: 'Volver',
        saveAndContinue: 'Guardar y continuar',
        settings: 'Configuración',
        termsOfService: 'Términos de Servicio',
        members: 'Miembros',
        invite: 'Invitar',
        here: 'aquí',
        date: 'Fecha',
        dob: 'Fecha de nacimiento',
        currentYear: 'Año actual',
        currentMonth: 'Mes actual',
        ssnLast4: 'Últimos 4 dígitos de tu SSN',
        ssnFull9: 'Los 9 dígitos del SSN',
        addressLine: ({lineNumber}: AddressLineParams) => `Dirección línea ${lineNumber}`,
        personalAddress: 'Dirección física personal',
        companyAddress: 'Dirección física de la empresa',
        noPO: 'Nada de apartados de correos ni direcciones de envío, por favor.',
        city: 'Ciudad',
        state: 'Estado',
        streetAddress: 'Dirección',
        stateOrProvince: 'Estado / Provincia',
        country: 'País',
        zip: 'Código postal',
        zipPostCode: 'Código postal',
        whatThis: '¿Qué es esto?',
        iAcceptThe: 'Acepto los ',
        remove: 'Eliminar',
        admin: 'Administrador',
        owner: 'Dueño',
        dateFormat: 'AAAA-MM-DD',
        send: 'Enviar',
        na: 'N/A',
        noResultsFound: 'No se han encontrado resultados',
        noResultsFoundMatching: ({searchString}: {searchString: string}) => `No se encontraron resultados que coincidan con "${searchString}"`,
        recentDestinations: 'Destinos recientes',
        timePrefix: 'Son las',
        conjunctionFor: 'para',
        todayAt: 'Hoy a las',
        tomorrowAt: 'Mañana a las',
        yesterdayAt: 'Ayer a las',
        conjunctionAt: 'a',
        conjunctionTo: 'a',
        genericErrorMessage: 'Ups... algo no ha ido bien y la acción no se ha podido completar. Por favor, inténtalo más tarde.',
        percentage: 'Porcentaje',
        error: {
            invalidAmount: 'Importe no válido',
            acceptTerms: 'Debes aceptar los Términos de Servicio para continuar',
            phoneNumber: `Introduce un teléfono válido, incluyendo el código del país (p. ej. ${CONST.EXAMPLE_PHONE_NUMBER})`,
            fieldRequired: 'Este campo es obligatorio',
            requestModified: 'Esta solicitud está siendo modificada por otro miembro',
            characterLimitExceedCounter: ({length, limit}: CharacterLengthLimitParams) => `Se superó el límite de caracteres (${length}/${limit})`,
            dateInvalid: 'Por favor, selecciona una fecha válida',
            invalidDateShouldBeFuture: 'Por favor, elige una fecha igual o posterior a hoy',
            invalidTimeShouldBeFuture: 'Por favor, elige una hora al menos un minuto en el futuro',
            invalidCharacter: 'Carácter invalido',
            enterMerchant: 'Introduce un comerciante',
            enterAmount: 'Introduce un importe',
            enterDate: 'Introduce una fecha',
            missingMerchantName: 'Falta el nombre del comerciante',
            missingAmount: 'Falta el importe',
            missingDate: 'Falta la fecha',
            invalidTimeRange: 'Por favor, introduce una hora entre 1 y 12 (por ejemplo, 2:30 PM)',
            pleaseCompleteForm: 'Por favor complete el formulario de arriba para continuar',
            pleaseSelectOne: 'Seleccione una de las opciones',
            invalidRateError: 'Por favor, introduce una tarifa válida',
            lowRateError: 'La tarifa debe ser mayor que 0',
            email: 'Por favor, introduzca una dirección de correo electrónico válida',
            login: 'Se produjo un error al iniciar sesión. Por favor intente nuevamente.',
        },
        comma: 'la coma',
        semicolon: 'el punto y coma',
        please: 'Por favor',
        rename: 'Renombrar',
        skip: 'Saltarse',
        contactUs: 'contáctenos',
        pleaseEnterEmailOrPhoneNumber: 'Por favor, escribe un correo electrónico o número de teléfono',
        fixTheErrors: 'corrige los errores',
        inTheFormBeforeContinuing: 'en el formulario antes de continuar',
        confirm: 'Confirmar',
        reset: 'Restablecer',
        done: 'Listo',
        more: 'Más',
        debitCard: 'Tarjeta de débito',
        bankAccount: 'Cuenta bancaria',
        personalBankAccount: 'Cuenta bancaria personal',
        businessBankAccount: 'Cuenta bancaria comercial',
        join: 'Unirse',
        leave: 'Salir',
        decline: 'Rechazar',
        transferBalance: 'Transferencia de saldo',
        cantFindAddress: '¿No encuentras tu dirección? ',
        enterManually: 'Introducir manualmente',
        message: 'Chatear con ',
        leaveThread: 'Salir del hilo',
        you: 'Tú',
        me: 'yo',
        youAfterPreposition: 'ti',
        your: 'tu',
        conciergeHelp: 'Por favor, contacta con Concierge para obtener ayuda.',
        youAppearToBeOffline: 'Parece que estás desconectado.',
        thisFeatureRequiresInternet: 'Esta función requiere una conexión a Internet activa.',
        attachmentWillBeAvailableOnceBackOnline: 'El archivo adjunto estará disponible cuando vuelvas a estar en línea.',
        errorOccurredWhileTryingToPlayVideo: 'Se produjo un error al intentar reproducir este video.',
        areYouSure: '¿Estás seguro?',
        verify: 'Verifique',
        yesContinue: 'Sí, continuar',
        websiteExample: 'p. ej. https://www.expensify.com',
        zipCodeExampleFormat: ({zipSampleFormat}: ZipCodeExampleFormatParams) => (zipSampleFormat ? `p. ej. ${zipSampleFormat}` : ''),
        description: 'Descripción',
        title: 'Título',
        assignee: 'Asignado a',
        createdBy: 'Creado por',
        with: 'con',
        shareCode: 'Compartir código',
        share: 'Compartir',
        per: 'por',
        mi: 'milla',
        km: 'kilómetro',
        copied: '¡Copiado!',
        someone: 'Alguien',
        total: 'Total',
        edit: 'Editar',
        letsDoThis: '¡Hagámoslo!',
        letsStart: 'Empecemos',
        showMore: 'Mostrar más',
        merchant: 'Comerciante',
        category: 'Categoría',
        report: 'Informe',
        billable: 'Facturable',
        nonBillable: 'No facturable',
        tag: 'Etiqueta',
        receipt: 'Recibo',
        verified: 'Verificado',
        replace: 'Sustituir',
        distance: 'Distancia',
        mile: 'milla',
        miles: 'millas',
        kilometer: 'kilómetro',
        kilometers: 'kilómetros',
        recent: 'Reciente',
        all: 'Todo',
        am: 'AM',
        pm: 'PM',
        tbd: 'Por determinar',
        selectCurrency: 'Selecciona una moneda',
        selectSymbolOrCurrency: 'Selecciona un símbolo o moneda',
        card: 'Tarjeta',
        whyDoWeAskForThis: '¿Por qué pedimos esto?',
        required: 'Obligatorio',
        showing: 'Mostrando',
        of: 'de',
        default: 'Predeterminado',
        update: 'Actualizar',
        member: 'Miembro',
        success: 'Éxito',
        auditor: 'Auditor',
        role: 'Role',
        currency: 'Divisa',
        groupCurrency: 'Moneda del grupo',
        rate: 'Tarifa',
        emptyLHN: {
            title: 'Woohoo! Todo al día.',
            subtitleText1: 'Encuentra un chat usando el botón',
            subtitleText2: 'o crea algo usando el botón',
            subtitleText3: '.',
        },
        businessName: 'Nombre de la empresa',
        clear: 'Borrar',
        type: 'Tipo',
        action: 'Acción',
        expenses: 'Gastos',
        totalSpend: 'Gasto total',
        tax: 'Impuesto',
        shared: 'Compartidos',
        drafts: 'Borradores',
        draft: 'Borrador',
        finished: 'Finalizados',
        upgrade: 'Mejora',
        downgradeWorkspace: 'Desmejora tu espacio de trabajo',
        companyID: 'Empresa ID',
        userID: 'Usuario ID',
        disable: 'Deshabilitar',
        export: 'Exportar',
        initialValue: 'Valor inicial',
        currentDate: 'Fecha actual',
        value: 'Valor',
        downloadFailedTitle: 'Error en la descarga',
        downloadFailedDescription: 'No se pudo completar la descarga. Por favor, inténtalo más tarde.',
        filterLogs: 'Registros de filtrado',
        network: 'La red',
        reportID: 'ID del informe',
        longID: 'ID largo',
        bankAccounts: 'Cuentas bancarias',
        chooseFile: 'Elegir archivo',
        chooseFiles: 'Elegir archivos',
        dropTitle: 'Suéltalo',
        dropMessage: 'Suelta tu archivo aquí',
        enabled: 'Habilitado',
        disabled: 'Desactivada',
        ignore: 'Ignorar',
        import: 'Importar',
        offlinePrompt: 'No puedes realizar esta acción ahora mismo.',
        outstanding: 'Pendiente',
        chats: 'Chats',
        tasks: 'Tareas',
        unread: 'No leído',
        sent: 'Enviado',
        links: 'Enlaces',
        day: 'día',
        days: 'días',
        address: 'Dirección',
        hourAbbreviation: 'h',
        minuteAbbreviation: 'm',
        chatWithAccountManager: ({accountManagerDisplayName}: ChatWithAccountManagerParams) => `¿Necesitas algo específico? Habla con tu gerente de cuenta, ${accountManagerDisplayName}.`,
        chatNow: 'Chatear ahora',
        workEmail: 'correo electrónico de trabajo',
        destination: 'Destino',
        subrate: 'Subtasa',
        perDiem: 'Per diem',
        validate: 'Validar',
        downloadAsPDF: 'Descargar como PDF',
        downloadAsCSV: 'Descargar como CSV',
        help: 'Ayuda',
        expenseReports: 'Informes de Gastos',
        rateOutOfPolicy: 'Tasa fuera de póliza',
        reimbursable: 'Reembolsable',
        editYourProfile: 'Edita tu perfil',
        comments: 'Comentarios',
        sharedIn: 'Compartido en',
        unreported: 'No reportado',
        explore: 'Explorar',
        todo: 'Tereas',
        invoice: 'Factura',
        expense: 'Gasto',
        chat: 'Chat',
        task: 'Tarea',
        trip: 'Viaje',
        apply: 'Aplicar',
        status: 'Estado',
        on: 'El',
        before: 'Antes',
        after: 'Después',
        reschedule: 'Reprogramar',
        general: 'General',
        workspacesTabTitle: 'Espacios',
        getTheApp: 'Descarga la app',
        scanReceiptsOnTheGo: 'Escanea recibos desde tu teléfono',
        headsUp: '¡Atención!',
        merge: 'Fusionar',
        unstableInternetConnection: 'Conexión a internet inestable. Por favor, revisa tu red e inténtalo de nuevo.',
    },
    supportalNoAccess: {
        title: 'No tan rápido',
        description: 'No estás autorizado para realizar esta acción mientras estás conectado como soporte.',
    },
    lockedAccount: {
        title: 'Cuenta Bloqueada',
        description: 'No puedes completar esta acción porque esta cuenta ha sido bloqueada. Para obtener más información, escribe a concierge@expensify.com.',
    },
    connectionComplete: {
        title: 'Conexión completa',
        supportingText: 'Ya puedes cerrar esta página y volver a la App de Expensify.',
    },
    location: {
        useCurrent: 'Usar ubicación actual',
        notFound: 'No pudimos encontrar tu ubicación. Inténtalo de nuevo o introduce una dirección manualmente.',
        permissionDenied: 'Parece que has denegado el permiso a tu ubicación.',
        please: 'Por favor,',
        allowPermission: 'habilita el permiso de ubicación en la configuración',
        tryAgain: 'e inténtalo de nuevo.',
    },
    contact: {
        importContacts: 'Importar contactos',
        importContactsTitle: 'Importa tus contactos',
        importContactsText: 'Importa contactos desde tu teléfono para que tus personas favoritas siempre estén a un toque de distancia.',
        importContactsExplanation: 'para que tus personas favoritas estén siempre a un toque de distancia.',
        importContactsNativeText: '¡Solo un paso más! Danos luz verde para importar tus contactos.',
    },
    anonymousReportFooter: {
        logoTagline: 'Únete a la discusión.',
    },
    attachmentPicker: {
        cameraPermissionRequired: 'Permiso para acceder a la cámara',
        expensifyDoesNotHaveAccessToCamera: 'Expensify no puede tomar fotos sin acceso a la cámara. Haz click en configuración para actualizar los permisos.',
        attachmentError: 'Error al adjuntar archivo',
        errorWhileSelectingAttachment: 'Se ha producido un error al seleccionar un archivo adjunto. Por favor, inténtalo de nuevo.',
        errorWhileSelectingCorruptedAttachment: 'Se ha producido un error al seleccionar un archivo adjunto corrupto. Por favor, inténtalo con otro archivo.',
        takePhoto: 'Hacer una foto',
        chooseFromGallery: 'Elegir de la galería',
        chooseDocument: 'Elegir un archivo',
        attachmentTooLarge: 'Archivo adjunto demasiado grande',
        sizeExceeded: 'El archivo adjunto supera el límite de 24 MB.',
        sizeExceededWithLimit: ({maxUploadSizeInMB}: SizeExceededParams) => `El archivo adjunto supera el límite de ${maxUploadSizeInMB} MB.`,
        attachmentTooSmall: 'Archivo adjunto demasiado pequeño',
        sizeNotMet: 'El archivo adjunto debe ser más grande que 240 bytes.',
        wrongFileType: 'Tipo de archivo inválido',
        notAllowedExtension: 'Este tipo de archivo no es compatible',
        folderNotAllowedMessage: 'Subir una carpeta no está permitido. Prueba con otro archivo.',
        protectedPDFNotSupported: 'Los PDFs con contraseña no son compatibles',
        attachmentImageResized: 'Se ha cambiado el tamaño de esta imagen para obtener una vista previa. Descargar para resolución completa.',
        attachmentImageTooLarge: 'Esta imagen es demasiado grande para obtener una vista previa antes de subirla.',
        tooManyFiles: ({fileLimit}: FileLimitParams) => `Solamente puedes suber ${fileLimit} archivos a la vez.`,
        sizeExceededWithValue: ({maxUploadSizeInMB}: SizeExceededParams) => `El archivo supera los ${maxUploadSizeInMB} MB. Por favor, vuelve a intentarlo.`,
        someFilesCantBeUploaded: 'Algunos archivos no se pueden subir',
        sizeLimitExceeded: ({maxUploadSizeInMB}: SizeExceededParams) => `Los archivos deben ser menores a ${maxUploadSizeInMB} MB. Los archivos más grandes no se subirán.`,
        maxFileLimitExceeded: 'Puedes subir hasta 30 recibos a la vez. Los extras no se subirán.',
        unsupportedFileType: ({fileType}: FileTypeParams) => `${fileType} archivos no son compatibles. Solo se subirán los archivos compatibles.`,
        learnMoreAboutSupportedFiles: 'Obtén más información sobre los formatos compatibles.',
        passwordProtected: 'Los PDFs con contraseña no son compatibles. Solo se subirán los archivos compatibles',
    },
    dropzone: {
        addAttachments: 'Añadir archivos adjuntos',
        addReceipt: 'Añadir recibo',
        scanReceipts: 'Escanear recibos',
        replaceReceipt: 'Reemplazar recibo',
    },
    filePicker: {
        fileError: 'Error de archivo',
        errorWhileSelectingFile: 'An error occurred while selecting an file. Please try again.',
    },
    avatarCropModal: {
        title: 'Editar foto',
        description: 'Arrastra, haz zoom y rota tu imagen para que quede como te gusta.',
    },
    composer: {
        noExtensionFoundForMimeType: 'No se encontró una extension para este tipo de contenido',
        problemGettingImageYouPasted: 'Ha ocurrido un problema al obtener la imagen que has pegado',
        commentExceededMaxLength: ({formattedMaxLength}: FormattedMaxLengthParams) => `El comentario debe tener máximo ${formattedMaxLength} caracteres.`,
        taskTitleExceededMaxLength: ({formattedMaxLength}: FormattedMaxLengthParams) => `La longitud máxima del título de una tarea es de ${formattedMaxLength} caracteres.`,
    },
    baseUpdateAppModal: {
        updateApp: 'Actualizar app',
        updatePrompt: 'Existe una nueva versión de esta aplicación.\nActualiza ahora or reinicia la aplicación más tarde para recibir la última versión.',
    },
    deeplinkWrapper: {
        launching: 'Cargando Expensify',
        expired: 'Tu sesión ha expirado.',
        signIn: 'Por favor, inicia sesión de nuevo.',
        redirectedToDesktopApp: 'Te hemos redirigido a la aplicación de escritorio.',
        youCanAlso: 'También puedes',
        openLinkInBrowser: 'abrir este enlace en tu navegador',
        loggedInAs: ({email}: LoggedInAsParams) =>
            `Has iniciado sesión como ${email}. Haz clic en "Abrir enlace" en el aviso para iniciar sesión en la aplicación de escritorio con esta cuenta.`,
        doNotSeePrompt: '¿No ves el aviso?',
        tryAgain: 'Inténtalo de nuevo',
        or: ', o',
        continueInWeb: 'continuar en la web',
    },
    validateCodeModal: {
        successfulSignInTitle: 'Abracadabra,\n¡sesión iniciada!',
        successfulSignInDescription: 'Vuelve a la pestaña original para continuar.',
        title: 'Aquí está tu código mágico',
        or: ', ¡o',
        doNotShare: '¡No compartas tu código con nadie.\nExpensify nunca te lo pedirá.',
        description: 'Por favor, introduce el código utilizando el dispositivo\nen el que se solicitó originalmente',
        signInHere: 'simplemente inicia sesión aquí',
        expiredCodeTitle: 'Código mágico caducado',
        expiredCodeDescription: 'Vuelve al dispositivo original y solicita un código nuevo',
        successfulNewCodeRequest: 'Código solicitado. Por favor, comprueba tu dispositivo.',
        tfaRequiredTitle: 'Se requiere autenticación\nde dos factores',
        tfaRequiredDescription: 'Por favor, introduce el código de autenticación de dos factores\ndonde estás intentando iniciar sesión.',
        requestOneHere: 'solicite uno aquí.',
    },
    moneyRequestConfirmationList: {
        paidBy: 'Pagado por',
        whatsItFor: '¿Para qué es?',
    },
    selectionList: {
        nameEmailOrPhoneNumber: 'Nombre, correo electrónico o número de teléfono',
        findMember: 'Encuentra un miembro',
        searchForSomeone: 'Busca a alguien',
    },
    emptyList: {
        [CONST.IOU.TYPE.CREATE]: {
            title: 'Presenta un gasto, recomienda a tu jefe',
            subtitleText: '¿Quieres que tu jefe también use Expensify? Simplemente envíale un gasto y nosotros nos encargaremos del resto.',
        },
    },
    videoChatButtonAndMenu: {
        tooltip: 'Programar una llamada',
    },
    hello: 'Hola',
    phoneCountryCode: '34',
    welcomeText: {
        getStarted: 'Comience a continuación.',
        anotherLoginPageIsOpen: 'Otra página de inicio de sesión está abierta.',
        anotherLoginPageIsOpenExplanation: 'Ha abierto la página de inicio de sesión en una pestaña separada. Inicie sesión desde esa pestaña específica.',
        welcome: '¡Bienvenido!',
        welcomeWithoutExclamation: 'Bienvenido',
        phrase2: 'El dinero habla. Y ahora que chat y pagos están en un mismo lugar, es también fácil.',
        phrase3: 'Tus pagos llegan tan rápido como tus mensajes.',
        enterPassword: 'Por favor, introduce tu contraseña',
        welcomeNewFace: ({login}: SignUpNewFaceCodeParams) => `${login}, siempre es genial ver una cara nueva por aquí!`,
        welcomeEnterMagicCode: ({login}: WelcomeEnterMagicCodeParams) => `Por favor, introduce el código mágico enviado a ${login}. Debería llegar en un par de minutos.`,
    },
    login: {
        hero: {
            header: 'Viajes y gastos, a la velocidad del chat',
            body: 'Bienvenido a la próxima generación de Expensify, donde tus viajes y gastos avanzan más rápido con la ayuda de un chat contextual en tiempo real.',
        },
    },
    thirdPartySignIn: {
        alreadySignedIn: ({email}: AlreadySignedInParams) => `Ya has iniciado sesión con ${email}.`,
        goBackMessage: ({provider}: GoBackMessageParams) => `No quieres iniciar sesión con ${provider}?`,
        continueWithMyCurrentSession: 'Continuar con mi sesión actual',
        redirectToDesktopMessage: 'Lo redirigiremos a la aplicación de escritorio una vez que termine de iniciar sesión.',
        signInAgreementMessage: 'Al iniciar sesión, aceptas las',
        termsOfService: 'Términos de servicio',
        privacy: 'Privacidad',
    },
    samlSignIn: {
        welcomeSAMLEnabled: 'Continua iniciando sesión con el inicio de sesión único:',
        orContinueWithMagicCode: 'También puedes iniciar sesión con un código mágico',
        useSingleSignOn: 'Usar el inicio de sesión único',
        useMagicCode: 'Usar código mágico',
        launching: 'Cargando...',
        oneMoment: 'Un momento mientras te redirigimos al portal de inicio de sesión único de tu empresa.',
    },
    reportActionCompose: {
        dropToUpload: 'Suelta el archivo aquí para compartirlo',
        sendAttachment: 'Enviar adjunto',
        addAttachment: 'Añadir archivo adjunto',
        writeSomething: 'Escribe algo...',
        blockedFromConcierge: 'Comunicación no permitida',
        fileUploadFailed: 'Subida fallida. El archivo no es compatible.',
        localTime: ({user, time}: LocalTimeParams) => `Son las ${time} para ${user}`,
        edited: '(editado)',
        emoji: 'Emoji',
        collapse: 'Colapsar',
        expand: 'Expandir',
    },
    reportActionContextMenu: {
        copyToClipboard: 'Copiar al portapapeles',
        copied: '¡Copiado!',
        copyLink: 'Copiar enlace',
        copyURLToClipboard: 'Copiar URL al portapapeles',
        copyEmailToClipboard: 'Copiar correo electrónico al portapapeles',
        markAsUnread: 'Marcar como no leído',
        markAsRead: 'Marcar como leído',
        editAction: ({action}: EditActionParams) => `Editar ${action?.actionName === CONST.REPORT.ACTIONS.TYPE.IOU ? 'gasto' : 'comentario'}`,
        deleteAction: ({action}: DeleteActionParams) => `Eliminar ${action?.actionName === CONST.REPORT.ACTIONS.TYPE.IOU ? 'gasto' : 'comentario'}`,
        deleteConfirmation: ({action}: DeleteConfirmationParams) =>
            `¿Estás seguro de que quieres eliminar este ${action?.actionName === CONST.REPORT.ACTIONS.TYPE.IOU ? 'gasto' : 'comentario'}?`,
        onlyVisible: 'Visible sólo para',
        replyInThread: 'Responder en el hilo',
        joinThread: 'Unirse al hilo',
        leaveThread: 'Dejar hilo',
        copyOnyxData: 'Copiar datos de Onyx',
        flagAsOffensive: 'Marcar como ofensivo',
        menu: 'Menú',
    },
    emojiReactions: {
        addReactionTooltip: 'Añadir una reacción',
        reactedWith: 'reaccionó con',
    },
    reportActionsView: {
        beginningOfArchivedRoom: ({reportName, reportDetailsLink}: BeginningOfArchivedRoomParams) =>
            `Te perdiste la fiesta en <strong><a class="no-style-link" href="${reportDetailsLink}">${reportName}</a></strong>, no hay nada que ver aquí.`,
        beginningOfChatHistoryDomainRoom: ({domainRoom}: BeginningOfChatHistoryDomainRoomParams) =>
            `Este chat es con todos los miembros de Expensify en el dominio <strong>${domainRoom}</strong>. Úsalo para chatear con colegas, compartir consejos y hacer preguntas.`,
        beginningOfChatHistoryAdminRoom: ({workspaceName}: BeginningOfChatHistoryAdminRoomParams) =>
            `Este chat es con los administradores del espacio de trabajo <strong>${workspaceName}</strong>. Úsalo para hablar sobre la configuración del espacio de trabajo y más.`,
        beginningOfChatHistoryAnnounceRoom: ({workspaceName}: BeginningOfChatHistoryAnnounceRoomParams) =>
            `Este chat es con todos en <strong>${workspaceName}</strong>. Úsalo para hablar sobre la configuración del espacio de trabajo y más.`,
        beginningOfChatHistoryUserRoom: ({reportName, reportDetailsLink}: BeginningOfChatHistoryUserRoomParams) =>
            `Esta sala de chat es para cualquier cosa relacionada con <strong><a class="no-style-link" href="${reportDetailsLink}">${reportName}</a></strong>.`,
        beginningOfChatHistoryInvoiceRoom: ({invoicePayer, invoiceReceiver}: BeginningOfChatHistoryInvoiceRoomParams) =>
            `Este chat es para facturas entre <strong>${invoicePayer}</strong> y <strong>${invoiceReceiver}</strong>. Usa el botón + para enviar una factura.`,
        beginningOfChatHistory: 'Este chat es con ',
        beginningOfChatHistoryPolicyExpenseChat: ({workspaceName, submitterDisplayName}: BeginningOfChatHistoryPolicyExpenseChatParams) =>
            `Aquí es donde <strong>${submitterDisplayName}</strong> enviará los gastos al espacio de trabajo <strong>${workspaceName}</strong>. Solo usa el botón +.`,
        beginningOfChatHistorySelfDM: 'Este es tu espacio personal. Úsalo para notas, tareas, borradores y recordatorios.',
        beginningOfChatHistorySystemDM: '¡Bienvenido! Vamos a configurar tu cuenta.',
        chatWithAccountManager: 'Chatea con tu gestor de cuenta aquí',
        sayHello: '¡Saluda!',
        yourSpace: 'Tu espacio',
        welcomeToRoom: ({roomName}: WelcomeToRoomParams) => `¡Bienvenido a ${roomName}!`,
        usePlusButton: ({additionalText}: UsePlusButtonParams) => ` Usa el botón + para ${additionalText} un gasto`,
        askConcierge: ' Haz preguntas y obtén soporte en tiempo real las 24/7.',
        conciergeSupport: 'Soporte 24/7',
        create: 'crear',
        iouTypes: {
            pay: 'pagar',
            split: 'dividir',
            submit: 'presentar',
            track: 'rastrear',
            invoice: 'facturar',
        },
    },
    adminOnlyCanPost: 'Solo los administradores pueden enviar mensajes en esta sala.',
    reportAction: {
        asCopilot: 'como copiloto de',
    },
    mentionSuggestions: {
        hereAlternateText: 'Notificar a todos en esta conversación',
    },
    newMessages: 'Mensajes nuevos',
    latestMessages: 'Últimos mensajes',
    youHaveBeenBanned: 'Nota: Se te ha prohibido comunicarte en este canal',
    reportTypingIndicator: {
        isTyping: 'está escribiendo...',
        areTyping: 'están escribiendo...',
        multipleMembers: 'Varios miembros',
    },
    reportArchiveReasons: {
        [CONST.REPORT.ARCHIVE_REASON.DEFAULT]: 'Esta sala de chat ha sido eliminada.',
        [CONST.REPORT.ARCHIVE_REASON.ACCOUNT_CLOSED]: ({displayName}: ReportArchiveReasonsClosedParams) => `Este chat está desactivado porque ${displayName} ha cerrado tu cuenta.`,
        [CONST.REPORT.ARCHIVE_REASON.ACCOUNT_MERGED]: ({displayName, oldDisplayName}: ReportArchiveReasonsMergedParams) =>
            `Este chat está desactivado porque ${oldDisplayName} ha combinado tu cuenta con ${displayName}`,
        [CONST.REPORT.ARCHIVE_REASON.REMOVED_FROM_POLICY]: ({displayName, policyName, shouldUseYou = false}: ReportArchiveReasonsRemovedFromPolicyParams) =>
            shouldUseYou
                ? `Este chat ya no está activo porque <strong>tu</strong> ya no eres miembro del espacio de trabajo ${policyName}.`
                : `Este chat está desactivado porque ${displayName} ha dejado de ser miembro del espacio de trabajo ${policyName}.`,
        [CONST.REPORT.ARCHIVE_REASON.POLICY_DELETED]: ({policyName}: ReportArchiveReasonsInvoiceReceiverPolicyDeletedParams) =>
            `Este chat está desactivado porque el espacio de trabajo ${policyName} se ha eliminado.`,
        [CONST.REPORT.ARCHIVE_REASON.INVOICE_RECEIVER_POLICY_DELETED]: ({policyName}: ReportArchiveReasonsInvoiceReceiverPolicyDeletedParams) =>
            `Este chat está desactivado porque el espacio de trabajo ${policyName} se ha eliminado.`,
        [CONST.REPORT.ARCHIVE_REASON.BOOKING_END_DATE_HAS_PASSED]: 'Esta reserva está archivada.',
    },
    writeCapabilityPage: {
        label: 'Quién puede postear',
        writeCapability: {
            all: 'Todos los miembros',
            admins: 'Solo administradores',
        },
    },
    sidebarScreen: {
        buttonFind: 'Encuentre algo...',
        buttonMySettings: 'Mi configuración',
        fabNewChat: 'Iniciar chat',
        fabNewChatExplained: 'Iniciar chat (Acción flotante)',
        chatPinned: 'Chat fijado',
        draftedMessage: 'Mensaje borrador',
        listOfChatMessages: 'Lista de mensajes del chat',
        listOfChats: 'lista de chats',
        saveTheWorld: 'Salvar el mundo',
        tooltip: '¡Comienza aquí!',
        redirectToExpensifyClassicModal: {
            title: 'Próximamente',
            description: 'Estamos ajustando algunos detalles de New Expensify para adaptarla a tu configuración específica. Mientras tanto, dirígete a Expensify Classic.',
        },
    },
    allSettingsScreen: {
        subscription: 'Suscripcion',
        domains: 'Dominios',
    },
    tabSelector: {
        chat: 'Chat',
        room: 'Sala',
        distance: 'Distancia',
        manual: 'Manual',
        scan: 'Escanear',
    },
    spreadsheet: {
        upload: 'Importar',
        import: 'Importar hoja de cálculo',
        dragAndDrop: '<muted-link>Arrastra y suelta un archivo de hoja de cálculo aquí</muted-link>',
        dragAndDropMultiLevelTag: `<muted-link>Arrastra y suelta un archivo de hoja de cálculo aquí, o elige un archivo a continuación. <a href="${CONST.IMPORT_SPREADSHEET.MULTI_LEVEL_TAGS_ARTICLE_LINK}">Aprende más</a> sobre los formatos de archivo soportados.</muted-link>`,
        chooseSpreadsheet: '<muted-link>Elige un archivo de hoja de cálculo para importar. Los formatos soportados son .csv, .txt, .xls y .xlsx.</muted-link>',
        chooseSpreadsheetMultiLevelTag: `<muted-link>Elige un archivo de hoja de cálculo para importar. <a href="${CONST.IMPORT_SPREADSHEET.MULTI_LEVEL_TAGS_ARTICLE_LINK}">Aprende más</a> sobre los formatos de archivo soportados.</muted-link>`,
        fileContainsHeader: 'El archivo contiene encabezados',
        column: ({name}: SpreadSheetColumnParams) => `Columna ${name}`,
        fieldNotMapped: ({fieldName}: SpreadFieldNameParams) => `¡Vaya! Un campo obligatorio ("${fieldName}") no ha sido mapeado. Por favor, revisa e inténtalo de nuevo.`,
        singleFieldMultipleColumns: ({fieldName}: SpreadFieldNameParams) => `¡Vaya! Has mapeado un solo campo ("${fieldName}") a varias columnas. Por favor, revisa e inténtalo de nuevo.`,
        emptyMappedField: ({fieldName}: SpreadFieldNameParams) => `¡Vaya! El campo ("${fieldName}") contiene uno o más valores vacíos. Por favor, revísalo e inténtalo de nuevo.`,
        importFailedTitle: 'Fallo en la importación',
        importFailedDescription: 'Por favor, asegúrate de que todos los campos estén llenos correctamente e inténtalo de nuevo. Si el problema persiste, por favor contacta a Concierge.',
        importCategoriesSuccessfulDescription: ({categories}: SpreadCategoriesParams) => (categories > 1 ? `Se han agregado ${categories} categorías.` : 'Se ha agregado 1 categoría.'),
        importMembersSuccessfulDescription: ({added, updated}: ImportMembersSuccessfulDescriptionParams) => {
            if (!added && !updated) {
                return 'No se han añadido ni actualizado miembros.';
            }

            if (added && updated) {
                const getPluralSuffix = (count: number) => (count > 1 ? 's' : '');
                return `${added} miembro${getPluralSuffix(added)} añadido${getPluralSuffix(added)}, ${updated} miembro${getPluralSuffix(updated)} actualizado${getPluralSuffix(updated)}.`;
            }

            if (updated) {
                return updated > 1 ? `${updated} miembros han sido actualizados.` : '1 miembro ha sido actualizado.';
            }

            return added > 1 ? `Se han agregado ${added} miembros` : 'Se ha agregado 1 miembro.';
        },
        importTagsSuccessfulDescription: ({tags}: ImportTagsSuccessfulDescriptionParams) => (tags > 1 ? `Se han agregado ${tags} etiquetas.` : 'Se ha agregado 1 etiqueta.'),
        importMultiLevelTagsSuccessfulDescription: 'Etiquetas de nivel múltiple han sido agregadas.',
        importPerDiemRatesSuccessfulDescription: ({rates}: ImportPerDiemRatesSuccessfulDescriptionParams) =>
            rates > 1 ? `Se han añadido ${rates} tasas de per diem.` : 'Se ha añadido 1 tasa de per diem.',
        importSuccessfulTitle: 'Importar categorías',
        importDescription: 'Elige qué campos mapear desde tu hoja de cálculo haciendo clic en el menú desplegable junto a cada columna importada a continuación.',
        sizeNotMet: 'El archivo adjunto debe ser más grande que 0 bytes.',
        invalidFileMessage:
            'El archivo que subiste está vacío o contiene datos no válidos. Asegúrate de que el archivo esté correctamente formateado y contenga la información necesaria antes de volver a subirlo.',
        importSpreadsheet: 'Importar hoja de cálculo',
        downloadCSV: 'Descargar CSV',
    },
    receipt: {
        upload: 'Subir recibo',
        uploadMultiple: 'Subir recibos',
        dragReceiptBeforeEmail: 'Arrastra un recibo a esta página, reenvíalo a ',
        dragReceiptsBeforeEmail: 'Arrastra recibos a esta página, reenvíalos a ',
        dragReceiptAfterEmail: ' o elije un archivo para subir a continuación.',
        dragReceiptsAfterEmail: ' o elije archivos para subir a continuación.',
        chooseReceipt: 'Elige un recibo para subir o reenvía un recibo a ',
        chooseReceipts: 'Elige recibos para subir o reenvía recibos a ',
        takePhoto: 'Haz una foto',
        cameraAccess: 'Se requiere acceso a la cámara para hacer fotos de los recibos.',
        deniedCameraAccess: 'No se ha concedido el acceso a la cámara, siga ',
        deniedCameraAccessInstructions: 'estas instrucciones',
        cameraErrorTitle: 'Error en la cámara',
        locationAccessTitle: 'Permitir acceso a la ubicación',
        locationAccessMessage: 'El acceso a la ubicación nos ayuda a mantener tu zona horaria y moneda precisas dondequiera que vayas.',
        locationErrorTitle: 'Permitir acceso a la ubicación',
        locationErrorMessage: 'El acceso a la ubicación nos ayuda a mantener tu zona horaria y moneda precisas dondequiera que vayas.',
        allowLocationFromSetting: `El acceso a la ubicación nos ayuda a mantener tu zona horaria y moneda precisas dondequiera que estés. Por favor, permite el acceso a la ubicación en la configuración de permisos de tu dispositivo.`,
        cameraErrorMessage: 'Se ha producido un error al hacer una foto. Por favor, inténtalo de nuevo.',
        dropTitle: 'Suéltalo',
        dropMessage: 'Suelta tu archivo aquí',
        flash: 'flash',
        multiScan: 'escaneo múltiple',
        shutter: 'obturador',
        gallery: 'galería',
        deleteReceipt: 'Eliminar recibo',
        deleteConfirmation: '¿Estás seguro de que quieres borrar este recibo?',
        addReceipt: 'Añadir recibo',
        scanFailed: 'El recibo no pudo ser escaneado, ya que falta el comerciante, la fecha o el monto.',
    },
    quickAction: {
        scanReceipt: 'Escanear recibo',
        recordDistance: 'Gasto de distancia',
        requestMoney: 'Crear gasto',
        perDiem: 'Crear dietas',
        splitBill: 'Dividir gasto',
        splitScan: 'Dividir recibo',
        splitDistance: 'Dividir distancia',
        paySomeone: ({name}: PaySomeoneParams = {}) => `Pagar a ${name ?? 'alguien'}`,
        assignTask: 'Assignar tarea',
        header: 'Acción rápida',
        noLongerHaveReportAccess: 'Ya no tienes acceso al destino previo de esta acción rápida. Escoge uno nuevo a continuación.',
        updateDestination: 'Actualiza el destino',
        createReport: 'Crear informe',
    },
    iou: {
        amount: 'Importe',
        taxAmount: 'Importe del impuesto',
        taxRate: 'Tasa de impuesto',
        approve: ({formattedAmount}: {formattedAmount?: string} = {}) => (formattedAmount ? `Aprobar ${formattedAmount}` : 'Aprobar'),
        approved: 'Aprobado',
        cash: 'Efectivo',
        card: 'Tarjeta',
        original: 'Original',
        split: 'Dividir',
        splitExpense: 'Dividir gasto',
        splitExpenseSubtitle: ({amount, merchant}: SplitExpenseSubtitleParams) => `${amount} de ${merchant}`,
        addSplit: 'Añadir división',
        totalAmountGreaterThanOriginal: ({amount}: TotalAmountGreaterOrLessThanOriginalParams) => `El importe total es ${amount} mayor que el gasto original.`,
        totalAmountLessThanOriginal: ({amount}: TotalAmountGreaterOrLessThanOriginalParams) => `El importe total es ${amount} menor que el gasto original.`,
        splitExpenseZeroAmount: 'Por favor, introduce un importe válido antes de continuar.',
        splitExpenseEditTitle: ({amount, merchant}: SplitExpenseEditTitleParams) => `Editar ${amount} para ${merchant}`,
        removeSplit: 'Eliminar división',
        addExpense: 'Agregar gasto',
        expense: 'Gasto',
        categorize: 'Categorizar',
        share: 'Compartir',
        participants: 'Participantes',
        createExpense: 'Crear gasto',
        trackDistance: 'Gasto de distancia',
        createExpenses: ({expensesNumber}: CreateExpensesParams) => `Crear ${expensesNumber} gastos`,
        removeExpense: 'Eliminar gasto',
        removeThisExpense: 'Eliminar este gasto',
        removeExpenseConfirmation: '¿Estás seguro de que quieres eliminar este recibo? Esta acción no se puede deshacer.',
        paySomeone: ({name}: PaySomeoneParams = {}) => `Pagar a ${name ?? 'alguien'}`,
        chooseRecipient: 'Elige destinatario',
        createExpenseWithAmount: ({amount}: {amount: string}) => `Crear un gasto de ${amount}`,
        confirmDetails: 'Confirma los detalles',
        pay: 'Pagar',
        cancelPayment: 'Cancelar el pago',
        cancelPaymentConfirmation: '¿Estás seguro de que quieres cancelar este pago?',
        viewDetails: 'Ver detalles',
        pending: 'Pendiente',
        canceled: 'Canceló',
        posted: 'Contabilizado',
        deleteReceipt: 'Eliminar recibo',
        pendingMatch: 'Pendiente de coincidencia',
        pendingMatchWithCreditCard: 'Recibo pendiente de adjuntar con la transacción de la tarjeta',
        pendingMatchWithCreditCardDescription: 'Recibo pendiente de adjuntar con la transacción de la tarjeta. Márcalo como efectivo para cancelar.',
        markAsCash: 'Marcar como efectivo',
        routePending: 'Ruta pendiente...',
        deletedTransaction: ({amount, merchant}: DeleteTransactionParams) => `eliminó un gasto (${amount} para ${merchant})`,
        movedFromReport: ({reportName}: MovedFromReportParams) => `movió un gasto${reportName ? ` desde ${reportName}` : ''}`,
        movedTransaction: ({reportUrl, reportName}: MovedTransactionParams) => `movió este gasto${reportName ? ` a <a href="${reportUrl}">${reportName}</a>` : ''}`,
        unreportedTransaction: 'movió este gasto a tu espacio personal',
        receiptIssuesFound: () => ({
            one: 'Problema encontrado',
            other: 'Problemas encontrados',
        }),
        fieldPending: 'Pendiente...',
        receiptScanning: () => ({
            one: 'Escaneando recibo...',
            other: 'Escaneando recibos...',
        }),
        scanMultipleReceipts: 'Escanea varios recibos',
        scanMultipleReceiptsDescription: 'Haz fotos de todos tus recibos a la vez y confirma los detalles tú mismo o nosotros lo haremos por ti.',
        receiptScanInProgress: 'Escaneado de recibo en proceso',
        receiptScanInProgressDescription: 'Escaneado de recibo en proceso. Vuelve a comprobarlo más tarde o introduce los detalles ahora.',
        removeFromReport: 'Eliminar del informe',
        moveToPersonalSpace: 'Mover gastos a tu espacio personal',
        duplicateTransaction: ({isSubmitted}: DuplicateTransactionParams) =>
            !isSubmitted
                ? 'Se han identificado posibles gastos duplicados. Revisa los duplicados para habilitar el envío.'
                : 'Se han identificado posibles gastos duplicados. Revisa los duplicados para habilitar la aprobación.',
        defaultRate: 'Tasa predeterminada',
        receiptMissingDetails: 'Recibo con campos vacíos',
        missingAmount: 'Falta importe',
        missingMerchant: 'Falta comerciante',
        receiptStatusTitle: 'Escaneando…',
        receiptStatusText: 'Solo tú puedes ver este recibo cuando se está escaneando. Vuelve más tarde o introduce los detalles ahora.',
        receiptScanningFailed: 'El escaneo de recibo ha fallado. Introduce los detalles manualmente.',
        transactionPendingDescription: 'Transacción pendiente. Puede tardar unos días en contabilizarse.',
        companyInfo: 'Información de la empresa',
        companyInfoDescription: 'Necesitamos algunos detalles más antes de que pueda enviar su primera factura.',
        yourCompanyName: 'Nombre de su empresa',
        yourCompanyWebsite: 'Sitio web de su empresa',
        yourCompanyWebsiteNote: 'Si no tiene un sitio web, puede proporcionar el perfil de LinkedIn o de las redes sociales de su empresa.',
        invalidDomainError: 'Ha introducido un dominio no válido. Para continuar, introduzca un dominio válido.',
        publicDomainError: 'Ha introducido un dominio público. Para continuar, introduzca un dominio privado.',
        // TODO: This key should be deprecated. More details: https://github.com/Expensify/App/pull/59653#discussion_r2028653252
        expenseCountWithStatus: ({scanningReceipts = 0, pendingReceipts = 0}: RequestCountParams) => {
            const statusText: string[] = [];
            if (scanningReceipts > 0) {
                statusText.push(`${scanningReceipts} escaneando`);
            }
            if (pendingReceipts > 0) {
                statusText.push(`${pendingReceipts} pendiente`);
            }
            return {
                one: statusText.length > 0 ? `1 gasto (${statusText.join(', ')})` : `1 gasto`,
                other: (count: number) => (statusText.length > 0 ? `${count} gastos (${statusText.join(', ')})` : `${count} gastos`),
            };
        },
        expenseCount: () => {
            return {
                one: '1 gasto',
                other: (count: number) => `${count} gastos`,
            };
        },
        deleteExpense: () => ({
            one: 'Eliminar gasto',
            other: 'Eliminar gastos',
        }),
        deleteConfirmation: () => ({
            one: '¿Estás seguro de que quieres eliminar esta solicitud?',
            other: '¿Estás seguro de que quieres eliminar estas solicitudes?',
        }),
        deleteReport: 'Eliminar informe',
        deleteReportConfirmation: '¿Estás seguro de que quieres eliminar este informe?',
        settledExpensify: 'Pagado',
        done: 'Listo',
        settledElsewhere: 'Pagado de otra forma',
        individual: 'Individual',
        business: 'Empresa',
        settleExpensify: ({formattedAmount}: SettleExpensifyCardParams) => (formattedAmount ? `Pagar ${formattedAmount} con Expensify` : `Pagar con Expensify`),
        settlePersonal: ({formattedAmount}: SettleExpensifyCardParams) => (formattedAmount ? `Pago ${formattedAmount} como individuo` : `Pago con cuenta personal`),
        settleWallet: ({formattedAmount}: SettleExpensifyCardParams) => (formattedAmount ? `Pagar ${formattedAmount} con billetera` : `con billetera`),
        settlePayment: ({formattedAmount}: SettleExpensifyCardParams) => `Pagar ${formattedAmount}`,
        settleBusiness: ({formattedAmount}: SettleExpensifyCardParams) => (formattedAmount ? `Pagar ${formattedAmount} como negocio` : `Pago con cuenta empresarial`),
        payElsewhere: ({formattedAmount}: SettleExpensifyCardParams) => (formattedAmount ? `Marcar ${formattedAmount} como pagado` : `Marcar como pagado`),
        settleInvoicePersonal: ({amount, last4Digits}: BusinessBankAccountParams) => (amount ? `Pagado ${amount} con cuenta personal ${last4Digits}` : `Pagado con cuenta personal`),
        settleInvoiceBusiness: ({amount, last4Digits}: BusinessBankAccountParams) => (amount ? `Pagado ${amount} con cuenta de empresa ${last4Digits}` : `Pagado con cuenta de empresa`),
        payWithPolicy: ({formattedAmount, policyName}: SettleExpensifyCardParams & {policyName: string}) =>
            formattedAmount ? `Pay ${formattedAmount} via ${policyName}` : `Pay via ${policyName}`,
        businessBankAccount: ({amount, last4Digits}: BusinessBankAccountParams) =>
            amount ? `Pagó ${amount} con la cuenta bancaria ${last4Digits}.` : `Pagó con la cuenta bancaria ${last4Digits}`,
        automaticallyPaidWithBusinessBankAccount: ({amount, last4Digits}: BusinessBankAccountParams) =>
            `pagado ${amount ? `${amount} ` : ''}con la cuenta bancaria terminada en ${last4Digits} vía <a href="${CONST.CONFIGURE_EXPENSE_REPORT_RULES_HELP_URL}">reglas del espacio de trabajo</a>`,
        invoicePersonalBank: ({lastFour}: BankAccountLastFourParams) => `Cuenta personal • ${lastFour}`,
        invoiceBusinessBank: ({lastFour}: BankAccountLastFourParams) => `Cuenta de empresa • ${lastFour}`,
        nextStep: 'Pasos siguientes',
        finished: 'Finalizado',
        sendInvoice: ({amount}: RequestAmountParams) => `Enviar factura de ${amount}`,
        submitAmount: ({amount}: RequestAmountParams) => `Solicitar ${amount}`,
        expenseAmount: ({formattedAmount, comment}: RequestedAmountMessageParams) => `${formattedAmount}${comment ? ` para ${comment}` : ''}`,
        submitted: ({memo}: SubmittedWithMemoParams) => `enviado${memo ? `, dijo ${memo}` : ''}`,
        automaticallySubmitted: `envió mediante <a href="${CONST.SELECT_WORKFLOWS_HELP_URL}">retrasar envíos</a>`,
        trackedAmount: ({formattedAmount, comment}: RequestedAmountMessageParams) => `realizó un seguimiento de ${formattedAmount}${comment ? ` para ${comment}` : ''}`,
        splitAmount: ({amount}: SplitAmountParams) => `dividir ${amount}`,
        didSplitAmount: ({formattedAmount, comment}: DidSplitAmountMessageParams) => `dividió ${formattedAmount}${comment ? ` para ${comment}` : ''}`,
        yourSplit: ({amount}: UserSplitParams) => `Tu parte ${amount}`,
        payerOwesAmount: ({payer, amount, comment}: PayerOwesAmountParams) => `${payer} debe ${amount}${comment ? ` para ${comment}` : ''}`,
        payerOwes: ({payer}: PayerOwesParams) => `${payer} debe: `,
        payerPaidAmount: ({payer, amount}: PayerPaidAmountParams) => `${payer ? `${payer} ` : ''}pagó ${amount}`,
        payerPaid: ({payer}: PayerPaidParams) => `${payer} pagó: `,
        payerSpentAmount: ({payer, amount}: PayerPaidAmountParams) => `${payer} gastó ${amount}`,
        payerSpent: ({payer}: PayerPaidParams) => `${payer} gastó: `,
        managerApproved: ({manager}: ManagerApprovedParams) => `${manager} aprobó:`,
        managerApprovedAmount: ({manager, amount}: ManagerApprovedAmountParams) => `${manager} aprobó ${amount}`,
        payerSettled: ({amount}: PayerSettledParams) => `pagó ${amount}`,
        payerSettledWithMissingBankAccount: ({amount}: PayerSettledParams) => `pagó ${amount}. Agrega una cuenta bancaria para recibir tu pago.`,
        automaticallyApproved: `aprobó mediante <a href="${CONST.CONFIGURE_EXPENSE_REPORT_RULES_HELP_URL}">reglas del espacio de trabajo</a>`,
        approvedAmount: ({amount}: ApprovedAmountParams) => `aprobó ${amount}`,
        approvedMessage: `aprobado`,
        unapproved: `no aprobado`,
        automaticallyForwarded: `aprobó mediante <a href="${CONST.CONFIGURE_EXPENSE_REPORT_RULES_HELP_URL}">reglas del espacio de trabajo</a>`,
        forwarded: `aprobó`,
        rejectedThisReport: 'rechazó este informe',
        waitingOnBankAccount: ({submitterDisplayName}: WaitingOnBankAccountParams) => `inició el pago, pero está esperando a que ${submitterDisplayName} añada una cuenta bancaria.`,
        adminCanceledRequest: ({manager}: AdminCanceledRequestParams) => `${manager ? `${manager}: ` : ''}canceló el pago`,
        canceledRequest: ({amount, submitterDisplayName}: CanceledRequestParams) =>
            `canceló el pago  ${amount}, porque ${submitterDisplayName} no habilitó tu Billetera Expensify en un plazo de 30 días.`,
        settledAfterAddedBankAccount: ({submitterDisplayName, amount}: SettledAfterAddedBankAccountParams) =>
            `${submitterDisplayName} añadió una cuenta bancaria. El pago de ${amount} se ha realizado.`,
        paidElsewhere: ({payer}: PaidElsewhereParams = {}) => `${payer ? `${payer} ` : ''}marcó como pagado`,
        paidWithExpensify: ({payer}: PaidWithExpensifyParams = {}) => `${payer ? `${payer} ` : ''}pagó con la billetera`,
        automaticallyPaidWithExpensify: ({payer}: PaidWithExpensifyParams = {}) =>
            `${payer ? `${payer} ` : ''}pagó con Expensify via <a href="${CONST.CONFIGURE_EXPENSE_REPORT_RULES_HELP_URL}">reglas del espacio de trabajo</a>`,
        noReimbursableExpenses: 'El importe de este informe no es válido',
        pendingConversionMessage: 'El total se actualizará cuando estés online',
        changedTheExpense: 'cambió el gasto',
        setTheRequest: ({valueName, newValueToDisplay}: SetTheRequestParams) =>
            `${valueName === 'comerciante' || valueName === 'importe' || valueName === 'gasto' ? 'el' : 'la'} ${valueName} a ${newValueToDisplay}`,
        setTheDistanceMerchant: ({translatedChangedField, newMerchant, newAmountToDisplay}: SetTheDistanceMerchantParams) =>
            `estableció la ${translatedChangedField} a ${newMerchant}, lo que estableció el importe a ${newAmountToDisplay}`,
        removedTheRequest: ({valueName, oldValueToDisplay}: RemovedTheRequestParams) =>
            `${valueName === 'comerciante' || valueName === 'importe' || valueName === 'gasto' ? 'el' : 'la'} ${valueName} (previamente ${oldValueToDisplay})`,
        updatedTheRequest: ({valueName, newValueToDisplay, oldValueToDisplay}: UpdatedTheRequestParams) =>
            `${valueName === 'comerciante' || valueName === 'importe' || valueName === 'gasto' ? 'el' : 'la'} ${valueName} a ${newValueToDisplay} (previamente ${oldValueToDisplay})`,
        updatedTheDistanceMerchant: ({translatedChangedField, newMerchant, oldMerchant, newAmountToDisplay, oldAmountToDisplay}: UpdatedTheDistanceMerchantParams) =>
            `cambió la ${translatedChangedField} a ${newMerchant} (previamente ${oldMerchant}), lo que cambió el importe a ${newAmountToDisplay} (previamente ${oldAmountToDisplay})`,
        threadExpenseReportName: ({formattedAmount, comment}: ThreadRequestReportNameParams) => `${comment ? `${formattedAmount} para ${comment}` : `Gasto de ${formattedAmount}`}`,
        invoiceReportName: ({linkedReportID}: OriginalMessage<typeof CONST.REPORT.ACTIONS.TYPE.REPORT_PREVIEW>) => `Informe de facturación #${linkedReportID}`,
        threadPaySomeoneReportName: ({formattedAmount, comment}: ThreadSentMoneyReportNameParams) => `${formattedAmount} enviado${comment ? ` para ${comment}` : ''}`,
        movedFromPersonalSpace: ({workspaceName, reportName}: MovedFromPersonalSpaceParams) => `movió el gasto desde su espacio personal a ${workspaceName ?? `un chat con ${reportName}`}`,
        movedToPersonalSpace: 'movió el gasto a su espacio personal',
        tagSelection: 'Selecciona una etiqueta para organizar mejor tus gastos.',
        categorySelection: 'Selecciona una categoría para organizar mejor tus gastos.',
        error: {
            invalidCategoryLength: 'La longitud de la categoría escogida excede el máximo permitido (255). Por favor, escoge otra categoría o acorta la categoría primero.',
            invalidTagLength: 'La longitud de la etiqueta escogida excede el máximo permitido (255). Por favor, escoge otra etiqueta o acorta la etiqueta primero.',
            invalidAmount: 'Por favor, ingresa un importe válido antes de continuar',
            invalidIntegerAmount: 'Por favor, introduce una cantidad entera en dólares antes de continuar',
            invalidTaxAmount: ({amount}: RequestAmountParams) => `El importe máximo del impuesto es ${amount}`,
            invalidSplit: 'La suma de las partes debe ser igual al importe total',
            invalidSplitParticipants: 'Introduce un importe superior a cero para al menos dos participantes',
            invalidSplitYourself: 'Por favor, introduce una cantidad diferente de cero para tu parte',
            noParticipantSelected: 'Por favor, selecciona un participante',
            other: 'Error inesperado. Por favor, inténtalo más tarde.',
            genericHoldExpenseFailureMessage: 'Error inesperado al retener el gasto. Por favor, inténtalo de nuevo más tarde.',
            genericUnholdExpenseFailureMessage: 'Error inesperado al desbloquear el gasto. Por favor, inténtalo de nuevo más tarde.',
            genericCreateFailureMessage: 'Error inesperado al enviar este gasto. Por favor, inténtalo más tarde.',
            genericCreateInvoiceFailureMessage: 'Error inesperado al enviar la factura. Por favor, inténtalo de nuevo más tarde.',
            receiptDeleteFailureError: 'Error inesperado al borrar este recibo. Por favor, vuelve a intentarlo más tarde.',
            receiptFailureMessage: 'Hubo un error al cargar tu recibo. Por favor, ',
            receiptFailureMessageShort: 'Hubo un error al cargar tu recibo.',
            tryAgainMessage: 'inténtalo de nuevo ',
            saveFileMessage: ' guarda el recibo',
            uploadLaterMessage: ' para cargarlo más tarde.',
            genericDeleteFailureMessage: 'Error inesperado al eliminar este gasto. Por favor, inténtalo más tarde.',
            genericEditFailureMessage: 'Error inesperado al editar este gasto. Por favor, inténtalo más tarde.',
            genericSmartscanFailureMessage: 'La transacción tiene campos vacíos',
            duplicateWaypointsErrorMessage: 'Por favor, elimina los puntos de ruta duplicados',
            atLeastTwoDifferentWaypoints: 'Por favor, introduce al menos dos direcciones diferentes',
            splitExpenseMultipleParticipantsErrorMessage: 'Solo puedes dividir un gasto entre un único espacio de trabajo o con miembros individuales. Por favor, actualiza tu selección.',
            invalidMerchant: 'Por favor, introduce un comerciante válido',
            atLeastOneAttendee: 'Debe seleccionarse al menos un asistente',
            invalidQuantity: 'Por favor, introduce una cantidad válida',
            quantityGreaterThanZero: 'La cantidad debe ser mayor que cero',
            invalidSubrateLength: 'Debe haber al menos una subtasa',
            invalidRate: 'Tasa no válida para este espacio de trabajo. Por favor, selecciona una tasa disponible en el espacio de trabajo.',
        },
        dismissReceiptError: 'Descartar error',
        dismissReceiptErrorConfirmation: '¡Atención! Descartar este error eliminará completamente tu recibo cargado. ¿Estás seguro?',
        waitingOnEnabledWallet: ({submitterDisplayName}: WaitingOnBankAccountParams) => `inició el pago, pero no se procesará hasta que ${submitterDisplayName} active su billetera`,
        enableWallet: 'Habilitar billetera',
        holdExpense: 'Retener gasto',
        unholdExpense: 'Desbloquear gasto',
        moveUnreportedExpense: 'Mover gasto no reportado',
        addUnreportedExpense: 'Añadir gasto no reportado',
        selectUnreportedExpense: 'Selecciona al menos un gasto para agregar al informe.',
        emptyStateUnreportedExpenseTitle: 'No hay gastos no reportados',
        emptyStateUnreportedExpenseSubtitle: 'Parece que no tienes gastos no reportados. Puedes crear uno a continuación.',
        addUnreportedExpenseConfirm: 'Añadir al informe',
        heldExpense: 'retuvo este gasto',
        unheldExpense: 'desbloqueó este gasto',
        explainHold: 'Explica la razón para retener esta solicitud.',
        undoClose: 'Deshacer cierre',
        reopened: 'reabrir',
        reopenReport: 'Reabrir informe',
        reopenExportedReportConfirmation: ({connectionName}: {connectionName: string}) =>
            `Este informe ya ha sido exportado a ${connectionName}. Cambiarlo puede provocar discrepancias en los datos. ¿Estás seguro de que deseas reabrir este informe?`,
        reason: 'Razón',
        undoSubmit: 'Deshacer envío',
        retracted: 'retirado',
        holdReasonRequired: 'Se requiere una razón para retener.',
        expenseWasPutOnHold: 'Este gasto está retenido',
        expenseOnHold: 'Este gasto está retenido. Revisa los comentarios para saber como proceder.',
        expensesOnHold: 'Todos los gastos están retenidos. Revisa los comentarios para saber como proceder.',
        expenseDuplicate: 'Este gasto tiene detalles similares a otro. Por favor, revisa los duplicados para continuar.',
        someDuplicatesArePaid: 'Algunos de estos duplicados ya han sido aprobados o pagados.',
        reviewDuplicates: 'Revisar duplicados',
        keepAll: 'Mantener todos',
        confirmApprove: 'Confirmar importe a aprobar',
        confirmApprovalAmount: 'Aprueba sólo los gastos conformes, o aprueba todo el informe.',
        confirmApprovalAllHoldAmount: () => ({
            one: 'Este gasto está retenido. ¿Quieres aprobarlo de todos modos?',
            other: 'Estos gastos están retenidos. ¿Quieres aprobarlos de todos modos?',
        }),
        confirmPay: 'Confirmar importe de pago',
        confirmPayAmount: 'Paga lo que no está retenido, o paga el informe completo.',
        confirmPayAllHoldAmount: () => ({
            one: 'Este gasto está retenido. ¿Quieres pagarlo de todos modos?',
            other: 'Estos gastos están retenidos. ¿Quieres pagarlos de todos modos?',
        }),
        payOnly: 'Solo pagar',
        approveOnly: 'Solo aprobar',
        hold: 'Retener',
        unhold: 'Desbloquear',
        holdEducationalTitle: 'Esta solicitud está',
        holdEducationalText: 'retenida',
        whatIsHoldExplain: 'Retener es como "pausar" un gasto para solicitar más detalles antes de aprobarlo o pagarlo.',
        holdIsLeftBehind: 'Los gastos retenidos se trasladan a otro informe tras su aprobación o pago.',
        unholdWhenReady: 'Los aprobadores pueden desbloquear los gastos cuando estén listos para su aprobación o pago.',
        changePolicyEducational: {
            title: '¡Has movido este informe!',
            description: 'Revisa cuidadosamente estos elementos, que tienden a cambiar al trasladar informes a un nuevo espacio de trabajo.',
            reCategorize: '<strong>Vuelve a categorizar los gastos</strong> para cumplir con las reglas del espacio de trabajo.',
            workflows: 'Este informe ahora puede estar sujeto a un <strong>flujo de aprobación</strong> diferente.',
        },
        changeWorkspace: 'Cambiar espacio de trabajo',
        set: 'estableció',
        changed: 'cambió',
        removed: 'eliminó',
        transactionPending: 'Transacción pendiente.',
        chooseARate: 'Selecciona una tasa de reembolso por milla o kilómetro para el espacio de trabajo',
        unapprove: 'Desaprobar',
        unapproveReport: 'Anular la aprobación del informe',
        headsUp: 'Atención!',
        unapproveWithIntegrationWarning: ({accountingIntegration}: UnapproveWithIntegrationWarningParams) =>
            `Este informe ya se ha exportado a ${accountingIntegration}. Modificarlo puede provocar discrepancias en los datos. ¿Estás seguro de que deseas cancelar la aprobación de este informe?`,
        reimbursable: 'reembolsable',
        nonReimbursable: 'no reembolsable',
        bookingPending: 'Esta reserva está pendiente',
        bookingPendingDescription: 'Esta reserva está pendiente porque aún no se ha pagado.',
        bookingArchived: 'Esta reserva está archivada',
        bookingArchivedDescription: 'Esta reserva está archivada porque la fecha del viaje ha pasado. Agregue un gasto por el monto final si es necesario.',
        attendees: 'Asistentes',
        whoIsYourAccountant: '¿Quién es tu contador?',
        paymentComplete: 'Pago completo',
        time: 'Tiempo',
        startDate: 'Fecha de inicio',
        endDate: 'Fecha de finalización',
        startTime: 'Hora de inicio',
        endTime: 'Hora de finalización',
        deleteSubrate: 'Eliminar subtasa',
        deleteSubrateConfirmation: '¿Estás seguro de que deseas eliminar esta subtasa?',
        quantity: 'Cantidad',
        subrateSelection: 'Selecciona una subtasa e introduce una cantidad.',
        qty: 'Cant',
        firstDayText: () => ({
            one: `Primer día: 1 hora`,
            other: (count: number) => `Primer día: ${count} horas`,
        }),
        lastDayText: () => ({
            one: `Último día: 1 hora`,
            other: (count: number) => `Último día: ${count} horas`,
        }),
        tripLengthText: () => ({
            one: `Viaje: 1 día completo`,
            other: (count: number) => `Viaje: ${count} días completos`,
        }),
        dates: 'Fechas',
        rates: 'Tasas',
        submitsTo: ({name}: SubmitsToParams) => `Se envía a ${name}`,
        moveExpenses: () => ({one: 'Mover gasto', other: 'Mover gastos'}),
    },
    transactionMerge: {
        listPage: {
            header: 'Fusionar gastos',
            noEligibleExpenseFound: 'No se encontraron gastos válidos',
            noEligibleExpenseFoundSubtitle: `No tienes ningún gasto que pueda fusionarse con éste. <a href="${CONST.HELP_DOC_LINKS.MERGE_EXPENSES}">Obtén más información</a> sobre gastos válidos.`,
            selectTransactionToMerge: ({reportName}: {reportName: string}) =>
                `Selecciona un <a href="${CONST.HELP_DOC_LINKS.MERGE_EXPENSES}">gasto válido</a> con el que fusionar <strong>${reportName}</strong>.`,
        },
        receiptPage: {
            header: 'Selecciona el comprobante',
            pageTitle: 'Selecciona el comprobante que deseas conservar:',
        },
        detailsPage: {
            header: 'Selecciona los detalles',
            pageTitle: 'Selecciona los detalles que deseas conservar:',
            noDifferences: 'No se encontraron diferencias entre las transacciones',
            pleaseSelectError: ({field}: {field: string}) => `Por favor, selecciona un(a) ${field}`,
            selectAllDetailsError: 'Selecciona todos los detalles antes de continuar.',
        },
        confirmationPage: {
            header: 'Confirma los detalles',
            pageTitle: 'Confirma los detalles que conservarás. Los detalles que no conserves serán eliminados.',
            confirmButton: 'Fusionar gastos',
        },
    },
    share: {
        shareToExpensify: 'Compartir para Expensify',
        messageInputLabel: 'Mensaje',
    },
    notificationPreferencesPage: {
        header: 'Preferencias de avisos',
        label: 'Avisar sobre nuevos mensajes',
        notificationPreferences: {
            always: 'Inmediatamente',
            daily: 'Cada día',
            mute: 'Nunca',
            hidden: 'Oculto',
        },
    },
    loginField: {
        numberHasNotBeenValidated: 'El número no está validado todavía. Haz click en el botón para reenviar el enlace de confirmación via SMS.',
        emailHasNotBeenValidated: 'El correo electrónico no está validado todavía. Haz click en el botón para reenviar el enlace de confirmación via correo electrónico.',
    },
    avatarWithImagePicker: {
        uploadPhoto: 'Subir foto',
        removePhoto: 'Eliminar foto',
        editImage: 'Editar foto',
        viewPhoto: 'Ver foto',
        imageUploadFailed: 'Error al cargar la imagen',
        deleteWorkspaceError: 'Lo sentimos, hubo un problema eliminando el avatar de tu espacio de trabajo',
        sizeExceeded: ({maxUploadSizeInMB}: SizeExceededParams) => `La imagen supera el tamaño máximo de ${maxUploadSizeInMB} MB.`,
        resolutionConstraints: ({minHeightInPx, minWidthInPx, maxHeightInPx, maxWidthInPx}: ResolutionConstraintsParams) =>
            `Por favor, elige una imagen más grande que ${minHeightInPx}x${minWidthInPx} píxeles y más pequeña que ${maxHeightInPx}x${maxWidthInPx} píxeles.`,
        notAllowedExtension: ({allowedExtensions}: NotAllowedExtensionParams) => `La foto de perfil debe ser de uno de los siguientes tipos: ${allowedExtensions.join(', ')}.`,
    },
    modal: {
        backdropLabel: 'Fondo del Modal',
    },
    profilePage: {
        profile: 'Perfil',
        preferredPronouns: 'Pronombres preferidos',
        selectYourPronouns: 'Selecciona tus pronombres',
        selfSelectYourPronoun: 'Auto-selecciona tu pronombre',
        emailAddress: 'Dirección de correo electrónico',
        setMyTimezoneAutomatically: 'Configura mi zona horaria automáticamente',
        timezone: 'Zona horaria',
        invalidFileMessage: 'Archivo inválido. Pruebe con una imagen diferente.',
        avatarUploadFailureMessage: 'No se pudo subir el avatar. Por favor, inténtalo de nuevo.',
        online: 'En línea',
        offline: 'Desconectado',
        syncing: 'Sincronizando',
        profileAvatar: 'Perfil avatar',
        publicSection: {
            title: 'Público',
            subtitle: 'Estos detalles se muestran en tu perfil público, a disposición de los demás.',
        },
        privateSection: {
            title: 'Privado',
            subtitle: 'Estos detalles se utilizan para viajes y pagos. Nunca se mostrarán en tu perfil público.',
        },
    },
    securityPage: {
        title: 'Opciones de seguridad',
        subtitle: 'Activa la autenticación de dos factores para mantener tu cuenta segura.',
        goToSecurity: 'Volver a la página de seguridad',
    },
    shareCodePage: {
        title: 'Tu código',
        subtitle: 'Invita a miembros a Expensify compartiendo tu código QR personal o enlace de invitación.',
    },
    pronounsPage: {
        pronouns: 'Pronombres',
        isShownOnProfile: 'Tus pronombres se muestran en tu perfil.',
        placeholderText: 'Buscar para ver opciones',
    },
    contacts: {
        contactMethod: 'Método de contacto',
        contactMethods: 'Métodos de contacto',
        featureRequiresValidate: 'Esta función requiere que valides tu cuenta.',
        validateAccount: 'Valida tu cuenta',
        helpTextBeforeEmail: 'Añade más formas de que la gente te encuentre y reenvía los recibos a ',
        helpTextAfterEmail: ' desde varias direcciones de correo electrónico.',
        pleaseVerify: 'Por favor, verifica este método de contacto',
        getInTouch: 'Utilizaremos este método de contacto cuando necesitemos contactarte.',
        enterMagicCode: ({contactMethod}: EnterMagicCodeParams) => `Por favor, introduce el código mágico enviado a ${contactMethod}. Debería llegar en un par de minutos.`,
        setAsDefault: 'Establecer como predeterminado',
        yourDefaultContactMethod:
            'Este es tu método de contacto predeterminado. Antes de poder eliminarlo, tendrás que elegir otro método de contacto y haz clic en "Establecer como predeterminado".',
        removeContactMethod: 'Eliminar método de contacto',
        removeAreYouSure: '¿Estás seguro de que quieres eliminar este método de contacto? Esta acción no se puede deshacer.',
        failedNewContact: 'Se ha producido un error al añadir este método de contacto.',
        genericFailureMessages: {
            requestContactMethodValidateCode: 'No se ha podido enviar un nuevo código mágico. Espera un rato y vuelve a intentarlo.',
            validateSecondaryLogin: 'Código mágico incorrecto o no válido. Inténtalo de nuevo o solicita otro código.',
            deleteContactMethod: 'No se ha podido eliminar este método de contacto. Por favor, contacta con Concierge para obtener ayuda.',
            setDefaultContactMethod: 'No se pudo establecer un nuevo método de contacto predeterminado. Por favor contacta con Concierge para obtener ayuda.',
            addContactMethod: 'Se ha producido un error al añadir este método de contacto. Por favor, contacta con Concierge para obtener ayuda.',
            enteredMethodIsAlreadySubmitted: 'El método de contacto ingresado ya existe',
            passwordRequired: 'Se requiere contraseña',
            contactMethodRequired: 'Se requiere método de contacto',
            invalidContactMethod: 'Método de contacto no válido',
        },
        newContactMethod: 'Nuevo método de contacto',
        goBackContactMethods: 'Volver a métodos de contacto',
    },
    pronouns: {
        coCos: 'Co / Cos',
        eEyEmEir: 'E / Ey / Em / Eir',
        faeFaer: 'Fae / Faer',
        heHimHis: 'Él',
        heHimHisTheyThemTheirs: 'Él / Ellos',
        sheHerHers: 'Ella',
        sheHerHersTheyThemTheirs: 'Ella / Ellos',
        merMers: 'Mer / Mers',
        neNirNirs: 'Ne / Nir / Nirs',
        neeNerNers: 'Nee / Ner / Ners',
        perPers: 'Per / Pers',
        theyThemTheirs: 'Ellos',
        thonThons: 'Thon / Thons',
        veVerVis: 'Ve / Ver / Vis',
        viVir: 'Vi / Vir',
        xeXemXyr: 'Xe / Xem / Xyr',
        zeZieZirHir: 'Ze / Zie / Zir / Hir',
        zeHirHirs: 'Ze / Hir',
        callMeByMyName: 'Llámame por mi nombre',
    },
    displayNamePage: {
        headerTitle: 'Nombre',
        isShownOnProfile: 'Este nombre es visible en tu perfil.',
    },
    timezonePage: {
        timezone: 'Zona horaria',
        isShownOnProfile: 'Tu zona horaria se muestra en tu perfil.',
        getLocationAutomatically: 'Detecta tu ubicación automáticamente',
    },
    updateRequiredView: {
        updateRequired: 'Actualización requerida',
        pleaseInstall: 'Por favor, actualiza a la última versión de New Expensify',
        pleaseInstallExpensifyClassic: 'Por favor, instala la última versión de Expensify',
        toGetLatestChanges: 'Para móvil o escritorio, descarga e instala la última versión. Para la web, actualiza tu navegador.',
        newAppNotAvailable: 'La App New Expensify ya no está disponible.',
    },
    initialSettingsPage: {
        about: 'Acerca de',
        aboutPage: {
            description: 'New Expensify está creada por una comunidad de desarrolladores de código abierto de todo el mundo. Ayúdanos a construir el futuro de Expensify.',
            appDownloadLinks: 'Enlaces para descargar la App',
            viewKeyboardShortcuts: 'Ver atajos de teclado',
            viewTheCode: 'Ver código',
            viewOpenJobs: 'Ver trabajos disponibles',
            reportABug: 'Reportar un error',
            troubleshoot: 'Solución de problemas',
        },
        appDownloadLinks: {
            android: {
                label: 'Android',
            },
            ios: {
                label: 'iOS',
            },
            desktop: {
                label: 'macOS',
            },
        },
        troubleshoot: {
            clearCacheAndRestart: 'Borrar caché y reiniciar',
            viewConsole: 'Ver la consola de depuración',
            debugConsole: 'Consola de depuración',
            description:
                '<muted-text>Utilice las herramientas que aparecen a continuación para solucionar los problemas de Expensify. Si tiene algún problema, por favor <concierge-link>envíe un informe de error</concierge-link>.</muted-text>',
            confirmResetDescription: 'Todos los borradores no enviados se perderán, pero el resto de tus datos estarán a salvo.',
            resetAndRefresh: 'Restablecer y actualizar',
            clientSideLogging: 'Registro a nivel cliente',
            noLogsToShare: 'No hay logs que compartir',
            useProfiling: 'Usar el trazado',
            profileTrace: 'Traza de ejecución',
            results: 'Resultados',
            releaseOptions: 'Opciones de publicación',
            testingPreferences: 'Preferencias para Tests',
            useStagingServer: 'Usar servidor "staging"',
            forceOffline: 'Forzar desconexión',
            simulatePoorConnection: 'Simular una conexión a internet deficiente',
            simulateFailingNetworkRequests: 'Simular fallos en solicitudes de red',
            authenticationStatus: 'Estado de autenticación',
            deviceCredentials: 'Credenciales del dispositivo',
            invalidate: 'Invalidar',
            destroy: 'Destruir',
            maskExportOnyxStateData: 'Enmascare los datos frágiles del miembro mientras exporta el estado Onyx',
            exportOnyxState: 'Exportar estado Onyx',
            importOnyxState: 'Importar estado Onyx',
            testCrash: 'Prueba de fallo',
            resetToOriginalState: 'Restablecer al estado original',
            usingImportedState: 'Estás utilizando el estado importado. Pulsa aquí para borrarlo.',
            debugMode: 'Modo depuración',
            invalidFile: 'Archivo inválido',
            invalidFileDescription: 'El archivo que ests intentando importar no es válido. Por favor, inténtalo de nuevo.',
            invalidateWithDelay: 'Invalidar con retraso',
            recordTroubleshootData: 'Registrar datos de resolución de problemas',
            softKillTheApp: 'Desactivar la aplicación',
            kill: 'Matar',
        },
        debugConsole: {
            saveLog: 'Guardar registro',
            shareLog: 'Compartir registro',
            enterCommand: 'Introducir comando',
            execute: 'Ejecutar',
            noLogsAvailable: 'No hay registros disponibles',
            logSizeTooLarge: ({size}: LogSizeParams) => `El tamaño del registro excede el límite de ${size} MB. Utilice "Guardar registro" para descargar el archivo de registro.`,
            logs: 'Logs',
            viewConsole: 'Ver consola',
        },
        security: 'Seguridad',
        restoreStashed: 'Restablecer login guardado',
        signOut: 'Desconectar',
        signOutConfirmationText: 'Si cierras sesión perderás los cambios hechos mientras estabas desconectado',
        versionLetter: 'v',
        readTheTermsAndPrivacy: {
            phrase1: 'Leer los',
            phrase2: 'Términos de Servicio',
            phrase3: 'y',
            phrase4: 'Privacidad',
        },
        help: 'Ayuda',
        whatIsNew: 'Qué hay de nuevo',
        accountSettings: 'Configuración de la cuenta',
        account: 'Cuenta',
        general: 'General',
    },
    closeAccountPage: {
        closeAccount: 'Cerrar cuenta',
        reasonForLeavingPrompt: '¡Lamentamos verte partir! ¿Serías tan amable de decirnos por qué, para que podamos mejorar?',
        enterMessageHere: 'Escribe aquí tu mensaje',
        closeAccountWarning: 'Una vez cerrada tu cuenta no se puede revertir.',
        closeAccountPermanentlyDeleteData: '¿Estás seguro de que quieres eliminar tu cuenta? Esta acción eliminará permanentemente toda la información de cualquier gasto pendiente.',
        enterDefaultContactToConfirm: 'Por favor, escribe tu método de contacto predeterminado para confirmar que deseas eliminar tu cuenta. Tu método de contacto predeterminado es:',
        enterDefaultContact: 'Tu método de contacto predeterminado',
        defaultContact: 'Método de contacto predeterminado:',
        enterYourDefaultContactMethod: 'Por favor, introduce tu método de contacto predeterminado para cerrar tu cuenta.',
    },
    mergeAccountsPage: {
        mergeAccount: 'Fusionar cuentas',
        accountDetails: {
            accountToMergeInto: `Introduce la cuenta en la que deseas fusionar `,
            notReversibleConsent: 'Entiendo que esto no es reversible',
        },
        accountValidate: {
            confirmMerge: '¿Estás seguro de que deseas fusionar cuentas?',
            lossOfUnsubmittedData: `Fusionar tus cuentas es irreversible y resultará en la pérdida de cualquier gasto no enviado de `,
            enterMagicCode: `Para continuar, por favor introduce el código mágico enviado a `,
            errors: {
                incorrectMagicCode: 'Código mágico incorrecto o no válido. Inténtalo de nuevo o solicita otro código.',
                fallback: 'Ha ocurrido un error. Por favor, inténtalo mas tarde.',
            },
        },
        mergeSuccess: {
            accountsMerged: '¡Cuentas fusionadas!',
            description: ({from, to}: MergeSuccessDescriptionParams) =>
                `<muted-text><centered-text>Has fusionado exitosamente todos los datos de <strong>${from}</strong> en <strong>${to}</strong>. De ahora en adelante, puedes usar cualquiera de los inicios de sesión para esta cuenta.</centered-text></muted-text>`,
        },
        mergePendingSAML: {
            weAreWorkingOnIt: 'Estamos trabajando en ello',
            limitedSupport: 'Todavía no es posible fusionar cuentas en New Expensify. Por favor, realiza esta acción en Expensify Classic en su lugar',
            reachOutForHelp: '<muted-text><centered-text>¡No dudes en <concierge-link>comunicarte con Concierge</concierge-link> si tienes alguna pregunta!</centered-text></muted-text>',
            goToExpensifyClassic: 'Dirígete a Expensify Classic',
        },
        mergeFailureSAMLDomainControlDescription: ({email}: MergeFailureDescriptionGenericParams) =>
            `<muted-text><centered-text>No puedes fusionar <strong>${email}</strong> porque está controlado por <strong>${email.split('@').at(1) ?? ''}</strong>. Póngase <concierge-link>en contacto con Concierge</concierge-link> si necesita ayuda.</centered-text></muted-text>`,
        mergeFailureSAMLAccountDescription: ({email}: MergeFailureDescriptionGenericParams) =>
            `<muted-text><centered-text>No puedes fusionar <strong>${email}</strong> en otras cuentas porque tu administrador de dominio la ha establecido como tu inicio de sesión principal. Por favor, fusiona otras cuentas en esta en su lugar.</centered-text></muted-text>`,
        mergeFailure2FA: {
            description: ({email}: MergeFailureDescriptionGenericParams) =>
                `<muted-text><centered-text>'No puedes fusionar cuentas porque <strong>${email}</strong> tiene habilitada la autenticación de dos factores (2FA). Por favor, deshabilita 2FA para <strong>${email}</strong> e inténtalo nuevamente.</centered-text></muted-text>`,
            learnMore: 'Aprende más sobre cómo fusionar cuentas.',
        },
        mergeFailureAccountLockedDescription: ({email}: MergeFailureDescriptionGenericParams) =>
            `<muted-text><centered-text>No puedes fusionar <strong>${email}</strong> porque está bloqueado. Póngase <concierge-link>en contacto con Concierge</concierge-link> si necesita ayuda.</centered-text></muted-text>`,
        mergeFailureUncreatedAccountDescription: ({email, contactMethodLink}: MergeFailureUncreatedAccountDescriptionParams) =>
            `<muted-text><centered-text>No puedes fusionar cuentas porque <strong>${email}</strong> no tiene una cuenta de Expensify. Por favor, <a href="${contactMethodLink}">añádela como método de contacto</a> en su lugar.</centered-text></muted-text>`,
        mergeFailureSmartScannerAccountDescription: ({email}: MergeFailureDescriptionGenericParams) =>
            `<muted-text><centered-text>No puedes fusionar <strong>${email}</strong> en otras cuentas. Por favor, fusiona otras cuentas en esta en su lugar.</centered-text></muted-text>`,
        mergeFailureInvoicedAccountDescription: ({email}: MergeFailureDescriptionGenericParams) =>
            `<muted-text><centered-text>No puedes fusionar cuentas en <strong>${email}</strong> porque esta cuenta tiene una relación de facturación con factura emitida.</centered-text></muted-text>`,
        mergeFailureTooManyAttempts: {
            heading: 'Inténtalo de nuevo más tarde',
            description: 'Hubo demasiados intentos de fusionar cuentas. Por favor, inténtalo de nuevo más tarde.',
        },
        mergeFailureUnvalidatedAccount: {
            description: 'No puedes fusionarte con otras cuentas porque no está validada. Por favor, valida la cuenta e inténtalo de nuevo.',
        },
        mergeFailureSelfMerge: {
            description: 'No puedes combinar una cuenta consigo misma.',
        },
        mergeFailureGenericHeading: 'No se pueden fusionar cuentas',
    },
    lockAccountPage: {
        reportSuspiciousActivity: 'Informar de actividad sospechosa',
        lockAccount: 'Bloquear cuenta',
        unlockAccount: 'Desbloquear cuenta',
        compromisedDescription:
            '¿Notas algo extraño en tu cuenta? Informarlo bloqueará tu cuenta de inmediato, detendrá nuevas transacciones con la Tarjeta Expensify y evitará cualquier cambio en la cuenta.',
        domainAdminsDescription: 'Para administradores de dominio: Esto también detiene toda la actividad de la Tarjeta Expensify y las acciones administrativas en tus dominios.',
        areYouSure: '¿Estás seguro de que deseas bloquear tu cuenta de Expensify?',
        ourTeamWill: 'Nuestro equipo investigará y eliminará cualquier acceso no autorizado. Para recuperar el acceso, tendrás que trabajar con Concierge.',
    },
    failedToLockAccountPage: {
        failedToLockAccount: 'No se pudo bloquear la cuenta',
        failedToLockAccountDescription: 'No pudimos bloquear tu cuenta. Por favor, chatea con Concierge para resolver este problema.',
        chatWithConcierge: 'Chatear con Concierge',
    },
    unlockAccountPage: {
        accountLocked: 'Cuenta bloqueada',
        yourAccountIsLocked: 'Tu cuenta está bloqueada',
        chatToConciergeToUnlock: 'Chatea con Concierge para resolver los problemas de seguridad y desbloquear tu cuenta.',
        chatWithConcierge: 'Chatear con Concierge',
    },
    passwordPage: {
        changePassword: 'Cambiar contraseña',
        changingYourPasswordPrompt: 'El cambio de contraseña va a afectar tanto a la cuenta de Expensify.com como la de New Expensify.',
        currentPassword: 'Contraseña actual',
        newPassword: 'Nueva contraseña',
        newPasswordPrompt: 'La nueva contraseña debe ser diferente de la antigua y contener al menos 8 caracteres, 1 letra mayúscula, 1 letra minúscula y 1 número.',
    },
    twoFactorAuth: {
        headerTitle: 'Autenticación de dos factores',
        twoFactorAuthEnabled: 'Autenticación de dos factores habilitada',
        whatIsTwoFactorAuth:
            'La autenticación de dos factores (2FA) ayuda a mantener tu cuenta segura. Al iniciar sesión, deberás ingresar un código generado por tu aplicación de autenticación preferida.',
        disableTwoFactorAuth: 'Deshabilitar la autenticación de dos factores',
        explainProcessToRemove: 'Para deshabilitar la autenticación de dos factores (2FA), por favor introduce un código válido de tu aplicación de autenticación.',
        disabled: 'La autenticación de dos factores está ahora deshabilitada',
        noAuthenticatorApp: 'Ya no necesitarás una aplicación de autenticación para iniciar sesión en Expensify.',
        stepCodes: 'Códigos de recuperación',
        keepCodesSafe: '¡Guarda los códigos de recuperación en un lugar seguro!',
        codesLoseAccess:
            'Si pierdes el acceso a tu aplicación de autenticación y no tienes estos códigos, perderás el acceso a tu cuenta. \n\nNota: Configurar la autenticación de dos factores cerrará la sesión de todas las demás sesiones activas.',
        errorStepCodes: 'Copia o descarga los códigos antes de continuar',
        stepVerify: 'Verificar',
        scanCode: 'Escanea el código QR usando tu',
        authenticatorApp: 'aplicación de autenticación',
        addKey: 'O añade esta clave secreta a tu aplicación de autenticación:',
        enterCode: 'Luego introduce el código de seis dígitos generado por tu aplicación de autenticación.',
        stepSuccess: 'Finalizado',
        enabled: 'La autenticación de dos factores habilitada',
        congrats: '¡Felicidades! Ahora tienes esa seguridad adicional.',
        copy: 'Copiar',
        disable: 'Deshabilitar',
        enableTwoFactorAuth: 'Activar la autenticación de dos factores',
        pleaseEnableTwoFactorAuth: 'Activa la autenticación de dos factores.',
        twoFactorAuthIsRequiredDescription: 'Por razones de seguridad, Xero requiere la autenticación de dos factores para conectar la integración.',
        twoFactorAuthIsRequiredForAdminsHeader: 'Autenticación de dos factores requerida',
        twoFactorAuthIsRequiredForAdminsTitle: 'Por favor, habilita la autenticación de dos factores',
        twoFactorAuthIsRequiredForAdminsDescription:
            'Tu conexión de contabilidad con Xero requiere el uso de autenticación de dos factores. Por favor, habilítala para seguir usando Expensify.',
        twoFactorAuthCannotDisable: 'No se puede desactivar la autenticación de dos factores (2FA)',
        twoFactorAuthRequired: 'La autenticación de dos factores (2FA) es obligatoria para tu conexión a Xero y no se puede desactivar.',
    },
    recoveryCodeForm: {
        error: {
            pleaseFillRecoveryCode: 'Por favor, introduce tu código de recuperación',
            incorrectRecoveryCode: 'Código de recuperación incorrecto. Por favor, inténtalo de nuevo.',
        },
        useRecoveryCode: 'Usar código de recuperación',
        recoveryCode: 'Código de recuperación',
        use2fa: 'Usar autenticación de dos factores',
    },
    twoFactorAuthForm: {
        error: {
            pleaseFillTwoFactorAuth: 'Por favor, introduce tu código de autenticación de dos factores',
            incorrect2fa: 'Código de autenticación de dos factores incorrecto. Por favor, inténtalo de nuevo.',
        },
    },
    passwordConfirmationScreen: {
        passwordUpdated: '¡Contraseña actualizada!',
        allSet: 'Todo está listo. Guarda tu contraseña en un lugar seguro.',
    },
    privateNotes: {
        title: 'Notas privadas',
        personalNoteMessage: 'Guarda notas sobre este chat aquí. Usted es la única persona que puede añadir, editar o ver estas notas.',
        sharedNoteMessage: 'Guarda notas sobre este chat aquí. Los empleados de Expensify y otros miembros del dominio team.expensify.com pueden ver estas notas.',
        composerLabel: 'Notas',
        myNote: 'Mi nota',
        error: {
            genericFailureMessage: 'Las notas privadas no han podido ser guardadas',
        },
    },
    billingCurrency: {
        error: {
            securityCode: 'Por favor, introduce un código de seguridad válido',
        },
        securityCode: 'Código de seguridad',
        changePaymentCurrency: 'Cambiar moneda de facturación',
        changeBillingCurrency: 'Cambiar la moneda de pago',
        paymentCurrency: 'Moneda de pago',
        paymentCurrencyDescription: 'Selecciona una moneda estándar a la que se deben convertir todos los gastos personales',
        note: `Nota: Cambiar tu moneda de pago puede afectar cuánto pagarás por Expensify. Consulta nuestra <a href="${CONST.PRICING}">página de precios</a> para conocer todos los detalles.`,
    },
    addDebitCardPage: {
        addADebitCard: 'Añadir una tarjeta de débito',
        nameOnCard: 'Nombre en la tarjeta',
        debitCardNumber: 'Número de la tarjeta de débito',
        expiration: 'Fecha de vencimiento',
        expirationDate: 'MMAA',
        cvv: 'CVV',
        billingAddress: 'Dirección de envio',
        growlMessageOnSave: 'Tu tarteja de débito se añadió correctamente',
        expensifyPassword: 'Contraseña de Expensify',
        error: {
            invalidName: 'El nombre sólo puede incluir letras',
            addressZipCode: 'Por favor, introduce un código postal válido',
            debitCardNumber: 'Por favor, introduce un número de tarjeta de débito válido',
            expirationDate: 'Por favor, selecciona una fecha de vencimiento válida',
            securityCode: 'Por favor, introduce un código de seguridad válido',
            addressStreet: 'Por favor, introduce una dirección de facturación válida que no sea un apartado postal',
            addressState: 'Por favor, selecciona un estado',
            addressCity: 'Por favor, introduce una ciudad',
            genericFailureMessage: 'Se ha producido un error al añadir tu tarjeta. Por favor, vuelva a intentarlo.',
            password: 'Por favor, introduce tu contraseña de Expensify',
        },
    },
    addPaymentCardPage: {
        addAPaymentCard: 'Añade tarjeta de pago',
        nameOnCard: 'Nombre en la tarjeta',
        paymentCardNumber: 'Número de la tarjeta',
        expiration: 'Fecha de vencimiento',
        expirationDate: 'MM/AA',
        cvv: 'CVV',
        billingAddress: 'Dirección de envio',
        growlMessageOnSave: 'Tu tarjeta de pago se añadió correctamente',
        expensifyPassword: 'Contraseña de Expensify',
        error: {
            invalidName: 'El nombre sólo puede incluir letras',
            addressZipCode: 'Por favor, introduce un código postal válido',
            paymentCardNumber: 'Por favor, introduce un número de tarjeta de pago válido',
            expirationDate: 'Por favor, selecciona una fecha de vencimiento válida',
            securityCode: 'Por favor, introduce un código de seguridad válido',
            addressStreet: 'Por favor, introduce una dirección de facturación válida que no sea un apartado postal',
            addressState: 'Por favor, selecciona un estado',
            addressCity: 'Por favor, introduce una ciudad',
            genericFailureMessage: 'Se ha producido un error al añadir tu tarjeta. Por favor, vuelva a intentarlo.',
            password: 'Por favor, introduce tu contraseña de Expensify',
        },
    },
    walletPage: {
        balance: 'Saldo',
        paymentMethodsTitle: 'Métodos de pago',
        setDefaultConfirmation: 'Marcar como método de pago predeterminado',
        setDefaultSuccess: 'Método de pago configurado',
        deleteAccount: 'Eliminar cuenta',
        deleteConfirmation: '¿Estás seguro de que quieres eliminar esta cuenta?',
        error: {
            notOwnerOfBankAccount: 'Se ha producido un error al establecer esta cuenta bancaria como método de pago predeterminado',
            invalidBankAccount: 'Esta cuenta bancaria está temporalmente suspendida',
            notOwnerOfFund: 'Se ha producido un error al establecer esta tarjeta de crédito como método de pago predeterminado',
            setDefaultFailure: 'No se ha podido configurar el método de pago',
        },
        addBankAccountFailure: 'Ocurrió un error inesperado al intentar añadir la cuenta bancaria. Inténtalo de nuevo.',
        getPaidFaster: 'Cobra más rápido',
        addPaymentMethod: 'Añade un método de pago para enviar y recibir pagos directamente en la aplicación.',
        getPaidBackFaster: 'Recibe tus pagos más rápido',
        secureAccessToYourMoney: 'Acceso seguro a tu dinero',
        receiveMoney: 'Recibe dinero en tu moneda local',
        expensifyWallet: 'Billetera Expensify (Beta)',
        sendAndReceiveMoney: 'Envía y recibe dinero desde tu Billetera Expensify. Solo cuentas bancarias de EE. UU.',
        enableWallet: 'Habilitar billetera',
        addBankAccountToSendAndReceive: 'Añade una cuenta bancaria para hacer o recibir pagos.',
        addDebitOrCreditCard: 'Añadir tarjeta de débito o crédito',
        assignedCards: 'Tarjetas asignadas',
        assignedCardsDescription: 'Son tarjetas asignadas por un administrador del espacio de trabajo para gestionar los gastos de la empresa.',
        expensifyCard: 'Tarjeta Expensify',
        walletActivationPending: 'Estamos revisando tu información. Por favor, vuelve en unos minutos.',
        walletActivationFailed: 'Lamentablemente, no podemos activar tu billetera en este momento. Chatea con Concierge para obtener más ayuda.',
        addYourBankAccount: 'Añadir tu cuenta bancaria',
        addBankAccountBody: 'Conectemos tu cuenta bancaria a Expensify para que sea más fácil que nunca enviar y recibir pagos directamente en la aplicación.',
        chooseYourBankAccount: 'Elige tu cuenta bancaria',
        chooseAccountBody: 'Asegúrese de elegir el adecuado.',
        confirmYourBankAccount: 'Confirma tu cuenta bancaria',
        personalBankAccounts: 'Cuentas bancarias personales',
        businessBankAccounts: 'Cuentas bancarias empresariales',
    },
    cardPage: {
        expensifyCard: 'Tarjeta Expensify',
        expensifyTravelCard: 'Tarjeta Expensify de Viaje',
        availableSpend: 'Límite restante',
        smartLimit: {
            name: 'Límite inteligente',
            title: ({formattedLimit}: ViolationsOverLimitParams) => `Puedes gastar hasta ${formattedLimit} en esta tarjeta al mes. El límite se restablecerá el primer día del mes.`,
        },
        fixedLimit: {
            name: 'Límite fijo',
            title: ({formattedLimit}: ViolationsOverLimitParams) => `Puedes gastar hasta ${formattedLimit} en esta tarjeta, luego se desactivará.`,
        },
        monthlyLimit: {
            name: 'Límite mensual',
            title: ({formattedLimit}: ViolationsOverLimitParams) => `Puedes gastar hasta ${formattedLimit} en esta tarjeta y el límite se restablecerá a medida que se aprueben tus gastos.`,
        },
        virtualCardNumber: 'Número de la tarjeta virtual',
        travelCardCvv: 'CVV de la tarjeta de viaje',
        physicalCardNumber: 'Número de la tarjeta física',
        getPhysicalCard: 'Obtener tarjeta física',
        reportFraud: 'Reportar fraude con la tarjeta virtual',
        reportTravelFraud: 'Reportar fraude con la tarjeta de viaje',
        reviewTransaction: 'Revisar transacción',
        suspiciousBannerTitle: 'Transacción sospechosa',
        suspiciousBannerDescription: 'Hemos detectado una transacción sospechosa en la tarjeta. Haz click abajo para revisarla.',
        cardLocked: 'La tarjeta está temporalmente bloqueada mientras nuestro equipo revisa la cuenta de tu empresa.',
        cardDetails: {
            cardNumber: 'Número de tarjeta virtual',
            expiration: 'Expiración',
            cvv: 'CVV',
            address: 'Dirección',
            revealDetails: 'Revelar detalles',
            revealCvv: 'Revelar CVV',
            copyCardNumber: 'Copiar número de la tarjeta',
            updateAddress: 'Actualizar dirección',
        },
        cardAddedToWallet: ({platform}: {platform: 'Google' | 'Apple'}) => `Añadida a ${platform} Wallet`,
        cardDetailsLoadingFailure: 'Se ha producido un error al cargar los datos de la tarjeta. Comprueba tu conexión a Internet e inténtalo de nuevo.',
        validateCardTitle: 'Asegurémonos de que eres tú',
        enterMagicCode: ({contactMethod}: EnterMagicCodeParams) =>
            `Introduzca el código mágico enviado a ${contactMethod} para ver los datos de su tarjeta. Debería llegar en un par de minutos.`,
    },
    workflowsPage: {
        workflowTitle: 'Gasto',
        workflowDescription: 'Configure un flujo de trabajo desde el momento en que se produce el gasto, incluida la aprobación y el pago',
        delaySubmissionTitle: 'Retrasar envíos',
        delaySubmissionDescription: 'Elige una frecuencia para enviar los gastos, o dejalo desactivado para recibir actualizaciones en tiempo real sobre los gastos.',
        submissionFrequency: 'Frecuencia de envíos',
        submissionFrequencyDateOfMonth: 'Fecha del mes',
        addApprovalsTitle: 'Aprobaciones',
        addApprovalButton: 'Añadir flujo de aprobación',
        addApprovalTip: 'Este flujo de trabajo por defecto se aplica a todos los miembros, a menos que exista un flujo de trabajo más específico.',
        approver: 'Aprobador',
        addApprovalsDescription: 'Requiere una aprobación adicional antes de autorizar un pago.',
        makeOrTrackPaymentsTitle: 'Realizar o seguir pagos',
        makeOrTrackPaymentsDescription: 'Añade un pagador autorizado para los pagos realizados en Expensify o realiza un seguimiento de los pagos realizados en otro lugar.',
        editor: {
            submissionFrequency: 'Elige cuánto tiempo Expensify debe esperar antes de compartir los gastos sin errores.',
        },
        frequencyDescription: 'Elige la frecuencia de presentación automática de gastos, o preséntalos manualmente',
        frequencies: {
            instant: 'Instante',
            weekly: 'Semanal',
            monthly: 'Mensual',
            twiceAMonth: 'Dos veces al mes',
            byTrip: 'Por viaje',
            manually: 'Manualmente',
            daily: 'Diaria',
            lastDayOfMonth: 'Último día del mes',
            lastBusinessDayOfMonth: 'Último día hábil del mes',
            ordinals: {
                one: 'º',
                two: 'º',
                few: 'º',
                other: 'º',
                /* eslint-disable @typescript-eslint/naming-convention */
                '1': 'Primero',
                '2': 'Segundo',
                '3': 'Tercero',
                '4': 'Cuarto',
                '5': 'Quinto',
                '6': 'Sexto',
                '7': 'Séptimo',
                '8': 'Octavo',
                '9': 'Noveno',
                '10': 'Décimo',
                /* eslint-enable @typescript-eslint/naming-convention */
            },
        },
        approverInMultipleWorkflows: 'Este miembro ya pertenece a otro flujo de aprobación. Cualquier actualización aquí se reflejará allí también.',
        approverCircularReference: ({name1, name2}: ApprovalWorkflowErrorParams) =>
            `<strong>${name1}</strong> ya aprueba informes a <strong>${name2}</strong>. Por favor, elige un aprobador diferente para evitar un flujo de trabajo circular.`,
        emptyContent: {
            title: 'No hay miembros para mostrar',
            expensesFromSubtitle: 'Todos los miembros del espacio de trabajo ya pertenecen a un flujo de aprobación existente.',
            approverSubtitle: 'Todos los aprobadores pertenecen a un flujo de trabajo existente.',
        },
    },
    workflowsDelayedSubmissionPage: {
        autoReportingErrorMessage: 'El parámetro de envío retrasado no pudo ser cambiado. Por favor, inténtelo de nuevo o contacte al soporte.',
        autoReportingFrequencyErrorMessage: 'La frecuencia de envío no pudo ser cambiada. Por favor, inténtelo de nuevo o contacte al soporte.',
        monthlyOffsetErrorMessage: 'La frecuencia mensual no pudo ser cambiada. Por favor, inténtelo de nuevo o contacte al soporte.',
    },
    workflowsCreateApprovalsPage: {
        title: 'Confirmar',
        header: 'Agrega más aprobadores y confirma.',
        additionalApprover: 'Añadir aprobador',
        submitButton: 'Añadir flujo de trabajo',
    },
    workflowsEditApprovalsPage: {
        title: 'Edicion flujo de aprobación',
        deleteTitle: 'Eliminar flujo de trabajo de aprobación',
        deletePrompt: '¿Estás seguro de que quieres eliminar este flujo de trabajo de aprobación? Todos los miembros pasarán a usar el flujo de trabajo predeterminado.',
    },
    workflowsExpensesFromPage: {
        title: 'Gastos de',
        header: 'Cuando los siguientes miembros presenten gastos:',
    },
    workflowsApproverPage: {
        genericErrorMessage: 'El aprobador no pudo ser cambiado. Por favor, inténtelo de nuevo o contacte al soporte.',
        header: 'Enviar a este miembro para su aprobación:',
    },
    workflowsPayerPage: {
        title: 'Pagador autorizado',
        genericErrorMessage: 'El pagador autorizado no se pudo cambiar. Por favor, inténtalo mas tarde.',
        admins: 'Administradores',
        payer: 'Pagador',
        paymentAccount: 'Cuenta de pago',
    },
    reportFraudPage: {
        title: 'Reportar fraude con la tarjeta virtual',
        description:
            'Si los datos de tu tarjeta virtual han sido robados o se han visto comprometidos, desactivaremos permanentemente la tarjeta actual y le proporcionaremos una tarjeta virtual y un número nuevo.',
        deactivateCard: 'Desactivar tarjeta',
        reportVirtualCardFraud: 'Reportar fraude con la tarjeta virtual',
    },
    reportFraudConfirmationPage: {
        title: 'Fraude con tarjeta reportado',
        description: 'Hemos desactivado permanentemente tu tarjeta existente. Cuando vuelvas a ver los detalles de tu tarjeta, tendrás una nueva tarjeta virtual disponible.',
        buttonText: 'Entendido, ¡gracias!',
    },
    activateCardPage: {
        activateCard: 'Activar tarjeta',
        pleaseEnterLastFour: 'Introduce los cuatro últimos dígitos de la tarjeta.',
        activatePhysicalCard: 'Activar tarjeta física',
        error: {
            thatDidNotMatch: 'Los 4 últimos dígitos de tu tarjeta no coinciden. Por favor, inténtalo de nuevo.',
            throttled:
                'Has introducido incorrectamente los 4 últimos dígitos de tu tarjeta Expensify demasiadas veces. Si estás seguro de que los números son correctos, ponte en contacto con Concierge para solucionarlo. De lo contrario, inténtalo de nuevo más tarde.',
        },
    },
    getPhysicalCard: {
        header: 'Obtener tarjeta física',
        nameMessage: 'Introduce tu nombre y apellido como aparecerá en tu tarjeta.',
        legalName: 'Nombre completo',
        legalFirstName: 'Nombre legal',
        legalLastName: 'Apellidos legales',
        phoneMessage: 'Introduce tu número de teléfono.',
        phoneNumber: 'Número de teléfono',
        address: 'Dirección',
        addressMessage: 'Introduce tu dirección de envío.',
        streetAddress: 'Calle de dirección',
        city: 'Ciudad',
        state: 'Estado',
        zipPostcode: 'Código postal',
        country: 'País',
        confirmMessage: 'Por favor confirma tus datos.',
        estimatedDeliveryMessage: 'Tu tarjeta física llegará en 2-3 días laborales.',
        next: 'Siguiente',
        getPhysicalCard: 'Obtener tarjeta física',
        shipCard: 'Enviar tarjeta',
    },
    transferAmountPage: {
        transfer: ({amount}: TransferParams) => `Transferir${amount ? ` ${amount}` : ''}`,
        instant: 'Instante',
        instantSummary: ({rate, minAmount}: InstantSummaryParams) => `Tarifa del ${rate}% (${minAmount} mínimo)`,
        ach: '1-3 días laborales',
        achSummary: 'Sin cargo',
        whichAccount: '¿Qué cuenta?',
        fee: 'Tarifa',
        transferSuccess: '¡Transferencia exitosa!',
        transferDetailBankAccount: 'Tu dinero debería llegar en 1-3 días laborables.',
        transferDetailDebitCard: 'Tu dinero debería llegar de inmediato.',
        failedTransfer: 'Tu saldo no se ha acreditado completamente. Por favor, transfiere los fondos a una cuenta bancaria.',
        notHereSubTitle: 'Por favor, transfiere el saldo desde la página de billetera',
        goToWallet: 'Ir a billetera',
    },
    chooseTransferAccountPage: {
        chooseAccount: 'Elegir cuenta',
    },
    paymentMethodList: {
        addPaymentMethod: 'Añadir método de pago',
        addNewDebitCard: 'Añadir nueva tarjeta de débito',
        addNewBankAccount: 'Añadir nueva cuenta de banco',
        accountLastFour: 'Terminada en',
        cardLastFour: 'Tarjeta terminada en',
        addFirstPaymentMethod: 'Añade un método de pago para enviar y recibir pagos directamente desde la aplicación.',
        defaultPaymentMethod: 'Predeterminado',
        bankAccountLastFour: ({lastFour}: BankAccountLastFourParams) => `Cuenta bancaria • ${lastFour}`,
    },
    preferencesPage: {
        appSection: {
            title: 'Preferencias de la aplicación',
        },
        testSection: {
            title: 'Preferencias para tests',
            subtitle: 'Ajustes para ayudar a depurar y probar la aplicación en “staging”.',
        },
        receiveRelevantFeatureUpdatesAndExpensifyNews: 'Recibir noticias sobre Expensify y actualizaciones del producto',
        muteAllSounds: 'Silenciar todos los sonidos de Expensify',
    },
    priorityModePage: {
        priorityMode: 'Modo prioridad',
        explainerText:
            'Elige #concentración si deseas enfocarte sólo en los chats no leídos y en los anclados, o mostrarlo todo con los chats más recientes y los anclados en la parte superior.',
        priorityModes: {
            default: {
                label: 'Más recientes',
                description: 'Mostrar todos los chats ordenados desde el más reciente',
            },
            gsd: {
                label: '#concentración',
                description: 'Mostrar sólo los no leídos ordenados alfabéticamente',
            },
        },
    },
    reportDetailsPage: {
        inWorkspace: ({policyName}: ReportPolicyNameParams) => `en ${policyName}`,
        generatingPDF: 'Creando PDF',
        waitForPDF: 'Por favor, espera mientras creamos el PDF',
        errorPDF: 'Ocurrió un error al crear el PDF',
        generatedPDF: 'Tu informe PDF ha sido creado!',
    },
    reportDescriptionPage: {
        roomDescription: 'Descripción de la sala de chat',
        roomDescriptionOptional: 'Descripción de la sala de chat (opcional)',
        explainerText: 'Establece una descripción personalizada para la sala de chat.',
    },
    groupChat: {
        lastMemberTitle: '¡Atención!',
        lastMemberWarning: 'Ya que eres la última persona aquí, si te vas, este chat quedará inaccesible para todos los miembros. ¿Estás seguro de que quieres salir del chat?',
        defaultReportName: ({displayName}: ReportArchiveReasonsClosedParams) => `Chat de grupo de ${displayName}`,
    },
    languagePage: {
        language: 'Idioma',
        aiGenerated: 'Las traducciones para este idioma se generan automáticamente y pueden contener errores.',
    },
    themePage: {
        theme: 'Tema',
        themes: {
            dark: {
                label: 'Oscuro',
            },
            light: {
                label: 'Claro',
            },
            system: {
                label: 'Utiliza los ajustes del dispositivo',
            },
        },
        chooseThemeBelowOrSync: 'Elige un tema a continuación o sincronízalo con los ajustes de tu dispositivo.',
    },
    termsOfUse: {
        phrase1: 'Al iniciar sesión, estás accediendo a los',
        phrase2: 'Términos de Servicio',
        phrase3: 'y',
        phrase4: 'Privacidad',
        phrase5: `El envío de dinero es brindado por ${CONST.WALLET.PROGRAM_ISSUERS.EXPENSIFY_PAYMENTS} (NMLS ID:2017010) de conformidad con sus`,
        phrase6: 'licencias',
    },
    validateCodeForm: {
        magicCodeNotReceived: '¿No recibiste un código mágico?',
        enterAuthenticatorCode: 'Por favor, introduce el código de autenticador',
        enterRecoveryCode: 'Por favor, introduce tu código de recuperación',
        requiredWhen2FAEnabled: 'Obligatorio cuando A2F está habilitado',
        requestNewCode: 'Pedir un código nuevo en ',
        requestNewCodeAfterErrorOccurred: 'Solicitar un nuevo código',
        error: {
            pleaseFillMagicCode: 'Por favor, introduce el código mágico.',
            incorrectMagicCode: 'Código mágico incorrecto o no válido. Inténtalo de nuevo o solicita otro código.',
            pleaseFillTwoFactorAuth: 'Por favor, introduce tu código de autenticación de dos factores.',
        },
    },
    passwordForm: {
        pleaseFillOutAllFields: 'Por favor, completa todos los campos',
        pleaseFillPassword: 'Por favor, introduce tu contraseña',
        pleaseFillTwoFactorAuth: 'Por favor, introduce tu código 2 factores',
        enterYourTwoFactorAuthenticationCodeToContinue: 'Introduce el código de autenticación de dos factores para continuar',
        forgot: '¿Has olvidado la contraseña?',
        requiredWhen2FAEnabled: 'Obligatorio cuando A2F está habilitado',
        error: {
            incorrectPassword: 'Contraseña incorrecta. Por favor, inténtalo de nuevo.',
            incorrectLoginOrPassword: 'Usuario o contraseña incorrectos. Por favor, inténtalo de nuevo.',
            incorrect2fa: 'Código de autenticación de dos factores incorrecto. Por favor, inténtalo de nuevo.',
            twoFactorAuthenticationEnabled: 'Tienes autenticación de 2 factores activada en esta cuenta. Por favor, conéctate usando tu correo electrónico o número de teléfono.',
            invalidLoginOrPassword: 'Usuario o clave incorrectos. Por favor, inténtalo de nuevo o restablece la contraseña.',
            unableToResetPassword:
                'No se pudo cambiar tu clave. Probablemente porque el enlace para restablecer la contrasenña ha expirado. Te hemos enviado un nuevo enlace. Comprueba tu bandeja de entrada y carpeta de Spam.',
            noAccess: 'No tienes acceso a esta aplicación. Por favor, añade tu usuario de GitHub para acceder.',
            accountLocked: 'Tu cuenta ha sido bloqueada tras varios intentos fallidos. Por favor, inténtalo de nuevo dentro de una hora.',
            fallback: 'Ha ocurrido un error. Por favor, inténtalo mas tarde.',
        },
    },
    loginForm: {
        phoneOrEmail: 'Número de teléfono o correo electrónico',
        error: {
            invalidFormatEmailLogin: 'El correo electrónico introducido no es válido. Corrígelo e inténtalo de nuevo.',
        },
        cannotGetAccountDetails: 'No se pudieron cargar los detalles de tu cuenta. Por favor, intenta iniciar sesión de nuevo.',
        loginForm: 'Formulario de inicio de sesión',
        notYou: ({user}: NotYouParams) => `¿No eres ${user}?`,
    },
    onboarding: {
        welcome: '¡Bienvenido!',
        welcomeSignOffTitle: '¡Es un placer conocerte!',
        welcomeSignOffTitleManageTeam: 'Una vez que termines las tareas anteriores, podemos explorar más funcionalidades como flujos de aprobación y reglas.',
        explanationModal: {
            title: 'Bienvenido a Expensify',
            description: 'Una aplicación para gestionar en un chat todos los gastos de tu empresa y personales. Inténtalo y dinos qué te parece. ¡Hay mucho más por venir!',
            secondaryDescription: 'Para volver a Expensify Classic, simplemente haz click en tu foto de perfil > Ir a Expensify Classic.',
        },
        welcomeVideo: {
            title: 'Bienvenido a Expensify',
            description: 'Una aplicación para gestionar todos tus gastos de empresa y personales en un chat. Pensada para tu empresa, tu equipo y tus amigos.',
        },
        getStarted: 'Comenzar',
        whatsYourName: '¿Cómo te llamas?',
        peopleYouMayKnow: 'Las personas que tal vez conozcas ya están aquí. Verifica tu correo electrónico para unirte a ellos.',
        workspaceMemberList: ({employeeCount, policyOwner}: WorkspaceMemberList) => `${employeeCount} miembro${employeeCount > 1 ? 's' : ''} • ${policyOwner}`,
        workspaceYouMayJoin: ({domain, email}: WorkspaceYouMayJoin) => `Alguien de ${domain} ya ha creado un espacio de trabajo. Por favor, introduce el código mágico enviado a ${email}.`,
        joinAWorkspace: 'Unirse a un espacio de trabajo',
        listOfWorkspaces: 'Aquí está la lista de espacios de trabajo a los que puedes unirte. No te preocupes, siempre puedes unirte a ellos más tarde si lo prefieres.',
        whereYouWork: '¿Dónde trabajas?',
        errorSelection: 'Selecciona una opción para continuar',
        purpose: {
            title: '¿Qué quieres hacer hoy?',
            errorContinue: 'Por favor, haz click en continuar para configurar tu cuenta',
            errorBackButton: 'Por favor, finaliza las preguntas de configuración para empezar a utilizar la aplicación',
            [CONST.ONBOARDING_CHOICES.EMPLOYER]: 'Cobrar de mi empresa',
            [CONST.ONBOARDING_CHOICES.MANAGE_TEAM]: 'Gestionar los gastos de mi equipo',
            [CONST.ONBOARDING_CHOICES.PERSONAL_SPEND]: 'Controlar y presupuestar gastos',
            [CONST.ONBOARDING_CHOICES.CHAT_SPLIT]: 'Chatea y divide gastos con tus amigos',
            [CONST.ONBOARDING_CHOICES.LOOKING_AROUND]: 'Algo más',
        },
        employees: {
            title: '¿Cuántos empleados tienes?',
            [CONST.ONBOARDING_COMPANY_SIZE.MICRO]: '1-10 empleados',
            [CONST.ONBOARDING_COMPANY_SIZE.SMALL]: '11-50 empleados',
            [CONST.ONBOARDING_COMPANY_SIZE.MEDIUM_SMALL]: '51-100 empleados',
            [CONST.ONBOARDING_COMPANY_SIZE.MEDIUM]: '101-1,000 empleados',
            [CONST.ONBOARDING_COMPANY_SIZE.LARGE]: 'Más de 1,000 empleados',
        },
        accounting: {
            title: '¿Utilizas algún software de contabilidad?',
            none: 'Ninguno',
        },
        interestedFeatures: {
            title: '¿Qué funciones te interesan?',
            featuresAlreadyEnabled: 'Tu espacio de trabajo ya tiene las siguientes funciones habilitadas:',
            featureYouMayBeInterestedIn: 'Habilita funciones adicionales que podrían interesarte:',
        },
        error: {
            requiredFirstName: 'Introduce tu nombre para continuar',
        },
        workEmail: {
            title: 'Cuál es tu correo electrónico de trabajo',
            subtitle: 'Expensify funciona mejor cuando conectas tu correo electrónico de trabajo.',
            explanationModal: {
                descriptionOne: 'Reenvía a receipts@expensify.com para escanear',
                descriptionTwo: 'Únete a tus compañeros de trabajo que ya están usando Expensify',
                descriptionThree: 'Disfruta de una experiencia más personalizada',
            },
            addWorkEmail: 'Añadir correo electrónico de trabajo',
        },
        workEmailValidation: {
            title: 'Verifica tu correo electrónico de trabajo',
            magicCodeSent: ({workEmail}: WorkEmailResendCodeParams) => `Por favor, introduce el código mágico enviado a ${workEmail}. Debería llegar en uno o dos minutos.`,
        },
        workEmailValidationError: {
            publicEmail: 'Por favor, introduce un correo electrónico laboral válido de un dominio privado, por ejemplo: mitch@company.com',
            offline: 'No pudimos añadir tu correo electrónico laboral porque parece que estás sin conexión.',
        },
        mergeBlockScreen: {
            title: 'No se pudo añadir el correo electrónico de trabajo',
            subtitle: ({workEmail}: WorkEmailMergingBlockedParams) =>
                `No pudimos añadir ${workEmail}. Por favor, inténtalo de nuevo más tarde en Configuración o chatea con Concierge para obtener ayuda.`,
        },
        tasks: {
            testDriveAdminTask: {
                title: ({testDriveURL}) => `Haz una [prueba](${testDriveURL})`,
                description: ({testDriveURL}) => `[Haz un recorrido rápido por el producto](${testDriveURL}) para ver por qué Expensify es la forma más rápida de gestionar tus gastos.`,
            },
            testDriveEmployeeTask: {
                title: ({testDriveURL}) => `Haz una [prueba](${testDriveURL})`,
                description: ({testDriveURL}) => `Haz una [prueba](${testDriveURL}) y consigue *3 meses gratis de Expensify para tu equipo!*`,
            },
            createTestDriveAdminWorkspaceTask: {
                title: ({workspaceConfirmationLink}) => `[Crea](${workspaceConfirmationLink}) un espacio de trabajo`,
                description: 'Crea un espacio de trabajo y configura los ajustes con la ayuda de tu especialista asignado.',
            },
            createWorkspaceTask: {
                title: ({workspaceSettingsLink}) => `Crea un [espacio de trabajo](${workspaceSettingsLink})`,
                description: ({workspaceSettingsLink}) =>
                    '*Crea un espacio de trabajo* para organizar gastos, escanear recibos, chatear y más.\n\n' +
                    '1. Haz clic en *Espacios de trabajo* > *Nuevo espacio de trabajo*.\n\n' +
                    `*¡Tu nuevo espacio de trabajo está listo!* [Échale un vistazo](${workspaceSettingsLink}).`,
            },
            setupCategoriesTask: {
                title: ({workspaceCategoriesLink}) => `Configura [categorías](${workspaceCategoriesLink})`,
                description: ({workspaceCategoriesLink}) =>
                    '*Configura categorías* para que tu equipo pueda clasificar los gastos y facilitar los informes.\n\n' +
                    '1. Haz clic en *Espacios de trabajo*.\n' +
                    '3. Selecciona tu espacio de trabajo.\n' +
                    '4. Haz clic en *Categorías*.\n' +
                    '5. Desactiva cualquier categoría que no necesites.\n' +
                    '6. Añade tus propias categorías en la esquina superior derecha.\n\n' +
                    `[Ir a la configuración de categorías del espacio de trabajo](${workspaceCategoriesLink}).\n\n` +
                    `![Configura categorías](${CONST.CLOUDFRONT_URL}/videos/walkthrough-categories-v2.mp4)`,
            },
            combinedTrackSubmitExpenseTask: {
                title: 'Envía un gasto',
                description:
                    '*Envía un gasto* introduciendo una cantidad o escaneando un recibo.\n\n' +
                    `1. Haz clic en el botón ${CONST.CUSTOM_EMOJIS.GLOBAL_CREATE}.\n` +
                    '2. Elige *Crear gasto*.\n' +
                    '3. Introduce una cantidad o escanea un recibo.\n' +
                    '4. Añade el correo o teléfono de tu jefe.\n' +
                    '5. Haz clic en *Crear*.\n\n' +
                    '¡Y listo!',
            },
            adminSubmitExpenseTask: {
                title: 'Envía un gasto',
                description:
                    '*Envía un gasto* introduciendo una cantidad o escaneando un recibo.\n\n' +
                    `1. Haz clic en el botón ${CONST.CUSTOM_EMOJIS.GLOBAL_CREATE}.\n` +
                    '2. Elige *Crear gasto*.\n' +
                    '3. Introduce una cantidad o escanea un recibo.\n' +
                    '4. Confirma los detalles.\n' +
                    '5. Haz clic en *Crear*.\n\n' +
                    '¡Y listo!',
            },
            trackExpenseTask: {
                title: 'Organiza un gasto',
                description:
                    '*Organiza un gasto* en cualquier moneda, tengas recibo o no.\n\n' +
                    `1. Haz clic en el botón ${CONST.CUSTOM_EMOJIS.GLOBAL_CREATE}.\n` +
                    '2. Elige *Crear gasto*.\n' +
                    '3. Introduce una cantidad o escanea un recibo.\n' +
                    '4. Elige tu espacio *personal*.\n' +
                    '5. Haz clic en *Crear*.\n\n' +
                    '¡Y listo! Sí, así de fácil.',
            },
            addAccountingIntegrationTask: {
                title: ({integrationName, workspaceAccountingLink}) =>
                    `Conéctate${integrationName === CONST.ONBOARDING_ACCOUNTING_MAPPING.other ? '' : ' a'} [${integrationName === CONST.ONBOARDING_ACCOUNTING_MAPPING.other ? 'tu' : ''} ${integrationName}](${workspaceAccountingLink})`,

                description: ({integrationName, workspaceAccountingLink}) =>
                    `Conéctate ${integrationName === CONST.ONBOARDING_ACCOUNTING_MAPPING.other ? 'tu' : 'a'} ${integrationName} para la clasificación y sincronización automática de gastos, lo que facilita el cierre de fin de mes.\n` +
                    '\n' +
                    '1. Haz clic en *Espacios de trabajo*.\n' +
                    '2. Selecciona tu espacio de trabajo.\n' +
                    '3. Haz clic en *Contabilidad*.\n' +
                    `4. Busca ${integrationName}.\n` +
                    '5. Haz clic en *Conectar*.\n' +
                    '\n' +
                    `${
                        integrationName && CONST.connectionsVideoPaths[integrationName]
                            ? `[Ir a contabilidad](${workspaceAccountingLink}).\n\n![Conéctate a ${integrationName}](${CONST.CLOUDFRONT_URL}/${CONST.connectionsVideoPaths[integrationName]})`
                            : `[Ir a contabilidad](${workspaceAccountingLink}).`
                    }`,
            },
            connectCorporateCardTask: {
                title: ({corporateCardLink}) => `Conecta [tu tarjeta corporativa](${corporateCardLink})`,
                description: ({corporateCardLink}) =>
                    'Conecta tu tarjeta corporativa para importar y clasificar gastos automáticamente.\n\n' +
                    '1. Haz clic en *Espacios de trabajo*.\n' +
                    '2. Selecciona tu espacio de trabajo.\n' +
                    '3. Haz clic en *Tarjetas corporativas*.\n' +
                    '4. Sigue las instrucciones para conectar tu tarjeta.\n\n' +
                    `[Ir a conectar mis tarjetas corporativas](${corporateCardLink}).`,
            },
            inviteTeamTask: {
                title: ({workspaceMembersLink}) => `Invita a [tu equipo](${workspaceMembersLink})`,
                description: ({workspaceMembersLink}) =>
                    '*Invita a tu equipo* a Expensify para que empiecen a organizar gastos hoy mismo.\n\n' +
                    '1. Haz clic en *Espacios de trabajo*.\n' +
                    '3. Selecciona tu espacio de trabajo.\n' +
                    '4. Haz clic en *Miembros* > *Invitar miembro*.\n' +
                    '5. Introduce correos o teléfonos.\n' +
                    '6. Añade un mensaje personalizado si lo deseas.\n\n' +
                    `[Ir a miembros del espacio de trabajo](${workspaceMembersLink}).\n\n` +
                    `![Invita a tu equipo](${CONST.CLOUDFRONT_URL}/videos/walkthrough-invite_members-v2.mp4)`,
            },
            setupCategoriesAndTags: {
                title: ({workspaceCategoriesLink, workspaceMoreFeaturesLink}) => `Configura [categorías](${workspaceCategoriesLink}) y [etiquetas](${workspaceMoreFeaturesLink})`,
                description: ({workspaceCategoriesLink, workspaceAccountingLink}) =>
                    '*Configura categorías y etiquetas* para que tu equipo pueda clasificar los gastos fácilmente.\n\n' +
                    `Impórtalas automáticamente al [conectarte con tu software contable](${workspaceAccountingLink}), o configúralas manualmente en tu [configuración del espacio de trabajo](${workspaceCategoriesLink}).`,
            },
            setupTagsTask: {
                title: ({workspaceMoreFeaturesLink}) => `Configura [etiquetas](${workspaceMoreFeaturesLink})`,
                description: ({workspaceMoreFeaturesLink}) =>
                    'Usa etiquetas para añadir detalles como proyectos, clientes, ubicaciones y departamentos. Si necesitas múltiples niveles, puedes mejorar al plan Controlar.\n\n' +
                    '1. Haz clic en *Espacios de trabajo*.\n' +
                    '3. Selecciona tu espacio de trabajo.\n' +
                    '4. Haz clic en *Más funciones*.\n' +
                    '5. Habilita *Etiquetas*.\n' +
                    '6. Navega a *Etiquetas* en el editor del espacio.\n' +
                    '7. Haz clic en *+ Añadir etiqueta* para crear la tuya.\n\n' +
                    `[Ir a más funciones](${workspaceMoreFeaturesLink}).\n\n` +
                    `![Configura etiquetas](${CONST.CLOUDFRONT_URL}/videos/walkthrough-tags-v2.mp4)`,
            },
            inviteAccountantTask: {
                title: ({workspaceMembersLink}) => `Invita a tu [contador](${workspaceMembersLink})`,
                description: ({workspaceMembersLink}) =>
                    '*Invita a tu contador* para que colabore en tu espacio de trabajo y gestione los gastos de tu negocio.\n' +
                    '\n' +
                    '1. Haz clic en *Espacios de trabajo*.\n' +
                    '2. Selecciona tu espacio de trabajo.\n' +
                    '3. Haz clic en *Miembros*.\n' +
                    '4. Haz clic en *Invitar miembro*.\n' +
                    '5. Introduce la dirección de correo electrónico de tu contador.\n' +
                    '\n' +
                    `[Invita a tu contador ahora](${workspaceMembersLink}).`,
            },
            startChatTask: {
                title: 'Inicia un chat',
                description:
                    '*Inicia un chat* con cualquier persona usando su correo o número.\n\n' +
                    `1. Haz clic en el botón ${CONST.CUSTOM_EMOJIS.GLOBAL_CREATE}.\n` +
                    '2. Elige *Iniciar chat*.\n' +
                    '3. Introduce un correo o teléfono.\n\n' +
                    'Si aún no usan Expensify, se les invitará automáticamente.\n\n' +
                    'Cada chat también se convierte en un correo o mensaje de texto al que pueden responder directamente.',
            },
            splitExpenseTask: {
                title: 'Divide un gasto',
                description:
                    '*Divide gastos* con una o más personas.\n\n' +
                    `1. Haz clic en el botón ${CONST.CUSTOM_EMOJIS.GLOBAL_CREATE}.\n` +
                    '2. Elige *Iniciar chat*.\n' +
                    '3. Introduce correos o teléfonos.\n' +
                    '4. Haz clic en el botón gris *+* en el chat > *Dividir gasto*.\n' +
                    '5. Crea el gasto seleccionando *Manual*, *Escanear* o *Distancia*.\n\n' +
                    'Puedes añadir más detalles si quieres, o simplemente enviarlo. ¡Vamos a que te reembolsen!',
            },
            reviewWorkspaceSettingsTask: {
                title: ({workspaceSettingsLink}) => `Revisa tu [configuración del espacio de trabajo](${workspaceSettingsLink})`,
                description: ({workspaceSettingsLink}) =>
                    'Así es como puedes revisar y actualizar la configuración de tu espacio de trabajo:\n' +
                    '1. Haz clic en la pestaña de configuración.\n' +
                    '2. Haz clic en *Espacios de trabajo* > [Tu espacio de trabajo].\n' +
                    `[Ir a tu espacio de trabajo](${workspaceSettingsLink}). Lo rastrearemos en la sala #admins.`,
            },
            createReportTask: {
                title: 'Crea tu primer informe',
                description:
                    'Así es como puedes crear un informe:\n' +
                    '\n' +
                    `1. Haz clic en el botón ${CONST.CUSTOM_EMOJIS.GLOBAL_CREATE}.\n` +
                    '2. Elige *Crear informe*.\n' +
                    '3. Haz clic en *Añadir gasto*.\n' +
                    '4. Añade tu primer gasto.\n' +
                    '\n' +
                    '¡Y listo!',
            },
        } satisfies Record<string, Pick<OnboardingTask, 'title' | 'description'>>,
        testDrive: {
            name: ({testDriveURL}: {testDriveURL?: string}) => (testDriveURL ? `Haz una [prueba](${testDriveURL})` : 'Haz una prueba'),
            embeddedDemoIframeTitle: 'Prueba',
            employeeFakeReceipt: {
                description: '¡Mi recibo de prueba!',
            },
        },
        messages: {
            onboardingEmployerOrSubmitMessage: 'Que te reembolsen es tan fácil como enviar un mensaje. Repasemos lo básico.',
            onboardingPersonalSpendMessage: 'Aquí tienes cómo organizar tus gastos en unos pocos clics.',
            onboardingManageTeamMessage:
                '# ¡Tu prueba gratuita ha comenzado! Vamos a poner todo a punto.\n👋 Hola, soy tu especialista de configuración de Expensify. Ahora que has creado un espacio de trabajo, aprovecha al máximo tus 30 días de prueba gratuita siguiendo los pasos que aparecen a continuación.',
            onboardingTrackWorkspaceMessage:
                '# Vamos a configurarte\n👋 ¡Estoy aquí para ayudarte! Para comenzar, he personalizado la configuración de tu espacio de trabajo para propietarios únicos y negocios similares. Puedes ajustar tu espacio de trabajo haciendo clic en el enlace de abajo.\n\nAsí es como puedes organizar tus gastos en unos pocos clics:',
            onboardingChatSplitMessage: 'Dividir cuentas con amigos es tan fácil como enviar un mensaje. Así se hace.',
            onboardingAdminMessage: 'Aprende a gestionar el espacio de tu equipo como administrador y enviar tus propios gastos.',
            onboardingLookingAroundMessage:
                'Expensify es conocido por gastos, viajes y gestión de tarjetas corporativas, pero hacemos mucho más. Dime qué te interesa y te ayudaré a empezar.',
            onboardingTestDriveReceiverMessage: '*¡Tienes 3 meses gratis! Empieza abajo.*',
        },
        workspace: {
            title: 'Mantente organizado con un espacio de trabajo',
            subtitle: 'Desbloquea herramientas potentes para simplificar la gestión de tus gastos, todo en un solo lugar. Con un espacio de trabajo, puedes:',
            explanationModal: {
                descriptionOne: 'Organiza recibos',
                descriptionTwo: 'Clasifica y etiqueta gastos',
                descriptionThree: 'Crea y comparte informes',
            },
            price: 'Pruébalo gratis durante 30 días y luego mejora por solo <strong>$5/mes</strong>.',
            createWorkspace: 'Crear espacio de trabajo',
        },
        confirmWorkspace: {
            title: 'Confirmar espacio de trabajo',
            subtitle: 'Crea un espacio de trabajo para organizar recibos, reembolsar gastos, gestionar viajes, crear informes y más, todo a la velocidad del chat.',
        },
        inviteMembers: {
            title: 'Invita a miembros',
            subtitle: 'Añade a tu equipo o invita a tu contador. ¡Cuantos más, mejor!',
        },
    },
    featureTraining: {
        doNotShowAgain: 'No muestres esto otra vez',
    },
    personalDetails: {
        error: {
            containsReservedWord: 'El nombre no puede contener las palabras Expensify o Concierge',
            hasInvalidCharacter: 'El nombre no puede contener una coma o un punto y coma',
            requiredFirstName: 'El nombre no puede estar vacío',
        },
    },
    privatePersonalDetails: {
        enterLegalName: '¿Cuál es tu nombre legal?',
        enterDateOfBirth: '¿Cuál es tu fecha de nacimiento?',
        enterAddress: '¿Cuál es tu dirección?',
        enterPhoneNumber: '¿Cuál es tu número de teléfono?',
        personalDetails: 'Datos personales',
        privateDataMessage: 'Estos detalles se utilizan para viajes y pagos. Nunca se mostrarán en tu perfil público.',
        legalName: 'Nombre completo',
        legalFirstName: 'Nombre legal',
        legalLastName: 'Apellidos legales',
        address: 'Dirección',
        error: {
            dateShouldBeBefore: ({dateString}: DateShouldBeBeforeParams) => `La fecha debe ser anterior a ${dateString}`,
            dateShouldBeAfter: ({dateString}: DateShouldBeAfterParams) => `La fecha debe ser posterior a ${dateString}`,
            incorrectZipFormat: ({zipFormat}: IncorrectZipFormatParams = {}) => `Formato de código postal incorrecto.${zipFormat ? ` Formato aceptable: ${zipFormat}` : ''}`,
            hasInvalidCharacter: 'El nombre sólo puede incluir caracteres latinos',
            invalidPhoneNumber: `Asegúrese de que el número de teléfono sean válidos (p. ej. ${CONST.EXAMPLE_PHONE_NUMBER})`,
        },
    },
    resendValidationForm: {
        linkHasBeenResent: 'El enlace se ha reenviado',
        weSentYouMagicSignInLink: ({login, loginType}: WeSentYouMagicSignInLinkParams) =>
            `Te he enviado un hiperenlace mágico para iniciar sesión a ${login}. Por favor, revisa tu ${loginType}`,
        resendLink: 'Reenviar enlace',
    },
    unlinkLoginForm: {
        toValidateLogin: ({primaryLogin, secondaryLogin}: ToValidateLoginParams) =>
            `Para validar ${secondaryLogin}, reenvía el código mágico desde la Configuración de la cuenta de ${primaryLogin}.`,
        noLongerHaveAccess: ({primaryLogin}: NoLongerHaveAccessParams) => `Si ya no tienes acceso a ${primaryLogin} por favor, desvincula las cuentas.`,
        unlink: 'Desvincular',
        linkSent: '¡Enlace enviado!',
        successfullyUnlinkedLogin: '¡Nombre de usuario secundario desvinculado correctamente!',
    },
    emailDeliveryFailurePage: {
        ourEmailProvider: ({login}: OurEmailProviderParams) =>
            `Nuestro proveedor de correo electrónico ha suspendido temporalmente los correos electrónicos a ${login} debido a problemas de entrega. Para desbloquear el inicio de sesión, sigue estos pasos:`,
        confirmThat: ({login}: ConfirmThatParams) => `Confirma que ${login} está escrito correctamente y que es una dirección de correo electrónico real que puede recibir correos. `,
        emailAliases:
            'Los alias de correo electrónico como "expenses@domain.com" deben tener acceso a tu propia bandeja de entrada de correo electrónico para que sea un inicio de sesión válido de Expensify.',
        ensureYourEmailClient: 'Asegúrese de que tu cliente de correo electrónico permita correos electrónicos de expensify.com. ',
        youCanFindDirections: 'Puedes encontrar instrucciones sobre cómo completar este paso ',
        helpConfigure: ', pero es posible que necesites que el departamento de informática te ayude a configurar los ajustes de correo electrónico.',
        onceTheAbove: 'Una vez completados los pasos anteriores, ponte en contacto con ',
        toUnblock: ' para desbloquear el inicio de sesión.',
    },
    smsDeliveryFailurePage: {
        smsDeliveryFailureMessage: ({login}: OurEmailProviderParams) =>
            `No hemos podido entregar mensajes SMS a ${login}, así que lo hemos suspendido temporalmente. Por favor, intenta validar tu número:`,
        validationSuccess: '¡Tu número ha sido validado! Haz clic abajo para enviar un nuevo código mágico de inicio de sesión.',
        validationFailed: ({timeData}: {timeData?: {days?: number; hours?: number; minutes?: number} | null}) => {
            if (!timeData) {
                return 'Por favor, espera un momento antes de intentarlo de nuevo.';
            }

            const timeParts = [];
            if (timeData.days) {
                timeParts.push(`${timeData.days} ${timeData.days === 1 ? 'día' : 'días'}`);
            }

            if (timeData.hours) {
                timeParts.push(`${timeData.hours} ${timeData.hours === 1 ? 'hora' : 'horas'}`);
            }

            if (timeData.minutes) {
                timeParts.push(`${timeData.minutes} ${timeData.minutes === 1 ? 'minuto' : 'minutos'}`);
            }

            let timeText = '';
            if (timeParts.length === 1) {
                timeText = timeParts.at(0) ?? '';
            } else if (timeParts.length === 2) {
                timeText = `${timeParts.at(0)} y ${timeParts.at(1)}`;
            } else if (timeParts.length === 3) {
                timeText = `${timeParts.at(0)}, ${timeParts.at(1)}, y ${timeParts.at(2)}`;
            }

            return `¡Un momento! Debes esperar ${timeText} antes de intentar validar tu número nuevamente.`;
        },
    },
    welcomeSignUpForm: {
        join: 'Unirse',
    },
    detailsPage: {
        localTime: 'Hora local',
    },
    newChatPage: {
        startGroup: 'Crear grupo',
        addToGroup: 'Añadir al grupo',
    },
    yearPickerPage: {
        year: 'Año',
        selectYear: 'Por favor, selecciona un año',
    },
    focusModeUpdateModal: {
        title: '¡Bienvenido al modo #concentración!',
        prompt: 'Mantente al tanto de todo viendo sólo los chats no leídos o los que necesitan tu atención. No te preocupes, puedes cambiar el ajuste en cualquier momento desde la ',
        settings: 'configuración',
    },
    notFound: {
        chatYouLookingForCannotBeFound: 'El chat que estás buscando no se pudo encontrar.',
        getMeOutOfHere: 'Sácame de aquí',
        iouReportNotFound: 'Los detalles del pago que estás buscando no se pudieron encontrar.',
        notHere: 'Hmm… no está aquí',
        pageNotFound: 'Ups, no deberías estar aquí',
        noAccess: 'Es posible que este chat o gasto haya sido eliminado o que no tengas acceso a él. \n\nPara cualquier consulta, contáctanos a través de concierge@expensify.com',
        goBackHome: 'Volver a la página principal',
        commentYouLookingForCannotBeFound: 'No se puede encontrar el comentario que estás buscando. Vuelve al chat',
        contactConcierge: 'Para cualquier consulta, contáctanos a través de concierge@expensify.com',
        goToChatInstead: 'Ve al chat en su lugar.',
    },
    errorPage: {
        title: ({isBreakLine}: {isBreakLine: boolean}) => `Ups... ${isBreakLine ? '\n' : ''}Algo no ha ido bien`,
        subtitle: 'No se ha podido completar la acción. Por favor, inténtalo más tarde.',
    },
    setPasswordPage: {
        enterPassword: 'Escribe una contraseña',
        setPassword: 'Configura tu contraseña',
        newPasswordPrompt: 'La contraseña debe tener al menos 8 caracteres, 1 letra mayúscula, 1 letra minúscula y 1 número.',
        passwordFormTitle: '¡Bienvenido de vuelta a New Expensify! Por favor, elige una contraseña.',
        passwordNotSet: 'No se pudo cambiar tu clave. Te hemos enviado un nuevo enlace para que intentes cambiar la clave nuevamente.',
        setPasswordLinkInvalid: 'El enlace para configurar tu contraseña ha expirado. Te hemos enviado un nuevo enlace a tu correo.',
        validateAccount: 'Verificar cuenta',
    },
    statusPage: {
        status: 'Estado',
        statusExplanation: 'Añade un emoji para que tus colegas y amigos puedan saber fácilmente qué está pasando. ¡También puedes añadir un mensaje opcionalmente!',
        today: 'Hoy',
        clearStatus: 'Borrar estado',
        save: 'Guardar',
        message: 'Mensaje',
        timePeriods: {
            never: 'Nunca',
            thirtyMinutes: '30 minutos',
            oneHour: '1 hora',
            afterToday: 'Hoy',
            afterWeek: 'Una semana',
            custom: 'Personalizado',
        },
        untilTomorrow: 'Hasta mañana',
        untilTime: ({time}: UntilTimeParams) => {
            // Check for HH:MM AM/PM format and starts with '01:'
            if (CONST.REGEX.TIME_STARTS_01.test(time)) {
                return `Hasta la ${time}`;
            }
            // Check for any HH:MM AM/PM format not starting with '01:'
            if (CONST.REGEX.TIME_FORMAT.test(time)) {
                return `Hasta las ${time}`;
            }
            // Check for date-time format like "06-29 11:30 AM"
            if (CONST.REGEX.DATE_TIME_FORMAT.test(time)) {
                return `Hasta el día ${time}`;
            }
            // Default case
            return `Hasta ${time}`;
        },
        date: 'Fecha',
        time: 'Hora',
        clearAfter: 'Borrar después',
        whenClearStatus: '¿Cuándo deberíamos borrar tu estado?',
        vacationDelegate: 'Delegado de vacaciones',
        setVacationDelegate: 'Configura un delegado de vacaciones para aprobar informes en tu nombre mientras estás fuera de la oficina.',
        vacationDelegateError: 'Hubo un error al actualizar tu delegado de vacaciones.',
        asVacationDelegate: ({nameOrEmail: managerName}: VacationDelegateParams) => `como delegado de vacaciones de ${managerName}`,
        toAsVacationDelegate: ({submittedToName, vacationDelegateName}: SubmittedToVacationDelegateParams) => `a ${submittedToName} como delegado de vacaciones de ${vacationDelegateName}`,
        vacationDelegateWarning: ({nameOrEmail}: VacationDelegateParams) =>
            `Está asignando a ${nameOrEmail} como su delegado de vacaciones. Aún no está en todos sus espacios de trabajo. Si decide continuar, se enviará un correo electrónico a todos los administradores de sus espacios de trabajo para agregarlo.`,
    },
    stepCounter: ({step, total, text}: StepCounterParams) => {
        let result = `Paso ${step}`;

        if (total) {
            result = `${result} de ${total}`;
        }

        if (text) {
            result = `${result}: ${text}`;
        }
        return result;
    },
    bankAccount: {
        bankInfo: 'Información bancaria',
        confirmBankInfo: 'Confirmar información bancaria',
        manuallyAdd: '¿Cuáles son los detalles de tu cuenta bancaria comercial?',
        letsDoubleCheck: 'Verifiquemos que todo esté correcto.',
        accountEnding: 'Cuenta terminada en',
        thisBankAccount: 'Esta cuenta bancaria se utilizará para pagos comerciales en tu espacio de trabajo',
        accountNumber: 'Número de cuenta',
        routingNumber: 'Número de ruta',
        chooseAnAccountBelow: 'Elige una cuenta a continuación',
        addBankAccount: 'Añadir cuenta bancaria',
        chooseAnAccount: 'Elige una cuenta',
        connectOnlineWithPlaid: 'Inicia sesión en tu banco',
        connectManually: 'Conectar manualmente',
        desktopConnection: 'Para conectarse con Chase, Wells Fargo, Capital One o Bank of America, haz clic aquí para completar este proceso en un navegador.',
        yourDataIsSecure: 'Tus datos están seguros',
        toGetStarted: 'Conecta una cuenta bancaria para reembolsar gastos, emitir Tarjetas Expensify, y cobrar y pagar facturas todo desde un mismo lugar.',
        plaidBodyCopy: 'Ofrezca a sus empleados una forma más sencilla de pagar - y recuperar - los gastos de la empresa.',
        checkHelpLine: 'Tus números de ruta y de cuenta se pueden encontrar en un cheque de la cuenta bancaria.',
        hasPhoneLoginError: ({contactMethodRoute}: ContactMethodParams) =>
            `Para añadir una cuenta bancaria verificada, <a href="${contactMethodRoute}">asegúrate de que tu nombre de usuario principal sea un correo electrónico válido</a> y vuelve a intentarlo. Puedes añadir tu número de teléfono como nombre de usuario secundario.`,
        hasBeenThrottledError: 'Se ha producido un error al intentar añadir tu cuenta bancaria. Por favor, espera unos minutos e inténtalo de nuevo.',
        hasCurrencyError: ({workspaceRoute}: WorkspaceRouteParams) =>
            `¡Ups! Parece que la moneda de tu espacio de trabajo no está configurada en USD. Para continuar, ve a <a href="${workspaceRoute}">la configuración del área de trabajo</a>, configúrala en USD e inténtalo nuevamente.`,
        error: {
            youNeedToSelectAnOption: 'Debes seleccionar una opción para continuar',
            noBankAccountAvailable: 'Lo sentimos, no hay ninguna cuenta bancaria disponible',
            noBankAccountSelected: 'Por favor, elige una cuenta bancaria',
            taxID: 'Por favor, introduce un número de identificación fiscal válido',
            website: 'Por favor, introduce un sitio web válido',
            zipCode: `Formato de código postal incorrecto. Formato aceptable: ${CONST.COUNTRY_ZIP_REGEX_DATA.US.samples}.`,
            phoneNumber: 'Por favor, introduce un teléfono válido',
            email: 'Por favor, introduce una dirección de correo electrónico válida',
            companyName: 'Por favor, introduce un nombre comercial legal válido',
            addressCity: 'Por favor, introduce una ciudad válida',
            addressStreet: 'Por favor, introduce una dirección válida que no sea un apartado postal',
            addressState: 'Por favor, selecciona un estado',
            incorporationDateFuture: 'La fecha de incorporación no puede ser futura',
            incorporationState: 'Por favor, selecciona una estado válido',
            industryCode: 'Por favor, introduce un código de clasificación de industria válido',
            restrictedBusiness: 'Por favor, confirma que la empresa no está en la lista de negocios restringidos',
            routingNumber: 'Por favor, introduce un número de ruta válido',
            accountNumber: 'Por favor, introduce un número de cuenta válido',
            routingAndAccountNumberCannotBeSame: 'Los números de ruta y de cuenta no pueden ser iguales',
            companyType: 'Por favor, selecciona un tipo de compañía válido',
            tooManyAttempts:
                'Debido a la gran cantidad de intentos de inicio de sesión, esta opción ha sido desactivada temporalmente durante 24 horas. Por favor, inténtalo de nuevo más tarde.',
            address: 'Por favor, introduce una dirección válida',
            dob: 'Por favor, selecciona una fecha de nacimiento válida',
            age: 'Debe ser mayor de 18 años',
            ssnLast4: 'Por favor, introduce los últimos 4 dígitos del número de seguridad social',
            firstName: 'Por favor, introduce el nombre',
            lastName: 'Por favor, introduce los apellidos',
            noDefaultDepositAccountOrDebitCardAvailable: 'Por favor, añade una cuenta bancaria para depósitos o una tarjeta de débito',
            validationAmounts: 'Los importes de validación que introduciste son incorrectos. Por favor, comprueba tu cuenta bancaria e inténtalo de nuevo.',
            fullName: 'Por favor, introduce un nombre completo válido',
            ownershipPercentage: 'Por favor, ingrese un número de porcentaje válido',
            deletePaymentBankAccount:
                'Esta cuenta bancaria no se puede eliminar porque se utiliza para pagos con la tarjeta Expensify. Si aún deseas eliminar esta cuenta, por favor contacta con Concierge.',
        },
    },
    addPersonalBankAccount: {
        countrySelectionStepHeader: '¿Dónde está ubicada tu cuenta bancaria?',
        accountDetailsStepHeader: '¿Cuáles son los detalles de tu cuenta?',
        accountTypeStepHeader: '¿Qué tipo de cuenta es esta?',
        bankInformationStepHeader: '¿Cuáles son los detalles de tu banco?',
        accountHolderInformationStepHeader: '¿Cuáles son los detalles del titular de la cuenta?',
        howDoWeProtectYourData: '¿Cómo protegemos tus datos?',
        currencyHeader: '¿Cuál es la moneda de tu cuenta bancaria?',
        confirmationStepHeader: 'Verifica tu información.',
        confirmationStepSubHeader: 'Verifica dos veces los detalles a continuación y marca la casilla de términos para confirmar.',
    },
    addPersonalBankAccountPage: {
        enterPassword: 'Escribe tu contraseña de Expensify',
        alreadyAdded: 'Esta cuenta ya ha sido añadida.',
        chooseAccountLabel: 'Cuenta',
        successTitle: '¡Cuenta bancaria personal añadida!',
        successMessage: 'Enhorabuena, tu cuenta bancaria está lista para recibir reembolsos.',
    },
    attachmentView: {
        unknownFilename: 'Archivo desconocido',
        passwordRequired: 'Por favor, introduce tu contraseña',
        passwordIncorrect: 'Contraseña incorrecta. Por favor, inténtalo de nuevo.',
        failedToLoadPDF: 'Se ha producido un error al intentar cargar el PDF',
        pdfPasswordForm: {
            title: 'PDF protegido con contraseña',
            infoText: 'Este PDF esta protegido con contraseña.',
            beforeLinkText: 'Por favor',
            linkText: 'introduce la contraseña',
            afterLinkText: 'para verlo.',
            formLabel: 'Ver PDF',
        },
        attachmentNotFound: 'Archivo adjunto no encontrado',
    },
    messages: {
        errorMessageInvalidPhone: `Por favor, introduce un número de teléfono válido sin paréntesis o guiones. Si reside fuera de Estados Unidos, por favor incluye el prefijo internacional (p. ej. ${CONST.EXAMPLE_PHONE_NUMBER}).`,
        errorMessageInvalidEmail: 'Correo electrónico inválido',
        userIsAlreadyMember: ({login, name}: UserIsAlreadyMemberParams) => `${login} ya es miembro de ${name}`,
    },
    onfidoStep: {
        acceptTerms: 'Al continuar con la solicitud para activar tu Billetera Expensify, confirma que ha leído, comprende y acepta ',
        facialScan: 'Política y lanzamiento de la exploración facial de Onfido',
        tryAgain: 'Intentar otra vez',
        verifyIdentity: 'Verificar identidad',
        letsVerifyIdentity: '¡Vamos a verificar tu identidad!',
        butFirst: 'Pero primero, lo aburrido. Lee la jerga legal en el siguiente paso y haz clic en "Aceptar" cuando estés listo.',
        genericError: 'Se ha producido un error al procesar este paso. Inténtalo de nuevo.',
        cameraPermissionsNotGranted: 'Permiso para acceder a la cámara',
        cameraRequestMessage: 'Necesitamos acceso a tu cámara para completar la verificación de tu cuenta de banco. Por favor habilita los permisos en Configuración > New Expensify.',
        microphonePermissionsNotGranted: 'Permiso para acceder al micrófono',
        microphoneRequestMessage: 'Necesitamos acceso a tu micrófono para completar la verificación de tu cuenta de banco. Por favor habilita los permisos en Configuración > New Expensify.',
        originalDocumentNeeded: 'Por favor, sube una imagen original de tu identificación en lugar de una captura de pantalla o imagen escaneada.',
        documentNeedsBetterQuality:
            'Parece que tu identificación esta dañado o le faltan características de seguridad. Por favor, sube una imagen de tu documento sin daños y que se vea completamente.',
        imageNeedsBetterQuality: 'Hay un problema con la calidad de la imagen de tu identificación. Por favor, sube una nueva imagen donde el identificación se vea con claridad.',
        selfieIssue: 'Hay un problema con tu selfie/video. Por favor, sube un nuevo selfie/video grabado en el momento',
        selfieNotMatching: 'Tu selfie/video no concuerda con tu identificación. Por favor, sube un nuevo selfie/video donde se vea tu cara con claridad.',
        selfieNotLive: 'Tu selfie/video no parece ser un selfie/video en vivo. Por favor, sube un selfie/video a tiempo real.',
    },
    additionalDetailsStep: {
        headerTitle: 'Detalles adicionales',
        helpText: 'Necesitamos confirmar la siguiente información antes de que puedas enviar y recibir dinero desde tu billetera.',
        helpTextIdologyQuestions: 'Tenemos que preguntarte unas preguntas más para terminar de verificar tu identidad',
        helpLink: 'Obtén más información sobre por qué necesitamos esto.',
        legalFirstNameLabel: 'Primer nombre legal',
        legalMiddleNameLabel: 'Segundo nombre legal',
        legalLastNameLabel: 'Apellidos legales',
        selectAnswer: 'Selecciona una respuesta',
        ssnFull9Error: 'Por favor, introduce los 9 dígitos de un número de seguridad social válido',
        needSSNFull9: 'Estamos teniendo problemas para verificar tu número de seguridad social. Introduce los 9 dígitos del número de seguridad social.',
        weCouldNotVerify: 'No se pudo verificar',
        pleaseFixIt: 'Corrige esta información antes de continuar.',
        failedKYCTextBefore: 'No se ha podido verificar correctamente tu identidad. Vuelve a intentarlo más tarde o comunicate con ',
        failedKYCTextAfter: ' si tienes alguna pregunta.',
    },
    termsStep: {
        headerTitle: 'Condiciones y tarifas',
        headerTitleRefactor: 'Tarifas y condiciones',
        haveReadAndAgree: 'He leído y acepto recibir ',
        electronicDisclosures: 'divulgaciones electrónicas',
        agreeToThe: 'Estoy de acuerdo con el ',
        walletAgreement: 'Acuerdo de la billetera',
        enablePayments: 'Habilitar pagos',
        monthlyFee: 'Cuota mensual',
        inactivity: 'Inactividad',
        noOverdraftOrCredit: 'Sin función de sobregiro/crédito',
        electronicFundsWithdrawal: 'Retiro electrónico de fondos',
        standard: 'Estándar',
        reviewTheFees: 'Echa un vistazo a algunas de las tarifas.',
        checkTheBoxes: 'Por favor, marca las siguientes casillas.',
        agreeToTerms: 'Debes aceptar los términos y condiciones para continuar.',
        shortTermsForm: {
            expensifyPaymentsAccount: ({walletProgram}: WalletProgramParams) => `La Billetera Expensify es emitida por ${walletProgram}.`,
            perPurchase: 'Por compra',
            atmWithdrawal: 'Retiro en cajeros automáticos',
            cashReload: 'Recarga de efectivo',
            inNetwork: 'en la red',
            outOfNetwork: 'fuera de la red',
            atmBalanceInquiry: 'Consulta de saldo en cajeros automáticos',
            inOrOutOfNetwork: '(dentro o fuera de la red)',
            customerService: 'Servicio al cliente',
            automatedOrLive: '(agente automatizado o en vivo)',
            afterTwelveMonths: '(después de 12 meses sin transacciones)',
            weChargeOneFee: 'Cobramos otro tipo de tarifa. Es:',
            fdicInsurance: 'Tus fondos pueden acogerse al seguro de la FDIC.',
            generalInfo: 'Para obtener información general sobre cuentas de prepago, visite',
            conditionsDetails: 'Encuentra detalles y condiciones para todas las tarifas y servicios visitando',
            conditionsPhone: 'o llamando al +1 833-400-0904.',
            instant: '(instantáneo)',
            electronicFundsInstantFeeMin: ({amount}: TermsParams) => `(mínimo ${amount})`,
        },
        longTermsForm: {
            listOfAllFees: 'Una lista de todas las tarifas de la Billetera Expensify',
            typeOfFeeHeader: 'Todas las tarifas',
            feeAmountHeader: 'Cantidad',
            moreDetailsHeader: 'Descripción',
            openingAccountTitle: 'Abrir una cuenta',
            openingAccountDetails: 'No hay tarifa para abrir una cuenta.',
            monthlyFeeDetails: 'No hay tarifa mensual.',
            customerServiceTitle: 'Servicio al cliente',
            customerServiceDetails: 'No hay tarifas de servicio al cliente.',
            inactivityDetails: 'No hay tarifa de inactividad.',
            sendingFundsTitle: 'Enviar fondos a otro titular de cuenta',
            sendingFundsDetails: 'No se aplica ningún cargo por enviar fondos a otro titular de cuenta utilizando tu saldo cuenta bancaria o tarjeta de débito',
            electronicFundsStandardDetails:
                'No hay cargo por transferir fondos desde tu Billetera Expensify ' +
                'a tu cuenta bancaria utilizando la opción estándar. Esta transferencia generalmente se completa en' +
                '1-3 días laborables.',
            electronicFundsInstantDetails: ({percentage, amount}: ElectronicFundsParams) =>
                'Hay una tarifa para transferir fondos desde tu Billetera Expensify a ' +
                'la tarjeta de débito vinculada utilizando la opción de transferencia instantánea. Esta transferencia ' +
                `generalmente se completa dentro de varios minutos. La tarifa es el ${percentage}% del importe de la ` +
                `transferencia (con una tarifa mínima de ${amount}). `,
            fdicInsuranceBancorp: ({amount}: TermsParams) =>
                'Tus fondos pueden acogerse al seguro de la FDIC. Tus fondos se mantendrán o serán ' +
                `transferidos a ${CONST.WALLET.PROGRAM_ISSUERS.BANCORP_BANK}, una institución asegurada por la FDIC. Una vez allí, tus fondos ` +
                `están asegurados hasta ${amount} por la FDIC en caso de que ${CONST.WALLET.PROGRAM_ISSUERS.BANCORP_BANK} quiebre, si se cumplen ` +
                `los requisitos específicos del seguro de depósitos y tu tarjeta está registrada. Ver`,
            fdicInsuranceBancorp2: 'para más detalles.',
            contactExpensifyPayments: `Comunícate con ${CONST.WALLET.PROGRAM_ISSUERS.EXPENSIFY_PAYMENTS} llamando al + 1833-400-0904, o por correo electrónico a`,
            contactExpensifyPayments2: 'o inicie sesión en',
            generalInformation: 'Para obtener información general sobre cuentas de prepago, visite',
            generalInformation2: 'Si tienes alguna queja sobre una cuenta de prepago, llama al Consumer Financial Oficina de Protección al 1-855-411-2372 o visita',
            printerFriendlyView: 'Ver versión para imprimir',
            automated: 'Automatizado',
            liveAgent: 'Agente en vivo',
            instant: 'Instantáneo',
            electronicFundsInstantFeeMin: ({amount}: TermsParams) => `Mínimo ${amount}`,
        },
    },
    activateStep: {
        headerTitle: 'Habilitar pagos',
        activatedTitle: '¡Billetera  activada!',
        activatedMessage: 'Felicidades, tu billetera está configurada y lista para hacer pagos.',
        checkBackLaterTitle: 'Un momento...',
        checkBackLaterMessage: 'Todavía estamos revisando tu información. Por favor, vuelve más tarde.',
        continueToPayment: 'Continuar al pago',
        continueToTransfer: 'Continuar a la transferencia',
    },
    companyStep: {
        headerTitle: 'Información de la empresa',
        subtitle: '¡Ya casi estamos! Por motivos de seguridad, necesitamos confirmar la siguiente información:',
        legalBusinessName: 'Nombre comercial legal',
        companyWebsite: 'Página web de la empresa',
        taxIDNumber: 'Número de identificación fiscal',
        taxIDNumberPlaceholder: '9 dígitos',
        companyType: 'Tipo de empresa',
        incorporationDate: 'Fecha de incorporación',
        incorporationState: 'Estado de incorporación',
        industryClassificationCode: 'Código de clasificación industrial',
        confirmCompanyIsNot: 'Confirmo que esta empresa no está en el',
        listOfRestrictedBusinesses: 'lista de negocios restringidos',
        incorporationDatePlaceholder: 'Fecha de inicio (aaaa-mm-dd)',
        incorporationTypes: {
            LLC: 'LLC',
            CORPORATION: 'Corp',
            PARTNERSHIP: 'Sociedad',
            COOPERATIVE: 'Cooperativa',
            SOLE_PROPRIETORSHIP: 'Propietario único',
            OTHER: 'Otra',
        },
        industryClassification: '¿A qué categoría pertenece el negocio?',
        industryClassificationCodePlaceholder: 'Buscar código de clasificación industrial',
    },
    requestorStep: {
        headerTitle: 'Información personal',
        learnMore: 'Más información',
        isMyDataSafe: '¿Están seguros mis datos?',
    },
    personalInfoStep: {
        personalInfo: 'Información Personal',
        enterYourLegalFirstAndLast: '¿Cuál es tu nombre legal?',
        legalFirstName: 'Nombre',
        legalLastName: 'Apellidos',
        legalName: 'Nombre legal',
        enterYourDateOfBirth: '¿Cuál es tu fecha de nacimiento?',
        enterTheLast4: '¿Cuáles son los últimos 4 dígitos de tu número de la seguridad social?',
        dontWorry: 'No te preocupes, no hacemos verificaciones de crédito personales.',
        last4SSN: 'Últimos 4 dígitos de tu SSN',
        enterYourAddress: '¿Cuál es tu dirección?',
        address: 'Dirección',
        letsDoubleCheck: 'Revisemos que todo esté bien',
        byAddingThisBankAccount: 'Añadiendo esta cuenta bancaria, confirmas que has leído, entendido y aceptado',
        whatsYourLegalName: '¿Cuál es tu nombre legal?',
        whatsYourDOB: '¿Cuál es tu fecha de nacimiento?',
        whatsYourAddress: '¿Cuál es tu dirección?',
        whatsYourSSN: '¿Cuáles son los últimos 4 dígitos de tu número de la seguridad social?',
        noPersonalChecks: 'No te preocupes, no hacemos verificaciones de crédito personales.',
        whatsYourPhoneNumber: '¿Cuál es tu número de teléfono?',
        weNeedThisToVerify: 'Necesitamos esto para verificar tu billetera.',
    },
    businessInfoStep: {
        businessInfo: 'Información de la empresa',
        enterTheNameOfYourBusiness: '¿Cuál es el nombre de tu empresa?',
        businessName: 'Nombre de la empresa',
        enterYourCompanyTaxIdNumber: '¿Cuál es el número de identificación fiscal?',
        taxIDNumber: 'Número de identificación fiscal',
        taxIDNumberPlaceholder: '9 dígitos',
        enterYourCompanyWebsite: '¿Cuál es la página web de tu empresa?',
        companyWebsite: 'Página web de la empresa',
        enterYourCompanyPhoneNumber: '¿Cuál es el número de teléfono de tu empresa?',
        enterYourCompanyAddress: '¿Cuál es la dirección de tu empresa?',
        selectYourCompanyType: '¿Cuál es el tipo de empresa?',
        companyType: 'Tipo de empresa',
        incorporationType: {
            LLC: 'SRL',
            CORPORATION: 'Corporación',
            PARTNERSHIP: 'Sociedad',
            COOPERATIVE: 'Cooperativa',
            SOLE_PROPRIETORSHIP: 'Empresa individual',
            OTHER: 'Otros',
        },
        selectYourCompanyIncorporationDate: '¿Cuál es la fecha de constitución de la empresa?',
        incorporationDate: 'Fecha de constitución',
        incorporationDatePlaceholder: 'Fecha de inicio (yyyy-mm-dd)',
        incorporationState: 'Estado en el que se constituyó',
        pleaseSelectTheStateYourCompanyWasIncorporatedIn: '¿Cuál es el estado en el que se constituyó la empresa?',
        letsDoubleCheck: 'Verifiquemos que todo esté correcto',
        companyAddress: 'Dirección de la empresa',
        listOfRestrictedBusinesses: 'lista de negocios restringidos',
        confirmCompanyIsNot: 'Confirmo que esta empresa no está en la',
        businessInfoTitle: 'Información del negocio',
        legalBusinessName: 'Nombre legal de la empresa',
        whatsTheBusinessName: '¿Cuál es el nombre de la empresa?',
        whatsTheBusinessAddress: '¿Cuál es la dirección de la empresa?',
        whatsTheBusinessContactInformation: '¿Cuál es la información de contacto de la empresa?',
        whatsTheBusinessRegistrationNumber: '¿Cuál es el número de registro de la empresa?',
        whatsTheBusinessTaxIDEIN: ({country}: BusinessTaxIDParams) => {
            switch (country) {
                case CONST.COUNTRY.US:
                    return '¿Cuál es el Número de Identificación del Empleador (EIN)?';
                case CONST.COUNTRY.CA:
                    return '¿Cuál es el Número de Empresa (BN)?';
                case CONST.COUNTRY.GB:
                    return '¿Cuál es el Número de Registro de IVA (VRN)?';
                case CONST.COUNTRY.AU:
                    return '¿Cuál es el Número de Empresa Australiano (ABN)?';
                default:
                    return '¿Cuál es el número de IVA de la UE?';
            }
        },
        whatsThisNumber: '¿Qué es este número?',
        whereWasTheBusinessIncorporated: '¿Dónde se constituyó la empresa?',
        whatTypeOfBusinessIsIt: '¿Qué tipo de empresa es?',
        whatsTheBusinessAnnualPayment: '¿Cuál es el volumen anual de pagos de la empresa?',
        whatsYourExpectedAverageReimbursements: '¿Cuál es el monto promedio esperado de reembolso?',
        registrationNumber: 'Número de registro',
        taxIDEIN: ({country}: BusinessTaxIDParams) => {
            switch (country) {
                case CONST.COUNTRY.US:
                    return 'EIN';
                case CONST.COUNTRY.CA:
                    return 'BN';
                case CONST.COUNTRY.GB:
                    return 'VRN';
                case CONST.COUNTRY.AU:
                    return 'ABN';
                default:
                    return 'EU VAT';
            }
        },
        businessAddress: 'Dirección de la empresa',
        businessType: 'Tipo de empresa',
        incorporation: 'Constitución',
        incorporationCountry: 'País de constitución',
        incorporationTypeName: 'Tipo de constitución',
        businessCategory: 'Categoría de la empresa',
        annualPaymentVolume: 'Volumen anual de pagos',
        annualPaymentVolumeInCurrency: ({currencyCode}: CurrencyCodeParams) => `Volumen anual de pagos en ${currencyCode}`,
        averageReimbursementAmount: 'Monto promedio de reembolso',
        averageReimbursementAmountInCurrency: ({currencyCode}: CurrencyCodeParams) => `Monto promedio de reembolso en ${currencyCode}`,
        selectIncorporationType: 'Seleccione tipo de constitución',
        selectBusinessCategory: 'Seleccione categoría de la empresa',
        selectAnnualPaymentVolume: 'Seleccione volumen anual de pagos',
        selectIncorporationCountry: 'Seleccione país de constitución',
        selectIncorporationState: 'Seleccione estado de constitución',
        selectAverageReimbursement: 'Selecciona el monto promedio de reembolso',
        findIncorporationType: 'Buscar tipo de constitución',
        findBusinessCategory: 'Buscar categoría de la empresa',
        findAnnualPaymentVolume: 'Buscar volumen anual de pagos',
        findIncorporationState: 'Buscar estado de constitución',
        findAverageReimbursement: 'Encuentra el monto promedio de reembolso',
        error: {
            registrationNumber: 'Por favor, proporciona un número de registro válido',
            taxIDEIN: ({country}: BusinessTaxIDParams) => {
                switch (country) {
                    case CONST.COUNTRY.US:
                        return 'Por favor, proporcione un Número de Identificación del Empleador (EIN) válido';
                    case CONST.COUNTRY.CA:
                        return 'Por favor, proporcione un Número de Empresa (BN) válido';
                    case CONST.COUNTRY.GB:
                        return 'Por favor, proporcione un Número de Registro de IVA (VRN) válido';
                    case CONST.COUNTRY.AU:
                        return 'Por favor, proporcione un Número de Empresa Australiano (ABN) válido';
                    default:
                        return 'Por favor, proporcione un número de IVA de la UE válido';
                }
            },
        },
    },
    beneficialOwnerInfoStep: {
        doYouOwn25percent: '¿Posees el 25% o más de',
        doAnyIndividualOwn25percent: '¿Alguna persona posee el 25% o más de',
        areThereMoreIndividualsWhoOwn25percent: '¿Hay más personas que posean el 25% o más de',
        regulationRequiresUsToVerifyTheIdentity: 'La ley nos exige verificar la identidad de cualquier persona que posea más del 25% de la empresa.',
        companyOwner: 'Dueño de la empresa',
        enterLegalFirstAndLastName: '¿Cuál es el nombre legal del dueño?',
        legalFirstName: 'Nombre legal',
        legalLastName: 'Apellidos legales',
        enterTheDateOfBirthOfTheOwner: '¿Cuál es la fecha de nacimiento del dueño?',
        enterTheLast4: '¿Cuáles son los últimos 4 dígitos del número de la seguridad social del dueño?',
        last4SSN: 'Últimos 4 dígitos del número de la seguridad social',
        dontWorry: 'No te preocupes, ¡no realizamos verificaciones de crédito personales!',
        enterTheOwnersAddress: '¿Cuál es la dirección del dueño?',
        letsDoubleCheck: 'Vamos a verificar que todo esté correcto.',
        legalName: 'Nombre legal',
        address: 'Dirección',
        byAddingThisBankAccount: 'Al añadir esta cuenta bancaria, confirmas que has leído, comprendido y aceptado',
        owners: 'Dueños',
    },
    ownershipInfoStep: {
        ownerInfo: 'Información del propietario',
        businessOwner: 'Propietario del negocio',
        signerInfo: 'Información del firmante',
        doYouOwn: ({companyName}: CompanyNameParams) => `¿Posee el 25% o más de ${companyName}?`,
        doesAnyoneOwn: ({companyName}: CompanyNameParams) => `¿Alguien posee el 25% o más de ${companyName}?`,
        regulationsRequire: 'Las regulaciones requieren que verifiquemos la identidad de cualquier persona que posea más del 25% del negocio.',
        legalFirstName: 'Nombre legal',
        legalLastName: 'Apellido legal',
        whatsTheOwnersName: '¿Cuál es el nombre legal del propietario?',
        whatsYourName: '¿Cuál es su nombre legal?',
        whatPercentage: '¿Qué porcentaje del negocio pertenece al propietario?',
        whatsYoursPercentage: '¿Qué porcentaje del negocio posee?',
        ownership: 'Propiedad',
        whatsTheOwnersDOB: '¿Cuál es la fecha de nacimiento del propietario?',
        whatsYourDOB: '¿Cuál es su fecha de nacimiento?',
        whatsTheOwnersAddress: '¿Cuál es la dirección del propietario?',
        whatsYourAddress: '¿Cuál es su dirección?',
        whatAreTheLast: '¿Cuáles son los últimos 4 dígitos del número de seguro social del propietario?',
        whatsYourLast: '¿Cuáles son los últimos 4 dígitos de su número de seguro social?',
        dontWorry: 'No se preocupe, ¡no realizamos ninguna verificación de crédito personal!',
        last4: 'Últimos 4 del SSN',
        whyDoWeAsk: '¿Por qué solicitamos esto?',
        letsDoubleCheck: 'Verifiquemos que todo esté correcto.',
        legalName: 'Nombre legal',
        ownershipPercentage: 'Porcentaje de propiedad',
        areThereOther: ({companyName}: CompanyNameParams) => `¿Hay otras personas que posean el 25% o más de ${companyName}?`,
        owners: 'Propietarios',
        addCertified: 'Agregue un organigrama certificado que muestre los propietarios beneficiarios',
        regulationRequiresChart: 'La regulación nos exige recopilar una copia certificada del organigrama que muestre a cada persona o entidad que posea el 25% o más del negocio.',
        uploadEntity: 'Subir organigrama de propiedad de la entidad',
        noteEntity: 'Nota: El organigrama de propiedad de la entidad debe estar firmado por su contador, asesor legal o notariado.',
        certified: 'Organigrama certificado de propiedad de la entidad',
        selectCountry: 'Seleccionar país',
        findCountry: 'Buscar país',
        address: 'Dirección',
        chooseFile: 'Elige archivo',
        uploadDocuments: 'Sube documentación adicional',
        pleaseUpload:
            'Por favor, sube la documentación adicional a continuación para ayudarnos a verificar tu identidad como propietario directo o indirecto del 25% o más de la entidad empresarial.',
        acceptedFiles: 'Formatos de archivo aceptados: PDF, PNG, JPEG. El tamaño total del archivo para cada sección no puede superar los 5 MB.',
        proofOfBeneficialOwner: 'Prueba del propietario beneficiario',
        proofOfBeneficialOwnerDescription:
            'Por favor, proporciona una declaración firmada y un organigrama de un contador público, notario o abogado que verifique la propiedad del 25% o más del negocio. Debe estar fechado dentro de los últimos tres meses e incluir el número de licencia del firmante.',
        copyOfID: 'Copia de la identificación del propietario beneficiario',
        copyOfIDDescription: 'Ejemplos: Pasaporte, licencia de conducir, etc.',
        proofOfAddress: 'Prueba de la dirección del propietario beneficiario',
        proofOfAddressDescription: 'Ejemplos: Factura de servicios, contrato de alquiler, etc.',
        codiceFiscale: 'Codice fiscale/ID fiscal',
        codiceFiscaleDescription:
            'Por favor, sube un video de una visita al sitio o una llamada grabada con el oficial firmante. El oficial debe proporcionar: nombre completo, fecha de nacimiento, nombre de la empresa, número de registro, número de código fiscal, dirección registrada, naturaleza del negocio y propósito de la cuenta.',
    },
    validationStep: {
        headerTitle: 'Validar cuenta bancaria',
        buttonText: 'Finalizar configuración',
        maxAttemptsReached: 'Se ha inhabilitado la validación de esta cuenta bancaria debido a demasiados intentos incorrectos.',
        description: 'Enviaremos tres (3) pequeñas transacciones a tu cuenta bancaria a nombre de "Expensify, Inc. Validation" dentro de los próximos 1-2 días laborables.',
        descriptionCTA: 'Introduce el importe de cada transacción en los campos siguientes. Ejemplo: 1.51.',
        reviewingInfo: '¡Gracias! Estamos revisando tu información y nos comunicaremos contigo en breve. Consulta el chat con Concierge ',
        forNextStep: ' para conocer los próximos pasos para terminar de configurar tu cuenta bancaria.',
        letsChatCTA: 'Sí, vamos a chatear',
        letsChatText: '¡Ya casi estamos! Necesitamos tu ayuda para verificar unos últimos datos a través del chat. ¿Estás listo?',
        letsChatTitle: '¡Vamos a chatear!',
        enable2FATitle: 'Evita fraudes, activa la autenticación de dos factores!',
        enable2FAText: 'Tu seguridad es importante para nosotros. Por favor, configura ahora la autenticación de dos factores para añadir una capa adicional de protección a tu cuenta.',
        secureYourAccount: 'Asegura tu cuenta',
    },
    beneficialOwnersStep: {
        additionalInformation: 'Información adicional',
        checkAllThatApply: 'Marca todos los que apliquen, en caso de que ninguno aplique dejar en blanco.',
        iOwnMoreThan25Percent: 'Soy dueño de mas de 25% de ',
        someoneOwnsMoreThan25Percent: 'Otra persona es dueña de mas de 25% de ',
        additionalOwner: 'Beneficiario efectivo adicional',
        removeOwner: 'Eliminar este beneficiario efectivo',
        addAnotherIndividual: 'Añadir otra persona que es dueña de mas de 25% de ',
        agreement: 'Acuerdo:',
        termsAndConditions: 'Términos y condiciones',
        certifyTrueAndAccurate: 'Certifico que la información dada es correcta',
        error: {
            certify: 'Debe certificar que la información es verdadera y precisa',
        },
    },
    completeVerificationStep: {
        completeVerification: 'Completar la verificación',
        confirmAgreements: 'Por favor, confirma los acuerdos siguientes.',
        certifyTrueAndAccurate: 'Certifico que la información dada es verdadera y precisa',
        certifyTrueAndAccurateError: 'Por favor, certifica que la información es verdadera y exacta',
        isAuthorizedToUseBankAccount: 'Estoy autorizado para usar la cuenta bancaria de mi empresa para gastos de empresa',
        isAuthorizedToUseBankAccountError: 'Debes ser el responsable oficial con autorización para operar la cuenta bancaria de la empresa',
        termsAndConditions: 'Términos y Condiciones',
    },
    connectBankAccountStep: {
        finishButtonText: 'Finalizar configuración',
        validateYourBankAccount: 'Valida tu cuenta bancaria',
        validateButtonText: 'Validar',
        validationInputLabel: 'Transacción',
        maxAttemptsReached: 'La validación de esta cuenta bancaria se ha desactivado debido a demasiados intentos incorrectos.',
        description: 'Enviaremos tres (3) pequeñas transacciones a tu cuenta bancaria a nombre de "Expensify, Inc. Validation" dentro de los próximos 1-2 días laborables.',
        descriptionCTA: 'Introduce el importe de cada transacción en los campos siguientes. Ejemplo: 1.51.',
        reviewingInfo: '¡Gracias! Estamos revisando tu información y nos comunicaremos contigo en breve. Consulta el chat con Concierge ',
        forNextSteps: ' para conocer los próximos pasos para terminar de configurar tu cuenta bancaria.',
        letsChatCTA: 'Sí, vamos a chatear',
        letsChatText: '¡Ya casi estamos! Necesitamos tu ayuda para verificar unos últimos datos a través del chat. ¿Estás listo?',
        letsChatTitle: '¡Vamos a chatear!',
        enable2FATitle: '¡Evita fraudes, activa la autenticación de dos factores!',
        enable2FAText: 'Tu seguridad es importante para nosotros. Por favor, configura ahora la autenticación de dos factores para añadir una capa adicional de protección a tu cuenta.',
        secureYourAccount: 'Asegura tu cuenta',
    },
    countryStep: {
        confirmBusinessBank: 'Confirmar moneda y país de la cuenta bancaria comercial',
        confirmCurrency: 'Confirmar moneda y país',
        yourBusiness: 'La moneda de su cuenta bancaria comercial debe coincidir con la moneda de su espacio de trabajo.',
        youCanChange: 'Puede cambiar la moneda de su espacio de trabajo en su',
        findCountry: 'Encontrar país',
        selectCountry: 'Seleccione su país',
    },
    bankInfoStep: {
        whatAreYour: '¿Cuáles son los detalles de tu cuenta bancaria comercial?',
        letsDoubleCheck: 'Verifiquemos que todo esté bien.',
        thisBankAccount: 'Esta cuenta bancaria se utilizará para pagos comerciales en tu espacio de trabajo.',
        accountNumber: 'Número de cuenta',
        accountHolderNameDescription: 'Nombre completo del firmante autorizado',
    },
    signerInfoStep: {
        signerInfo: 'Información del firmante',
        areYouDirector: ({companyName}: CompanyNameParams) => `¿Es usted director o alto funcionario de ${companyName}?`,
        regulationRequiresUs: 'La regulación requiere que verifiquemos si el firmante tiene la autoridad para realizar esta acción en nombre de la empresa.',
        whatsYourName: '¿Cuál es tu nombre legal?',
        fullName: 'Nombre legal completo',
        whatsYourJobTitle: '¿Cuál es tu puesto de trabajo?',
        jobTitle: 'Título profesional',
        whatsYourDOB: '¿Cual es tu fecha de nacimiento?',
        uploadID: 'Subir documento de identidad y prueba de domicilio',
        personalAddress: 'Prueba de domicilio personal (por ejemplo, factura de servicios públicos)',
        letsDoubleCheck: 'Vamos a verificar que todo esté correcto.',
        legalName: 'Nombre legal',
        proofOf: 'Comprobante de domicilio personal',
        enterOneEmail: ({companyName}: CompanyNameParams) => `Introduce el correo electrónico del director o alto funcionario en ${companyName}`,
        regulationRequiresOneMoreDirector: 'El reglamento exige que haya otro director o funcionario superior como firmante.',
        hangTight: 'Espera un momento...',
        enterTwoEmails: ({companyName}: CompanyNameParams) => `Introduce los correos electrónicos de dos directores o altos funcionarios en ${companyName}`,
        sendReminder: 'Enviar un recordatorio',
        chooseFile: 'Seleccionar archivo',
        weAreWaiting: 'Estamos esperando que otros verifiquen sus identidades como directores o altos funcionarios de la empresa.',
        id: 'Copia de identificación',
        proofOfDirectors: 'Prueba de director(es)',
        proofOfDirectorsDescription: 'Ejemplos: Perfil Corporativo de Oncorp o Registro Comercial.',
        codiceFiscale: 'Codice Fiscale',
        codiceFiscaleDescription: 'Codice Fiscale para firmantes, usuarios autorizados y beneficiarios finales.',
        PDSandFSG: 'Documentación de divulgación PDS + FSG',
        PDSandFSGDescription:
            'Nuestra colaboración con Corpay utiliza una conexión API para aprovechar su amplia red de socios bancarios internacionales y facilitar los reembolsos globales en Expensify. Según la normativa australiana, te proporcionamos la Guía de Servicios Financieros (FSG) y el Documento de Divulgación del Producto (PDS) de Corpay.\n\nPor favor, lee detenidamente los documentos FSG y PDS, ya que contienen información completa e importante sobre los productos y servicios que ofrece Corpay. Conserva estos documentos para futuras consultas.',
        pleaseUpload: 'Sube documentación adicional a continuación para ayudarnos a verificar tu identidad como director o alto ejecutivo de la entidad comercial.',
    },
    agreementsStep: {
        agreements: 'Acuerdos',
        pleaseConfirm: 'Por favor confirme los acuerdos a continuación',
        regulationRequiresUs: 'La normativa requiere que verifiquemos la identidad de cualquier individuo que posea más del 25% del negocio.',
        iAmAuthorized: 'Estoy autorizado para usar la cuenta bancaria para gastos del negocio.',
        iCertify: 'Certifico que la información proporcionada es verdadera y correcta.',
        termsAndConditions: 'términos y condiciones',
        accept: 'Agregar y aceptar cuenta bancaria',
        iConsentToThe: 'Doy mi consentimiento para el',
        privacyNotice: 'aviso de privacidad',
        error: {
            authorized: 'Debe ser un funcionario controlador con autorización para operar la cuenta bancaria comercial',
            certify: 'Por favor certifique que la información es verdadera y exacta',
            consent: 'Por favor, acepte el aviso de privacidad',
        },
    },
    docusignStep: {
        subheader: 'Formulario de Docusign',
        pleaseComplete:
            'Por favor, complete el formulario de autorización ACH utilizando el enlace de Docusign a continuación y luego cargue esa copia firmada aquí para que podamos retirar fondos directamente de su cuenta bancaria.',
        pleaseCompleteTheBusinessAccount: 'Por favor, complete la Solicitud de Cuenta Comercial y el Acuerdo de Débito Directo.',
        pleaseCompleteTheDirect:
            'Por favor, complete el Acuerdo de Débito Directo utilizando el enlace de Docusign a continuación y luego cargue esa copia firmada aquí para que podamos retirar fondos directamente de su cuenta bancaria.',
        takeMeTo: 'Llévame a Docusign',
        uploadAdditional: 'Cargar documentación adicional',
        pleaseUpload: 'Por favor, cargue el formulario DEFT y la página de firma de Docusign.',
        pleaseUploadTheDirect: 'Por favor, cargue los Acuerdos de Débito Directo y la página de firma de Docusign.',
    },
    finishStep: {
        letsFinish: '¡Terminemos en el chat!',
        thanksFor:
            'Gracias por esos detalles. Un agente de soporte dedicado revisará ahora tu información. Nos pondremos en contacto si necesitamos algo más de tu parte, pero mientras tanto, no dudes en comunicarte con nosotros si tienes alguna pregunta.',
        iHaveA: 'Tengo una pregunta',
        enable2FA: 'Habilite la autenticación de dos factores (2FA) para prevenir fraudes',
        weTake: 'Nos tomamos su seguridad en serio. Por favor, configure 2FA ahora para agregar una capa adicional de protección a su cuenta.',
        secure: 'Asegure su cuenta',
    },
    reimbursementAccountLoadingAnimation: {
        oneMoment: 'Un momento',
        explanationLine: 'Estamos verificando tu información y podrás continuar con los siguientes pasos en unos momentos.',
    },
    session: {
        offlineMessageRetry: 'Parece que estás desconectado. Por favor, comprueba tu conexión e inténtalo de nuevo.',
    },
    travel: {
        header: 'Reservar viajes',
        title: 'Viaja de forma inteligente',
        subtitle: 'Utiliza Expensify Travel para obtener las mejores ofertas de viaje y gestionar todos los gastos de tu negocio en un solo lugar.',
        features: {
            saveMoney: 'Ahorra dinero en tus reservas',
            alerts: 'Obtén actualizaciones y alertas en tiempo real',
        },
        bookTravel: 'Reservar viajes',
        bookDemo: 'Pedir demostración',
        bookADemo: 'Reserva una demo',
        toLearnMore: ' para obtener más información.',
        termsAndConditions: {
            header: 'Antes de continuar...',
            title: 'Términos y condiciones de Expensify Travel',
            label: 'Acepto los términos y condiciones',
            subtitle: `Por favor, acepta los <a href="${CONST.TRAVEL_TERMS_URL}">términos y condiciones</a> de Expensify Travel.`,
            error: 'Debes aceptar los términos y condiciones de Expensify Travel para continuar',
            defaultWorkspaceError:
                'Debes establecer un espacio de trabajo predeterminado para habilitar Expensify Travel. Ve a Configuración > Espacios de trabajo > haz clic en los tres puntos verticales junto a un espacio de trabajo > Establecer como espacio de trabajo predeterminado y luego inténtalo de nuevo.',
        },
        flight: 'Vuelo',
        flightDetails: {
            passenger: 'Pasajero',
            layover: ({layover}: FlightLayoverParams) => `<muted-text-label>Tienes una <strong>escala de ${layover}</strong> antes de este vuelo</muted-text-label>`,
            takeOff: 'Despegue',
            landing: 'Aterrizaje',
            seat: 'Asiento',
            class: 'Clase de cabina',
            recordLocator: 'Localizador de la reserva',
            cabinClasses: {
                unknown: 'Desconocido',
                economy: 'Económica',
                premiumEconomy: 'Económica Premium',
                business: 'Ejecutiva',
                first: 'Primera',
            },
        },
        hotel: 'Hotel',
        hotelDetails: {
            guest: 'Cliente',
            checkIn: 'Entrada',
            checkOut: 'Salida',
            roomType: 'Tipo de habitación',
            cancellation: 'Política de cancelación',
            cancellationUntil: 'Cancelación gratuita hasta el',
            confirmation: 'Número de confirmación',
            cancellationPolicies: {
                unknown: 'Desconocido',
                nonRefundable: 'No reembolsable',
                freeCancellationUntil: 'Cancelación gratuita hasta',
                partiallyRefundable: 'Parcialmente reembolsable',
            },
        },
        car: 'Auto',
        carDetails: {
            rentalCar: 'Coche de alquiler',
            pickUp: 'Recogida',
            dropOff: 'Devolución',
            driver: 'Conductor',
            carType: 'Tipo de coche',
            cancellation: 'Política de cancelación',
            cancellationUntil: 'Cancelación gratuita hasta el',
            freeCancellation: 'Cancelación gratuita',
            confirmation: 'Número de confirmación',
        },
        train: 'Tren',
        trainDetails: {
            passenger: 'Pasajero',
            departs: 'Sale',
            arrives: 'Llega',
            coachNumber: 'Número de vagón',
            seat: 'Asiento',
            fareDetails: 'Detalles de la tarifa',
            confirmation: 'Número de confirmación',
        },
        viewTrip: 'Ver viaje',
        modifyTrip: 'Modificar viaje',
        tripSupport: 'Soporte de Viaje',
        tripDetails: 'Detalles del viaje',
        viewTripDetails: 'Ver detalles del viaje',
        trip: 'Viaje',
        trips: 'Viajes',
        tripSummary: 'Resumen del viaje',
        departs: 'Sale',
        errorMessage: 'Ha ocurrido un error. Por favor, inténtalo mas tarde.',
        phoneError: {
            phrase1: 'Para reservar viajes,',
            link: 'añade una dirección de correo electrónico de trabajo',
            phrase2: '.',
        },
        domainSelector: {
            title: 'Dominio',
            subtitle: 'Elige un dominio para configurar Expensify Travel.',
            recommended: 'Recomendado',
        },
        domainPermissionInfo: {
            title: 'Dominio',
            restriction: ({domain}: DomainPermissionInfoRestrictionParams) =>
                `No tienes permiso para habilitar Expensify Travel para el dominio <strong>${domain}</strong>. Tendrás que pedir a alguien de ese dominio que habilite Travel por ti.`,
            accountantInvitation: `Si eres contador, considera unirte al <a href="${CONST.OLD_DOT_PUBLIC_URLS.EXPENSIFY_APPROVED_PROGRAM_URL}">programa de contadores ExpensifyApproved!</a> para habilitar Travel para este dominio.`,
        },
        publicDomainError: {
            title: 'Comienza con Expensify Travel',
            message: 'Tendrás que usar tu correo electrónico laboral (por ejemplo, nombre@empresa.com) con Expensify Travel, no tu correo personal (por ejemplo, nombre@gmail.com).',
        },
        blockedFeatureModal: {
            title: 'Expensify Travel ha sido deshabilitado',
            message: 'Tu administrador ha desactivado Expensify Travel. Por favor, sigue la política de reservas de tu empresa para organizar tus viajes.',
        },
        verifyCompany: {
            title: 'Estamos revisando tu solicitud...',
            message: `Estamos realizando algunas comprobaciones para verificar que tu cuenta esté lista para Expensify Travel. ¡Nos pondremos en contacto contigo en breve!`,
        },
        updates: {
            bookingTicketed: ({airlineCode, origin, destination, startDate, confirmationID = ''}: FlightParams) =>
                `Tu vuelo ${airlineCode} (${origin} → ${destination}) para el ${startDate} ha sido reservado. Código de confirmación: ${confirmationID}`,
            ticketVoided: ({airlineCode, origin, destination, startDate}: FlightParams) =>
                `Tu billete para el vuelo ${airlineCode} (${origin} → ${destination}) del ${startDate} ha sido anulado.`,
            ticketRefunded: ({airlineCode, origin, destination, startDate}: FlightParams) =>
                `Tu billete para el vuelo ${airlineCode} (${origin} → ${destination}) del ${startDate} ha sido reembolsado o cambiado.`,
            flightCancelled: ({airlineCode, origin, destination, startDate}: FlightParams) =>
                `Tu vuelo ${airlineCode} (${origin} → ${destination}) del ${startDate} ha sido cancelado por la aerolínea.`,
            flightScheduleChangePending: ({airlineCode}: AirlineParams) => `La aerolínea ha propuesto un cambio de horario para el vuelo ${airlineCode}; estamos esperando la confirmación.`,
            flightScheduleChangeClosed: ({airlineCode, startDate}: AirlineParams) => `Cambio de horario confirmado: el vuelo ${airlineCode} ahora sale a las ${startDate}.`,
            flightUpdated: ({airlineCode, origin, destination, startDate}: FlightParams) => `Tu vuelo ${airlineCode} (${origin} → ${destination}) del ${startDate} ha sido actualizado.`,
            flightCabinChanged: ({airlineCode, cabinClass}: AirlineParams) => `Tu clase de cabina ha sido actualizada a ${cabinClass} en el vuelo ${airlineCode}.`,
            flightSeatConfirmed: ({airlineCode}: AirlineParams) => `Tu asignación de asiento en el vuelo ${airlineCode} ha sido confirmada.`,
            flightSeatChanged: ({airlineCode}: AirlineParams) => `Tu asignación de asiento en el vuelo ${airlineCode} ha sido modificada.`,
            flightSeatCancelled: ({airlineCode}: AirlineParams) => `Tu asignación de asiento en el vuelo ${airlineCode} fue eliminada.`,
            paymentDeclined: 'El pago de tu reserva aérea ha fallado. Por favor, inténtalo de nuevo.',
            bookingCancelledByTraveler: ({type, id = ''}: TravelTypeParams) => `Cancelaste tu reserva de ${type} ${id}.`,
            bookingCancelledByVendor: ({type, id = ''}: TravelTypeParams) => `El proveedor canceló tu reserva de ${type} ${id}.`,
            bookingRebooked: ({type, id = ''}: TravelTypeParams) => `Tu reserva de ${type} fue reprogramada. Nuevo número de confirmación: ${id}.`,
            bookingUpdated: ({type}: TravelTypeParams) => `Tu reserva de ${type} fue actualizada. Revisa los nuevos detalles en el itinerario.`,
            railTicketRefund: ({origin, destination, startDate}: RailTicketParams) =>
                `Tu billete de tren de ${origin} a ${destination} para el ${startDate} ha sido reembolsado. Se procesará un crédito.`,
            railTicketExchange: ({origin, destination, startDate}: RailTicketParams) => `Tu billete de tren de ${origin} a ${destination} para el ${startDate} ha sido cambiado.`,
            railTicketUpdate: ({origin, destination, startDate}: RailTicketParams) => `Tu billete de tren de ${origin} a ${destination} para el ${startDate} ha sido actualizado.`,
            defaultUpdate: ({type}: TravelTypeParams) => `Tu reserva de ${type} fue actualizada.`,
        },
        flightTo: 'Vuelo a',
        trainTo: 'Tren a',
        carRental: ' de alquiler de coche',
        nightIn: 'noche en',
        nightsIn: 'noches en',
    },
    workspace: {
        common: {
            card: 'Tarjetas',
            expensifyCard: 'Tarjeta Expensify',
            companyCards: 'Tarjetas de empresa',
            workflows: 'Flujos de trabajo',
            workspace: 'Espacio de trabajo',
            findWorkspace: 'Encontrar espacio de trabajo',
            edit: 'Editar espacio de trabajo',
            enabled: 'Activada',
            disabled: 'Desactivada',
            everyone: 'Todos',
            delete: 'Eliminar espacio de trabajo',
            settings: 'Configuración',
            reimburse: 'Reembolsos',
            categories: 'Categorías',
            tags: 'Etiquetas',
            customField1: 'Campo personalizado 1',
            customField2: 'Campo personalizado 2',
            customFieldHint: 'Añade una codificación personalizada que se aplique a todos los gastos de este miembro.',
            reportFields: 'Campos de informe',
            reportTitle: 'El título del informe.',
            taxes: 'Impuestos',
            bills: 'Pagar facturas',
            invoices: 'Facturas',
            travel: 'Viajes',
            members: 'Miembros',
            accounting: 'Contabilidad',
            receiptPartners: 'Socios de recibos',
            rules: 'Reglas',
            plan: 'Plan',
            profile: 'Resumen',
            bankAccount: 'Cuenta bancaria',
            displayedAs: 'Mostrado como',
            testTransactions: 'Transacciones de prueba',
            issueAndManageCards: 'Emitir y gestionar tarjetas',
            reconcileCards: 'Reconciliar tarjetas',
            selected: () => ({
                one: '1 seleccionado',
                other: (count: number) => `${count} seleccionados`,
            }),
            settlementFrequency: 'Frecuencia de liquidación',
            setAsDefault: 'Establecer como espacio de trabajo predeterminado',
            defaultNote: `Los recibos enviados a ${CONST.EMAIL.RECEIPTS} aparecerán en este espacio de trabajo.`,
            deleteConfirmation: '¿Estás seguro de que quieres eliminar este espacio de trabajo?',
            deleteWithCardsConfirmation: '¿Estás seguro de que quieres eliminar este espacio de trabajo? Se eliminarán todos los datos de las tarjetas y las tarjetas asignadas.',
            unavailable: 'Espacio de trabajo no disponible',
            memberNotFound: 'Miembro no encontrado. Para invitar a un nuevo miembro al espacio de trabajo, por favor, utiliza el botón invitar que está arriba.',
            notAuthorized: `No tienes acceso a esta página. Si estás intentando unirte a este espacio de trabajo, pide al dueño del espacio de trabajo que te añada como miembro. ¿Necesitas algo más? Comunícate con ${CONST.EMAIL.CONCIERGE}`,
            goToWorkspace: 'Ir al espacio de trabajo',
            goToWorkspaces: 'Ir a espacios de trabajo',
            clearFilter: 'Borrar filtro',
            workspaceName: 'Nombre del espacio de trabajo',
            workspaceOwner: 'Dueño',
            workspaceType: 'Tipo de espacio de trabajo',
            workspaceAvatar: 'Espacio de trabajo avatar',
            mustBeOnlineToViewMembers: 'Debes estar en línea para poder ver los miembros de este espacio de trabajo.',
            moreFeatures: 'Más características',
            requested: 'Solicitado',
            distanceRates: 'Tasas de distancia',
            defaultDescription: 'Un solo lugar para todos tus recibos y gastos.',
            descriptionHint: 'Comparte información sobre este espacio de trabajo con todos los miembros.',
            welcomeNote: `Por favor, utiliza Expensify para enviar tus recibos para reembolso, ¡gracias!`,
            subscription: 'Suscripción',
            markAsEntered: 'Marcar como introducido manualmente',
            markAsExported: 'Marcar como exportado',
            exportIntegrationSelected: ({connectionName}: ExportIntegrationSelectedParams) => `Exportar a  ${CONST.POLICY.CONNECTIONS.NAME_USER_FRIENDLY[connectionName]}`,
            letsDoubleCheck: 'Verifiquemos que todo esté correcto',
            reportField: 'Campo del informe',
            lineItemLevel: 'Nivel de partida',
            reportLevel: 'Nivel de informe',
            appliedOnExport: 'No se importa en Expensify, se aplica en la exportación',
            shareNote: {
                header: 'Comparte tu espacio de trabajo con otros miembros',
                content: ({adminsRoomLink}: WorkspaceShareNoteParams) =>
                    `Comparte este código QR o copia el enlace de abajo para facilitar que los miembros soliciten acceso a tu espacio de trabajo. Todas las solicitudes para unirse al espacio de trabajo aparecerán en la sala <a href="${adminsRoomLink}">${CONST.REPORT.WORKSPACE_CHAT_ROOMS.ADMINS}</a> para tu revisión.`,
            },
            connectTo: ({connectionName}: ConnectionNameParams) => `Conéctate a ${CONST.POLICY.CONNECTIONS.NAME_USER_FRIENDLY[connectionName]}`,
            createNewConnection: 'Crear una nueva conexión',
            reuseExistingConnection: 'Reutilizar la conexión existente',
            existingConnections: 'Conexiones existentes',
            existingConnectionsDescription: ({connectionName}: ConnectionNameParams) =>
                `Como ya te has conectado a ${CONST.POLICY.CONNECTIONS.NAME_USER_FRIENDLY[connectionName]} antes, puedes optar por reutilizar una conexión existente o crear una nueva.`,
            lastSyncDate: ({connectionName, formattedDate}: LastSyncDateParams) => `${connectionName} - Última sincronización ${formattedDate}`,
            topLevel: 'Nivel superior',
            authenticationError: ({connectionName}: AuthenticationErrorParams) => `No se puede conectar a ${connectionName} debido a un error de autenticación`,
            learnMore: 'Más información',
            memberAlternateText: 'Los miembros pueden presentar y aprobar informes.',
            adminAlternateText: 'Los administradores tienen acceso total para editar todos los informes y la configuración del área de trabajo.',
            auditorAlternateText: 'Los auditores pueden ver y comentar los informes.',
            roleName: ({role}: OptionalParam<RoleNamesParams> = {}) => {
                switch (role) {
                    case CONST.POLICY.ROLE.ADMIN:
                        return 'Administrador';
                    case CONST.POLICY.ROLE.AUDITOR:
                        return 'Auditor';
                    case CONST.POLICY.ROLE.USER:
                        return 'Miembro';
                    default:
                        return 'Miembro';
                }
            },
            frequency: {
                manual: 'Manualmente',
                instant: 'Instantáneo',
                immediate: 'Diaria',
                trip: 'Por viaje',
                weekly: 'Semanal',
                semimonthly: 'Dos veces al mes',
                monthly: 'Mensual',
            },
            planType: 'Tipo de plan',
            submitExpense: 'Envía tus gastos a continuación:',
            defaultCategory: 'Categoría predeterminada',
            viewTransactions: 'Ver transacciones',
            policyExpenseChatName: ({displayName}: PolicyExpenseChatNameParams) => `${displayName}'s gastos`,
            deepDiveExpensifyCard: `<muted-text-label>Las transacciones de la Tarjeta Expensify se exportan automáticamente a una "Cuenta de Responsabilidad de la Tarjeta Expensify" creada con <a href="${CONST.DEEP_DIVE_EXPENSIFY_CARD}">nuestra integración</a>.</muted-text-label>`,
        },
        receiptPartners: {
            uber: {
                subtitle: 'Automatice los gastos de viajes y entrega de comidas en toda su organización.',
            },
        },
        perDiem: {
            subtitle: 'Establece las tasas per diem para controlar los gastos diarios de los empleados. ',
            amount: 'Cantidad',
            deleteRates: () => ({
                one: 'Eliminar tasa',
                other: 'Eliminar tasas',
            }),
            deletePerDiemRate: 'Eliminar tasa per diem',
            findPerDiemRate: 'Encontrar tasa per diem',
            areYouSureDelete: () => ({
                one: '¿Estás seguro de que quieres eliminar esta tasa?',
                other: '¿Estás seguro de que quieres eliminar estas tasas?',
            }),
            emptyList: {
                title: 'Per diem',
                subtitle: 'Establece dietas per diem para controlar el gasto diario de los empleados. Importa las tarifas desde una hoja de cálculo para comenzar.',
            },
            errors: {
                existingRateError: ({rate}: CustomUnitRateParams) => `Ya existe una tasa con el valor ${rate}`,
            },
            importPerDiemRates: 'Importar tasas de per diem',
            editPerDiemRate: 'Editar la tasa de per diem',
            editPerDiemRates: 'Editar las tasas de per diem',
            editDestinationSubtitle: ({destination}: EditDestinationSubtitleParams) => `Actualizar este destino lo modificará para todas las subtasas per diem de ${destination}.`,
            editCurrencySubtitle: ({destination}: EditDestinationSubtitleParams) => `Actualizar esta moneda la modificará para todas las subtasas per diem de ${destination}.`,
        },
        qbd: {
            exportOutOfPocketExpensesDescription: 'Establezca cómo se exportan los gastos de bolsillo a QuickBooks Desktop.',
            exportOutOfPocketExpensesCheckToggle: 'Marcar los cheques como “imprimir más tarde”',
            exportDescription: 'Configura cómo se exportan los datos de Expensify a QuickBooks Desktop.',
            date: 'Fecha de exportación',
            exportInvoices: 'Exportar facturas a',
            exportExpensifyCard: 'Exportar las transacciones de la tarjeta Expensify como',
            account: 'Cuenta',
            accountDescription: 'Elige dónde contabilizar los asientos contables.',
            accountsPayable: 'Cuentas por pagar',
            accountsPayableDescription: 'Elige dónde crear las facturas de proveedores.',
            bankAccount: 'Cuenta bancaria',
            notConfigured: 'No configurado',
            bankAccountDescription: 'Elige desde dónde enviar los cheques.',
            creditCardAccount: 'Cuenta de la tarjeta de crédito',
            exportDate: {
                label: 'Fecha de exportación',
                description: 'Usa esta fecha al exportar informes a QuickBooks Desktop.',
                values: {
                    [CONST.QUICKBOOKS_EXPORT_DATE.LAST_EXPENSE]: {
                        label: 'Fecha del último gasto',
                        description: 'Fecha del gasto más reciente en el informe.',
                    },
                    [CONST.QUICKBOOKS_EXPORT_DATE.REPORT_EXPORTED]: {
                        label: 'Fecha de exportación',
                        description: 'Fecha de exportación del informe a QuickBooks Desktop.',
                    },
                    [CONST.QUICKBOOKS_EXPORT_DATE.REPORT_SUBMITTED]: {
                        label: 'Fecha de envío',
                        description: 'Fecha en la que el informe se envió para aprobación.',
                    },
                },
            },
            exportCheckDescription: 'Crearemos un cheque desglosado para cada informe de Expensify y lo enviaremos desde la cuenta bancaria a continuación.',
            exportJournalEntryDescription: 'Crearemos una entrada contable desglosada para cada informe de Expensify y lo contabilizaremos en la cuenta a continuación.',
            exportVendorBillDescription:
                'Crearemos una factura de proveedor desglosada para cada informe de Expensify y la añadiremos a la cuenta a continuación. Si este periodo está cerrado, lo contabilizaremos el 1º del siguiente periodo abierto.',
            outOfPocketTaxEnabledDescription:
                'QuickBooks Desktop no admite impuestos en las exportaciones de asientos contables. Como tienes impuestos habilitados en tu espacio de trabajo, esta opción de exportación no está disponible.',
            outOfPocketTaxEnabledError: 'Los asientos contables no están disponibles cuando los impuestos están habilitados. Por favor, selecciona otra opción de exportación.',
            accounts: {
                [CONST.QUICKBOOKS_DESKTOP_NON_REIMBURSABLE_EXPORT_ACCOUNT_TYPE.CREDIT_CARD]: 'Tarjeta de crédito',
                [CONST.QUICKBOOKS_DESKTOP_REIMBURSABLE_ACCOUNT_TYPE.VENDOR_BILL]: 'Factura del proveedor',
                [CONST.QUICKBOOKS_DESKTOP_REIMBURSABLE_ACCOUNT_TYPE.JOURNAL_ENTRY]: 'Asiento contable',
                [CONST.QUICKBOOKS_DESKTOP_REIMBURSABLE_ACCOUNT_TYPE.CHECK]: 'Cheque',

                [`${CONST.QUICKBOOKS_DESKTOP_NON_REIMBURSABLE_EXPORT_ACCOUNT_TYPE.CHECK}Description`]:
                    'Crearemos un cheque desglosado para cada informe de Expensify y lo enviaremos desde la cuenta bancaria a continuación.',
                [`${CONST.QUICKBOOKS_DESKTOP_NON_REIMBURSABLE_EXPORT_ACCOUNT_TYPE.CREDIT_CARD}Description`]:
                    "Automáticamente relacionaremos el nombre del comerciante de la transacción con tarjeta de crédito con cualquier proveedor correspondiente en QuickBooks. Si no existen proveedores, crearemos un proveedor asociado 'Credit Card Misc.'.",
                [`${CONST.QUICKBOOKS_DESKTOP_REIMBURSABLE_ACCOUNT_TYPE.VENDOR_BILL}Description`]:
                    'Crearemos una factura de proveedor desglosada para cada informe de Expensify con la fecha del último gasto, y la añadiremos a la cuenta a continuación. Si este periodo está cerrado, lo contabilizaremos el 1º del siguiente periodo abierto.',

                [`${CONST.QUICKBOOKS_DESKTOP_NON_REIMBURSABLE_EXPORT_ACCOUNT_TYPE.CREDIT_CARD}AccountDescription`]: 'Elige dónde exportar las transacciones con tarjeta de crédito.',
                [`${CONST.QUICKBOOKS_DESKTOP_REIMBURSABLE_ACCOUNT_TYPE.VENDOR_BILL}AccountDescription`]:
                    'Selecciona el proveedor que se aplicará a todas las transacciones con tarjeta de crédito.',
                [`${CONST.QUICKBOOKS_DESKTOP_REIMBURSABLE_ACCOUNT_TYPE.CHECK}AccountDescription`]: 'Elige desde dónde enviar los cheques.',

                [`${CONST.QUICKBOOKS_DESKTOP_REIMBURSABLE_ACCOUNT_TYPE.VENDOR_BILL}Error`]:
                    'Las facturas de proveedores no están disponibles cuando las ubicaciones están habilitadas. Por favor, selecciona otra opción de exportación.',
                [`${CONST.QUICKBOOKS_DESKTOP_REIMBURSABLE_ACCOUNT_TYPE.CHECK}Error`]:
                    'Los cheques no están disponibles cuando las ubicaciones están habilitadas. Por favor, selecciona otra opción de exportación.',
                [`${CONST.QUICKBOOKS_DESKTOP_REIMBURSABLE_ACCOUNT_TYPE.JOURNAL_ENTRY}Error`]:
                    'Los asientos contables no están disponibles cuando los impuestos están habilitados. Por favor, selecciona otra opción de exportación.',
            },
            noAccountsFound: 'No se encontraron cuentas',
            noAccountsFoundDescription: 'Añade la cuenta en QuickBooks Desktop y sincroniza de nuevo la conexión',
            qbdSetup: 'Configuración de QuickBooks Desktop',
            requiredSetupDevice: {
                title: 'No se puede conectar desde este dispositivo',
                body1: 'Deberás configurar esta conexión desde la computadora que hospeda tu archivo de empresa de QuickBooks Desktop.',
                body2: 'Una vez que estés conectado, podrás sincronizar y exportar desde cualquier lugar.',
            },
            setupPage: {
                title: 'Abre este enlace para conectar',
                body: 'Para completar la configuración, abre el siguiente enlace en la computadora donde se está ejecutando QuickBooks Desktop.',
                setupErrorTitle: '¡Ups! Ha ocurrido un error',
                setupErrorBody: ({conciergeLink}: QBDSetupErrorBodyParams) =>
                    `<muted-text><centered-text>La conexión con QuickBooks Desktop no está funcionando en este momento. Por favor, inténtalo de nuevo más tarde o <a href="${conciergeLink}">contacta con Concierge</a> si el problema persiste.</centered-text></muted-text>`,
            },
            importDescription: 'Elige que configuraciónes de codificación son importadas desde QuickBooks Desktop a Expensify.',
            classes: 'Clases',
            items: 'Artículos',
            customers: 'Clientes/proyectos',
            exportCompanyCardsDescription: 'Establece cómo se exportan las compras con tarjeta de empresa a QuickBooks Desktop.',
            defaultVendorDescription: 'Establece un proveedor predeterminado que se aplicará a todas las transacciones con tarjeta de crédito al momento de exportarlas.',
            accountsDescription: 'Tu plan de cuentas de QuickBooks Desktop se importará a Expensify como categorías.',
            accountsSwitchTitle: 'Elige importar cuentas nuevas como categorías activadas o desactivadas.',
            accountsSwitchDescription: 'Las categorías activas estarán disponibles para ser escogidas cuando se crea un gasto.',
            classesDescription: 'Elige cómo gestionar las clases de QuickBooks Desktop en Expensify.',
            tagsDisplayedAsDescription: 'Nivel de partida',
            reportFieldsDisplayedAsDescription: 'Nivel de informe',
            customersDescription: 'Elige cómo gestionar los clientes/proyectos de QuickBooks Desktop en Expensify.',
            advancedConfig: {
                autoSyncDescription: 'Expensify se sincronizará automáticamente con QuickBooks Desktop todos los días.',
                createEntities: 'Crear entidades automáticamente',
                createEntitiesDescription: 'Expensify creará automáticamente proveedores en QuickBooks Desktop si aún no existen.',
            },
            itemsDescription: 'Elige cómo gestionar los elementos de QuickBooks Desktop en Expensify.',
        },
        qbo: {
            connectedTo: 'Conectado a',
            importDescription: 'Elige que configuraciónes de codificación son importadas desde QuickBooks Online a Expensify.',
            classes: 'Clases',
            locations: 'Lugares',
            customers: 'Clientes/proyectos',
            accountsDescription: 'Tu plan de cuentas de QuickBooks Online se importará a Expensify como categorías.',
            accountsSwitchTitle: 'Elige importar cuentas nuevas como categorías activadas o desactivadas.',
            accountsSwitchDescription: 'Las categorías activas estarán disponibles para ser escogidas cuando se crea un gasto.',
            classesDescription: 'Elige cómo gestionar las clases de QuickBooks Online en Expensify.',
            customersDescription: 'Elige cómo gestionar los clientes/proyectos de QuickBooks Online en Expensify.',
            locationsDescription: 'Elige cómo gestionar los lugares de QuickBooks Online en Expensify.',
            locationsLineItemsRestrictionDescription:
                'QuickBooks Online no admite Ubicaciones a nivel de línea para cheques o facturas de proveedores. Si deseas tener ubicaciones a nivel de línea, asegúrate de estar usando asientos contables y gastos con tarjetas de crédito/débito.',
            taxesDescription: 'Elige cómo gestionar los impuestos de QuickBooks Online en Expensify.',
            taxesJournalEntrySwitchNote: 'QuickBooks Online no permite impuestos en los asientos contables. Por favor, cambia la opción de exportación a factura de proveedor o cheque.',
            exportInvoices: 'Exportar facturas a',
            exportDescription: 'Configura cómo se exportan los datos de Expensify a QuickBooks Online.',
            date: 'Fecha de exportación',
            exportExpensifyCard: 'Exportar las transacciones de las tarjetas Expensify como',
            exportDate: {
                label: 'Fecha de exportación',
                description: 'Usa esta fecha al exportar informe a QuickBooks Online.',
                values: {
                    [CONST.QUICKBOOKS_EXPORT_DATE.LAST_EXPENSE]: {
                        label: 'Fecha del último gasto',
                        description: 'Fecha del gasto mas reciente en el informe.',
                    },
                    [CONST.QUICKBOOKS_EXPORT_DATE.REPORT_EXPORTED]: {
                        label: 'Fecha de exportación',
                        description: 'Fecha de exportación del informe a QuickBooks Online.',
                    },
                    [CONST.QUICKBOOKS_EXPORT_DATE.REPORT_SUBMITTED]: {
                        label: 'Fecha de envío',
                        description: 'Fecha en la que el informe se envió para tu aprobación.',
                    },
                },
            },
            receivable: 'Cuentas por cobrar', // This is an account name that will come directly from QBO, so I don't know why we need a translation for it. It should take whatever the name of the account is in QBO. Leaving this note for CS.
            archive: 'Archivo de cuentas por cobrar', // This is an account name that will come directly from QBO, so I don't know why we need a translation for it. It should take whatever the name of the account is in QBO. Leaving this note for CS.
            exportInvoicesDescription: 'Usa esta cuenta al exportar facturas a QuickBooks Online.',
            exportCompanyCardsDescription: 'Establece cómo se exportan las compras con tarjeta de empresa a QuickBooks Online.',
            account: 'Cuenta',
            accountDescription: 'Elige dónde contabilizar los asientos contables.',
            vendor: 'Proveedor',
            defaultVendorDescription: 'Establece un proveedor predeterminado que se aplicará a todas las transacciones con tarjeta de crédito al momento de exportarlas.',
            accountsPayable: 'Cuentas por pagar',
            accountsPayableDescription: 'Elige dónde crear las facturas de proveedores.',
            bankAccount: 'Cuenta bancaria',
            notConfigured: 'No configurado',
            bankAccountDescription: 'Elige desde dónde enviar los cheques.',
            creditCardAccount: 'Cuenta de la tarjeta de crédito',
            companyCardsLocationEnabledDescription:
                'QuickBooks Online no permite lugares en las exportaciones de facturas de proveedores. Como tienes activadas los lugares en tu espacio de trabajo, esta opción de exportación no está disponible.',
            exportOutOfPocketExpensesDescription: 'Establezca cómo se exportan los gastos de bolsillo a QuickBooks Online.',
            exportCheckDescription: 'Crearemos un cheque desglosado para cada informe de Expensify y lo enviaremos desde la cuenta bancaria a continuación.',
            exportJournalEntryDescription: 'Crearemos una entrada contable desglosada para cada informe de Expensify y lo contabilizaremos en la cuenta a continuación.',
            exportVendorBillDescription:
                'Crearemos una factura de proveedor desglosada para cada informe de Expensify y la añadiremos a la cuenta a continuación. Si este periodo está cerrado, lo contabilizaremos en el día 1 del siguiente periodo abierto.',
            outOfPocketTaxEnabledDescription:
                'QuickBooks Online no permite impuestos en las exportaciones de entradas a los asientos contables. Como tienes los impuestos activados en tu espacio de trabajo, esta opción de exportación no está disponible.',
            outOfPocketTaxEnabledError: 'La anotacion en el diario no está disponible cuando los impuestos están activados. Por favor, selecciona otra opción de exportación diferente.',

            advancedConfig: {
                autoSyncDescription: 'Expensify se sincronizará automáticamente con QuickBooks Online todos los días.',
                inviteEmployees: 'Invitar empleados',
                inviteEmployeesDescription: 'Importe los registros de los empleados de QuickBooks Online e invítelos a este espacio de trabajo.',
                createEntities: 'Crear entidades automáticamente',
                createEntitiesDescription: 'Expensify creará automáticamente proveedores en QuickBooks Online si aún no existen, y creará automáticamente clientes al exportar facturas.',
                reimbursedReportsDescription:
                    'Cada vez que se pague un informe utilizando Expensify ACH, se creará el correspondiente pago de la factura en la cuenta de QuickBooks Online indicadas a continuación.',
                qboBillPaymentAccount: 'Cuenta de pago de las facturas de QuickBooks',
                qboInvoiceCollectionAccount: 'Cuenta de cobro de las facturas QuickBooks',
                accountSelectDescription: 'Elige desde dónde pagar las facturas y crearemos el pago en QuickBooks Online.',
                invoiceAccountSelectorDescription: 'Elige dónde recibir los pagos de facturas y crearemos el pago en QuickBooks Online.',
            },
            accounts: {
                [CONST.QUICKBOOKS_NON_REIMBURSABLE_EXPORT_ACCOUNT_TYPE.DEBIT_CARD]: 'Tarjeta de débito',
                [CONST.QUICKBOOKS_NON_REIMBURSABLE_EXPORT_ACCOUNT_TYPE.CREDIT_CARD]: 'Tarjeta de crédito',
                [CONST.QUICKBOOKS_REIMBURSABLE_ACCOUNT_TYPE.VENDOR_BILL]: 'Factura del proveedor',
                [CONST.QUICKBOOKS_REIMBURSABLE_ACCOUNT_TYPE.JOURNAL_ENTRY]: 'Asiento contable',
                [CONST.QUICKBOOKS_REIMBURSABLE_ACCOUNT_TYPE.CHECK]: 'Cheque',

                [`${CONST.QUICKBOOKS_NON_REIMBURSABLE_EXPORT_ACCOUNT_TYPE.DEBIT_CARD}Description`]:
                    "Automáticamente relacionaremos el nombre del comerciante de la transacción con tarjeta de débito con cualquier proveedor correspondiente en QuickBooks. Si no existen proveedores, crearemos un proveedor asociado 'Debit Card Misc.'.",
                [`${CONST.QUICKBOOKS_NON_REIMBURSABLE_EXPORT_ACCOUNT_TYPE.CREDIT_CARD}Description`]:
                    "Automáticamente relacionaremos el nombre del comerciante de la transacción con tarjeta de crédito con cualquier proveedor correspondiente en QuickBooks. Si no existen proveedores, crearemos un proveedor asociado 'Credit Card Misc.'.",
                [`${CONST.QUICKBOOKS_REIMBURSABLE_ACCOUNT_TYPE.VENDOR_BILL}Description`]:
                    'Crearemos una factura de proveedor desglosada para cada informe de Expensify con la fecha del último gasto, y la añadiremos a la cuenta a continuación. Si este periodo está cerrado, lo contabilizaremos en el día 1 del siguiente periodo abierto.',

                [`${CONST.QUICKBOOKS_NON_REIMBURSABLE_EXPORT_ACCOUNT_TYPE.DEBIT_CARD}AccountDescription`]: 'Elige dónde exportar las transacciones con tarjeta de débito.',
                [`${CONST.QUICKBOOKS_NON_REIMBURSABLE_EXPORT_ACCOUNT_TYPE.CREDIT_CARD}AccountDescription`]: 'Elige dónde exportar las transacciones con tarjeta de crédito.',
                [`${CONST.QUICKBOOKS_REIMBURSABLE_ACCOUNT_TYPE.VENDOR_BILL}AccountDescription`]: 'Selecciona el proveedor que se aplicará a todas las transacciones con tarjeta de crédito.',

                [`${CONST.QUICKBOOKS_REIMBURSABLE_ACCOUNT_TYPE.VENDOR_BILL}Error`]:
                    'Las facturas de proveedores no están disponibles cuando las ubicaciones están habilitadas. Por favor, selecciona otra opción de exportación diferente.',
                [`${CONST.QUICKBOOKS_REIMBURSABLE_ACCOUNT_TYPE.CHECK}Error`]:
                    'La verificación no está disponible cuando las ubicaciones están habilitadas. Por favor, selecciona otra opción de exportación diferente.',
                [`${CONST.QUICKBOOKS_REIMBURSABLE_ACCOUNT_TYPE.JOURNAL_ENTRY}Error`]:
                    'El asiento de diario no está disponible cuando los impuestos están habilitados. Por favor, selecciona otra opción de exportación diferente.',
            },
            exportDestinationAccountsMisconfigurationError: {
                [CONST.QUICKBOOKS_REIMBURSABLE_ACCOUNT_TYPE.VENDOR_BILL]: 'Elige una cuenta válida para la exportación de facturas de proveedor',
                [CONST.QUICKBOOKS_REIMBURSABLE_ACCOUNT_TYPE.JOURNAL_ENTRY]: 'Elige una cuenta válida para la exportación de asientos contables',
                [CONST.QUICKBOOKS_REIMBURSABLE_ACCOUNT_TYPE.CHECK]: 'Elige una cuenta válida para la exportación de cheques',
            },
            exportDestinationSetupAccountsInfo: {
                [CONST.QUICKBOOKS_REIMBURSABLE_ACCOUNT_TYPE.VENDOR_BILL]: 'Para usar la exportación de facturas de proveedor, configura una cuenta receptora de pagos en QuickBooks Online',
                [CONST.QUICKBOOKS_REIMBURSABLE_ACCOUNT_TYPE.JOURNAL_ENTRY]: 'Para usar la exportación de asientos contables, configura una cuenta contable en QuickBooks Online',
                [CONST.QUICKBOOKS_REIMBURSABLE_ACCOUNT_TYPE.CHECK]: 'Para usar la exportación de cheques, configura una cuenta bancaria en QuickBooks Online',
            },
            noAccountsFound: 'No se ha encontrado ninguna cuenta',
            noAccountsFoundDescription: 'Añade la cuenta en QuickBooks Online y sincroniza de nuevo la conexión.',
            accountingMethods: {
                label: 'Cuándo Exportar',
                description: 'Elige cuándo exportar los gastos:',
                values: {
                    [COMMON_CONST.INTEGRATIONS.ACCOUNTING_METHOD.ACCRUAL]: 'Devengo',
                    [COMMON_CONST.INTEGRATIONS.ACCOUNTING_METHOD.CASH]: 'Efectivo',
                },
                alternateText: {
                    [COMMON_CONST.INTEGRATIONS.ACCOUNTING_METHOD.ACCRUAL]: 'Los gastos por cuenta propia se exportarán cuando estén aprobados definitivamente',
                    [COMMON_CONST.INTEGRATIONS.ACCOUNTING_METHOD.CASH]: 'Los gastos por cuenta propia se exportarán cuando estén pagados',
                },
            },
        },
        workspaceList: {
            joinNow: 'Únete ahora',
            askToJoin: 'Pedir unirse',
        },
        xero: {
            organization: 'Organización Xero',
            organizationDescription: 'Seleccione la organización en Xero desde la que está importando los datos.',
            importDescription: 'Elija qué configuraciones de codificación se importan de Xero a Expensify.',
            accountsDescription: 'Tu plan de cuentas de Xero se importará a Expensify como categorías.',
            accountsSwitchTitle: 'Elige importar cuentas nuevas como categorías activadas o desactivadas.',
            accountsSwitchDescription: 'Las categorías activas estarán disponibles para ser escogidas cuando se crea un gasto.',
            trackingCategories: 'Categorías de seguimiento',
            trackingCategoriesDescription: 'Elige cómo gestionar categorías de seguimiento de Xero en Expensify.',
            mapTrackingCategoryTo: ({categoryName}: CategoryNameParams) => `Asignar ${categoryName} de Xero a`,
            mapTrackingCategoryToDescription: ({categoryName}: CategoryNameParams) => `Elige dónde mapear ${categoryName} al exportar a Xero.`,
            customers: 'Volver a facturar a los clientes',
            customersDescription:
                'Elige si quieres volver a facturar a los clientes en Expensify. Tus contactos de clientes de Xero se pueden etiquetar como gastos, y se exportarán a Xero como una factura de venta.',
            taxesDescription: 'Elige cómo gestionar los impuestos de Xero en Expensify.',
            notImported: 'No importado',
            notConfigured: 'No configurado',
            trackingCategoriesOptions: {
                [CONST.XERO_CONFIG.TRACKING_CATEGORY_OPTIONS.DEFAULT]: 'Contacto de Xero por defecto',
                [CONST.XERO_CONFIG.TRACKING_CATEGORY_OPTIONS.TAG]: 'Etiquetas',
                [CONST.XERO_CONFIG.TRACKING_CATEGORY_OPTIONS.REPORT_FIELD]: 'Campos de informes',
            },
            exportDescription: 'Configura cómo se exportan los datos de Expensify a Xero.',
            purchaseBill: 'Factura de compra',
            exportDeepDiveCompanyCard:
                'Cada gasto exportado se contabiliza como una transacción bancaria en la cuenta bancaria de Xero que selecciones a continuación. Las fechas de las transacciones coincidirán con las fechas de el extracto bancario.',
            bankTransactions: 'Transacciones bancarias',
            xeroBankAccount: 'Cuenta bancaria de Xero',
            xeroBankAccountDescription: 'Elige dónde se contabilizarán los gastos como transacciones bancarias.',
            exportExpensesDescription: 'Los informes se exportarán como una factura de compra utilizando la fecha y el estado que seleccione a continuación',
            purchaseBillDate: 'Fecha de la factura de compra',
            exportInvoices: 'Exportar facturas como',
            salesInvoice: 'Factura de venta',
            exportInvoicesDescription: 'Las facturas de venta siempre muestran la fecha en la que se envió la factura.',
            advancedConfig: {
                autoSyncDescription: 'Expensify se sincronizará automáticamente con Xero todos los días.',
                purchaseBillStatusTitle: 'Estado de la factura de compra',
                reimbursedReportsDescription:
                    'Cada vez que se pague un informe utilizando Expensify ACH, se creará el correspondiente pago de la factura en la cuenta de Xero indicadas a continuación.',
                xeroBillPaymentAccount: 'Cuenta de pago de las facturas de Xero',
                xeroInvoiceCollectionAccount: 'Cuenta de cobro de las facturas Xero',
                xeroBillPaymentAccountDescription: 'Elige desde dónde pagar las facturas y crearemos el pago en Xero.',
                invoiceAccountSelectorDescription: 'Elige dónde recibir los pagos de facturas y crearemos el pago en Xero.',
            },
            exportDate: {
                label: 'Fecha de la factura de compra',
                description: 'Usa esta fecha al exportar el informe a Xero.',
                values: {
                    [CONST.XERO_EXPORT_DATE.LAST_EXPENSE]: {
                        label: 'Fecha del último gasto',
                        description: 'Fecha del gasto mas reciente en el informe.',
                    },
                    [CONST.XERO_EXPORT_DATE.REPORT_EXPORTED]: {
                        label: 'Fecha de exportación',
                        description: 'Fecha de exportación del informe a Xero.',
                    },
                    [CONST.XERO_EXPORT_DATE.REPORT_SUBMITTED]: {
                        label: 'Fecha de envío',
                        description: 'Fecha en la que el informe se envió para su aprobación.',
                    },
                },
            },
            invoiceStatus: {
                label: 'Estado de la factura de compra',
                description: 'Usa este estado al exportar facturas de compra a Xero.',
                values: {
                    [CONST.XERO_CONFIG.INVOICE_STATUS.DRAFT]: 'Borrador',
                    [CONST.XERO_CONFIG.INVOICE_STATUS.AWAITING_APPROVAL]: 'Pendiente de aprobación',
                    [CONST.XERO_CONFIG.INVOICE_STATUS.AWAITING_PAYMENT]: 'Pendiente de pago',
                },
            },
            noAccountsFound: 'No se ha encontrado ninguna cuenta',
            noAccountsFoundDescription: 'Añade la cuenta en Xero y sincroniza de nuevo la conexión',
            accountingMethods: {
                label: 'Cuándo Exportar',
                description: 'Elige cuándo exportar los gastos:',
                values: {
                    [COMMON_CONST.INTEGRATIONS.ACCOUNTING_METHOD.ACCRUAL]: 'Devengo',
                    [COMMON_CONST.INTEGRATIONS.ACCOUNTING_METHOD.CASH]: 'Efectivo',
                },
                alternateText: {
                    [COMMON_CONST.INTEGRATIONS.ACCOUNTING_METHOD.ACCRUAL]: 'Los gastos por cuenta propia se exportarán cuando estén aprobados definitivamente',
                    [COMMON_CONST.INTEGRATIONS.ACCOUNTING_METHOD.CASH]: 'Los gastos por cuenta propia se exportarán cuando estén pagados',
                },
            },
        },

        sageIntacct: {
            preferredExporter: 'Exportador preferido',
            taxSolution: 'Solución fiscal',
            notConfigured: 'No configurado',
            exportDate: {
                label: 'Fecha de exportación',
                description: 'Utilice esta fecha cuando exporte informes a Sage Intacct.',
                values: {
                    [CONST.SAGE_INTACCT_EXPORT_DATE.LAST_EXPENSE]: {
                        label: 'Fecha del último gasto',
                        description: 'Fecha del gasto más reciente del informe.',
                    },
                    [CONST.SAGE_INTACCT_EXPORT_DATE.EXPORTED]: {
                        label: 'Fecha de exportación',
                        description: 'Fecha en la que se exportó el informe a Sage Intacct.',
                    },
                    [CONST.SAGE_INTACCT_EXPORT_DATE.SUBMITTED]: {
                        label: 'Fecha de envío',
                        description: 'Fecha de presentación del informe para su aprobación.',
                    },
                },
            },
            reimbursableExpenses: {
                description: 'Establece cómo se exportan los gastos por cuenta propia a Sage Intacct.',
                values: {
                    [CONST.SAGE_INTACCT_REIMBURSABLE_EXPENSE_TYPE.EXPENSE_REPORT]: 'Informes de gastos',
                    [CONST.SAGE_INTACCT_REIMBURSABLE_EXPENSE_TYPE.VENDOR_BILL]: 'Facturas de proveedores',
                },
            },
            nonReimbursableExpenses: {
                description: 'Establece cómo se exportan las compras con tarjeta de empresa a Sage Intacct.',
                values: {
                    [CONST.SAGE_INTACCT_NON_REIMBURSABLE_EXPENSE_TYPE.CREDIT_CARD_CHARGE]: 'Tarjetas de crédito',
                    [CONST.SAGE_INTACCT_NON_REIMBURSABLE_EXPENSE_TYPE.VENDOR_BILL]: 'Facturas de proveedores',
                },
            },
            creditCardAccount: 'Cuenta de tarjeta de crédito',
            defaultVendor: 'Proveedor por defecto',
            defaultVendorDescription: ({isReimbursable}: DefaultVendorDescriptionParams) =>
                `Establezca un proveedor predeterminado que se aplicará a los gastos ${isReimbursable ? '' : 'no '}reembolsables que no tienen un proveedor coincidente en Sage Intacct.`,
            exportDescription: 'Configure cómo se exportan los datos de Expensify a Sage Intacct.',
            exportPreferredExporterNote:
                'El exportador preferido puede ser cualquier administrador del área de trabajo, pero también debe ser un administrador del dominio si establece diferentes cuentas de exportación para tarjetas de empresa individuales en Configuración del dominio.',
            exportPreferredExporterSubNote: 'Una vez configurado, el exportador preferido verá los informes para exportar en su cuenta.',
            noAccountsFound: 'No se ha encontrado ninguna cuenta',
            noAccountsFoundDescription: 'Añade la cuenta en Sage Intacct y sincroniza de nuevo la conexión',
            autoSync: 'Sincronización automática',
            autoSyncDescription: 'Sincronice Sage Intacct y Expensify automáticamente, todos los días.',
            inviteEmployees: 'Invitar a los empleados',
            inviteEmployeesDescription:
                'Importe los registros de empleados de Sage Intacct e invite a los empleados a este espacio de trabajo. Su flujo de trabajo de aprobación será por defecto la aprobación del gerente y se puede configurar aún más en la página Miembros.',
            syncReimbursedReports: 'Sincronizar informes reembolsados',
            syncReimbursedReportsDescription:
                'Cuando un informe se reembolsa utilizando Expensify ACH, la factura de compra correspondiente se creará en la cuenta de Sage Intacct a continuación.',
            paymentAccount: 'Cuenta de pago Sage Intacct',
        },
        netsuite: {
            subsidiary: 'Subsidiaria',
            subsidiarySelectDescription: 'Elige la subsidiaria de NetSuite de la que deseas importar datos.',
            exportDescription: 'Configura cómo se exportan los datos de Expensify a NetSuite.',
            exportInvoices: 'Exportar facturas a',
            journalEntriesTaxPostingAccount: 'Cuenta de registro de impuestos de asientos contables',
            journalEntriesProvTaxPostingAccount: 'Cuenta de registro de impuestos provinciales de asientos contables',
            foreignCurrencyAmount: 'Exportar importe en moneda extranjera',
            exportToNextOpenPeriod: 'Exportar al siguiente período abierto',
            nonReimbursableJournalPostingAccount: 'Cuenta de registro de diario no reembolsable',
            reimbursableJournalPostingAccount: 'Cuenta de registro de diario reembolsable',
            journalPostingPreference: {
                label: 'Preferencia de registro de asientos contables',
                values: {
                    [CONST.NETSUITE_JOURNAL_POSTING_PREFERENCE.JOURNALS_POSTING_INDIVIDUAL_LINE]: 'Entrada única y detallada para cada informe',
                    [CONST.NETSUITE_JOURNAL_POSTING_PREFERENCE.JOURNALS_POSTING_TOTAL_LINE]: 'Entrada única para cada gasto individual',
                },
            },
            invoiceItem: {
                label: 'Artículo de la factura',
                values: {
                    [CONST.NETSUITE_INVOICE_ITEM_PREFERENCE.CREATE]: {
                        label: 'Crear uno para mí',
                        description: "Crearemos un 'Artículo de línea de factura de Expensify' para ti al exportar (si aún no existe).",
                    },
                    [CONST.NETSUITE_INVOICE_ITEM_PREFERENCE.SELECT]: {
                        label: 'Seleccionar existente',
                        description: 'Asociaremos las facturas de Expensify al artículo seleccionado a continuación.',
                    },
                },
            },
            exportDate: {
                label: 'Fecha de exportación',
                description: 'Usa esta fecha al exportar informe a NetSuite.',
                values: {
                    [CONST.NETSUITE_EXPORT_DATE.LAST_EXPENSE]: {
                        label: 'Fecha del último gasto',
                        description: 'Fecha del gasto mas reciente en el informe.',
                    },
                    [CONST.NETSUITE_EXPORT_DATE.EXPORTED]: {
                        label: 'Fecha de exportación',
                        description: 'Fecha de exportación del informe a NetSuite.',
                    },
                    [CONST.NETSUITE_EXPORT_DATE.SUBMITTED]: {
                        label: 'Fecha de envío',
                        description: 'Fecha en la que el informe se envió para su aprobación.',
                    },
                },
            },
            exportDestination: {
                values: {
                    [CONST.NETSUITE_EXPORT_DESTINATION.EXPENSE_REPORT]: {
                        label: 'Informes de gastos',
                        reimbursableDescription: 'Los gastos reembolsables se exportarán como informes de gastos a NetSuite.',
                        nonReimbursableDescription: 'Los gastos no reembolsables se exportarán como informes de gastos a NetSuite.',
                    },
                    [CONST.NETSUITE_EXPORT_DESTINATION.VENDOR_BILL]: {
                        label: 'Facturas de proveedores',
                        reimbursableDescription:
                            'Los gastos reembolsables se exportarán como facturas pagaderas al proveedor especificado en NetSuite.\n' +
                            '\n' +
                            'Si deseas establecer un proveedor específico para cada tarjeta, ve a *Configuraciones > Dominios > Tarjetas de Empresa*.',
                        nonReimbursableDescription:
                            'Los gastos no reembolsables se exportarán como facturas pagaderas al proveedor especificado en NetSuite.\n' +
                            '\n' +
                            'Si deseas establecer un proveedor específico para cada tarjeta, ve a *Configuraciones > Dominios > Tarjetas de Empresa*.',
                    },
                    [CONST.NETSUITE_EXPORT_DESTINATION.JOURNAL_ENTRY]: {
                        label: 'Asientos contables',
                        reimbursableDescription:
                            'Los gastos reembolsables se exportarán como asientos contables a la cuenta especificada en NetSuite.\n' +
                            '\n' +
                            'Si deseas establecer un proveedor específico para cada tarjeta, ve a *Configuraciones > Dominios > Tarjetas de Empresa*.',
                        nonReimbursableDescription:
                            'Los gastos no reembolsables se exportarán como asientos contables a la cuenta especificada en NetSuite.\n' +
                            '\n' +
                            'Si deseas establecer un proveedor específico para cada tarjeta, ve a *Configuraciones > Dominios > Tarjetas de Empresa*.',
                    },
                },
            },
            advancedConfig: {
                autoSyncDescription: 'Expensify se sincronizará automáticamente con NetSuite todos los días.',
                reimbursedReportsDescription:
                    'Cada vez que se pague un informe utilizando Expensify ACH, se creará el correspondiente pago de la factura en la cuenta de NetSuite indicadas a continuación.',
                reimbursementsAccount: 'Cuenta de reembolsos',
                reimbursementsAccountDescription: 'Elija la cuenta bancaria que utilizará para los reembolsos y crearemos el pago asociado en NetSuite.',
                collectionsAccount: 'Cuenta de cobros',
                collectionsAccountDescription: 'Una vez que una factura se marca como pagada en Expensify y se exporta a NetSuite, aparecerá contra la cuenta de abajo.',
                approvalAccount: 'Cuenta de aprobación de cuentas por pagar',
                approvalAccountDescription:
                    'Elija la cuenta con la que se aprobarán las transacciones en NetSuite. Si está sincronizando informes reembolsados, esta es también la cuenta con la que se crearán los pagos de facturas.',
                defaultApprovalAccount: 'Preferencia predeterminada de NetSuite',
                inviteEmployees: 'Invitar empleados y establecer aprobaciones',
                inviteEmployeesDescription:
                    'Importar registros de empleados de NetSuite e invitar a empleados a este espacio de trabajo. Su flujo de trabajo de aprobación será por defecto la aprobación del gerente y se puede configurar más en la página *Miembros*.',
                autoCreateEntities: 'Crear automáticamente empleados/proveedores',
                enableCategories: 'Activar categorías recién importadas',
                customFormID: 'ID de formulario personalizado',
                customFormIDDescription:
                    'Por defecto, Expensify creará entradas utilizando el formulario de transacción preferido configurado en NetSuite. Alternativamente, tienes la opción de designar un formulario de transacción específico para ser utilizado.',
                customFormIDReimbursable: 'Gasto reembolsable',
                customFormIDNonReimbursable: 'Gasto no reembolsable',
                exportReportsTo: {
                    label: 'Nivel de aprobación del informe de gastos',
                    description:
                        'Una vez aprobado un informe de gastos en Expensify y exportado a NetSuite, puede establecer un nivel adicional de aprobación en NetSuite antes de su contabilización.',
                    values: {
                        [CONST.NETSUITE_REPORTS_APPROVAL_LEVEL.REPORTS_APPROVED_NONE]: 'Preferencia predeterminada de NetSuite',
                        [CONST.NETSUITE_REPORTS_APPROVAL_LEVEL.REPORTS_SUPERVISOR_APPROVED]: 'Solo aprobado por el supervisor',
                        [CONST.NETSUITE_REPORTS_APPROVAL_LEVEL.REPORTS_ACCOUNTING_APPROVED]: 'Solo aprobado por contabilidad',
                        [CONST.NETSUITE_REPORTS_APPROVAL_LEVEL.REPORTS_APPROVED_BOTH]: 'Aprobado por supervisor y contabilidad',
                    },
                },
                accountingMethods: {
                    label: 'Cuándo Exportar',
                    description: 'Elige cuándo exportar los gastos:',
                    values: {
                        [COMMON_CONST.INTEGRATIONS.ACCOUNTING_METHOD.ACCRUAL]: 'Devengo',
                        [COMMON_CONST.INTEGRATIONS.ACCOUNTING_METHOD.CASH]: 'Efectivo',
                    },
                    alternateText: {
                        [COMMON_CONST.INTEGRATIONS.ACCOUNTING_METHOD.ACCRUAL]: 'Los gastos por cuenta propia se exportarán cuando estén aprobados definitivamente',
                        [COMMON_CONST.INTEGRATIONS.ACCOUNTING_METHOD.CASH]: 'Los gastos por cuenta propia se exportarán cuando estén pagados',
                    },
                },
                exportVendorBillsTo: {
                    label: 'Nivel de aprobación de facturas de proveedores',
                    description:
                        'Una vez aprobada una factura de proveedor en Expensify y exportada a NetSuite, puede establecer un nivel adicional de aprobación en NetSuite antes de su contabilización.',
                    values: {
                        [CONST.NETSUITE_VENDOR_BILLS_APPROVAL_LEVEL.VENDOR_BILLS_APPROVED_NONE]: 'Preferencia predeterminada de NetSuite',
                        [CONST.NETSUITE_VENDOR_BILLS_APPROVAL_LEVEL.VENDOR_BILLS_APPROVAL_PENDING]: 'Aprobación pendiente',
                        [CONST.NETSUITE_VENDOR_BILLS_APPROVAL_LEVEL.VENDOR_BILLS_APPROVED]: 'Aprobado para publicación',
                    },
                },
                exportJournalsTo: {
                    label: 'Nivel de aprobación de asientos contables',
                    description: 'Una vez aprobado un asiento en Expensify y exportado a NetSuite, puede establecer un nivel adicional de aprobación en NetSuite antes de contabilizarlo.',
                    values: {
                        [CONST.NETSUITE_JOURNALS_APPROVAL_LEVEL.JOURNALS_APPROVED_NONE]: 'Preferencia predeterminada de NetSuite',
                        [CONST.NETSUITE_JOURNALS_APPROVAL_LEVEL.JOURNALS_APPROVAL_PENDING]: 'Aprobación pendiente',
                        [CONST.NETSUITE_JOURNALS_APPROVAL_LEVEL.JOURNALS_APPROVED]: 'Aprobado para publicación',
                    },
                },
                error: {
                    customFormID: 'Introduzca un ID numérico válido para el formulario personalizado',
                },
            },
            noAccountsFound: 'No se han encontrado cuentas',
            noAccountsFoundDescription: 'Añade la cuenta en NetSuite y sincroniza la conexión de nuevo',
            noVendorsFound: 'No se han encontrado proveedores',
            noVendorsFoundDescription: 'Añade proveedores en NetSuite y sincroniza la conexión de nuevo',
            noItemsFound: 'No se han encontrado artículos de factura',
            noItemsFoundDescription: 'Añade artículos de factura en NetSuite y sincroniza la conexión de nuevo',
            noSubsidiariesFound: 'No se ha encontrado subsidiarias',
            noSubsidiariesFoundDescription: 'Añade la subsidiaria en NetSuite y sincroniza de nuevo la conexión',
            tokenInput: {
                title: 'Netsuite configuración',
                formSteps: {
                    installBundle: {
                        title: 'Instala el paquete de Expensify',
                        description: 'En NetSuite, ir a *Personalización > SuiteBundler > Buscar e Instalar Paquetes* > busca "Expensify" > instala el paquete.',
                    },
                    enableTokenAuthentication: {
                        title: 'Habilitar la autenticación basada en token',
                        description: 'En NetSuite, ir a *Configuración > Empresa > Habilitar Funciones > SuiteCloud* > activar *autenticación basada en token*.',
                    },
                    enableSoapServices: {
                        title: 'Habilitar servicios web SOAP',
                        description: 'En NetSuite, ir a *Configuración > Empresa > Habilitar funciones > SuiteCloud* > habilitar *Servicios Web SOAP*.',
                    },
                    createAccessToken: {
                        title: 'Crear un token de acceso',
                        description:
                            'En NetSuite, ir a *Configuración > Usuarios/Roles > Tokens de Acceso* > crear un token de acceso para la aplicación "Expensify" y tambiém para el rol de "Integración Expensify" o "Administrador".\n\n*Importante:* Asegúrese de guardar el ID y el secreto del Token en este paso. Los necesitará para el siguiente paso.',
                    },
                    enterCredentials: {
                        title: 'Ingresa tus credenciales de NetSuite',
                        formInputs: {
                            netSuiteAccountID: 'ID de Cuenta NetSuite',
                            netSuiteTokenID: 'ID de Token',
                            netSuiteTokenSecret: 'Secreto de Token',
                        },
                        netSuiteAccountIDDescription: 'En NetSuite, ir a *Configuración > Integración > Preferencias de Servicios Web SOAP*.',
                    },
                },
            },
            import: {
                expenseCategories: 'Categorías de gastos',
                expenseCategoriesDescription: 'Las categorías de gastos de NetSuite se importan a Expensify como categorías.',
                crossSubsidiaryCustomers: 'Clientes/proyectos entre subsidiaria',
                importFields: {
                    departments: {
                        title: 'Departamentos',
                        subtitle: 'Elige cómo manejar los *departamentos* de NetSuite en Expensify.',
                    },
                    classes: {
                        title: 'Clases',
                        subtitle: 'Elige cómo manejar las *clases* en Expensify.',
                    },
                    locations: {
                        title: 'Ubicaciones',
                        subtitle: 'Elija cómo manejar *ubicaciones* en Expensify.',
                    },
                },
                customersOrJobs: {
                    title: 'Clientes/proyectos',
                    subtitle: 'Elija cómo manejar los *clientes* y *proyectos* de NetSuite en Expensify.',
                    importCustomers: 'Importar clientes',
                    importJobs: 'Importar proyectos',
                    customers: 'clientes',
                    jobs: 'proyectos',
                    label: ({importFields, importType}: CustomersOrJobsLabelParams) => `${importFields.join(' y ')}, ${importType}`,
                },
                importTaxDescription: 'Importar grupos de impuestos desde NetSuite.',
                importCustomFields: {
                    chooseOptionBelow: 'Elija una de las opciones siguientes:',
                    label: ({importedTypes}: ImportedTypesParams) => `Importados como ${importedTypes.join(' y ')}`,
                    requiredFieldError: ({fieldName}: RequiredFieldParams) => `Por favor, introduzca el ${fieldName}`,
                    customSegments: {
                        title: 'Segmentos/registros personalizados',
                        addText: 'Añadir segmento/registro personalizado',
                        recordTitle: 'Segmento/registro personalizado',
                        helpLink: CONST.NETSUITE_IMPORT.HELP_LINKS.CUSTOM_SEGMENTS,
                        helpLinkText: 'Ver instrucciones detalladas',
                        helpText: ' sobre la configuración de segmentos/registros personalizado.',
                        emptyTitle: 'Añadir un segmento personalizado o un registro personalizado',
                        fields: {
                            segmentName: 'Name',
                            internalID: 'Identificación interna',
                            scriptID: 'ID de guión',
                            mapping: 'Mostrado como',
                            customRecordScriptID: 'ID de columna de transacción',
                        },
                        removeTitle: 'Eliminar segmento/registro personalizado',
                        removePrompt: '¿Está seguro de que desea eliminar este segmento/registro personalizado?',
                        addForm: {
                            customSegmentName: 'nombre de segmento personalizado',
                            customRecordName: 'nombre de registro personalizado',
                            segmentTitle: 'Segmento personalizado',
                            customSegmentAddTitle: 'Añadir segmento personalizado',
                            customRecordAddTitle: 'Añadir registro personalizado',
                            recordTitle: 'Registro personalizado',
                            segmentRecordType: '¿Desea añadir un segmento personalizado o un registro personalizado?',
                            customSegmentNameTitle: '¿Cuál es el nombre del segmento personalizado?',
                            customRecordNameTitle: '¿Cuál es el nombre del registro personalizado?',
                            customSegmentNameFooter: `Puede encontrar los nombres de los segmentos personalizados en NetSuite en la página *Personalizaciones > Vínculos, registros y campos > Segmentos personalizados*.\nn_Para obtener instrucciones más detalladas, [visite nuestro sitio de ayuda](${CONST.NETSUITE_IMPORT.HELP_LINKS.CUSTOM_SEGMENTS})_.`,
                            customRecordNameFooter: `Puede encontrar nombres de registros personalizados en NetSuite introduciendo el "Campo de columna de transacción" en la búsqueda global.\nn_Para obtener instrucciones más detalladas, [visite nuestro sitio de ayuda](${CONST.NETSUITE_IMPORT.HELP_LINKS.CUSTOM_SEGMENTS})_.`,
                            customSegmentInternalIDTitle: '¿Cuál es la identificación interna?',
                            customSegmentInternalIDFooter: `En primer lugar, asegúrese de que ha habilitado los ID internos en NetSuite en *Inicio > Establecer preferencias > Mostrar ID interno*. *Personalización > Listas, registros y campos > Segmentos personalizados*.\n2. Haga clic en un segmento personalizado. Haga clic en un segmento personalizado. Haga clic en el hipervínculo situado junto a *Tipo de registro personalizado*.\n4. Para obtener instrucciones más detalladas, [visite nuestro sitio de ayuda](${CONST.NETSUITE_IMPORT.HELP_LINKS.CUSTOM_LISTS})_.`,
                            customRecordInternalIDFooter: `Puede encontrar IDs internos de registros personalizados en NetSuite siguiendo estos pasos:\n\n1. Introduzca "Campos de línea de transacción" en la búsqueda global. Haga clic en un registro personalizado. Para obtener instrucciones más detalladas, [visite nuestro sitio de ayuda](${CONST.NETSUITE_IMPORT.HELP_LINKS.CUSTOM_SEGMENTS})_.`,
                            customSegmentScriptIDTitle: '¿Cuál es el ID del guión?',
                            customSegmentScriptIDFooter: `Puede encontrar IDs de script de segmentos personalizados en NetSuite en: \n\n1. *Personalización > Listas, Registros y Campos > Segmentos Personalizados*.\n2. Haga clic en un segmento personalizado. a. Si desea mostrar el segmento personalizado como una *etiqueta* (a nivel de partida) en Expensify, haga clic en la subpestaña *Columnas de transacción* y utilice el *ID de campo*. b. Si desea mostrar el segmento personalizado como una *etiqueta* (a nivel de partida) en Expensify, haga clic en la subpestaña *Columnas de transacción* y utilice el *ID de campo*. Si desea mostrar el segmento personalizado como un *campo de informe* (a nivel de informe) en Expensify, haga clic en la subpestaña *Transacciones* y utilice el *ID de campo*. Para obtener instrucciones más detalladas, [visite nuestro sitio de ayuda](${CONST.NETSUITE_IMPORT.HELP_LINKS.CUSTOM_LISTS})_.`,
                            customRecordScriptIDTitle: '¿Cuál es el ID de columna de la transacción?',
                            customRecordScriptIDFooter: `Puede encontrar IDs de script de registro personalizados en NetSuite en:\n\n1. Introduzca "Campos de línea de transacción" en la búsqueda global.\n2. Haga clic en un registro personalizado.\n3. Para obtener instrucciones más detalladas, [visite nuestro sitio de ayuda](${CONST.NETSUITE_IMPORT.HELP_LINKS.CUSTOM_SEGMENTS})_.`,
                            customSegmentMappingTitle: '¿Cómo debería mostrarse este segmento personalizado en Expensify?',
                            customRecordMappingTitle: '¿Cómo debería mostrarse este registro de segmento personalizado en Expensify?',
                        },
                        errors: {
                            uniqueFieldError: ({fieldName}: RequiredFieldParams) => `Ya existe un segmento/registro personalizado con este ${fieldName?.toLowerCase()}`,
                        },
                    },
                    customLists: {
                        title: 'Listas personalizadas',
                        addText: 'Añadir lista personalizada',
                        recordTitle: 'Lista personalizado',
                        helpLink: CONST.NETSUITE_IMPORT.HELP_LINKS.CUSTOM_LISTS,
                        helpLinkText: 'Ver instrucciones detalladas',
                        helpText: ' sobre cómo configurar listas personalizada.',
                        emptyTitle: 'Añadir una lista personalizado',
                        fields: {
                            listName: 'Nombre',
                            internalID: 'Identificación interna',
                            transactionFieldID: 'ID del campo de transacción',
                            mapping: 'Mostrado como',
                        },
                        removeTitle: 'Eliminar lista personalizado',
                        removePrompt: '¿Está seguro de que desea eliminar esta lista personalizado?',
                        addForm: {
                            listNameTitle: 'Elija una lista personalizada',
                            transactionFieldIDTitle: '¿Cuál es el ID del campo de transacción?',
                            transactionFieldIDFooter: `Puede encontrar los ID de campo de transacción en NetSuite siguiendo estos pasos:\n\n1. Introduzca "Campos de línea de transacción" en búsqueda global. Introduzca "Campos de línea de transacción" en la búsqueda global.\n2. Haga clic en una lista personalizada.\n3. Para obtener instrucciones más detalladas, [visite nuestro sitio de ayuda](${CONST.NETSUITE_IMPORT.HELP_LINKS.CUSTOM_LISTS})_.`,
                            mappingTitle: '¿Cómo debería mostrarse esta lista personalizada en Expensify?',
                        },
                        errors: {
                            uniqueTransactionFieldIDError: `Ya existe una lista personalizada con este ID de campo de transacción`,
                        },
                    },
                },
                importTypes: {
                    [CONST.INTEGRATION_ENTITY_MAP_TYPES.NETSUITE_DEFAULT]: {
                        label: 'Predeterminado del empleado NetSuite',
                        description: 'No importado a Expensify, aplicado en exportación',
                        footerContent: ({importField}: ImportFieldParams) =>
                            `Si usa ${importField} en NetSuite, aplicaremos el conjunto predeterminado en el registro del empleado al exportarlo a Informe de gastos o Entrada de diario.`,
                    },
                    [CONST.INTEGRATION_ENTITY_MAP_TYPES.TAG]: {
                        label: 'Etiquetas',
                        description: 'Nivel de línea de pedido',
                        footerContent: ({importField}: ImportFieldParams) => `Se podrán seleccionar ${importField} para cada gasto individual en el informe de un empleado.`,
                    },
                    [CONST.INTEGRATION_ENTITY_MAP_TYPES.REPORT_FIELD]: {
                        label: 'Campos de informe',
                        description: 'Nivel de informe',
                        footerContent: ({importField}: ImportFieldParams) => `La selección de ${importField} se aplicará a todos los gastos en el informe de un empleado.`,
                    },
                },
            },
        },
        intacct: {
            sageIntacctSetup: 'Sage Intacct configuración',
            prerequisitesTitle: 'Antes de conectar...',
            downloadExpensifyPackage: 'Descargar el paquete Expensify para Sage Intacct',
            followSteps: 'Siga los pasos de nuestras instrucciones Cómo: Instrucciones para conectarse a Sage Intacct',
            enterCredentials: 'Introduzca sus credenciales de Sage Intacct',
            entity: 'Entidad',
            employeeDefault: 'Sage Intacct empleado por defecto',
            employeeDefaultDescription: 'El departamento por defecto del empleado se aplicará a sus gastos en Sage Intacct si existe.',
            displayedAsTagDescription: 'Se podrá seleccionar el departamento para cada gasto individual en el informe de un empleado.',
            displayedAsReportFieldDescription: 'La selección de departamento se aplicará a todos los gastos que figuren en el informe de un empleado.',
            toggleImportTitleFirstPart: 'Elija cómo gestionar Sage Intacct ',
            toggleImportTitleSecondPart: ' en Expensify.',
            expenseTypes: 'Tipos de gastos',
            expenseTypesDescription: 'Los tipos de gastos de Sage Intacct se importan a Expensify como categorías.',
            accountTypesDescription: 'Su plan de cuentas de Sage Intacct se importará a Expensify como categorías.',
            importTaxDescription: 'Importar el tipo impositivo de compra desde Sage Intacct.',
            userDefinedDimensions: 'Dimensiones definidas por el usuario',
            addUserDefinedDimension: 'Añadir dimensión definida por el usuario',
            integrationName: 'Nombre de la integración',
            dimensionExists: 'Ya existe una dimensión con ese nombre.',
            removeDimension: 'Eliminar dimensión definida por el usuario',
            removeDimensionPrompt: 'Está seguro de que desea eliminar esta dimensión definida por el usuario?',
            userDefinedDimension: 'Dimensión definida por el usuario',
            addAUserDefinedDimension: 'Añadir una dimensión definida por el usuario',
            detailedInstructionsLink: 'Ver instrucciones detalladas',
            detailedInstructionsRestOfSentence: ' para añadir dimensiones definidas por el usuario.',
            userDimensionsAdded: () => ({
                one: '1 UDD añadido',
                other: (count: number) => `${count} UDDs añadido`,
            }),
            mappingTitle: ({mappingName}: IntacctMappingTitleParams) => {
                switch (mappingName) {
                    case CONST.SAGE_INTACCT_CONFIG.MAPPINGS.DEPARTMENTS:
                        return 'departamentos';
                    case CONST.SAGE_INTACCT_CONFIG.MAPPINGS.CLASSES:
                        return 'clases';
                    case CONST.SAGE_INTACCT_CONFIG.MAPPINGS.LOCATIONS:
                        return 'lugares';
                    case CONST.SAGE_INTACCT_CONFIG.MAPPINGS.CUSTOMERS:
                        return 'clientes';
                    case CONST.SAGE_INTACCT_CONFIG.MAPPINGS.PROJECTS:
                        return 'proyectos (empleos)';
                    default:
                        return 'asignaciones';
                }
            },
        },
        type: {
            free: 'Gratis',
            control: 'Controlar',
            collect: 'Recopilar',
        },
        companyCards: {
            addCards: 'Añadir tarjetas',
            selectCards: 'Seleccionar tarjetas',
            addNewCard: {
                other: 'Otros',
                cardProviders: {
                    gl1025: 'Tarjetas de empresa American Express',
                    cdf: 'Tarjetas comerciales Mastercard',
                    vcf: 'Tarjetas comerciales Visa',
                    stripe: 'Tarjetas comerciales Stripe',
                },
                yourCardProvider: `¿Quién es su proveedor de tarjetas?`,
                whoIsYourBankAccount: '¿Cuál es tu banco?',
                whereIsYourBankLocated: '¿Dónde está ubicado tu banco?',
                howDoYouWantToConnect: '¿Cómo deseas conectarte a tu banco?',
                learnMoreAboutOptions: {
                    text: 'Obtén más información sobre estas ',
                    linkText: 'opciones.',
                },
                commercialFeedDetails: 'Requiere configuración con tu banco. Esto suele ser utilizado por empresas más grandes y a menudo es la mejor opción si calificas.',
                commercialFeedPlaidDetails: 'Requiere configurarlo con tu banco, pero te guiaremos. Esto suele estar limitado a empresas más grandes.',
                directFeedDetails: 'El enfoque más simple. Conéctate de inmediato usando tus credenciales maestras. Este método es el más común.',
                enableFeed: {
                    title: ({provider}: GoBackMessageParams) => `Habilita tu feed ${provider}`,
                    heading:
                        'Tenemos una integración directa con el emisor de su tarjeta y podemos importar los datos de sus transacciones a Expensify de forma rápida y precisa.\n\nPara empezar, simplemente:',
                    visa: 'Contamos con integraciones globales con Visa, aunque la elegibilidad varía según el banco y el programa de la tarjeta.\n\nTPara empezar, simplemente:',
                    mastercard: 'Contamos con integraciones globales con Mastercard, aunque la elegibilidad varía según el banco y el programa de la tarjeta.\n\nPara empezar, simplemente:',
                    vcf: `1. Visite [este artículo de ayuda](${CONST.COMPANY_CARDS_VISA_COMMERCIAL_CARD_HELP}) para obtener instrucciones detalladas sobre cómo configurar sus tarjetas comerciales Visa.\n\n2. [Póngase en contacto con su banco](${CONST.COMPANY_CARDS_VISA_COMMERCIAL_CARD_HELP}) para comprobar que admiten un feed personalizado para su programa, y pídales que lo activen.\n\n3. *Una vez que el feed esté habilitado y tengas sus datos, pasa a la siguiente pantalla.*`,
                    gl1025: `1. Visite [este artículo de ayuda](${CONST.COMPANY_CARDS_AMEX_COMMERCIAL_CARD_HELP}) para saber si American Express puede habilitar un feed personalizado para su programa.\n\n2. Una vez activada la alimentación, Amex le enviará una carta de producción.\n\n3. *Una vez que tenga la información de alimentación, continúe con la siguiente pantalla.*`,
                    cdf: `1. Visite [este artículo de ayuda](${CONST.COMPANY_CARDS_MASTERCARD_COMMERCIAL_CARDS}) para obtener instrucciones detalladas sobre cómo configurar sus tarjetas comerciales Mastercard.\n\n 2. [Póngase en contacto con su banco](${CONST.COMPANY_CARDS_MASTERCARD_COMMERCIAL_CARDS}) para verificar que admiten un feed personalizado para su programa, y pídales que lo habiliten.\n\n3. *Una vez que el feed esté habilitado y tengas sus datos, pasa a la siguiente pantalla.*`,
                    stripe: `1. Visita el Panel de Stripe y ve a [Configuraciones](${CONST.COMPANY_CARDS_STRIPE_HELP}).\n\n2. En Integraciones de Productos, haz clic en Habilitar junto a Expensify.\n\n3. Una vez que la fuente esté habilitada, haz clic en Enviar abajo y comenzaremos a añadirla.`,
                },
                whatBankIssuesCard: '¿Qué banco emite estas tarjetas?',
                enterNameOfBank: 'Introduzca el nombre del banco',
                feedDetails: {
                    vcf: {
                        title: '¿Cuáles son los datos de alimentación de Visa?',
                        processorLabel: 'ID del procesador',
                        bankLabel: 'Identificación de la institución financiera (banco)',
                        companyLabel: 'Empresa ID',
                        helpLabel: '¿Dónde encuentro estos IDs?',
                    },
                    gl1025: {
                        title: `¿Cuál es el nombre del archivo de entrega de Amex?`,
                        fileNameLabel: 'Nombre del archivo de entrega',
                        helpLabel: '¿Dónde encuentro el nombre del archivo de entrega?',
                    },
                    cdf: {
                        title: `¿Cuál es el identificador de distribución de Mastercard?`,
                        distributionLabel: 'ID de distribución',
                        helpLabel: '¿Dónde encuentro el ID de distribución?',
                    },
                },
                amexCorporate: 'Seleccione esto si el frente de sus tarjetas dice “Corporativa”',
                amexBusiness: 'Seleccione esta opción si el frente de sus tarjetas dice “Negocios”',
                amexPersonal: 'Selecciona esta opción si tus tarjetas son personales',
                error: {
                    pleaseSelectProvider: 'Seleccione un proveedor de tarjetas antes de continuar',
                    pleaseSelectBankAccount: 'Seleccione una cuenta bancaria antes de continuar',
                    pleaseSelectBank: 'Seleccione una bancaria antes de continuar',
                    pleaseSelectCountry: 'Seleccione un país antes de continuar',
                    pleaseSelectFeedType: 'Seleccione un tipo de pienso antes de continuar',
                },
            },
            statementCloseDate: {
                [CONST.COMPANY_CARDS.STATEMENT_CLOSE_DATE.LAST_DAY_OF_MONTH]: 'Último día del mes',
                [CONST.COMPANY_CARDS.STATEMENT_CLOSE_DATE.LAST_BUSINESS_DAY_OF_MONTH]: 'Último día hábil del mes',
                [CONST.COMPANY_CARDS.STATEMENT_CLOSE_DATE.CUSTOM_DAY_OF_MONTH]: 'Día personalizado del mes',
            },
            assignCard: 'Asignar tarjeta',
            findCard: 'Encontrar tarjeta',
            cardNumber: 'Número de la tarjeta',
            commercialFeed: 'Fuente comercial',
            feedName: ({feedName}: CompanyCardFeedNameParams) => `Tarjetas ${feedName}`,
            directFeed: 'Fuente directa',
            whoNeedsCardAssigned: '¿Quién necesita una tarjeta?',
            chooseCard: 'Elige una tarjeta',
            chooseCardFor: ({assignee, feed}: AssignCardParams) => `Elige una tarjeta para ${assignee} del feed de tarjetas ${feed}.`,
            noActiveCards: 'No hay tarjetas activas en este feed',
            somethingMightBeBroken:
                '<muted-text><centered-text>O algo podría estar roto. De cualquier manera, si tienes alguna pregunta, <concierge-link>contacta a Concierge</concierge-link>.</centered-text></muted-text>',
            chooseTransactionStartDate: 'Elige una fecha de inicio de transacciones',
            startDateDescription: 'Importaremos todas las transacciones desde esta fecha en adelante. Si no se especifica una fecha, iremos tan atrás como lo permita tu banco.',
            fromTheBeginning: 'Desde el principio',
            customStartDate: 'Fecha de inicio personalizada',
            customCloseDate: 'Fecha de cierre personalizada',
            letsDoubleCheck: 'Verifiquemos que todo esté bien.',
            confirmationDescription: 'Comenzaremos a importar transacciones inmediatamente.',
            cardholder: 'Titular de la tarjeta',
            card: 'Tarjeta',
            cardName: 'Nombre de la tarjeta',
            brokenConnectionErrorFirstPart: `La conexión de la fuente de tarjetas está rota. Por favor, `,
            brokenConnectionErrorLink: 'inicia sesión en tu banco ',
            brokenConnectionErrorSecondPart: 'para que podamos restablecer la conexión.',
            assignedCard: ({assignee, link}: AssignedCardParams) => `ha asignado a ${assignee} una ${link}! Las transacciones importadas aparecerán en este chat.`,
            companyCard: 'tarjeta de empresa',
            chooseCardFeed: 'Elige feed de tarjetas',
            ukRegulation:
                'Expensify, Inc. es un agente de Plaid Financial Ltd., una institución de pago autorizada y regulada por la Financial Conduct Authority conforme al Reglamento de Servicios de Pago de 2017 (Número de Referencia de la Firma: 804718). Plaid te proporciona servicios regulados de información de cuentas a través de Expensify Limited como su agente.',
        },
        expensifyCard: {
            issueAndManageCards: 'Emitir y gestionar Tarjetas Expensify',
            getStartedIssuing: 'Empieza emitiendo tu primera tarjeta virtual o física.',
            verificationInProgress: 'Verificación en curso...',
            verifyingTheDetails: 'Estamos verificando algunos detalles. Concierge te avisará cuando las tarjetas de Expensify estén listas para emitirse.',
            disclaimer:
                'La tarjeta comercial Expensify Visa® es emitida por The Bancorp Bank, N.A., miembro de la FDIC, en virtud de una licencia de Visa U.S.A. Inc. y no puede utilizarse en todos los comercios que aceptan tarjetas Visa. Apple® y el logotipo de Apple® son marcas comerciales de Apple Inc. registradas en EE.UU. y otros países. App Store es una marca de servicio de Apple Inc. Google Play y el logotipo de Google Play son marcas comerciales de Google LLC.',
            issueCard: 'Emitir tarjeta',
            findCard: 'Encontrar tarjeta',
            newCard: 'Nueva tarjeta',
            name: 'Nombre',
            lastFour: '4 últimos',
            limit: 'Limite',
            currentBalance: 'Saldo actual',
            currentBalanceDescription:
                'El saldo actual es la suma de todas las transacciones contabilizadas con la Tarjeta Expensify que se han producido desde la última fecha de liquidación.',
            balanceWillBeSettledOn: ({settlementDate}: SettlementDateParams) => `El saldo se liquidará el ${settlementDate}.`,
            settleBalance: 'Liquidar saldo',
            cardLimit: 'Límite de la tarjeta',
            remainingLimit: 'Límite restante',
            requestLimitIncrease: 'Solicitar aumento de límite',
            remainingLimitDescription:
                'A la hora de calcular tu límite restante, tenemos en cuenta una serie de factores: su antigüedad como cliente, la información relacionada con tu negocio que nos facilitaste al darte de alta y el efectivo disponible en tu cuenta bancaria comercial. Tu límite restante puede fluctuar a diario.',
            earnedCashback: 'Reembolso',
            earnedCashbackDescription: 'El saldo de devolución se basa en el gasto mensual realizado con la tarjeta Expensify en tu espacio de trabajo.',
            issueNewCard: 'Emitir nueva tarjeta',
            finishSetup: 'Terminar configuración',
            chooseBankAccount: 'Elegir cuenta bancaria',
            chooseExistingBank: 'Elige una cuenta bancaria comercial existente para pagar el saldo de su Tarjeta Expensify o añade una nueva cuenta bancaria.',
            accountEndingIn: 'Cuenta terminada en',
            addNewBankAccount: 'Añadir nueva cuenta bancaria',
            settlementAccount: 'Cuenta de liquidación',
            settlementAccountDescription: 'Elige una cuenta para pagar el saldo de tu Tarjeta Expensify.',
            settlementAccountInfo: ({reconciliationAccountSettingsLink, accountNumber}: SettlementAccountInfoParams) =>
                `Asegúrate de que esta cuenta coincide con tu <a href="${reconciliationAccountSettingsLink}">Cuenta de conciliación</a> (${accountNumber}) para que Reconciliación Continua funcione correctamente.`,
            settlementFrequency: 'Frecuencia de liquidación',
            settlementFrequencyDescription: 'Elige con qué frecuencia pagarás el saldo de tu Tarjeta Expensify',
            settlementFrequencyInfo:
                'Si deseas cambiar a la liquidación mensual, deberás conectar tu cuenta bancaria a través de Plaid y tener un historial de saldo positivo en los últimos 90 días.',
            frequency: {
                daily: 'Cada día',
                monthly: 'Mensual',
            },
            cardDetails: 'Datos de la tarjeta',
            virtual: 'Virtual',
            physical: 'Física',
            deactivate: 'Desactivar tarjeta',
            changeCardLimit: 'Modificar el límite de la tarjeta',
            changeLimit: 'Modificar límite',
            smartLimitWarning: ({limit}: CharacterLimitParams) =>
                `Si cambias el límite de esta tarjeta a ${limit}, las nuevas transacciones serán rechazadas hasta que apruebes antiguos gastos de la tarjeta.`,
            monthlyLimitWarning: ({limit}: CharacterLimitParams) => `Si cambias el límite de esta tarjeta a ${limit}, las nuevas transacciones serán rechazadas hasta el próximo mes.`,
            fixedLimitWarning: ({limit}: CharacterLimitParams) => `Si cambias el límite de esta tarjeta a ${limit}, se rechazarán las nuevas transacciones.`,
            changeCardLimitType: 'Modificar el tipo de límite de la tarjeta',
            changeLimitType: 'Modificar el tipo de límite',
            changeCardSmartLimitTypeWarning: ({limit}: CharacterLimitParams) =>
                `Si cambias el tipo de límite de esta tarjeta a Límite inteligente, las nuevas transacciones serán rechazadas porque ya se ha alcanzado el límite de ${limit} no aprobado.`,
            changeCardMonthlyLimitTypeWarning: ({limit}: CharacterLimitParams) =>
                `Si cambias el tipo de límite de esta tarjeta a Mensual, las nuevas transacciones serán rechazadas porque ya se ha alcanzado el límite de ${limit} mensual.`,
            addShippingDetails: 'Añadir detalles de envío',
            issuedCard: ({assignee}: AssigneeParams) => `emitió a ${assignee} una Tarjeta Expensify. La tarjeta llegará en 2-3 días laborables.`,
            issuedCardNoShippingDetails: ({assignee}: AssigneeParams) => `emitió a ${assignee} una Tarjeta Expensify. La tarjeta se enviará una vez que se agreguen los detalles de envío.`,
            issuedCardVirtual: ({assignee, link}: IssueVirtualCardParams) => `emitió a ${assignee} una ${link} virtual. La tarjeta puede utilizarse inmediatamente.`,
            addedShippingDetails: ({assignee}: AssigneeParams) => `${assignee} agregó los detalles de envío. La Tarjeta Expensify llegará en 2-3 días hábiles.`,
            verifyingHeader: 'Verificando',
            bankAccountVerifiedHeader: 'Cuenta bancaria verificada',
            verifyingBankAccount: 'Verificando cuenta bancaria...',
            verifyingBankAccountDescription: 'Por favor, espere mientras confirmamos que esta cuenta se puede utilizar para emitir tarjetas Expensify.',
            bankAccountVerified: '¡Cuenta bancaria verificada!',
            bankAccountVerifiedDescription: 'Ahora puedes emitir tarjetas de Expensify para los miembros de tu espacio de trabajo.',
            oneMoreStep: 'Un paso más',
            oneMoreStepDescription: 'Parece que tenemos que verificar manualmente tu cuenta bancaria. Dirígete a Concierge, donde te esperan las instrucciones.',
            gotIt: 'Entendido',
            goToConcierge: 'Ir a Concierge',
        },
        categories: {
            deleteCategories: 'Eliminar categorías',
            deleteCategoriesPrompt: '¿Estás seguro de que quieres eliminar estas categorías?',
            deleteCategory: 'Eliminar categoría',
            deleteCategoryPrompt: '¿Estás seguro de que quieres eliminar esta categoría?',
            disableCategories: 'Desactivar categorías',
            disableCategory: 'Desactivar categoría',
            enableCategories: 'Activar categorías',
            enableCategory: 'Activar categoría',
            defaultSpendCategories: 'Categorías de gasto predeterminadas',
            spendCategoriesDescription: 'Personaliza cómo se categorizan los gastos de los comerciantes para las transacciones con tarjeta de crédito y los recibos escaneados.',
            deleteFailureMessage: 'Se ha producido un error al intentar eliminar la categoría. Por favor, inténtalo más tarde.',
            categoryName: 'Nombre de la categoría',
            requiresCategory: 'Los miembros deben clasificar todos los gastos',
            needCategoryForExportToIntegration: ({connectionName}: NeedCategoryForExportToIntegrationParams) =>
                `Todos los gastos deben estar categorizados para poder exportar a ${connectionName}.`,
            subtitle: 'Obtén una visión general de dónde te gastas el dinero. Utiliza las categorías predeterminadas o añade las tuyas propias.',
            emptyCategories: {
                title: 'No has creado ninguna categoría',
                subtitle: 'Añade una categoría para organizar tu gasto.',
                subtitleWithAccounting: ({accountingPageURL}: EmptyCategoriesSubtitleWithAccountingParams) =>
                    `<muted-text><centered-text>Tus categorías se están importando actualmente desde una conexión de contabilidad. Dirígete a <a href="${accountingPageURL}">contabilidad</a> para hacer cualquier cambio.</centered-text></muted-text>`,
            },
            updateFailureMessage: 'Se ha producido un error al intentar eliminar la categoría. Por favor, inténtalo más tarde.',
            createFailureMessage: 'Se ha producido un error al intentar crear la categoría. Por favor, inténtalo más tarde.',
            addCategory: 'Añadir categoría',
            editCategory: 'Editar categoría',
            editCategories: 'Editar categorías',
            findCategory: 'Encontrar categoría',
            categoryRequiredError: 'Lo nombre de la categoría es obligatorio',
            existingCategoryError: 'Ya existe una categoría con este nombre',
            invalidCategoryName: 'Lo nombre de la categoría es invalido',
            importedFromAccountingSoftware: 'Categorías importadas desde',
            payrollCode: 'Código de nómina',
            updatePayrollCodeFailureMessage: 'Se produjo un error al actualizar el código de nómina, por favor intente nuevamente',
            glCode: 'Código de Libro Mayor',
            updateGLCodeFailureMessage: 'Se produjo un error al actualizar el código de Libro Mayor. Inténtelo nuevamente.',
            importCategories: 'Importar categorías',
            cannotDeleteOrDisableAllCategories: {
                title: 'No se pueden eliminar ni deshabilitar todas las categorías',
                description: `Debe quedar al menos una categoría habilitada porque tu espacio de trabajo requiere categorías.`,
            },
        },
        moreFeatures: {
            subtitle: 'Utiliza los botones de abajo para activar más funciones a medida que creces. Cada función aparecerá en el menú de navegación para una mayor personalización.',
            spendSection: {
                title: 'Gasto',
                subtitle: 'Habilita otras funcionalidades que ayudan a aumentar tu equipo.',
            },
            manageSection: {
                title: 'Gestionar',
                subtitle: 'Añade controles que ayudan a mantener los gastos dentro del presupuesto.',
            },
            earnSection: {
                title: 'Gane',
                subtitle: 'Agiliza tus ingresos y recibe pagos más rápido.',
            },
            organizeSection: {
                title: 'Organizar',
                subtitle: 'Agrupa y analiza el gasto, registra cada impuesto pagado.',
            },
            integrateSection: {
                title: 'Integrar',
                subtitle: 'Conecta Expensify a otros productos financieros populares.',
            },
            distanceRates: {
                title: 'Tasas de distancia',
                subtitle: 'Añade, actualiza y haz cumplir las tasas.',
            },
            perDiem: {
                title: 'Per diem',
                subtitle: 'Establece las tasas per diem para controlar los gastos diarios de los empleados.',
            },
            expensifyCard: {
                title: 'Tarjeta Expensify',
                subtitle: 'Obtén información y control sobre tus gastos.',
                disableCardTitle: 'Deshabilitar la Tarjeta Expensify',
                disableCardPrompt: 'No puedes deshabilitar la Tarjeta Expensify porque ya está en uso. Por favor, contacta con Concierge para conocer los pasos a seguir.',
                disableCardButton: 'Chatear con Concierge',
                feed: {
                    title: 'Consigue la Tarjeta Expensify',
                    subTitle: 'Simplifica los gastos de tu empresa y ahorra hasta un 50 % en tu factura de Expensify, además:',
                    features: {
                        cashBack: 'Devolución de dinero en cada compra en Estados Unidos',
                        unlimited: 'Un número ilimitado de tarjetas virtuales',
                        spend: 'Controles de gastos y límites personalizados',
                    },
                    ctaTitle: 'Emitir nueva tarjeta',
                },
            },
            companyCards: {
                title: 'Tarjetas de empresa',
                subtitle: 'Importar gastos de las tarjetas de empresa existentes.',
                feed: {
                    title: 'Importar tarjetas de empresa',
                    features: {
                        support: 'Compatibilidad con los principales proveedores de tarjetas',
                        assignCards: 'Asignar tarjetas a todo el equipo',
                        automaticImport: 'Importación automática de transacciones',
                    },
                },
                disableCardTitle: 'Deshabilitar tarjetas de empresa',
                disableCardPrompt: 'No puedes deshabilitar las tarjetas de empresa porque esta función está en uso. Por favor, contacta a Concierge para los próximos pasos.',
                disableCardButton: 'Chatear con Concierge',
                cardDetails: 'Datos de la tarjeta',
                cardNumber: 'Número de la tarjeta',
                cardholder: 'Titular de la tarjeta',
                cardName: 'Nombre de la tarjeta',
                integrationExport: ({integration, type}: IntegrationExportParams) =>
                    integration && type ? `Exportación a ${integration} ${type.toLowerCase()}` : `Exportación a ${integration}`,
                integrationExportTitleFirstPart: ({integration}: IntegrationExportParams) => `Seleccione la cuenta ${integration} donde se deben exportar las transacciones.`,
                integrationExportTitleLinkPart: 'opción de exportación',
                integrationExportTitlePart: 'Seleccione una cuenta diferente',
                integrationExportTitleSecondPart: 'para cambiar las cuentas disponibles.',
                lastUpdated: 'Última actualización',
                transactionStartDate: 'Fecha de inicio de transacciones',
                updateCard: 'Actualizar tarjeta',
                unassignCard: 'Desasignar tarjeta',
                unassign: 'Desasignar',
                unassignCardDescription: 'Desasignar esta tarjeta eliminará todas las transacciones en informes en borrador de la cuenta del titular.',
                assignCard: 'Asignar tarjeta',
                cardFeedName: 'Nombre del feed de tarjeta',
                cardFeedNameDescription: 'Dale al feed de tarjeta un nombre único para que puedas distinguirlo de los demás.',
                cardFeedTransaction: 'Eliminar transacciones',
                cardFeedTransactionDescription: 'Elige si los titulares de tarjetas pueden eliminar transacciones de tarjetas. Las nuevas transacciones seguirán estas reglas.',
                cardFeedRestrictDeletingTransaction: 'Restringir eliminación de transacciones',
                cardFeedAllowDeletingTransaction: 'Permitir eliminación de transacciones',
                removeCardFeed: 'Quitar la alimentación de tarjetas',
                removeCardFeedTitle: ({feedName}: CompanyCardFeedNameParams) => `Eliminar el feed de ${feedName}`,
                removeCardFeedDescription: '¿Estás seguro de que deseas eliminar esta fuente de tarjetas? Esto anulará la asignación de todas las tarjetas.',
                error: {
                    feedNameRequired: 'Se requiere el nombre de la fuente de la tarjeta',
                    statementCloseDateRequired: 'Por favor, selecciona una fecha de cierre del estado de cuenta.',
                },
                corporate: 'Restringir eliminación de transacciones',
                personal: 'Permitir eliminación de transacciones',
                setFeedNameDescription: 'Dale al feed de tarjeta un nombre único para que puedas distinguirlo de los demás',
                setTransactionLiabilityDescription:
                    'Cuando está habilitada, los titulares de tarjetas pueden eliminar transacciones con tarjeta. Las transacciones nuevas seguirán esta regla.',
                emptyAddedFeedTitle: 'Asignar tarjetas de empresa',
                emptyAddedFeedDescription: 'Comienza asignando tu primera tarjeta a un miembro.',
                pendingFeedTitle: `Estamos revisando tu solicitud...`,
                pendingFeedDescription: `Actualmente estamos revisando los detalles de tu feed. Una vez hecho esto, nos pondremos en contacto contigo a través de`,
                pendingBankTitle: 'Comprueba la ventana de tu navegador',
                pendingBankDescription: ({bankName}: CompanyCardBankName) => `Conéctese a ${bankName} a través de la ventana del navegador que acaba de abrir. Si no se abrió, `,
                pendingBankLink: 'por favor haga clic aquí',
                giveItNameInstruction: 'Nombra la tarjeta para distingirla de las demás.',
                updating: 'Actualizando...',
                noAccountsFound: 'No se han encontrado cuentas',
                defaultCard: 'Tarjeta predeterminada',
                downgradeTitle: 'No se puede degradar el espacio de trabajo',
                downgradeSubTitleFirstPart: `No es posible cambiar a una versión inferior de este espacio de trabajo porque hay varias fuentes de tarjetas conectadas (excluidas las tarjetas Expensify). Por favor`,
                downgradeSubTitleMiddlePart: 'mantenga solo una tarjeta',
                downgradeSubTitleLastPart: 'para continuar.',
                noAccountsFoundDescription: ({connection}: ConnectionParams) => `Añade la cuenta en ${connection} y sincroniza la conexión de nuevo`,
                expensifyCardBannerTitle: 'Obtén la Tarjeta Expensify',
                expensifyCardBannerSubtitle:
                    'Disfruta de una devolución en cada compra en Estados Unidos, hasta un 50% de descuento en tu factura de Expensify, tarjetas virtuales ilimitadas y mucho más.',
                expensifyCardBannerLearnMoreButton: 'Más información',
                statementCloseDateTitle: 'Fecha de cierre del estado de cuenta',
                statementCloseDateDescription: 'Indícanos cuándo cierra el estado de cuenta de tu tarjeta y crearemos uno correspondiente en Expensify.',
            },
            workflows: {
                title: 'Flujos de trabajo',
                subtitle: 'Configura cómo se aprueba y paga los gastos.',
                disableApprovalPrompt:
                    'Las Tarjetas Expensify de este espacio de trabajo dependen actualmente de la aprobación para definir sus Límites Inteligentes. Por favor, modifica los tipos de límite de cualquier Tarjeta Expensify con Límites Inteligentes antes de deshabilitar las aprobaciones.',
            },
            invoices: {
                title: 'Facturas',
                subtitle: 'Enviar y recibir facturas.',
            },
            categories: {
                title: 'Categorías',
                subtitle: 'Monitoriza y organiza los gastos.',
            },
            tags: {
                title: 'Etiquetas',
                subtitle: 'Clasifica costes y rastrea gastos facturables.',
            },
            taxes: {
                title: 'Impuestos',
                subtitle: 'Documenta y reclama los impuestos aplicables.',
            },
            reportFields: {
                title: 'Campos de informes',
                subtitle: 'Configura campos personalizados para los gastos.',
            },
            connections: {
                title: 'Contabilidad',
                subtitle: 'Sincroniza tu plan de cuentas y otras opciones.',
            },
            receiptPartners: {
                title: 'Socios de recibos',
                subtitle: 'Importación automática de recibos.',
            },
            connectionsWarningModal: {
                featureEnabledTitle: 'No tan rápido...',
                featureEnabledText: 'Para activar o desactivar esta función, cambia la configuración de importación contable.',
                disconnectText: 'Para desactivar la contabilidad, desconecta tu conexión contable del espacio de trabajo.',
                manageSettings: 'Gestionar la configuración',
            },
            receiptPartnersWarningModal: {
                featureEnabledTitle: 'Desconectar Uber',
                disconnectText: 'Para desactivar esta función, desconecta primero la integración de Uber for Business.',
                confirmText: 'Entendido',
            },
            workflowWarningModal: {
                featureEnabledTitle: 'No tan rápido...',
                featureEnabledText:
                    'Las Tarjetas Expensify de este espacio de trabajo dependen actualmente de la aprobación para definir sus Límites Inteligentes.\n\nPor favor, modifica los tipos de límite de cualquier Tarjeta Expensify con Límites Inteligentes antes de deshabilitar las flujos de trabajo.',
                confirmText: 'Ir a Tarjeta Expensify',
            },
            rules: {
                title: 'Reglas',
                subtitle: 'Solicita recibos, resalta gastos de alto importe y mucho más.',
            },
        },
        reports: {
            reportsCustomTitleExamples: 'Ejemplos:',
            customReportNamesSubtitle: `<muted-text>Personaliza los títulos de los informes usando nuestras <a href="${CONST.CUSTOM_REPORT_NAME_HELP_URL}">amplias fórmulas</a>.</muted-text>`,
            customNameTitle: 'Título de informe predeterminado',
            customNameDescription: `Elige un nombre personalizado para los informes de gastos usando nuestras <a href="${CONST.CUSTOM_REPORT_NAME_HELP_URL}">fórmulas variadas</a>.`,
            customNameInputLabel: 'Nombre',
            customNameEmailPhoneExample: 'Correo electrónico o teléfono del miembro: {report:submit:from}',
            customNameStartDateExample: 'Fecha de inicio del informe: {report:startdate}',
            customNameWorkspaceNameExample: 'Nombre del espacio de trabajo: {report:workspacename}',
            customNameReportIDExample: 'ID del informe: {report:id}',
            customNameTotalExample: 'Total: {report:total}.',
            preventMembersFromChangingCustomNamesTitle: 'Evitar que los miembros cambien los nombres personalizados de los informes',
        },
        reportFields: {
            addField: 'Añadir campo',
            delete: 'Eliminar campo',
            deleteFields: 'Eliminar campos',
            findReportField: 'Encontrar campo del informe',
            deleteConfirmation: '¿Está seguro de que desea eliminar este campo del informe?',
            deleteFieldsConfirmation: '¿Está seguro de que desea eliminar estos campos del informe?',
            emptyReportFields: {
                title: 'No has creado ningún campo de informe',
                subtitle: 'Añade un campo personalizado (texto, fecha o desplegable) que aparezca en los informes.',
            },
            subtitle: 'Los campos de informe se aplican a todos los gastos y pueden ser útiles cuando quieras solicitar información adicional.',
            disableReportFields: 'Desactivar campos de informe',
            disableReportFieldsConfirmation: 'Estás seguro? Se eliminarán los campos de texto y fecha y se desactivarán las listas.',
            importedFromAccountingSoftware: 'Campos de informes importadas desde',
            textType: 'Texto',
            dateType: 'Fecha',
            dropdownType: 'Lista',
            textAlternateText: 'Añade un campo para introducir texto libre.',
            dateAlternateText: 'Añade un calendario para la selección de fechas.',
            dropdownAlternateText: 'Añade una lista de opciones para elegir.',
            nameInputSubtitle: 'Elige un nombre para el campo del informe.',
            typeInputSubtitle: 'Elige qué tipo de campo de informe utilizar.',
            initialValueInputSubtitle: 'Ingresa un valor inicial para mostrar en el campo del informe.',
            listValuesInputSubtitle: 'Estos valores aparecerán en el desplegable del campo de tu informe. Los miembros pueden seleccionar los valores habilitados.',
            listInputSubtitle: 'Estos valores aparecerán en la lista de campos de tu informe. Los miembros pueden seleccionar los valores habilitados.',
            deleteValue: 'Eliminar valor',
            deleteValues: 'Eliminar valores',
            disableValue: 'Desactivar valor',
            disableValues: 'Desactivar valores',
            enableValue: 'Habilitar valor',
            enableValues: 'Habilitar valores',
            emptyReportFieldsValues: {
                title: 'No has creado ningún valor en la lista',
                subtitle: 'Añade valores personalizados para que aparezcan en los informes.',
            },
            deleteValuePrompt: '¿Estás seguro de que quieres eliminar este valor de la lista?',
            deleteValuesPrompt: '¿Estás seguro de que quieres eliminar estos valores de la lista?',
            listValueRequiredError: 'Ingresa un nombre para el valor de la lista',
            existingListValueError: 'Ya existe un valor en la lista con este nombre',
            editValue: 'Editar valor',
            listValues: 'Valores de la lista',
            addValue: 'Añade valor',
            existingReportFieldNameError: 'Ya existe un campo de informe con este nombre',
            reportFieldNameRequiredError: 'Ingresa un nombre de campo de informe',
            reportFieldTypeRequiredError: 'Elige un tipo de campo de informe',
            reportFieldInitialValueRequiredError: 'Elige un valor inicial de campo de informe',
            genericFailureMessage: 'Se ha producido un error al actualizar el campo de informe. Por favor, inténtalo de nuevo.',
        },
        tags: {
            tagName: 'Nombre de etiqueta',
            requiresTag: 'Los miembros deben etiquetar todos los gastos',
            trackBillable: 'Permitir marcar gastos como facturables',
            customTagName: 'Nombre de etiqueta personalizada',
            enableTag: 'Habilitar etiqueta',
            enableTags: 'Habilitar etiquetas',
            requireTag: 'Requerir etiqueta',
            requireTags: 'Requerir etiquetas',
            notRequireTags: 'No requerir etiquetas',
            disableTag: 'Desactivar etiqueta',
            disableTags: 'Desactivar etiquetas',
            addTag: 'Añadir etiqueta',
            editTag: 'Editar etiqueta',
            editTags: 'Editar etiquetas',
            findTag: 'Encontrar etiquetas',
            subtitle: 'Las etiquetas añaden formas más detalladas de clasificar los costos.',
            dependentMultiLevelTagsSubtitle: {
                phrase1: ' Estás usando ',
                phrase2: 'etiquetas dependientes',
                phrase3: '. Puedes ',
                phrase4: 'reimportar una hoja de cálculo',
                phrase5: ' para actualizar tus etiquetas.',
            },
            emptyTags: {
                title: 'No has creado ninguna etiqueta',
                subtitle: 'Añade una etiqueta para realizar el seguimiento de proyectos, ubicaciones, departamentos y otros.',
                subtitleHTML: `<muted-text><centered-text>Importa una hoja de cálculo para añadir etiquetas y organizar proyectos, ubicaciones, departamentos y más. <a href="${CONST.IMPORT_TAGS_EXPENSIFY_URL}">Obtén más información</a> sobre cómo dar formato a los archivos de etiquetas.</centered-text></muted-text>`,
                subtitleWithAccounting: ({accountingPageURL}: EmptyTagsSubtitleWithAccountingParams) =>
                    `<muted-text><centered-text>Tus etiquetas se están importando actualmente desde una conexión de contabilidad. Dirígete a <a href="${accountingPageURL}">contabilidad</a> para hacer cualquier cambio.</centered-text></muted-text>`,
            },
            deleteTag: 'Eliminar etiqueta',
            deleteTags: 'Eliminar etiquetas',
            deleteTagConfirmation: '¿Estás seguro de que quieres eliminar esta etiqueta?',
            deleteTagsConfirmation: '¿Estás seguro de que quieres eliminar estas etiquetas?',
            deleteFailureMessage: 'Se ha producido un error al intentar eliminar la etiqueta. Por favor, inténtalo más tarde.',
            tagRequiredError: 'Lo nombre de la etiqueta es obligatorio',
            existingTagError: 'Ya existe una etiqueta con este nombre',
            invalidTagNameError: 'El nombre de la etiqueta no puede ser 0. Por favor, elige un valor diferente.',
            genericFailureMessage: 'Se ha producido un error al actualizar la etiqueta. Por favor, inténtelo nuevamente.',
            importedFromAccountingSoftware: 'Etiquetas importadas desde',
            glCode: 'Código de Libro Mayor',
            updateGLCodeFailureMessage: 'Se produjo un error al actualizar el código de Libro Mayor. Por favor, inténtelo nuevamente.',
            tagRules: 'Reglas de etiquetas',
            approverDescription: 'Aprobador',
            importTags: 'Importar categorías',
            importTagsSupportingText: 'Clasifica tus gastos con un tipo de etiqueta o con varios.',
            configureMultiLevelTags: 'Configura etiquetas multinivel',
            importMultiLevelTagsSupportingText: `Aquí tienes una vista previa de tus etiquetas. Si todo se ve bien, haz clic abajo para importarlas.`,
            importMultiLevelTags: {
                firstRowTitle: 'La primera fila es el título de cada lista de etiquetas',
                independentTags: 'Estas son etiquetas independientes',
                glAdjacentColumn: 'Hay un código GL en la columna adyacente',
            },
            tagLevel: {
                singleLevel: 'Nivel único de etiquetas',
                multiLevel: 'Etiquetas multinivel',
            },
            switchSingleToMultiLevelTagWarning: {
                title: 'Cambiar niveles de etiquetas',
                prompt1: 'Cambiar el nivel de etiquetas eliminará todas las etiquetas actuales.',
                prompt2: ' Te recomendamos primero',
                prompt3: ' descargar una copia de seguridad',
                prompt4: ' exportando tus etiquetas.',
                prompt5: ' Aprende más',
                prompt6: ' sobre los niveles de etiquetas.',
            },

            importedTagsMessage: ({columnCounts}: ImportedTagsMessageParams) =>
                `Hemos encontrado *${columnCounts} columnas* en su hoja de cálculo. Seleccione *Nombre* junto a la columna que contiene los nombres de las etiquetas. También puede seleccionar *Habilitado* junto a la columna que establece el estado de la etiqueta.`,
            cannotDeleteOrDisableAllTags: {
                title: 'No se pueden eliminar ni deshabilitar todas las etiquetas',
                description: `Debe quedar al menos una etiqueta habilitada porque tu espacio de trabajo requiere etiquetas.`,
            },
            cannotMakeAllTagsOptional: {
                title: 'No se pueden hacer opcionales todas las etiquetas',
                description: `Debe haber al menos una etiqueta obligatoria porque la configuración de tu espacio de trabajo requiere etiquetas.`,
            },
            tagCount: () => ({
                one: '1 etiqueta',
                other: (count: number) => `${count} etiquetas`,
            }),
        },
        taxes: {
            subtitle: 'Añade nombres, tasas y establezca valores por defecto para los impuestos.',
            addRate: 'Añadir tasa',
            workspaceDefault: 'Moneda por defecto del espacio de trabajo',
            foreignDefault: 'Moneda extranjera por defecto',
            customTaxName: 'Nombre del impuesto',
            value: 'Valor',
            taxRate: 'Tasa de impuesto',
            findTaxRate: 'Encontrar tasa de impuesto',
            taxReclaimableOn: 'Impuesto recuperable en',
            error: {
                taxRateAlreadyExists: 'Ya existe un impuesto con este nombre',
                taxCodeAlreadyExists: 'Ya existe un código de impuesto con este nombre',
                customNameRequired: 'El nombre del impuesto es obligatorio',
                valuePercentageRange: 'Por favor, introduce un porcentaje entre 0 y 100',
                deleteFailureMessage: 'Se ha producido un error al intentar eliminar la tasa de impuesto. Por favor, inténtalo más tarde.',
                updateFailureMessage: 'Se ha producido un error al intentar modificar la tasa de impuesto. Por favor, inténtalo más tarde.',
                createFailureMessage: 'Se ha producido un error al intentar crear la tasa de impuesto. Por favor, inténtalo más tarde.',
                updateTaxClaimableFailureMessage: 'La porción recuperable debe ser menor al monto del importe por distancia',
            },
            deleteTaxConfirmation: '¿Estás seguro de que quieres eliminar este impuesto?',
            deleteMultipleTaxConfirmation: ({taxAmount}: TaxAmountParams) => `¿Estás seguro de que quieres eliminar ${taxAmount} impuestos?`,
            actions: {
                delete: 'Eliminar tasa',
                deleteMultiple: 'Eliminar tasas',
                enable: 'Activar tasa',
                disable: 'Desactivar tasa',
                enableTaxRates: () => ({
                    one: 'Activar tasa',
                    other: 'Activar tasas',
                }),
                disableTaxRates: () => ({
                    one: 'Desactivar tasa',
                    other: 'Desactivar tasas',
                }),
            },
            importedFromAccountingSoftware: 'Impuestos importadas desde',
            taxCode: 'Código de impuesto',
            updateTaxCodeFailureMessage: 'Se produjo un error al actualizar el código tributario, inténtelo nuevamente',
        },
        emptyWorkspace: {
            title: 'Crea un espacio de trabajo',
            subtitle: 'Crea un espacio de trabajo para organizar recibos, reembolsar gastos, gestionar viajes, enviar facturas y mucho más, todo a la velocidad del chat.',
            createAWorkspaceCTA: 'Comenzar',
            features: {
                trackAndCollect: 'Organiza recibos',
                reimbursements: 'Reembolsa a los empleados',
                companyCards: 'Gestiona tarjetas de la empresa',
            },
            notFound: 'No se encontró ningún espacio de trabajo',
            description: 'Las salas son un gran lugar para discutir y trabajar con varias personas. Para comenzar a colaborar, cree o únase a un espacio de trabajo',
        },
        new: {
            newWorkspace: 'Nuevo espacio de trabajo',
            getTheExpensifyCardAndMore: 'Consigue la Tarjeta Expensify y más',
            confirmWorkspace: 'Confirmar espacio de trabajo',
            myGroupWorkspace: ({workspaceNumber}: {workspaceNumber?: number}) => `Mi Espacio de Trabajo en Grupo${workspaceNumber ? ` ${workspaceNumber}` : ''}`,
            workspaceName: ({userName, workspaceNumber}: NewWorkspaceNameParams) => `Espacio de trabajo${workspaceNumber ? ` ${workspaceNumber}` : ''} de ${userName}`,
        },
        people: {
            genericFailureMessage: 'Se ha producido un error al intentar eliminar a un miembro del espacio de trabajo. Por favor, inténtalo más tarde.',
            removeMembersPrompt: ({memberName}: {memberName: string}) => ({
                one: `¿Estás seguro de que deseas eliminar ${memberName}`,
                other: '¿Estás seguro de que deseas eliminar a estos miembros?',
            }),
            removeMembersWarningPrompt: ({memberName, ownerName}: RemoveMembersWarningPrompt) =>
                `${memberName} es un aprobador en este espacio de trabajo. Cuando lo elimine de este espacio de trabajo, los sustituiremos en el flujo de trabajo de aprobación por el propietario del espacio de trabajo, ${ownerName}`,
            removeMembersTitle: () => ({
                one: 'Eliminar miembro',
                other: 'Eliminar miembros',
            }),
            findMember: 'Encontrar miembro',
            removeWorkspaceMemberButtonTitle: 'Eliminar del espacio de trabajo',
            removeGroupMemberButtonTitle: 'Eliminar del grupo',
            removeRoomMemberButtonTitle: 'Eliminar del chat',
            removeMemberPrompt: ({memberName}: RemoveMemberPromptParams) => `¿Estás seguro de que deseas eliminar a ${memberName}?`,
            removeMemberTitle: 'Eliminar miembro',
            transferOwner: 'Transferir la propiedad',
            makeMember: 'Hacer miembro',
            makeAdmin: 'Hacer administrador',
            makeAuditor: 'Hacer auditor',
            selectAll: 'Seleccionar todo',
            error: {
                genericAdd: 'Ha ocurrido un problema al añadir el miembro al espacio de trabajo',
                cannotRemove: 'No puedes eliminarte ni a ti mismo ni al dueño del espacio de trabajo',
                genericRemove: 'Ha ocurrido un problema al eliminar al miembro del espacio de trabajo',
            },
            addedWithPrimary: 'Se agregaron algunos miembros con sus nombres de usuario principales.',
            invitedBySecondaryLogin: ({secondaryLogin}: SecondaryLoginParams) => `Agregado por nombre de usuario secundario ${secondaryLogin}.`,
            membersListTitle: 'Directorio de todos los miembros del espacio de trabajo.',
            importMembers: 'Importar miembros',
        },
        accounting: {
            settings: 'configuración',
            title: 'Conexiones',
            subtitle: 'Conecta a tu sistema de contabilidad para codificar transacciones con tu plan de cuentas, auto-cotejar pagos, y mantener tus finanzas sincronizadas.',
            qbo: 'QuickBooks Online',
            qbd: 'QuickBooks Desktop',
            xero: 'Xero',
            netsuite: 'NetSuite',
            intacct: 'Sage Intacct',
            sap: 'SAP',
            oracle: 'Oracle',
            microsoftDynamics: 'Microsoft Dynamics',
            talkYourOnboardingSpecialist: 'Chatea con tu especialista asignado.',
            talkYourAccountManager: 'Chatea con tu gestor de cuenta.',
            talkToConcierge: 'Chatear con Concierge.',
            needAnotherAccounting: '¿Necesitas otro software de contabilidad? ',
            connectionName: ({connectionName}: ConnectionNameParams) => {
                switch (connectionName) {
                    case CONST.POLICY.CONNECTIONS.NAME.QBO:
                        return 'QuickBooks Online';
                    case CONST.POLICY.CONNECTIONS.NAME.XERO:
                        return 'Xero';
                    case CONST.POLICY.CONNECTIONS.NAME.NETSUITE:
                        return 'NetSuite';
                    case CONST.POLICY.CONNECTIONS.NAME.SAGE_INTACCT:
                        return 'Sage Intacct';
                    default: {
                        return '';
                    }
                }
            },
            errorODIntegration: 'Hay un error con una conexión que se ha configurado en Expensify Classic. ',
            goToODToFix: 'Ve a Expensify Classic para solucionar este problema.',
            goToODToSettings: 'Ve a Expensify Classic para gestionar tus configuraciones.',
            setup: 'Configurar',
            lastSync: ({relativeDate}: LastSyncAccountingParams) => `Recién sincronizado ${relativeDate}`,
            notSync: 'No sincronizado',
            import: 'Importar',
            export: 'Exportar',
            advanced: 'Avanzado',
            other: 'Otro',
            syncNow: 'Sincronizar ahora',
            disconnect: 'Desconectar',
            reinstall: 'Reinstalar el conector',
            disconnectTitle: ({connectionName}: OptionalParam<ConnectionNameParams> = {}) => {
                const integrationName =
                    connectionName && CONST.POLICY.CONNECTIONS.NAME_USER_FRIENDLY[connectionName] ? CONST.POLICY.CONNECTIONS.NAME_USER_FRIENDLY[connectionName] : 'integración';
                return `Desconectar ${integrationName}`;
            },
            connectTitle: ({connectionName}: ConnectionNameParams) => `Conectar ${CONST.POLICY.CONNECTIONS.NAME_USER_FRIENDLY[connectionName] ?? 'accounting integration'}`,
            syncError: ({connectionName}: OptionalParam<ConnectionNameParams> = {}) => {
                switch (connectionName) {
                    case CONST.POLICY.CONNECTIONS.NAME.QBO:
                        return 'No se puede conectar a QuickBooks Online';
                    case CONST.POLICY.CONNECTIONS.NAME.XERO:
                        return 'No se puede conectar a Xero';
                    case CONST.POLICY.CONNECTIONS.NAME.NETSUITE:
                        return 'No se puede conectar a NetSuite';
                    case CONST.POLICY.CONNECTIONS.NAME.QBD:
                        return 'No se puede conectar a QuickBooks Desktop';
                    default: {
                        return 'No se ha podido conectar a la integración';
                    }
                }
            },
            accounts: 'Plan de cuentas',
            taxes: 'Impuestos',
            imported: 'Importado',
            notImported: 'No importado',
            importAsCategory: 'Importado como categorías',
            importTypes: {
                [CONST.INTEGRATION_ENTITY_MAP_TYPES.IMPORTED]: 'Importado',
                [CONST.INTEGRATION_ENTITY_MAP_TYPES.TAG]: 'Importado como etiquetas',
                [CONST.INTEGRATION_ENTITY_MAP_TYPES.DEFAULT]: 'Importado',
                [CONST.INTEGRATION_ENTITY_MAP_TYPES.NOT_IMPORTED]: 'No importado',
                [CONST.INTEGRATION_ENTITY_MAP_TYPES.NONE]: 'No importado',
                [CONST.INTEGRATION_ENTITY_MAP_TYPES.REPORT_FIELD]: 'Importado como campos de informe',
                [CONST.INTEGRATION_ENTITY_MAP_TYPES.NETSUITE_DEFAULT]: 'Predeterminado del empleado NetSuite',
            },
            disconnectPrompt: ({connectionName}: OptionalParam<ConnectionNameParams> = {}) => {
                const integrationName =
                    connectionName && CONST.POLICY.CONNECTIONS.NAME_USER_FRIENDLY[connectionName] ? CONST.POLICY.CONNECTIONS.NAME_USER_FRIENDLY[connectionName] : 'integración';
                return `¿Estás seguro de que quieres desconectar ${integrationName}?`;
            },
            connectPrompt: ({connectionName}: ConnectionNameParams) =>
                `¿Estás seguro de que quieres conectar a ${
                    CONST.POLICY.CONNECTIONS.NAME_USER_FRIENDLY[connectionName] ?? 'esta integración contable'
                }? Esto eliminará cualquier conexión contable existente.`,
            enterCredentials: 'Ingresa tus credenciales',
            connections: {
                syncStageName: ({stage}: SyncStageNameConnectionsParams) => {
                    switch (stage) {
                        case 'quickbooksOnlineImportCustomers':
                        case 'quickbooksDesktopImportCustomers':
                            return 'Importando clientes';
                        case 'quickbooksOnlineImportEmployees':
                        case 'netSuiteSyncImportEmployees':
                        case 'intacctImportEmployees':
                        case 'quickbooksDesktopImportEmployees':
                            return 'Importando empleados';
                        case 'quickbooksOnlineImportAccounts':
                        case 'quickbooksDesktopImportAccounts':
                            return 'Importando cuentas';
                        case 'quickbooksOnlineImportClasses':
                        case 'quickbooksDesktopImportClasses':
                            return 'Importando clases';
                        case 'quickbooksOnlineImportLocations':
                            return 'Importando localidades';
                        case 'quickbooksOnlineImportProcessing':
                            return 'Procesando datos importados';
                        case 'quickbooksOnlineSyncBillPayments':
                        case 'intacctImportSyncBillPayments':
                            return 'Sincronizando reportes reembolsados y facturas pagadas';
                        case 'quickbooksOnlineSyncTaxCodes':
                            return 'Importando tipos de impuestos';
                        case 'quickbooksOnlineCheckConnection':
                            return 'Revisando conexión a QuickBooks Online';
                        case 'quickbooksOnlineImportMain':
                            return 'Importando datos desde QuickBooks Online';
                        case 'startingImportXero':
                            return 'Importando datos desde Xero';
                        case 'startingImportQBO':
                            return 'Importando datos desde QuickBooks Online';
                        case 'startingImportQBD':
                        case 'quickbooksDesktopImportMore':
                            return 'Importando datos desde QuickBooks Desktop';
                        case 'quickbooksDesktopImportTitle':
                            return 'Importando título';
                        case 'quickbooksDesktopImportApproveCertificate':
                            return 'Importando certificado de aprobación';
                        case 'quickbooksDesktopImportDimensions':
                            return 'Importando dimensiones';
                        case 'quickbooksDesktopImportSavePolicy':
                            return 'Importando política de guardado';
                        case 'quickbooksDesktopWebConnectorReminder':
                            return 'Aún sincronizando datos con QuickBooks... Por favor, asegúrate de que el Conector Web esté en funcionamiento';
                        case 'quickbooksOnlineSyncTitle':
                            return 'Sincronizando datos desde QuickBooks Online';
                        case 'quickbooksOnlineSyncLoadData':
                        case 'xeroSyncStep':
                        case 'intacctImportData':
                            return 'Cargando datos';
                        case 'quickbooksOnlineSyncApplyCategories':
                            return 'Actualizando categorías';
                        case 'quickbooksOnlineSyncApplyCustomers':
                            return 'Actualizando clientes/proyectos';
                        case 'quickbooksOnlineSyncApplyEmployees':
                            return 'Actualizando empleados';
                        case 'quickbooksOnlineSyncApplyClassesLocations':
                            return 'Actualizando clases';
                        case 'jobDone':
                            return 'Esperando a que se carguen los datos importados';
                        case 'xeroSyncImportChartOfAccounts':
                            return 'Sincronizando plan de cuentas';
                        case 'xeroSyncImportCategories':
                            return 'Sincronizando categorias';
                        case 'xeroSyncImportCustomers':
                            return 'Sincronizando clientes';
                        case 'xeroSyncXeroReimbursedReports':
                            return 'Marcar los informes de Expensify como reembolsados';
                        case 'xeroSyncExpensifyReimbursedReports':
                            return 'Marcar facturas y recibos de Xero como pagados';
                        case 'xeroSyncImportTrackingCategories':
                            return 'Sincronizando categorías de seguimiento';
                        case 'xeroSyncImportBankAccounts':
                            return 'Sincronizando cuentas bancarias';
                        case 'xeroSyncImportTaxRates':
                            return 'Sincronizando las tasas de impuesto';
                        case 'xeroCheckConnection':
                            return 'Comprobando la conexión a Xero';
                        case 'xeroSyncTitle':
                            return 'Sincronizando los datos de Xero';
                        case 'netSuiteSyncConnection':
                            return 'Iniciando conexión a NetSuite';
                        case 'netSuiteSyncCustomers':
                            return 'Importando clientes';
                        case 'netSuiteSyncInitData':
                            return 'Recuperando datos de NetSuite';
                        case 'netSuiteSyncImportTaxes':
                            return 'Importando impuestos';
                        case 'netSuiteSyncImportItems':
                            return 'Importando artículos';
                        case 'netSuiteSyncData':
                            return 'Importando datos a Expensify';
                        case 'netSuiteSyncAccounts':
                            return 'Sincronizando cuentas';
                        case 'netSuiteSyncCurrencies':
                            return 'Sincronizando divisas';
                        case 'netSuiteSyncCategories':
                            return 'Sincronizando categorías';
                        case 'netSuiteSyncReportFields':
                            return 'Importando datos como campos de informe de Expensify';
                        case 'netSuiteSyncTags':
                            return 'Importando datos como etiquetas de Expensify';
                        case 'netSuiteSyncUpdateConnectionData':
                            return 'Actualizando información de conexión';
                        case 'netSuiteSyncNetSuiteReimbursedReports':
                            return 'Marcando informes de Expensify como reembolsados';
                        case 'netSuiteSyncImportCustomLists':
                            return 'Importando listas personalizadas';
                        case 'netSuiteSyncImportSubsidiaries':
                            return 'Importando subsidiarias';
                        case 'netSuiteSyncImportVendors':
                        case 'quickbooksDesktopImportVendors':
                            return 'Importando proveedores';
                        case 'netSuiteSyncExpensifyReimbursedReports':
                            return 'Marcando facturas y recibos de NetSuite como pagados';
                        case 'netSuiteImportVendorsTitle':
                            return 'Importando proveedores';
                        case 'netSuiteImportCustomListsTitle':
                            return 'Importando listas personalizadas';
                        case 'intacctCheckConnection':
                            return 'Comprobando la conexión a Sage Intacct';
                        case 'intacctImportDimensions':
                            return 'Importando dimensiones';
                        case 'intacctImportTitle':
                            return 'Importando datos desde Sage Intacct';
                        default: {
                            // eslint-disable-next-line @typescript-eslint/restrict-template-expressions
                            return `Translation missing for stage: ${stage}`;
                        }
                    }
                },
            },
            preferredExporter: 'Exportador preferido',
            exportPreferredExporterNote:
                'Puede ser cualquier administrador del espacio de trabajo, pero debe ser un administrador de dominio si configura diferentes cuentas de exportación para tarjetas de empresa individuales en la configuración del dominio.',
            exportPreferredExporterSubNote: 'Una vez configurado, el exportador preferido verá los informes para exportar en tu cuenta.',
            exportAs: 'Exportar cómo',
            exportOutOfPocket: ' Exportar gastos por cuenta propia como',
            exportCompanyCard: 'Exportar gastos de la tarjeta de empresa como',
            exportDate: 'Fecha de exportación',
            defaultVendor: 'Proveedor predeterminado',
            autoSync: 'Autosincronización',
            autoSyncDescription: 'Sincroniza NetSuite y Expensify automáticamente, todos los días. Exporta el informe finalizado en tiempo real',
            reimbursedReports: 'Sincronizar informes reembolsados',
            cardReconciliation: 'Conciliación de tarjetas',
            reconciliationAccount: 'Cuenta de conciliación',
            continuousReconciliation: 'Conciliación continua',
            saveHoursOnReconciliation:
                'Ahorra horas de conciliación en cada período contable haciendo que Expensify concilie continuamente los extractos y liquidaciones de la Tarjeta Expensify en tu nombre.',
            enableContinuousReconciliation: 'Para activar la Conciliación Continua, activa la ',
            chooseReconciliationAccount: {
                chooseBankAccount: 'Elige la cuenta bancaria con la que se conciliarán los pagos de tu Tarjeta Expensify.',
                accountMatches: 'Asegúrate de que esta cuenta coincide con ',
                settlementAccount: 'la cuenta de liquidación de tu Tarjeta Expensify ',
                reconciliationWorks: ({lastFourPAN}: ReconciliationWorksParams) => `(que termina en ${lastFourPAN}) para que la conciliación continua funcione correctamente.`,
            },
        },
        card: {
            issueCard: 'Emitir tarjeta',
            getStartedIssuing: 'Empieza emitiendo tu primera tarjeta virtual o física.',
            issueNewCard: {
                whoNeedsCard: '¿Quién necesita una tarjeta?',
                findMember: 'Buscar miembro',
                chooseCardType: 'Elegir un tipo de tarjeta',
                physicalCard: 'Tarjeta física',
                physicalCardDescription: 'Ideal para los consumidores habituales',
                virtualCard: 'Tarjeta virtual',
                virtualCardDescription: 'Instantáneo y flexible',
                chooseLimitType: 'Elegir un tipo de límite',
                smartLimit: 'Límite inteligente',
                smartLimitDescription: 'Gasta hasta una determinada cantidad antes de requerir aprobación',
                monthly: 'Mensual',
                monthlyDescription: 'Gasta hasta una determinada cantidad al mes',
                fixedAmount: 'Cantidad fija',
                fixedAmountDescription: 'Gasta hasta una determinada cantidad una vez',
                cardLimitError: 'Por favor, introduce un monto menor a $21,474,836',
                setLimit: 'Establecer un límite',
                giveItName: 'Dale un nombre',
                giveItNameInstruction: 'Hazlo lo suficientemente único para distinguirla de otras tarjetas. ¡Los casos de uso específicos son aún mejores!',
                cardName: 'Nombre de la tarjeta',
                letsDoubleCheck: 'Vuelve a comprobar que todo parece correcto. ',
                willBeReady: 'Esta tarjeta estará lista para su uso inmediato.',
                cardholder: 'Titular de la tarjeta',
                cardType: 'Tipo de tarjeta',
                limit: 'Limite',
                limitType: 'Tipo de limite',
                name: 'Nombre',
            },
            deactivateCardModal: {
                deactivate: 'Desactivar',
                deactivateCard: 'Desactivar tarjeta',
                deactivateConfirmation: 'Al desactivar esta tarjeta, se rechazarán todas las transacciones futuras y no se podrá deshacer.',
            },
        },

        export: {
            notReadyHeading: 'No está listo para exportar',
            notReadyDescription:
                'Los borradores o informes de gastos pendientes no se pueden exportar al sistema contabilidad. Por favor, apruebe o pague estos gastos antes de exportarlos.',
        },
        invoices: {
            sendInvoice: 'Enviar factura',
            sendFrom: 'Enviar desde',
            invoicingDetails: 'Detalles de facturación',
            invoicingDetailsDescription: 'Esta información aparecerá en tus facturas.',
            companyName: 'Nombre de la empresa',
            companyWebsite: 'Sitio web de la empresa',
            paymentMethods: {
                personal: 'Personal',
                business: 'Empresas',
                chooseInvoiceMethod: 'Elija un método de pago:',
                payingAsIndividual: 'Pago individual',
                payingAsBusiness: 'Pagar como una empresa',
            },
            invoiceBalance: 'Saldo de la factura',
            invoiceBalanceSubtitle: 'Este es tu saldo actual de la recaudación de pagos de facturas. Se transferirá automáticamente a tu cuenta bancaria si has agregado una.',
            bankAccountsSubtitle: 'Agrega una cuenta bancaria para hacer y recibir pagos de facturas.',
        },
        invite: {
            member: 'Invitar miembros',
            members: 'Invitar miembros',
            invitePeople: 'Invitar nuevos miembros',
            genericFailureMessage: 'Se ha producido un error al invitar al miembro al espacio de trabajo. Vuelva a intentarlo.',
            pleaseEnterValidLogin: `Asegúrese de que el correo electrónico o el número de teléfono sean válidos (p. ej. ${CONST.EXAMPLE_PHONE_NUMBER}).`,
            user: 'miembro',
            users: 'miembros',
            invited: 'invitó',
            removed: 'eliminó',
            to: 'a',
            from: 'de',
        },
        inviteMessage: {
            confirmDetails: 'Confirma los detalles',
            inviteMessagePrompt: '¡Añadir un mensaje para hacer tu invitación destacar!',
            personalMessagePrompt: 'Mensaje',
            inviteNoMembersError: 'Por favor, selecciona al menos un miembro a invitar.',
            genericFailureMessage: 'Se ha producido un error al invitar al miembro al espacio de trabajo. Por favor, vuelva a intentarlo.',
            joinRequest: ({user, workspaceName}: {user: string; workspaceName: string}) => `${user} solicitó unirse al espacio de trabajo ${workspaceName}`,
        },
        distanceRates: {
            oopsNotSoFast: 'Ups! No tan rápido...',
            workspaceNeeds: 'Un espacio de trabajo necesita al menos una tasa de distancia activa.',
            distance: 'Distancia',
            centrallyManage: 'Gestiona centralizadamente las tasas, elige si contabilizar en millas o kilómetros, y define una categoría por defecto',
            rate: 'Tasa',
            addRate: 'Agregar tasa',
            findRate: 'Encontrar tasa',
            trackTax: 'Impuesto de seguimiento',
            deleteRates: () => ({
                one: 'Eliminar tasa',
                other: 'Eliminar tasas',
            }),
            enableRates: () => ({
                one: 'Activar tasa',
                other: 'Activar tasas',
            }),
            disableRates: () => ({
                one: 'Desactivar tasa',
                other: 'Desactivar tasas',
            }),
            enableRate: 'Activar tasa',
            status: 'Estado',
            unit: 'Unidad',
            taxFeatureNotEnabledMessage: 'Los impuestos deben estar activados en el área de trabajo para poder utilizar esta función. Dirígete a ',
            changePromptMessage: ' para hacer ese cambio.',
            deleteDistanceRate: 'Eliminar tasa de distancia',
            areYouSureDelete: () => ({
                one: '¿Estás seguro de que quieres eliminar esta tasa?',
                other: '¿Estás seguro de que quieres eliminar estas tasas?',
            }),
            errors: {
                rateNameRequired: 'El nombre de la tasa es obligatorio',
                existingRateName: 'Ya existe una tasa de distancia con este nombre',
            },
        },
        editor: {
            nameInputLabel: 'Nombre',
            descriptionInputLabel: 'Descripción',
            typeInputLabel: 'Tipo',
            initialValueInputLabel: 'Valor inicial',
            nameInputHelpText: 'Este es el nombre que verás en tu espacio de trabajo.',
            nameIsRequiredError: 'Debes definir un nombre para tu espacio de trabajo',
            currencyInputLabel: 'Moneda por defecto',
            currencyInputHelpText: 'Todas los gastos en este espacio de trabajo serán convertidos a esta moneda.',
            currencyInputDisabledText: ({currency}: CurrencyInputDisabledTextParams) =>
                `La moneda predeterminada no se puede cambiar porque este espacio de trabajo está vinculado a una cuenta bancaria en ${currency}.`,
            save: 'Guardar',
            genericFailureMessage: 'Se ha producido un error al guardar el espacio de trabajo. Por favor, inténtalo de nuevo.',
            avatarUploadFailureMessage: 'No se pudo subir el avatar. Por favor, inténtalo de nuevo.',
            addressContext: 'Se requiere una dirección para habilitar Expensify Travel. Por favor, introduce una dirección asociada con tu negocio.',
        },
        bankAccount: {
            continueWithSetup: 'Continuar con la configuración',
            youAreAlmostDone: 'Casi has acabado de configurar tu cuenta bancaria, que te permitirá emitir tarjetas corporativas, reembolsar gastos y cobrar pagar facturas.',
            streamlinePayments: 'Optimiza pagos',
            connectBankAccountNote: 'Nota: No se pueden usar cuentas bancarias personales para realizar pagos en los espacios de trabajo.',
            oneMoreThing: '¡Una cosa más!',
            allSet: '¡Todo listo!',
            accountDescriptionWithCards: 'Esta cuenta bancaria se utilizará para emitir tarjetas corporativas, reembolsar gastos y cobrar y pagar facturas.',
            letsFinishInChat: '¡Continuemos en el chat!',
            finishInChat: 'Continuemos en el chat',
            almostDone: '¡Casi listo!',
            disconnectBankAccount: 'Desconectar cuenta bancaria',
            startOver: 'Empezar de nuevo',
            updateDetails: 'Actualizar detalles',
            yesDisconnectMyBankAccount: 'Sí, desconecta mi cuenta bancaria',
            yesStartOver: 'Sí, empezar de nuevo',
            disconnectYour: 'Desconecta tu cuenta bancaria de ',
            bankAccountAnyTransactions: '. Los reembolsos pendientes serán completados sin problemas.',
            clearProgress: 'Empezar de nuevo descartará lo completado hasta ahora.',
            areYouSure: '¿Estás seguro?',
            workspaceCurrency: 'Moneda del espacio de trabajo',
            updateCurrencyPrompt:
                'Parece que tu espacio de trabajo está configurado actualmente en una moneda diferente a USD. Por favor, haz clic en el botón de abajo para actualizar tu moneda a USD ahora.',
            updateToUSD: 'Actualizar a USD',
            updateWorkspaceCurrency: 'Actualizar la moneda del espacio de trabajo',
            workspaceCurrencyNotSupported: 'Moneda del espacio de trabajo no soportada',
            yourWorkspace: `Tu espacio de trabajo está configurado en una moneda no soportada. Consulta la <a href="${CONST.CONNECT_A_BUSINESS_BANK_ACCOUNT_HELP_URL}">lista de monedas soportadas</a>.`,
        },
        changeOwner: {
            changeOwnerPageTitle: 'Transferir la propiedad',
            addPaymentCardTitle: 'Ingrese tu tarjeta de pago para transferir la propiedad',
            addPaymentCardButtonText: 'Aceptar términos y agregar tarjeta de pago',
            addPaymentCardReadAndAcceptTextPart1: 'Lea y acepte',
            addPaymentCardReadAndAcceptTextPart2: 'para agregar tu tarjeta',
            addPaymentCardTerms: 'los términos',
            addPaymentCardPrivacy: 'la política de privacidad',
            addPaymentCardAnd: 'y',
            addPaymentCardPciCompliant: 'PCI-DSS obediente',
            addPaymentCardBankLevelEncrypt: 'Cifrado a nivel bancario',
            addPaymentCardRedundant: 'Infraestructura redundante',
            addPaymentCardLearnMore: `<muted-text>Conozca más sobre nuestra <a href="${CONST.PERSONAL_DATA_PROTECTION_INFO_URL}">seguridad</a>.</muted-text>`,
            amountOwedTitle: 'Saldo pendiente',
            amountOwedButtonText: 'OK',
            amountOwedText: 'Esta cuenta tiene un saldo pendiente de un mes anterior.\n\n¿Quiere liquidar el saldo y hacerse cargo de la facturación de este espacio de trabajo?',
            ownerOwesAmountTitle: 'Saldo pendiente',
            ownerOwesAmountButtonText: 'Transferir saldo',
            ownerOwesAmountText: ({email, amount}: OwnerOwesAmountParams) =>
                `La cuenta propietaria de este espacio de trabajo (${email}) tiene un saldo pendiente de un mes anterior.\n\n¿Desea transferir este monto (${amount}) para hacerse cargo de la facturación de este espacio de trabajo? tu tarjeta de pago se cargará inmediatamente.`,
            subscriptionTitle: 'Asumir la suscripción anual',
            subscriptionButtonText: 'Transferir suscripción',
            subscriptionText: ({usersCount, finalCount}: ChangeOwnerSubscriptionParams) =>
                `Al hacerse cargo de este espacio de trabajo se fusionará tu suscripción anual asociada con tu suscripción actual. Esto aumentará el tamaño de tu suscripción en ${usersCount} miembros, lo que hará que tu nuevo tamaño de suscripción sea ${finalCount}. ¿Te gustaria continuar?`,
            duplicateSubscriptionTitle: 'Alerta de suscripción duplicada',
            duplicateSubscriptionButtonText: 'Continuar',
            duplicateSubscriptionText: ({email, workspaceName}: ChangeOwnerDuplicateSubscriptionParams) =>
                `Parece que estás intentando hacerte cargo de la facturación de los espacios de trabajo de ${email}, pero para hacerlo, primero debes ser administrador de todos sus espacios de trabajo.\n\nHaz clic en "Continuar" si solo quieres tomar sobrefacturación para el espacio de trabajo ${workspaceName}.\n\nSi desea hacerse cargo de la facturación de toda tu suscripción, pídales que lo agreguen como administrador a todos sus espacios de trabajo antes de hacerse cargo de la facturación.`,
            hasFailedSettlementsTitle: 'No se puede transferir la propiedad',
            hasFailedSettlementsButtonText: 'Entiendo',
            hasFailedSettlementsText: ({email}: ChangeOwnerHasFailedSettlementsParams) =>
                `No puede hacerse cargo de la facturación porque ${email} tiene una liquidación vencida de la tarjeta Expensify. Avíseles que se comuniquen con concierge@expensify.com para resolver el problema. Luego, podrá hacerse cargo de la facturación de este espacio de trabajo.`,
            failedToClearBalanceTitle: 'Fallo al liquidar el saldo',
            failedToClearBalanceButtonText: 'OK',
            failedToClearBalanceText: 'No hemos podido liquidar el saldo, por favor, inténtalo más tarde.',
            successTitle: '¡Guau! Todo listo.',
            successDescription: 'Ahora eres el propietario de este espacio de trabajo.',
            errorTitle: '¡Ups! No tan rapido...',
            errorDescription: `<muted-text><centered-text>Hubo un problema al transferir la propiedad de este espacio de trabajo. Inténtalo de nuevo, o <concierge-link>contacta con Concierge</concierge-link> por ayuda.</centered-text></muted-text>`,
        },

        exportAgainModal: {
            title: '¡Cuidado!',
            description: ({reportName, connectionName}: ExportAgainModalDescriptionParams) =>
                `Los siguientes informes ya se han exportado a ${CONST.POLICY.CONNECTIONS.NAME_USER_FRIENDLY[connectionName]}:\n\n${reportName}\n\n¿Estás seguro de que deseas exportarlos de nuevo?`,
            confirmText: 'Sí, exportar de nuevo',
            cancelText: 'Cancelar',
        },
        planTypePage: {
            planTypes: {
                team: {
                    label: 'Recopilar',
                    description: 'Para equipos que buscan automatizar sus procesos.',
                },
                corporate: {
                    label: 'Controlar',
                    description: 'Para organizaciones con requisitos avanzados.',
                },
            },
            description: 'Elige el plan adecuado para ti. Para ver una lista detallada de funciones y precios, consulta nuestra',
            subscriptionLink: 'página de ayuda sobre tipos de planes y precios',
            lockedPlanDescription: ({count, annualSubscriptionEndDate}: WorkspaceLockedPlanTypeParams) => ({
                one: `Tienes un compromiso anual de 1 miembro activo en el plan Controlar hasta el ${annualSubscriptionEndDate}. Puedes cambiar a una suscripción de pago por uso y desmejorar al plan Recopilar a partir del ${annualSubscriptionEndDate} desactivando la renovación automática en`,
                other: `Tienes un compromiso anual de ${count} miembros activos en el plan Controlar hasta el ${annualSubscriptionEndDate}. Puedes cambiar a una suscripción de pago por uso y desmejorar al plan Recopilar a partir del ${annualSubscriptionEndDate} desactivando la renovación automática en`,
            }),
            subscriptions: 'Suscripciones',
        },
        upgrade: {
            reportFields: {
                title: 'Los campos',
                description: `Los campos de informe permiten especificar detalles a nivel de cabecera, distintos de las etiquetas que pertenecen a los gastos en partidas individuales. Estos detalles pueden incluir nombres de proyectos específicos, información sobre viajes de negocios, ubicaciones, etc.`,
                onlyAvailableOnPlan: 'Los campos de informe sólo están disponibles en el plan Controlar, a partir de ',
            },
            [CONST.POLICY.CONNECTIONS.NAME.NETSUITE]: {
                title: 'NetSuite',
                description: `Disfruta de la sincronización automática y reduce las entradas manuales con la integración Expensify + NetSuite. Obtén información financiera en profundidad y en tiempo real con la compatibilidad nativa y personalizada con segmentos, incluida la asignación de proyectos y clientes.`,
                onlyAvailableOnPlan: 'Nuestra integración NetSuite sólo está disponible en el plan Controlar, a partir de ',
            },
            [CONST.POLICY.CONNECTIONS.NAME.SAGE_INTACCT]: {
                title: 'Sage Intacct',
                description: `Disfruta de una sincronización automatizada y reduce las entradas manuales con la integración Expensify + Sage Intacct. Obtén información financiera en profundidad y en tiempo real con dimensiones definidas por el usuario, así como codificación de gastos por departamento, clase, ubicación, cliente y proyecto (trabajo).`,
                onlyAvailableOnPlan: 'Nuestra integración Sage Intacct sólo está disponible en el plan Controlar, a partir de ',
            },
            [CONST.POLICY.CONNECTIONS.NAME.QBD]: {
                title: 'QuickBooks Desktop',
                description: `Disfruta de la sincronización automática y reduce las entradas manuales con la integración de Expensify + QuickBooks Desktop. Obtén la máxima eficiencia con una conexión bidireccional en tiempo real y la codificación de gastos por clase, artículo, cliente y proyecto.`,
                onlyAvailableOnPlan: 'Nuestra integración con QuickBooks Desktop solo está disponible en el plan Controlar, que comienza en ',
            },
            [CONST.UPGRADE_FEATURE_INTRO_MAPPING.approvals.id]: {
                title: 'Aprobaciones anticipadas',
                description: `Si quieres añadir más niveles de aprobación, o simplemente asegurarte de que los gastos más importantes reciben otro vistazo, no hay problema. Las aprobaciones avanzadas ayudan a realizar las comprobaciones adecuadas a cada nivel para mantener los gastos de tu equipo bajo control.`,
                onlyAvailableOnPlan: 'Las aprobaciones avanzadas sólo están disponibles en el plan Controlar, con precios desde ',
            },
            categories: {
                title: 'Categorías',
                description: `Las categorías te ayudan a organizar mejor los gastos y a llevar un seguimiento de en qué estás gastando tu dinero. Utiliza nuestra lista de categorías sugeridas o crea las tuyas propias.`,
                onlyAvailableOnPlan: 'Las categorías están disponibles en el plan Recopilar, a partir de ',
            },
            glCodes: {
                title: 'Códigos de libro mayor',
                description: `Añada códigos de libro mayor a sus categorías para exportar fácilmente los gastos a sus sistemas de contabilidad y nómina.`,
                onlyAvailableOnPlan: 'Los códigos de libro mayor solo están disponibles en el plan Controlar, a partir de ',
            },
            glAndPayrollCodes: {
                title: 'Códigos de libro mayor y nómina',
                description: `Añada códigos de libro mayor y nómina a sus categorías para exportar fácilmente los gastos a sus sistemas de contabilidad y nómina.`,
                onlyAvailableOnPlan: 'Los códigos de libro mayor y nómina solo están disponibles en el plan Controlar, a partir de ',
            },
            taxCodes: {
                title: 'Código de impuesto',
                description: `Añada código de impuesto mayor a sus categorías para exportar fácilmente los gastos a sus sistemas de contabilidad y nómina.`,
                onlyAvailableOnPlan: 'Los código de impuesto mayor solo están disponibles en el plan Controlar, a partir de ',
            },
            companyCards: {
                title: 'Tarjetas de empresa ilimitadas',
                description: `¿Necesita agregar más canales de tarjetas? Desbloquee tarjetas de empresa ilimitadas para sincronizar transacciones de todos los principales emisores de tarjetas.`,
                onlyAvailableOnPlan: 'Esto solo está disponible en el plan Control, a partir de ',
            },
            rules: {
                title: 'Reglas',
                description: `Las reglas se ejecutan en segundo plano y mantienen tus gastos bajo control para que no tengas que preocuparte por los detalles pequeños.\n\nExige detalles de los gastos, como recibos y descripciones, establece límites y valores predeterminados, y automatiza las aprobaciones y los pagos, todo en un mismo lugar.`,
                onlyAvailableOnPlan: 'Las reglas están disponibles solo en el plan Controlar, que comienza en ',
            },
            perDiem: {
                title: 'Per diem',
                description:
                    'Las dietas per diem (ej.: $100 por día para comidas) son una excelente forma de mantener los gastos diarios predecibles y ajustados a las políticas de la empresa, especialmente si tus empleados viajan por negocios. Disfruta de funciones como tasas personalizadas, categorías por defecto y detalles más específicos como destinos y subtasas.',
                onlyAvailableOnPlan: 'Las dietas per diem solo están disponibles en el plan Control, a partir de ',
            },
            travel: {
                title: 'Viajes',
                description:
                    'Expensify Travel es una nueva plataforma corporativa de reserva y gestión de viajes que permite a los miembros reservar alojamientos, vuelos, transporte y mucho más.',
                onlyAvailableOnPlan: 'Los viajes están disponibles en el plan Recopilar, a partir de ',
            },
            multiLevelTags: {
                title: 'Etiquetas multinivel',
                description:
                    'Las etiquetas multinivel te ayudan a llevar un control más preciso de los gastos. Asigna múltiples etiquetas a cada partida, como departamento, cliente o centro de costos, para capturar el contexto completo de cada gasto. Esto permite informes más detallados, flujos de aprobación y exportaciones contables.',
                onlyAvailableOnPlan: 'Las etiquetas multinivel solo están disponibles en el plan Control, a partir de ',
            },
            note: {
                upgradeWorkspace: 'Mejore su espacio de trabajo para acceder a esta función, o',
                learnMore: 'más información',
                aboutOurPlans: 'sobre nuestros planes y precios.',
            },
            pricing: {
                perActiveMember: 'por miembro activo al mes.',
                perMember: 'por miembro al mes.',
            },
            upgradeToUnlock: 'Desbloquear esta función',
            completed: {
                headline: 'Has mejorado tu espacio de trabajo.',
                categorizeMessage: `Has actualizado con éxito a un espacio de trabajo en el plan Recopilar. ¡Ahora puedes categorizar tus gastos!`,
                travelMessage: 'Has mejorado con éxito a un espacio de trabajo en el plan Recopilar. ¡Ahora puedes comenzar a reservar y gestionar viajes!',
                successMessage: ({policyName, subscriptionLink}: UpgradeSuccessMessageParams) =>
                    `<centered-text>Has actualizado con éxito ${policyName} al plan Controlar. <a href="${subscriptionLink}">Ver su suscripción</a> para obtener más información.</centered-text>`,
                gotIt: 'Entendido, gracias.',
            },
            commonFeatures: {
                title: 'Mejorar al plan Controlar',
                note: 'Desbloquea nuestras funciones más potentes, incluyendo:',
                benefits: {
                    startsAt: 'El plan Controlar comienza desde ',
                    perMember: 'por miembro activo al mes.',
                    learnMore: 'Más información',
                    pricing: 'sobre nuestros planes y precios.',
                    benefit1: 'Conexiones avanzadas de contabilidad (NetSuite, Sage Intacct y más)',
                    benefit2: 'Reglas inteligentes de gastos',
                    benefit3: 'Flujos de aprobación de varios niveles',
                    benefit4: 'Controles de seguridad mejorados',
                    toUpgrade: 'Para mejorar, haz clic en',
                    selectWorkspace: 'selecciona un espacio de trabajo y cambia el tipo de plan a',
                },
            },
        },
        downgrade: {
            commonFeatures: {
                title: 'Desmejorar al plan Recopilar',
                note: 'Si desmejoras, perderás acceso a estas funciones y más:',
                benefits: {
                    note: 'Para una comparación completa de nuestros planes, consulta nuestra',
                    pricingPage: 'página de precios',
                    confirm: '¿Estás seguro de que deseas desmejorar y eliminar tus configuraciones?',
                    warning: 'Esto no se puede deshacer.',
                    benefit1: 'Conexiones de contabilidad (excepto QuickBooks Online y Xero)',
                    benefit2: 'Reglas inteligentes de gastos',
                    benefit3: 'Flujos de aprobación de varios niveles',
                    benefit4: 'Controles de seguridad mejorados',
                    headsUp: '¡Atención!',
                    multiWorkspaceNote:
                        'Tendrás que bajar de categoría todos tus espacios de trabajo antes de tu primer pago mensual para comenzar una suscripción con la tasa del plan Recopilar. Haz clic en',
                    selectStep: '> selecciona cada espacio de trabajo > cambia el tipo de plan a',
                },
            },
            completed: {
                headline: 'Tu espacio de trabajo ha sido bajado de categoría',
                description: 'Tienes otros espacios de trabajo en el plan Controlar. Para facturarte con la tasa del plan Recopilar, debes bajar de categoría todos los espacios de trabajo.',
                gotIt: 'Entendido, gracias.',
            },
        },
        payAndDowngrade: {
            title: 'Pagar y bajar de categoría',
            headline: 'Tu pago final',
            description1: 'Tu factura final por esta suscripción será',
            description2: ({date}: DateParams) => `Consulta el desglose a continuación para ${date}:`,
            subscription:
                '¡Atención! Esta acción finalizará tu suscripción a Expensify, eliminará este espacio de trabajo y eliminará a todos los miembros del espacio de trabajo. Si deseas conservar este espacio de trabajo y solo eliminarte a ti mismo, haz que otro administrador tome el control de la facturación primero.',
            genericFailureMessage: 'Ocurrió un error al pagar tu factura. Por favor, inténtalo de nuevo.',
        },
        restrictedAction: {
            restricted: 'Restringido',
            actionsAreCurrentlyRestricted: ({workspaceName}: ActionsAreCurrentlyRestricted) => `Las acciones en el espacio de trabajo ${workspaceName} están actualmente restringidas`,
            workspaceOwnerWillNeedToAddOrUpdatePaymentCard: ({workspaceOwnerName}: WorkspaceOwnerWillNeedToAddOrUpdatePaymentCardParams) =>
                `El propietario del espacio de trabajo, ${workspaceOwnerName} tendrá que añadir o actualizar la tarjeta de pago registrada para desbloquear nueva actividad en el espacio de trabajo.`,
            youWillNeedToAddOrUpdatePaymentCard: 'Debes añadir o actualizar la tarjeta de pago registrada para desbloquear nueva actividad en el espacio de trabajo.',
            addPaymentCardToUnlock: 'Añade una tarjeta para desbloquearlo!',
            addPaymentCardToContinueUsingWorkspace: 'Añade una tarjeta de pago para seguir utilizando este espacio de trabajo',
            pleaseReachOutToYourWorkspaceAdmin: 'Si tienes alguna pregunta, ponte en contacto con el administrador de su espacio de trabajo.',
            chatWithYourAdmin: 'Chatea con tu administrador',
            chatInAdmins: 'Chatea en #admins',
            addPaymentCard: 'Agregar tarjeta de pago',
        },
        rules: {
            individualExpenseRules: {
                title: 'Gastos',
                subtitle: ({categoriesPageLink, tagsPageLink}: IndividualExpenseRulesSubtitleParams) =>
                    `<muted-text>Establece controles y valores predeterminados para gastos individuales. También puedes crear reglas para <a href="${categoriesPageLink}">categorías</a> y <a href="${tagsPageLink}">etiquetas</a>.</muted-text>`,
                receiptRequiredAmount: 'Cantidad requerida para los recibos',
                receiptRequiredAmountDescription: 'Exige recibos cuando los gastos superen este importe, a menos que lo anule una regla de categoría.',
                maxExpenseAmount: 'Importe máximo del gasto',
                maxExpenseAmountDescription: 'Marca los gastos que superen este importe, a menos que una regla de categoría lo anule.',
                maxAge: 'Antigüedad máxima',
                maxExpenseAge: 'Antigüedad máxima de los gastos',
                maxExpenseAgeDescription: 'Marca los gastos de más de un número determinado de días.',
                maxExpenseAgeDays: () => ({
                    one: '1 día',
                    other: (count: number) => `${count} días`,
                }),
                billableDefault: 'Valor predeterminado facturable',
                billableDefaultDescription: ({tagsPageLink}: BillableDefaultDescriptionParams) =>
                    `<muted-text>Elige si los gastos en efectivo y con tarjeta de crédito deben ser facturables por defecto. Los gastos facturables se activan o desactivan en <a href="${tagsPageLink}">etiquetas</a>.</muted-text>`,
                billable: 'Facturable',
                billableDescription: 'Los gastos se vuelven a facturar a los clientes en la mayoría de los casos',
                nonBillable: 'No facturable',
                nonBillableDescription: 'Los gastos se vuelven a facturar a los clientes en ocasiones',
                eReceipts: 'Recibos electrónicos',
                eReceiptsHint: 'Los recibos electrónicos se crean automáticamente',
                eReceiptsHintLink: 'para la mayoría de las transacciones en USD',
                attendeeTracking: 'Seguimiento de asistentes',
                attendeeTrackingHint: 'Haz un seguimiento del coste por persona para cada gasto.',
                prohibitedDefaultDescription:
                    'Marque cualquier recibo donde aparezcan alcohol, apuestas u otros artículos restringidos. Los gastos con recibos que incluyan estos conceptos requerirán una revisión manual.',
                prohibitedExpenses: 'Gastos prohibidos',
                alcohol: 'Alcohol',
                hotelIncidentals: 'Gastos adicionales de hotel',
                gambling: 'Juegos de apuestas',
                tobacco: 'Tabaco',
                adultEntertainment: 'Entretenimiento para adultos',
            },
            expenseReportRules: {
                title: 'Informes de gastos',
                subtitle: 'Automatiza el cumplimiento, la aprobación y el pago de los informes de gastos.',
                preventSelfApprovalsTitle: 'Evitar autoaprobaciones',
                preventSelfApprovalsSubtitle: 'Evita que los miembros del espacio de trabajo aprueben sus propios informes de gastos.',
                autoApproveCompliantReportsTitle: 'Aprobación automática de informes conformes',
                autoApproveCompliantReportsSubtitle: 'Configura qué informes de gastos pueden aprobarse de forma automática.',
                autoApproveReportsUnderTitle: 'Aprobar automáticamente informes por debajo de',
                autoApproveReportsUnderDescription: 'Los informes de gastos totalmente conformes por debajo de esta cantidad se aprobarán automáticamente.',
                randomReportAuditTitle: 'Auditoría aleatoria de informes',
                randomReportAuditDescription: 'Requiere que algunos informes sean aprobados manualmente, incluso si son elegibles para la aprobación automática.',
                autoPayApprovedReportsTitle: 'Pago automático de informes aprobados',
                autoPayApprovedReportsSubtitle: 'Configura qué informes de gastos pueden pagarse de forma automática.',
                autoPayApprovedReportsLimitError: ({currency}: AutoPayApprovedReportsLimitErrorParams = {}) => `Por favor, introduce un monto menor a ${currency ?? ''}20,000`,
                autoPayApprovedReportsLockedSubtitle: 'Ve a más funciones y habilita flujos de trabajo, luego agrega pagos para desbloquear esta función.',
                autoPayReportsUnderTitle: 'Pagar automáticamente informes por debajo de',
                autoPayReportsUnderDescription: 'Los informes de gastos totalmente conformes por debajo de esta cantidad se pagarán automáticamente.',
                unlockFeatureEnableWorkflowsSubtitle: ({featureName, moreFeaturesLink}: FeatureNameParams) =>
                    `Ir a [más características](${moreFeaturesLink}) y habilita flujos de trabajo, luego agrega ${featureName} para desbloquear esta función.`,
                enableFeatureSubtitle: ({featureName, moreFeaturesLink}: FeatureNameParams) =>
                    `Ir a [más características](${moreFeaturesLink}) y habilita ${featureName} para desbloquear esta función.`,
            },
            categoryRules: {
                title: 'Reglas de categoría',
                approver: 'Aprobador',
                requireDescription: 'Requerir descripción',
                descriptionHint: 'Sugerencia de descripción',
                descriptionHintDescription: ({categoryName}: CategoryNameParams) =>
                    `Recuerda a los empleados que deben proporcionar información adicional para los gastos de “${categoryName}”. Esta sugerencia aparece en el campo de descripción en los gastos.`,
                descriptionHintLabel: 'Sugerencia',
                descriptionHintSubtitle: 'Consejo: ¡Cuanto más corta, mejor!',
                maxAmount: 'Importe máximo',
                flagAmountsOver: 'Señala importes superiores a',
                flagAmountsOverDescription: ({categoryName}: CategoryNameParams) => `Aplica a la categoría “${categoryName}”.`,
                flagAmountsOverSubtitle: 'Esto anula el importe máximo para todos los gastos.',
                expenseLimitTypes: {
                    expense: 'Gasto individual',
                    expenseSubtitle: 'Señala importes de gastos por categoría. Esta regla anula la regla general del espacio de trabajo para el importe máximo de gastos.',
                    daily: 'Total por categoría',
                    dailySubtitle: 'Marcar el gasto total por categoría en cada informe de gastos.',
                },
                requireReceiptsOver: 'Requerir recibos para importes superiores a',
                requireReceiptsOverList: {
                    default: ({defaultAmount}: DefaultAmountParams) => `${defaultAmount} ${CONST.DOT_SEPARATOR} Predeterminado`,
                    never: 'Nunca requerir recibos',
                    always: 'Requerir recibos siempre',
                },
                defaultTaxRate: 'Tasa de impuesto predeterminada',
                enableWorkflows: ({moreFeaturesLink}: RulesEnableWorkflowsParams) =>
                    `Ve a [Más características](${moreFeaturesLink}) y habilita los flujos de trabajo, luego añade aprobaciones para desbloquear esta función.`,
            },
            customRules: {
                title: 'Reglas personalizadas',
                subtitle: 'Descripción',
                description: 'Introduzca reglas personalizadas para los informes de gastos',
            },
        },
    },
    getAssistancePage: {
        title: 'Obtener ayuda',
        subtitle: '¡Estamos aquí para ayudarte!',
        description: 'Elige una de las siguientes opciones:',
        chatWithConcierge: 'Chatear con Concierge',
        scheduleSetupCall: 'Concertar una llamada',
        scheduleACall: 'Programar llamada',
        questionMarkButtonTooltip: 'Obtén ayuda de nuestro equipo',
        exploreHelpDocs: 'Explorar la documentación de ayuda',
        registerForWebinar: 'Registrarse para el seminario web',
        onboardingHelp: 'Ayuda de incorporación',
    },
    emojiPicker: {
        skinTonePickerLabel: 'Elige el tono de piel por defecto',
        headers: {
            frequentlyUsed: 'Usado frecuentemente',
            smileysAndEmotion: 'Emoticonos y emociones',
            peopleAndBody: 'Personas y Cuerpo',
            animalsAndNature: 'Animales y naturaleza',
            foodAndDrink: 'Alimentos y bebidas',
            travelAndPlaces: 'Viajes y lugares',
            activities: 'Actividades',
            objects: 'Objetos',
            symbols: 'Símbolos',
            flags: 'Banderas',
        },
    },
    newRoomPage: {
        newRoom: 'Nueva sala de chat',
        groupName: 'Nombre del grupo',
        roomName: 'Nombre de la sala',
        visibility: 'Visibilidad',
        restrictedDescription: 'Sólo las personas en tu espacio de trabajo pueden encontrar esta sala',
        privateDescription: 'Sólo las personas que están invitadas a esta sala pueden encontrarla',
        publicDescription: 'Cualquier persona puede unirse a esta sala',
        // eslint-disable-next-line @typescript-eslint/naming-convention
        public_announceDescription: 'Cualquier persona puede unirse a esta sala',
        createRoom: 'Crea una sala de chat',
        roomAlreadyExistsError: 'Ya existe una sala con este nombre',
        roomNameReservedError: ({reservedName}: RoomNameReservedErrorParams) =>
            `${reservedName} es el nombre una sala por defecto de todos los espacios de trabajo. Por favor, elige otro nombre.`,
        roomNameInvalidError: 'Los nombres de las salas solo pueden contener minúsculas, números y guiones',
        pleaseEnterRoomName: 'Por favor, escribe el nombre de una sala',
        pleaseSelectWorkspace: 'Por favor, selecciona un espacio de trabajo',
        renamedRoomAction: ({oldName, newName, actorName, isExpenseReport}: RenamedRoomActionParams) => {
            const actor = actorName ? `${actorName} ` : '';
            return isExpenseReport ? `${actor}cambió el nombre a "${newName}" (previamente "${oldName}")` : `${actor}cambió el nombre de la sala a "${newName}" (previamente "${oldName}")`;
        },
        roomRenamedTo: ({newName}: RoomRenamedToParams) => `Sala renombrada a ${newName}`,
        social: 'social',
        selectAWorkspace: 'Seleccionar un espacio de trabajo',
        growlMessageOnRenameError: 'No se ha podido cambiar el nombre del espacio de trabajo. Por favor, comprueba tu conexión e inténtalo de nuevo.',
        visibilityOptions: {
            restricted: 'Espacio de trabajo', // the translation for "restricted" visibility is actually workspace. This is so we can display restricted visibility rooms as "workspace" without having to change what's stored.
            private: 'Privada',
            public: 'Público',
            // eslint-disable-next-line @typescript-eslint/naming-convention
            public_announce: 'Anuncio Público',
        },
    },
    workspaceApprovalModes: {
        submitAndClose: 'Enviar y Cerrar',
        submitAndApprove: 'Enviar y Aprobar',
        advanced: 'AVANZADO',
        dynamicExternal: 'DINÁMICO_EXTERNO',
        smartReport: 'INFORME_INTELIGENTE',
        billcom: 'BILLCOM',
    },
    workspaceActions: {
        addApprovalRule: ({approverEmail, approverName, field, name}: AddedPolicyApprovalRuleParams) =>
            `añadió a ${approverName} (${approverEmail}) como aprobador para la ${field} "${name}"`,
        deleteApprovalRule: ({approverEmail, approverName, field, name}: AddedPolicyApprovalRuleParams) =>
            `eliminó a ${approverName} (${approverEmail}) como aprobador para la ${field} "${name}"`,
        updateApprovalRule: ({field, name, newApproverEmail, newApproverName, oldApproverEmail, oldApproverName}: UpdatedPolicyApprovalRuleParams) => {
            const formatApprover = (displayName?: string, email?: string) => (displayName ? `${displayName} (${email})` : email);

            return `cambió el aprobador para la ${field} "${name}" a ${formatApprover(newApproverName, newApproverEmail)} (previamente ${formatApprover(oldApproverName, oldApproverEmail)})`;
        },
        addCategory: ({categoryName}: UpdatedPolicyCategoryParams) => `añadió la categoría "${categoryName}""`,
        deleteCategory: ({categoryName}: UpdatedPolicyCategoryParams) => `eliminó la categoría "${categoryName}"`,
        updateCategory: ({oldValue, categoryName}: UpdatedPolicyCategoryParams) => `${oldValue ? 'deshabilitó' : 'habilitó'} la categoría "${categoryName}"`,
        updatedDescriptionHint: ({categoryName, oldValue, newValue}: UpdatedPolicyCategoryDescriptionHintTypeParams) => {
            if (!newValue) {
                return `eliminó la sugerencia de descripción "${oldValue}" de la categoría "${categoryName}"`;
            }

            return !oldValue
                ? `añadió la sugerencia de descripción "${newValue}" a la categoría "${categoryName}"`
                : `cambió la sugerencia de descripción de la categoría "${categoryName}" a “${newValue}” (anteriormente “${oldValue}”)`;
        },
        updateCategoryPayrollCode: ({oldValue, categoryName, newValue}: UpdatedPolicyCategoryGLCodeParams) => {
            if (!oldValue) {
                return `añadió el código de nómina "${newValue}" a la categoría "${categoryName}"`;
            }
            if (!newValue && oldValue) {
                return `eliminó el código de nómina "${oldValue}" de la categoría "${categoryName}"`;
            }
            return `cambió el código de nómina de la categoría "${categoryName}" a “${newValue}” (previamente “${oldValue}”)`;
        },
        updateCategoryGLCode: ({oldValue, categoryName, newValue}: UpdatedPolicyCategoryGLCodeParams) => {
            if (!oldValue) {
                return `añadió el código GL "${newValue}" a la categoría "${categoryName}"`;
            }
            if (!newValue && oldValue) {
                return `eliminó el código GL "${oldValue}" de la categoría "${categoryName}"`;
            }
            return `cambió el código GL de la categoría “${categoryName}” a “${newValue}” (previamente “${oldValue}”)`;
        },
        updateAreCommentsRequired: ({oldValue, categoryName}: UpdatedPolicyCategoryParams) => {
            return `cambió la descripción de la categoría "${categoryName}" a ${!oldValue ? 'requerida' : 'no requerida'} (previamente ${!oldValue ? 'no requerida' : 'requerida'})`;
        },
        updateCategoryMaxExpenseAmount: ({categoryName, oldAmount, newAmount}: UpdatedPolicyCategoryMaxExpenseAmountParams) => {
            if (newAmount && !oldAmount) {
                return `añadió un importe máximo de ${newAmount} a la categoría "${categoryName}"`;
            }
            if (oldAmount && !newAmount) {
                return `eliminó el importe máximo de ${oldAmount} de la categoría "${categoryName}"`;
            }
            return `cambió el importe máximo de la categoría "${categoryName}" a ${newAmount} (previamente ${oldAmount})`;
        },
        updateCategoryExpenseLimitType: ({categoryName, oldValue, newValue}: UpdatedPolicyCategoryExpenseLimitTypeParams) => {
            if (!oldValue) {
                return `añadió un tipo de límite de ${newValue} a la categoría "${categoryName}"`;
            }
            return `actualizó la categoría "${categoryName}" cambiando el Tipo de Límite a ${newValue} (previamente "${oldValue}")`;
        },
        updateCategoryMaxAmountNoReceipt: ({categoryName, oldValue, newValue}: UpdatedPolicyCategoryMaxAmountNoReceiptParams) => {
            if (!oldValue) {
                return `actualizó la categoría "${categoryName}" cambiando Recibos a ${newValue}`;
            }
            return `cambió la categoría "${categoryName}" a ${newValue} (previamente ${oldValue})`;
        },
        setCategoryName: ({oldName, newName}: UpdatedPolicyCategoryNameParams) => `renombró la categoría "${oldName}" a "${newName}"`,
        updateTagListName: ({oldName, newName}: UpdatedPolicyCategoryNameParams) => `cambió el nombre de la lista de etiquetas a "${newName}" (previamente "${oldName}")`,
        addTag: ({tagListName, tagName}: UpdatedPolicyTagParams) => `añadió la etiqueta "${tagName}" a la lista "${tagListName}"`,
        updateTagName: ({tagListName, newName, oldName}: UpdatedPolicyTagNameParams) => `actualizó la lista de etiquetas "${tagListName}" cambiando la etiqueta "${oldName}" a "${newName}"`,
        updateTagEnabled: ({tagListName, tagName, enabled}: UpdatedPolicyTagParams) => `${enabled ? 'habilitó' : 'deshabilitó'} la etiqueta "${tagName}" en la lista "${tagListName}"`,
        deleteTag: ({tagListName, tagName}: UpdatedPolicyTagParams) => `eliminó la etiqueta "${tagName}" de la lista "${tagListName}"`,
        deleteMultipleTags: ({count, tagListName}: UpdatedPolicyTagParams) => `eliminó "${count}" etiquetas de la lista "${tagListName}"`,
        updateTag: ({tagListName, newValue, tagName, updatedField, oldValue}: UpdatedPolicyTagFieldParams) => {
            if (oldValue) {
                return `actualizó la etiqueta "${tagName}" en la lista "${tagListName}" cambiando el ${updatedField} a "${newValue}" (previamente "${oldValue}")`;
            }
            return `actualizó la etiqueta "${tagName}" en la lista "${tagListName}" añadiendo un ${updatedField} de "${newValue}"`;
        },
        updateCustomUnit: ({customUnitName, newValue, oldValue, updatedField}: UpdatePolicyCustomUnitParams) =>
            `cambió el ${customUnitName} ${updatedField} a "${newValue}" (previamente "${oldValue}")`,
        updateCustomUnitTaxEnabled: ({newValue}: UpdatePolicyCustomUnitTaxEnabledParams) => `${newValue ? 'habilitó' : 'deshabilitó'} el seguimiento de impuestos en tasas de distancia`,
        addCustomUnitRate: ({customUnitName, rateName}: AddOrDeletePolicyCustomUnitRateParams) => `añadió una nueva tasa de "${rateName}" para "${customUnitName}"`,
        updatedCustomUnitRate: ({customUnitName, customUnitRateName, newValue, oldValue, updatedField}: UpdatedPolicyCustomUnitRateParams) =>
            `cambió la tasa de ${customUnitName} ${updatedField} "${customUnitRateName}" a "${newValue}" (previamente "${oldValue}")`,
        updatedCustomUnitTaxRateExternalID: ({customUnitRateName, newValue, newTaxPercentage, oldTaxPercentage, oldValue}: UpdatedPolicyCustomUnitTaxRateExternalIDParams) => {
            if (oldTaxPercentage && oldValue) {
                return `cambió la tasa de impuesto en la tasa por distancia "${customUnitRateName}" a "${newValue} (${newTaxPercentage})" (previamente "${oldValue} (${oldTaxPercentage})")`;
            }
            return `añadió la tasa de impuesto "${newValue} (${newTaxPercentage})" a la tasa de distancia "${customUnitRateName}"`;
        },
        updatedCustomUnitTaxClaimablePercentage: ({customUnitRateName, newValue, oldValue}: UpdatedPolicyCustomUnitTaxClaimablePercentageParams) => {
            if (oldValue) {
                return `cambió la parte recuperable de impuestos en la tasa por distancia "${customUnitRateName}" a "${newValue}" (previamente "${oldValue}")`;
            }
            return `añadió una parte recuperable de impuestos de "${newValue}" a la tasa por distancia "${customUnitRateName}`;
        },
        deleteCustomUnitRate: ({customUnitName, rateName}: AddOrDeletePolicyCustomUnitRateParams) => `eliminó la tasa "${rateName}" de "${customUnitName}"`,
        addedReportField: ({fieldType, fieldName}: AddedOrDeletedPolicyReportFieldParams) => `añadió el campo de informe ${fieldType} "${fieldName}"`,
        updateReportFieldDefaultValue: ({defaultValue, fieldName}: UpdatedPolicyReportFieldDefaultValueParams) =>
            `estableció el valor predeterminado del campo de informe "${fieldName}" en "${defaultValue}"`,
        addedReportFieldOption: ({fieldName, optionName}: PolicyAddedReportFieldOptionParams) => `añadió la opción "${optionName}" al campo de informe "${fieldName}"`,
        removedReportFieldOption: ({fieldName, optionName}: PolicyAddedReportFieldOptionParams) => `eliminó la opción "${optionName}" del campo de informe "${fieldName}"`,
        updateReportFieldOptionDisabled: ({fieldName, optionName, optionEnabled}: PolicyDisabledReportFieldOptionParams) =>
            `${optionEnabled ? 'habilitó' : 'deshabilitó'} la opción "${optionName}" para el campo de informe "${fieldName}"`,
        updateReportFieldAllOptionsDisabled: ({fieldName, optionName, allEnabled, toggledOptionsCount}: PolicyDisabledReportFieldAllOptionsParams) => {
            if (toggledOptionsCount && toggledOptionsCount > 1) {
                return `${allEnabled ? 'habilitó' : 'deshabilitó'} todas las opciones para el campo de informe "${fieldName}"`;
            }
            return `${allEnabled ? 'habilitó' : 'deshabilitó'} la opción "${optionName}" para el campo de informe "${fieldName}", haciendo que todas las opciones queden ${
                allEnabled ? 'habilitadas' : 'deshabilitadas'
            }`;
        },
        deleteReportField: ({fieldType, fieldName}: AddedOrDeletedPolicyReportFieldParams) => `eliminó el campo de informe ${fieldType} "${fieldName}"`,
        preventSelfApproval: ({oldValue, newValue}: UpdatedPolicyPreventSelfApprovalParams) =>
            `actualizó "Evitar la autoaprobación" a "${newValue === 'true' ? 'Habilitada' : 'Deshabilitada'}" (previamente "${oldValue === 'true' ? 'Habilitada' : 'Deshabilitada'}")`,
        updateMaxExpenseAmountNoReceipt: ({oldValue, newValue}: UpdatedPolicyFieldWithNewAndOldValueParams) =>
            `cambió el monto máximo de gasto requerido sin recibo a ${newValue} (previamente ${oldValue})`,
        updateMaxExpenseAmount: ({oldValue, newValue}: UpdatedPolicyFieldWithNewAndOldValueParams) =>
            `cambió el monto máximo de gasto para violaciones a ${newValue} (previamente ${oldValue})`,
        updateMaxExpenseAge: ({oldValue, newValue}: UpdatedPolicyFieldWithNewAndOldValueParams) =>
            `actualizó "Antigüedad máxima de gastos (días)" a "${newValue}" (previamente "${oldValue === 'false' ? CONST.POLICY.DEFAULT_MAX_EXPENSE_AGE : oldValue}")`,
        updateDefaultBillable: ({oldValue, newValue}: UpdatedPolicyFieldWithNewAndOldValueParams) =>
            `actualizó "Volver a facturar gastos a clientes" a "${newValue}" (previamente "${oldValue}")`,
        updateMonthlyOffset: ({oldValue, newValue}: UpdatedPolicyFieldWithNewAndOldValueParams) => {
            if (!oldValue) {
                return `establecer la fecha de envío del informe mensual a "${newValue}"`;
            }
            return `actualizar la fecha de envío del informe mensual a "${newValue}" (previamente "${oldValue}")`;
        },
        updateDefaultTitleEnforced: ({value}: UpdatedPolicyFieldWithValueParam) => `cambió "Requerir título predeterminado de informe" a ${value ? 'activado' : 'desactivado'}`,
        updateWorkspaceDescription: ({newDescription, oldDescription}: UpdatedPolicyDescriptionParams) =>
            !oldDescription
                ? `estableció la descripción de este espacio de trabajo como "${newDescription}"`
                : `actualizó la descripción de este espacio de trabajo a "${newDescription}" (previamente "${oldDescription}")`,
        renamedWorkspaceNameAction: ({oldName, newName}: RenamedWorkspaceNameActionParams) => `actualizó el nombre de este espacio de trabajo a "${newName}" (previamente "${oldName}")`,
        removedFromApprovalWorkflow: ({submittersNames}: RemovedFromApprovalWorkflowParams) => {
            let joinedNames = '';
            if (submittersNames.length === 1) {
                joinedNames = submittersNames.at(0) ?? '';
            } else if (submittersNames.length === 2) {
                joinedNames = submittersNames.join(' y ');
            } else if (submittersNames.length > 2) {
                joinedNames = `${submittersNames.slice(0, submittersNames.length - 1).join(', ')} y ${submittersNames.at(-1)}`;
            }
            return {
                one: `te eliminó del flujo de trabajo de aprobaciones y del chat de gastos de ${joinedNames}. Los informes enviados anteriormente seguirán estando disponibles para su aprobación en tu bandeja de entrada.`,
                other: `te eliminó de los flujos de trabajo de aprobaciones y de los chats de gastos de ${joinedNames}. Los informes enviados anteriormente seguirán estando disponibles para su aprobación en tu bandeja de entrada.`,
            };
        },
        demotedFromWorkspace: ({policyName, oldRole}: DemotedFromWorkspaceParams) =>
            `cambió tu rol en ${policyName} de ${oldRole} a miembro. Te eliminamos de todos los chats de gastos, excepto el suyo.`,
        updatedWorkspaceCurrencyAction: ({oldCurrency, newCurrency}: UpdatedPolicyCurrencyParams) => `actualizó la moneda predeterminada a ${newCurrency} (previamente ${oldCurrency})`,
        updatedWorkspaceFrequencyAction: ({oldFrequency, newFrequency}: UpdatedPolicyFrequencyParams) =>
            `actualizó la frecuencia de generación automática de informes a "${newFrequency}" (previamente "${oldFrequency}")`,
        updateApprovalMode: ({newValue, oldValue}: ChangeFieldParams) => `actualizó el modo de aprobación a "${newValue}" (previamente "${oldValue}")`,
        upgradedWorkspace: 'mejoró este espacio de trabajo al plan Controlar',
        downgradedWorkspace: 'bajó de categoría este espacio de trabajo al plan Recopilar',
        updatedAuditRate: ({oldAuditRate, newAuditRate}: UpdatedPolicyAuditRateParams) =>
            `cambió la tasa de informes enviados aleatoriamente para aprobación manual a ${Math.round(newAuditRate * 100)}% (previamente ${Math.round(oldAuditRate * 100)}%)`,
        updatedManualApprovalThreshold: ({oldLimit, newLimit}: UpdatedPolicyManualApprovalThresholdParams) =>
            `cambió el límite de aprobación manual para todos los gastos a ${newLimit} (previamente ${oldLimit})`,
    },
    roomMembersPage: {
        memberNotFound: 'Miembro no encontrado.',
        useInviteButton: 'Para invitar a un nuevo miembro al chat, por favor, utiliza el botón invitar que está más arriba.',
        notAuthorized: `No tienes acceso a esta página. Si estás intentando unirte a esta sala, pide a un miembro de la sala que te añada. ¿Necesitas algo más? Comunícate con ${CONST.EMAIL.CONCIERGE}`,
        removeMembersPrompt: ({memberName}: {memberName: string}) => ({
            one: `¿Estás seguro de que quieres eliminar ${memberName} de la sala de chat?`,
            other: '¿Estás seguro de que quieres eliminar a los miembros seleccionados de la sala de chat?',
        }),
        error: {
            genericAdd: 'Hubo un problema al añadir este miembro a la sala de chat',
        },
    },
    newTaskPage: {
        assignTask: 'Asignar tarea',
        assignMe: 'Asignar a mí mismo',
        confirmTask: 'Confirmar tarea',
        confirmError: 'Por favor, introduce un título y selecciona un destino de tarea',
        descriptionOptional: 'Descripción (opcional)',
        pleaseEnterTaskName: 'Por favor, introduce un título',
        pleaseEnterTaskDestination: 'Por favor, selecciona dónde deseas compartir esta tarea',
    },
    task: {
        task: 'Tarea',
        title: 'Título',
        description: 'Descripción',
        assignee: 'Miembro asignado',
        completed: 'Completada',
        action: 'Completar',
        messages: {
            created: ({title}: TaskCreatedActionParams) => `tarea para ${title}`,
            completed: 'marcada como completa',
            canceled: 'tarea eliminada',
            reopened: 'marcada como incompleta',
            error: 'No tiene permiso para realizar la acción solicitada',
        },
        markAsComplete: 'Marcar como completada',
        markAsIncomplete: 'Marcar como incompleta',
        assigneeError: 'Se ha producido un error al asignar esta tarea. Por favor, inténtalo con otro miembro.',
        genericCreateTaskFailureMessage: 'Error inesperado al crear la tarea. Por favor, inténtalo más tarde.',
        deleteTask: 'Eliminar tarea',
        deleteConfirmation: '¿Estás seguro de que quieres eliminar esta tarea?',
    },
    statementPage: {
        title: ({year, monthName}: StatementTitleParams) => `Estado de cuenta de ${monthName} ${year}`,
    },
    keyboardShortcutsPage: {
        title: 'Atajos de teclado',
        subtitle: 'Ahorra tiempo con estos atajos de teclado:',
        shortcuts: {
            openShortcutDialog: 'Abre el cuadro de diálogo de métodos abreviados de teclado',
            markAllMessagesAsRead: 'Marcar todos los mensajes como leídos',
            escape: 'Diálogos de escape',
            search: 'Abrir diálogo de búsqueda',
            newChat: 'Nueva pantalla de chat',
            copy: 'Copiar comentario',
            openDebug: 'Abrir el diálogo de preferencias de pruebas',
        },
    },
    guides: {
        screenShare: 'Compartir pantalla',
        screenShareRequest: 'Expensify te está invitando a compartir la pantalla',
    },
    search: {
        resultsAreLimited: 'Los resultados de búsqueda están limitados.',
        viewResults: 'Ver resultados',
        resetFilters: 'Restablecer filtros',
        searchResults: {
            emptyResults: {
                title: 'No hay nada que ver aquí',
                subtitle: 'Intenta ajustar tus criterios de búsqueda o crear algo con el botón verde +.',
            },
            emptyExpenseResults: {
                title: 'Aún no has creado ningún gasto',
                subtitle: 'Crea un gasto o haz una prueba por Expensify para aprender más.',
                subtitleWithOnlyCreateButton: 'Usa el botón verde de abajo para crear un gasto.',
            },
            emptyReportResults: {
                title: 'Aún no has creado ningún informe',
                subtitle: 'Crea un informe o haz una prueba de Expensify para aprender más.',
                subtitleWithOnlyCreateButton: 'Usa el botón verde de abajo para crear un informe.',
            },
            emptyInvoiceResults: {
                title: 'Aún no has creado \nninguna factura',
                subtitle: 'Envía una factura o haz una prueba por Expensify para aprender más.',
                subtitleWithOnlyCreateButton: 'Usa el botón verde de abajo para enviar una factura.',
            },
            emptyTripResults: {
                title: 'No tienes viajes',
                subtitle: 'Reserva tu primer viaje a continuación.',
                buttonText: 'Reserva un viaje',
            },
            emptySubmitResults: {
                title: 'No hay gastos para enviar',
                subtitle: 'Todo despejado. ¡Date una vuelta de victoria!',
                buttonText: 'Crear informe',
            },
            emptyApproveResults: {
                title: 'No hay gastos para aprobar',
                subtitle: 'Cero gastos. Máxima relajación. ¡Bien hecho!',
            },
            emptyPayResults: {
                title: 'No hay gastos para pagar',
                subtitle: '¡Felicidades! Has cruzado la línea de meta.',
            },
            emptyExportResults: {
                title: 'No hay gastos para exportar',
                subtitle: 'Es hora de relajarse, buen trabajo.',
            },
            emptyStatementsResults: {
                title: 'No hay gastos para mostrar',
                subtitle: 'Sin resultados. Intenta ajustar tus filtros.',
            },
            emptyUnapprovedResults: {
                title: 'No hay gastos para aprobar',
                subtitle: 'Cero gastos. Máxima relajación. ¡Bien hecho!',
            },
        },
        statements: 'Extractos',
        unapprovedCash: 'Efectivo no aprobado',
        unapprovedCard: 'Tarjeta no aprobada',
        saveSearch: 'Guardar búsqueda',
        savedSearchesMenuItemTitle: 'Guardadas',
        searchName: 'Nombre de la búsqueda',
        deleteSavedSearch: 'Eliminar búsqueda guardada',
        deleteSavedSearchConfirm: '¿Estás seguro de que quieres eliminar esta búsqueda?',
        groupedExpenses: 'gastos agrupados',
        bulkActions: {
            approve: 'Aprobar',
            pay: 'Pagar',
            delete: 'Eliminar',
            hold: 'Retener',
            unhold: 'Desbloquear',
            noOptionsAvailable: 'No hay opciones disponibles para el grupo de gastos seleccionado.',
        },
        filtersHeader: 'Filtros',
        filters: {
            date: {
                before: ({date}: OptionalParam<DateParams> = {}) => `Antes de ${date ?? ''}`,
                after: ({date}: OptionalParam<DateParams> = {}) => `Después de ${date ?? ''}`,
                on: ({date}: OptionalParam<DateParams> = {}) => `En ${date ?? ''}`,
                presets: {
                    [CONST.SEARCH.DATE_PRESETS.NEVER]: 'Nunca',
                    [CONST.SEARCH.DATE_PRESETS.LAST_MONTH]: 'El mes pasado',
                    [CONST.SEARCH.DATE_PRESETS.LAST_STATEMENT]: 'Último extracto',
                },
            },
            status: 'Estado',
            keyword: 'Palabra clave',
            hasKeywords: 'Tiene palabras clave',
            currency: 'Divisa',
            link: 'Enlace',
            pinned: 'Fijado',
            unread: 'No leído',
            completed: 'Completadas',
            card: {
                expensify: 'Expensify',
                individualCards: 'Tarjetas individuales',
                closedCards: 'Tarjetas cerradas',
                cardFeeds: 'Flujos de tarjetas',
                cardFeedName: ({cardFeedBankName, cardFeedLabel}: {cardFeedBankName: string; cardFeedLabel?: string}) =>
                    `Todo ${cardFeedBankName}${cardFeedLabel ? ` - ${cardFeedLabel}` : ''}`,
                cardFeedNameCSV: ({cardFeedLabel}: {cardFeedLabel?: string}) => `Todas las Tarjetas Importadas desde CSV${cardFeedLabel ? ` - ${cardFeedLabel}` : ''}`,
            },
            amount: {
                lessThan: ({amount}: OptionalParam<RequestAmountParams> = {}) => `Menos de ${amount ?? ''}`,
                greaterThan: ({amount}: OptionalParam<RequestAmountParams> = {}) => `Más que ${amount ?? ''}`,
                between: ({greaterThan, lessThan}: FiltersAmountBetweenParams) => `Entre ${greaterThan} y ${lessThan}`,
            },
            current: 'Actual',
            past: 'Anterior',
            submitted: 'Fecha de envío',
            approved: 'Fecha de aprobación',
            paid: 'Fecha de pago',
            exported: 'Fecha de exportación',
            posted: 'Fecha de contabilización',
            withdrawn: 'Fecha de retirada',
            billable: 'Facturable',
            reimbursable: 'Reembolsable',
            groupBy: {
<<<<<<< HEAD
                [CONST.SEARCH.GROUP_BY.REPORTS]: 'Informe',
                [CONST.SEARCH.GROUP_BY.MEMBERS]: 'Miembro',
                [CONST.SEARCH.GROUP_BY.CARDS]: 'Tarjeta',
                [CONST.SEARCH.GROUP_BY.BANK_WITHDRAWAL]: 'Retiro bancario',
=======
                reports: 'Informe',
                from: 'De',
                card: 'Tarjeta',
>>>>>>> 7da0c451
            },
            feed: 'Feed',
            withdrawalType: {
                [CONST.SEARCH.WITHDRAWAL_TYPE.EXPENSIFY_CARD]: 'Expensify Card',
                [CONST.SEARCH.WITHDRAWAL_TYPE.REIMBURSEMENT]: 'Reembolso',
            },
        },
        groupBy: 'Agrupar por',
        moneyRequestReport: {
            emptyStateTitle: 'Este informe no tiene gastos.',
            emptyStateSubtitle: 'Puedes añadir gastos a este informe usando el botón de arriba.',
        },
        noCategory: 'Sin categoría',
        noTag: 'Sin etiqueta',
        expenseType: 'Tipo de gasto',
        withdrawalType: 'Tipo de retiro',
        recentSearches: 'Búsquedas recientes',
        recentChats: 'Chats recientes',
        searchIn: 'Buscar en',
        searchPlaceholder: 'Busca algo',
        suggestions: 'Sugerencias',
        exportSearchResults: {
            title: 'Crear exportación',
            description: '¡Wow, esos son muchos elementos! Los agruparemos y Concierge te enviará un archivo en breve.',
        },
        exportAll: {
            selectAllMatchingItems: 'Seleccionar todos los elementos coincidentes',
            allMatchingItemsSelected: 'Todos los elementos coincidentes seleccionados',
        },
    },
    genericErrorPage: {
        title: '¡Oh-oh, algo salió mal!',
        body: {
            helpTextMobile: 'Intenta cerrar y volver a abrir la aplicación o cambiar a la',
            helpTextWeb: 'web.',
            helpTextConcierge: 'Si el problema persiste, comunícate con',
        },
        refresh: 'Actualizar',
    },
    fileDownload: {
        success: {
            title: '¡Descargado!',
            message: 'Archivo descargado correctamente',
            qrMessage:
                'Busca la copia de tu código QR en la carpeta de fotos o descargas. Consejo: Añádelo a una presentación para que el público pueda escanearlo y conectar contigo directamente.',
        },
        generalError: {
            title: 'Error en la descarga',
            message: 'No se puede descargar el archivo adjunto',
        },
        permissionError: {
            title: 'Permiso para acceder al almacenamiento',
            message: 'Expensify no puede guardar los archivos adjuntos sin permiso para acceder al almacenamiento. Haz click en configuración para actualizar los permisos.',
        },
    },
    desktopApplicationMenu: {
        mainMenu: 'New Expensify',
        about: 'Sobre New Expensify',
        update: 'Actualizar New Expensify',
        checkForUpdates: 'Buscar actualizaciones',
        toggleDevTools: 'Ver herramientas de desarrollo',
        viewShortcuts: 'Ver atajos de teclado',
        services: 'Servicios',
        hide: 'Ocultar New Expensify',
        hideOthers: 'Ocultar otros',
        showAll: 'Mostrar todos',
        quit: 'Salir de New Expensify',
        fileMenu: 'Archivo',
        closeWindow: 'Cerrar ventana',
        editMenu: 'Editar',
        undo: 'Deshacer',
        redo: 'Rehacer',
        cut: 'Cortar',
        copy: 'Copiar',
        paste: 'Pegar',
        pasteAndMatchStyle: 'Pegar adaptando el estilo',
        pasteAsPlainText: 'Pegar como texto sin formato',
        delete: 'Eliminar',
        selectAll: 'Seleccionar todo',
        speechSubmenu: 'Voz',
        startSpeaking: 'Empezar a hablar',
        stopSpeaking: 'Dejar de Hablar',
        viewMenu: 'Ver',
        reload: 'Cargar de nuevo',
        forceReload: 'Forzar recarga',
        resetZoom: 'Tamaño real',
        zoomIn: 'Acercar',
        zoomOut: 'Alejar',
        togglefullscreen: 'Alternar pantalla completa',
        historyMenu: 'Historial',
        back: 'Atrás',
        forward: 'Adelante',
        windowMenu: 'Ventana',
        minimize: 'Minimizar',
        zoom: 'Zoom',
        front: 'Traer todo al frente',
        helpMenu: 'Ayuda',
        learnMore: 'Más información',
        documentation: 'Documentación',
        communityDiscussions: 'Debates de la comunidad',
        searchIssues: 'Buscar problemas',
    },
    historyMenu: {
        forward: 'Adelante',
        back: 'Atrás',
    },
    checkForUpdatesModal: {
        available: {
            title: 'Actualización disponible',
            message: ({isSilentUpdating}: {isSilentUpdating: boolean}) =>
                `La nueva versión estará disponible dentro de poco.${isSilentUpdating ? ' Te notificaremos cuando esté lista.' : ''}`,
            soundsGood: 'Suena bien',
        },
        notAvailable: {
            title: 'Actualización no disponible',
            message: '¡No existe ninguna actualización disponible! Inténtalo de nuevo más tarde.',
            okay: 'Vale',
        },
        error: {
            title: 'Comprobación fallida',
            message: 'No hemos podido comprobar si existe una actualización. ¡Inténtalo de nuevo más tarde!.',
        },
    },
    report: {
        newReport: {
            createReport: 'Crear informe',
            chooseWorkspace: 'Elige un espacio de trabajo para este informe.',
        },
        genericCreateReportFailureMessage: 'Error inesperado al crear el chat. Por favor, inténtalo más tarde.',
        genericAddCommentFailureMessage: 'Error inesperado al añadir el comentario. Por favor, inténtalo más tarde.',
        genericUpdateReportFieldFailureMessage: 'Error inesperado al actualizar el campo. Por favor, inténtalo más tarde.',
        genericUpdateReportNameEditFailureMessage: 'Error inesperado al cambiar el nombre del informe. Por favor, intentarlo más tarde.',
        noActivityYet: 'Sin actividad todavía',
        actions: {
            type: {
                changeField: ({oldValue, newValue, fieldName}: ChangeFieldParams) => `cambió ${fieldName} de ${oldValue} a ${newValue}`,
                changeFieldEmpty: ({newValue, fieldName}: ChangeFieldParams) => `cambió ${fieldName} a ${newValue}`,
                changeReportPolicy: ({fromPolicyName, toPolicyName}: ChangeReportPolicyParams) => {
                    if (!toPolicyName) {
                        return `cambió el espacio de trabajo${fromPolicyName ? ` (previamente ${fromPolicyName})` : ''}`;
                    }
                    return `cambió el espacio de trabajo a ${toPolicyName}${fromPolicyName ? ` (previamente ${fromPolicyName})` : ''}`;
                },
                changeType: ({oldType, newType}: ChangeTypeParams) => `cambió type de ${oldType} a ${newType}`,
                exportedToCSV: `exportado a CSV`,
                exportedToIntegration: {
                    automatic: ({label}: ExportedToIntegrationParams) => `exportado a ${label}`,
                    automaticActionOne: ({label}: ExportedToIntegrationParams) => `exportado a ${label} mediante`,
                    automaticActionTwo: 'configuración contable',
                    manual: ({label}: ExportedToIntegrationParams) => `marcó este informe como exportado manualmente a ${label}.`,
                    automaticActionThree: 'y creó un registro con éxito para',
                    reimburseableLink: 'Exportar gastos por cuenta propia como',
                    nonReimbursableLink: 'gastos de la tarjeta de empresa',
                    pending: ({label}: ExportedToIntegrationParams) => `comenzó a exportar este informe a ${label}...`,
                },
                integrationsMessage: ({label, errorMessage, linkText, linkURL}: IntegrationSyncFailedParams) =>
                    `no se pudo exportar este informe a ${label} ("${errorMessage} ${linkText ? `<a href="${linkURL}">${linkText}</a>` : ''}")`,
                managerAttachReceipt: `agregó un recibo`,
                managerDetachReceipt: `quitó un recibo`,
                markedReimbursed: ({amount, currency}: MarkedReimbursedParams) => `pagó ${currency}${amount} en otro lugar`,
                markedReimbursedFromIntegration: ({amount, currency}: MarkReimbursedFromIntegrationParams) => `pagó ${currency}${amount} mediante integración`,
                outdatedBankAccount: `no se pudo procesar el pago debido a un problema con la cuenta bancaria del pagador`,
                reimbursementACHBounce: `no se pudo procesar el pago porque el pagador no tiene fondos suficientes`,
                reimbursementACHCancelled: `canceled the payment`,
                reimbursementAccountChanged: `no se pudo procesar el pago porque el pagador cambió de cuenta bancaria`,
                reimbursementDelayed: `procesó el pago pero se retrasó entre 1 y 2 días hábiles más`,
                selectedForRandomAudit: `seleccionado al azar para revisión`,
                selectedForRandomAuditMarkdown: `[seleccionado al azar](https://help.expensify.com/articles/expensify-classic/reports/Set-a-random-report-audit-schedule) para revisión`,
                share: ({to}: ShareParams) => `miembro invitado ${to}`,
                unshare: ({to}: UnshareParams) => `miembro eliminado ${to}`,
                stripePaid: ({amount, currency}: StripePaidParams) => `pagado ${currency}${amount}`,
                takeControl: `tomó el control`,
                integrationSyncFailed: ({label, errorMessage, workspaceAccountingLink}: IntegrationSyncFailedParams) =>
                    `hubo un problema al sincronizar con ${label}${errorMessage ? ` ("${errorMessage}")` : ''}. Por favor, soluciona el problema en la <a href="${workspaceAccountingLink}">configuración del espacio de trabajo</a>.`,
                addEmployee: ({email, role}: AddEmployeeParams) => `agregó a ${email} como ${role}`,
                updateRole: ({email, currentRole, newRole}: UpdateRoleParams) => `actualizó el rol ${email} a ${newRole} (previamente ${currentRole})`,
                updatedCustomField1: ({email, previousValue, newValue}: UpdatedCustomFieldParams) => {
                    if (!newValue) {
                        return `eliminó el campo personalizado 1 de ${email} (previamente "${previousValue}")`;
                    }

                    return !previousValue
                        ? `añadió "${newValue}" al campo personalizado 1 de ${email}`
                        : `cambió el campo personalizado 1 de ${email} a "${newValue}" (previamente "${previousValue}")`;
                },
                updatedCustomField2: ({email, previousValue, newValue}: UpdatedCustomFieldParams) => {
                    if (!newValue) {
                        return `eliminó el campo personalizado 2 de ${email} (previamente "${previousValue}")`;
                    }

                    return !previousValue
                        ? `añadió "${newValue}" al campo personalizado 2 de ${email}`
                        : `cambió el campo personalizado 2 de ${email} a "${newValue}" (previamente "${previousValue}")`;
                },
                leftWorkspace: ({nameOrEmail}: LeftWorkspaceParams) => `${nameOrEmail} salió del espacio de trabajo`,
                removeMember: ({email, role}: AddEmployeeParams) => `eliminado ${role} ${email}`,
                removedConnection: ({connectionName}: ConnectionNameParams) => `eliminó la conexión a ${CONST.POLICY.CONNECTIONS.NAME_USER_FRIENDLY[connectionName]}`,
                addedConnection: ({connectionName}: ConnectionNameParams) => `se conectó a ${CONST.POLICY.CONNECTIONS.NAME_USER_FRIENDLY[connectionName]}`,
                leftTheChat: 'salió del chat',
            },
        },
    },
    chronos: {
        oooEventSummaryFullDay: ({summary, dayCount, date}: OOOEventSummaryFullDayParams) => `${summary} por ${dayCount} ${dayCount === 1 ? 'día' : 'días'} hasta el ${date}`,
        oooEventSummaryPartialDay: ({summary, timePeriod, date}: OOOEventSummaryPartialDayParams) => `${summary} de ${timePeriod} del ${date}`,
    },
    footer: {
        features: 'Características',
        expenseManagement: 'Gestión de Gastos',
        spendManagement: 'Control de Gastos',
        expenseReports: 'Informes de Gastos',
        companyCreditCard: 'Tarjeta de Crédito Corporativa',
        receiptScanningApp: 'Aplicación de Escaneado de Recibos',
        billPay: 'Pago de Facturas',
        invoicing: 'Facturación',
        CPACard: 'Tarjeta Para Contables',
        payroll: 'Nómina',
        travel: 'Viajes',
        resources: 'Recursos',
        expensifyApproved: 'ExpensifyApproved!',
        pressKit: 'Kit de Prensa',
        support: 'Soporte',
        expensifyHelp: 'ExpensifyHelp',
        terms: 'Términos de Servicio',
        privacy: 'Privacidad',
        learnMore: 'Más Información',
        aboutExpensify: 'Acerca de Expensify',
        blog: 'Blog',
        jobs: 'Empleo',
        expensifyOrg: 'Expensify.org',
        investorRelations: 'Relaciones Con Los Inversores',
        getStarted: 'Comenzar',
        createAccount: 'Crear Una Cuenta Nueva',
        logIn: 'Conectarse',
    },
    allStates: {
        AK: {
            stateISO: 'AK',
            stateName: 'Alaska',
        },
        AL: {
            stateISO: 'AL',
            stateName: 'Alabama',
        },
        AR: {
            stateISO: 'AR',
            stateName: 'Arkansas',
        },
        AZ: {
            stateISO: 'AZ',
            stateName: 'Arizona',
        },
        CA: {
            stateISO: 'CA',
            stateName: 'California',
        },
        CO: {
            stateISO: 'CO',
            stateName: 'Colorado',
        },
        CT: {
            stateISO: 'CT',
            stateName: 'Connecticut',
        },
        DE: {
            stateISO: 'DE',
            stateName: 'Delaware',
        },
        FL: {
            stateISO: 'FL',
            stateName: 'Florida',
        },
        GA: {
            stateISO: 'GA',
            stateName: 'Georgia',
        },
        HI: {
            stateISO: 'HI',
            stateName: 'Hawái',
        },
        IA: {
            stateISO: 'IA',
            stateName: 'Iowa',
        },
        ID: {
            stateISO: 'ID',
            stateName: 'Idaho',
        },
        IL: {
            stateISO: 'IL',
            stateName: 'Illinois',
        },
        IN: {
            stateISO: 'IN',
            stateName: 'Indiana',
        },
        KS: {
            stateISO: 'KS',
            stateName: 'Kansas',
        },
        KY: {
            stateISO: 'KY',
            stateName: 'Kentucky',
        },
        LA: {
            stateISO: 'LA',
            stateName: 'Luisiana',
        },
        MA: {
            stateISO: 'MA',
            stateName: 'Massachusetts',
        },
        MD: {
            stateISO: 'MD',
            stateName: 'Maryland',
        },
        ME: {
            stateISO: 'ME',
            stateName: 'Maine',
        },
        MI: {
            stateISO: 'MI',
            stateName: 'Míchigan',
        },
        MN: {
            stateISO: 'MN',
            stateName: 'Minnesota',
        },
        MO: {
            stateISO: 'MO',
            stateName: 'Misuri',
        },
        MS: {
            stateISO: 'MS',
            stateName: 'Misisipi',
        },
        MT: {
            stateISO: 'MT',
            stateName: 'Montana',
        },
        NC: {
            stateISO: 'NC',
            stateName: 'Carolina del Norte',
        },
        ND: {
            stateISO: 'ND',
            stateName: 'Dakota del Norte',
        },
        NE: {
            stateISO: 'NE',
            stateName: 'Nebraska',
        },
        NH: {
            stateISO: 'NH',
            stateName: 'Nuevo Hampshire',
        },
        NJ: {
            stateISO: 'NJ',
            stateName: 'Nueva Jersey',
        },
        NM: {
            stateISO: 'NM',
            stateName: 'Nuevo México',
        },
        NV: {
            stateISO: 'NV',
            stateName: 'Nevada',
        },
        NY: {
            stateISO: 'NY',
            stateName: 'Nueva York',
        },
        OH: {
            stateISO: 'OH',
            stateName: 'Ohio',
        },
        OK: {
            stateISO: 'OK',
            stateName: 'Oklahoma',
        },
        OR: {
            stateISO: 'OR',
            stateName: 'Oregón',
        },
        PA: {
            stateISO: 'PA',
            stateName: 'Pensilvania',
        },
        PR: {
            stateISO: 'PR',
            stateName: 'Puerto Rico',
        },
        RI: {
            stateISO: 'RI',
            stateName: 'Rhode Island',
        },
        SC: {
            stateISO: 'SC',
            stateName: 'Carolina del Sur',
        },
        SD: {
            stateISO: 'SD',
            stateName: 'Dakota del Sur',
        },
        TN: {
            stateISO: 'TN',
            stateName: 'Tennessee',
        },
        TX: {
            stateISO: 'TX',
            stateName: 'Texas',
        },
        UT: {
            stateISO: 'UT',
            stateName: 'Utah',
        },
        VA: {
            stateISO: 'VA',
            stateName: 'Virginia',
        },
        VT: {
            stateISO: 'VT',
            stateName: 'Vermont',
        },
        WA: {
            stateISO: 'WA',
            stateName: 'Washington',
        },
        WI: {
            stateISO: 'WI',
            stateName: 'Wisconsin',
        },
        WV: {
            stateISO: 'WV',
            stateName: 'Virginia Occidental',
        },
        WY: {
            stateISO: 'WY',
            stateName: 'Wyoming',
        },
        DC: {
            stateISO: 'DC',
            stateName: 'Distrito de Columbia',
        },
    },
    allCountries: {
        AF: 'Afganistán',
        AL: 'Albania',
        DE: 'Alemania',
        AD: 'Andorra',
        AO: 'Angola',
        AI: 'Anguila',
        AQ: 'Antártida',
        AG: 'Antigua y Barbuda',
        SA: 'Arabia Saudita',
        DZ: 'Argelia',
        AR: 'Argentina',
        AM: 'Armenia',
        AW: 'Aruba',
        AU: 'Australia',
        AT: 'Austria',
        AZ: 'Azerbaiyán',
        BS: 'Bahamas',
        BH: 'Bahrein',
        BD: 'Bangladesh',
        BB: 'Barbados',
        BE: 'Bélgica',
        BZ: 'Belice',
        BJ: 'Benin',
        BT: 'Bhután',
        BY: 'Bielorrusia',
        MM: 'Birmania',
        BO: 'Bolivia',
        BQ: 'Bonaire, San Eustaquio y Saba',
        BA: 'Bosnia y Herzegovina',
        BW: 'Botsuana',
        BR: 'Brazil',
        BN: 'Brunéi',
        BG: 'Bulgaria',
        BF: 'Burkina Faso',
        BI: 'Burundi',
        CV: 'Cabo Verde',
        KH: 'Camboya',
        CM: 'Camerún',
        CA: 'Canadá',
        TD: 'Chad',
        CL: 'Chile',
        CN: 'China',
        CY: 'Chipre',
        VA: 'Ciudad del Vaticano',
        CO: 'Colombia',
        KM: 'Comoras',
        KP: 'Corea del Norte',
        KR: 'Corea del Sur',
        CI: 'Costa de Marfil',
        CR: 'Costa Rica',
        HR: 'Croacia',
        CU: 'Cuba',
        CW: 'Curazao',
        DK: 'Dinamarca',
        DM: 'Dominica',
        EC: 'Ecuador',
        EG: 'Egipto',
        SV: 'El Salvador',
        AE: 'Emiratos Árabes Unidos',
        ER: 'Eritrea',
        SK: 'Eslovaquia',
        SI: 'Eslovenia',
        ES: 'España',
        US: 'Estados Unidos de América',
        EE: 'Estonia',
        ET: 'Etiopía',
        PH: 'Filipinas',
        FI: 'Finlandia',
        FJ: 'Fiyi',
        FR: 'Francia',
        GA: 'Gabón',
        GM: 'Gambia',
        GE: 'Georgia',
        GH: 'Ghana',
        GI: 'Gibraltar',
        GD: 'Granada',
        GR: 'Greece',
        GL: 'Groenlandia',
        GP: 'Guadeloupe',
        GU: 'Guam',
        GT: 'Guatemala',
        GF: 'Guayana Francesa',
        GG: 'Guernsey',
        GN: 'Guinea',
        GQ: 'Guinea Ecuatorial',
        GW: 'Guinea-Bissau',
        GY: 'Guyana',
        HT: 'Haiti',
        HN: 'Honduras',
        HK: 'Hong Kong',
        HU: 'Hungría',
        IN: 'India',
        ID: 'Indonesia',
        IQ: 'Irak',
        IR: 'Irán',
        IE: 'Irlanda',
        AC: 'Isla Ascensión',
        IM: 'Isla de Man',
        CX: 'Isla de Navidad',
        NF: 'Isla Norfolk',
        IS: 'Islandia',
        BM: 'Islas Bermudas',
        KY: 'Islas Caimán',
        CC: 'Islas Cocos (Keeling)',
        CK: 'Islas Cook',
        AX: 'Islas de Åland',
        FO: 'Islas Feroe',
        GS: 'Islas Georgias del Sur y Sandwich del Sur',
        MV: 'Islas Maldivas',
        FK: 'Islas Malvinas',
        MP: 'Islas Marianas del Norte',
        MH: 'Islas Marshall',
        PN: 'Islas Pitcairn',
        SB: 'Islas Salomón',
        TC: 'Islas Turcas y Caicos',
        UM: 'Islas Ultramarinas Menores de Estados Unidos',
        VG: 'Islas Vírgenes Británicas',
        VI: 'Islas Vírgenes de los Estados Unidos',
        IL: 'Israel',
        IT: 'Italia',
        JM: 'Jamaica',
        JP: 'Japón',
        JE: 'Jersey',
        JO: 'Jordania',
        KZ: 'Kazajistán',
        KE: 'Kenia',
        KG: 'Kirguistán',
        KI: 'Kiribati',
        XK: 'Kosovo',
        KW: 'Kuwait',
        LA: 'Laos',
        LS: 'Lesoto',
        LV: 'Letonia',
        LB: 'Líbano',
        LR: 'Liberia',
        LY: 'Libia',
        LI: 'Liechtenstein',
        LT: 'Lituania',
        LU: 'Luxemburgo',
        MO: 'Macao',
        MK: 'Macedônia',
        MG: 'Madagascar',
        MY: 'Malasia',
        MW: 'Malawi',
        ML: 'Mali',
        MT: 'Malta',
        MA: 'Marruecos',
        MQ: 'Martinica',
        MR: 'Mauritania',
        MU: 'Mauritius',
        YT: 'Mayotte',
        MX: 'México',
        FM: 'Micronesia',
        MD: 'Moldavia',
        MC: 'Mónaco',
        MN: 'Mongolia',
        ME: 'Montenegro',
        MS: 'Montserrat',
        MZ: 'Mozambique',
        NA: 'Namibia',
        NR: 'Nauru',
        NP: 'Nepal',
        NI: 'Nicaragua',
        NE: 'Niger',
        NG: 'Nigeria',
        NU: 'Niue',
        NO: 'Noruega',
        NC: 'Nueva Caledonia',
        NZ: 'Nueva Zealand',
        OM: 'Omán',
        NL: 'Países Bajos',
        PK: 'Pakistán',
        PW: 'Palau',
        PS: 'Palestina',
        PA: 'Panamá',
        PG: 'Papúa Nueva Guinea',
        PY: 'Paraguay',
        PE: 'Perú',
        PF: 'Polinesia Francesa',
        PL: 'Polonia',
        PT: 'Portugal',
        PR: 'Puerto Rico',
        QA: 'Qatar',
        GB: 'Reino Unido',
        CF: 'República Centroafricana',
        CZ: 'República Checa',
        SS: 'República de Sudán del Sur',
        CG: 'República del Congo',
        CD: 'República Democrática del Congo',
        DO: 'República Dominicana',
        RE: 'Reunión',
        RW: 'Ruanda',
        RO: 'Rumanía',
        RU: 'Rusia',
        EH: 'Sahara Occidental',
        WS: 'Samoa',
        AS: 'Samoa Americana',
        BL: 'San Bartolomé',
        KN: 'San Cristóbal y Nieves',
        SM: 'San Marino',
        MF: 'San Martín (Francia)',
        PM: 'San Pedro y Miquelón',
        VC: 'San Vicente y las Granadinas',
        SH: 'Santa Elena',
        LC: 'Santa Lucía',
        ST: 'Santo Tomé y Príncipe',
        SN: 'Senegal',
        RS: 'Serbia',
        SC: 'Seychelles',
        SL: 'Sierra Leona',
        SG: 'Singapur',
        SX: 'Sint Maarten',
        SY: 'Siria',
        SO: 'Somalia',
        LK: 'Sri Lanka',
        ZA: 'Sudáfrica',
        SD: 'Sudán',
        SE: 'Suecia',
        CH: 'Suiza',
        SR: 'Surinám',
        SJ: 'Svalbard y Jan Mayen',
        SZ: 'Swazilandia',
        TH: 'Tailandia',
        TW: 'Taiwán',
        TZ: 'Tanzania',
        TJ: 'Tayikistán',
        IO: 'Territorio Británico del Océano Índico',
        TF: 'Territorios Australes y Antárticas Franceses',
        TL: 'Timor Oriental',
        TG: 'Togo',
        TK: 'Tokelau',
        TO: 'Tonga',
        TT: 'Trinidad y Tobago',
        TA: 'Tristán de Acuña',
        TN: 'Tunez',
        TM: 'Turkmenistán',
        TR: 'Turquía',
        TV: 'Tuvalu',
        UA: 'Ucrania',
        UG: 'Uganda',
        UY: 'Uruguay',
        UZ: 'Uzbekistan',
        VU: 'Vanuatu',
        VE: 'Venezuela',
        VN: 'Vietnam',
        WF: 'Wallis y Futuna',
        YE: 'Yemen',
        DJ: 'Yibuti',
        ZM: 'Zambia',
        ZW: 'Zimbabue',
    },
    accessibilityHints: {
        navigateToChatsList: 'Vuelve a la lista de chats',
        chatWelcomeMessage: 'Mensaje de bienvenida al chat',
        navigatesToChat: 'Navega a un chat',
        newMessageLineIndicator: 'Indicador de nueva línea de mensaje',
        chatMessage: 'mensaje de chat',
        lastChatMessagePreview: 'Vista previa del último mensaje del chat',
        workspaceName: 'Nombre del espacio de trabajo',
        chatUserDisplayNames: 'Nombres de los miembros del chat',
        scrollToNewestMessages: 'Desplázate a los mensajes más recientes',
        preStyledText: 'texto preestilizado',
        viewAttachment: 'Ver archivo adjunto',
    },
    parentReportAction: {
        deletedReport: 'Informe eliminado',
        deletedMessage: 'Mensaje eliminado',
        deletedExpense: 'Gasto eliminado',
        reversedTransaction: 'Transacción anulada',
        deletedTask: 'Tarea eliminada',
        hiddenMessage: 'Mensaje oculto',
    },
    threads: {
        thread: 'Hilo',
        replies: 'Respuestas',
        reply: 'Respuesta',
        from: 'De',
        in: 'en',
        parentNavigationSummary: ({reportName, workspaceName}: ParentNavigationSummaryParams) => `De ${reportName}${workspaceName ? ` en ${workspaceName}` : ''}`,
    },
    qrCodes: {
        copy: 'Copiar URL',
        copied: '¡Copiado!',
    },
    actionableMentionWhisperOptions: {
        invite: 'Invitar',
        nothing: 'No hacer nada',
    },
    actionableMentionJoinWorkspaceOptions: {
        accept: 'Aceptar',
        decline: 'Rechazar',
    },
    actionableMentionTrackExpense: {
        submit: 'Pedirle a alguien que lo pague',
        categorize: 'Categorizarlo',
        share: 'Compartirlo con mi contador',
        nothing: 'Por ahora, nada',
    },
    moderation: {
        flagDescription: 'Todos los mensajes marcados se enviarán a un moderador para tu revisión.',
        chooseAReason: 'Elige abajo un motivo para reportarlo:',
        spam: 'Spam',
        spamDescription: 'Publicidad no solicitada',
        inconsiderate: 'Desconsiderado',
        inconsiderateDescription: 'Frase insultante o irrespetuosa, con intenciones cuestionables',
        intimidation: 'Intimidación',
        intimidationDescription: 'Persigue agresivamente una agenda sobre objeciones válidas',
        bullying: 'Bullying',
        bullyingDescription: 'Se dirige a un individuo para obtener obediencia',
        harassment: 'Acoso',
        harassmentDescription: 'Comportamiento racista, misógino u otro comportamiento discriminatorio',
        assault: 'Agresion',
        assaultDescription: 'Ataque emocional específicamente dirigido con la intención de hacer daño',
        flaggedContent: 'Este mensaje ha sido marcado por violar las reglas de nuestra comunidad y el contenido se ha ocultado.',
        hideMessage: 'Ocultar mensaje',
        revealMessage: 'Revelar mensaje',
        levelOneResult: 'Envía una advertencia anónima y el mensaje es reportado para revisión.',
        levelTwoResult: 'Mensaje ocultado en el canal, más advertencia anónima y mensaje reportado para revisión.',
        levelThreeResult: 'Mensaje eliminado del canal, más advertencia anónima y mensaje reportado para revisión.',
    },
    teachersUnitePage: {
        teachersUnite: 'Profesores Unidos',
        joinExpensifyOrg: 'Únete a Expensify.org para eliminar la injusticia en todo el mundo y ayuda a los profesores a dividir sus gastos para las aulas más necesitadas.',
        iKnowATeacher: 'Yo conozco a un profesor',
        iAmATeacher: 'Soy profesor',
        getInTouch: '¡Excelente! Por favor, comparte tu información para que podamos ponernos en contacto con ellos.',
        introSchoolPrincipal: 'Introducción al director del colegio',
        schoolPrincipalVerifyExpense:
            'Expensify.org divide el coste del material escolar esencial para que los estudiantes de familias con bajos ingresos puedan tener una mejor experiencia de aprendizaje. Se pedirá a tu director que verifique tus gastos.',
        principalFirstName: 'Nombre del director',
        principalLastName: 'Apellido del director',
        principalWorkEmail: 'Correo electrónico de trabajo del director',
        updateYourEmail: 'Actualiza tu dirección de correo electrónico',
        updateEmail: 'Actualización de la dirección de correo electrónico',
        schoolMailAsDefault: ({contactMethodsRoute}: ContactMethodsRouteParams) =>
            `Antes de seguir adelante, asegúrate de establecer el correo electrónico de tu colegio como método de contacto predeterminado. Puede hacerlo en Configuración > Perfil > <a href="${contactMethodsRoute}">Métodos de contacto</a>.`,
        error: {
            enterPhoneEmail: 'Ingrese un correo electrónico o número de teléfono válido',
            enterEmail: 'Introduce un correo electrónico',
            enterValidEmail: 'Introduzca un correo electrónico válido',
            tryDifferentEmail: 'Por favor intenta con un correo electrónico diferente',
        },
    },
    cardTransactions: {
        notActivated: 'No activado',
        outOfPocket: 'Gastos por cuenta propia',
        companySpend: 'Gastos de empresa',
    },
    distance: {
        addStop: 'Añadir parada',
        deleteWaypoint: 'Eliminar punto de ruta',
        deleteWaypointConfirmation: '¿Estás seguro de que quieres eliminar este punto de ruta?',
        address: 'Dirección',
        waypointDescription: {
            start: 'Comienzo',
            stop: 'Parada',
        },
        mapPending: {
            title: 'Mapa pendiente',
            subtitle: 'El mapa se generará cuando vuelvas a estar en línea',
            onlineSubtitle: 'Un momento mientras configuramos el mapa',
            errorTitle: 'Mapa error',
            errorSubtitle: 'No se pudo cargar el mapa. Por favor, inténtalo de nuevo.',
        },
        error: {
            selectSuggestedAddress: 'Por favor, selecciona una dirección sugerida o usa la ubicación actual',
        },
    },
    reportCardLostOrDamaged: {
        screenTitle: 'Notificar la pérdida o deterioro de la tarjeta',
        nextButtonLabel: 'Siguiente',
        reasonTitle: '¿Por qué necesitas una tarjeta nueva?',
        cardDamaged: 'Mi tarjeta está dañada',
        cardLostOrStolen: 'He perdido o me han robado la tarjeta',
        confirmAddressTitle: 'Por favor, confirma la dirección postal de tu nueva tarjeta.',
        cardDamagedInfo: 'La nueva tarjeta te llegará en 2-3 días laborables. La tarjeta actual seguirá funcionando hasta que actives la nueva.',
        cardLostOrStolenInfo: 'La tarjeta actual se desactivará permanentemente en cuanto realices el pedido. La mayoría de las tarjetas llegan en pocos días laborables.',
        address: 'Dirección',
        deactivateCardButton: 'Desactivar tarjeta',
        shipNewCardButton: 'Enviar tarjeta nueva',
        addressError: 'La dirección es obligatoria',
        reasonError: 'Se requiere justificación',
        successTitle: '¡Tu nueva tarjeta está en camino!',
        successDescription: 'Tendrás que activarla cuando llegue en unos días hábiles. Mientras tanto, puedes usar una tarjeta virtual.',
    },
    eReceipt: {
        guaranteed: 'eRecibo garantizado',
        transactionDate: 'Fecha de transacción',
    },
    referralProgram: {
        [CONST.REFERRAL_PROGRAM.CONTENT_TYPES.START_CHAT]: {
            buttonText: 'Inicia un chat y <success><strong>recomienda a un amigo</strong></success>',
            header: 'Inicia un chat, recomienda a un amigo',
            body: '¿Quieres que tus amigos también usen Expensify? Simplemente inicia un chat con ellos y nosotros nos encargaremos del resto.',
        },
        [CONST.REFERRAL_PROGRAM.CONTENT_TYPES.SUBMIT_EXPENSE]: {
            buttonText: 'Presenta un gasto y <success><strong>recomienda a tu jefe</strong></success>',
            header: 'Envía un gasto, recomienda a tu jefe',
            body: '¿Quieres que tu jefe también use Expensify? Simplemente envíale un gasto y nosotros nos encargaremos del resto.',
        },
        [CONST.REFERRAL_PROGRAM.CONTENT_TYPES.REFER_FRIEND]: {
            header: 'Recomienda a un amigo',
            body: '¿Quieres que tus amigos también usen Expensify? Simplemente chatea, paga o divide un gasto con ellos y nosotros nos encargaremos del resto. ¡O simplemente comparte tu enlace de invitación!',
        },
        [CONST.REFERRAL_PROGRAM.CONTENT_TYPES.SHARE_CODE]: {
            buttonText: 'Recomienda a un amigo',
            header: 'Recomienda a un amigo',
            body: '¿Quieres que tus amigos también usen Expensify? Simplemente chatea, paga o divide un gasto con ellos y nosotros nos encargaremos del resto. ¡O simplemente comparte tu enlace de invitación!',
        },
        copyReferralLink: 'Copiar enlace de invitación',
    },
    systemChatFooterMessage: {
        [CONST.INTRO_CHOICES.MANAGE_TEAM]: {
            phrase1: 'Chatea con tu especialista asignado en ',
            phrase2: ' para obtener ayuda',
        },
        default: {
            phrase1: 'Envía un correo electrónico a ',
            phrase2: ' para obtener ayuda con la configuración',
        },
    },
    violations: {
        allTagLevelsRequired: 'Todas las etiquetas son obligatorias',
        autoReportedRejectedExpense: ({rejectedBy, rejectReason}: ViolationsAutoReportedRejectedExpenseParams) => `${rejectedBy} rechazó la solicitud y comentó "${rejectReason}"`,
        billableExpense: 'La opción facturable ya no es válida',
        cashExpenseWithNoReceipt: ({formattedLimit}: ViolationsCashExpenseWithNoReceiptParams = {}) => `Recibo obligatorio para cantidades mayores de ${formattedLimit}`,
        categoryOutOfPolicy: 'La categoría ya no es válida',
        conversionSurcharge: ({surcharge}: ViolationsConversionSurchargeParams) => `${surcharge}% de recargo aplicado`,
        customUnitOutOfPolicy: 'Tasa inválida para este espacio de trabajo',
        duplicatedTransaction: 'Posible duplicado',
        fieldRequired: 'Los campos del informe son obligatorios',
        futureDate: 'Fecha futura no permitida',
        invoiceMarkup: ({invoiceMarkup}: ViolationsInvoiceMarkupParams) => `Incrementado un ${invoiceMarkup}%`,
        maxAge: ({maxAge}: ViolationsMaxAgeParams) => `Fecha de más de ${maxAge} días`,
        missingCategory: 'Falta categoría',
        missingComment: 'Descripción obligatoria para la categoría seleccionada',
        missingTag: ({tagName}: ViolationsMissingTagParams = {}) => `Falta ${tagName ?? 'etiqueta'}`,
        modifiedAmount: ({type, displayPercentVariance}: ViolationsModifiedAmountParams) => {
            switch (type) {
                case 'distance':
                    return 'Importe difiere del calculado basado en distancia';
                case 'card':
                    return 'Importe mayor al de la transacción de la tarjeta';
                default:
                    if (displayPercentVariance) {
                        return `Importe ${displayPercentVariance}% mayor al del recibo escaneado`;
                    }
                    return 'Importe mayor al del recibo escaneado';
            }
        },
        modifiedDate: 'Fecha difiere del recibo escaneado',
        nonExpensiworksExpense: 'Gasto no proviene de Expensiworks',
        overAutoApprovalLimit: ({formattedLimit}: ViolationsOverAutoApprovalLimitParams) =>
            `Importe supera el límite de aprobación automática${formattedLimit ? ` de ${formattedLimit}` : ''}`,
        overCategoryLimit: ({formattedLimit}: ViolationsOverCategoryLimitParams) => `Importe supera el límite para la categoría${formattedLimit ? ` de ${formattedLimit}/persona` : ''}`,
        overLimit: ({formattedLimit}: ViolationsOverLimitParams) => `Importe supera el límite${formattedLimit ? ` de ${formattedLimit}/persona` : ''}`,
        overTripLimit: ({formattedLimit}: ViolationsOverLimitParams) => `Importe supera el límite${formattedLimit ? ` de ${formattedLimit}/viaje` : ''}`,
        overLimitAttendee: ({formattedLimit}: ViolationsOverLimitParams) => `Importe supera el límite${formattedLimit ? ` de ${formattedLimit}/persona` : ''}`,
        perDayLimit: ({formattedLimit}: ViolationsPerDayLimitParams) => `Importe supera el límite diario de la categoría${formattedLimit ? ` de ${formattedLimit}/persona` : ''}`,
        receiptNotSmartScanned:
            'Detalles del recibo y del gasto añadidos manualmente. <a href="https://help.expensify.com/articles/expensify-classic/reports/Automatic-Receipt-Audit">Aprende más</a>.',
        receiptRequired: ({formattedLimit, category}: ViolationsReceiptRequiredParams) => {
            let message = 'Recibo obligatorio';
            if (formattedLimit ?? category) {
                message += ' para importes sobre';
                if (formattedLimit) {
                    message += ` ${formattedLimit}`;
                }
                if (category) {
                    message += ' el límite de la categoría';
                }
            }
            return message;
        },
        prohibitedExpense: ({prohibitedExpenseType}: ViolationsProhibitedExpenseParams) => {
            const preMessage = 'Gasto prohibido:';
            switch (prohibitedExpenseType) {
                case 'alcohol':
                    return `${preMessage} alcohol`;
                case 'gambling':
                    return `${preMessage} juegos de apuestas`;
                case 'tobacco':
                    return `${preMessage} tabaco`;
                case 'adultEntertainment':
                    return `${preMessage} entretenimiento para adultos`;
                case 'hotelIncidentals':
                    return `${preMessage} gastos adicionales de hotel`;
                default:
                    return `${preMessage}${prohibitedExpenseType}`;
            }
        },
        customRules: ({message}: ViolationsCustomRulesParams) => message,
        reviewRequired: 'Revisión requerida',
        rter: ({brokenBankConnection, isAdmin, email, isTransactionOlderThan7Days, member, rterType}: ViolationsRterParams) => {
            if (rterType === CONST.RTER_VIOLATION_TYPES.BROKEN_CARD_CONNECTION_530) {
                return 'No se puede emparejar automáticamente el recibo debido a una conexión bancaria interrumpida.';
            }
            if (brokenBankConnection || rterType === CONST.RTER_VIOLATION_TYPES.BROKEN_CARD_CONNECTION) {
                return isAdmin
                    ? `No se puede adjuntar recibo debido a un problema con la conexión a tu banco que ${email} necesita arreglar`
                    : 'No se puede adjuntar recibo debido a un problema con la conexión a tu banco que necesitas arreglar';
            }
            if (!isTransactionOlderThan7Days) {
                return isAdmin
                    ? `Pide a ${member} que marque la transacción como efectivo o espera 7 días e inténtalo de nuevo`
                    : 'Esperando a adjuntar automáticamente la transacción de tarjeta de crédito';
            }
            return '';
        },
        brokenConnection530Error: 'Recibo pendiente debido a una conexión bancaria rota',
        adminBrokenConnectionError: 'Recibo pendiente debido a una conexión bancaria rota. Por favor, resuélvelo en ',
        memberBrokenConnectionError: 'Recibo pendiente debido a una conexión bancaria rota. Por favor, pide a un administrador del espacio de trabajo que lo resuelva.',
        markAsCashToIgnore: 'Márcalo como efectivo para ignorar y solicitar el pago.',
        smartscanFailed: ({canEdit = true}) => `No se pudo escanear el recibo.${canEdit ? ' Introduce los datos manualmente.' : ''}`,
        receiptGeneratedWithAI: 'Posible recibo generado por IA',
        someTagLevelsRequired: ({tagName}: ViolationsTagOutOfPolicyParams = {}) => `Falta ${tagName ?? 'Tag'}`,
        tagOutOfPolicy: ({tagName}: ViolationsTagOutOfPolicyParams = {}) => `La etiqueta ${tagName ? `${tagName} ` : ''}ya no es válida`,
        taxAmountChanged: 'El importe del impuesto fue modificado',
        taxOutOfPolicy: ({taxName}: ViolationsTaxOutOfPolicyParams = {}) => `${taxName ?? 'El impuesto'} ya no es válido`,
        taxRateChanged: 'La tasa de impuesto fue modificada',
        taxRequired: 'Falta la tasa de impuesto',
        none: 'Ninguno',
        taxCodeToKeep: 'Elige qué tasa de impuesto quieres conservar',
        tagToKeep: 'Elige qué etiqueta quieres conservar',
        isTransactionReimbursable: 'Elige si la transacción es reembolsable',
        merchantToKeep: 'Elige qué comerciante quieres conservar',
        descriptionToKeep: 'Elige qué descripción quieres conservar',
        categoryToKeep: 'Elige qué categoría quieres conservar',
        isTransactionBillable: 'Elige si la transacción es facturable',
        keepThisOne: 'Mantener éste',
        confirmDetails: 'Confirma los detalles que conservas',
        confirmDuplicatesInfo: 'Los duplicados que no conserves se guardarán para que el usuario los elimine',
        hold: 'Este gasto está retenido',
        resolvedDuplicates: 'resolvió el duplicado',
    },
    reportViolations: {
        [CONST.REPORT_VIOLATIONS.FIELD_REQUIRED]: ({fieldName}: RequiredFieldParams) => `${fieldName} es obligatorio`,
    },
    violationDismissal: {
        rter: {
            manual: 'marcó el recibo como pagado en efectivo',
        },
        duplicatedTransaction: {
            manual: 'resolvió el duplicado',
        },
    },
    videoPlayer: {
        play: 'Reproducir',
        pause: 'Pausar',
        fullscreen: 'Pantalla completa',
        playbackSpeed: 'Velocidad',
        expand: 'Expandir',
        mute: 'Silenciar',
        unmute: 'Activar sonido',
        normal: 'Normal',
    },
    exitSurvey: {
        header: 'Antes de irte',
        reasonPage: {
            title: 'Dinos por qué te vas',
            subtitle: 'Antes de irte, por favor dinos por qué te gustaría cambiarte a Expensify Classic.',
        },
        reasons: {
            [CONST.EXIT_SURVEY.REASONS.FEATURE_NOT_AVAILABLE]: 'Necesito una función que sólo está disponible en Expensify Classic.',
            [CONST.EXIT_SURVEY.REASONS.DONT_UNDERSTAND]: 'No entiendo cómo usar New Expensify.',
            [CONST.EXIT_SURVEY.REASONS.PREFER_CLASSIC]: 'Entiendo cómo usar New Expensify, pero prefiero Expensify Classic.',
        },
        prompts: {
            [CONST.EXIT_SURVEY.REASONS.FEATURE_NOT_AVAILABLE]: '¿Qué función necesitas que no esté disponible en New Expensify?',
            [CONST.EXIT_SURVEY.REASONS.DONT_UNDERSTAND]: '¿Qué estás tratando de hacer?',
            [CONST.EXIT_SURVEY.REASONS.PREFER_CLASSIC]: '¿Por qué prefieres Expensify Classic?',
        },
        responsePlaceholder: 'Tu respuesta',
        thankYou: '¡Gracias por tus comentarios!',
        thankYouSubtitle: 'Sus respuestas nos ayudarán a crear un mejor producto para hacer las cosas bien. ¡Muchas gracias!',
        goToExpensifyClassic: 'Cambiar a Expensify Classic',
        offlineTitle: 'Parece que estás atrapado aquí...',
        offline:
            'Parece que estás desconectado. Desafortunadamente, Expensify Classic no funciona sin conexión, pero New Expensify sí. Si prefieres utilizar Expensify Classic, inténtalo de nuevo cuando tengas conexión a internet.',
        quickTip: 'Consejo rápido...',
        quickTipSubTitle: 'Puedes ir directamente a Expensify Classic visitando expensify.com. Márcalo como favorito para tener un acceso directo fácil.',
        bookACall: 'Reservar una llamada',
        noThanks: 'No, gracias',
        bookACallTitle: '¿Desea hablar con un responsable de producto?',
        benefits: {
            [CONST.EXIT_SURVEY.BENEFIT.CHATTING_DIRECTLY]: 'Chat directo sobre gastos e informes',
            [CONST.EXIT_SURVEY.BENEFIT.EVERYTHING_MOBILE]: 'Posibilidad de hacerlo todo desde el móvil',
            [CONST.EXIT_SURVEY.BENEFIT.TRAVEL_EXPENSE]: 'Viajes y gastos a la velocidad del chat',
        },
        bookACallTextTop: 'Al cambiar a Expensify Classic, se perderá:',
        bookACallTextBottom: 'Nos encantaría hablar con usted para entender por qué. Puede concertar una llamada con uno de nuestros jefes de producto para hablar de sus necesidades.',
        takeMeToExpensifyClassic: 'Llévame a Expensify Classic',
    },
    listBoundary: {
        errorMessage: 'Se ha producido un error al cargar más mensajes',
        tryAgain: 'Inténtalo de nuevo',
    },
    systemMessage: {
        mergedWithCashTransaction: 'encontró un recibo para esta transacción',
    },
    subscription: {
        authenticatePaymentCard: 'Autenticar tarjeta de pago',
        mobileReducedFunctionalityMessage: 'No puedes hacer cambios en tu suscripción en la aplicación móvil.',
        badge: {
            freeTrial: ({numOfDays}: BadgeFreeTrialParams) => `Prueba gratuita: ${numOfDays === 1 ? `queda 1 día` : `quedan ${numOfDays} días`}`,
        },
        billingBanner: {
            policyOwnerAmountOwed: {
                title: 'Tu información de pago está desactualizada',
                subtitle: ({date}: BillingBannerSubtitleWithDateParams) => `Actualiza tu tarjeta de pago antes del ${date} para continuar utilizando todas tus herramientas favoritas`,
            },
            policyOwnerAmountOwedOverdue: {
                title: 'No se pudo procesar tu pago',
                subtitle: ({date, purchaseAmountOwed}: BillingBannerOwnerAmountOwedOverdueParams) =>
                    date && purchaseAmountOwed
                        ? `No se ha podido procesar tu cargo de ${purchaseAmountOwed} del día ${date}. Por favor, añade una tarjeta de pago para saldar la cantidad adeudada.`
                        : 'Por favor, añade una tarjeta de pago para saldar la cantidad adeudada.',
            },
            policyOwnerUnderInvoicing: {
                title: 'Tu información de pago está desactualizada',
                subtitle: ({date}: BillingBannerSubtitleWithDateParams) => `Tu pago está vencido. Por favor, paga tu factura antes del ${date} para evitar la interrupción del servicio.`,
            },
            policyOwnerUnderInvoicingOverdue: {
                title: 'Tu información de pago está desactualizada',
                subtitle: 'Tu pago está vencido. Por favor, paga tu factura.',
            },
            billingDisputePending: {
                title: 'No se ha podido realizar el cobro a tu tarjeta',
                subtitle: ({amountOwed, cardEnding}: BillingBannerDisputePendingParams) =>
                    `Has impugnado el cargo ${amountOwed} en la tarjeta terminada en ${cardEnding}. Tu cuenta estará bloqueada hasta que se resuelva la disputa con tu banco.`,
            },
            cardAuthenticationRequired: {
                title: 'No se ha podido realizar el cobro a tu tarjeta',
                subtitle: ({cardEnding}: BillingBannerCardAuthenticationRequiredParams) =>
                    `Tu tarjeta de pago no ha sido autenticada completamente. Por favor, completa el proceso de autenticación para activar tu tarjeta de pago que termina en ${cardEnding}.`,
            },
            insufficientFunds: {
                title: 'No se ha podido realizar el cobro a tu tarjeta',
                subtitle: ({amountOwed}: BillingBannerInsufficientFundsParams) =>
                    `Tu tarjeta de pago fue rechazada por falta de fondos. Vuelve a intentarlo o añade una nueva tarjeta de pago para liquidar tu saldo pendiente de ${amountOwed}.`,
            },
            cardExpired: {
                title: 'No se ha podido realizar el cobro a tu tarjeta',
                subtitle: ({amountOwed}: BillingBannerCardExpiredParams) =>
                    `Tu tarjeta de pago ha expirado. Por favor, añade una nueva tarjeta de pago para liquidar tu saldo pendiente de ${amountOwed}.`,
            },
            cardExpireSoon: {
                title: 'Tu tarjeta caducará pronto',
                subtitle:
                    'Tu tarjeta de pago caducará a finales de este mes. Haz clic en el menú de tres puntos que aparece a continuación para actualizarla y continuar utilizando todas tus herramientas favoritas.',
            },
            retryBillingSuccess: {
                title: 'Éxito!',
                subtitle: 'Tu tarjeta fue facturada correctamente.',
            },
            retryBillingError: {
                title: 'No se ha podido realizar el cobro a tu tarjeta',
                subtitle:
                    'Antes de volver a intentarlo, llama directamente a tu banco para que autorice los cargos de Expensify y elimine las retenciones. De lo contrario, añade una tarjeta de pago diferente.',
            },
            cardOnDispute: ({amountOwed, cardEnding}: BillingBannerCardOnDisputeParams) =>
                `Has impugnado el cargo ${amountOwed} en la tarjeta terminada en ${cardEnding}. Tu cuenta estará bloqueada hasta que se resuelva la disputa con tu banco.`,
            preTrial: {
                title: 'Iniciar una prueba gratuita',
                subtitleStart: 'El próximo paso es ',
                subtitleLink: 'completar la configuración ',
                subtitleEnd: 'para que tu equipo pueda empezar a enviar gastos.',
            },
            trialStarted: {
                title: ({numOfDays}: TrialStartedTitleParams) => `Prueba gratuita: ¡${numOfDays === 1 ? `queda 1 día` : `${numOfDays} días`}!`,
                subtitle: 'Añade una tarjeta de pago para seguir utilizando tus funciones favoritas.',
            },
            trialEnded: {
                title: 'Tu prueba gratuita ha terminado',
                subtitle: 'Añade una tarjeta de pago para seguir utilizando tus funciones favoritas.',
            },
            earlyDiscount: {
                claimOffer: 'Solicitar oferta',
                noThanks: 'No, gracias',
                subscriptionPageTitle: ({discountType}: EarlyDiscountTitleParams) =>
                    `<strong>¡${discountType}% de descuento en tu primer año!</strong> ¡Solo añade una tarjeta de pago y comienza una suscripción anual!`,
                onboardingChatTitle: ({discountType}: EarlyDiscountTitleParams) => `Oferta por tiempo limitado: ¡${discountType}% de descuento en tu primer año!`,
                subtitle: ({days, hours, minutes, seconds}: EarlyDiscountSubtitleParams) => `Solicítala en ${days > 0 ? `${days}d : ` : ''}${hours}h : ${minutes}m : ${seconds}s`,
            },
        },
        cardSection: {
            title: 'Pago',
            subtitle: 'Añade una tarjeta para pagar tu suscripción a Expensify.',
            addCardButton: 'Añade tarjeta de pago',
            cardNextPayment: ({nextPaymentDate}: CardNextPaymentParams) => `Tu próxima fecha de pago es ${nextPaymentDate}.`,
            cardEnding: ({cardNumber}: CardEndingParams) => `Tarjeta terminada en ${cardNumber}`,
            cardInfo: ({name, expiration, currency}: CardInfoParams) => `Nombre: ${name}, Expiración: ${expiration}, Moneda: ${currency}`,
            changeCard: 'Cambiar tarjeta de pago',
            changeCurrency: 'Cambiar moneda de pago',
            cardNotFound: 'No se ha añadido ninguna tarjeta de pago',
            retryPaymentButton: 'Reintentar el pago',
            authenticatePayment: 'Autenticar el pago',
            requestRefund: 'Solicitar reembolso',
            requestRefundModal: {
                full: 'Obtener un reembolso es fácil, simplemente baja tu cuenta de categoría antes de la próxima fecha de facturación y recibirás un reembolso. <br /> <br /> Atención: Bajar tu cuenta de categoría significa que tu(s) espacio(s) de trabajo será(n) eliminado(s). Esta acción no se puede deshacer, pero siempre puedes crear un nuevo espacio de trabajo si cambias de opinión.',
                confirm: 'Eliminar y bajar de categoría',
            },
            viewPaymentHistory: 'Ver historial de pagos',
        },
        yourPlan: {
            title: 'Tu plan',
            exploreAllPlans: 'Explorar todos los planes',
            customPricing: 'Precios personalizados',
            asLowAs: ({price}: YourPlanPriceValueParams) => `desde ${price} por miembro activo/mes`,
            pricePerMemberMonth: ({price}: YourPlanPriceValueParams) => `${price} por miembro/mes`,
            pricePerMemberPerMonth: ({price}: YourPlanPriceValueParams) => `${price} por miembro por mes`,
            perMemberMonth: 'por miembro/mes',
            collect: {
                title: 'Recopilar',
                description: 'El plan para pequeñas empresas que te ofrece gestión de gastos, viajes y chat.',
                priceAnnual: ({lower, upper}: YourPlanPriceParams) => `Desde ${lower}/miembro activo con la Tarjeta Expensify, ${upper}/miembro activo sin la Tarjeta Expensify.`,
                pricePayPerUse: ({lower, upper}: YourPlanPriceParams) => `Desde ${lower}/miembro activo con la Tarjeta Expensify, ${upper}/miembro activo sin la Tarjeta Expensify.`,
                benefit1: 'Escaneo de recibos',
                benefit2: 'Reembolsos',
                benefit3: 'Gestión de tarjetas corporativas',
                benefit4: 'Aprobaciones de gastos y viajes',
                benefit5: 'Reservas y reglas de viaje',
                benefit6: 'Integraciones con QuickBooks/Xero',
                benefit7: 'Chat sobre gastos, reportes y salas',
                benefit8: 'Soporte con IA y asistencia humana',
            },
            control: {
                title: 'Controlar',
                description: 'Gastos, viajes y chat para empresas más grandes.',
                priceAnnual: ({lower, upper}: YourPlanPriceParams) => `Desde ${lower}/miembro activo con la Tarjeta Expensify, ${upper}/miembro activo sin la Tarjeta Expensify.`,
                pricePayPerUse: ({lower, upper}: YourPlanPriceParams) => `Desde ${lower}/miembro activo con la Tarjeta Expensify, ${upper}/miembro activo sin la Tarjeta Expensify.`,
                benefit1: 'Todo lo incluido en el plan Collect',
                benefit2: 'Flujos de aprobación multinivel',
                benefit3: 'Reglas de gastos personalizadas',
                benefit4: 'Integraciones con ERP (NetSuite, Sage Intacct, Oracle)',
                benefit5: 'Integraciones con RR. HH. (Workday, Certinia)',
                benefit6: 'SAML/SSO',
                benefit7: 'Informes y análisis personalizados',
                benefit8: 'Presupuestación',
            },
            thisIsYourCurrentPlan: 'Este es tu plan actual',
            downgrade: 'Reducir a Collect',
            upgrade: 'Actualizar a Control',
            addMembers: 'Agregar miembros',
            saveWithExpensifyTitle: 'Ahorra con la Tarjeta Expensify',
            saveWithExpensifyDescription: 'Utiliza nuestra calculadora de ahorro para ver cómo el reembolso en efectivo de la Tarjeta Expensify puede reducir tu factura de Expensify',
            saveWithExpensifyButton: 'Más información',
        },
        compareModal: {
            comparePlans: 'Comparar planes',
            subtitle: `<muted-text>Desbloquea las funciones que necesitas con el plan adecuado para ti. <a href="${CONST.PRICING}">Consulta nuestra página de precios</a> para ver un desglose completo de las funciones de cada uno de nuestros planes.</muted-text>`,
        },
        details: {
            title: 'Datos de suscripción',
            annual: 'Suscripción anual',
            taxExempt: 'Solicitar estado de exención de impuestos',
            taxExemptEnabled: 'Exento de impuestos',
            taxExemptStatus: 'Estado de exención de impuestos',
            payPerUse: 'Pago por uso',
            subscriptionSize: 'Tamaño de suscripción',
            headsUp:
                'Atención: Si no estableces ahora el tamaño de tu suscripción, lo haremos automáticamente con el número de suscriptores activos del primer mes. A partir de ese momento, estarás suscrito para pagar al menos por ese número de afiliados durante los 12 meses siguientes. Puedes aumentar el tamaño de tu suscripción en cualquier momento, pero no puedes reducirlo hasta que finalice tu suscripción.',
            zeroCommitment: 'Compromiso cero con la tarifa de suscripción anual reducida',
        },
        subscriptionSize: {
            title: 'Tamaño de suscripción',
            yourSize: 'El tamaño de tu suscripción es el número de plazas abiertas que puede ocupar cualquier miembro activo en un mes determinado.',
            eachMonth:
                'Cada mes, tu suscripción cubre hasta el número de miembros activos establecido anteriormente. Cada vez que aumentes el tamaño de tu suscripción, iniciarás una nueva suscripción de 12 meses con ese nuevo tamaño.',
            note: 'Nota: Un miembro activo es cualquiera que haya creado, editado, enviado, aprobado, reembolsado, o exportado datos de gastos vinculados al espacio de trabajo de tu empresa.',
            confirmDetails: 'Confirma los datos de tu nueva suscripción anual:',
            subscriptionSize: 'Tamaño de suscripción',
            activeMembers: ({size}: SubscriptionSizeParams) => `${size} miembros activos/mes`,
            subscriptionRenews: 'Renovación de la suscripción',
            youCantDowngrade: 'No puedes bajar de categoría durante tu suscripción anual.',
            youAlreadyCommitted: ({size, date}: SubscriptionCommitmentParams) =>
                `Ya se ha comprometido a un tamaño de suscripción anual de ${size} miembros activos al mes hasta el ${date}. Puede cambiar a una suscripción de pago por uso en ${date} desactivando la auto-renovación.`,
            error: {
                size: 'Por favor ingrese un tamaño de suscripción valido',
                sameSize: 'Por favor, introduce un número diferente al de tu subscripción actual',
            },
        },
        paymentCard: {
            addPaymentCard: 'Añade tarjeta de pago',
            enterPaymentCardDetails: 'Introduce los datos de tu tarjeta de pago',
            security: 'Expensify es PCI-DSS obediente, utiliza cifrado a nivel bancario, y emplea infraestructura redundante para proteger tus datos.',
            learnMoreAboutSecurity: 'Obtén más información sobre nuestra seguridad.',
        },
        subscriptionSettings: {
            title: 'Configuración de suscripción',
            summary: ({subscriptionType, subscriptionSize, autoRenew, autoIncrease}: SubscriptionSettingsSummaryParams) =>
                `Tipo de suscripción: ${subscriptionType}, Tamaño de suscripción: ${subscriptionSize}, Renovación automática: ${autoRenew}, Aumento automático de asientos anuales: ${autoIncrease}`,
            none: 'ninguno',
            on: 'activado',
            off: 'desactivado',
            annual: 'Anual',
            autoRenew: 'Auto-renovación',
            autoIncrease: 'Auto-incremento',
            saveUpTo: ({amountWithCurrency}: SubscriptionSettingsSaveUpToParams) => `Ahorre hasta ${amountWithCurrency} al mes por miembro activo`,
            automaticallyIncrease:
                'Aumenta automáticamente tus plazas anuales para dar lugar a los miembros activos que superen el tamaño de tu suscripción. Nota: Esto ampliará la fecha de finalización de tu suscripción anual.',
            disableAutoRenew: 'Desactivar auto-renovación',
            helpUsImprove: 'Ayúdanos a mejorar Expensify',
            whatsMainReason: '¿Cuál es la razón principal por la que deseas desactivar la auto-renovación?',
            renewsOn: ({date}: SubscriptionSettingsRenewsOnParams) => `Se renovará el ${date}.`,
            pricingConfiguration: 'El precio depende de la configuración. Para obtener el precio más bajo, elige una suscripción anual y obtén la Tarjeta Expensify.',
            learnMore: {
                part1: 'Obtén más información en nuestra ',
                pricingPage: 'página de precios',
                part2: ' o chatea con nuestro equipo en tu ',
                adminsRoom: 'sala #admins.',
            },
            estimatedPrice: 'Precio estimado',
            changesBasedOn: 'Esto varía según el uso de tu Tarjeta Expensify y las opciones de suscripción que elijas a continuación.',
        },
        requestEarlyCancellation: {
            title: 'Solicitar cancelación anticipada',
            subtitle: '¿Cuál es la razón principal por la que solicitas la cancelación anticipada?',
            subscriptionCanceled: {
                title: 'Suscripción cancelada',
                subtitle: 'Tu suscripción anual ha sido cancelada.',
                info: 'Ya puedes seguir utilizando tu(s) espacio(s) de trabajo en la modalidad de pago por uso.',
                preventFutureActivity: ({workspacesListRoute}: WorkspacesListRouteParams) =>
                    `Si quieres evitar actividad y cargos futuros, debes <a href="${workspacesListRoute}">eliminar tu(s) espacio(s) de trabajo.</a> Ten en cuenta que cuando elimines tu(s) espacio(s) de trabajo, se te cobrará cualquier actividad pendienteque se haya incurrido durante el mes en curso.`,
            },
            requestSubmitted: {
                title: 'Solicitud enviada',
                subtitle:
                    'Gracias por hacernos saber que deseas cancelar tu suscripción. Estamos revisando tu solicitud y nos comunicaremos contigo en breve a través de tu chat con <concierge-link>Concierge</concierge-link>.',
            },
            acknowledgement: `Al solicitar la cancelación anticipada, reconozco y acepto que Expensify no tiene ninguna obligación de conceder dicha solicitud en virtud de las <a href=${CONST.OLD_DOT_PUBLIC_URLS.TERMS_URL}>Condiciones de Servicio</a> de Expensify u otro acuerdo de servicios aplicable entre Expensify y yo, y que Expensify se reserva el derecho exclusivo a conceder dicha solicitud.`,
        },
    },
    feedbackSurvey: {
        tooLimited: 'Hay que mejorar la funcionalidad',
        tooExpensive: 'Demasiado caro',
        inadequateSupport: 'Atención al cliente inadecuada',
        businessClosing: 'Cierre, reducción, o adquisición de la empresa',
        additionalInfoTitle: '¿A qué software está migrando y por qué?',
        additionalInfoInputLabel: 'Tu respuesta',
    },
    roomChangeLog: {
        updateRoomDescription: 'establece la descripción de la sala a:',
        clearRoomDescription: 'la descripción de la habitación ha sido borrada',
    },
    delegate: {
        switchAccount: 'Cambiar de cuenta:',
        copilotDelegatedAccess: 'Copilot: Acceso delegado',
        copilotDelegatedAccessDescription: 'Permitir que otros miembros accedan a tu cuenta.',
        addCopilot: 'Agregar copiloto',
        membersCanAccessYourAccount: 'Estos miembros pueden acceder a tu cuenta:',
        youCanAccessTheseAccounts: 'Puedes acceder a estas cuentas a través del conmutador de cuentas:',
        role: ({role}: OptionalParam<DelegateRoleParams> = {}) => {
            switch (role) {
                case CONST.DELEGATE_ROLE.ALL:
                    return 'Completo';
                case CONST.DELEGATE_ROLE.SUBMITTER:
                    return 'Limitado';
                default:
                    return '';
            }
        },
        genericError: '¡Ups! Ha ocurrido un error. Por favor, inténtalo de nuevo.',
        onBehalfOfMessage: ({delegator}: DelegatorParams) => `en nombre de ${delegator}`,
        accessLevel: 'Nivel de acceso',
        confirmCopilot: 'Confirma tu copiloto a continuación.',
        accessLevelDescription: 'Elige un nivel de acceso a continuación. Tanto el acceso Completo como el Limitado permiten a los copilotos ver todas las conversaciones y gastos.',
        roleDescription: ({role}: OptionalParam<DelegateRoleParams> = {}) => {
            switch (role) {
                case CONST.DELEGATE_ROLE.ALL:
                    return 'Permite a otro miembro realizar todas las acciones en tu cuenta, en tu nombre. Incluye chat, presentaciones, aprobaciones, pagos, actualizaciones de configuración y más.';
                case CONST.DELEGATE_ROLE.SUBMITTER:
                    return 'Permite a otro miembro realizar la mayoría de las acciones en tu cuenta, en tu nombre. Excluye aprobaciones, pagos, rechazos y retenciones.';
                default:
                    return '';
            }
        },
        removeCopilot: 'Eliminar copiloto',
        removeCopilotConfirmation: '¿Estás seguro de que quieres eliminar este copiloto?',
        changeAccessLevel: 'Cambiar nivel de acceso',
        makeSureItIsYou: 'Vamos a asegurarnos de que eres tú',
        enterMagicCode: ({contactMethod}: EnterMagicCodeParams) =>
            `Por favor, introduce el código mágico enviado a ${contactMethod} para agregar un copiloto. Debería llegar en un par de minutos.`,
        enterMagicCodeUpdate: ({contactMethod}: EnterMagicCodeParams) =>
            `Por favor, introduce el código mágico enviado a ${contactMethod} para actualizar el nivel de acceso de tu copiloto.`,
        notAllowed: 'No tan rápido...',
        noAccessMessage: 'Como copiloto, no tienes acceso a esta página. ¡Lo sentimos!',
        notAllowedMessage: ({accountOwnerEmail}: AccountOwnerParams) =>
            `Como <a href="${CONST.DELEGATE_ROLE_HELP_DOT_ARTICLE_LINK}">copiloto</a> de ${accountOwnerEmail}, no tienes permiso para realizar esta acción. ¡Lo siento!`,
        copilotAccess: 'Acceso a Copilot',
    },
    debug: {
        debug: 'Depuración',
        details: 'Detalles',
        JSON: 'JSON',
        reportActions: 'Acciones',
        reportActionPreview: 'Previa',
        nothingToPreview: 'Nada que previsualizar',
        editJson: 'Editar JSON:',
        preview: 'Previa:',
        missingProperty: ({propertyName}: MissingPropertyParams) => `Falta ${propertyName}`,
        invalidProperty: ({propertyName, expectedType}: InvalidPropertyParams) => `Propiedad inválida: ${propertyName} - Esperado: ${expectedType}`,
        invalidValue: ({expectedValues}: InvalidValueParams) => `Valor inválido - Esperado: ${expectedValues}`,
        missingValue: 'Valor en falta',
        createReportAction: 'Crear acción de informe',
        reportAction: 'Acciones del informe',
        report: 'Informe',
        transaction: 'Transacción',
        violations: 'Violaciones',
        transactionViolation: 'Violación de transacción',
        hint: 'Los cambios de datos no se enviarán al backend',
        textFields: 'Campos de texto',
        numberFields: 'Campos numéricos',
        booleanFields: 'Campos booleanos',
        constantFields: 'Campos constantes',
        dateTimeFields: 'Campos de fecha y hora',
        date: 'Fecha',
        time: 'Hora',
        none: 'Ninguno',
        visibleInLHN: 'Visible en LHN',
        GBR: 'GBR',
        RBR: 'RBR',
        true: 'verdadero',
        false: 'falso',
        viewReport: 'Ver Informe',
        viewTransaction: 'Ver transacción',
        createTransactionViolation: 'Crear infracción de transacción',
        reasonVisibleInLHN: {
            hasDraftComment: 'Tiene comentario en borrador',
            hasGBR: 'Tiene GBR',
            hasRBR: 'Tiene RBR',
            pinnedByUser: 'Fijado por el miembro',
            hasIOUViolations: 'Tiene violaciones de IOU',
            hasAddWorkspaceRoomErrors: 'Tiene errores al agregar sala de espacio de trabajo',
            isUnread: 'No leído (modo de enfoque)',
            isArchived: 'Archivado (modo más reciente)',
            isSelfDM: 'Es un mensaje directo propio',
            isFocused: 'Está temporalmente enfocado',
        },
        reasonGBR: {
            hasJoinRequest: 'Tiene solicitud de unión (sala de administrador)',
            isUnreadWithMention: 'No leído con mención',
            isWaitingForAssigneeToCompleteAction: 'Esperando a que el asignado complete la acción',
            hasChildReportAwaitingAction: 'Informe secundario pendiente de acción',
            hasMissingInvoiceBankAccount: 'Falta la cuenta bancaria de la factura',
        },
        reasonRBR: {
            hasErrors: 'Tiene errores en los datos o las acciones del informe',
            hasViolations: 'Tiene violaciones',
            hasTransactionThreadViolations: 'Tiene violaciones de hilo de transacciones',
        },
        indicatorStatus: {
            theresAReportAwaitingAction: 'Hay un informe pendiente de acción',
            theresAReportWithErrors: 'Hay un informe con errores',
            theresAWorkspaceWithCustomUnitsErrors: 'Hay un espacio de trabajo con errores en las unidades personalizadas',
            theresAProblemWithAWorkspaceMember: 'Hay un problema con un miembro del espacio de trabajo',
            theresAProblemWithAWorkspaceQBOExport: 'Hubo un problema con la configuración de exportación de la conexión del espacio de trabajo.',
            theresAProblemWithAContactMethod: 'Hay un problema con un método de contacto',
            aContactMethodRequiresVerification: 'Un método de contacto requiere verificación',
            theresAProblemWithAPaymentMethod: 'Hay un problema con un método de pago',
            theresAProblemWithAWorkspace: 'Hay un problema con un espacio de trabajo',
            theresAProblemWithYourReimbursementAccount: 'Hay un problema con tu cuenta de reembolso',
            theresABillingProblemWithYourSubscription: 'Hay un problema de facturación con tu suscripción',
            yourSubscriptionHasBeenSuccessfullyRenewed: 'Tu suscripción se ha renovado con éxito',
            theresWasAProblemDuringAWorkspaceConnectionSync: 'Hubo un problema durante la sincronización de la conexión del espacio de trabajo',
            theresAProblemWithYourWallet: 'Hay un problema con tu billetera',
            theresAProblemWithYourWalletTerms: 'Hay un problema con los términos de tu billetera',
        },
    },
    emptySearchView: {
        takeATestDrive: 'Haz una prueba',
    },
    migratedUserWelcomeModal: {
        title: 'Viajes y gastos, a la velocidad del chat',
        subtitle: 'New Expensify tiene la misma excelente automatización, pero ahora con una colaboración increíble:',
        confirmText: 'Vamos!',
        features: {
            chat: '<strong>Chatea directamente en cualquier gasto</strong>, informe o espacio de trabajo',
            scanReceipt: '<strong>Escanea recibos</strong> y obtén reembolsos',
            crossPlatform: 'Haz <strong>todo</strong> desde tu teléfono o navegador',
        },
    },
    productTrainingTooltip: {
        // TODO: CONCIERGE_LHN_GBR tooltip will be replaced by a tooltip in the #admins room
        // https://github.com/Expensify/App/issues/57045#issuecomment-2701455668
        conciergeLHNGBR: '<tooltip>¡Comienza <strong>aquí</strong>!</tooltip>',
        saveSearchTooltip: '<tooltip><strong>Renombra tus búsquedas guardadas</strong> aquí</tooltip>',
        globalCreateTooltip: '<tooltip><strong>Crea gastos</strong>, empieza a chatear\ny más. ¡Pruébalo!</tooltip>',
        bottomNavInboxTooltip: '<tooltip>Revisa lo que <strong>necesita tu atención</strong>\ny <strong>chatea sobre los gastos.</strong></tooltip>',
        workspaceChatTooltip: '<tooltip>Chatea con <strong>los aprobadores</strong></tooltip>',
        GBRRBRChat: '<tooltip>Verás 🟢 en <strong>acciones a realizar</strong>,\ny 🔴 en <strong>elementos para revisar.</strong></tooltip>',
        accountSwitcher: '<tooltip>Accede a tus <strong>cuentas copiloto</strong> aquí</tooltip>',
        expenseReportsFilter: '<tooltip>¡Bienvenido! Aquí encontrarás todos los\n<strong>informes de tu empresa</strong>.</tooltip>',
        scanTestTooltip: {
            main: '<tooltip>¡<strong>Escanea nuestro recibo de prueba</strong> para ver cómo funciona!</tooltip>',
            manager: '<tooltip>¡Elige a <strong>nuestro gerente</strong> de prueba para probarlo!</tooltip>',
            confirmation: '<tooltip>Ahora, <strong>envía tu gasto y</strong>\n¡observa cómo ocurre la magia!</tooltip>',
            tryItOut: 'Prueba esto',
            noThanks: 'No, gracias',
        },
        outstandingFilter: '<tooltip>Filtra los gastos\nque <strong>necesitan aprobación</strong></tooltip>',
        scanTestDriveTooltip: '<tooltip>¡Envía este recibo para\n<strong>completar la prueba</strong>!</tooltip>',
    },
    discardChangesConfirmation: {
        title: '¿Descartar cambios?',
        body: '¿Estás seguro de que quieres descartar los cambios que hiciste?',
        confirmText: 'Descartar cambios',
    },
    scheduledCall: {
        book: {
            title: 'Programar llamada',
            description: 'Encuentra un horario que funcione para ti.',
            slots: 'Horarios disponibles para el ',
        },
        confirmation: {
            title: 'Confirmar llamada',
            description: 'Asegúrate de que los detalles a continuación sean correctos. Una vez que confirmes la llamada, enviaremos una invitación con más información.',
            setupSpecialist: 'Tu especialista asignado',
            meetingLength: 'Duración de la reunión',
            dateTime: 'Fecha y hora',
            minutes: '30 minutos',
        },
        callScheduled: 'Llamada programada',
    },
    autoSubmitModal: {
        title: '¡Todo claro y enviado!',
        description: 'Se han solucionado todas las advertencias e infracciones, así que:',
        submittedExpensesTitle: 'Estos gastos han sido enviados',
        submittedExpensesDescription: 'Estos gastos se han enviado a tu aprobador pero aún se pueden editar hasta que sean aprobados.',
        pendingExpensesTitle: 'Los gastos pendientes se han movido',
        pendingExpensesDescription: 'Todo gasto de tarjeta pendiente se ha movido a un informe separado hasta que sea contabilizado.',
    },
    testDrive: {
        quickAction: {
            takeATwoMinuteTestDrive: 'Haz una prueba de 2 minutos',
        },
        modal: {
            title: 'Haz una prueba con nosotros',
            description: 'Haz un recorrido rápido por el producto para ponerte al día rápidamente. ¡No se requieren paradas!',
            confirmText: 'Iniciar prueba',
            helpText: 'Saltar',
            employee: {
                description:
                    '<muted-text>Consigue <strong>3 meses gratis</strong>  de Expensify para tu equipo. Solo introduce el correo electrónico de tu jefe abajo para enviarle un gasto escaneado de prueba.</muted-text>',
                email: 'Introduce el correo electrónico de tu jefe',
                error: 'Ese miembro es propietario de un espacio de trabajo, por favor introduce un nuevo miembro para probar.',
            },
        },
        banner: {
            currentlyTestDrivingExpensify: 'Actualmente estás probando Expensify',
            readyForTheRealThing: '¿Listo para la versión real?',
            getStarted: 'Comenzar',
        },
        employeeInviteMessage: ({name}: EmployeeInviteMessageParams) =>
            `# ${name} te invitó a probar Expensify\n\n¡Hola! Acabo de conseguirnos *3 meses gratis* para probar Expensify, la forma más rápida de gestionar gastos.\n\nAquí tienes un *recibo de prueba* para mostrarte cómo funciona:`,
    },
    export: {
        basicExport: 'Exportar básico',
        reportLevelExport: 'Todos los datos - a nivel de informe',
        expenseLevelExport: 'Todos los datos - a nivel de gasto',
        exportInProgress: 'Exportación en curso',
        conciergeWillSend: 'Concierge te enviará el archivo en breve.',
    },
};

export default translations satisfies TranslationDeepObject<typeof en>;<|MERGE_RESOLUTION|>--- conflicted
+++ resolved
@@ -6043,16 +6043,10 @@
             billable: 'Facturable',
             reimbursable: 'Reembolsable',
             groupBy: {
-<<<<<<< HEAD
                 [CONST.SEARCH.GROUP_BY.REPORTS]: 'Informe',
-                [CONST.SEARCH.GROUP_BY.MEMBERS]: 'Miembro',
-                [CONST.SEARCH.GROUP_BY.CARDS]: 'Tarjeta',
-                [CONST.SEARCH.GROUP_BY.BANK_WITHDRAWAL]: 'Retiro bancario',
-=======
-                reports: 'Informe',
-                from: 'De',
-                card: 'Tarjeta',
->>>>>>> 7da0c451
+                [CONST.SEARCH.GROUP_BY.FROM]: 'De',
+                [CONST.SEARCH.GROUP_BY.CARD]: 'Tarjeta',
+                [CONST.SEARCH.GROUP_BY.WITHDRAWAL_ID]: 'ID de retiro',
             },
             feed: 'Feed',
             withdrawalType: {
