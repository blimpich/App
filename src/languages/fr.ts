/**
 *   _____                      __         __
 *  / ___/__ ___  ___ _______ _/ /____ ___/ /
 * / (_ / -_) _ \/ -_) __/ _ \`/ __/ -_) _  /
 * \___/\__/_//_/\__/_/  \_,_/\__/\__/\_,_/
 *
 * This file was automatically generated. Please consider these alternatives before manually editing it:
 *
 * - Improve the prompts in prompts/translation, or
 * - Improve context annotations in src/languages/en.ts
 */
import {CONST as COMMON_CONST} from 'expensify-common';
import startCase from 'lodash/startCase';
import type {OnboardingTask} from '@libs/actions/Welcome/OnboardingFlow';
import CONST from '@src/CONST';
import type {Country} from '@src/CONST';
import type OriginalMessage from '@src/types/onyx/OriginalMessage';
import type en from './en';
import type {
    AccountOwnerParams,
    ActionsAreCurrentlyRestricted,
    AddedOrDeletedPolicyReportFieldParams,
    AddedPolicyApprovalRuleParams,
    AddEmployeeParams,
    AddOrDeletePolicyCustomUnitRateParams,
    AddressLineParams,
    AdminCanceledRequestParams,
    AirlineParams,
    AlreadySignedInParams,
    ApprovalWorkflowErrorParams,
    ApprovedAmountParams,
    AssignCardParams,
    AssignedCardParams,
    AssigneeParams,
    AuthenticationErrorParams,
    AutoPayApprovedReportsLimitErrorParams,
    BadgeFreeTrialParams,
    BankAccountLastFourParams,
    BeginningOfArchivedRoomParams,
    BeginningOfChatHistoryAdminRoomParams,
    BeginningOfChatHistoryAnnounceRoomParams,
    BeginningOfChatHistoryDomainRoomParams,
    BeginningOfChatHistoryInvoiceRoomParams,
    BeginningOfChatHistoryPolicyExpenseChatParams,
    BeginningOfChatHistoryUserRoomParams,
    BillableDefaultDescriptionParams,
    BillingBannerCardAuthenticationRequiredParams,
    BillingBannerCardExpiredParams,
    BillingBannerCardOnDisputeParams,
    BillingBannerDisputePendingParams,
    BillingBannerInsufficientFundsParams,
    BillingBannerOwnerAmountOwedOverdueParams,
    BillingBannerSubtitleWithDateParams,
    BusinessBankAccountParams,
    BusinessTaxIDParams,
    CanceledRequestParams,
    CardEndingParams,
    CardInfoParams,
    CardNextPaymentParams,
    CategoryNameParams,
    ChangeFieldParams,
    ChangeOwnerDuplicateSubscriptionParams,
    ChangeOwnerHasFailedSettlementsParams,
    ChangeOwnerSubscriptionParams,
    ChangeReportPolicyParams,
    ChangeTypeParams,
    CharacterLengthLimitParams,
    CharacterLimitParams,
    ChatWithAccountManagerParams,
    CompanyCardBankName,
    CompanyCardFeedNameParams,
    CompanyNameParams,
    ConfirmThatParams,
    ConnectionNameParams,
    ConnectionParams,
    ContactMethodParams,
    ContactMethodsRouteParams,
    CreateExpensesParams,
    CurrencyCodeParams,
    CurrencyInputDisabledTextParams,
    CustomersOrJobsLabelParams,
    CustomUnitRateParams,
    DateParams,
    DateShouldBeAfterParams,
    DateShouldBeBeforeParams,
    DefaultAmountParams,
    DefaultVendorDescriptionParams,
    DelegateRoleParams,
    DelegatorParams,
    DeleteActionParams,
    DeleteConfirmationParams,
    DeleteTransactionParams,
    DemotedFromWorkspaceParams,
    DidSplitAmountMessageParams,
    DomainPermissionInfoRestrictionParams,
    DuplicateTransactionParams,
    EarlyDiscountSubtitleParams,
    EarlyDiscountTitleParams,
    EditActionParams,
    EditDestinationSubtitleParams,
    ElectronicFundsParams,
    EmployeeInviteMessageParams,
    EmptyCategoriesSubtitleWithAccountingParams,
    EmptyTagsSubtitleWithAccountingParams,
    EnterMagicCodeParams,
    ExportAgainModalDescriptionParams,
    ExportedToIntegrationParams,
    ExportIntegrationSelectedParams,
    FeatureNameParams,
    FileLimitParams,
    FileTypeParams,
    FiltersAmountBetweenParams,
    FlightLayoverParams,
    FlightParams,
    FormattedMaxLengthParams,
    GoBackMessageParams,
    ImportedTagsMessageParams,
    ImportedTypesParams,
    ImportFieldParams,
    ImportMembersSuccessfulDescriptionParams,
    ImportPerDiemRatesSuccessfulDescriptionParams,
    ImportTagsSuccessfulDescriptionParams,
    IncorrectZipFormatParams,
    IndividualExpenseRulesSubtitleParams,
    InstantSummaryParams,
    IntacctMappingTitleParams,
    IntegrationExportParams,
    IntegrationSyncFailedParams,
    InvalidPropertyParams,
    InvalidValueParams,
    IssueVirtualCardParams,
    LastSyncAccountingParams,
    LastSyncDateParams,
    LeftWorkspaceParams,
    LocalTimeParams,
    LoggedInAsParams,
    LogSizeParams,
    ManagerApprovedAmountParams,
    ManagerApprovedParams,
    MarkedReimbursedParams,
    MarkReimbursedFromIntegrationParams,
    MergeFailureDescriptionGenericParams,
    MergeFailureUncreatedAccountDescriptionParams,
    MergeSuccessDescriptionParams,
    MissingPropertyParams,
    MovedActionParams,
    MovedFromPersonalSpaceParams,
    MovedFromReportParams,
    MovedTransactionParams,
    NeedCategoryForExportToIntegrationParams,
    NewWorkspaceNameParams,
    NoLongerHaveAccessParams,
    NotAllowedExtensionParams,
    NotYouParams,
    OOOEventSummaryFullDayParams,
    OOOEventSummaryPartialDayParams,
    OptionalParam,
    OurEmailProviderParams,
    OwnerOwesAmountParams,
    PaidElsewhereParams,
    PaidWithExpensifyParams,
    ParentNavigationSummaryParams,
    PayerOwesAmountParams,
    PayerOwesParams,
    PayerPaidAmountParams,
    PayerPaidParams,
    PayerSettledParams,
    PaySomeoneParams,
    PolicyAddedReportFieldOptionParams,
    PolicyDisabledReportFieldAllOptionsParams,
    PolicyDisabledReportFieldOptionParams,
    PolicyExpenseChatNameParams,
    QBDSetupErrorBodyParams,
    RailTicketParams,
    ReconciliationWorksParams,
    RemovedFromApprovalWorkflowParams,
    RemovedTheRequestParams,
    RemoveMemberPromptParams,
    RemoveMembersWarningPrompt,
    RenamedRoomActionParams,
    RenamedWorkspaceNameActionParams,
    ReportArchiveReasonsClosedParams,
    ReportArchiveReasonsInvoiceReceiverPolicyDeletedParams,
    ReportArchiveReasonsMergedParams,
    ReportArchiveReasonsRemovedFromPolicyParams,
    ReportPolicyNameParams,
    RequestAmountParams,
    RequestCountParams,
    RequestedAmountMessageParams,
    RequiredFieldParams,
    ResolutionConstraintsParams,
    ReviewParams,
    RoleNamesParams,
    RoomNameReservedErrorParams,
    RoomRenamedToParams,
    RulesEnableWorkflowsParams,
    SecondaryLoginParams,
    SetTheDistanceMerchantParams,
    SetTheRequestParams,
    SettledAfterAddedBankAccountParams,
    SettleExpensifyCardParams,
    SettlementAccountInfoParams,
    SettlementDateParams,
    ShareParams,
    SignUpNewFaceCodeParams,
    SizeExceededParams,
    SplitAmountParams,
    SplitExpenseEditTitleParams,
    SplitExpenseSubtitleParams,
    SpreadCategoriesParams,
    SpreadFieldNameParams,
    SpreadSheetColumnParams,
    StatementTitleParams,
    StepCounterParams,
    StripePaidParams,
    SubmitsToParams,
    SubmittedToVacationDelegateParams,
    SubmittedWithMemoParams,
    SubscriptionCommitmentParams,
    SubscriptionSettingsRenewsOnParams,
    SubscriptionSettingsSaveUpToParams,
    SubscriptionSettingsSummaryParams,
    SubscriptionSizeParams,
    SyncStageNameConnectionsParams,
    TaskCreatedActionParams,
    TaxAmountParams,
    TermsParams,
    ThreadRequestReportNameParams,
    ThreadSentMoneyReportNameParams,
    TotalAmountGreaterOrLessThanOriginalParams,
    ToValidateLoginParams,
    TransferParams,
    TravelTypeParams,
    TrialStartedTitleParams,
    UnapproveWithIntegrationWarningParams,
    UnshareParams,
    UntilTimeParams,
    UpdatedCustomFieldParams,
    UpdatedPolicyApprovalRuleParams,
    UpdatedPolicyAuditRateParams,
    UpdatedPolicyCategoryDescriptionHintTypeParams,
    UpdatedPolicyCategoryExpenseLimitTypeParams,
    UpdatedPolicyCategoryGLCodeParams,
    UpdatedPolicyCategoryMaxAmountNoReceiptParams,
    UpdatedPolicyCategoryMaxExpenseAmountParams,
    UpdatedPolicyCategoryNameParams,
    UpdatedPolicyCategoryParams,
    UpdatedPolicyCurrencyParams,
    UpdatedPolicyCustomUnitRateParams,
    UpdatedPolicyCustomUnitTaxClaimablePercentageParams,
    UpdatedPolicyCustomUnitTaxRateExternalIDParams,
    UpdatedPolicyDescriptionParams,
    UpdatedPolicyFieldWithNewAndOldValueParams,
    UpdatedPolicyFieldWithValueParam,
    UpdatedPolicyFrequencyParams,
    UpdatedPolicyManualApprovalThresholdParams,
    UpdatedPolicyPreventSelfApprovalParams,
    UpdatedPolicyReportFieldDefaultValueParams,
    UpdatedPolicyTagFieldParams,
    UpdatedPolicyTagNameParams,
    UpdatedPolicyTagParams,
    UpdatedTheDistanceMerchantParams,
    UpdatedTheRequestParams,
    UpdatePolicyCustomUnitParams,
    UpdatePolicyCustomUnitTaxEnabledParams,
    UpdateRoleParams,
    UpgradeSuccessMessageParams,
    UsePlusButtonParams,
    UserIsAlreadyMemberParams,
    UserSplitParams,
    VacationDelegateParams,
    ViolationsAutoReportedRejectedExpenseParams,
    ViolationsCashExpenseWithNoReceiptParams,
    ViolationsConversionSurchargeParams,
    ViolationsCustomRulesParams,
    ViolationsInvoiceMarkupParams,
    ViolationsMaxAgeParams,
    ViolationsMissingTagParams,
    ViolationsModifiedAmountParams,
    ViolationsOverCategoryLimitParams,
    ViolationsOverLimitParams,
    ViolationsPerDayLimitParams,
    ViolationsProhibitedExpenseParams,
    ViolationsReceiptRequiredParams,
    ViolationsRterParams,
    ViolationsTagOutOfPolicyParams,
    ViolationsTaxOutOfPolicyParams,
    WaitingOnBankAccountParams,
    WalletProgramParams,
    WelcomeEnterMagicCodeParams,
    WelcomeToRoomParams,
    WeSentYouMagicSignInLinkParams,
    WorkEmailMergingBlockedParams,
    WorkEmailResendCodeParams,
    WorkspaceLockedPlanTypeParams,
    WorkspaceMemberList,
    WorkspaceMembersCountParams,
    WorkspaceOwnerWillNeedToAddOrUpdatePaymentCardParams,
    WorkspaceRouteParams,
    WorkspaceShareNoteParams,
    WorkspacesListRouteParams,
    WorkspaceYouMayJoin,
    YourPlanPriceParams,
    YourPlanPriceValueParams,
    ZipCodeExampleFormatParams,
} from './params';
import type {TranslationDeepObject} from './types';

type StateValue = {
    stateISO: string;
    stateName: string;
};
type States = Record<keyof typeof COMMON_CONST.STATES, StateValue>;
type AllCountries = Record<Country, string>;
/* eslint-disable max-len */
const translations = {
    common: {
        count: 'Compter',
        cancel: 'Annuler',
        dismiss: 'Ignorer',
        yes: 'Oui',
        no: 'No',
        ok: "D'accord",
        notNow: 'Pas maintenant',
        learnMore: 'En savoir plus',
        buttonConfirm: 'Compris',
        name: 'Nom',
        attachment: 'Pièce jointe',
        attachments: 'Pièces jointes',
        center: 'Centre',
        from: 'De',
        to: 'À',
        in: 'Dans',
        optional: 'Optionnel',
        new: 'Nouveau',
        search: 'Rechercher',
        reports: 'Rapports',
        find: 'Trouver',
        searchWithThreeDots: 'Rechercher...',
        next: 'Suivant',
        previous: 'Précédent',
        goBack: 'Retourner',
        create: 'Créer',
        add: 'Ajouter',
        resend: 'Renvoyer',
        save: 'Enregistrer',
        select: 'Sélectionner',
        deselect: 'Désélectionner',
        selectMultiple: 'Sélectionner plusieurs',
        saveChanges: 'Enregistrer les modifications',
        submit: 'Soumettre',
        rotate: 'Pivoter',
        zoom: 'Zoom',
        password: 'Mot de passe',
        magicCode: 'Magic code',
        twoFactorCode: 'Code à deux facteurs',
        workspaces: 'Espaces de travail',
        success: 'Succ\u00E8s',
        inbox: 'Boîte de réception',
        group: 'Groupe',
        profile: 'Profil',
        referral: 'Parrainage',
        payments: 'Paiements',
        approvals: 'Approbations',
        wallet: 'Portefeuille',
        preferences: 'Préférences',
        view: 'Voir',
        review: (reviewParams?: ReviewParams) => `Review${reviewParams?.amount ? ` ${reviewParams?.amount}` : ''}`,
        not: 'Pas',
        signIn: 'Se connecter',
        signInWithGoogle: 'Se connecter avec Google',
        signInWithApple: 'Se connecter avec Apple',
        signInWith: 'Se connecter avec',
        continue: 'Continuer',
        firstName: 'Prénom',
        lastName: 'Nom de famille',
        scanning: 'Analyse en cours',
        addCardTermsOfService: "Conditions d'utilisation d'Expensify",
        perPerson: 'par personne',
        phone: 'Téléphone',
        phoneNumber: 'Numéro de téléphone',
        phoneNumberPlaceholder: '(xxx) xxx-xxxx',
        email: 'Email',
        and: 'et',
        or: 'ou',
        details: 'Détails',
        privacy: 'Confidentialité',
        privacyPolicy: 'Politique de confidentialité',
        hidden: 'Hidden',
        visible: 'Visible',
        delete: 'Supprimer',
        archived: 'archivé',
        contacts: 'Contacts',
        recents: 'Récents',
        close: 'Fermer',
        download: 'Télécharger',
        downloading: 'Téléchargement en cours',
        uploading: 'Téléchargement en cours',
        pin: 'Épingler',
        unPin: 'Détacher',
        back: 'Retour',
        saveAndContinue: 'Enregistrer et continuer',
        settings: 'Paramètres',
        termsOfService: "Conditions d'utilisation",
        members: 'Membres',
        invite: 'Inviter',
        here: 'ici',
        date: 'Date',
        dob: 'Date de naissance',
        currentYear: 'Année en cours',
        currentMonth: 'Mois en cours',
        ssnLast4: 'Les 4 derniers chiffres du SSN',
        ssnFull9: 'Les 9 chiffres complets du SSN',
        addressLine: ({lineNumber}: AddressLineParams) => `Adresse ligne ${lineNumber}`,
        personalAddress: 'Adresse personnelle',
        companyAddress: "Adresse de l'entreprise",
        noPO: "Pas de boîtes postales ou d'adresses de dépôt de courrier, s'il vous plaît.",
        city: 'Ville',
        state: 'État',
        streetAddress: 'Adresse postale',
        stateOrProvince: 'État / Province',
        country: 'Pays',
        zip: 'Code postal',
        zipPostCode: 'Code postal',
        whatThis: "Qu'est-ce que c'est ?",
        iAcceptThe: "J'accepte le",
        remove: 'Supprimer',
        admin: 'Admin',
        owner: 'Propriétaire',
        dateFormat: 'YYYY-MM-DD',
        send: 'Envoyer',
        na: 'N/A',
        noResultsFound: 'Aucun résultat trouvé',
        noResultsFoundMatching: ({searchString}: {searchString: string}) => `Aucun résultat trouvé correspondant à "${searchString}"`,
        recentDestinations: 'Destinations récentes',
        timePrefix: "C'est",
        conjunctionFor: 'pour',
        todayAt: "Aujourd'hui à",
        tomorrowAt: 'Demain à',
        yesterdayAt: 'Hier à',
        conjunctionAt: 'à',
        conjunctionTo: 'à',
        genericErrorMessage: "Oups... quelque chose s'est mal passé et votre demande n'a pas pu être complétée. Veuillez réessayer plus tard.",
        percentage: 'Pourcentage',
        error: {
            invalidAmount: 'Montant invalide',
            acceptTerms: "Vous devez accepter les Conditions d'utilisation pour continuer.",
            phoneNumber: `Veuillez entrer un numéro de téléphone valide, avec l'indicatif du pays (par exemple, ${CONST.EXAMPLE_PHONE_NUMBER})`,
            fieldRequired: 'Ce champ est requis',
            requestModified: 'Cette demande est en cours de modification par un autre membre',
            characterLimitExceedCounter: ({length, limit}: CharacterLengthLimitParams) => `Limite de caractères dépassé (${length}/${limit})`,
            dateInvalid: 'Veuillez sélectionner une date valide',
            invalidDateShouldBeFuture: "Veuillez choisir aujourd'hui ou une date future",
            invalidTimeShouldBeFuture: 'Veuillez choisir une heure au moins une minute plus tard.',
            invalidCharacter: 'Caractère invalide',
            enterMerchant: 'Entrez un nom de commerçant',
            enterAmount: 'Entrez un montant',
            missingMerchantName: 'Nom du commerçant manquant',
            missingAmount: 'Montant manquant',
            missingDate: 'Date manquante',
            enterDate: 'Entrez une date',
            invalidTimeRange: 'Veuillez entrer une heure au format 12 heures (par exemple, 14h30)',
            pleaseCompleteForm: 'Veuillez remplir le formulaire ci-dessus pour continuer',
            pleaseSelectOne: 'Veuillez sélectionner une option ci-dessus',
            invalidRateError: 'Veuillez entrer un taux valide',
            lowRateError: 'Le taux doit être supérieur à 0',
            email: 'Veuillez entrer une adresse e-mail valide',
            login: "Une erreur s'est produite lors de la connexion. Veuillez réessayer.",
        },
        comma: 'virgule',
        semicolon: 'point-virgule',
        please: "S'il vous plaît",
        contactUs: 'contactez-nous',
        pleaseEnterEmailOrPhoneNumber: 'Veuillez entrer un e-mail ou un numéro de téléphone',
        fixTheErrors: 'corriger les erreurs',
        inTheFormBeforeContinuing: 'dans le formulaire avant de continuer',
        confirm: 'Confirmer',
        reset: 'Réinitialiser',
        done: 'Fait',
        more: 'Plus',
        debitCard: 'Carte de débit',
        bankAccount: 'Compte bancaire',
        personalBankAccount: 'Compte bancaire personnel',
        businessBankAccount: 'Compte bancaire professionnel',
        join: 'Rejoindre',
        leave: 'Quitter',
        decline: 'Refuser',
        transferBalance: 'Transférer le solde',
        cantFindAddress: 'Impossible de trouver votre adresse ?',
        enterManually: 'Entrez-le manuellement',
        message: 'Message',
        leaveThread: 'Quitter le fil de discussion',
        you: 'Vous',
        me: 'moi',
        youAfterPreposition: 'vous',
        your: 'votre',
        conciergeHelp: "Veuillez contacter Concierge pour obtenir de l'aide.",
        youAppearToBeOffline: 'Vous semblez être hors ligne.',
        thisFeatureRequiresInternet: 'Cette fonctionnalité nécessite une connexion Internet active.',
        attachmentWillBeAvailableOnceBackOnline: 'La pièce jointe sera disponible une fois de retour en ligne.',
        errorOccurredWhileTryingToPlayVideo: "Une erreur s'est produite lors de la tentative de lecture de cette vidéo.",
        areYouSure: 'Êtes-vous sûr ?',
        verify: 'Vérifier',
        yesContinue: 'Oui, continuez',
        websiteExample: 'e.g. https://www.expensify.com',
        zipCodeExampleFormat: ({zipSampleFormat}: ZipCodeExampleFormatParams) => (zipSampleFormat ? `e.g. ${zipSampleFormat}` : ''),
        description: 'Description',
        title: 'Titre',
        assignee: 'Cessionnaire',
        createdBy: 'Créé par',
        with: 'avec',
        shareCode: 'Partager le code',
        share: 'Partager',
        per: 'par',
        mi: 'mile',
        km: 'kilomètre',
        copied: 'Copié !',
        someone: "Quelqu'un",
        total: 'Total',
        edit: 'Modifier',
        letsDoThis: `Allons-y !`,
        letsStart: `Commençons`,
        showMore: 'Afficher plus',
        merchant: 'Marchand',
        category: 'Catégorie',
        report: 'Rapport',
        billable: 'Facturable',
        nonBillable: 'Non-facturable',
        tag: 'Tag',
        receipt: 'Reçu',
        verified: 'Vérifié',
        replace: 'Remplacer',
        distance: 'Distance',
        mile: 'mile',
        miles: 'miles',
        kilometer: 'kilomètre',
        kilometers: 'kilomètres',
        recent: 'Récent',
        all: 'Tous',
        am: 'AM',
        pm: 'PM',
        tbd: 'TBD',
        selectCurrency: 'Sélectionnez une devise',
        selectSymbolOrCurrency: 'Sélectionnez un symbole ou une devise',
        card: 'Carte',
        whyDoWeAskForThis: 'Pourquoi demandons-nous cela ?',
        required: 'Requis',
        showing: 'Affichage',
        of: 'de',
        default: 'Par défaut',
        update: 'Mettre à jour',
        member: 'Membre',
        auditor: 'Auditeur',
        role: 'Rôle',
        currency: 'Devise',
        groupCurrency: 'Devise du groupe',
        rate: 'Taux',
        emptyLHN: {
            title: 'Youpi ! Tout est à jour.',
            subtitleText1: 'Trouver un chat en utilisant le',
            subtitleText2: 'bouton ci-dessus, ou créez quelque chose en utilisant le',
            subtitleText3: 'bouton ci-dessous.',
        },
        businessName: "Nom de l'entreprise",
        clear: 'Effacer',
        type: 'Type',
        action: 'Action',
        expenses: 'Dépenses',
        totalSpend: 'Dépense totale',
        tax: 'Taxe',
        shared: 'Partagé',
        drafts: 'Brouillons',
        draft: 'Brouillon',
        finished: 'Terminé',
        upgrade: 'Mise à niveau',
        downgradeWorkspace: "Rétrograder l'espace de travail",
        companyID: "ID de l'entreprise",
        userID: 'ID utilisateur',
        disable: 'Désactiver',
        export: 'Exportation',
        initialValue: 'Valeur initiale',
        currentDate: 'Current date',
        value: 'Valeur',
        downloadFailedTitle: 'Échec du téléchargement',
        downloadFailedDescription: "Votre téléchargement n'a pas pu être terminé. Veuillez réessayer plus tard.",
        filterLogs: 'Filtrer les journaux',
        network: 'Réseau',
        reportID: 'ID du rapport',
        longID: 'ID long',
        bankAccounts: 'Comptes bancaires',
        chooseFile: 'Choisir un fichier',
        chooseFiles: 'Choisir des fichiers',
        dropTitle: 'Laisse tomber',
        dropMessage: 'Déposez votre fichier ici',
        ignore: 'Ignore',
        enabled: 'Activé',
        disabled: 'Désactivé',
        import: 'Importation',
        offlinePrompt: 'Vous ne pouvez pas effectuer cette action pour le moment.',
        outstanding: 'Exceptionnel',
        chats: 'Chats',
        tasks: 'Tâches',
        unread: 'Non lu',
        sent: 'Envoyé',
        links: 'Liens',
        day: 'journée',
        days: 'jours',
        rename: 'Renommer',
        address: 'Adresse',
        hourAbbreviation: 'h',
        minuteAbbreviation: 'm',
        skip: 'Passer',
        chatWithAccountManager: ({accountManagerDisplayName}: ChatWithAccountManagerParams) =>
            `Besoin de quelque chose de spécifique ? Discutez avec votre gestionnaire de compte, ${accountManagerDisplayName}.`,
        chatNow: 'Discuter maintenant',
        workEmail: 'Email professionnel',
        destination: 'Destination',
        subrate: 'Subrate',
        perDiem: 'Per diem',
        validate: 'Valider',
        downloadAsPDF: 'Télécharger en PDF',
        downloadAsCSV: 'Télécharger en CSV',
        help: 'Aide',
        expenseReports: 'Rapports de dépenses',
        rateOutOfPolicy: 'Évaluer hors politique',
        reimbursable: 'Remboursable',
        editYourProfile: 'Modifier votre profil',
        comments: 'Commentaires',
        sharedIn: 'Partagé dans',
        unreported: 'Non déclaré',
        explore: 'Explorer',
        todo: 'À faire',
        invoice: 'Facture',
        expense: 'Dépense',
        chat: 'Discussion',
        task: 'Tâche',
        trip: 'Voyage',
        apply: 'Appliquer',
        status: 'Statut',
        on: 'On',
        before: 'Avant',
        after: 'Après',
        reschedule: 'Reprogrammer',
        general: 'Général',
        workspacesTabTitle: 'Espaces de travail',
        getTheApp: "Obtenez l'application",
        scanReceiptsOnTheGo: 'Numérisez les reçus depuis votre téléphone',
        headsUp: 'Attention !',
        merge: 'Fusionner',
        unstableInternetConnection: 'Connexion Internet instable. Veuillez vérifier votre réseau et réessayer.',
    },
    supportalNoAccess: {
        title: 'Pas si vite',
        description: "Vous n'êtes pas autorisé à effectuer cette action lorsque le support est connecté.",
    },
    lockedAccount: {
        title: 'Compte verrouillé',
        description: "Vous n'êtes pas autorisé à effectuer cette action car ce compte a été verrouillé. Veuillez contacter concierge@expensify.com pour les prochaines étapes.",
    },
    location: {
        useCurrent: 'Utiliser la position actuelle',
        notFound: "Nous n'avons pas pu trouver votre emplacement. Veuillez réessayer ou entrer une adresse manuellement.",
        permissionDenied: "Il semble que vous ayez refusé l'accès à votre localisation.",
        please: "S'il vous plaît",
        allowPermission: "autoriser l'accès à la localisation dans les paramètres",
        tryAgain: 'et réessayez.',
    },
    contact: {
        importContacts: 'Importer des contacts',
        importContactsTitle: 'Importer vos contacts',
        importContactsText: 'Importez les contacts de votre téléphone pour que vos personnes préférées soient toujours à portée de main.',
        importContactsExplanation: 'pour que vos personnes préférées soient toujours à portée de main.',
        importContactsNativeText: 'Encore une étape ! Donnez-nous le feu vert pour importer vos contacts.',
    },
    anonymousReportFooter: {
        logoTagline: 'Rejoignez la discussion.',
    },
    attachmentPicker: {
        cameraPermissionRequired: 'Accès à la caméra',
        expensifyDoesNotHaveAccessToCamera: 'Expensify ne peut pas prendre de photos sans accès à votre appareil photo. Appuyez sur paramètres pour mettre à jour les autorisations.',
        attachmentError: 'Erreur de pièce jointe',
        errorWhileSelectingAttachment: "Une erreur s'est produite lors de la sélection d'une pièce jointe. Veuillez réessayer.",
        errorWhileSelectingCorruptedAttachment: "Une erreur s'est produite lors de la sélection d'une pièce jointe corrompue. Veuillez essayer un autre fichier.",
        takePhoto: 'Prendre une photo',
        chooseFromGallery: 'Choisir depuis la galerie',
        chooseDocument: 'Choisir un fichier',
        attachmentTooLarge: 'La pièce jointe est trop volumineuse',
        sizeExceeded: 'La taille de la pièce jointe dépasse la limite de 24 Mo',
        sizeExceededWithLimit: ({maxUploadSizeInMB}: SizeExceededParams) => `La taille de la pièce jointe dépasse la limite de ${maxUploadSizeInMB} Mo`,
        attachmentTooSmall: 'La pièce jointe est trop petite',
        sizeNotMet: 'La taille de la pièce jointe doit être supérieure à 240 octets',
        wrongFileType: 'Type de fichier invalide',
        notAllowedExtension: "Ce type de fichier n'est pas autorisé. Veuillez essayer un autre type de fichier.",
        folderNotAllowedMessage: "Le téléchargement d'un dossier n'est pas autorisé. Veuillez essayer un autre fichier.",
        protectedPDFNotSupported: 'Les PDF protégés par mot de passe ne sont pas pris en charge',
        attachmentImageResized: "Cette image a été redimensionnée pour l'aperçu. Téléchargez pour la pleine résolution.",
        attachmentImageTooLarge: 'Cette image est trop grande pour être prévisualisée avant le téléchargement.',
        tooManyFiles: ({fileLimit}: FileLimitParams) => `Vous pouvez télécharger jusqu'à ${fileLimit} fichiers à la fois.`,
        sizeExceededWithValue: ({maxUploadSizeInMB}: SizeExceededParams) => `Les fichiers dépassent ${maxUploadSizeInMB} MB. Veuillez réessayer.`,
        someFilesCantBeUploaded: 'Certains fichiers ne peuvent pas être téléchargés',
        sizeLimitExceeded: ({maxUploadSizeInMB}: SizeExceededParams) =>
            `Les fichiers doivent faire moins de ${maxUploadSizeInMB} MB. Les fichiers plus volumineux ne seront pas téléchargés.`,
        maxFileLimitExceeded: "Vous pouvez télécharger jusqu'à 30 reçus à la fois. Les fichiers supplémentaires ne seront pas téléchargés.",
        unsupportedFileType: ({fileType}: FileTypeParams) => `Les fichiers ${fileType} ne sont pas pris en charge. Seuls les types de fichiers pris en charge seront téléchargés.`,
        learnMoreAboutSupportedFiles: 'En savoir plus sur les formats pris en charge.',
        passwordProtected: 'Les PDF protégés par mot de passe ne sont pas pris en charge. Seuls les fichiers pris en charge seront téléchargés.',
    },
    dropzone: {
        addAttachments: 'Ajouter des pièces jointes',
        addReceipt: 'Ajouter un reçu',
        scanReceipts: 'Scanner les reçus',
        replaceReceipt: 'Remplacer le reçu',
    },
    filePicker: {
        fileError: 'Erreur de fichier',
        errorWhileSelectingFile: "Une erreur s'est produite lors de la sélection d'un fichier. Veuillez réessayer.",
    },
    connectionComplete: {
        title: 'Connexion terminée',
        supportingText: "Vous pouvez fermer cette fenêtre et retourner à l'application Expensify.",
    },
    avatarCropModal: {
        title: 'Modifier la photo',
        description: 'Faites glisser, zoomez et faites pivoter votre image comme vous le souhaitez.',
    },
    composer: {
        noExtensionFoundForMimeType: 'Aucune extension trouvée pour le type MIME',
        problemGettingImageYouPasted: "Un problème est survenu lors de l'obtention de l'image que vous avez collée.",
        commentExceededMaxLength: ({formattedMaxLength}: FormattedMaxLengthParams) => `La longueur maximale du commentaire est de ${formattedMaxLength} caractères.`,
        taskTitleExceededMaxLength: ({formattedMaxLength}: FormattedMaxLengthParams) => `La longueur maximale du titre de la tâche est de ${formattedMaxLength} caractères.`,
    },
    baseUpdateAppModal: {
        updateApp: "Mettre à jour l'application",
        updatePrompt:
            "Une nouvelle version de cette application est disponible.  \nMettez à jour maintenant ou redémarrez l'application plus tard pour télécharger les dernières modifications.",
    },
    deeplinkWrapper: {
        launching: "Lancement d'Expensify",
        expired: 'Votre session a expiré.',
        signIn: 'Veuillez vous reconnecter.',
        redirectedToDesktopApp: "Nous vous avons redirigé vers l'application de bureau.",
        youCanAlso: 'Vous pouvez également',
        openLinkInBrowser: 'ouvrez ce lien dans votre navigateur',
        loggedInAs: ({email}: LoggedInAsParams) =>
            `Vous êtes connecté en tant que ${email}. Cliquez sur "Ouvrir le lien" dans l'invite pour vous connecter à l'application de bureau avec ce compte.`,
        doNotSeePrompt: "Impossible de voir l'invite ?",
        tryAgain: 'Réessayez',
        or: ', ou',
        continueInWeb: "continuer vers l'application web",
    },
    validateCodeModal: {
        successfulSignInTitle: 'Abracadabra, vous êtes connecté !',
        successfulSignInDescription: "Retournez à votre onglet d'origine pour continuer.",
        title: 'Voici votre code magique',
        description: "Veuillez entrer le code depuis l'appareil où il a été initialement demandé.",
        doNotShare: 'Ne partagez votre code avec personne. Expensify ne vous le demandera jamais !',
        or: ', ou',
        signInHere: 'connectez-vous ici',
        expiredCodeTitle: 'Code magique expiré',
        expiredCodeDescription: "Revenez à l'appareil d'origine et demandez un nouveau code",
        successfulNewCodeRequest: 'Code demandé. Veuillez vérifier votre appareil.',
        tfaRequiredTitle: 'Authentification à deux facteurs\nrequise',
        tfaRequiredDescription: "Veuillez entrer le code d'authentification à deux facteurs\nlà où vous essayez de vous connecter.",
        requestOneHere: 'demandez-en un ici.',
    },
    moneyRequestConfirmationList: {
        paidBy: 'Payé par',
        whatsItFor: 'À quoi ça sert ?',
    },
    selectionList: {
        nameEmailOrPhoneNumber: 'Nom, e-mail ou numéro de téléphone',
        findMember: 'Trouver un membre',
        searchForSomeone: "Rechercher quelqu'un",
    },
    emptyList: {
        [CONST.IOU.TYPE.CREATE]: {
            title: 'Soumettre une dépense, référer votre patron',
            subtitleText: 'Vous voulez que votre patron utilise Expensify aussi ? Soumettez-lui simplement une dépense et nous nous occuperons du reste.',
        },
    },
    videoChatButtonAndMenu: {
        tooltip: 'Réserver un appel',
    },
    hello: 'Bonjour',
    phoneCountryCode: '1',
    welcomeText: {
        getStarted: 'Commencez ci-dessous.',
        anotherLoginPageIsOpen: 'Une autre page de connexion est ouverte.',
        anotherLoginPageIsOpenExplanation: 'Vous avez ouvert la page de connexion dans un onglet séparé. Veuillez vous connecter depuis cet onglet.',
        welcome: 'Bienvenue !',
        welcomeWithoutExclamation: 'Bienvenue',
        phrase2: "L'argent parle. Et maintenant que la messagerie et les paiements sont au même endroit, c'est aussi facile.",
        phrase3: 'Vos paiements vous parviennent aussi rapidement que vous pouvez faire passer votre message.',
        enterPassword: 'Veuillez entrer votre mot de passe',
        welcomeNewFace: ({login}: SignUpNewFaceCodeParams) => `${login}, c'est toujours un plaisir de voir un nouveau visage ici !`,
        welcomeEnterMagicCode: ({login}: WelcomeEnterMagicCodeParams) => `Veuillez entrer le code magique envoyé à ${login}. Il devrait arriver dans une minute ou deux.`,
    },
    login: {
        hero: {
            header: 'Voyage et dépenses, à la vitesse du chat',
            body: "Bienvenue dans la nouvelle génération d'Expensify, où vos voyages et dépenses se déplacent plus rapidement grâce à un chat contextuel et en temps réel.",
        },
    },
    thirdPartySignIn: {
        alreadySignedIn: ({email}: AlreadySignedInParams) => `Vous êtes déjà connecté en tant que ${email}.`,
        goBackMessage: ({provider}: GoBackMessageParams) => `Vous ne voulez pas vous connecter avec ${provider} ?`,
        continueWithMyCurrentSession: 'Continuer avec ma session actuelle',
        redirectToDesktopMessage: "Nous vous redirigerons vers l'application de bureau une fois que vous aurez terminé de vous connecter.",
        signInAgreementMessage: 'En vous connectant, vous acceptez les',
        termsOfService: "Conditions d'utilisation",
        privacy: 'Confidentialité',
    },
    samlSignIn: {
        welcomeSAMLEnabled: "Continuez à vous connecter avec l'authentification unique :",
        orContinueWithMagicCode: 'Vous pouvez également vous connecter avec un code magique.',
        useSingleSignOn: 'Utiliser la connexion unique',
        useMagicCode: 'Utilisez le code magique',
        launching: 'Lancement...',
        oneMoment: 'Un instant pendant que nous vous redirigeons vers le portail de connexion unique de votre entreprise.',
    },
    reportActionCompose: {
        dropToUpload: 'Déposer pour télécharger',
        sendAttachment: 'Envoyer la pièce jointe',
        addAttachment: 'Ajouter une pièce jointe',
        writeSomething: 'Écrivez quelque chose...',
        blockedFromConcierge: 'La communication est interdite',
        fileUploadFailed: "Échec du téléchargement. Le fichier n'est pas pris en charge.",
        localTime: ({user, time}: LocalTimeParams) => `Il est ${time} pour ${user}`,
        edited: '(édité)',
        emoji: 'Emoji',
        collapse: 'Réduire',
        expand: 'Développer',
    },
    reportActionContextMenu: {
        copyToClipboard: 'Copier dans le presse-papiers',
        copied: 'Copié !',
        copyLink: 'Copier le lien',
        copyURLToClipboard: "Copier l'URL dans le presse-papiers",
        copyEmailToClipboard: "Copier l'email dans le presse-papiers",
        markAsUnread: 'Marquer comme non lu',
        markAsRead: 'Marquer comme lu',
        editAction: ({action}: EditActionParams) => `Editer ${action?.actionName === CONST.REPORT.ACTIONS.TYPE.IOU ? 'dépense' : 'commentaire'}`,
        deleteAction: ({action}: DeleteActionParams) => `Supprimer ${action?.actionName === CONST.REPORT.ACTIONS.TYPE.IOU ? 'dépense' : 'commentaire'}`,
        deleteConfirmation: ({action}: DeleteConfirmationParams) =>
            `Êtes-vous sûr de vouloir supprimer ce ${action?.actionName === CONST.REPORT.ACTIONS.TYPE.IOU ? 'dépense' : 'commentaire'} ?`,
        onlyVisible: 'Visible uniquement pour',
        replyInThread: 'Répondre dans le fil de discussion',
        joinThread: 'Rejoindre le fil de discussion',
        leaveThread: 'Quitter le fil de discussion',
        copyOnyxData: 'Copier les données Onyx',
        flagAsOffensive: 'Signaler comme offensant',
        menu: 'Menu',
    },
    emojiReactions: {
        addReactionTooltip: 'Ajouter une réaction',
        reactedWith: 'a réagi avec',
    },
    reportActionsView: {
        beginningOfArchivedRoom: ({reportName, reportDetailsLink}: BeginningOfArchivedRoomParams) =>
            `Vous avez raté la fête à <strong><a class="no-style-link" href="${reportDetailsLink}">${reportName}</a></strong>, il n'y a rien à voir ici.`,
        beginningOfChatHistoryDomainRoom: ({domainRoom}: BeginningOfChatHistoryDomainRoomParams) =>
            `Ce chat est destiné à tous les membres d'Expensify sur le domaine <strong>${domainRoom}</strong>. Utilisez-le pour discuter avec vos collègues, partager des astuces et poser des questions.`,
        beginningOfChatHistoryAdminRoom: ({workspaceName}: BeginningOfChatHistoryAdminRoomParams) =>
            `Ce chat est avec l'administrateur <strong>${workspaceName}</strong>. Utilisez-le pour discuter de la configuration de l'espace de travail et d'autres sujets.`,
        beginningOfChatHistoryAnnounceRoom: ({workspaceName}: BeginningOfChatHistoryAnnounceRoomParams) =>
            `Cette discussion est ouverte à tous les membres de <strong>${workspaceName}</strong>. Utilisez-le pour les annonces les plus importantes.`,
        beginningOfChatHistoryUserRoom: ({reportName, reportDetailsLink}: BeginningOfChatHistoryUserRoomParams) =>
            `Ce salon de discussion est destiné à tout ce qui concerne <strong><a class="no-style-link" href="${reportDetailsLink}">${reportName}</a></strong>.`,
        beginningOfChatHistoryInvoiceRoom: ({invoicePayer, invoiceReceiver}: BeginningOfChatHistoryInvoiceRoomParams) =>
            `Ce chat concerne les factures entre <strong>${invoicePayer}</strong> et <strong>${invoiceReceiver}</strong>. Utilisez le bouton + pour envoyer une facture.`,
        beginningOfChatHistory: 'Ce chat est avec',
        beginningOfChatHistoryPolicyExpenseChat: ({workspaceName, submitterDisplayName}: BeginningOfChatHistoryPolicyExpenseChatParams) =>
            `C'est ici que <strong>${submitterDisplayName}</strong> soumettra ses dépenses à <strong>${workspaceName}</strong>. Il suffit d'utiliser le bouton +.`,
        beginningOfChatHistorySelfDM: "C'est votre espace personnel. Utilisez-le pour des notes, des tâches, des brouillons et des rappels.",
        beginningOfChatHistorySystemDM: 'Bienvenue ! Commençons votre configuration.',
        chatWithAccountManager: 'Discutez avec votre gestionnaire de compte ici',
        sayHello: 'Dites bonjour !',
        yourSpace: 'Votre espace',
        welcomeToRoom: ({roomName}: WelcomeToRoomParams) => `Bienvenue dans ${roomName} !`,
        usePlusButton: ({additionalText}: UsePlusButtonParams) => `Utilisez le bouton + pour ${additionalText} une dépense.`,
        askConcierge: 'Posez des questions et obtenez une assistance en temps réel 24h/24 et 7j/7.',
        conciergeSupport: 'Support 24h/24 et 7j/7',
        create: 'créer',
        iouTypes: {
            pay: 'payer',
            split: 'split',
            submit: 'soumettre',
            track: 'suivre',
            invoice: 'facture',
        },
    },
    adminOnlyCanPost: 'Seuls les administrateurs peuvent envoyer des messages dans cette salle.',
    reportAction: {
        asCopilot: 'en tant que copilote pour',
    },
    mentionSuggestions: {
        hereAlternateText: 'Notifier tout le monde dans cette conversation',
    },
    newMessages: 'Nouveaux messages',
    latestMessages: 'Derniers messages',
    youHaveBeenBanned: 'Remarque : Vous avez été banni de la discussion dans ce canal.',
    reportTypingIndicator: {
        isTyping: 'est en train de taper...',
        areTyping: "sont en train d'écrire...",
        multipleMembers: 'Plusieurs membres',
    },
    reportArchiveReasons: {
        [CONST.REPORT.ARCHIVE_REASON.DEFAULT]: 'Cette salle de chat a été archivée.',
        [CONST.REPORT.ARCHIVE_REASON.ACCOUNT_CLOSED]: ({displayName}: ReportArchiveReasonsClosedParams) => `Ce chat n'est plus actif car ${displayName} a fermé son compte.`,
        [CONST.REPORT.ARCHIVE_REASON.ACCOUNT_MERGED]: ({displayName, oldDisplayName}: ReportArchiveReasonsMergedParams) =>
            `Ce chat n'est plus actif car ${oldDisplayName} a fusionné son compte avec ${displayName}.`,
        [CONST.REPORT.ARCHIVE_REASON.REMOVED_FROM_POLICY]: ({displayName, policyName, shouldUseYou = false}: ReportArchiveReasonsRemovedFromPolicyParams) =>
            shouldUseYou
                ? `Ce chat n'est plus actif car <strong>vous</strong> n'êtes plus membre de l'espace de travail ${policyName}.`
                : `Ce chat n'est plus actif car ${displayName} n'est plus membre de l'espace de travail ${policyName}.`,
        [CONST.REPORT.ARCHIVE_REASON.POLICY_DELETED]: ({policyName}: ReportArchiveReasonsInvoiceReceiverPolicyDeletedParams) =>
            `Ce chat n'est plus actif car ${policyName} n'est plus un espace de travail actif.`,
        [CONST.REPORT.ARCHIVE_REASON.INVOICE_RECEIVER_POLICY_DELETED]: ({policyName}: ReportArchiveReasonsInvoiceReceiverPolicyDeletedParams) =>
            `Ce chat n'est plus actif car ${policyName} n'est plus un espace de travail actif.`,
        [CONST.REPORT.ARCHIVE_REASON.BOOKING_END_DATE_HAS_PASSED]: 'Cette réservation est archivée.',
    },
    writeCapabilityPage: {
        label: 'Qui peut publier',
        writeCapability: {
            all: 'Tous les membres',
            admins: 'Administrateurs uniquement',
        },
    },
    sidebarScreen: {
        buttonFind: 'Trouver quelque chose...',
        buttonMySettings: 'Mes paramètres',
        fabNewChat: 'Démarrer le chat',
        fabNewChatExplained: 'Démarrer la discussion (Action flottante)',
        chatPinned: 'Discussion épinglée',
        draftedMessage: 'Message rédigé',
        listOfChatMessages: 'Liste des messages de chat',
        listOfChats: 'Liste des discussions',
        saveTheWorld: 'Sauver le monde',
        tooltip: 'Commencez ici !',
        redirectToExpensifyClassicModal: {
            title: 'À venir bientôt',
            description: "Nous peaufinons encore quelques éléments de New Expensify pour s'adapter à votre configuration spécifique. En attendant, rendez-vous sur Expensify Classic.",
        },
    },
    allSettingsScreen: {
        subscription: 'Abonnement',
        domains: 'Domaines',
    },
    tabSelector: {
        chat: 'Discussion',
        room: 'Salle',
        distance: 'Distance',
        manual: 'Manuel',
        scan: 'Scanner',
    },
    spreadsheet: {
        upload: 'Télécharger une feuille de calcul',
        import: 'Importer une feuille de calcul',
        dragAndDrop:
            '<muted-link>Faites glisser et déposez votre feuille de calcul ici, ou choisissez un fichier ci-dessous. Formats pris en charge : .csv, .txt, .xls et .xlsx.</muted-link>',
        dragAndDropMultiLevelTag: `<muted-link>Faites glisser et déposez votre feuille de calcul ici, ou choisissez un fichier ci-dessous. <a href="${CONST.IMPORT_SPREADSHEET.MULTI_LEVEL_TAGS_ARTICLE_LINK}">En savoir plus</a> sur les formats de fichier pris en charge.</muted-link>`,
        chooseSpreadsheet: '<muted-link>Sélectionnez un fichier de feuille de calcul à importer. Formats pris en charge : .csv, .txt, .xls et .xlsx.</muted-link>',
        chooseSpreadsheetMultiLevelTag: `<muted-link>Sélectionnez un fichier de feuille de calcul à importer. <a href="${CONST.IMPORT_SPREADSHEET.MULTI_LEVEL_TAGS_ARTICLE_LINK}">En savoir plus</a> sur les formats de fichier pris en charge.</muted-link>`,
        fileContainsHeader: 'Le fichier contient des en-têtes de colonnes',
        column: ({name}: SpreadSheetColumnParams) => `Colonne ${name}`,
        fieldNotMapped: ({fieldName}: SpreadFieldNameParams) => `Oups ! Un champ requis (« ${fieldName} ») n'a pas été mappé. Veuillez vérifier et réessayer.`,
        singleFieldMultipleColumns: ({fieldName}: SpreadFieldNameParams) => `Oups ! Vous avez associé un seul champ ("${fieldName}") à plusieurs colonnes. Veuillez vérifier et réessayer.`,
        emptyMappedField: ({fieldName}: SpreadFieldNameParams) => `Oups ! Le champ (« ${fieldName} ») contient une ou plusieurs valeurs vides. Veuillez vérifier et réessayer.`,
        importSuccessfulTitle: 'Importation réussie',
        importCategoriesSuccessfulDescription: ({categories}: SpreadCategoriesParams) => (categories > 1 ? `${categories} catégories ont été ajoutées.` : '1 catégorie a été ajoutée.'),
        importMembersSuccessfulDescription: ({added, updated}: ImportMembersSuccessfulDescriptionParams) => {
            if (!added && !updated) {
                return "Aucun membre n'a été ajouté ou mis à jour.";
            }
            if (added && updated) {
                return `${added} membre${added > 1 ? 's' : ''} ajouté, ${updated} membre${updated > 1 ? 's' : ''} mis à jour.`;
            }
            if (updated) {
                return updated > 1 ? `${updated} membres ont été mis à jour.` : '1 membre a été mis à jour.';
            }
            return added > 1 ? `${added} membres ont été ajoutés.` : '1 membre a été ajouté.';
        },
        importTagsSuccessfulDescription: ({tags}: ImportTagsSuccessfulDescriptionParams) => (tags > 1 ? `${tags} tags ont été ajoutés.` : '1 tag a été ajouté.'),
        importMultiLevelTagsSuccessfulDescription: 'Des balises multi-niveaux ont été ajoutées.',
        importPerDiemRatesSuccessfulDescription: ({rates}: ImportPerDiemRatesSuccessfulDescriptionParams) =>
            rates > 1 ? `${rates} taux journaliers ont été ajoutés.` : '1 taux de per diem a été ajouté.',
        importFailedTitle: "Échec de l'importation",
        importFailedDescription: 'Veuillez vous assurer que tous les champs sont correctement remplis et réessayez. Si le problème persiste, veuillez contacter Concierge.',
        importDescription: 'Choisissez les champs à mapper depuis votre feuille de calcul en cliquant sur le menu déroulant à côté de chaque colonne importée ci-dessous.',
        sizeNotMet: 'La taille du fichier doit être supérieure à 0 octet',
        invalidFileMessage:
            'Le fichier que vous avez téléchargé est soit vide, soit contient des données invalides. Veuillez vous assurer que le fichier est correctement formaté et contient les informations nécessaires avant de le télécharger à nouveau.',
        importSpreadsheet: 'Importer une feuille de calcul',
        downloadCSV: 'Télécharger CSV',
    },
    receipt: {
        upload: 'Télécharger le reçu',
        uploadMultiple: 'Télécharger des reçus',
        dragReceiptBeforeEmail: 'Faites glisser un reçu sur cette page, transférez un reçu à',
        dragReceiptsBeforeEmail: 'Faites glisser des reçus sur cette page, transférez des reçus à',
        dragReceiptAfterEmail: 'ou choisissez un fichier à télécharger ci-dessous.',
        dragReceiptsAfterEmail: 'ou choisissez des fichiers à télécharger ci-dessous.',
        chooseReceipt: 'Choisissez un reçu à télécharger ou transférez un reçu à',
        chooseReceipts: 'Choisissez des reçus à télécharger ou transférez des reçus à',
        takePhoto: 'Prendre une photo',
        cameraAccess: "L'accès à la caméra est requis pour prendre des photos des reçus.",
        deniedCameraAccess: "L'accès à la caméra n'a toujours pas été accordé, veuillez suivre",
        deniedCameraAccessInstructions: 'ces instructions',
        cameraErrorTitle: 'Erreur de caméra',
        cameraErrorMessage: "Une erreur s'est produite lors de la prise de la photo. Veuillez réessayer.",
        locationAccessTitle: "Autoriser l'accès à la localisation",
        locationAccessMessage: "L'accès à la localisation nous aide à garder votre fuseau horaire et votre devise précis où que vous alliez.",
        locationErrorTitle: "Autoriser l'accès à la localisation",
        locationErrorMessage: "L'accès à la localisation nous aide à garder votre fuseau horaire et votre devise précis où que vous alliez.",
        allowLocationFromSetting: `L'accès à la localisation nous aide à garder votre fuseau horaire et votre devise précis où que vous alliez. Veuillez autoriser l'accès à la localisation dans les paramètres de permission de votre appareil.`,
        dropTitle: 'Laisse tomber',
        dropMessage: 'Déposez votre fichier ici',
        flash: 'flash',
        multiScan: 'multi-scan',
        shutter: 'obturateur',
        gallery: 'galerie',
        deleteReceipt: 'Supprimer le reçu',
        deleteConfirmation: 'Êtes-vous sûr de vouloir supprimer ce reçu ?',
        addReceipt: 'Ajouter un reçu',
        scanFailed: 'Le reçu n’a pas pu être scanné, car il manque le commerçant, la date ou le montant.',
    },
    quickAction: {
        scanReceipt: 'Scanner le reçu',
        recordDistance: 'Suivre la distance',
        requestMoney: 'Créer une dépense',
        perDiem: 'Créer un per diem',
        splitBill: 'Fractionner la dépense',
        splitScan: 'Diviser le reçu',
        splitDistance: 'Diviser la distance',
        paySomeone: ({name}: PaySomeoneParams = {}) => `Payer ${name ?? "quelqu'un"}`,
        assignTask: 'Attribuer une tâche',
        header: 'Action rapide',
        noLongerHaveReportAccess: "Vous n'avez plus accès à votre destination d'action rapide précédente. Choisissez-en une nouvelle ci-dessous.",
        updateDestination: 'Mettre à jour la destination',
        createReport: 'Créer un rapport',
    },
    iou: {
        amount: 'Montant',
        taxAmount: 'Montant de la taxe',
        taxRate: "Taux d'imposition",
        approve: ({
            formattedAmount,
        }: {
            formattedAmount?: string;
        } = {}) => (formattedAmount ? `Approuver ${formattedAmount}` : 'Approuver'),
        approved: 'Approuvé',
        cash: 'Espèces',
        card: 'Carte',
        original: 'Original',
        split: 'Diviser',
        splitExpense: 'Fractionner la dépense',
        splitExpenseSubtitle: ({amount, merchant}: SplitExpenseSubtitleParams) => `${amount} de ${merchant}`,
        addSplit: 'Ajouter une répartition',
        totalAmountGreaterThanOriginal: ({amount}: TotalAmountGreaterOrLessThanOriginalParams) => `Le montant total est de ${amount} supérieur à la dépense initiale.`,
        totalAmountLessThanOriginal: ({amount}: TotalAmountGreaterOrLessThanOriginalParams) => `Le montant total est de ${amount} inférieur à la dépense originale.`,
        splitExpenseZeroAmount: 'Veuillez entrer un montant valide avant de continuer.',
        splitExpenseEditTitle: ({amount, merchant}: SplitExpenseEditTitleParams) => `Modifier ${amount} pour ${merchant}`,
        removeSplit: 'Supprimer la division',
        paySomeone: ({name}: PaySomeoneParams = {}) => `Payer ${name ?? "quelqu'un"}`,
        expense: 'Dépense',
        categorize: 'Catégoriser',
        share: 'Partager',
        participants: 'Participants',
        createExpense: 'Créer une dépense',
        trackDistance: 'Suivre la distance',
        createExpenses: ({expensesNumber}: CreateExpensesParams) => `Créer ${expensesNumber} dépenses`,
        removeExpense: 'Supprimer une dépense',
        removeThisExpense: 'Supprimer cette dépense',
        removeExpenseConfirmation: 'Êtes-vous sûr de vouloir supprimer ce reçu ? Cette action est irréversible.',
        addExpense: 'Ajouter une dépense',
        chooseRecipient: 'Choisir le destinataire',
        createExpenseWithAmount: ({amount}: {amount: string}) => `Créer une dépense de ${amount}`,
        confirmDetails: 'Confirmer les détails',
        pay: 'Payer',
        cancelPayment: 'Annuler le paiement',
        cancelPaymentConfirmation: 'Êtes-vous sûr de vouloir annuler ce paiement ?',
        viewDetails: 'Voir les détails',
        pending: 'En attente',
        canceled: 'Annulé',
        posted: 'Publié',
        deleteReceipt: 'Supprimer le reçu',
        deletedTransaction: ({amount, merchant}: DeleteTransactionParams) => `supprimé une dépense (${amount} pour ${merchant})`,
        movedFromReport: ({reportName}: MovedFromReportParams) => `a déplacé une dépense${reportName ? `de ${reportName}` : ''}`,
        movedTransaction: ({reportUrl, reportName}: MovedTransactionParams) => `déplacé cette dépense${reportName ? `à <a href="${reportUrl}">${reportName}</a>` : ''}`,
<<<<<<< HEAD
        unreportedTransaction: ({reportUrl}: MovedTransactionParams) => `déplacé cette dépense vers votre <a href="${reportUrl}">espace personnel</a>`,
=======
        movedAction: ({shouldHideMovedReportUrl, movedReportUrl, newParentReportUrl, toPolicyName}: MovedActionParams) => {
            if (shouldHideMovedReportUrl) {
                return `a déplacé ce rapport vers l’espace de travail <a href="${newParentReportUrl}">${toPolicyName}</a>`;
            }
            return `a déplacé ce <a href="${movedReportUrl}">rapport</a> vers l’espace de travail <a href="${newParentReportUrl}">${toPolicyName}</a>`;
        },
        unreportedTransaction: 'déplacé cette dépense vers votre espace personnel',
>>>>>>> 62a97318
        pendingMatchWithCreditCard: 'Reçu en attente de correspondance avec la transaction par carte',
        pendingMatch: 'Correspondance en attente',
        pendingMatchWithCreditCardDescription: 'Reçu en attente de correspondance avec une transaction par carte. Marquer comme espèce pour annuler.',
        markAsCash: 'Marquer comme espèces',
        routePending: 'Itinéraire en attente...',
        receiptScanning: () => ({
            one: 'Numérisation du reçu...',
            other: 'Numérisation des reçus...',
        }),
        scanMultipleReceipts: 'Scanner plusieurs reçus',
        scanMultipleReceiptsDescription: "Prenez des photos de tous vos reçus en une seule fois, puis confirmez les détails vous-même ou laissez SmartScan s'en charger.",
        receiptScanInProgress: 'Numérisation du reçu en cours',
        receiptScanInProgressDescription: 'Numérisation du reçu en cours. Revenez plus tard ou saisissez les détails maintenant.',
        removeFromReport: 'Supprimer du rapport',
        moveToPersonalSpace: 'Déplacer les dépenses vers votre espace personnel',
        duplicateTransaction: ({isSubmitted}: DuplicateTransactionParams) =>
            !isSubmitted
                ? 'Dépenses potentiellement en double identifiées. Vérifiez les doublons pour permettre la soumission.'
                : "Dépenses potentiellement dupliquées identifiées. Vérifiez les doublons pour permettre l'approbation.",
        receiptIssuesFound: () => ({
            one: 'Problème trouvé',
            other: 'Problèmes trouvés',
        }),
        fieldPending: 'En attente...',
        defaultRate: 'Taux par défaut',
        receiptMissingDetails: 'Reçu manquant de détails',
        missingAmount: 'Montant manquant',
        missingMerchant: 'Marchand manquant',
        receiptStatusTitle: 'Analyse en cours…',
        receiptStatusText: "Vous seul pouvez voir ce reçu lorsqu'il est en cours de numérisation. Revenez plus tard ou saisissez les détails maintenant.",
        receiptScanningFailed: "L'analyse du reçu a échoué. Veuillez entrer les détails manuellement.",
        transactionPendingDescription: 'Transaction en attente. Cela peut prendre quelques jours pour être affiché.',
        companyInfo: "Informations sur l'entreprise",
        companyInfoDescription: 'Nous avons besoin de quelques détails supplémentaires avant que vous puissiez envoyer votre première facture.',
        yourCompanyName: 'Nom de votre entreprise',
        yourCompanyWebsite: 'Le site web de votre entreprise',
        yourCompanyWebsiteNote: "Si vous n'avez pas de site web, vous pouvez fournir à la place le profil LinkedIn ou le profil de réseaux sociaux de votre entreprise.",
        invalidDomainError: 'Vous avez saisi un domaine invalide. Pour continuer, veuillez entrer un domaine valide.',
        publicDomainError: 'Vous êtes entré dans un domaine public. Pour continuer, veuillez entrer un domaine privé.',
        // TODO: This key should be deprecated. More details: https://github.com/Expensify/App/pull/59653#discussion_r2028653252
        expenseCountWithStatus: ({scanningReceipts = 0, pendingReceipts = 0}: RequestCountParams) => {
            const statusText: string[] = [];
            if (scanningReceipts > 0) {
                statusText.push(`${scanningReceipts} numérisation`);
            }
            if (pendingReceipts > 0) {
                statusText.push(`${pendingReceipts} en attente`);
            }
            return {
                one: statusText.length > 0 ? `1 dépense (${statusText.join(', ')})` : `1 dépense`,
                other: (count: number) => (statusText.length > 0 ? `${count} dépenses (${statusText.join(', ')})` : `${count} dépenses`),
            };
        },
        expenseCount: () => {
            return {
                one: '1 dépense',
                other: (count: number) => `${count} dépenses`,
            };
        },
        deleteExpense: () => ({
            one: 'Supprimer la dépense',
            other: 'Supprimer les dépenses',
        }),
        deleteConfirmation: () => ({
            one: 'Êtes-vous sûr de vouloir supprimer cette dépense ?',
            other: 'Êtes-vous sûr de vouloir supprimer ces dépenses ?',
        }),
        deleteReport: 'Supprimer le rapport',
        deleteReportConfirmation: 'Êtes-vous sûr de vouloir supprimer ce rapport ?',
        settledExpensify: 'Payé',
        done: 'Fait',
        settledElsewhere: 'Payé ailleurs',
        individual: 'Individuel',
        business: 'Entreprise',
        settleExpensify: ({formattedAmount}: SettleExpensifyCardParams) => (formattedAmount ? `Payer ${formattedAmount} avec Expensify` : `Payer avec Expensify`),
        settlePersonal: ({formattedAmount}: SettleExpensifyCardParams) => (formattedAmount ? `Payer ${formattedAmount} en tant qu'individu` : `Payer avec un compte personnel`),
        settleWallet: ({formattedAmount}: SettleExpensifyCardParams) => (formattedAmount ? `Payer ${formattedAmount} avec le portefeuille` : `Payer avec le portefeuille`),
        settlePayment: ({formattedAmount}: SettleExpensifyCardParams) => `Payer ${formattedAmount}`,
        settleBusiness: ({formattedAmount}: SettleExpensifyCardParams) => (formattedAmount ? `Payer ${formattedAmount} en tant qu'entreprise` : `Payer avec un compte professionnel`),
        payElsewhere: ({formattedAmount}: SettleExpensifyCardParams) => (formattedAmount ? `Marquer ${formattedAmount} comme payé` : `Marquer comme payé`),
        settleInvoicePersonal: ({amount, last4Digits}: BusinessBankAccountParams) => (amount ? `Payé ${amount} avec le compte personnel ${last4Digits}` : `Payé avec le compte personnel`),
        settleInvoiceBusiness: ({amount, last4Digits}: BusinessBankAccountParams) =>
            amount ? `Payé ${amount} avec le compte professionnel ${last4Digits}` : `Payé avec le compte professionnel`,
        payWithPolicy: ({formattedAmount, policyName}: SettleExpensifyCardParams & {policyName: string}) =>
            formattedAmount ? `Payer ${formattedAmount} via ${policyName}` : `Payer via ${policyName}`,
        businessBankAccount: ({amount, last4Digits}: BusinessBankAccountParams) =>
            amount ? `Payé ${amount} avec le compte bancaire ${last4Digits}.` : `Payé avec le compte bancaire ${last4Digits}`,
        automaticallyPaidWithBusinessBankAccount: ({amount, last4Digits}: BusinessBankAccountParams) =>
            `payé ${amount ? `${amount} ` : ''}avec le compte bancaire se terminant par ${last4Digits} via les <a href="${CONST.CONFIGURE_EXPENSE_REPORT_RULES_HELP_URL}">règles de l’espace de travail</a>`,
        invoicePersonalBank: ({lastFour}: BankAccountLastFourParams) => `Compte personnel • ${lastFour}`,
        invoiceBusinessBank: ({lastFour}: BankAccountLastFourParams) => `Compte professionnel • ${lastFour}`,
        nextStep: 'Étapes suivantes',
        finished: 'Terminé',
        sendInvoice: ({amount}: RequestAmountParams) => `Envoyer une facture de ${amount}`,
        submitAmount: ({amount}: RequestAmountParams) => `Soumettre ${amount}`,
        expenseAmount: ({formattedAmount, comment}: RequestedAmountMessageParams) => `${formattedAmount}${comment ? `pour ${comment}` : ''}`,
        submitted: ({memo}: SubmittedWithMemoParams) => `soumis${memo ? `, en disant ${memo}` : ''}`,
        automaticallySubmitted: `soumis via <a href="${CONST.SELECT_WORKFLOWS_HELP_URL}">soumissions différées</a>`,
        trackedAmount: ({formattedAmount, comment}: RequestedAmountMessageParams) => `suivi ${formattedAmount}${comment ? `pour ${comment}` : ''}`,
        splitAmount: ({amount}: SplitAmountParams) => `diviser ${amount}`,
        didSplitAmount: ({formattedAmount, comment}: DidSplitAmountMessageParams) => `split ${formattedAmount}${comment ? `pour ${comment}` : ''}`,
        yourSplit: ({amount}: UserSplitParams) => `Votre part ${amount}`,
        payerOwesAmount: ({payer, amount, comment}: PayerOwesAmountParams) => `${payer} doit ${amount}${comment ? `pour ${comment}` : ''}`,
        payerOwes: ({payer}: PayerOwesParams) => `${payer} doit :`,
        payerPaidAmount: ({payer, amount}: PayerPaidAmountParams) => `${payer ? `${payer} ` : ''} a payé ${amount}`,
        payerPaid: ({payer}: PayerPaidParams) => `${payer} a payé :`,
        payerSpentAmount: ({payer, amount}: PayerPaidAmountParams) => `${payer} a dépensé ${amount}`,
        payerSpent: ({payer}: PayerPaidParams) => `${payer} a dépensé :`,
        managerApproved: ({manager}: ManagerApprovedParams) => `${manager} approuvé :`,
        managerApprovedAmount: ({manager, amount}: ManagerApprovedAmountParams) => `${manager} a approuvé ${amount}`,
        payerSettled: ({amount}: PayerSettledParams) => `payé ${amount}`,
        payerSettledWithMissingBankAccount: ({amount}: PayerSettledParams) => `payé ${amount}. Ajoutez un compte bancaire pour recevoir votre paiement.`,
        automaticallyApproved: `approuvé via les <a href="${CONST.CONFIGURE_EXPENSE_REPORT_RULES_HELP_URL}">règles de l'espace de travail</a>`,
        approvedAmount: ({amount}: ApprovedAmountParams) => `approuvé ${amount}`,
        approvedMessage: `approuvé`,
        unapproved: `non approuvé`,
        automaticallyForwarded: `approuvé via les <a href="${CONST.CONFIGURE_EXPENSE_REPORT_RULES_HELP_URL}">règles de l'espace de travail</a>`,
        forwarded: `approuvé`,
        rejectedThisReport: 'a rejeté ce rapport',
        waitingOnBankAccount: ({submitterDisplayName}: WaitingOnBankAccountParams) => `a commencé le paiement, mais attend que ${submitterDisplayName} ajoute un compte bancaire.`,
        adminCanceledRequest: ({manager}: AdminCanceledRequestParams) => `${manager ? `${manager}: ` : ''} a annulé le paiement`,
        canceledRequest: ({amount, submitterDisplayName}: CanceledRequestParams) =>
            `a annulé le paiement de ${amount}, car ${submitterDisplayName} n'a pas activé leur Expensify Wallet dans les 30 jours`,
        settledAfterAddedBankAccount: ({submitterDisplayName, amount}: SettledAfterAddedBankAccountParams) =>
            `${submitterDisplayName} a ajouté un compte bancaire. Le paiement de ${amount} a été effectué.`,
        paidElsewhere: ({payer}: PaidElsewhereParams = {}) => `${payer ? `${payer} ` : ''}marqué comme payé`,
        paidWithExpensify: ({payer}: PaidWithExpensifyParams = {}) => `${payer ? `${payer} ` : ''}payé avec le portefeuille`,
        automaticallyPaidWithExpensify: ({payer}: PaidWithExpensifyParams = {}) =>
            `${payer ? `${payer} ` : ''} payé avec Expensify via les <a href="${CONST.CONFIGURE_EXPENSE_REPORT_RULES_HELP_URL}">règles de l'espace de travail</a>`,
        noReimbursableExpenses: 'Ce rapport contient un montant invalide',
        pendingConversionMessage: 'Le total sera mis à jour lorsque vous serez de nouveau en ligne.',
        changedTheExpense: 'modifié la dépense',
        setTheRequest: ({valueName, newValueToDisplay}: SetTheRequestParams) => `le ${valueName} à ${newValueToDisplay}`,
        setTheDistanceMerchant: ({translatedChangedField, newMerchant, newAmountToDisplay}: SetTheDistanceMerchantParams) =>
            `définir le ${translatedChangedField} sur ${newMerchant}, ce qui a défini le montant à ${newAmountToDisplay}`,
        removedTheRequest: ({valueName, oldValueToDisplay}: RemovedTheRequestParams) => `le ${valueName} (précédemment ${oldValueToDisplay})`,
        updatedTheRequest: ({valueName, newValueToDisplay, oldValueToDisplay}: UpdatedTheRequestParams) => `le ${valueName} à ${newValueToDisplay} (précédemment ${oldValueToDisplay})`,
        updatedTheDistanceMerchant: ({translatedChangedField, newMerchant, oldMerchant, newAmountToDisplay, oldAmountToDisplay}: UpdatedTheDistanceMerchantParams) =>
            `a changé le ${translatedChangedField} en ${newMerchant} (précédemment ${oldMerchant}), ce qui a mis à jour le montant à ${newAmountToDisplay} (précédemment ${oldAmountToDisplay})`,
        threadExpenseReportName: ({formattedAmount, comment}: ThreadRequestReportNameParams) => `${formattedAmount} ${comment ? `pour ${comment}` : 'dépense'}`,
        invoiceReportName: ({linkedReportID}: OriginalMessage<typeof CONST.REPORT.ACTIONS.TYPE.REPORT_PREVIEW>) => `Rapport de Facture n°${linkedReportID}`,
        threadPaySomeoneReportName: ({formattedAmount, comment}: ThreadSentMoneyReportNameParams) => `${formattedAmount} envoyé${comment ? `pour ${comment}` : ''}`,
        movedFromPersonalSpace: ({workspaceName, reportName}: MovedFromPersonalSpaceParams) =>
            `déplacé la dépense de l'espace personnel vers ${workspaceName ?? `discuter avec ${reportName}`}`,
        movedToPersonalSpace: "a déplacé la dépense vers l'espace personnel",
        tagSelection: 'Sélectionnez une étiquette pour mieux organiser vos dépenses.',
        categorySelection: 'Sélectionnez une catégorie pour mieux organiser vos dépenses.',
        error: {
            invalidCategoryLength: 'Le nom de la catégorie dépasse 255 caractères. Veuillez le raccourcir ou choisir une autre catégorie.',
            invalidTagLength: "Le nom de l'étiquette dépasse 255 caractères. Veuillez le raccourcir ou choisir une autre étiquette.",
            invalidAmount: 'Veuillez entrer un montant valide avant de continuer',
            invalidIntegerAmount: 'Veuillez entrer un montant en dollars entiers avant de continuer.',
            invalidTaxAmount: ({amount}: RequestAmountParams) => `Le montant maximal de la taxe est ${amount}`,
            invalidSplit: 'La somme des répartitions doit être égale au montant total',
            invalidSplitParticipants: 'Veuillez entrer un montant supérieur à zéro pour au moins deux participants',
            invalidSplitYourself: 'Veuillez entrer un montant non nul pour votre répartition',
            noParticipantSelected: 'Veuillez sélectionner un participant',
            other: 'Erreur inattendue. Veuillez réessayer plus tard.',
            genericCreateFailureMessage: 'Erreur inattendue lors de la soumission de cette dépense. Veuillez réessayer plus tard.',
            genericCreateInvoiceFailureMessage: "Erreur inattendue lors de l'envoi de cette facture. Veuillez réessayer plus tard.",
            genericHoldExpenseFailureMessage: 'Erreur inattendue lors de la mise en attente de cette dépense. Veuillez réessayer plus tard.',
            genericUnholdExpenseFailureMessage: 'Erreur inattendue lors de la suppression de la mise en attente de cette dépense. Veuillez réessayer plus tard.',
            receiptDeleteFailureError: 'Erreur inattendue lors de la suppression de ce reçu. Veuillez réessayer plus tard.',
            receiptFailureMessage: "Une erreur s'est produite lors du téléchargement de votre reçu. Veuillez",
            receiptFailureMessageShort: "Une erreur s'est produite lors du téléchargement de votre reçu.",
            tryAgainMessage: 'réessayer',
            saveFileMessage: 'enregistrer le reçu',
            uploadLaterMessage: 'à télécharger plus tard.',
            genericDeleteFailureMessage: 'Erreur inattendue lors de la suppression de cette dépense. Veuillez réessayer plus tard.',
            genericEditFailureMessage: 'Erreur inattendue lors de la modification de cette dépense. Veuillez réessayer plus tard.',
            genericSmartscanFailureMessage: 'La transaction comporte des champs manquants',
            duplicateWaypointsErrorMessage: 'Veuillez supprimer les points de passage en double',
            atLeastTwoDifferentWaypoints: 'Veuillez entrer au moins deux adresses différentes.',
            splitExpenseMultipleParticipantsErrorMessage: "Une dépense ne peut pas être partagée entre un espace de travail et d'autres membres. Veuillez mettre à jour votre sélection.",
            invalidMerchant: 'Veuillez entrer un commerçant valide',
            atLeastOneAttendee: 'Au moins un participant doit être sélectionné',
            invalidQuantity: 'Veuillez entrer une quantité valide',
            quantityGreaterThanZero: 'La quantité doit être supérieure à zéro',
            invalidSubrateLength: 'Il doit y avoir au moins un sous-taux',
            invalidRate: "Tarif non valide pour cet espace de travail. Veuillez sélectionner un tarif disponible dans l'espace de travail.",
        },
        dismissReceiptError: "Ignorer l'erreur",
        dismissReceiptErrorConfirmation: 'Attention ! Ignorer cette erreur supprimera entièrement votre reçu téléchargé. Êtes-vous sûr ?',
        waitingOnEnabledWallet: ({submitterDisplayName}: WaitingOnBankAccountParams) =>
            `a commencé à régler. Le paiement est en attente jusqu'à ce que ${submitterDisplayName} active son portefeuille.`,
        enableWallet: 'Activer le portefeuille',
        hold: 'Attente',
        unhold: 'Supprimer la suspension',
        holdExpense: 'Mettre la dépense en attente',
        unholdExpense: 'Débloquer la dépense',
        heldExpense: 'retenu cette dépense',
        unheldExpense: 'débloqué cette dépense',
        moveUnreportedExpense: 'Déplacer la dépense non déclarée',
        addUnreportedExpense: 'Ajouter une dépense non déclarée',
        selectUnreportedExpense: 'Sélectionnez au moins une dépense à ajouter au rapport.',
        emptyStateUnreportedExpenseTitle: 'Aucune dépense non déclarée',
        emptyStateUnreportedExpenseSubtitle: "Il semble que vous n'ayez aucune dépense non déclarée. Essayez d'en créer une ci-dessous.",
        addUnreportedExpenseConfirm: 'Ajouter au rapport',
        explainHold: 'Expliquez pourquoi vous retenez cette dépense.',
        undoSubmit: "Annuler l'envoi",
        retracted: 'retraité',
        undoClose: 'Annuler la fermeture',
        reopened: 'rouvert',
        reopenReport: 'Rouvrir le rapport',
        reopenExportedReportConfirmation: ({connectionName}: {connectionName: string}) =>
            `Ce rapport a déjà été exporté vers ${connectionName}. Le modifier pourrait entraîner des incohérences de données. Êtes-vous sûr de vouloir rouvrir ce rapport ?`,
        reason: 'Raison',
        holdReasonRequired: 'Un motif est requis lors de la mise en attente.',
        expenseWasPutOnHold: 'La dépense a été mise en attente',
        expenseOnHold: 'Cette dépense a été mise en attente. Veuillez consulter les commentaires pour les prochaines étapes.',
        expensesOnHold: 'Toutes les dépenses ont été mises en attente. Veuillez consulter les commentaires pour connaître les prochaines étapes.',
        expenseDuplicate: 'Cette dépense a des détails similaires à une autre. Veuillez vérifier les doublons pour continuer.',
        someDuplicatesArePaid: 'Certains de ces doublons ont déjà été approuvés ou payés.',
        reviewDuplicates: 'Examiner les doublons',
        keepAll: 'Garder tout',
        confirmApprove: 'Confirmer le montant approuvé',
        confirmApprovalAmount: "Approuvez uniquement les dépenses conformes, ou approuvez l'ensemble du rapport.",
        confirmApprovalAllHoldAmount: () => ({
            one: 'Cette dépense est en attente. Voulez-vous approuver quand même ?',
            other: 'Ces dépenses sont en attente. Voulez-vous approuver quand même ?',
        }),
        confirmPay: 'Confirmer le montant du paiement',
        confirmPayAmount: "Payez ce qui n'est pas en attente, ou payez l'intégralité du rapport.",
        confirmPayAllHoldAmount: () => ({
            one: 'Cette dépense est en attente. Voulez-vous payer quand même ?',
            other: 'Ces dépenses sont en attente. Voulez-vous payer quand même ?',
        }),
        payOnly: 'Payer seulement',
        approveOnly: 'Approuver seulement',
        holdEducationalTitle: 'Cette demande est activée',
        holdEducationalText: 'tenir',
        whatIsHoldExplain: 'La mise en attente, c\'est comme appuyer sur "pause" pour une dépense afin de demander plus de détails avant l\'approbation ou le paiement.',
        holdIsLeftBehind: 'Les dépenses en attente sont déplacées vers un autre rapport après approbation ou paiement.',
        unholdWhenReady: "Les approbateurs peuvent débloquer les dépenses lorsqu'elles sont prêtes pour approbation ou paiement.",
        changePolicyEducational: {
            title: 'Vous avez déplacé ce rapport !',
            description: 'Vérifiez ces éléments, qui ont tendance à changer lors du déplacement des rapports vers un nouvel espace de travail.',
            reCategorize: "<strong>Re-catégorisez toutes les dépenses</strong> pour se conformer aux règles de l'espace de travail.",
            workflows: "Ce rapport peut désormais être soumis à un <strong>flux de travail d'approbation</strong> différent.",
        },
        changeWorkspace: "Changer d'espace de travail",
        set: 'set',
        changed: 'changé',
        removed: 'removed',
        transactionPending: 'Transaction en attente.',
        chooseARate: "Sélectionnez un taux de remboursement par mile ou kilomètre pour l'espace de travail",
        unapprove: 'Désapprouver',
        unapproveReport: 'Désapprouver le rapport',
        headsUp: 'Attention !',
        unapproveWithIntegrationWarning: ({accountingIntegration}: UnapproveWithIntegrationWarningParams) =>
            `Ce rapport a déjà été exporté vers ${accountingIntegration}. Le modifier pourrait entraîner des incohérences de données. Êtes-vous sûr de vouloir désapprouver ce rapport ?`,
        reimbursable: 'remboursable',
        nonReimbursable: 'non-remboursable',
        bookingPending: 'Cette réservation est en attente',
        bookingPendingDescription: "Cette réservation est en attente car elle n'a pas encore été payée.",
        bookingArchived: 'Cette réservation est archivée',
        bookingArchivedDescription: 'Cette réservation est archivée car la date du voyage est passée. Ajoutez une dépense pour le montant final si nécessaire.',
        attendees: 'Participants',
        whoIsYourAccountant: 'Qui est votre comptable ?',
        paymentComplete: 'Paiement effectué',
        time: 'Temps',
        startDate: 'Date de début',
        endDate: 'Date de fin',
        startTime: 'Heure de début',
        endTime: 'Heure de fin',
        deleteSubrate: 'Supprimer le sous-taux',
        deleteSubrateConfirmation: 'Êtes-vous sûr de vouloir supprimer ce sous-taux ?',
        quantity: 'Quantité',
        subrateSelection: 'Sélectionnez un sous-taux et entrez une quantité.',
        qty: 'Qté',
        firstDayText: () => ({
            one: `Premier jour : 1 heure`,
            other: (count: number) => `Premier jour : ${count.toFixed(2)} heures`,
        }),
        lastDayText: () => ({
            one: `Dernier jour : 1 heure`,
            other: (count: number) => `Dernier jour : ${count.toFixed(2)} heures`,
        }),
        tripLengthText: () => ({
            one: `Voyage : 1 journée complète`,
            other: (count: number) => `Voyage : ${count} jours complets`,
        }),
        dates: 'Dates',
        rates: 'Tarifs',
        submitsTo: ({name}: SubmitsToParams) => `Soumet à ${name}`,
        moveExpenses: () => ({one: 'Déplacer la dépense', other: 'Déplacer les dépenses'}),
    },
    transactionMerge: {
        listPage: {
            header: 'Fusionner les dépenses',
            noEligibleExpenseFound: 'Aucune dépense éligible trouvée',
            noEligibleExpenseFoundSubtitle: `Vous n’avez aucune dépense pouvant être fusionnée avec celle-ci. <a href="${CONST.HELP_DOC_LINKS.MERGE_EXPENSES}">En savoir plus</a> sur les dépenses éligibles.`,
            selectTransactionToMerge: ({reportName}: {reportName: string}) =>
                `Sélectionnez une <a href="${CONST.HELP_DOC_LINKS.MERGE_EXPENSES}">dépense éligible</a> à fusionner <strong>${reportName}</strong>.`,
        },
        receiptPage: {
            header: 'Sélectionner le reçu',
            pageTitle: 'Sélectionnez le reçu à conserver :',
        },
        detailsPage: {
            header: 'Sélectionner les détails',
            pageTitle: 'Sélectionnez les détails à conserver :',
            noDifferences: 'Aucune différence trouvée entre les transactions',
            pleaseSelectError: ({field}: {field: string}) => `Veuillez sélectionner un/une ${field}`,
            selectAllDetailsError: 'Sélectionnez tous les détails avant de continuer.',
        },
        confirmationPage: {
            header: 'Confirmer les détails',
            pageTitle: 'Confirmez les détails que vous gardez. Les autres seront supprimés.',
            confirmButton: 'Fusionner les dépenses',
        },
    },
    share: {
        shareToExpensify: 'Partager sur Expensify',
        messageInputLabel: 'Message',
    },
    notificationPreferencesPage: {
        header: 'Préférences de notification',
        label: 'Me notifier des nouveaux messages',
        notificationPreferences: {
            always: 'Immédiatement',
            daily: 'Quotidiennement',
            mute: 'Muet',
            hidden: 'Hidden',
        },
    },
    loginField: {
        numberHasNotBeenValidated: "Le numéro n'a pas été validé. Cliquez sur le bouton pour renvoyer le lien de validation par SMS.",
        emailHasNotBeenValidated: "L'e-mail n'a pas été validé. Cliquez sur le bouton pour renvoyer le lien de validation par SMS.",
    },
    avatarWithImagePicker: {
        uploadPhoto: 'Télécharger une photo',
        removePhoto: 'Supprimer la photo',
        editImage: 'Modifier la photo',
        viewPhoto: 'Voir la photo',
        imageUploadFailed: "Échec du téléchargement de l'image",
        deleteWorkspaceError: "Désolé, un problème inattendu est survenu lors de la suppression de l'avatar de votre espace de travail.",
        sizeExceeded: ({maxUploadSizeInMB}: SizeExceededParams) => `L'image sélectionnée dépasse la taille maximale de téléchargement de ${maxUploadSizeInMB} Mo.`,
        resolutionConstraints: ({minHeightInPx, minWidthInPx, maxHeightInPx, maxWidthInPx}: ResolutionConstraintsParams) =>
            `Veuillez télécharger une image de taille supérieure à ${minHeightInPx}x${minWidthInPx} pixels et inférieure à ${maxHeightInPx}x${maxWidthInPx} pixels.`,
        notAllowedExtension: ({allowedExtensions}: NotAllowedExtensionParams) => `La photo de profil doit être l'un des types suivants : ${allowedExtensions.join(', ')}.`,
    },
    modal: {
        backdropLabel: 'Toile de fond du modal',
    },
    profilePage: {
        profile: 'Profil',
        preferredPronouns: 'Pronoms préférés',
        selectYourPronouns: 'Sélectionnez vos pronoms',
        selfSelectYourPronoun: 'Sélectionnez votre pronom vous-même',
        emailAddress: 'Adresse e-mail',
        setMyTimezoneAutomatically: 'Définir mon fuseau horaire automatiquement',
        timezone: 'Fuseau horaire',
        invalidFileMessage: 'Fichier invalide. Veuillez essayer une autre image.',
        avatarUploadFailureMessage: "Une erreur s'est produite lors du téléchargement de l'avatar. Veuillez réessayer.",
        online: 'En ligne',
        offline: 'Hors ligne',
        syncing: 'Synchronisation',
        profileAvatar: 'Avatar de profil',
        publicSection: {
            title: 'Public',
            subtitle: 'Ces détails sont affichés sur votre profil public. Tout le monde peut les voir.',
        },
        privateSection: {
            title: 'Privé',
            subtitle: 'Ces détails sont utilisés pour les voyages et les paiements. Ils ne sont jamais affichés sur votre profil public.',
        },
    },
    securityPage: {
        title: 'Options de sécurité',
        subtitle: "Activez l'authentification à deux facteurs pour sécuriser votre compte.",
        goToSecurity: 'Retourner à la page de sécurité',
    },
    shareCodePage: {
        title: 'Votre code',
        subtitle: 'Invitez des membres à Expensify en partageant votre code QR personnel ou votre lien de parrainage.',
    },
    pronounsPage: {
        pronouns: 'Pronoms',
        isShownOnProfile: 'Vos pronoms sont affichés sur votre profil.',
        placeholderText: 'Recherchez pour voir les options',
    },
    contacts: {
        contactMethod: 'Méthode de contact',
        contactMethods: 'Méthodes de contact',
        featureRequiresValidate: 'Cette fonctionnalité nécessite que vous validiez votre compte.',
        validateAccount: 'Validez votre compte',
        helpTextBeforeEmail: 'Ajoutez plus de moyens pour que les gens vous trouvent, et transférez les reçus à',
        helpTextAfterEmail: 'depuis plusieurs adresses e-mail.',
        pleaseVerify: 'Veuillez vérifier cette méthode de contact',
        getInTouch: 'Chaque fois que nous devons vous contacter, nous utiliserons cette méthode de contact.',
        enterMagicCode: ({contactMethod}: EnterMagicCodeParams) => `Veuillez entrer le code magique envoyé à ${contactMethod}. Il devrait arriver dans une minute ou deux.`,
        setAsDefault: 'Définir par défaut',
        yourDefaultContactMethod:
            "C'est votre méthode de contact par défaut actuelle. Avant de pouvoir la supprimer, vous devez choisir une autre méthode de contact et cliquer sur « Définir par défaut ».",
        removeContactMethod: 'Supprimer la méthode de contact',
        removeAreYouSure: 'Êtes-vous sûr de vouloir supprimer ce moyen de contact ? Cette action est irréversible.',
        failedNewContact: "Échec de l'ajout de ce moyen de contact.",
        genericFailureMessages: {
            requestContactMethodValidateCode: "Échec de l'envoi d'un nouveau code magique. Veuillez patienter un peu et réessayer.",
            validateSecondaryLogin: 'Code magique incorrect ou invalide. Veuillez réessayer ou demander un nouveau code.',
            deleteContactMethod: "Échec de la suppression de la méthode de contact. Veuillez contacter Concierge pour obtenir de l'aide.",
            setDefaultContactMethod: "Échec de la définition d'une nouvelle méthode de contact par défaut. Veuillez contacter Concierge pour obtenir de l'aide.",
            addContactMethod: "Échec de l'ajout de ce moyen de contact. Veuillez contacter Concierge pour obtenir de l'aide.",
            enteredMethodIsAlreadySubmitted: 'Cette méthode de contact existe déjà',
            passwordRequired: 'mot de passe requis.',
            contactMethodRequired: 'La méthode de contact est requise',
            invalidContactMethod: 'Méthode de contact invalide',
        },
        newContactMethod: 'Nouvelle méthode de contact',
        goBackContactMethods: 'Revenir aux méthodes de contact',
    },
    // cspell:disable
    pronouns: {
        coCos: 'Co / Cos',
        eEyEmEir: 'E / Ey / Em / Eir',
        faeFaer: 'Fae / Faer',
        heHimHis: 'Il / Lui / Son',
        heHimHisTheyThemTheirs: 'Il / Lui / Son / Ils / Eux / Leurs',
        sheHerHers: 'Elle / Elle / Sa',
        sheHerHersTheyThemTheirs: 'Elle / Elle / Sienne / Iel / Iel / Leur',
        merMers: 'Mer / Mers',
        neNirNirs: 'Ne / Nir / Nirs',
        neeNerNers: 'Nee / Ner / Ners',
        perPers: 'Par / Pers',
        theyThemTheirs: 'Ils / Elles / Leurs',
        thonThons: 'Thon / Thons',
        veVerVis: 'Aller / Voir / Vue',
        viVir: 'Vi / Vir',
        xeXemXyr: 'Xe / Xem / Xyr',
        zeZieZirHir: 'Ze / Zie / Zir / Hir',
        zeHirHirs: 'Ze / Hir',
        callMeByMyName: 'Appelle-moi par mon nom',
    },
    // cspell:enable
    displayNamePage: {
        headerTitle: "Nom d'affichage",
        isShownOnProfile: "Votre nom d'affichage est affiché sur votre profil.",
    },
    timezonePage: {
        timezone: 'Fuseau horaire',
        isShownOnProfile: 'Votre fuseau horaire est affiché sur votre profil.',
        getLocationAutomatically: 'Déterminer automatiquement votre emplacement',
    },
    updateRequiredView: {
        updateRequired: 'Mise à jour requise',
        pleaseInstall: 'Veuillez mettre à jour vers la dernière version de New Expensify.',
        pleaseInstallExpensifyClassic: "Veuillez installer la dernière version d'Expensify.",
        toGetLatestChanges: 'Pour mobile ou ordinateur de bureau, téléchargez et installez la dernière version. Pour le web, actualisez votre navigateur.',
        newAppNotAvailable: "L'application New Expensify n'est plus disponible.",
    },
    initialSettingsPage: {
        about: 'À propos',
        aboutPage: {
            description: "La nouvelle application Expensify est construite par une communauté de développeurs open-source du monde entier. Aidez-nous à construire l'avenir d'Expensify.",
            appDownloadLinks: 'App download links',
            viewKeyboardShortcuts: 'Voir les raccourcis clavier',
            viewTheCode: 'Voir le code',
            viewOpenJobs: "Voir les offres d'emploi ouvertes",
            reportABug: 'Signaler un bug',
            troubleshoot: 'Dépanner',
        },
        appDownloadLinks: {
            android: {
                label: 'Android',
            },
            ios: {
                label: 'iOS',
            },
            desktop: {
                label: 'macOS',
            },
        },
        troubleshoot: {
            clearCacheAndRestart: 'Effacer le cache et redémarrer',
            viewConsole: 'Afficher la console de débogage',
            debugConsole: 'Console de débogage',
            description:
                "<muted-text>Utilisez les outils ci-dessous pour vous aider à résoudre les problèmes liés à l'utilisation d'Expensify. Si vous rencontrez des problèmes, veuillez <concierge-link>soumettre un bug</concierge-link>.</muted-text>",
            confirmResetDescription: 'Tous les brouillons de messages non envoyés seront perdus, mais le reste de vos données est en sécurité.',
            resetAndRefresh: 'Réinitialiser et actualiser',
            clientSideLogging: 'Journalisation côté client',
            noLogsToShare: 'Aucun journal à partager',
            useProfiling: 'Utiliser le profilage',
            profileTrace: 'Profil de trace',
            results: 'Résultats',
            releaseOptions: 'Options de publication',
            testingPreferences: 'Préférences de test',
            useStagingServer: 'Utiliser le serveur de staging',
            forceOffline: 'Forcer hors ligne',
            simulatePoorConnection: 'Simuler une mauvaise connexion Internet',
            simulateFailingNetworkRequests: 'Simuler des échecs de requêtes réseau',
            authenticationStatus: "Statut d'authentification",
            deviceCredentials: "Identifiants de l'appareil",
            invalidate: 'Invalider',
            destroy: 'Détruire',
            maskExportOnyxStateData: "Masquer les données sensibles des membres lors de l'exportation de l'état Onyx",
            exportOnyxState: "Exporter l'état Onyx",
            importOnyxState: "Importer l'état Onyx",
            testCrash: 'Test crash',
            resetToOriginalState: "Réinitialiser à l'état d'origine",
            usingImportedState: 'Vous utilisez un état importé. Appuyez ici pour le réinitialiser.',
            shouldBlockTransactionThreadReportCreation: 'Bloquer la création de rapports de fil de transaction',
            debugMode: 'Mode débogage',
            invalidFile: 'Fichier invalide',
            invalidFileDescription: "Le fichier que vous essayez d'importer n'est pas valide. Veuillez réessayer.",
            invalidateWithDelay: 'Invalider avec délai',
            recordTroubleshootData: 'Enregistrement des données de dépannage',
            softKillTheApp: "Supprimer l'application",
            kill: 'Tuer',
        },
        debugConsole: {
            saveLog: 'Enregistrer le journal',
            shareLog: 'Partager le journal',
            enterCommand: 'Entrer la commande',
            execute: 'Exécuter',
            noLogsAvailable: 'Aucun journal disponible',
            logSizeTooLarge: ({size}: LogSizeParams) =>
                `La taille du journal dépasse la limite de ${size} Mo. Veuillez utiliser "Enregistrer le journal" pour télécharger le fichier journal à la place.`,
            logs: 'Journaux',
            viewConsole: 'Afficher la console',
        },
        security: 'Sécurité',
        signOut: 'Déconnexion',
        restoreStashed: 'Restaurer la connexion mise en attente',
        signOutConfirmationText: 'Vous perdrez toutes les modifications hors ligne si vous vous déconnectez.',
        versionLetter: 'v',
        readTheTermsAndPrivacy: {
            phrase1: 'Lire le',
            phrase2: "Conditions d'utilisation",
            phrase3: 'et',
            phrase4: 'Confidentialité',
        },
        help: 'Aide',
        whatIsNew: 'Quoi de neuf',
        accountSettings: 'Paramètres du compte',
        account: 'Compte',
        general: 'Général',
    },
    closeAccountPage: {
        closeAccount: 'Fermer le compte',
        reasonForLeavingPrompt: 'Nous serions désolés de vous voir partir ! Pourriez-vous nous dire pourquoi, afin que nous puissions nous améliorer ?',
        enterMessageHere: 'Entrez le message ici',
        closeAccountWarning: 'La fermeture de votre compte est irréversible.',
        closeAccountPermanentlyDeleteData: 'Êtes-vous sûr de vouloir supprimer votre compte ? Cela supprimera définitivement toutes les dépenses en cours.',
        enterDefaultContactToConfirm: 'Veuillez entrer votre méthode de contact par défaut pour confirmer que vous souhaitez fermer votre compte. Votre méthode de contact par défaut est :',
        enterDefaultContact: 'Entrez votre méthode de contact par défaut',
        defaultContact: 'Méthode de contact par défaut :',
        enterYourDefaultContactMethod: 'Veuillez entrer votre méthode de contact par défaut pour clôturer votre compte.',
    },
    mergeAccountsPage: {
        mergeAccount: 'Fusionner les comptes',
        accountDetails: {
            accountToMergeInto: 'Entrez le compte dans lequel vous souhaitez fusionner',
            notReversibleConsent: "Je comprends que cela n'est pas réversible",
        },
        accountValidate: {
            confirmMerge: 'Êtes-vous sûr de vouloir fusionner les comptes ?',
            lossOfUnsubmittedData: `La fusion de vos comptes est irréversible et entraînera la perte de toutes les dépenses non soumises pour`,
            enterMagicCode: `Pour continuer, veuillez entrer le code magique envoyé à`,
            errors: {
                incorrectMagicCode: 'Code magique incorrect ou invalide. Veuillez réessayer ou demander un nouveau code.',
                fallback: 'Un problème est survenu. Veuillez réessayer plus tard.',
            },
        },
        mergeSuccess: {
            accountsMerged: 'Comptes fusionnés !',
            description: ({from, to}: MergeSuccessDescriptionParams) =>
                `<muted-text><centered-text>Vous avez fusionné avec succès toutes les données de <strong>${from}</strong> dans <strong>${to}</strong>. Pour la suite, vous pouvez utiliser n'importe quel login pour ce compte.</centered-text></muted-text>`,
        },
        mergePendingSAML: {
            weAreWorkingOnIt: 'Nous y travaillons',
            limitedSupport: 'Nous ne prenons pas encore en charge la fusion des comptes sur New Expensify. Veuillez effectuer cette action sur Expensify Classic à la place.',
            reachOutForHelp: "<muted-text><centered-text>N'hésitez pas à <concierge-link>contacter le Concierge</concierge-link> si vous avez des questions !</centered-text></muted-text>",
            goToExpensifyClassic: 'Aller à Expensify Classic',
        },
        mergeFailureSAMLDomainControlDescription: ({email}: MergeFailureDescriptionGenericParams) =>
            `<muted-text><centered-text>Vous ne pouvez pas fusionner <strong>${email}</strong> car il est contrôlé par <strong>${email.split('@').at(1) ?? ''}</strong>. Veuillez <concierge-link>contacter le Concierge</concierge-link> pour obtenir de l'aide.</centered-text></muted-text>`,
        mergeFailureSAMLAccountDescription: ({email}: MergeFailureDescriptionGenericParams) =>
            `<muted-text><centered-text>Vous ne pouvez pas fusionner <strong>${email}</strong> iavec d'autres comptes car votre administrateur de domaine l'a défini comme votre login principal. Veuillez fusionner d'autres comptes à la place.</centered-text></muted-text>`,
        mergeFailure2FA: {
            description: ({email}: MergeFailureDescriptionGenericParams) =>
                `<muted-text><centered-text>Vous ne pouvez pas fusionner les comptes car l'authentification à deux facteurs (2FA) est activée sur <strong>${email}</strong>. Veuillez désactiver l'authentification à deux facteurs pour <strong>${email}</strong> et réessayer.</centered-text></muted-text>`,
            learnMore: 'En savoir plus sur la fusion des comptes.',
        },
        mergeFailureAccountLockedDescription: ({email}: MergeFailureDescriptionGenericParams) =>
            `<muted-text><centered-text>Vous ne pouvez pas fusionner <strong>${email}</strong> parce qu'il est verrouillé. Veuillez <concierge-link>contacter le Concierge</concierge-link> pour obtenir de l'aide.</centered-text></muted-text>`,
        mergeFailureUncreatedAccountDescription: ({email, contactMethodLink}: MergeFailureUncreatedAccountDescriptionParams) =>
            `<muted-text><centered-text>Vous ne pouvez pas fusionner les comptes car <strong>${email}</strong> n'a pas de compte Expensify. Veuillez <a href="${contactMethodLink}">l'ajouter comme méthode de contact</a> à la place.</centered-text></muted-text>`,
        mergeFailureSmartScannerAccountDescription: ({email}: MergeFailureDescriptionGenericParams) =>
            `<muted-text><centered-text>Vous ne pouvez pas fusionner <strong>${email}</strong> avec d'autres comptes. Veuillez fusionner d'autres comptes à la place.</centered-text></muted-text>`,
        mergeFailureInvoicedAccountDescription: ({email}: MergeFailureDescriptionGenericParams) =>
            `<muted-text><centered-text>Vous ne pouvez pas fusionner des comptes dans <strong>${email}</strong> parce que ce compte possède une relation de facturation.</centered-text></muted-text>`,
        mergeFailureTooManyAttempts: {
            heading: 'Réessayez plus tard',
            description: 'Il y a eu trop de tentatives de fusion de comptes. Veuillez réessayer plus tard.',
        },
        mergeFailureUnvalidatedAccount: {
            description: "Vous ne pouvez pas fusionner avec d'autres comptes car il n'est pas validé. Veuillez valider le compte et réessayer.",
        },
        mergeFailureSelfMerge: {
            description: 'Vous ne pouvez pas fusionner un compte avec lui-même.',
        },
        mergeFailureGenericHeading: 'Impossible de fusionner les comptes',
    },
    lockAccountPage: {
        reportSuspiciousActivity: 'Signaler une activité suspecte',
        lockAccount: 'Verrouiller le compte',
        unlockAccount: 'Déverrouiller le compte',
        compromisedDescription:
            "Vous remarquez quelque chose d'inhabituel ? Signalez-le pour verrouiller immédiatement votre compte, bloquer les transactions Expensify Card et empêcher toute modification.",
        domainAdminsDescription: "Pour les administrateurs de domaine : cela suspend aussi l'activité de la carte Expensify et les actions d'administration sur vos domaines.",
        areYouSure: 'Êtes-vous sûr de vouloir verrouiller votre compte Expensify ?',
        ourTeamWill: "Notre équipe enquêtera et supprimera tout accès non autorisé. Pour retrouver l'accès, vous devrez collaborer avec Concierge.",
    },
    failedToLockAccountPage: {
        failedToLockAccount: 'Échec du verrouillage du compte',
        failedToLockAccountDescription: `Nous n'avons pas pu verrouiller votre compte. Veuillez discuter avec Concierge pour résoudre ce problème.`,
        chatWithConcierge: 'Discuter avec Concierge',
    },
    unlockAccountPage: {
        accountLocked: 'Compte verrouillé',
        yourAccountIsLocked: 'Votre compte est verrouillé',
        chatToConciergeToUnlock: 'Discutez avec Concierge pour résoudre les problèmes de sécurité et débloquer votre compte.',
        chatWithConcierge: 'Discuter avec Concierge',
    },
    passwordPage: {
        changePassword: 'Changer le mot de passe',
        changingYourPasswordPrompt: 'Changer votre mot de passe mettra à jour votre mot de passe pour vos comptes Expensify.com et New Expensify.',
        currentPassword: 'Mot de passe actuel',
        newPassword: 'Nouveau mot de passe',
        newPasswordPrompt:
            'Votre nouveau mot de passe doit être différent de votre ancien mot de passe et contenir au moins 8 caractères, 1 lettre majuscule, 1 lettre minuscule et 1 chiffre.',
    },
    twoFactorAuth: {
        headerTitle: 'Authentification à deux facteurs',
        twoFactorAuthEnabled: 'Authentification à deux facteurs activée',
        whatIsTwoFactorAuth:
            "L'authentification à deux facteurs (2FA) aide à sécuriser votre compte. Lors de la connexion, vous devrez entrer un code généré par votre application d'authentification préférée.",
        disableTwoFactorAuth: "Désactiver l'authentification à deux facteurs",
        explainProcessToRemove: "Pour désactiver l'authentification à deux facteurs (2FA), veuillez entrer un code valide depuis votre application d'authentification.",
        disabled: "L'authentification à deux facteurs est maintenant désactivée",
        noAuthenticatorApp: "Vous n'aurez plus besoin d'une application d'authentification pour vous connecter à Expensify.",
        stepCodes: 'Codes de récupération',
        keepCodesSafe: 'Gardez ces codes de récupération en sécurité !',
        codesLoseAccess:
            "Si vous perdez l'accès à votre application d'authentification et n'avez pas ces codes, vous perdrez l'accès à votre compte.\n\nRemarque : La configuration de l'authentification à deux facteurs vous déconnectera de toutes les autres sessions actives.",
        errorStepCodes: 'Veuillez copier ou télécharger les codes avant de continuer.',
        stepVerify: 'Vérifier',
        scanCode: 'Scannez le code QR en utilisant votre',
        authenticatorApp: "application d'authentification",
        addKey: "Ou ajoutez cette clé secrète à votre application d'authentification :",
        enterCode: "Ensuite, entrez le code à six chiffres généré par votre application d'authentification.",
        stepSuccess: 'Terminé',
        enabled: 'Authentification à deux facteurs activée',
        congrats: 'Félicitations ! Vous avez maintenant cette sécurité supplémentaire.',
        copy: 'Copier',
        disable: 'Désactiver',
        enableTwoFactorAuth: "Activer l'authentification à deux facteurs",
        pleaseEnableTwoFactorAuth: "Veuillez activer l'authentification à deux facteurs.",
        twoFactorAuthIsRequiredDescription: "Pour des raisons de sécurité, Xero nécessite une authentification à deux facteurs pour connecter l'intégration.",
        twoFactorAuthIsRequiredForAdminsHeader: 'Authentification à deux facteurs requise',
        twoFactorAuthIsRequiredForAdminsTitle: "Veuillez activer l'authentification à deux facteurs.",
        twoFactorAuthIsRequiredForAdminsDescription:
            "Votre connexion comptable Xero nécessite l'utilisation de l'authentification à deux facteurs. Pour continuer à utiliser Expensify, veuillez l'activer.",
        twoFactorAuthCannotDisable: 'Impossible de désactiver la 2FA',
        twoFactorAuthRequired: "L'authentification à deux facteurs (2FA) est requise pour votre connexion Xero et ne peut pas être désactivée.",
    },
    recoveryCodeForm: {
        error: {
            pleaseFillRecoveryCode: 'Veuillez entrer votre code de récupération',
            incorrectRecoveryCode: 'Code de récupération incorrect. Veuillez réessayer.',
        },
        useRecoveryCode: 'Utiliser le code de récupération',
        recoveryCode: 'Code de récupération',
        use2fa: "Utilisez le code d'authentification à deux facteurs",
    },
    twoFactorAuthForm: {
        error: {
            pleaseFillTwoFactorAuth: "Veuillez entrer votre code d'authentification à deux facteurs",
            incorrect2fa: "Code d'authentification à deux facteurs incorrect. Veuillez réessayer.",
        },
    },
    passwordConfirmationScreen: {
        passwordUpdated: 'Mot de passe mis à jour !',
        allSet: 'Tout est prêt. Gardez votre nouveau mot de passe en sécurité.',
    },
    privateNotes: {
        title: 'Notes privées',
        personalNoteMessage: 'Conservez des notes sur cette discussion ici. Vous êtes la seule personne qui peut ajouter, modifier ou consulter ces notes.',
        sharedNoteMessage: "Conservez des notes sur cette discussion ici. Les employés d'Expensify et les autres membres du domaine team.expensify.com peuvent consulter ces notes.",
        composerLabel: 'Notes',
        myNote: 'Ma note',
        error: {
            genericFailureMessage: "Les notes privées n'ont pas pu être enregistrées.",
        },
    },
    billingCurrency: {
        error: {
            securityCode: 'Veuillez entrer un code de sécurité valide',
        },
        securityCode: 'Code de sécurité',
        changeBillingCurrency: 'Changer la devise de facturation',
        changePaymentCurrency: 'Changer la devise de paiement',
        paymentCurrency: 'Devise de paiement',
        paymentCurrencyDescription: 'Sélectionnez une devise standardisée à laquelle toutes les dépenses personnelles doivent être converties',
        note: `Note : Changer la devise de paiement peut avoir un impact sur le montant que vous paierez pour Expensify. Consultez notre <a href="${CONST.PRICING}">page de tarification</a> pour plus de détails.`,
    },
    addDebitCardPage: {
        addADebitCard: 'Ajouter une carte de débit',
        nameOnCard: 'Nom sur la carte',
        debitCardNumber: 'Numéro de carte de débit',
        expiration: "Date d'expiration",
        expirationDate: 'MMYY',
        cvv: 'CVV',
        billingAddress: 'Adresse de facturation',
        growlMessageOnSave: 'Votre carte de débit a été ajoutée avec succès',
        expensifyPassword: 'Mot de passe Expensify',
        error: {
            invalidName: 'Le nom ne peut contenir que des lettres',
            addressZipCode: 'Veuillez entrer un code postal valide',
            debitCardNumber: 'Veuillez saisir un numéro de carte de débit valide',
            expirationDate: "Veuillez sélectionner une date d'expiration valide",
            securityCode: 'Veuillez entrer un code de sécurité valide',
            addressStreet: "Veuillez entrer une adresse de facturation valide qui n'est pas une boîte postale.",
            addressState: 'Veuillez sélectionner un état',
            addressCity: 'Veuillez entrer une ville',
            genericFailureMessage: "Une erreur s'est produite lors de l'ajout de votre carte. Veuillez réessayer.",
            password: 'Veuillez entrer votre mot de passe Expensify',
        },
    },
    addPaymentCardPage: {
        addAPaymentCard: 'Ajouter une carte de paiement',
        nameOnCard: 'Nom sur la carte',
        paymentCardNumber: 'Numéro de carte',
        expiration: "Date d'expiration",
        expirationDate: 'MM/YY',
        cvv: 'CVV',
        billingAddress: 'Adresse de facturation',
        growlMessageOnSave: 'Votre carte de paiement a été ajoutée avec succès',
        expensifyPassword: 'Mot de passe Expensify',
        error: {
            invalidName: 'Le nom ne peut contenir que des lettres',
            addressZipCode: 'Veuillez entrer un code postal valide',
            paymentCardNumber: 'Veuillez entrer un numéro de carte valide',
            expirationDate: "Veuillez sélectionner une date d'expiration valide",
            securityCode: 'Veuillez entrer un code de sécurité valide',
            addressStreet: "Veuillez entrer une adresse de facturation valide qui n'est pas une boîte postale.",
            addressState: 'Veuillez sélectionner un état',
            addressCity: 'Veuillez entrer une ville',
            genericFailureMessage: "Une erreur s'est produite lors de l'ajout de votre carte. Veuillez réessayer.",
            password: 'Veuillez entrer votre mot de passe Expensify',
        },
    },
    walletPage: {
        balance: 'Solde',
        paymentMethodsTitle: 'Méthodes de paiement',
        setDefaultConfirmation: 'Définir comme méthode de paiement par défaut',
        setDefaultSuccess: 'Méthode de paiement par défaut définie !',
        deleteAccount: 'Supprimer le compte',
        deleteConfirmation: 'Êtes-vous sûr de vouloir supprimer ce compte ?',
        error: {
            notOwnerOfBankAccount: "Une erreur s'est produite lors de la définition de ce compte bancaire comme méthode de paiement par défaut.",
            invalidBankAccount: 'Ce compte bancaire est temporairement suspendu',
            notOwnerOfFund: "Une erreur s'est produite lors de la définition de cette carte comme votre méthode de paiement par défaut.",
            setDefaultFailure: "Un problème est survenu. Veuillez discuter avec Concierge pour obtenir de l'aide supplémentaire.",
        },
        addBankAccountFailure: "Une erreur inattendue s'est produite lors de l'ajout de votre compte bancaire. Veuillez réessayer.",
        getPaidFaster: 'Soyez payé plus rapidement',
        addPaymentMethod: "Ajoutez un mode de paiement pour envoyer et recevoir des paiements directement dans l'application.",
        getPaidBackFaster: 'Soyez remboursé plus rapidement',
        secureAccessToYourMoney: 'Accédez à votre argent en toute sécurité',
        receiveMoney: "Recevez de l'argent dans votre devise locale",
        expensifyWallet: 'Expensify Wallet (Bêta)',
        sendAndReceiveMoney: "Envoyez et recevez de l'argent avec des amis. Comptes bancaires américains uniquement.",
        enableWallet: 'Activer le portefeuille',
        addBankAccountToSendAndReceive: 'Ajoutez un compte bancaire pour effectuer ou recevoir des paiements.',
        addDebitOrCreditCard: 'Ajouter une carte de débit ou de crédit',
        assignedCards: 'Cartes assignées',
        assignedCardsDescription: "Ce sont des cartes attribuées par un administrateur d'espace de travail pour gérer les dépenses de l'entreprise.",
        expensifyCard: 'Expensify Card',
        walletActivationPending: 'Nous examinons vos informations. Veuillez revenir dans quelques minutes !',
        walletActivationFailed: "Malheureusement, votre portefeuille ne peut pas être activé pour le moment. Veuillez discuter avec Concierge pour obtenir de l'aide supplémentaire.",
        addYourBankAccount: 'Ajoutez votre compte bancaire',
        addBankAccountBody: "Connectons votre compte bancaire à Expensify pour qu'il soit plus facile que jamais d'envoyer et de recevoir des paiements directement dans l'application.",
        chooseYourBankAccount: 'Choisissez votre compte bancaire',
        chooseAccountBody: 'Assurez-vous de sélectionner le bon.',
        confirmYourBankAccount: 'Confirmez votre compte bancaire',
        personalBankAccounts: 'Comptes bancaires personnels',
        businessBankAccounts: 'Comptes bancaires professionnels',
    },
    cardPage: {
        expensifyCard: 'Expensify Card',
        expensifyTravelCard: 'Carte de Voyage Expensify',
        availableSpend: 'Limite restante',
        smartLimit: {
            name: 'Limite intelligent',
            title: ({formattedLimit}: ViolationsOverLimitParams) =>
                `Vous pouvez dépenser jusqu'à ${formattedLimit} avec cette carte, et la limite sera réinitialisée au fur et à mesure que vos dépenses soumises sont approuvées.`,
        },
        fixedLimit: {
            name: 'Limite fixe',
            title: ({formattedLimit}: ViolationsOverLimitParams) => `Vous pouvez dépenser jusqu'à ${formattedLimit} avec cette carte, puis elle sera désactivée.`,
        },
        monthlyLimit: {
            name: 'Limite mensuel',
            title: ({formattedLimit}: ViolationsOverLimitParams) =>
                `Vous pouvez dépenser jusqu'à ${formattedLimit} sur cette carte par mois. La limite sera réinitialisée le 1er jour de chaque mois calendaire.`,
        },
        virtualCardNumber: 'Numéro de carte virtuelle',
        travelCardCvv: 'CVV de la carte de voyage',
        physicalCardNumber: 'Numéro de carte physique',
        getPhysicalCard: 'Obtenir une carte physique',
        reportFraud: 'Signaler une fraude à la carte virtuelle',
        reportTravelFraud: 'Signaler une fraude à la carte de voyage',
        reviewTransaction: 'Examiner la transaction',
        suspiciousBannerTitle: 'Transaction suspecte',
        suspiciousBannerDescription: 'Nous avons remarqué des transactions suspectes sur votre carte. Appuyez ci-dessous pour les examiner.',
        cardLocked: 'Votre carte est temporairement bloquée pendant que notre équipe examine le compte de votre entreprise.',
        cardDetails: {
            cardNumber: 'Numéro de carte virtuelle',
            expiration: 'Expiration',
            cvv: 'CVV',
            address: 'Adresse',
            revealDetails: 'Révéler les détails',
            revealCvv: 'Révéler le CVV',
            copyCardNumber: 'Copier le numéro de carte',
            updateAddress: "Mettre à jour l'adresse",
        },
        cardAddedToWallet: ({platform}: {platform: 'Google' | 'Apple'}) => `Ajouté au portefeuille ${platform}`,
        cardDetailsLoadingFailure: "Une erreur s'est produite lors du chargement des détails de la carte. Veuillez vérifier votre connexion Internet et réessayer.",
        validateCardTitle: "Assurons-nous que c'est bien vous",
        enterMagicCode: ({contactMethod}: EnterMagicCodeParams) =>
            `Veuillez entrer le code magique envoyé à ${contactMethod} pour voir les détails de votre carte. Il devrait arriver dans une minute ou deux.`,
    },
    workflowsPage: {
        workflowTitle: 'Dépenser',
        workflowDescription: "Configurez un flux de travail dès que la dépense survient, y compris l'approbation et le paiement.",
        delaySubmissionTitle: 'Retarder les soumissions',
        delaySubmissionDescription:
            'Choisissez un calendrier personnalisé pour soumettre les dépenses, ou laissez cette option désactivée pour des mises à jour en temps réel sur les dépenses.',
        submissionFrequency: 'Fréquence de soumission',
        submissionFrequencyDateOfMonth: 'Date du mois',
        addApprovalsTitle: 'Ajouter des approbations',
        addApprovalButton: "Ajouter un flux de travail d'approbation",
        addApprovalTip: "Ce flux de travail par défaut s'applique à tous les membres, sauf si un flux de travail plus spécifique existe.",
        approver: 'Approbateur',
        addApprovalsDescription: "Exiger une approbation supplémentaire avant d'autoriser un paiement.",
        makeOrTrackPaymentsTitle: 'Effectuer ou suivre des paiements',
        makeOrTrackPaymentsDescription: 'Ajoutez un payeur autorisé pour les paiements effectués dans Expensify ou suivez les paiements effectués ailleurs.',
        editor: {
            submissionFrequency: 'Choisissez combien de temps Expensify doit attendre avant de partager les dépenses sans erreur.',
        },
        frequencyDescription: 'Choisissez la fréquence à laquelle vous souhaitez que les dépenses soient soumises automatiquement, ou faites-le manuellement.',
        frequencies: {
            instant: 'Instantané',
            weekly: 'Hebdomadaire',
            monthly: 'Mensuel',
            twiceAMonth: 'Deux fois par mois',
            byTrip: 'Par voyage',
            manually: 'Manuellement',
            daily: 'Quotidiennement',
            lastDayOfMonth: 'Dernier jour du mois',
            lastBusinessDayOfMonth: 'Dernier jour ouvrable du mois',
            ordinals: {
                one: 'st',
                two: 'nd',
                few: 'rd',
                other: 'th',
                /* eslint-disable @typescript-eslint/naming-convention */
                '1': 'Premier',
                '2': 'Deuxième',
                '3': 'Troisième',
                '4': 'Quatrième',
                '5': 'Cinquième',
                '6': 'Sixième',
                '7': 'Septième',
                '8': 'Huitième',
                '9': 'Neuvième',
                '10': 'Dixième',
                /* eslint-enable @typescript-eslint/naming-convention */
            },
        },
        approverInMultipleWorkflows: "Ce membre appartient déjà à un autre flux de travail d'approbation. Toute mise à jour ici sera également reflétée là-bas.",
        approverCircularReference: ({name1, name2}: ApprovalWorkflowErrorParams) =>
            `<strong>${name1}</strong> approuve déjà les rapports à <strong>${name2}</strong>. Veuillez choisir un autre approbateur pour éviter un flux de travail circulaire.`,
        emptyContent: {
            title: 'Aucun membre à afficher',
            expensesFromSubtitle: "Tous les membres de l'espace de travail appartiennent déjà à un flux de travail d'approbation existant.",
            approverSubtitle: 'Tous les approbateurs appartiennent à un flux de travail existant.',
        },
    },
    workflowsDelayedSubmissionPage: {
        autoReportingErrorMessage: "La soumission retardée n'a pas pu être modifiée. Veuillez réessayer ou contacter le support.",
        autoReportingFrequencyErrorMessage: "La fréquence de soumission n'a pas pu être modifiée. Veuillez réessayer ou contacter le support.",
        monthlyOffsetErrorMessage: "La fréquence mensuelle n'a pas pu être modifiée. Veuillez réessayer ou contacter le support.",
    },
    workflowsCreateApprovalsPage: {
        title: 'Confirmer',
        header: "Ajoutez plus d'approbateurs et confirmez.",
        additionalApprover: 'Approbateur supplémentaire',
        submitButton: 'Ajouter un flux de travail',
    },
    workflowsEditApprovalsPage: {
        title: "Modifier le flux de travail d'approbation",
        deleteTitle: "Supprimer le flux de travail d'approbation",
        deletePrompt: "Êtes-vous sûr de vouloir supprimer ce flux de travail d'approbation ? Tous les membres suivront ensuite le flux de travail par défaut.",
    },
    workflowsExpensesFromPage: {
        title: 'Dépenses de',
        header: 'Lorsque les membres suivants soumettent des dépenses :',
    },
    workflowsApproverPage: {
        genericErrorMessage: "L'approbateur n'a pas pu être modifié. Veuillez réessayer ou contacter le support.",
        header: 'Envoyer à ce membre pour approbation :',
    },
    workflowsPayerPage: {
        title: 'Payeur autorisé',
        genericErrorMessage: "Le payeur autorisé n'a pas pu être modifié. Veuillez réessayer.",
        admins: 'Admins',
        payer: 'Payer',
        paymentAccount: 'Compte de paiement',
    },
    reportFraudPage: {
        title: 'Signaler une fraude à la carte virtuelle',
        description:
            'Si les détails de votre carte virtuelle ont été volés ou compromis, nous désactiverons définitivement votre carte existante et vous fournirons une nouvelle carte virtuelle et un nouveau numéro.',
        deactivateCard: 'Désactiver la carte',
        reportVirtualCardFraud: 'Signaler une fraude à la carte virtuelle',
    },
    reportFraudConfirmationPage: {
        title: 'Fraude à la carte signalée',
        description:
            'Nous avons désactivé votre carte existante de façon permanente. Lorsque vous reviendrez pour consulter les détails de votre carte, une nouvelle carte virtuelle sera disponible.',
        buttonText: 'Compris, merci !',
    },
    activateCardPage: {
        activateCard: 'Activer la carte',
        pleaseEnterLastFour: 'Veuillez entrer les quatre derniers chiffres de votre carte.',
        activatePhysicalCard: 'Activer la carte physique',
        error: {
            thatDidNotMatch: 'Cela ne correspondait pas aux 4 derniers chiffres de votre carte. Veuillez réessayer.',
            throttled:
                'Vous avez saisi incorrectement les 4 derniers chiffres de votre carte Expensify trop de fois. Si vous êtes sûr que les chiffres sont corrects, veuillez contacter Concierge pour résoudre le problème. Sinon, réessayez plus tard.',
        },
    },
    getPhysicalCard: {
        header: 'Obtenir une carte physique',
        nameMessage: 'Entrez votre prénom et votre nom, car ils seront affichés sur votre carte.',
        legalName: 'Nom légal',
        legalFirstName: 'Prénom légal',
        legalLastName: 'Nom de famille légal',
        phoneMessage: 'Entrez votre numéro de téléphone.',
        phoneNumber: 'Numéro de téléphone',
        address: 'Adresse',
        addressMessage: 'Entrez votre adresse de livraison.',
        streetAddress: 'Adresse postale',
        city: 'Ville',
        state: 'État',
        zipPostcode: 'Code postal',
        country: 'Pays',
        confirmMessage: 'Veuillez confirmer vos informations ci-dessous.',
        estimatedDeliveryMessage: 'Votre carte physique arrivera dans 2 à 3 jours ouvrables.',
        next: 'Suivant',
        getPhysicalCard: 'Obtenir une carte physique',
        shipCard: "Carte d'expédition",
    },
    transferAmountPage: {
        transfer: ({amount}: TransferParams) => `Transfer${amount ? ` ${amount}` : ''}`,
        instant: 'Instantané (carte de débit)',
        instantSummary: ({rate, minAmount}: InstantSummaryParams) => `${rate}% de frais (${minAmount} minimum)`,
        ach: '1 à 3 jours ouvrables (Compte bancaire)',
        achSummary: 'Pas de frais',
        whichAccount: 'Quel compte ?',
        fee: 'Frais',
        transferSuccess: 'Transfert réussi !',
        transferDetailBankAccount: 'Votre argent devrait arriver dans les 1 à 3 jours ouvrables.',
        transferDetailDebitCard: 'Votre argent devrait arriver immédiatement.',
        failedTransfer: "Votre solde n'est pas entièrement réglé. Veuillez transférer vers un compte bancaire.",
        notHereSubTitle: 'Veuillez transférer votre solde depuis la page du portefeuille.',
        goToWallet: 'Aller au Portefeuille',
    },
    chooseTransferAccountPage: {
        chooseAccount: 'Choisir un compte',
    },
    paymentMethodList: {
        addPaymentMethod: 'Ajouter un mode de paiement',
        addNewDebitCard: 'Ajouter une nouvelle carte de débit',
        addNewBankAccount: 'Ajouter un nouveau compte bancaire',
        accountLastFour: 'Se terminant par',
        cardLastFour: 'Carte se terminant par',
        addFirstPaymentMethod: "Ajoutez un mode de paiement pour envoyer et recevoir des paiements directement dans l'application.",
        defaultPaymentMethod: 'Par défaut',
        bankAccountLastFour: ({lastFour}: BankAccountLastFourParams) => `Bank Account • ${lastFour}`,
    },
    preferencesPage: {
        appSection: {
            title: "Préférences de l'application",
        },
        testSection: {
            title: 'Tester les préférences',
            subtitle: "Paramètres pour aider à déboguer et tester l'application en staging.",
        },
        receiveRelevantFeatureUpdatesAndExpensifyNews: "Recevez des mises à jour de fonctionnalités pertinentes et des nouvelles d'Expensify",
        muteAllSounds: "Couper tous les sons d'Expensify",
    },
    priorityModePage: {
        priorityMode: 'Mode priorité',
        explainerText: 'Choisissez de #focus sur les discussions non lues et épinglées uniquement, ou affichez tout avec les discussions les plus récentes et épinglées en haut.',
        priorityModes: {
            default: {
                label: 'Plus récent',
                description: 'Afficher toutes les discussions triées par les plus récentes',
            },
            gsd: {
                label: '#focus',
                description: 'Afficher uniquement les non lus triés par ordre alphabétique',
            },
        },
    },
    reportDetailsPage: {
        inWorkspace: ({policyName}: ReportPolicyNameParams) => `dans ${policyName}`,
        generatingPDF: 'Génération du PDF',
        waitForPDF: 'Veuillez patienter pendant que nous générons le PDF',
        errorPDF: "Une erreur s'est produite lors de la tentative de génération de votre PDF.",
        generatedPDF: 'Votre rapport PDF a été généré !',
    },
    reportDescriptionPage: {
        roomDescription: 'Description de la chambre',
        roomDescriptionOptional: 'Description de la salle (facultatif)',
        explainerText: 'Définir une description personnalisée pour la salle.',
    },
    groupChat: {
        lastMemberTitle: 'Attention !',
        lastMemberWarning: 'Puisque vous êtes la dernière personne ici, partir rendra cette discussion inaccessible à tous les membres. Êtes-vous sûr de vouloir partir ?',
        defaultReportName: ({displayName}: ReportArchiveReasonsClosedParams) => `Discussion de groupe de ${displayName}`,
    },
    languagePage: {
        language: 'Langue',
        aiGenerated: 'Les traductions pour cette langue sont générées automatiquement et peuvent contenir des erreurs.',
    },
    themePage: {
        theme: 'Thème',
        themes: {
            dark: {
                label: 'Sombre',
            },
            light: {
                label: 'Lumière',
            },
            system: {
                label: "Utiliser les paramètres de l'appareil",
            },
        },
        chooseThemeBelowOrSync: 'Choisissez un thème ci-dessous ou synchronisez avec les paramètres de votre appareil.',
    },
    termsOfUse: {
        phrase1: 'En vous connectant, vous acceptez les',
        phrase2: "Conditions d'utilisation",
        phrase3: 'et',
        phrase4: 'Confidentialité',
        phrase5: `La transmission d'argent est fournie par ${CONST.WALLET.PROGRAM_ISSUERS.EXPENSIFY_PAYMENTS} (NMLS ID:2017010) conformément à ses`,
        phrase6: 'licences',
    },
    validateCodeForm: {
        magicCodeNotReceived: "Vous n'avez pas reçu de code magique ?",
        enterAuthenticatorCode: "Veuillez entrer votre code d'authentification",
        enterRecoveryCode: 'Veuillez entrer votre code de récupération',
        requiredWhen2FAEnabled: "Requis lorsque l'authentification à deux facteurs est activée",
        requestNewCode: 'Demander un nouveau code dans',
        requestNewCodeAfterErrorOccurred: 'Demander un nouveau code',
        error: {
            pleaseFillMagicCode: 'Veuillez entrer votre code magique',
            incorrectMagicCode: 'Code magique incorrect ou invalide. Veuillez réessayer ou demander un nouveau code.',
            pleaseFillTwoFactorAuth: "Veuillez entrer votre code d'authentification à deux facteurs",
        },
    },
    passwordForm: {
        pleaseFillOutAllFields: 'Veuillez remplir tous les champs',
        pleaseFillPassword: 'Veuillez entrer votre mot de passe',
        pleaseFillTwoFactorAuth: 'Veuillez entrer votre code de double authentification',
        enterYourTwoFactorAuthenticationCodeToContinue: "Entrez votre code d'authentification à deux facteurs pour continuer",
        forgot: 'Oublié ?',
        requiredWhen2FAEnabled: "Requis lorsque l'authentification à deux facteurs est activée",
        error: {
            incorrectPassword: 'Mot de passe incorrect. Veuillez réessayer.',
            incorrectLoginOrPassword: 'Identifiant ou mot de passe incorrect. Veuillez réessayer.',
            incorrect2fa: "Code d'authentification à deux facteurs incorrect. Veuillez réessayer.",
            twoFactorAuthenticationEnabled:
                "Vous avez activé l'authentification à deux facteurs sur ce compte. Veuillez vous connecter en utilisant votre e-mail ou votre numéro de téléphone.",
            invalidLoginOrPassword: 'Identifiant ou mot de passe invalide. Veuillez réessayer ou réinitialiser votre mot de passe.',
            unableToResetPassword:
                "Nous n'avons pas pu changer votre mot de passe. Cela est probablement dû à un lien de réinitialisation de mot de passe expiré dans un ancien e-mail de réinitialisation de mot de passe. Nous vous avons envoyé un nouveau lien par e-mail afin que vous puissiez réessayer. Vérifiez votre boîte de réception et votre dossier de spam ; il devrait arriver dans quelques minutes.",
            noAccess: "Vous n'avez pas accès à cette application. Veuillez ajouter votre nom d'utilisateur GitHub pour obtenir l'accès.",
            accountLocked: 'Votre compte a été verrouillé après trop de tentatives infructueuses. Veuillez réessayer dans 1 heure.',
            fallback: 'Un problème est survenu. Veuillez réessayer plus tard.',
        },
    },
    loginForm: {
        phoneOrEmail: 'Téléphone ou e-mail',
        error: {
            invalidFormatEmailLogin: "L'email saisie est invalide. Veuillez corriger le format et réessayer.",
        },
        cannotGetAccountDetails: 'Impossible de récupérer les détails du compte. Veuillez essayer de vous reconnecter.',
        loginForm: 'Formulaire de connexion',
        notYou: ({user}: NotYouParams) => `Pas ${user} ?`,
    },
    onboarding: {
        welcome: 'Bienvenue !',
        welcomeSignOffTitleManageTeam:
            "Une fois que vous aurez terminé les tâches ci-dessus, nous pourrons explorer davantage de fonctionnalités comme les flux de travail d'approbation et les règles !",
        welcomeSignOffTitle: 'Ravi de vous rencontrer !',
        explanationModal: {
            title: 'Bienvenue sur Expensify',
            description:
                'Une application pour gérer vos dépenses professionnelles et personnelles à la vitesse de la conversation. Essayez-la et faites-nous savoir ce que vous en pensez. Beaucoup plus à venir !',
            secondaryDescription: "Pour revenir à Expensify Classic, il suffit d'appuyer sur votre photo de profil > Aller à Expensify Classic.",
        },
        welcomeVideo: {
            title: 'Bienvenue sur Expensify',
            description: 'Une application pour gérer toutes vos dépenses professionnelles et personnelles dans un chat. Conçue pour votre entreprise, votre équipe et vos amis.',
        },
        getStarted: 'Commencer',
        whatsYourName: 'Quel est votre nom ?',
        peopleYouMayKnow: 'Des personnes que vous connaissez sont déjà ici ! Vérifiez votre e-mail pour les rejoindre.',
        workspaceYouMayJoin: ({domain, email}: WorkspaceYouMayJoin) => `Quelqu'un de ${domain} a déjà créé un espace de travail. Veuillez entrer le code magique envoyé à ${email}.`,
        joinAWorkspace: 'Rejoindre un espace de travail',
        listOfWorkspaces: 'Voici la liste des espaces de travail que vous pouvez rejoindre. Ne vous inquiétez pas, vous pouvez toujours les rejoindre plus tard si vous le préférez.',
        workspaceMemberList: ({employeeCount, policyOwner}: WorkspaceMemberList) => `${employeeCount} membre${employeeCount > 1 ? 's' : ''} • ${policyOwner}`,
        whereYouWork: 'Où travaillez-vous ?',
        errorSelection: 'Sélectionnez une option pour continuer',
        purpose: {
            title: "Que voulez-vous faire aujourd'hui ?",
            errorContinue: 'Veuillez appuyer sur continuer pour commencer la configuration.',
            errorBackButton: "Veuillez terminer les questions de configuration pour commencer à utiliser l'application.",
            [CONST.ONBOARDING_CHOICES.EMPLOYER]: 'Être remboursé par mon employeur',
            [CONST.ONBOARDING_CHOICES.MANAGE_TEAM]: 'Gérer les dépenses de mon équipe',
            [CONST.ONBOARDING_CHOICES.PERSONAL_SPEND]: 'Suivre et budgétiser les dépenses',
            [CONST.ONBOARDING_CHOICES.CHAT_SPLIT]: 'Discutez et partagez les dépenses avec des amis',
            [CONST.ONBOARDING_CHOICES.LOOKING_AROUND]: "Quelque chose d'autre",
        },
        employees: {
            title: "Combien d'employés avez-vous ?",
            [CONST.ONBOARDING_COMPANY_SIZE.MICRO]: '1-10 employés',
            [CONST.ONBOARDING_COMPANY_SIZE.SMALL]: '11-50 employés',
            [CONST.ONBOARDING_COMPANY_SIZE.MEDIUM_SMALL]: '51-100 employés',
            [CONST.ONBOARDING_COMPANY_SIZE.MEDIUM]: '101-1 000 employés',
            [CONST.ONBOARDING_COMPANY_SIZE.LARGE]: 'Plus de 1 000 employés',
        },
        accounting: {
            title: 'Utilisez-vous un logiciel de comptabilité ?',
            none: 'Aucun',
        },
        interestedFeatures: {
            title: 'Quelles fonctionnalités vous intéressent ?',
            featuresAlreadyEnabled: 'Votre espace de travail a déjà activé les éléments suivants :',
            featureYouMayBeInterestedIn: 'Activez des fonctionnalités supplémentaires qui pourraient vous intéresser :',
        },
        error: {
            requiredFirstName: 'Veuillez entrer votre prénom pour continuer',
        },
        workEmail: {
            title: 'Quelle est votre adresse e-mail professionnelle ?',
            subtitle: 'Expensify fonctionne mieux lorsque vous connectez votre e-mail professionnel.',
            explanationModal: {
                descriptionOne: 'Transférez à receipts@expensify.com pour numérisation',
                descriptionTwo: 'Rejoignez vos collègues qui utilisent déjà Expensify',
                descriptionThree: "Profitez d'une expérience plus personnalisée",
            },
            addWorkEmail: 'Ajouter un e-mail professionnel',
        },
        workEmailValidation: {
            title: 'Vérifiez votre adresse e-mail professionnelle',
            magicCodeSent: ({workEmail}: WorkEmailResendCodeParams) => `Veuillez entrer le code magique envoyé à ${workEmail}. Il devrait arriver dans une minute ou deux.`,
        },
        workEmailValidationError: {
            publicEmail: "Veuillez entrer une adresse e-mail professionnelle valide provenant d'un domaine privé, par exemple mitch@company.com.",
            offline: "Nous n'avons pas pu ajouter votre e-mail professionnel car vous semblez être hors ligne.",
        },
        mergeBlockScreen: {
            title: "Impossible d'ajouter l'email professionnel",
            subtitle: ({workEmail}: WorkEmailMergingBlockedParams) =>
                `Nous n'avons pas pu ajouter ${workEmail}. Veuillez réessayer plus tard dans les Paramètres ou discuter avec Concierge pour obtenir de l'aide.`,
        },
        tasks: {
            testDriveAdminTask: {
                title: ({testDriveURL}) => `Faites un [essai gratuit](${testDriveURL})`,
                description: ({testDriveURL}) =>
                    `[Faites une visite rapide du produit](${testDriveURL}) pour découvrir pourquoi Expensify est le moyen le plus rapide de gérer vos notes de frais.`,
            },
            testDriveEmployeeTask: {
                title: ({testDriveURL}) => `Faites un [essai gratuit](${testDriveURL})`,
                description: ({testDriveURL}) => `Essayez-nous avec un [essai gratuit](${testDriveURL}) et offrez à votre équipe *3 mois gratuits sur Expensify !*`,
            },
            createTestDriveAdminWorkspaceTask: {
                title: ({workspaceConfirmationLink}) => `[Créez](${workspaceConfirmationLink}) un espace de travail`,
                description: 'Créez un espace de travail et configurez les paramètres avec l’aide de votre spécialiste de configuration !',
            },
            createWorkspaceTask: {
                title: ({workspaceSettingsLink}) => `Créez un [espace de travail](${workspaceSettingsLink})`,
                description: ({workspaceSettingsLink}) =>
                    '*Créez un espace de travail* pour suivre les dépenses, scanner les reçus, discuter, et plus encore.\n\n' +
                    '1. Cliquez sur *Espaces de travail* > *Nouvel espace de travail*.\n\n' +
                    `*Votre nouvel espace est prêt !* [Voir maintenant](${workspaceSettingsLink}).`,
            },
            setupCategoriesTask: {
                title: ({workspaceCategoriesLink}) => `Configurez les [catégories](${workspaceCategoriesLink})`,
                description: ({workspaceCategoriesLink}) =>
                    '*Configurez les catégories* pour que votre équipe puisse coder les dépenses facilement.\n\n' +
                    '1. Cliquez sur *Espaces de travail*.\n' +
                    '3. Sélectionnez votre espace.\n' +
                    '4. Cliquez sur *Catégories*.\n' +
                    '5. Désactivez les catégories inutiles.\n' +
                    '6. Ajoutez vos propres catégories en haut à droite.\n\n' +
                    `[Accéder aux paramètres de catégories](${workspaceCategoriesLink}).\n\n` +
                    `![Configurer les catégories](${CONST.CLOUDFRONT_URL}/videos/walkthrough-categories-v2.mp4)`,
            },
            combinedTrackSubmitExpenseTask: {
                title: 'Soumettre une dépense',
                description:
                    '*Soumettez une dépense* en saisissant un montant ou en scannant un reçu.\n\n' +
                    `1. Cliquez sur le bouton ${CONST.CUSTOM_EMOJIS.GLOBAL_CREATE}.\n` +
                    '2. Choisissez *Créer une dépense*.\n' +
                    '3. Saisissez un montant ou scannez un reçu.\n' +
                    `4. Ajoutez l’email ou numéro de téléphone de votre responsable.\n` +
                    '5. Cliquez sur *Créer*.\n\n' +
                    'Et voilà, c’est fait !',
            },
            adminSubmitExpenseTask: {
                title: 'Soumettre une dépense',
                description:
                    '*Soumettez une dépense* en saisissant un montant ou en scannant un reçu.\n\n' +
                    `1. Cliquez sur le bouton ${CONST.CUSTOM_EMOJIS.GLOBAL_CREATE}.\n` +
                    '2. Choisissez *Créer une dépense*.\n' +
                    '3. Saisissez un montant ou scannez un reçu.\n' +
                    '4. Confirmez les détails.\n' +
                    '5. Cliquez sur *Créer*.\n\n' +
                    'Et voilà, c’est fait !',
            },
            trackExpenseTask: {
                title: 'Suivre une dépense',
                description:
                    '*Suivez une dépense* dans n’importe quelle devise, avec ou sans reçu.\n\n' +
                    `1. Cliquez sur le bouton ${CONST.CUSTOM_EMOJIS.GLOBAL_CREATE}.\n` +
                    '2. Choisissez *Créer une dépense*.\n' +
                    '3. Saisissez un montant ou scannez un reçu.\n' +
                    '4. Choisissez votre espace *personnel*.\n' +
                    '5. Cliquez sur *Créer*.\n\n' +
                    'Et voilà, aussi simple que ça.',
            },
            addAccountingIntegrationTask: {
                title: ({integrationName, workspaceAccountingLink}) =>
                    `Connecter${integrationName === CONST.ONBOARDING_ACCOUNTING_MAPPING.other ? '' : ' à'} [${integrationName === CONST.ONBOARDING_ACCOUNTING_MAPPING.other ? 'votre' : ''} ${integrationName}](${workspaceAccountingLink})`,
                description: ({integrationName, workspaceAccountingLink}) =>
                    `Connectez${integrationName === CONST.ONBOARDING_ACCOUNTING_MAPPING.other ? '-vous à votre' : '-vous à'} ${integrationName} pour automatiser le codage et la synchronisation des dépenses. La clôture mensuelle devient un jeu d’enfant.\n` +
                    '\n' +
                    '1. Cliquez sur *Paramètres*.\n' +
                    '2. Accédez à *Espaces de travail*.\n' +
                    '3. Sélectionnez votre espace.\n' +
                    '4. Cliquez sur *Comptabilité*.\n' +
                    `5. Trouvez ${integrationName}.\n` +
                    '6. Cliquez sur *Connecter*.\n\n' +
                    `${
                        integrationName && CONST.connectionsVideoPaths[integrationName]
                            ? `[Accéder à la comptabilité](${workspaceAccountingLink}).\n\n![Connecter ${integrationName}](${CONST.CLOUDFRONT_URL}/${CONST.connectionsVideoPaths[integrationName]})`
                            : `[Accéder à la comptabilité](${workspaceAccountingLink}).`
                    }`,
            },
            connectCorporateCardTask: {
                title: ({corporateCardLink}) => `Connecter [votre carte pro](${corporateCardLink})`,
                description: ({corporateCardLink}) =>
                    `Connectez votre carte pro pour importer et coder automatiquement les dépenses.\n\n` +
                    '1. Cliquez sur *Espaces de travail*.\n' +
                    '2. Sélectionnez votre espace.\n' +
                    '3. Cliquez sur *Cartes professionnelles*.\n' +
                    '4. Suivez les instructions pour connecter votre carte.\n\n' +
                    `[Accéder à la connexion carte pro](${corporateCardLink}).`,
            },
            inviteTeamTask: {
                title: ({workspaceMembersLink}) => `Invitez [votre équipe](${workspaceMembersLink})`,
                description: ({workspaceMembersLink}) =>
                    '*Invitez votre équipe* sur Expensify pour qu’ils commencent à suivre leurs dépenses dès aujourd’hui.\n\n' +
                    '1. Cliquez sur *Espaces de travail*.\n' +
                    '3. Sélectionnez votre espace.\n' +
                    '4. Cliquez sur *Membres* > *Inviter un membre*.\n' +
                    '5. Entrez des emails ou numéros de téléphone.\n' +
                    '6. Ajoutez un message personnalisé si vous le souhaitez !\n\n' +
                    `[Accéder aux membres](${workspaceMembersLink}).\n\n` +
                    `![Inviter votre équipe](${CONST.CLOUDFRONT_URL}/videos/walkthrough-invite_members-v2.mp4)`,
            },
            setupCategoriesAndTags: {
                title: ({workspaceCategoriesLink, workspaceTagsLink}) => `Configurer les [catégories](${workspaceCategoriesLink}) et [tags](${workspaceTagsLink})`,
                description: ({workspaceCategoriesLink, workspaceAccountingLink}) =>
                    '*Configurez les catégories et tags* pour aider votre équipe à coder les dépenses plus facilement.\n\n' +
                    `Importez-les automatiquement en [connectant votre logiciel comptable](${workspaceAccountingLink}), ou configurez-les manuellement dans les [paramètres de l’espace](${workspaceCategoriesLink}).`,
            },
            setupTagsTask: {
                title: ({workspaceTagsLink}) => `Configurer les [tags](${workspaceTagsLink})`,
                description: ({workspaceMoreFeaturesLink}) =>
                    'Utilisez les tags pour ajouter des détails comme projets, clients, emplacements et départements. Pour plusieurs niveaux de tags, passez au plan Control.\n\n' +
                    '1. Cliquez sur *Espaces de travail*.\n' +
                    '3. Sélectionnez votre espace.\n' +
                    '4. Cliquez sur *Fonctionnalités supplémentaires*.\n' +
                    '5. Activez *Tags*.\n' +
                    '6. Allez dans *Tags* dans l’éditeur.\n' +
                    '7. Cliquez sur *+ Ajouter un tag* pour en créer un.\n\n' +
                    `[Accéder aux fonctionnalités supplémentaires](${workspaceMoreFeaturesLink}).\n\n` +
                    `![Configurer les tags](${CONST.CLOUDFRONT_URL}/videos/walkthrough-tags-v2.mp4)`,
            },
            inviteAccountantTask: {
                title: ({workspaceMembersLink}) => `Invitez votre [comptable](${workspaceMembersLink})`,
                description: ({workspaceMembersLink}) =>
                    '*Invitez votre comptable* à collaborer dans votre espace de travail et à gérer les dépenses de votre entreprise.\n' +
                    '\n' +
                    '1. Cliquez sur *Espaces de travail*.\n' +
                    '2. Sélectionnez votre espace.\n' +
                    '3. Cliquez sur *Membres*.\n' +
                    '4. Cliquez sur *Inviter un membre*.\n' +
                    '5. Saisissez l’adresse e-mail de votre comptable.\n' +
                    '\n' +
                    `[Invitez votre comptable maintenant](${workspaceMembersLink}).`,
            },
            startChatTask: {
                title: 'Démarrer un chat',
                description:
                    '*Démarrez un chat* avec quelqu’un grâce à son email ou numéro.\n\n' +
                    `1. Cliquez sur le bouton ${CONST.CUSTOM_EMOJIS.GLOBAL_CREATE}.\n` +
                    '2. Choisissez *Démarrer un chat*.\n' +
                    '3. Entrez un email ou numéro de téléphone.\n\n' +
                    'S’ils ne sont pas encore sur Expensify, une invitation sera envoyée automatiquement.\n\n' +
                    'Chaque chat devient aussi un email ou SMS auquel ils peuvent répondre.',
            },
            splitExpenseTask: {
                title: 'Partager une dépense',
                description:
                    '*Partagez une dépense* avec une ou plusieurs personnes.\n\n' +
                    `1. Cliquez sur le bouton ${CONST.CUSTOM_EMOJIS.GLOBAL_CREATE}.\n` +
                    '2. Choisissez *Démarrer un chat*.\n' +
                    '3. Entrez des emails ou numéros de téléphone.\n' +
                    '4. Cliquez sur le bouton gris *+* > *Partager une dépense*.\n' +
                    '5. Créez la dépense : *Manuelle*, *Scan*, ou *Distance*.\n\n' +
                    'Ajoutez plus de détails si vous le souhaitez, ou envoyez simplement. On vous rembourse vite !',
            },
            reviewWorkspaceSettingsTask: {
                title: ({workspaceSettingsLink}) => `Vérifiez les [paramètres de l’espace](${workspaceSettingsLink})`,
                description: ({workspaceSettingsLink}) =>
                    'Voici comment vérifier et mettre à jour vos paramètres :\n' +
                    '1. Cliquez sur l’onglet paramètres.\n' +
                    '2. Cliquez sur *Espaces de travail* > [Votre espace].\n' +
                    `[Accéder à votre espace](${workspaceSettingsLink}). Nous suivrons les changements dans la salle #admins.`,
            },
            createReportTask: {
                title: 'Créer votre premier rapport',
                description:
                    'Voici comment créer un rapport :\n\n' +
                    `1. Cliquez sur le bouton ${CONST.CUSTOM_EMOJIS.GLOBAL_CREATE}.\n` +
                    '2. Choisissez *Créer un rapport*.\n' +
                    '3. Cliquez sur *Ajouter une dépense*.\n' +
                    '4. Ajoutez votre première dépense.\n\n' +
                    'Et voilà !',
            },
        } satisfies Record<string, Pick<OnboardingTask, 'title' | 'description'>>,
        testDrive: {
            name: ({testDriveURL}: {testDriveURL?: string}) => (testDriveURL ? `Faites un [essai gratuit](${testDriveURL})` : 'Faites un essai gratuit'),
            embeddedDemoIframeTitle: 'Essai Gratuit',
            employeeFakeReceipt: {
                description: 'Mon reçu de test !',
            },
        },
        messages: {
            onboardingEmployerOrSubmitMessage: 'Se faire rembourser est aussi simple que d’envoyer un message. Voici les bases.',
            onboardingPersonalSpendMessage: 'Voici comment suivre vos dépenses en quelques clics.',
            onboardingManageTeamMessage:
                '# Votre essai gratuit a commencé ! Passons à la configuration.\n👋 Bonjour, je suis votre spécialiste de configuration Expensify. Maintenant que vous avez créé un espace de travail, profitez pleinement de vos 30 jours d’essai gratuit en suivant les étapes ci-dessous !',
            onboardingTrackWorkspaceMessage:
                '# Configurons votre espace\n👋 Je suis là pour vous aider ! J’ai personnalisé votre espace pour les entrepreneurs individuels et entreprises similaires. Vous pouvez le modifier via le lien ci-dessous.\n\nVoici comment suivre vos dépenses rapidement :',
            onboardingChatSplitMessage: 'Partager des dépenses entre amis est aussi simple qu’un message. Voici comment faire.',
            onboardingAdminMessage: 'Apprenez à gérer l’espace de votre équipe en tant qu’admin et soumettez vos propres dépenses.',
            onboardingLookingAroundMessage:
                'Expensify est surtout connu pour les dépenses, les voyages et les cartes pro, mais ce n’est pas tout. Dites-moi ce qui vous intéresse et je vous guiderai.',
            onboardingTestDriveReceiverMessage: '*Vous avez droit à 3 mois gratuits ! Lancez-vous ci-dessous.*',
        },
        workspace: {
            title: 'Restez organisé avec un espace de travail',
            subtitle: 'Débloquez des outils puissants pour simplifier la gestion de vos dépenses, le tout en un seul endroit. Avec un espace de travail, vous pouvez :',
            explanationModal: {
                descriptionOne: 'Suivre et organiser les reçus',
                descriptionTwo: 'Catégoriser et étiqueter les dépenses',
                descriptionThree: 'Créer et partager des rapports',
            },
            price: "Essayez-le gratuitement pendant 30 jours, puis passez à l'abonnement pour seulement <strong>5 $/mois</strong>.",
            createWorkspace: 'Créer un espace de travail',
        },
        confirmWorkspace: {
            title: "Confirmer l'espace de travail",
            subtitle:
                'Créez un espace de travail pour suivre les reçus, rembourser les dépenses, gérer les voyages, créer des rapports, et plus encore — tout à la vitesse de la discussion.',
        },
        inviteMembers: {
            title: 'Inviter des membres',
            subtitle: 'Gérez et partagez vos dépenses avec un comptable ou créez un groupe de voyage avec des amis.',
        },
    },
    featureTraining: {
        doNotShowAgain: 'Ne plus me montrer ceci',
    },
    personalDetails: {
        error: {
            containsReservedWord: 'Le nom ne peut pas contenir les mots Expensify ou Concierge',
            hasInvalidCharacter: 'Le nom ne peut pas contenir de virgule ou de point-virgule',
            requiredFirstName: 'Le prénom ne peut pas être vide',
        },
    },
    privatePersonalDetails: {
        enterLegalName: 'Quel est votre nom légal ?',
        enterDateOfBirth: 'Quelle est votre date de naissance ?',
        enterAddress: 'Quelle est votre adresse ?',
        enterPhoneNumber: 'Quel est votre numéro de téléphone ?',
        personalDetails: 'Détails personnels',
        privateDataMessage: 'Ces détails sont utilisés pour les voyages et les paiements. Ils ne sont jamais affichés sur votre profil public.',
        legalName: 'Nom légal',
        legalFirstName: 'Prénom légal',
        legalLastName: 'Nom de famille légal',
        address: 'Adresse',
        error: {
            dateShouldBeBefore: ({dateString}: DateShouldBeBeforeParams) => `La date doit être avant ${dateString}`,
            dateShouldBeAfter: ({dateString}: DateShouldBeAfterParams) => `La date doit être après ${dateString}`,
            hasInvalidCharacter: 'Le nom ne peut inclure que des caractères latins.',
            incorrectZipFormat: ({zipFormat}: IncorrectZipFormatParams = {}) => `Format de code postal incorrect${zipFormat ? `Format acceptable : ${zipFormat}` : ''}`,
            invalidPhoneNumber: `Veuillez vous assurer que le numéro de téléphone est valide (par exemple, ${CONST.EXAMPLE_PHONE_NUMBER})`,
        },
    },
    resendValidationForm: {
        linkHasBeenResent: 'Le lien a été renvoyé',
        weSentYouMagicSignInLink: ({login, loginType}: WeSentYouMagicSignInLinkParams) =>
            `J'ai envoyé un lien magique de connexion à ${login}. Veuillez vérifier votre ${loginType} pour vous connecter.`,
        resendLink: 'Renvoyer le lien',
    },
    unlinkLoginForm: {
        toValidateLogin: ({primaryLogin, secondaryLogin}: ToValidateLoginParams) =>
            `Pour valider ${secondaryLogin}, veuillez renvoyer le code magique depuis les Paramètres du compte de ${primaryLogin}.`,
        noLongerHaveAccess: ({primaryLogin}: NoLongerHaveAccessParams) => `Si vous n'avez plus accès à ${primaryLogin}, veuillez dissocier vos comptes.`,
        unlink: 'Dissocier',
        linkSent: 'Lien envoyé !',
        successfullyUnlinkedLogin: 'Connexion secondaire dissociée avec succès !',
    },
    emailDeliveryFailurePage: {
        ourEmailProvider: ({login}: OurEmailProviderParams) =>
            `Notre fournisseur de messagerie a temporairement suspendu les emails vers ${login} en raison de problèmes de livraison. Pour débloquer votre connexion, veuillez suivre ces étapes :`,
        confirmThat: ({login}: ConfirmThatParams) => `Confirmez que ${login} est orthographié correctement et qu'il s'agit d'une adresse e-mail réelle et valide.`,
        emailAliases: 'Les alias d\'e-mail tels que "expenses@domain.com" doivent avoir accès à leur propre boîte de réception pour être un identifiant Expensify valide.',
        ensureYourEmailClient: 'Assurez-vous que votre client de messagerie autorise les emails de expensify.com.',
        youCanFindDirections: 'Vous pouvez trouver des instructions sur la façon de compléter cette étape',
        helpConfigure: 'mais vous pourriez avoir besoin de votre service informatique pour vous aider à configurer vos paramètres de messagerie.',
        onceTheAbove: 'Une fois les étapes ci-dessus terminées, veuillez contacter',
        toUnblock: 'pour débloquer votre connexion.',
    },
    smsDeliveryFailurePage: {
        smsDeliveryFailureMessage: ({login}: OurEmailProviderParams) =>
            `Nous n'avons pas pu livrer les messages SMS à ${login}, nous l'avons donc suspendu temporairement. Veuillez essayer de valider votre numéro :`,
        validationSuccess: 'Votre numéro a été validé ! Cliquez ci-dessous pour envoyer un nouveau code de connexion magique.',
        validationFailed: ({
            timeData,
        }: {
            timeData?: {
                days?: number;
                hours?: number;
                minutes?: number;
            } | null;
        }) => {
            if (!timeData) {
                return 'Veuillez patienter un moment avant de réessayer.';
            }
            const timeParts = [];
            if (timeData.days) {
                timeParts.push(`${timeData.days} ${timeData.days === 1 ? 'jour' : 'jours'}`);
            }
            if (timeData.hours) {
                timeParts.push(`${timeData.hours} ${timeData.hours === 1 ? 'heure' : 'heures'}`);
            }
            if (timeData.minutes) {
                timeParts.push(`${timeData.minutes} ${timeData.minutes === 1 ? 'minute' : 'minutes'}`);
            }
            let timeText = '';
            if (timeParts.length === 1) {
                timeText = timeParts.at(0) ?? '';
            } else if (timeParts.length === 2) {
                timeText = `${timeParts.at(0)} and ${timeParts.at(1)}`;
            } else if (timeParts.length === 3) {
                timeText = `${timeParts.at(0)}, ${timeParts.at(1)}, and ${timeParts.at(2)}`;
            }
            return `Patientez un peu ! Vous devez attendre ${timeText} avant de réessayer de valider votre numéro.`;
        },
    },
    welcomeSignUpForm: {
        join: 'Rejoindre',
    },
    detailsPage: {
        localTime: 'Heure locale',
    },
    newChatPage: {
        startGroup: 'Démarrer un groupe',
        addToGroup: 'Ajouter au groupe',
    },
    yearPickerPage: {
        year: 'Année',
        selectYear: 'Veuillez sélectionner une année',
    },
    focusModeUpdateModal: {
        title: 'Bienvenue en mode #focus !',
        prompt: 'Restez au courant des choses en ne voyant que les discussions non lues ou celles qui nécessitent votre attention. Ne vous inquiétez pas, vous pouvez changer cela à tout moment dans',
        settings: 'paramètres',
    },
    notFound: {
        chatYouLookingForCannotBeFound: 'Le chat que vous recherchez est introuvable.',
        getMeOutOfHere: "Sortez-moi d'ici",
        iouReportNotFound: 'Les détails de paiement que vous recherchez ne peuvent pas être trouvés.',
        notHere: "Hmm... ce n'est pas là.",
        pageNotFound: 'Oups, cette page est introuvable',
        noAccess: "Ce chat ou cette dépense a peut-être été supprimé ou vous n'y avez pas accès.\n\nPour toute question, veuillez contacter concierge@expensify.com",
        goBackHome: "Retourner à la page d'accueil",
        commentYouLookingForCannotBeFound: 'Le commentaire que vous recherchez est introuvable. Retournez à la discussion',
        contactConcierge: 'Pour toute question, veuillez contacter concierge@expensify.com',
        goToChatInstead: 'Allez plutôt dans la discussion.',
    },
    errorPage: {
        title: ({isBreakLine}: {isBreakLine: boolean}) => `Oups... ${isBreakLine ? '\n' : ''}Quelque chose a mal tourné`,
        subtitle: "Votre demande n'a pas pu être complétée. Veuillez réessayer plus tard.",
    },
    setPasswordPage: {
        enterPassword: 'Entrez un mot de passe',
        setPassword: 'Définir le mot de passe',
        newPasswordPrompt: 'Votre mot de passe doit comporter au moins 8 caractères, 1 lettre majuscule, 1 lettre minuscule et 1 chiffre.',
        passwordFormTitle: 'Bienvenue dans le nouveau Expensify ! Veuillez définir votre mot de passe.',
        passwordNotSet: "Nous n'avons pas pu définir votre nouveau mot de passe. Nous vous avons envoyé un nouveau lien pour réessayer.",
        setPasswordLinkInvalid: 'Ce lien de réinitialisation de mot de passe est invalide ou a expiré. Un nouveau vous attend dans votre boîte de réception !',
        validateAccount: 'Vérifier le compte',
    },
    statusPage: {
        status: 'Statut',
        statusExplanation: 'Ajoutez un emoji pour donner à vos collègues et amis un moyen facile de savoir ce qui se passe. Vous pouvez également ajouter un message si vous le souhaitez !',
        today: "Aujourd'hui",
        clearStatus: 'Effacer le statut',
        save: 'Enregistrer',
        message: 'Message',
        timePeriods: {
            never: 'Never',
            thirtyMinutes: '30 minutes',
            oneHour: '1 heure',
            afterToday: "Aujourd'hui",
            afterWeek: 'Une semaine',
            custom: 'Custom',
        },
        untilTomorrow: 'À demain',
        untilTime: ({time}: UntilTimeParams) => `Jusqu'à ${time}`,
        date: 'Date',
        time: 'Temps',
        clearAfter: 'Effacer après',
        whenClearStatus: 'Quand devrions-nous effacer votre statut ?',
        vacationDelegate: 'Délégué de vacances',
        setVacationDelegate: `Définissez un délégué de vacances pour approuver les rapports en votre absence.`,
        vacationDelegateError: 'Une erreur est survenue lors de la mise à jour de votre délégué de vacances.',
        asVacationDelegate: ({nameOrEmail: managerName}: VacationDelegateParams) => `en tant que délégué de vacances de ${managerName}`,
        toAsVacationDelegate: ({submittedToName, vacationDelegateName}: SubmittedToVacationDelegateParams) =>
            `à ${submittedToName} en tant que délégué de vacances de ${vacationDelegateName}`,
        vacationDelegateWarning: ({nameOrEmail}: VacationDelegateParams) =>
            `Vous assignez ${nameOrEmail} en tant que délégué de vacances. Il/elle n'est pas encore présent(e) dans tous vos espaces de travail. Si vous choisissez de continuer, un e-mail sera envoyé à tous les administrateurs de vos espaces pour l’ajouter.`,
    },
    stepCounter: ({step, total, text}: StepCounterParams) => {
        let result = `Étape ${step}`;
        if (total) {
            result = `${result} of ${total}`;
        }
        if (text) {
            result = `${result}: ${text}`;
        }
        return result;
    },
    bankAccount: {
        bankInfo: 'Infos bancaires',
        confirmBankInfo: 'Confirmer les informations bancaires',
        manuallyAdd: 'Ajoutez manuellement votre compte bancaire',
        letsDoubleCheck: 'Vérifions que tout est correct.',
        accountEnding: 'Compte se terminant par',
        thisBankAccount: 'Ce compte bancaire sera utilisé pour les paiements professionnels sur votre espace de travail.',
        accountNumber: 'Numéro de compte',
        routingNumber: "Numéro d'acheminement",
        chooseAnAccountBelow: 'Choisissez un compte ci-dessous',
        addBankAccount: 'Ajouter un compte bancaire',
        chooseAnAccount: 'Choisissez un compte',
        connectOnlineWithPlaid: 'Connectez-vous à votre banque',
        connectManually: 'Connecter manuellement',
        desktopConnection: 'Remarque : Pour vous connecter à Chase, Wells Fargo, Capital One ou Bank of America, veuillez cliquer ici pour terminer ce processus dans un navigateur.',
        yourDataIsSecure: 'Vos données sont sécurisées',
        toGetStarted:
            'Ajoutez un compte bancaire pour rembourser les dépenses, émettre des cartes Expensify, collecter les paiements de factures et payer les factures, le tout depuis un seul endroit.',
        plaidBodyCopy: "Offrez à vos employés un moyen plus simple de payer - et d'être remboursés - pour les dépenses de l'entreprise.",
        checkHelpLine: 'Votre numéro de routage et votre numéro de compte se trouvent sur un chèque pour le compte.',
        hasPhoneLoginError: ({contactMethodRoute}: ContactMethodParams) =>
            `Pour connecter un compte bancaire, veuillez <a href="${contactMethodRoute}">ajoutez un e-mail comme identifiant principal</a> et réessayez. Vous pouvez ajouter votre numéro de téléphone comme connexion secondaire.`,
        hasBeenThrottledError: "Une erreur s'est produite lors de l'ajout de votre compte bancaire. Veuillez attendre quelques minutes et réessayer.",
        hasCurrencyError: ({workspaceRoute}: WorkspaceRouteParams) =>
            `Oups ! Il semble que la devise de votre espace de travail soit différente de l'USD. Pour continuer, veuillez aller sur <a href="${workspaceRoute}">vos paramètres d'espace de travail</a> pour le régler sur USD et réessayer.`,
        error: {
            youNeedToSelectAnOption: 'Veuillez sélectionner une option pour continuer',
            noBankAccountAvailable: "Désolé, aucun compte bancaire n'est disponible.",
            noBankAccountSelected: 'Veuillez choisir un compte',
            taxID: "Veuillez entrer un numéro d'identification fiscale valide",
            website: 'Veuillez entrer un site web valide',
            zipCode: `Veuillez entrer un code postal valide en utilisant le format : ${CONST.COUNTRY_ZIP_REGEX_DATA.US.samples}`,
            phoneNumber: 'Veuillez entrer un numéro de téléphone valide',
            email: 'Veuillez entrer une adresse e-mail valide',
            companyName: "Veuillez entrer un nom d'entreprise valide",
            addressCity: 'Veuillez entrer une ville valide',
            addressStreet: 'Veuillez entrer une adresse de rue valide',
            addressState: 'Veuillez sélectionner un état valide',
            incorporationDateFuture: "La date d'incorporation ne peut pas être dans le futur.",
            incorporationState: 'Veuillez sélectionner un état valide',
            industryCode: 'Veuillez entrer un code de classification industrielle valide à six chiffres',
            restrictedBusiness: "Veuillez confirmer que l'entreprise ne figure pas sur la liste des entreprises restreintes.",
            routingNumber: "Veuillez entrer un numéro d'acheminement valide",
            accountNumber: 'Veuillez entrer un numéro de compte valide',
            routingAndAccountNumberCannotBeSame: 'Les numéros de routage et de compte ne peuvent pas correspondre.',
            companyType: "Veuillez sélectionner un type d'entreprise valide",
            tooManyAttempts:
                "En raison d'un nombre élevé de tentatives de connexion, cette option a été désactivée pendant 24 heures. Veuillez réessayer plus tard ou entrer les détails manuellement à la place.",
            address: 'Veuillez entrer une adresse valide',
            dob: 'Veuillez sélectionner une date de naissance valide',
            age: 'Doit avoir plus de 18 ans',
            ssnLast4: 'Veuillez entrer les 4 derniers chiffres valides du SSN',
            firstName: 'Veuillez entrer un prénom valide',
            lastName: 'Veuillez entrer un nom de famille valide',
            noDefaultDepositAccountOrDebitCardAvailable: 'Veuillez ajouter un compte de dépôt par défaut ou une carte de débit',
            validationAmounts: 'Les montants de validation que vous avez saisis sont incorrects. Veuillez vérifier votre relevé bancaire et réessayer.',
            fullName: 'Veuillez entrer un nom complet valide',
            ownershipPercentage: 'Veuillez entrer un nombre en pourcentage valide',
            deletePaymentBankAccount:
                'Ce compte bancaire ne peut pas être supprimé car il est utilisé pour les paiements par carte Expensify. Si vous souhaitez toujours supprimer ce compte, veuillez contacter le Concierge.',
        },
    },
    addPersonalBankAccount: {
        countrySelectionStepHeader: 'Où se trouve votre compte bancaire ?',
        accountDetailsStepHeader: 'Quels sont les détails de votre compte ?',
        accountTypeStepHeader: 'Quel type de compte est-ce ?',
        bankInformationStepHeader: 'Quelles sont vos coordonnées bancaires ?',
        accountHolderInformationStepHeader: 'Quelles sont les informations du titulaire du compte ?',
        howDoWeProtectYourData: 'Comment protégeons-nous vos données ?',
        currencyHeader: 'Quelle est la devise de votre compte bancaire ?',
        confirmationStepHeader: 'Vérifiez vos informations.',
        confirmationStepSubHeader: 'Vérifiez les détails ci-dessous et cochez la case des conditions pour confirmer.',
    },
    addPersonalBankAccountPage: {
        enterPassword: 'Entrez le mot de passe Expensify',
        alreadyAdded: 'Ce compte a déjà été ajouté.',
        chooseAccountLabel: 'Compte',
        successTitle: 'Compte bancaire personnel ajouté !',
        successMessage: 'Félicitations, votre compte bancaire est configuré et prêt à recevoir des remboursements.',
    },
    attachmentView: {
        unknownFilename: 'Nom de fichier inconnu',
        passwordRequired: 'Veuillez entrer un mot de passe',
        passwordIncorrect: 'Mot de passe incorrect. Veuillez réessayer.',
        failedToLoadPDF: 'Échec du chargement du fichier PDF',
        pdfPasswordForm: {
            title: 'PDF protégé par mot de passe',
            infoText: 'Ce PDF est protégé par un mot de passe.',
            beforeLinkText: "S'il vous plaît",
            linkText: 'entrez le mot de passe',
            afterLinkText: 'pour le voir.',
            formLabel: 'Voir le PDF',
        },
        attachmentNotFound: 'Pièce jointe introuvable',
    },
    messages: {
        errorMessageInvalidPhone: `Veuillez entrer un numéro de téléphone valide sans parenthèses ni tirets. Si vous êtes en dehors des États-Unis, veuillez inclure votre indicatif de pays (par exemple, ${CONST.EXAMPLE_PHONE_NUMBER}).`,
        errorMessageInvalidEmail: 'E-mail invalide',
        userIsAlreadyMember: ({login, name}: UserIsAlreadyMemberParams) => `${login} est déjà membre de ${name}`,
    },
    onfidoStep: {
        acceptTerms: "En continuant avec la demande d'activation de votre Expensify Wallet, vous confirmez que vous avez lu, compris et accepté",
        facialScan: "Politique et autorisation de scan facial d'Onfido",
        tryAgain: 'Réessayez',
        verifyIdentity: "Vérifier l'identité",
        letsVerifyIdentity: 'Vérifions votre identité',
        butFirst: `Mais d'abord, les choses ennuyeuses. Lisez les termes juridiques à l'étape suivante et cliquez sur "Accepter" lorsque vous êtes prêt.`,
        genericError: "Une erreur s'est produite lors du traitement de cette étape. Veuillez réessayer.",
        cameraPermissionsNotGranted: "Activer l'accès à la caméra",
        cameraRequestMessage: "Nous avons besoin d'accéder à votre appareil photo pour compléter la vérification de votre compte bancaire. Veuillez l'activer via Réglages > New Expensify.",
        microphonePermissionsNotGranted: "Activer l'accès au microphone",
        microphoneRequestMessage: "Nous avons besoin d'accéder à votre microphone pour terminer la vérification de votre compte bancaire. Veuillez l'activer via Paramètres > New Expensify.",
        originalDocumentNeeded: "Veuillez télécharger une image originale de votre pièce d'identité plutôt qu'une capture d'écran ou une image numérisée.",
        documentNeedsBetterQuality:
            "Votre pièce d'identité semble être endommagée ou avoir des caractéristiques de sécurité manquantes. Veuillez télécharger une image originale d'une pièce d'identité non endommagée et entièrement visible.",
        imageNeedsBetterQuality:
            "Il y a un problème avec la qualité de l'image de votre pièce d'identité. Veuillez télécharger une nouvelle image où l'ensemble de votre pièce d'identité est clairement visible.",
        selfieIssue: 'Il y a un problème avec votre selfie/vidéo. Veuillez télécharger un selfie/vidéo en direct.',
        selfieNotMatching: "Votre selfie/vidéo ne correspond pas à votre pièce d'identité. Veuillez télécharger un nouveau selfie/vidéo où votre visage est clairement visible.",
        selfieNotLive: 'Votre selfie/vidéo ne semble pas être une photo/vidéo en direct. Veuillez télécharger un selfie/vidéo en direct.',
    },
    additionalDetailsStep: {
        headerTitle: 'Détails supplémentaires',
        helpText: "Nous devons confirmer les informations suivantes avant que vous puissiez envoyer et recevoir de l'argent depuis votre portefeuille.",
        helpTextIdologyQuestions: 'Nous devons vous poser encore quelques questions pour terminer la validation de votre identité.',
        helpLink: 'En savoir plus sur pourquoi nous en avons besoin.',
        legalFirstNameLabel: 'Prénom légal',
        legalMiddleNameLabel: 'Deuxième prénom légal',
        legalLastNameLabel: 'Nom de famille légal',
        selectAnswer: 'Veuillez sélectionner une réponse pour continuer',
        ssnFull9Error: 'Veuillez entrer un numéro de sécurité sociale valide à neuf chiffres',
        needSSNFull9: 'Nous rencontrons des difficultés pour vérifier votre SSN. Veuillez entrer les neuf chiffres complets de votre SSN.',
        weCouldNotVerify: "Nous n'avons pas pu vérifier",
        pleaseFixIt: 'Veuillez corriger ces informations avant de continuer.',
        failedKYCTextBefore: "Nous n'avons pas pu vérifier votre identité. Veuillez réessayer plus tard ou contacter",
        failedKYCTextAfter: 'si vous avez des questions.',
    },
    termsStep: {
        headerTitle: 'Conditions et frais',
        headerTitleRefactor: 'Frais et conditions',
        haveReadAndAgree: "J'ai lu et j'accepte de recevoir",
        electronicDisclosures: 'divulgations électroniques',
        agreeToThe: "J'accepte les",
        walletAgreement: 'Accord de portefeuille',
        enablePayments: 'Activer les paiements',
        monthlyFee: 'Frais mensuel',
        inactivity: 'Inactivité',
        noOverdraftOrCredit: 'Pas de fonctionnalité de découvert/crédit.',
        electronicFundsWithdrawal: 'Retrait de fonds électronique',
        standard: 'Standard',
        reviewTheFees: "Jetez un coup d'œil à certains frais.",
        checkTheBoxes: 'Veuillez cocher les cases ci-dessous.',
        agreeToTerms: 'Acceptez les conditions et vous serez prêt à partir !',
        shortTermsForm: {
            expensifyPaymentsAccount: ({walletProgram}: WalletProgramParams) => `Le portefeuille Expensify est émis par ${walletProgram}.`,
            perPurchase: 'Par achat',
            atmWithdrawal: 'Retrait au distributeur automatique',
            cashReload: 'Recharge en espèces',
            inNetwork: 'dans le réseau',
            outOfNetwork: 'hors réseau',
            atmBalanceInquiry: 'Demande de solde au distributeur automatique',
            inOrOutOfNetwork: '(dans le réseau ou hors réseau)',
            customerService: 'Service client',
            automatedOrLive: '(automated or live agent)',
            afterTwelveMonths: '(après 12 mois sans transactions)',
            weChargeOneFee: "Nous facturons 1 autre type de frais. Il s'agit de :",
            fdicInsurance: "Vos fonds sont éligibles à l'assurance FDIC.",
            generalInfo: 'Pour des informations générales sur les comptes prépayés, visitez',
            conditionsDetails: 'Pour plus de détails et de conditions concernant tous les frais et services, visitez',
            conditionsPhone: 'ou en appelant le +1 833-400-0904.',
            instant: '(instant)',
            electronicFundsInstantFeeMin: ({amount}: TermsParams) => `(min ${amount})`,
        },
        longTermsForm: {
            listOfAllFees: 'Une liste de tous les frais du portefeuille Expensify',
            typeOfFeeHeader: 'Tous les frais',
            feeAmountHeader: 'Montant',
            moreDetailsHeader: 'Détails',
            openingAccountTitle: "Ouverture d'un compte",
            openingAccountDetails: "Il n'y a pas de frais pour ouvrir un compte.",
            monthlyFeeDetails: "Il n'y a pas de frais mensuels.",
            customerServiceTitle: 'Service client',
            customerServiceDetails: "Il n'y a pas de frais de service client.",
            inactivityDetails: "Il n'y a pas de frais d'inactivité.",
            sendingFundsTitle: 'Envoi de fonds à un autre titulaire de compte',
            sendingFundsDetails: "Il n'y a pas de frais pour envoyer des fonds à un autre titulaire de compte en utilisant votre solde, votre compte bancaire ou votre carte de débit.",
            electronicFundsStandardDetails:
                "There's no fee to transfer funds from your Expensify Wallet " +
                'to your bank account using the standard option. This transfer usually completes within 1-3 business' +
                ' days.',
            electronicFundsInstantDetails: ({percentage, amount}: ElectronicFundsParams) =>
                "There's a fee to transfer funds from your Expensify Wallet to " +
                'your linked debit card using the instant transfer option. This transfer usually completes within ' +
                `several minutes. The fee is ${percentage}% of the transfer amount (with a minimum fee of ${amount}).`,
            fdicInsuranceBancorp: ({amount}: TermsParams) =>
                'Your funds are eligible for FDIC insurance. Your funds will be held at or ' +
                `transferred to ${CONST.WALLET.PROGRAM_ISSUERS.BANCORP_BANK}, an FDIC-insured institution. Once there, your funds are insured up ` +
                `to ${amount} by the FDIC in the event ${CONST.WALLET.PROGRAM_ISSUERS.BANCORP_BANK} fails, if specific deposit insurance requirements ` +
                `are met and your card is registered. See`,
            fdicInsuranceBancorp2: 'pour plus de détails.',
            contactExpensifyPayments: `Contactez ${CONST.WALLET.PROGRAM_ISSUERS.EXPENSIFY_PAYMENTS} en appelant le +1 833-400-0904, par email à`,
            contactExpensifyPayments2: 'ou connectez-vous à',
            generalInformation: 'Pour des informations générales sur les comptes prépayés, visitez',
            generalInformation2: 'Si vous avez une plainte concernant un compte prépayé, appelez le Bureau de Protection Financière des Consommateurs au 1-855-411-2372 ou visitez',
            printerFriendlyView: 'Voir la version imprimable',
            automated: 'Automatisé',
            liveAgent: 'Agent en direct',
            instant: 'Instantané',
            electronicFundsInstantFeeMin: ({amount}: TermsParams) => `Min ${amount}`,
        },
    },
    activateStep: {
        headerTitle: 'Activer les paiements',
        activatedTitle: 'Portefeuille activé !',
        activatedMessage: 'Félicitations, votre portefeuille est configuré et prêt à effectuer des paiements.',
        checkBackLaterTitle: 'Juste une minute...',
        checkBackLaterMessage: 'Nous examinons toujours vos informations. Veuillez revenir plus tard.',
        continueToPayment: 'Continuer vers le paiement',
        continueToTransfer: 'Continuer à transférer',
    },
    companyStep: {
        headerTitle: "Informations sur l'entreprise",
        subtitle: 'Presque terminé ! Pour des raisons de sécurité, nous devons confirmer certaines informations :',
        legalBusinessName: 'Nom commercial légal',
        companyWebsite: "Site web de l'entreprise",
        taxIDNumber: "Numéro d'identification fiscale",
        taxIDNumberPlaceholder: '9 chiffres',
        companyType: "Type d'entreprise",
        incorporationDate: "Date d'incorporation",
        incorporationState: "État d'incorporation",
        industryClassificationCode: "Code de classification de l'industrie",
        confirmCompanyIsNot: "Je confirme que cette entreprise n'est pas sur la liste des",
        listOfRestrictedBusinesses: 'liste des entreprises restreintes',
        incorporationDatePlaceholder: 'Date de début (aaaa-mm-jj)',
        incorporationTypes: {
            LLC: 'LLC',
            CORPORATION: 'Corp',
            PARTNERSHIP: 'Partenariat',
            COOPERATIVE: 'Coopérative',
            SOLE_PROPRIETORSHIP: 'Entreprise individuelle',
            OTHER: 'Autre',
        },
        industryClassification: "Dans quel secteur d'activité l'entreprise est-elle classée ?",
        industryClassificationCodePlaceholder: "Rechercher le code de classification de l'industrie",
    },
    requestorStep: {
        headerTitle: 'Informations personnelles',
        learnMore: 'En savoir plus',
        isMyDataSafe: 'Mes données sont-elles en sécurité ?',
    },
    personalInfoStep: {
        personalInfo: 'Informations personnelles',
        enterYourLegalFirstAndLast: 'Quel est votre nom légal ?',
        legalFirstName: 'Prénom légal',
        legalLastName: 'Nom de famille légal',
        legalName: 'Nom légal',
        enterYourDateOfBirth: 'Quelle est votre date de naissance ?',
        enterTheLast4: 'Quels sont les quatre derniers chiffres de votre numéro de sécurité sociale ?',
        dontWorry: 'Ne vous inquiétez pas, nous ne faisons aucune vérification de crédit personnel !',
        last4SSN: 'Derniers 4 du SSN',
        enterYourAddress: 'Quelle est votre adresse ?',
        address: 'Adresse',
        letsDoubleCheck: 'Vérifions que tout est correct.',
        byAddingThisBankAccount: 'En ajoutant ce compte bancaire, vous confirmez que vous avez lu, compris et accepté',
        whatsYourLegalName: 'Quel est votre nom légal ?',
        whatsYourDOB: 'Quelle est votre date de naissance ?',
        whatsYourAddress: 'Quelle est votre adresse ?',
        whatsYourSSN: 'Quels sont les quatre derniers chiffres de votre numéro de sécurité sociale ?',
        noPersonalChecks: 'Ne vous inquiétez pas, aucun contrôle de crédit personnel ici !',
        whatsYourPhoneNumber: 'Quel est votre numéro de téléphone ?',
        weNeedThisToVerify: 'Nous avons besoin de cela pour vérifier votre portefeuille.',
    },
    businessInfoStep: {
        businessInfo: "Informations sur l'entreprise",
        enterTheNameOfYourBusiness: 'Quel est le nom de votre entreprise ?',
        businessName: "Nom légal de l'entreprise",
        enterYourCompanyTaxIdNumber: "Quel est le numéro d'identification fiscale de votre entreprise ?",
        taxIDNumber: "Numéro d'identification fiscale",
        taxIDNumberPlaceholder: '9 chiffres',
        enterYourCompanyWebsite: 'Quel est le site web de votre entreprise ?',
        companyWebsite: "Site web de l'entreprise",
        enterYourCompanyPhoneNumber: 'Quel est le numéro de téléphone de votre entreprise ?',
        enterYourCompanyAddress: "Quelle est l'adresse de votre entreprise ?",
        selectYourCompanyType: "Quel type d'entreprise est-ce ?",
        companyType: "Type d'entreprise",
        incorporationType: {
            LLC: 'LLC',
            CORPORATION: 'Corp',
            PARTNERSHIP: 'Partenariat',
            COOPERATIVE: 'Coopérative',
            SOLE_PROPRIETORSHIP: 'Entreprise individuelle',
            OTHER: 'Autre',
        },
        selectYourCompanyIncorporationDate: 'Quelle est la date de constitution de votre entreprise ?',
        incorporationDate: "Date d'incorporation",
        incorporationDatePlaceholder: 'Date de début (aaaa-mm-jj)',
        incorporationState: "État d'incorporation",
        pleaseSelectTheStateYourCompanyWasIncorporatedIn: 'Dans quel état votre entreprise a-t-elle été constituée ?',
        letsDoubleCheck: 'Vérifions que tout est correct.',
        companyAddress: "Adresse de l'entreprise",
        listOfRestrictedBusinesses: 'liste des entreprises restreintes',
        confirmCompanyIsNot: "Je confirme que cette entreprise n'est pas sur la liste des",
        businessInfoTitle: "Informations sur l'entreprise",
        legalBusinessName: 'Nom commercial légal',
        whatsTheBusinessName: "Quel est le nom de l'entreprise ?",
        whatsTheBusinessAddress: "Quelle est l'adresse de l'entreprise ?",
        whatsTheBusinessContactInformation: 'Quelles sont les coordonnées professionnelles ?',
        whatsTheBusinessRegistrationNumber: "Quel est le numéro d'enregistrement de l'entreprise ?",
        whatsTheBusinessTaxIDEIN: ({country}: BusinessTaxIDParams) => {
            switch (country) {
                case CONST.COUNTRY.US:
                    return 'Quel est le numéro d’identification d’employeur (EIN) ?';
                case CONST.COUNTRY.CA:
                    return 'Quel est le numéro d’entreprise (BN) ?';
                case CONST.COUNTRY.GB:
                    return 'Quel est le numéro d’immatriculation à la TVA (VRN) ?';
                case CONST.COUNTRY.AU:
                    return 'Quel est le numéro d’entreprise australien (ABN) ?';
                default:
                    return 'Quel est le numéro de TVA intracommunautaire (UE) ?';
            }
        },
        whatsThisNumber: 'Quel est ce numéro ?',
        whereWasTheBusinessIncorporated: "Où l'entreprise a-t-elle été constituée ?",
        whatTypeOfBusinessIsIt: "Quel type d'entreprise est-ce ?",
        whatsTheBusinessAnnualPayment: "Quel est le volume annuel de paiements de l'entreprise ?",
        whatsYourExpectedAverageReimbursements: 'Quel est le montant moyen de remboursement que vous attendez ?',
        registrationNumber: "Numéro d'enregistrement",
        taxIDEIN: ({country}: BusinessTaxIDParams) => {
            switch (country) {
                case CONST.COUNTRY.US:
                    return 'EIN';
                case CONST.COUNTRY.CA:
                    return 'BN';
                case CONST.COUNTRY.GB:
                    return 'VRN';
                case CONST.COUNTRY.AU:
                    return 'ABN';
                default:
                    return 'TVA UE';
            }
        },
        businessAddress: 'Adresse professionnelle',
        businessType: "Type d'entreprise",
        incorporation: 'Incorporation',
        incorporationCountry: "Pays d'incorporation",
        incorporationTypeName: "Type d'incorporation",
        businessCategory: "Catégorie d'entreprise",
        annualPaymentVolume: 'Volume de paiement annuel',
        annualPaymentVolumeInCurrency: ({currencyCode}: CurrencyCodeParams) => `Volume de paiement annuel en ${currencyCode}`,
        averageReimbursementAmount: 'Montant moyen de remboursement',
        averageReimbursementAmountInCurrency: ({currencyCode}: CurrencyCodeParams) => `Montant moyen de remboursement en ${currencyCode}`,
        selectIncorporationType: "Sélectionnez le type d'incorporation",
        selectBusinessCategory: "Sélectionner la catégorie d'entreprise",
        selectAnnualPaymentVolume: 'Sélectionner le volume de paiement annuel',
        selectIncorporationCountry: "Sélectionnez le pays d'incorporation",
        selectIncorporationState: "Sélectionnez l'état d'incorporation",
        selectAverageReimbursement: 'Sélectionner le montant moyen de remboursement',
        findIncorporationType: "Trouver le type d'incorporation",
        findBusinessCategory: "Trouver la catégorie d'entreprise",
        findAnnualPaymentVolume: 'Trouver le volume de paiement annuel',
        findIncorporationState: "Trouver l'état d'incorporation",
        findAverageReimbursement: 'Trouver le montant moyen de remboursement',
        error: {
            registrationNumber: "Veuillez fournir un numéro d'enregistrement valide",
            taxIDEIN: ({country}: BusinessTaxIDParams) => {
                switch (country) {
                    case CONST.COUNTRY.US:
                        return 'Veuillez fournir un numéro d’identification d’employeur (EIN) valide';
                    case CONST.COUNTRY.CA:
                        return 'Veuillez fournir un numéro d’entreprise (BN) valide';
                    case CONST.COUNTRY.GB:
                        return 'Veuillez fournir un numéro de TVA (VRN) valide';
                    case CONST.COUNTRY.AU:
                        return 'Veuillez fournir un numéro d’entreprise australien (ABN) valide';
                    default:
                        return 'Veuillez fournir un numéro de TVA intracommunautaire valide';
                }
            },
        },
    },
    beneficialOwnerInfoStep: {
        doYouOwn25percent: 'Possédez-vous 25 % ou plus de',
        doAnyIndividualOwn25percent: 'Des individus possèdent-ils 25 % ou plus de',
        areThereMoreIndividualsWhoOwn25percent: "Y a-t-il plus d'individus qui possèdent 25 % ou plus de",
        regulationRequiresUsToVerifyTheIdentity: "La réglementation nous oblige à vérifier l'identité de toute personne qui possède plus de 25 % de l'entreprise.",
        companyOwner: "Propriétaire d'entreprise",
        enterLegalFirstAndLastName: 'Quel est le nom légal du propriétaire ?',
        legalFirstName: 'Prénom légal',
        legalLastName: 'Nom de famille légal',
        enterTheDateOfBirthOfTheOwner: 'Quelle est la date de naissance du propriétaire ?',
        enterTheLast4: 'Quels sont les 4 derniers chiffres du numéro de sécurité sociale du propriétaire ?',
        last4SSN: 'Derniers 4 du SSN',
        dontWorry: 'Ne vous inquiétez pas, nous ne faisons aucune vérification de crédit personnel !',
        enterTheOwnersAddress: "Quelle est l'adresse du propriétaire ?",
        letsDoubleCheck: 'Vérifions que tout est correct.',
        legalName: 'Nom légal',
        address: 'Adresse',
        byAddingThisBankAccount: 'En ajoutant ce compte bancaire, vous confirmez que vous avez lu, compris et accepté',
        owners: 'Propriétaires',
    },
    ownershipInfoStep: {
        ownerInfo: 'Informations sur le propriétaire',
        businessOwner: "Propriétaire d'entreprise",
        signerInfo: 'Informations du signataire',
        doYouOwn: ({companyName}: CompanyNameParams) => `Possédez-vous 25 % ou plus de ${companyName} ?`,
        doesAnyoneOwn: ({companyName}: CompanyNameParams) => `Est-ce qu'une personne possède 25 % ou plus de ${companyName} ?`,
        regulationsRequire: "Les réglementations nous obligent à vérifier l'identité de toute personne possédant plus de 25 % de l'entreprise.",
        legalFirstName: 'Prénom légal',
        legalLastName: 'Nom de famille légal',
        whatsTheOwnersName: 'Quel est le nom légal du propriétaire ?',
        whatsYourName: 'Quel est votre nom légal ?',
        whatPercentage: "Quel pourcentage de l'entreprise appartient au propriétaire ?",
        whatsYoursPercentage: "Quel pourcentage de l'entreprise possédez-vous ?",
        ownership: 'Propriété',
        whatsTheOwnersDOB: 'Quelle est la date de naissance du propriétaire ?',
        whatsYourDOB: 'Quelle est votre date de naissance ?',
        whatsTheOwnersAddress: "Quelle est l'adresse du propriétaire ?",
        whatsYourAddress: 'Quelle est votre adresse ?',
        whatAreTheLast: 'Quels sont les 4 derniers chiffres du numéro de sécurité sociale du propriétaire ?',
        whatsYourLast: 'Quels sont les 4 derniers chiffres de votre numéro de sécurité sociale ?',
        dontWorry: 'Ne vous inquiétez pas, nous ne faisons aucune vérification de crédit personnel !',
        last4: 'Derniers 4 du SSN',
        whyDoWeAsk: 'Pourquoi demandons-nous cela ?',
        letsDoubleCheck: 'Vérifions que tout est correct.',
        legalName: 'Nom légal',
        ownershipPercentage: 'Pourcentage de propriété',
        areThereOther: ({companyName}: CompanyNameParams) => `Y a-t-il d'autres personnes qui possèdent 25 % ou plus de ${companyName} ?`,
        owners: 'Propriétaires',
        addCertified: 'Ajoutez un organigramme certifié qui montre les propriétaires bénéficiaires',
        regulationRequiresChart:
            "La réglementation nous oblige à collecter une copie certifiée du tableau de propriété qui montre chaque individu ou entité possédant 25 % ou plus de l'entreprise.",
        uploadEntity: 'Télécharger le tableau de propriété des entités',
        noteEntity: "Remarque : Le schéma de propriété de l'entité doit être signé par votre comptable, votre conseiller juridique ou être notarié.",
        certified: "Tableau de propriété de l'entité certifiée",
        selectCountry: 'Sélectionner le pays',
        findCountry: 'Trouver le pays',
        address: 'Adresse',
        chooseFile: 'Choisir un fichier',
        uploadDocuments: 'Télécharger des documents supplémentaires',
        pleaseUpload:
            "Veuillez télécharger des documents supplémentaires ci-dessous pour nous aider à vérifier votre identité en tant que propriétaire direct ou indirect de 25 % ou plus de l'entité commerciale.",
        acceptedFiles: 'Formats de fichiers acceptés : PDF, PNG, JPEG. La taille totale des fichiers pour chaque section ne peut pas dépasser 5 Mo.',
        proofOfBeneficialOwner: 'Preuve du bénéficiaire effectif',
        proofOfBeneficialOwnerDescription:
            "Veuillez fournir une attestation signée et un organigramme d'un comptable public, notaire ou avocat vérifiant la propriété de 25 % ou plus de l'entreprise. Elle doit être datée des trois derniers mois et inclure le numéro de licence du signataire.",
        copyOfID: "Copie de la pièce d'identité pour le bénéficiaire effectif",
        copyOfIDDescription: 'Exemples : Passeport, permis de conduire, etc.',
        proofOfAddress: 'Justificatif de domicile pour le bénéficiaire effectif',
        proofOfAddressDescription: 'Exemples : Facture de services publics, contrat de location, etc.',
        codiceFiscale: 'Codice fiscale/Tax ID',
        codiceFiscaleDescription:
            "Veuillez télécharger une vidéo d'une visite de site ou un appel enregistré avec le signataire. Le signataire doit fournir : nom complet, date de naissance, nom de l'entreprise, numéro d'enregistrement, numéro de code fiscal, adresse enregistrée, nature de l'activité et objet du compte.",
    },
    validationStep: {
        headerTitle: 'Valider le compte bancaire',
        buttonText: 'Terminer la configuration',
        maxAttemptsReached: 'La validation de ce compte bancaire a été désactivée en raison de trop nombreuses tentatives incorrectes.',
        description: `Dans un délai de 1 à 2 jours ouvrables, nous enverrons trois (3) petites transactions sur votre compte bancaire sous un nom tel que "Expensify, Inc. Validation".`,
        descriptionCTA: 'Veuillez entrer le montant de chaque transaction dans les champs ci-dessous. Exemple : 1,51.',
        reviewingInfo: 'Merci ! Nous examinons vos informations et nous vous contacterons sous peu. Veuillez vérifier votre chat avec Concierge.',
        forNextStep: 'pour les prochaines étapes pour terminer la configuration de votre compte bancaire.',
        letsChatCTA: 'Oui, discutons.',
        letsChatText: 'Presque terminé ! Nous avons besoin de votre aide pour vérifier quelques dernières informations par chat. Prêt ?',
        letsChatTitle: 'Discutons !',
        enable2FATitle: "Prévenez la fraude, activez l'authentification à deux facteurs (2FA)",
        enable2FAText:
            "Nous prenons votre sécurité au sérieux. Veuillez configurer l'authentification à deux facteurs (2FA) maintenant pour ajouter une couche de protection supplémentaire à votre compte.",
        secureYourAccount: 'Sécurisez votre compte',
    },
    beneficialOwnersStep: {
        additionalInformation: 'Informations supplémentaires',
        checkAllThatApply: "Cochez tout ce qui s'applique, sinon laissez vide.",
        iOwnMoreThan25Percent: 'Je possède plus de 25 % de',
        someoneOwnsMoreThan25Percent: "Quelqu'un d'autre possède plus de 25 % de",
        additionalOwner: 'Bénéficiaire effectif supplémentaire',
        removeOwner: 'Supprimer ce bénéficiaire effectif',
        addAnotherIndividual: 'Ajouter une autre personne qui possède plus de 25 % de',
        agreement: 'Accord :',
        termsAndConditions: 'termes et conditions',
        certifyTrueAndAccurate: 'Je certifie que les informations fournies sont vraies et exactes.',
        error: {
            certify: 'Doit certifier que les informations sont vraies et exactes',
        },
    },
    completeVerificationStep: {
        completeVerification: 'Terminer la vérification',
        confirmAgreements: 'Veuillez confirmer les accords ci-dessous.',
        certifyTrueAndAccurate: 'Je certifie que les informations fournies sont vraies et exactes.',
        certifyTrueAndAccurateError: "Veuillez certifier que l'information est vraie et exacte.",
        isAuthorizedToUseBankAccount: 'Je suis autorisé à utiliser ce compte bancaire professionnel pour les dépenses professionnelles.',
        isAuthorizedToUseBankAccountError: "Vous devez être un agent de contrôle avec l'autorisation d'opérer le compte bancaire de l'entreprise.",
        termsAndConditions: 'termes et conditions',
    },
    connectBankAccountStep: {
        finishButtonText: 'Terminer la configuration',
        validateYourBankAccount: 'Validez votre compte bancaire',
        validateButtonText: 'Valider',
        validationInputLabel: 'Transaction',
        maxAttemptsReached: 'La validation de ce compte bancaire a été désactivée en raison de trop nombreuses tentatives incorrectes.',
        description: `Dans un délai de 1 à 2 jours ouvrables, nous enverrons trois (3) petites transactions sur votre compte bancaire sous un nom tel que "Expensify, Inc. Validation".`,
        descriptionCTA: 'Veuillez entrer le montant de chaque transaction dans les champs ci-dessous. Exemple : 1,51.',
        reviewingInfo: 'Merci ! Nous examinons vos informations et nous vous contacterons sous peu. Veuillez vérifier votre chat avec Concierge.',
        forNextSteps: 'pour les prochaines étapes pour terminer la configuration de votre compte bancaire.',
        letsChatCTA: 'Oui, discutons.',
        letsChatText: 'Presque terminé ! Nous avons besoin de votre aide pour vérifier quelques dernières informations par chat. Prêt ?',
        letsChatTitle: 'Discutons !',
        enable2FATitle: "Prévenez la fraude, activez l'authentification à deux facteurs (2FA)",
        enable2FAText:
            "Nous prenons votre sécurité au sérieux. Veuillez configurer l'authentification à deux facteurs (2FA) maintenant pour ajouter une couche de protection supplémentaire à votre compte.",
        secureYourAccount: 'Sécurisez votre compte',
    },
    countryStep: {
        confirmBusinessBank: 'Confirmer la devise et le pays du compte bancaire professionnel',
        confirmCurrency: 'Confirmer la devise et le pays',
        yourBusiness: 'La devise de votre compte bancaire professionnel doit correspondre à la devise de votre espace de travail.',
        youCanChange: 'Vous pouvez changer la devise de votre espace de travail dans votre',
        findCountry: 'Trouver le pays',
        selectCountry: 'Sélectionner le pays',
    },
    bankInfoStep: {
        whatAreYour: 'Quelles sont les coordonnées de votre compte bancaire professionnel ?',
        letsDoubleCheck: 'Vérifions que tout est en ordre.',
        thisBankAccount: 'Ce compte bancaire sera utilisé pour les paiements professionnels sur votre espace de travail.',
        accountNumber: 'Numéro de compte',
        accountHolderNameDescription: 'Nom complet du signataire autorisé',
    },
    signerInfoStep: {
        signerInfo: 'Informations du signataire',
        areYouDirector: ({companyName}: CompanyNameParams) => `Êtes-vous un directeur ou un cadre supérieur chez ${companyName} ?`,
        regulationRequiresUs: "La réglementation nous oblige à vérifier si le signataire a l'autorité pour prendre cette action au nom de l'entreprise.",
        whatsYourName: 'Quel est votre nom légal ?',
        fullName: 'Nom légal complet',
        whatsYourJobTitle: 'Quel est votre titre de poste ?',
        jobTitle: 'Intitulé du poste',
        whatsYourDOB: 'Quelle est votre date de naissance ?',
        uploadID: "Téléchargez une pièce d'identité et un justificatif de domicile",
        personalAddress: "Preuve d'adresse personnelle (par exemple, facture de services publics)",
        letsDoubleCheck: 'Vérifions que tout est correct.',
        legalName: 'Nom légal',
        proofOf: 'Justificatif de domicile personnel',
        enterOneEmail: ({companyName}: CompanyNameParams) => `Entrez l'email du directeur ou d'un cadre supérieur chez ${companyName}`,
        regulationRequiresOneMoreDirector: 'La réglementation exige au moins un autre directeur ou cadre supérieur en tant que signataire.',
        hangTight: 'Patientez...',
        enterTwoEmails: ({companyName}: CompanyNameParams) => `Entrez les e-mails de deux directeurs ou cadres supérieurs chez ${companyName}`,
        sendReminder: 'Envoyer un rappel',
        chooseFile: 'Choisir un fichier',
        weAreWaiting: "Nous attendons que d'autres vérifient leur identité en tant que directeurs ou cadres supérieurs de l'entreprise.",
        id: "Copie de la pièce d'identité",
        proofOfDirectors: 'Preuve du ou des directeur(s)',
        proofOfDirectorsDescription: "Exemples : Profil d'entreprise Oncorp ou Enregistrement d'entreprise.",
        codiceFiscale: 'Codice Fiscale',
        codiceFiscaleDescription: 'Codice Fiscale pour les signataires, utilisateurs autorisés et bénéficiaires effectifs.',
        PDSandFSG: 'Documents de divulgation PDS + FSG',
        PDSandFSGDescription:
            "Notre partenariat avec Corpay utilise une connexion API pour tirer parti de leur vaste réseau de partenaires bancaires internationaux afin d'alimenter les Remboursements Globaux dans Expensify. Conformément à la réglementation australienne, nous vous fournissons le Guide des Services Financiers (FSG) et le Document de Révélation de Produit (PDS) de Corpay.\n\nVeuillez lire attentivement les documents FSG et PDS car ils contiennent des détails complets et des informations importantes sur les produits et services offerts par Corpay. Conservez ces documents pour référence future.",
        pleaseUpload:
            "Veuillez télécharger ci-dessous des documents supplémentaires pour nous aider à vérifier votre identité en tant que directeur ou cadre supérieur de l'entité commerciale.",
    },
    agreementsStep: {
        agreements: 'Accords',
        pleaseConfirm: 'Veuillez confirmer les accords ci-dessous',
        regulationRequiresUs: "La réglementation nous oblige à vérifier l'identité de toute personne qui possède plus de 25 % de l'entreprise.",
        iAmAuthorized: 'Je suis autorisé à utiliser le compte bancaire professionnel pour les dépenses professionnelles.',
        iCertify: 'Je certifie que les informations fournies sont vraies et exactes.',
        termsAndConditions: 'termes et conditions',
        accept: 'Accepter et ajouter un compte bancaire',
        iConsentToThe: 'Je consens à la',
        privacyNotice: 'avis de confidentialité',
        error: {
            authorized: "Vous devez être un agent de contrôle avec l'autorisation d'opérer le compte bancaire de l'entreprise.",
            certify: "Veuillez certifier que l'information est vraie et exacte.",
            consent: "Veuillez consentir à l'avis de confidentialité",
        },
    },
    docusignStep: {
        subheader: 'Formulaire Docusign',
        pleaseComplete:
            'Veuillez remplir le formulaire d’autorisation ACH via le lien Docusign ci-dessous, puis téléversez une copie signée ici afin que nous puissions prélever les fonds directement de votre compte bancaire.',
        pleaseCompleteTheBusinessAccount: 'Veuillez remplir la demande de compte professionnel et l’accord de prélèvement automatique.',
        pleaseCompleteTheDirect:
            'Veuillez remplir l’accord de prélèvement automatique via le lien Docusign ci-dessous, puis téléversez une copie signée ici afin que nous puissions prélever les fonds directement de votre compte bancaire.',
        takeMeTo: 'Aller à Docusign',
        uploadAdditional: 'Téléverser des documents supplémentaires',
        pleaseUpload: 'Veuillez téléverser le formulaire DEFT et la page de signature Docusign.',
        pleaseUploadTheDirect: 'Veuillez téléverser les accords de prélèvement automatique et la page de signature Docusign.',
    },
    finishStep: {
        letsFinish: 'Terminons dans le chat !',
        thanksFor:
            "Merci pour ces détails. Un agent de support dédié va maintenant examiner vos informations. Nous reviendrons vers vous si nous avons besoin de quelque chose d'autre, mais en attendant, n'hésitez pas à nous contacter si vous avez des questions.",
        iHaveA: "J'ai une question",
        enable2FA: "Activez l'authentification à deux facteurs (2FA) pour prévenir la fraude",
        weTake: "Nous prenons votre sécurité au sérieux. Veuillez configurer l'authentification à deux facteurs (2FA) maintenant pour ajouter une couche de protection supplémentaire à votre compte.",
        secure: 'Sécurisez votre compte',
    },
    reimbursementAccountLoadingAnimation: {
        oneMoment: 'Un instant',
        explanationLine: 'Nous examinons vos informations. Vous pourrez bientôt passer aux étapes suivantes.',
    },
    session: {
        offlineMessageRetry: 'Il semble que vous soyez hors ligne. Veuillez vérifier votre connexion et réessayer.',
    },
    travel: {
        header: 'Réserver un voyage',
        title: 'Voyagez intelligemment',
        subtitle: 'Utilisez Expensify Travel pour obtenir les meilleures offres de voyage et gérer toutes vos dépenses professionnelles en un seul endroit.',
        features: {
            saveMoney: 'Économisez sur vos réservations',
            alerts: 'Recevez des mises à jour et des alertes en temps réel',
        },
        bookTravel: 'Réserver un voyage',
        bookDemo: 'Réserver une démo',
        bookADemo: 'Réserver une démo',
        toLearnMore: 'pour en savoir plus.',
        termsAndConditions: {
            header: 'Avant de continuer...',
            title: 'Termes et conditions',
            label: "J'accepte les termes et conditions",
            subtitle: `Veuillez accepter les <a href="${CONST.TRAVEL_TERMS_URL}">conditions générales</a> d'Expensify Travel.`,
            error: 'Vous devez accepter les conditions générales de Expensify Travel pour continuer.',
            defaultWorkspaceError:
                "Vous devez définir un espace de travail par défaut pour activer Expensify Travel. Allez dans Paramètres > Espaces de travail > cliquez sur les trois points verticaux à côté d'un espace de travail > Définir comme espace de travail par défaut, puis réessayez !",
        },
        flight: 'Vol',
        flightDetails: {
            passenger: 'Passager',
            layover: ({layover}: FlightLayoverParams) => `<muted-text-label>Vous avez une <strong>escale de ${layover}</strong> avant ce vol</muted-text-label>`,
            takeOff: 'Décollage',
            landing: 'Atterrissage',
            seat: 'Siège',
            class: 'Classe Cabine',
            recordLocator: "Localisateur d'enregistrement",
            cabinClasses: {
                unknown: 'Unknown',
                economy: 'Économie',
                premiumEconomy: 'Premium Economy',
                business: 'Entreprise',
                first: 'Premier',
            },
        },
        hotel: 'Hôtel',
        hotelDetails: {
            guest: 'Invité',
            checkIn: 'Enregistrement',
            checkOut: 'Check-out',
            roomType: 'Type de chambre',
            cancellation: "Politique d'annulation",
            cancellationUntil: "Annulation gratuite jusqu'à",
            confirmation: 'Numéro de confirmation',
            cancellationPolicies: {
                unknown: 'Unknown',
                nonRefundable: 'Non remboursable',
                freeCancellationUntil: "Annulation gratuite jusqu'à",
                partiallyRefundable: 'Partiellement remboursable',
            },
        },
        car: 'Voiture',
        carDetails: {
            rentalCar: 'Location de voiture',
            pickUp: 'Ramassage',
            dropOff: 'Dépose',
            driver: 'Conducteur',
            carType: 'Type de voiture',
            cancellation: "Politique d'annulation",
            cancellationUntil: "Annulation gratuite jusqu'à",
            freeCancellation: 'Annulation gratuite',
            confirmation: 'Numéro de confirmation',
        },
        train: 'Rail',
        trainDetails: {
            passenger: 'Passager',
            departs: 'Départs',
            arrives: 'Arrive',
            coachNumber: 'Numéro de coach',
            seat: 'Siège',
            fareDetails: 'Détails du tarif',
            confirmation: 'Numéro de confirmation',
        },
        viewTrip: 'Voir le voyage',
        modifyTrip: 'Modifier le voyage',
        tripSupport: 'Assistance de voyage',
        tripDetails: 'Détails du voyage',
        viewTripDetails: 'Voir les détails du voyage',
        trip: 'Voyage',
        trips: 'Voyages',
        tripSummary: 'Résumé du voyage',
        departs: 'Départs',
        errorMessage: 'Un problème est survenu. Veuillez réessayer plus tard.',
        phoneError: {
            phrase1: "S'il vous plaît",
            link: 'ajoutez un e-mail professionnel comme identifiant principal',
            phrase2: 'pour réserver un voyage.',
        },
        domainSelector: {
            title: 'Domaine',
            subtitle: "Choisissez un domaine pour la configuration d'Expensify Travel.",
            recommended: 'Recommandé',
        },
        domainPermissionInfo: {
            title: 'Domaine',
            restriction: ({domain}: DomainPermissionInfoRestrictionParams) =>
                `Vous n'avez pas l'autorisation d'activer Expensify Travel pour le domaine <strong>${domain}</strong>. Vous devrez demander à quelqu'un de ce domaine d'activer Travel à votre place.`,
            accountantInvitation: `Si vous êtes comptable, pensez à rejoindre le <a href="${CONST.OLD_DOT_PUBLIC_URLS.EXPENSIFY_APPROVED_PROGRAM_URL}">programme ExpensifyApproved! pour les comptables</a> afin d'activer les déplacements pour ce domaine.`,
        },
        publicDomainError: {
            title: 'Commencez avec Expensify Travel',
            message: `Vous devrez utiliser votre e-mail professionnel (par exemple, nom@entreprise.com) avec Expensify Travel, et non votre e-mail personnel (par exemple, nom@gmail.com).`,
        },
        blockedFeatureModal: {
            title: 'Expensify Travel a été désactivé',
            message: `Votre administrateur a désactivé Expensify Travel. Veuillez suivre la politique de réservation de votre entreprise pour les arrangements de voyage.`,
        },
        verifyCompany: {
            title: "Commencez votre voyage dès aujourd'hui !",
            message: `Veuillez contacter votre gestionnaire de compte ou salesteam@expensify.com pour obtenir une démonstration de voyage et l'activer pour votre entreprise.`,
        },
        updates: {
            bookingTicketed: ({airlineCode, origin, destination, startDate, confirmationID = ''}: FlightParams) =>
                `Votre vol ${airlineCode} (${origin} → ${destination}) le ${startDate} a été réservé. Code de confirmation : ${confirmationID}`,
            ticketVoided: ({airlineCode, origin, destination, startDate}: FlightParams) =>
                `Votre billet pour le vol ${airlineCode} (${origin} → ${destination}) du ${startDate} a été annulé.`,
            ticketRefunded: ({airlineCode, origin, destination, startDate}: FlightParams) =>
                `Votre billet pour le vol ${airlineCode} (${origin} → ${destination}) le ${startDate} a été remboursé ou échangé.`,
            flightCancelled: ({airlineCode, origin, destination, startDate}: FlightParams) =>
                `Votre vol ${airlineCode} (${origin} → ${destination}) du ${startDate} a été annulé par la compagnie aérienne.`,
            flightScheduleChangePending: ({airlineCode}: AirlineParams) =>
                `La compagnie aérienne a proposé un changement d'horaire pour le vol ${airlineCode} ; nous attendons la confirmation.`,
            flightScheduleChangeClosed: ({airlineCode, startDate}: AirlineParams) => `Changement d'horaire confirmé : le vol ${airlineCode} part maintenant à ${startDate}.`,
            flightUpdated: ({airlineCode, origin, destination, startDate}: FlightParams) => `Votre vol ${airlineCode} (${origin} → ${destination}) le ${startDate} a été mis à jour.`,
            flightCabinChanged: ({airlineCode, cabinClass}: AirlineParams) => `Votre classe de cabine a été mise à jour en ${cabinClass} sur le vol ${airlineCode}.`,
            flightSeatConfirmed: ({airlineCode}: AirlineParams) => `Votre attribution de siège sur le vol ${airlineCode} a été confirmée.`,
            flightSeatChanged: ({airlineCode}: AirlineParams) => `Votre attribution de siège sur le vol ${airlineCode} a été modifiée.`,
            flightSeatCancelled: ({airlineCode}: AirlineParams) => `Votre attribution de siège sur le vol ${airlineCode} a été supprimée.`,
            paymentDeclined: 'Le paiement de votre réservation de vol a échoué. Veuillez réessayer.',
            bookingCancelledByTraveler: ({type, id = ''}: TravelTypeParams) => `Vous avez annulé votre réservation de ${type} ${id}.`,
            bookingCancelledByVendor: ({type, id = ''}: TravelTypeParams) => `Le fournisseur a annulé votre réservation de ${type} ${id}.`,
            bookingRebooked: ({type, id = ''}: TravelTypeParams) => `Votre réservation de ${type} a été rebookée. Nouveau numéro de confirmation : ${id}.`,
            bookingUpdated: ({type}: TravelTypeParams) => `Votre réservation de ${type} a été mise à jour. Consultez les nouveaux détails dans l'itinéraire.`,
            railTicketRefund: ({origin, destination, startDate}: RailTicketParams) =>
                `Votre billet de train pour ${origin} → ${destination} le ${startDate} a été remboursé. Un crédit sera traité.`,
            railTicketExchange: ({origin, destination, startDate}: RailTicketParams) => `Votre billet de train pour ${origin} → ${destination} le ${startDate} a été échangé.`,
            railTicketUpdate: ({origin, destination, startDate}: RailTicketParams) => `Votre billet de train pour ${origin} → ${destination} le ${startDate} a été mis à jour.`,
            defaultUpdate: ({type}: TravelTypeParams) => `Votre réservation de ${type} a été mise à jour.`,
        },
        flightTo: 'Vol pour',
        trainTo: 'Train pour',
        carRental: ' de location de voiture',
        nightIn: 'nuit à',
        nightsIn: 'nuits à',
    },
    workspace: {
        common: {
            card: 'Cartes',
            expensifyCard: 'Expensify Card',
            companyCards: "Cartes d'entreprise",
            workflows: 'Workflows',
            workspace: 'Espace de travail',
            findWorkspace: "Trouver l'espace de travail",
            edit: "Modifier l'espace de travail",
            enabled: 'Activé',
            disabled: 'Désactivé',
            everyone: 'Tout le monde',
            delete: "Supprimer l'espace de travail",
            settings: 'Paramètres',
            reimburse: 'Remboursements',
            categories: 'Catégories',
            tags: 'Tags',
            customField1: 'Champ personnalisé 1',
            customField2: 'Champ personnalisé 2',
            customFieldHint: "Ajoutez un codage personnalisé qui s'applique à toutes les dépenses de ce membre.",
            reportFields: 'Champs de rapport',
            reportTitle: 'Titre du rapport',
            reportField: 'Champ de rapport',
            taxes: 'Taxes',
            bills: 'Bills',
            invoices: 'Factures',
            travel: 'Voyage',
            members: 'Membres',
            accounting: 'Comptabilité',
            receiptPartners: 'Partenaires de reçus',
            rules: 'Règles',
            displayedAs: 'Affiché comme',
            plan: 'Planification',
            profile: 'Aperçu',
            bankAccount: 'Compte bancaire',
            testTransactions: 'Tester les transactions',
            issueAndManageCards: 'Émettre et gérer des cartes',
            reconcileCards: 'Rapprocher les cartes',
            selected: () => ({
                one: '1 sélectionné',
                other: (count: number) => `${count} sélectionné(s)`,
            }),
            settlementFrequency: 'Fréquence de règlement',
            setAsDefault: 'Définir comme espace de travail par défaut',
            defaultNote: `Les reçus envoyés à ${CONST.EMAIL.RECEIPTS} apparaîtront dans cet espace de travail.`,
            deleteConfirmation: 'Êtes-vous sûr de vouloir supprimer cet espace de travail ?',
            deleteWithCardsConfirmation: 'Êtes-vous sûr de vouloir supprimer cet espace de travail ? Cela supprimera tous les flux de cartes et les cartes attribuées.',
            unavailable: 'Espace de travail indisponible',
            memberNotFound: "Membre introuvable. Pour inviter un nouveau membre à l'espace de travail, veuillez utiliser le bouton d'invitation ci-dessus.",
            notAuthorized: `Vous n'avez pas accès à cette page. Si vous essayez de rejoindre cet espace de travail, demandez simplement au propriétaire de l'espace de travail de vous ajouter en tant que membre. Autre chose ? Contactez ${CONST.EMAIL.CONCIERGE}.`,
            goToWorkspace: "Aller à l'espace de travail",
            goToWorkspaces: 'Aller aux espaces de travail',
            clearFilter: 'Effacer le filtre',
            workspaceName: "Nom de l'espace de travail",
            workspaceOwner: 'Propriétaire',
            workspaceType: "Type d'espace de travail",
            workspaceAvatar: "Avatar de l'espace de travail",
            mustBeOnlineToViewMembers: 'Vous devez être en ligne pour voir les membres de cet espace de travail.',
            moreFeatures: 'Plus de fonctionnalités',
            requested: 'Demandé',
            distanceRates: 'Tarifs de distance',
            defaultDescription: 'Un seul endroit pour tous vos reçus et dépenses.',
            descriptionHint: 'Partager des informations sur cet espace de travail avec tous les membres.',
            welcomeNote: 'Veuillez utiliser Expensify pour soumettre vos reçus pour remboursement, merci !',
            subscription: 'Abonnement',
            markAsEntered: 'Marquer comme saisi manuellement',
            markAsExported: 'Marquer comme exporté',
            exportIntegrationSelected: ({connectionName}: ExportIntegrationSelectedParams) => `Exporter vers ${CONST.POLICY.CONNECTIONS.NAME_USER_FRIENDLY[connectionName]}`,
            letsDoubleCheck: 'Vérifions que tout est correct.',
            lineItemLevel: 'Niveau des postes de dépense',
            reportLevel: 'Niveau de rapport',
            topLevel: 'Niveau supérieur',
            appliedOnExport: "Non importé dans Expensify, appliqué à l'exportation",
            shareNote: {
                header: "Partagez votre espace de travail avec d'autres membres",
                content: ({adminsRoomLink}: WorkspaceShareNoteParams) =>
                    `Partagez ce code QR ou copiez le lien ci-dessous pour permettre aux membres de demander facilement l'accès à votre espace de travail. Toutes les demandes d'adhésion à l'espace de travail s'afficheront dans la salle <a href="${adminsRoomLink}">${CONST.REPORT.WORKSPACE_CHAT_ROOMS.ADMINS}</a> pour que vous puissiez les examiner.`,
            },
            connectTo: ({connectionName}: ConnectionNameParams) => `Se connecter à ${CONST.POLICY.CONNECTIONS.NAME_USER_FRIENDLY[connectionName]}`,
            createNewConnection: 'Créer une nouvelle connexion',
            reuseExistingConnection: 'Réutiliser la connexion existante',
            existingConnections: 'Connexions existantes',
            existingConnectionsDescription: ({connectionName}: ConnectionNameParams) =>
                `Puisque vous vous êtes déjà connecté à ${CONST.POLICY.CONNECTIONS.NAME_USER_FRIENDLY[connectionName]}, vous pouvez choisir de réutiliser une connexion existante ou d'en créer une nouvelle.`,
            lastSyncDate: ({connectionName, formattedDate}: LastSyncDateParams) => `${connectionName} - Dernière synchronisation le ${formattedDate}`,
            authenticationError: ({connectionName}: AuthenticationErrorParams) => `Impossible de se connecter à ${connectionName} en raison d'une erreur d'authentification`,
            learnMore: 'En savoir plus',
            memberAlternateText: 'Les membres peuvent soumettre et approuver des rapports.',
            adminAlternateText: "Les administrateurs ont un accès complet pour modifier tous les rapports et les paramètres de l'espace de travail.",
            auditorAlternateText: 'Les auditeurs peuvent voir et commenter les rapports.',
            roleName: ({role}: OptionalParam<RoleNamesParams> = {}) => {
                switch (role) {
                    case CONST.POLICY.ROLE.ADMIN:
                        return 'Admin';
                    case CONST.POLICY.ROLE.AUDITOR:
                        return 'Auditeur';
                    case CONST.POLICY.ROLE.USER:
                        return 'Membre';
                    default:
                        return 'Membre';
                }
            },
            frequency: {
                manual: 'Manuellement',
                instant: 'Instantané',
                immediate: 'Quotidiennement',
                trip: 'Par voyage',
                weekly: 'Hebdomadaire',
                semimonthly: 'Deux fois par mois',
                monthly: 'Mensuel',
            },
            planType: 'Type de plan',
            submitExpense: 'Soumettez vos dépenses ci-dessous :',
            defaultCategory: 'Catégorie par défaut',
            viewTransactions: 'Voir les transactions',
            policyExpenseChatName: ({displayName}: PolicyExpenseChatNameParams) => `Les dépenses de ${displayName}`,
            deepDiveExpensifyCard: `<muted-text-label>Les transactions Expensify Card seront automatiquement exportées vers un « Expensify Card Liability Account » créé avec <a href="${CONST.DEEP_DIVE_EXPENSIFY_CARD}">notre intégration</a>.</muted-text-label>`,
        },
        receiptPartners: {
            uber: {
                subtitle: 'Automatisez les dépenses de déplacement et de livraison de repas dans toute votre organisation.',
                autoRemove: "Inviter de nouveaux membres de l'espace de travail sur Uber",
                autoInvite: "Désactiver les membres supprimés de l'espace de travail sur Uber",
                manageInvites: 'Gérer les invitations',
            },
        },
        perDiem: {
            subtitle: 'Définissez des taux de per diem pour contrôler les dépenses quotidiennes des employés.',
            amount: 'Montant',
            deleteRates: () => ({
                one: 'Supprimer le taux',
                other: 'Supprimer les tarifs',
            }),
            deletePerDiemRate: 'Supprimer le taux de per diem',
            findPerDiemRate: 'Trouver le taux journalier',
            areYouSureDelete: () => ({
                one: 'Êtes-vous sûr de vouloir supprimer ce tarif ?',
                other: 'Êtes-vous sûr de vouloir supprimer ces tarifs ?',
            }),
            emptyList: {
                title: 'Per diem',
                subtitle: 'Définissez des taux de per diem pour contrôler les dépenses quotidiennes des employés. Importez les taux depuis une feuille de calcul pour commencer.',
            },
            errors: {
                existingRateError: ({rate}: CustomUnitRateParams) => `Un taux avec la valeur ${rate} existe déjà`,
            },
            importPerDiemRates: 'Importer les taux de per diem',
            editPerDiemRate: 'Modifier le taux de per diem',
            editPerDiemRates: 'Modifier les taux de per diem',
            editDestinationSubtitle: ({destination}: EditDestinationSubtitleParams) => `La mise à jour de cette destination la modifiera pour tous les sous-taux de ${destination} par diem.`,
            editCurrencySubtitle: ({destination}: EditDestinationSubtitleParams) => `La mise à jour de cette devise la modifiera pour tous les sous-taux de per diem ${destination}.`,
        },
        qbd: {
            exportOutOfPocketExpensesDescription: 'Définissez comment les dépenses hors de la poche sont exportées vers QuickBooks Desktop.',
            exportOutOfPocketExpensesCheckToggle: 'Marquer les chèques comme « imprimer plus tard »',
            exportDescription: 'Configurez comment les données Expensify sont exportées vers QuickBooks Desktop.',
            date: "Date d'exportation",
            exportInvoices: 'Exporter les factures vers',
            exportExpensifyCard: 'Exporter les transactions de la carte Expensify en tant que',
            account: 'Compte',
            accountDescription: 'Choisissez où publier les écritures de journal.',
            accountsPayable: 'Comptes fournisseurs',
            accountsPayableDescription: 'Choisissez où créer des factures fournisseurs.',
            bankAccount: 'Compte bancaire',
            notConfigured: 'Non configuré',
            bankAccountDescription: "Choisissez d'où envoyer les chèques.",
            creditCardAccount: 'Compte de carte de crédit',
            exportDate: {
                label: "Date d'exportation",
                description: "Utilisez cette date lors de l'exportation des rapports vers QuickBooks Desktop.",
                values: {
                    [CONST.QUICKBOOKS_EXPORT_DATE.LAST_EXPENSE]: {
                        label: 'Date de la dernière dépense',
                        description: 'Date de la dépense la plus récente sur le rapport.',
                    },
                    [CONST.QUICKBOOKS_EXPORT_DATE.REPORT_EXPORTED]: {
                        label: "Date d'exportation",
                        description: 'Date à laquelle le rapport a été exporté vers QuickBooks Desktop.',
                    },
                    [CONST.QUICKBOOKS_EXPORT_DATE.REPORT_SUBMITTED]: {
                        label: 'Date de soumission',
                        description: 'Date à laquelle le rapport a été soumis pour approbation.',
                    },
                },
            },
            exportCheckDescription: "Nous créerons un chèque détaillé pour chaque rapport Expensify et l'enverrons depuis le compte bancaire ci-dessous.",
            exportJournalEntryDescription: 'Nous créerons une écriture de journal détaillée pour chaque rapport Expensify et la publierons sur le compte ci-dessous.',
            exportVendorBillDescription:
                "Nous créerons une facture détaillée pour chaque rapport Expensify et l'ajouterons au compte ci-dessous. Si cette période est clôturée, nous la publierons au 1er de la prochaine période ouverte.",
            outOfPocketTaxEnabledDescription:
                "QuickBooks Desktop ne prend pas en charge les taxes sur les exportations d'écritures de journal. Comme vous avez activé les taxes dans votre espace de travail, cette option d'exportation n'est pas disponible.",
            outOfPocketTaxEnabledError: "Les écritures de journal ne sont pas disponibles lorsque les taxes sont activées. Veuillez choisir une autre option d'exportation.",
            accounts: {
                [CONST.QUICKBOOKS_DESKTOP_NON_REIMBURSABLE_EXPORT_ACCOUNT_TYPE.CREDIT_CARD]: 'Carte de crédit',
                [CONST.QUICKBOOKS_DESKTOP_REIMBURSABLE_ACCOUNT_TYPE.VENDOR_BILL]: 'Facture fournisseur',
                [CONST.QUICKBOOKS_DESKTOP_REIMBURSABLE_ACCOUNT_TYPE.JOURNAL_ENTRY]: 'Écriture comptable',
                [CONST.QUICKBOOKS_DESKTOP_REIMBURSABLE_ACCOUNT_TYPE.CHECK]: 'Vérifier',
                [`${CONST.QUICKBOOKS_DESKTOP_NON_REIMBURSABLE_EXPORT_ACCOUNT_TYPE.CHECK}Description`]:
                    "Nous créerons un chèque détaillé pour chaque rapport Expensify et l'enverrons depuis le compte bancaire ci-dessous.",
                [`${CONST.QUICKBOOKS_DESKTOP_NON_REIMBURSABLE_EXPORT_ACCOUNT_TYPE.CREDIT_CARD}Description`]:
                    "Nous associerons automatiquement le nom du commerçant sur la transaction par carte de crédit à tout fournisseur correspondant dans QuickBooks. Si aucun fournisseur n'existe, nous créerons un fournisseur « Crédit Carte Divers » pour l'association.",
                [`${CONST.QUICKBOOKS_DESKTOP_REIMBURSABLE_ACCOUNT_TYPE.VENDOR_BILL}Description`]:
                    "Nous créerons une facture fournisseur détaillée pour chaque rapport Expensify avec la date de la dernière dépense, et l'ajouterons au compte ci-dessous. Si cette période est clôturée, nous la publierons au 1er de la prochaine période ouverte.",
                [`${CONST.QUICKBOOKS_DESKTOP_NON_REIMBURSABLE_EXPORT_ACCOUNT_TYPE.CREDIT_CARD}AccountDescription`]: 'Choisissez où exporter les transactions par carte de crédit.',
                [`${CONST.QUICKBOOKS_DESKTOP_REIMBURSABLE_ACCOUNT_TYPE.VENDOR_BILL}AccountDescription`]:
                    'Choisissez un fournisseur à appliquer à toutes les transactions par carte de crédit.',
                [`${CONST.QUICKBOOKS_DESKTOP_REIMBURSABLE_ACCOUNT_TYPE.CHECK}AccountDescription`]: "Choisissez d'où envoyer les chèques.",
                [`${CONST.QUICKBOOKS_DESKTOP_REIMBURSABLE_ACCOUNT_TYPE.VENDOR_BILL}Error`]:
                    "Les factures des fournisseurs ne sont pas disponibles lorsque les emplacements sont activés. Veuillez choisir une autre option d'exportation.",
                [`${CONST.QUICKBOOKS_DESKTOP_REIMBURSABLE_ACCOUNT_TYPE.CHECK}Error`]:
                    "Les chèques sont indisponibles lorsque les emplacements sont activés. Veuillez choisir une autre option d'exportation.",
                [`${CONST.QUICKBOOKS_DESKTOP_REIMBURSABLE_ACCOUNT_TYPE.JOURNAL_ENTRY}Error`]:
                    "Les écritures de journal ne sont pas disponibles lorsque les taxes sont activées. Veuillez choisir une autre option d'exportation.",
            },
            noAccountsFound: 'Aucun compte trouvé',
            noAccountsFoundDescription: 'Ajoutez le compte dans QuickBooks Desktop et synchronisez à nouveau la connexion.',
            qbdSetup: 'Configuration de QuickBooks Desktop',
            requiredSetupDevice: {
                title: 'Impossible de se connecter depuis cet appareil',
                body1: "Vous devrez configurer cette connexion à partir de l'ordinateur qui héberge votre fichier d'entreprise QuickBooks Desktop.",
                body2: "Une fois connecté, vous pourrez synchroniser et exporter de n'importe où.",
            },
            setupPage: {
                title: 'Ouvrez ce lien pour vous connecter.',
                body: "Pour terminer la configuration, ouvrez le lien suivant sur l'ordinateur où QuickBooks Desktop est en cours d'exécution.",
                setupErrorTitle: "Quelque chose s'est mal passé",
                setupErrorBody: ({conciergeLink}: QBDSetupErrorBodyParams) =>
                    `<muted-text><centered-text>La connexion à QuickBooks Desktop ne fonctionne pas pour le moment. Veuillez réessayer plus tard ou <a href="${conciergeLink}">contacter le Concierge</a> si le problème persiste.</centered-text></muted-text>`,
            },
            importDescription: 'Choisissez quelles configurations de codage importer de QuickBooks Desktop vers Expensify.',
            classes: 'Cours',
            items: 'Articles',
            customers: 'Clients/projets',
            exportCompanyCardsDescription: "Définir comment les achats par carte d'entreprise sont exportés vers QuickBooks Desktop.",
            defaultVendorDescription: "Définir un fournisseur par défaut qui s'appliquera à toutes les transactions par carte de crédit lors de l'exportation.",
            accountsDescription: 'Votre plan comptable QuickBooks Desktop sera importé dans Expensify en tant que catégories.',
            accountsSwitchTitle: "Choisissez d'importer de nouveaux comptes en tant que catégories activées ou désactivées.",
            accountsSwitchDescription: 'Les catégories activées seront disponibles pour les membres lors de la création de leurs dépenses.',
            classesDescription: 'Choisissez comment gérer les classes QuickBooks Desktop dans Expensify.',
            tagsDisplayedAsDescription: "Niveau de ligne d'article",
            reportFieldsDisplayedAsDescription: 'Niveau de rapport',
            customersDescription: 'Choisissez comment gérer les clients/projets QuickBooks Desktop dans Expensify.',
            advancedConfig: {
                autoSyncDescription: 'Expensify se synchronisera automatiquement avec QuickBooks Desktop tous les jours.',
                createEntities: 'Créer automatiquement des entités',
                createEntitiesDescription: "Expensify créera automatiquement des fournisseurs dans QuickBooks Desktop s'ils n'existent pas déjà.",
            },
            itemsDescription: 'Choisissez comment gérer les éléments QuickBooks Desktop dans Expensify.',
        },
        qbo: {
            connectedTo: 'Connecté à',
            importDescription: 'Choisissez quelles configurations de codage importer de QuickBooks Online vers Expensify.',
            classes: 'Cours',
            locations: 'Lieux',
            customers: 'Clients/projets',
            accountsDescription: 'Votre plan comptable QuickBooks Online sera importé dans Expensify en tant que catégories.',
            accountsSwitchTitle: "Choisissez d'importer de nouveaux comptes en tant que catégories activées ou désactivées.",
            accountsSwitchDescription: 'Les catégories activées seront disponibles pour les membres lors de la création de leurs dépenses.',
            classesDescription: 'Choisissez comment gérer les classes QuickBooks Online dans Expensify.',
            customersDescription: 'Choisissez comment gérer les clients/projets QuickBooks Online dans Expensify.',
            locationsDescription: 'Choisissez comment gérer les emplacements QuickBooks Online dans Expensify.',
            taxesDescription: 'Choisissez comment gérer les taxes QuickBooks Online dans Expensify.',
            locationsLineItemsRestrictionDescription:
                "QuickBooks Online ne prend pas en charge les emplacements au niveau des lignes pour les chèques ou les factures fournisseurs. Si vous souhaitez avoir des emplacements au niveau des lignes, assurez-vous d'utiliser les écritures de journal et les dépenses par carte de crédit/débit.",
            taxesJournalEntrySwitchNote:
                "QuickBooks Online ne prend pas en charge les taxes sur les écritures de journal. Veuillez changer votre option d'exportation en facture fournisseur ou chèque.",
            exportDescription: 'Configurez comment les données Expensify sont exportées vers QuickBooks Online.',
            date: "Date d'exportation",
            exportInvoices: 'Exporter les factures vers',
            exportExpensifyCard: 'Exporter les transactions de la carte Expensify en tant que',
            exportDate: {
                label: "Date d'exportation",
                description: "Utilisez cette date lors de l'exportation des rapports vers QuickBooks Online.",
                values: {
                    [CONST.QUICKBOOKS_EXPORT_DATE.LAST_EXPENSE]: {
                        label: 'Date de la dernière dépense',
                        description: 'Date de la dépense la plus récente sur le rapport.',
                    },
                    [CONST.QUICKBOOKS_EXPORT_DATE.REPORT_EXPORTED]: {
                        label: "Date d'exportation",
                        description: 'Date à laquelle le rapport a été exporté vers QuickBooks Online.',
                    },
                    [CONST.QUICKBOOKS_EXPORT_DATE.REPORT_SUBMITTED]: {
                        label: 'Date de soumission',
                        description: 'Date à laquelle le rapport a été soumis pour approbation.',
                    },
                },
            },
            receivable: 'Comptes clients', // This is an account name that will come directly from QBO, so I don't know why we need a translation for it. It should take whatever the name of the account is in QBO. Leaving this note for CS.
            archive: 'Archive des comptes clients', // This is an account name that will come directly from QBO, so I don't know why we need a translation for it. It should take whatever the name of the account is in QBO. Leaving this note for CS.
            exportInvoicesDescription: "Utilisez ce compte lors de l'exportation des factures vers QuickBooks Online.",
            exportCompanyCardsDescription: "Définir comment les achats par carte d'entreprise sont exportés vers QuickBooks Online.",
            vendor: 'Fournisseur',
            defaultVendorDescription: "Définir un fournisseur par défaut qui s'appliquera à toutes les transactions par carte de crédit lors de l'exportation.",
            exportOutOfPocketExpensesDescription: 'Définissez comment les dépenses hors de la poche sont exportées vers QuickBooks Online.',
            exportCheckDescription: "Nous créerons un chèque détaillé pour chaque rapport Expensify et l'enverrons depuis le compte bancaire ci-dessous.",
            exportJournalEntryDescription: 'Nous créerons une écriture de journal détaillée pour chaque rapport Expensify et la publierons sur le compte ci-dessous.',
            exportVendorBillDescription:
                "Nous créerons une facture détaillée pour chaque rapport Expensify et l'ajouterons au compte ci-dessous. Si cette période est clôturée, nous la publierons au 1er de la prochaine période ouverte.",
            account: 'Compte',
            accountDescription: 'Choisissez où publier les écritures de journal.',
            accountsPayable: 'Comptes fournisseurs',
            accountsPayableDescription: 'Choisissez où créer des factures fournisseurs.',
            bankAccount: 'Compte bancaire',
            notConfigured: 'Non configuré',
            bankAccountDescription: "Choisissez d'où envoyer les chèques.",
            creditCardAccount: 'Compte de carte de crédit',
            companyCardsLocationEnabledDescription:
                "QuickBooks Online ne prend pas en charge les emplacements pour les exportations de factures fournisseurs. Comme vous avez activé les emplacements dans votre espace de travail, cette option d'exportation n'est pas disponible.",
            outOfPocketTaxEnabledDescription:
                "QuickBooks Online ne prend pas en charge les taxes sur les exportations d'écritures de journal. Comme vous avez activé les taxes sur votre espace de travail, cette option d'exportation n'est pas disponible.",
            outOfPocketTaxEnabledError: "Les écritures de journal ne sont pas disponibles lorsque les taxes sont activées. Veuillez choisir une autre option d'exportation.",
            advancedConfig: {
                autoSyncDescription: 'Expensify se synchronisera automatiquement avec QuickBooks Online chaque jour.',
                inviteEmployees: 'Inviter des employés',
                inviteEmployeesDescription: 'Importer les dossiers des employés de QuickBooks Online et inviter les employés à cet espace de travail.',
                createEntities: 'Créer automatiquement des entités',
                createEntitiesDescription:
                    "Expensify créera automatiquement des fournisseurs dans QuickBooks Online s'ils n'existent pas déjà, et créera automatiquement des clients lors de l'exportation des factures.",
                reimbursedReportsDescription:
                    "Chaque fois qu'un rapport est payé en utilisant Expensify ACH, le paiement de facture correspondant sera créé dans le compte QuickBooks Online ci-dessous.",
                qboBillPaymentAccount: 'Compte de paiement de factures QuickBooks',
                qboInvoiceCollectionAccount: 'Compte de recouvrement des factures QuickBooks',
                accountSelectDescription: "Choisissez d'où payer les factures et nous créerons le paiement dans QuickBooks Online.",
                invoiceAccountSelectorDescription: 'Choisissez où recevoir les paiements de factures et nous créerons le paiement dans QuickBooks Online.',
            },
            accounts: {
                [CONST.QUICKBOOKS_NON_REIMBURSABLE_EXPORT_ACCOUNT_TYPE.DEBIT_CARD]: 'Carte de débit',
                [CONST.QUICKBOOKS_NON_REIMBURSABLE_EXPORT_ACCOUNT_TYPE.CREDIT_CARD]: 'Carte de crédit',
                [CONST.QUICKBOOKS_REIMBURSABLE_ACCOUNT_TYPE.VENDOR_BILL]: 'Facture fournisseur',
                [CONST.QUICKBOOKS_REIMBURSABLE_ACCOUNT_TYPE.JOURNAL_ENTRY]: 'Écriture comptable',
                [CONST.QUICKBOOKS_REIMBURSABLE_ACCOUNT_TYPE.CHECK]: 'Vérifier',
                [`${CONST.QUICKBOOKS_NON_REIMBURSABLE_EXPORT_ACCOUNT_TYPE.DEBIT_CARD}Description`]:
                    "Nous associerons automatiquement le nom du marchand sur la transaction par carte de débit à tout fournisseur correspondant dans QuickBooks. Si aucun fournisseur n'existe, nous créerons un fournisseur 'Carte de Débit Divers' pour l'association.",
                [`${CONST.QUICKBOOKS_NON_REIMBURSABLE_EXPORT_ACCOUNT_TYPE.CREDIT_CARD}Description`]:
                    "Nous associerons automatiquement le nom du commerçant sur la transaction par carte de crédit à tout fournisseur correspondant dans QuickBooks. Si aucun fournisseur n'existe, nous créerons un fournisseur « Crédit Carte Divers » pour l'association.",
                [`${CONST.QUICKBOOKS_REIMBURSABLE_ACCOUNT_TYPE.VENDOR_BILL}Description`]:
                    "Nous créerons une facture fournisseur détaillée pour chaque rapport Expensify avec la date de la dernière dépense, et l'ajouterons au compte ci-dessous. Si cette période est clôturée, nous la publierons au 1er de la prochaine période ouverte.",
                [`${CONST.QUICKBOOKS_NON_REIMBURSABLE_EXPORT_ACCOUNT_TYPE.DEBIT_CARD}AccountDescription`]: 'Choisissez où exporter les transactions par carte de débit.',
                [`${CONST.QUICKBOOKS_NON_REIMBURSABLE_EXPORT_ACCOUNT_TYPE.CREDIT_CARD}AccountDescription`]: 'Choisissez où exporter les transactions par carte de crédit.',
                [`${CONST.QUICKBOOKS_REIMBURSABLE_ACCOUNT_TYPE.VENDOR_BILL}AccountDescription`]: 'Choisissez un fournisseur à appliquer à toutes les transactions par carte de crédit.',
                [`${CONST.QUICKBOOKS_REIMBURSABLE_ACCOUNT_TYPE.VENDOR_BILL}Error`]:
                    "Les factures des fournisseurs ne sont pas disponibles lorsque les emplacements sont activés. Veuillez choisir une autre option d'exportation.",
                [`${CONST.QUICKBOOKS_REIMBURSABLE_ACCOUNT_TYPE.CHECK}Error`]:
                    "Les chèques sont indisponibles lorsque les emplacements sont activés. Veuillez choisir une autre option d'exportation.",
                [`${CONST.QUICKBOOKS_REIMBURSABLE_ACCOUNT_TYPE.JOURNAL_ENTRY}Error`]:
                    "Les écritures de journal ne sont pas disponibles lorsque les taxes sont activées. Veuillez choisir une autre option d'exportation.",
            },
            exportDestinationAccountsMisconfigurationError: {
                [CONST.QUICKBOOKS_REIMBURSABLE_ACCOUNT_TYPE.VENDOR_BILL]: "Choisissez un compte valide pour l'exportation de la facture fournisseur",
                [CONST.QUICKBOOKS_REIMBURSABLE_ACCOUNT_TYPE.JOURNAL_ENTRY]: "Choisissez un compte valide pour l'exportation de l'écriture de journal",
                [CONST.QUICKBOOKS_REIMBURSABLE_ACCOUNT_TYPE.CHECK]: "Choisissez un compte valide pour l'exportation de chèques",
            },
            exportDestinationSetupAccountsInfo: {
                [CONST.QUICKBOOKS_REIMBURSABLE_ACCOUNT_TYPE.VENDOR_BILL]:
                    "Pour utiliser l'exportation de factures fournisseurs, configurez un compte de comptes fournisseurs dans QuickBooks Online.",
                [CONST.QUICKBOOKS_REIMBURSABLE_ACCOUNT_TYPE.JOURNAL_ENTRY]: "Pour utiliser l'exportation d'écritures de journal, configurez un compte de journal dans QuickBooks Online.",
                [CONST.QUICKBOOKS_REIMBURSABLE_ACCOUNT_TYPE.CHECK]: "Pour utiliser l'exportation de chèques, configurez un compte bancaire dans QuickBooks Online.",
            },
            noAccountsFound: 'Aucun compte trouvé',
            noAccountsFoundDescription: 'Ajoutez le compte dans QuickBooks Online et synchronisez à nouveau la connexion.',
            accountingMethods: {
                label: 'Quand exporter',
                description: 'Choisissez quand exporter les dépenses :',
                values: {
                    [COMMON_CONST.INTEGRATIONS.ACCOUNTING_METHOD.ACCRUAL]: 'Accrual',
                    [COMMON_CONST.INTEGRATIONS.ACCOUNTING_METHOD.CASH]: 'Espèces',
                },
                alternateText: {
                    [COMMON_CONST.INTEGRATIONS.ACCOUNTING_METHOD.ACCRUAL]: 'Les dépenses hors de la poche seront exportées une fois approuvées définitivement.',
                    [COMMON_CONST.INTEGRATIONS.ACCOUNTING_METHOD.CASH]: "Les dépenses personnelles seront exportées lorsqu'elles seront payées.",
                },
            },
        },
        workspaceList: {
            joinNow: 'Rejoignez maintenant',
            askToJoin: 'Demander à rejoindre',
        },
        xero: {
            organization: 'organisation Xero',
            organizationDescription: "Choisissez l'organisation Xero à partir de laquelle vous souhaitez importer des données.",
            importDescription: 'Choisissez quelles configurations de codage importer de Xero vers Expensify.',
            accountsDescription: 'Votre plan comptable Xero sera importé dans Expensify en tant que catégories.',
            accountsSwitchTitle: "Choisissez d'importer de nouveaux comptes en tant que catégories activées ou désactivées.",
            accountsSwitchDescription: 'Les catégories activées seront disponibles pour les membres lors de la création de leurs dépenses.',
            trackingCategories: 'Catégories de suivi',
            trackingCategoriesDescription: 'Choisissez comment gérer les catégories de suivi Xero dans Expensify.',
            mapTrackingCategoryTo: ({categoryName}: CategoryNameParams) => `Mapper ${categoryName} de Xero à`,
            mapTrackingCategoryToDescription: ({categoryName}: CategoryNameParams) => `Choisissez où mapper ${categoryName} lors de l'exportation vers Xero.`,
            customers: 'Refacturer les clients',
            customersDescription:
                'Choisissez si vous souhaitez refacturer les clients dans Expensify. Vos contacts clients Xero peuvent être associés à des dépenses et seront exportés vers Xero en tant que facture de vente.',
            taxesDescription: 'Choisissez comment gérer les taxes Xero dans Expensify.',
            notImported: 'Non importé',
            notConfigured: 'Non configuré',
            trackingCategoriesOptions: {
                [CONST.XERO_CONFIG.TRACKING_CATEGORY_OPTIONS.DEFAULT]: 'Xero contact par défaut',
                [CONST.XERO_CONFIG.TRACKING_CATEGORY_OPTIONS.TAG]: 'Tags',
                [CONST.XERO_CONFIG.TRACKING_CATEGORY_OPTIONS.REPORT_FIELD]: 'Champs de rapport',
            },
            exportDescription: 'Configurez comment les données Expensify sont exportées vers Xero.',
            purchaseBill: "Facture d'achat",
            exportDeepDiveCompanyCard:
                'Les dépenses exportées seront enregistrées comme transactions bancaires sur le compte bancaire Xero ci-dessous, et les dates des transactions correspondront aux dates de votre relevé bancaire.',
            bankTransactions: 'Transactions bancaires',
            xeroBankAccount: 'Compte bancaire Xero',
            xeroBankAccountDescription: 'Choisissez où les dépenses seront enregistrées en tant que transactions bancaires.',
            exportExpensesDescription: "Les rapports seront exportés en tant que facture d'achat avec la date et le statut sélectionnés ci-dessous.",
            purchaseBillDate: "Date de la facture d'achat",
            exportInvoices: 'Exporter les factures en tant que',
            salesInvoice: 'Facture de vente',
            exportInvoicesDescription: 'Les factures de vente affichent toujours la date à laquelle la facture a été envoyée.',
            advancedConfig: {
                autoSyncDescription: 'Expensify se synchronisera automatiquement avec Xero tous les jours.',
                purchaseBillStatusTitle: "Statut de la facture d'achat",
                reimbursedReportsDescription: "Chaque fois qu'un rapport est payé en utilisant Expensify ACH, le paiement de facture correspondant sera créé dans le compte Xero ci-dessous.",
                xeroBillPaymentAccount: 'Compte de paiement de factures Xero',
                xeroInvoiceCollectionAccount: 'Compte de recouvrement des factures Xero',
                xeroBillPaymentAccountDescription: "Choisissez d'où payer les factures et nous créerons le paiement dans Xero.",
                invoiceAccountSelectorDescription: 'Choisissez où recevoir les paiements de factures et nous créerons le paiement dans Xero.',
            },
            exportDate: {
                label: "Date de la facture d'achat",
                description: "Utilisez cette date lors de l'exportation des rapports vers Xero.",
                values: {
                    [CONST.XERO_EXPORT_DATE.LAST_EXPENSE]: {
                        label: 'Date de la dernière dépense',
                        description: 'Date de la dépense la plus récente sur le rapport.',
                    },
                    [CONST.XERO_EXPORT_DATE.REPORT_EXPORTED]: {
                        label: "Date d'exportation",
                        description: 'Date à laquelle le rapport a été exporté vers Xero.',
                    },
                    [CONST.XERO_EXPORT_DATE.REPORT_SUBMITTED]: {
                        label: 'Date de soumission',
                        description: 'Date à laquelle le rapport a été soumis pour approbation.',
                    },
                },
            },
            invoiceStatus: {
                label: "Statut de la facture d'achat",
                description: "Utilisez ce statut lors de l'exportation des factures d'achat vers Xero.",
                values: {
                    [CONST.XERO_CONFIG.INVOICE_STATUS.DRAFT]: 'Brouillon',
                    [CONST.XERO_CONFIG.INVOICE_STATUS.AWAITING_APPROVAL]: "En attente d'approbation",
                    [CONST.XERO_CONFIG.INVOICE_STATUS.AWAITING_PAYMENT]: 'En attente de paiement',
                },
            },
            noAccountsFound: 'Aucun compte trouvé',
            noAccountsFoundDescription: 'Veuillez ajouter le compte dans Xero et synchroniser à nouveau la connexion.',
            accountingMethods: {
                label: 'Quand exporter',
                description: 'Choisissez quand exporter les dépenses :',
                values: {
                    [COMMON_CONST.INTEGRATIONS.ACCOUNTING_METHOD.ACCRUAL]: 'Accrual',
                    [COMMON_CONST.INTEGRATIONS.ACCOUNTING_METHOD.CASH]: 'Espèces',
                },
                alternateText: {
                    [COMMON_CONST.INTEGRATIONS.ACCOUNTING_METHOD.ACCRUAL]: 'Les dépenses hors de la poche seront exportées une fois approuvées définitivement.',
                    [COMMON_CONST.INTEGRATIONS.ACCOUNTING_METHOD.CASH]: "Les dépenses personnelles seront exportées lorsqu'elles seront payées.",
                },
            },
        },
        sageIntacct: {
            preferredExporter: 'Exportateur préféré',
            taxSolution: 'Solution fiscale',
            notConfigured: 'Non configuré',
            exportDate: {
                label: "Date d'exportation",
                description: "Utilisez cette date lors de l'exportation des rapports vers Sage Intacct.",
                values: {
                    [CONST.SAGE_INTACCT_EXPORT_DATE.LAST_EXPENSE]: {
                        label: 'Date de la dernière dépense',
                        description: 'Date de la dépense la plus récente sur le rapport.',
                    },
                    [CONST.SAGE_INTACCT_EXPORT_DATE.EXPORTED]: {
                        label: "Date d'exportation",
                        description: 'Date à laquelle le rapport a été exporté vers Sage Intacct.',
                    },
                    [CONST.SAGE_INTACCT_EXPORT_DATE.SUBMITTED]: {
                        label: 'Date de soumission',
                        description: 'Date à laquelle le rapport a été soumis pour approbation.',
                    },
                },
            },
            reimbursableExpenses: {
                description: 'Définissez comment les dépenses personnelles sont exportées vers Sage Intacct.',
                values: {
                    [CONST.SAGE_INTACCT_REIMBURSABLE_EXPENSE_TYPE.EXPENSE_REPORT]: 'Rapports de dépenses',
                    [CONST.SAGE_INTACCT_REIMBURSABLE_EXPENSE_TYPE.VENDOR_BILL]: 'Factures fournisseurs',
                },
            },
            nonReimbursableExpenses: {
                description: "Définissez comment les achats par carte d'entreprise sont exportés vers Sage Intacct.",
                values: {
                    [CONST.SAGE_INTACCT_NON_REIMBURSABLE_EXPENSE_TYPE.CREDIT_CARD_CHARGE]: 'Cartes de crédit',
                    [CONST.SAGE_INTACCT_NON_REIMBURSABLE_EXPENSE_TYPE.VENDOR_BILL]: 'Factures fournisseurs',
                },
            },
            creditCardAccount: 'Compte de carte de crédit',
            defaultVendor: 'Fournisseur par défaut',
            defaultVendorDescription: ({isReimbursable}: DefaultVendorDescriptionParams) =>
                `Définissez un fournisseur par défaut qui s'appliquera aux dépenses remboursables de ${isReimbursable ? '' : 'non-'} qui n'ont pas de fournisseur correspondant dans Sage Intacct.`,
            exportDescription: 'Configurez comment les données Expensify sont exportées vers Sage Intacct.',
            exportPreferredExporterNote:
                "L'exportateur préféré peut être n'importe quel administrateur de l'espace de travail, mais doit également être un administrateur de domaine si vous définissez différents comptes d'exportation pour des cartes d'entreprise individuelles dans les paramètres de domaine.",
            exportPreferredExporterSubNote: "Une fois défini, l'exportateur préféré verra les rapports à exporter dans son compte.",
            noAccountsFound: 'Aucun compte trouvé',
            noAccountsFoundDescription: `Veuillez ajouter le compte dans Sage Intacct et synchroniser à nouveau la connexion.`,
            autoSync: 'Synchronisation automatique',
            autoSyncDescription: 'Expensify se synchronisera automatiquement avec Sage Intacct tous les jours.',
            inviteEmployees: 'Inviter des employés',
            inviteEmployeesDescription:
                "Importer les dossiers des employés Sage Intacct et inviter les employés à cet espace de travail. Votre flux de travail d'approbation sera par défaut une approbation par le manager et peut être configuré davantage sur la page Membres.",
            syncReimbursedReports: 'Synchroniser les rapports remboursés',
            syncReimbursedReportsDescription:
                "Chaque fois qu'un rapport est payé en utilisant Expensify ACH, le paiement de facture correspondant sera créé dans le compte Sage Intacct ci-dessous.",
            paymentAccount: 'Compte de paiement Sage Intacct',
        },
        netsuite: {
            subsidiary: 'Filiale',
            subsidiarySelectDescription: 'Choisissez la filiale dans NetSuite à partir de laquelle vous souhaitez importer des données.',
            exportDescription: 'Configurez comment les données Expensify sont exportées vers NetSuite.',
            exportInvoices: 'Exporter les factures vers',
            journalEntriesTaxPostingAccount: 'Comptes de publication fiscale des écritures de journal',
            journalEntriesProvTaxPostingAccount: 'Entrées de journal compte de publication de la taxe provinciale',
            foreignCurrencyAmount: 'Exporter le montant en devise étrangère',
            exportToNextOpenPeriod: 'Exporter vers la prochaine période ouverte',
            nonReimbursableJournalPostingAccount: 'Compte de publication de journal non remboursable',
            reimbursableJournalPostingAccount: 'Compte de publication de journal remboursable',
            journalPostingPreference: {
                label: 'Préférence de publication des écritures de journal',
                values: {
                    [CONST.NETSUITE_JOURNAL_POSTING_PREFERENCE.JOURNALS_POSTING_INDIVIDUAL_LINE]: 'Entrée unique et détaillée pour chaque rapport',
                    [CONST.NETSUITE_JOURNAL_POSTING_PREFERENCE.JOURNALS_POSTING_TOTAL_LINE]: 'Une seule entrée pour chaque dépense',
                },
            },
            invoiceItem: {
                label: 'Article de facture',
                values: {
                    [CONST.NETSUITE_INVOICE_ITEM_PREFERENCE.CREATE]: {
                        label: 'Créez-en un pour moi',
                        description: 'Nous créerons un "élément de ligne de facture Expensify" pour vous lors de l\'exportation (si un n\'existe pas déjà).',
                    },
                    [CONST.NETSUITE_INVOICE_ITEM_PREFERENCE.SELECT]: {
                        label: 'Sélectionner existant',
                        description: "Nous lierons les factures d'Expensify à l'élément sélectionné ci-dessous.",
                    },
                },
            },
            exportDate: {
                label: "Date d'exportation",
                description: "Utilisez cette date lors de l'exportation des rapports vers NetSuite.",
                values: {
                    [CONST.NETSUITE_EXPORT_DATE.LAST_EXPENSE]: {
                        label: 'Date de la dernière dépense',
                        description: 'Date de la dépense la plus récente sur le rapport.',
                    },
                    [CONST.NETSUITE_EXPORT_DATE.EXPORTED]: {
                        label: "Date d'exportation",
                        description: 'Date à laquelle le rapport a été exporté vers NetSuite.',
                    },
                    [CONST.NETSUITE_EXPORT_DATE.SUBMITTED]: {
                        label: 'Date de soumission',
                        description: 'Date à laquelle le rapport a été soumis pour approbation.',
                    },
                },
            },
            exportDestination: {
                values: {
                    [CONST.NETSUITE_EXPORT_DESTINATION.EXPENSE_REPORT]: {
                        label: 'Rapports de dépenses',
                        reimbursableDescription: 'Les dépenses personnelles seront exportées sous forme de rapports de dépenses vers NetSuite.',
                        nonReimbursableDescription: "Les dépenses des cartes d'entreprise seront exportées sous forme de rapports de dépenses vers NetSuite.",
                    },
                    [CONST.NETSUITE_EXPORT_DESTINATION.VENDOR_BILL]: {
                        label: 'Factures fournisseurs',
                        reimbursableDescription:
                            'Out-of-pocket expenses will export as bills payable to the NetSuite vendor specified below.\n' +
                            '\n' +
                            'If you’d like to set a specific vendor for each card, go to *Settings > Domains > Company Cards*.',
                        nonReimbursableDescription:
                            'Company card expenses will export as bills payable to the NetSuite vendor specified below.\n' +
                            '\n' +
                            'If you’d like to set a specific vendor for each card, go to *Settings > Domains > Company Cards*.',
                    },
                    [CONST.NETSUITE_EXPORT_DESTINATION.JOURNAL_ENTRY]: {
                        label: 'Écritures de journal',
                        reimbursableDescription:
                            'Out-of-pocket expenses will export as journal entries to the NetSuite account specified below.\n' +
                            '\n' +
                            'If you’d like to set a specific vendor for each card, go to *Settings > Domains > Company Cards*.',
                        nonReimbursableDescription:
                            'Company card expenses will export as journal entries to the NetSuite account specified below.\n' +
                            '\n' +
                            'If you’d like to set a specific vendor for each card, go to *Settings > Domains > Company Cards*.',
                    },
                },
            },
            advancedConfig: {
                autoSyncDescription: 'Expensify se synchronisera automatiquement avec NetSuite tous les jours.',
                reimbursedReportsDescription:
                    "Chaque fois qu'un rapport est payé en utilisant Expensify ACH, le paiement de facture correspondant sera créé dans le compte NetSuite ci-dessous.",
                reimbursementsAccount: 'Compte de remboursements',
                reimbursementsAccountDescription: 'Choisissez le compte bancaire que vous utiliserez pour les remboursements, et nous créerons le paiement associé dans NetSuite.',
                collectionsAccount: 'Compte de recouvrement',
                collectionsAccountDescription: "Une fois qu'une facture est marquée comme payée dans Expensify et exportée vers NetSuite, elle apparaîtra sur le compte ci-dessous.",
                approvalAccount: "Compte d'approbation A/P",
                approvalAccountDescription:
                    "Choisissez le compte contre lequel les transactions seront approuvées dans NetSuite. Si vous synchronisez des rapports remboursés, c'est également le compte contre lequel les paiements de factures seront créés.",
                defaultApprovalAccount: 'NetSuite par défaut',
                inviteEmployees: 'Invitez des employés et définissez les approbations',
                inviteEmployeesDescription:
                    "Importer les dossiers des employés de NetSuite et inviter les employés à cet espace de travail. Votre flux de travail d'approbation sera par défaut l'approbation du gestionnaire et peut être configuré davantage sur la page *Membres*.",
                autoCreateEntities: 'Créer automatiquement des employés/fournisseurs',
                enableCategories: 'Activer les catégories nouvellement importées',
                customFormID: 'ID de formulaire personnalisé',
                customFormIDDescription:
                    'Par défaut, Expensify créera des entrées en utilisant le formulaire de transaction préféré défini dans NetSuite. Vous pouvez également désigner un formulaire de transaction spécifique à utiliser.',
                customFormIDReimbursable: 'Dépense personnelle',
                customFormIDNonReimbursable: "Dépense de carte d'entreprise",
                exportReportsTo: {
                    label: "Niveau d'approbation du rapport de dépenses",
                    description:
                        "Une fois qu'un rapport de dépenses est approuvé dans Expensify et exporté vers NetSuite, vous pouvez définir un niveau d'approbation supplémentaire dans NetSuite avant la publication.",
                    values: {
                        [CONST.NETSUITE_REPORTS_APPROVAL_LEVEL.REPORTS_APPROVED_NONE]: 'Préférence par défaut de NetSuite',
                        [CONST.NETSUITE_REPORTS_APPROVAL_LEVEL.REPORTS_SUPERVISOR_APPROVED]: 'Approuvé uniquement par le superviseur',
                        [CONST.NETSUITE_REPORTS_APPROVAL_LEVEL.REPORTS_ACCOUNTING_APPROVED]: 'Seulement la comptabilité approuvée',
                        [CONST.NETSUITE_REPORTS_APPROVAL_LEVEL.REPORTS_APPROVED_BOTH]: 'Superviseur et comptabilité approuvés',
                    },
                },
                accountingMethods: {
                    label: 'Quand exporter',
                    description: 'Choisissez quand exporter les dépenses :',
                    values: {
                        [COMMON_CONST.INTEGRATIONS.ACCOUNTING_METHOD.ACCRUAL]: 'Accrual',
                        [COMMON_CONST.INTEGRATIONS.ACCOUNTING_METHOD.CASH]: 'Espèces',
                    },
                    alternateText: {
                        [COMMON_CONST.INTEGRATIONS.ACCOUNTING_METHOD.ACCRUAL]: 'Les dépenses hors de la poche seront exportées une fois approuvées définitivement.',
                        [COMMON_CONST.INTEGRATIONS.ACCOUNTING_METHOD.CASH]: "Les dépenses personnelles seront exportées lorsqu'elles seront payées.",
                    },
                },
                exportVendorBillsTo: {
                    label: "Niveau d'approbation des factures fournisseurs",
                    description:
                        "Une fois qu'une facture fournisseur est approuvée dans Expensify et exportée vers NetSuite, vous pouvez définir un niveau d'approbation supplémentaire dans NetSuite avant la publication.",
                    values: {
                        [CONST.NETSUITE_VENDOR_BILLS_APPROVAL_LEVEL.VENDOR_BILLS_APPROVED_NONE]: 'Préférence par défaut de NetSuite',
                        [CONST.NETSUITE_VENDOR_BILLS_APPROVAL_LEVEL.VENDOR_BILLS_APPROVAL_PENDING]: "En attente d'approbation",
                        [CONST.NETSUITE_VENDOR_BILLS_APPROVAL_LEVEL.VENDOR_BILLS_APPROVED]: 'Approuvé pour publication',
                    },
                },
                exportJournalsTo: {
                    label: "Niveau d'approbation de l'écriture de journal",
                    description:
                        "Une fois qu'une écriture de journal est approuvée dans Expensify et exportée vers NetSuite, vous pouvez définir un niveau d'approbation supplémentaire dans NetSuite avant de la comptabiliser.",
                    values: {
                        [CONST.NETSUITE_JOURNALS_APPROVAL_LEVEL.JOURNALS_APPROVED_NONE]: 'Préférence par défaut de NetSuite',
                        [CONST.NETSUITE_JOURNALS_APPROVAL_LEVEL.JOURNALS_APPROVAL_PENDING]: "En attente d'approbation",
                        [CONST.NETSUITE_JOURNALS_APPROVAL_LEVEL.JOURNALS_APPROVED]: 'Approuvé pour publication',
                    },
                },
                error: {
                    customFormID: 'Veuillez entrer un ID de formulaire personnalisé numérique valide',
                },
            },
            noAccountsFound: 'Aucun compte trouvé',
            noAccountsFoundDescription: 'Veuillez ajouter le compte dans NetSuite et synchroniser à nouveau la connexion.',
            noVendorsFound: 'Aucun fournisseur trouvé',
            noVendorsFoundDescription: 'Veuillez ajouter des fournisseurs dans NetSuite et synchroniser à nouveau la connexion.',
            noItemsFound: 'Aucun élément de facture trouvé',
            noItemsFoundDescription: 'Veuillez ajouter des éléments de facture dans NetSuite et synchroniser à nouveau la connexion.',
            noSubsidiariesFound: 'Aucune filiale trouvée',
            noSubsidiariesFoundDescription: 'Veuillez ajouter une filiale dans NetSuite et synchroniser à nouveau la connexion.',
            tokenInput: {
                title: 'Configuration de NetSuite',
                formSteps: {
                    installBundle: {
                        title: 'Installer le bundle Expensify',
                        description: 'Dans NetSuite, allez à *Customization > SuiteBundler > Search & Install Bundles* > recherchez "Expensify" > installez le bundle.',
                    },
                    enableTokenAuthentication: {
                        title: "Activer l'authentification par jeton",
                        description: "Dans NetSuite, allez à *Setup > Company > Enable Features > SuiteCloud* > activez *l'authentification basée sur les jetons*.",
                    },
                    enableSoapServices: {
                        title: 'Activer les services web SOAP',
                        description: 'Dans NetSuite, allez dans *Setup > Company > Enable Features > SuiteCloud* > activez *SOAP Web Services*.',
                    },
                    createAccessToken: {
                        title: "Créer un jeton d'accès",
                        description:
                            'Dans NetSuite, allez à *Setup > Users/Roles > Access Tokens* > créez un jeton d\'accès pour l\'application "Expensify" et soit le rôle "Expensify Integration" soit le rôle "Administrator".\n\n*Important :* Assurez-vous de sauvegarder le *Token ID* et le *Token Secret* de cette étape. Vous en aurez besoin pour l\'étape suivante.',
                    },
                    enterCredentials: {
                        title: 'Entrez vos identifiants NetSuite',
                        formInputs: {
                            netSuiteAccountID: 'NetSuite Account ID',
                            netSuiteTokenID: 'Token ID',
                            netSuiteTokenSecret: 'Token Secret',
                        },
                        netSuiteAccountIDDescription: 'Dans NetSuite, allez à *Setup > Integration > SOAP Web Services Preferences*.',
                    },
                },
            },
            import: {
                expenseCategories: 'Catégories de dépenses',
                expenseCategoriesDescription: 'Vos catégories de dépenses NetSuite seront importées dans Expensify en tant que catégories.',
                crossSubsidiaryCustomers: 'Clients/projets inter-filiales',
                importFields: {
                    departments: {
                        title: 'Départements',
                        subtitle: 'Choisissez comment gérer les *départements* NetSuite dans Expensify.',
                    },
                    classes: {
                        title: 'Cours',
                        subtitle: 'Choisissez comment gérer les *classes* dans Expensify.',
                    },
                    locations: {
                        title: 'Lieux',
                        subtitle: 'Choisissez comment gérer les *emplacements* dans Expensify.',
                    },
                },
                customersOrJobs: {
                    title: 'Clients/projets',
                    subtitle: 'Choisissez comment gérer les *clients* et les *projets* NetSuite dans Expensify.',
                    importCustomers: 'Importer des clients',
                    importJobs: 'Importer des projets',
                    customers: 'clients',
                    jobs: 'projets',
                    label: ({importFields, importType}: CustomersOrJobsLabelParams) => `${importFields.join('et')}, ${importType}`,
                },
                importTaxDescription: 'Importer des groupes de taxes depuis NetSuite.',
                importCustomFields: {
                    chooseOptionBelow: 'Choisissez une option ci-dessous :',
                    label: ({importedTypes}: ImportedTypesParams) => `Importé en tant que ${importedTypes.join('et')}`,
                    requiredFieldError: ({fieldName}: RequiredFieldParams) => `Veuillez entrer le ${fieldName}`,
                    customSegments: {
                        title: 'Segments/enregistrements personnalisés',
                        addText: 'Ajouter un segment/enregistrement personnalisé',
                        recordTitle: 'Segment/record personnalisé',
                        helpLink: CONST.NETSUITE_IMPORT.HELP_LINKS.CUSTOM_SEGMENTS,
                        helpLinkText: 'Voir les instructions détaillées',
                        helpText: 'sur la configuration de segments/enregistrements personnalisés.',
                        emptyTitle: 'Ajouter un segment personnalisé ou un enregistrement personnalisé',
                        fields: {
                            segmentName: 'Nom',
                            internalID: 'ID interne',
                            scriptID: 'Script ID',
                            customRecordScriptID: 'ID de colonne de transaction',
                            mapping: 'Affiché comme',
                        },
                        removeTitle: 'Supprimer le segment/enregistrement personnalisé',
                        removePrompt: 'Êtes-vous sûr de vouloir supprimer ce segment/enregistrement personnalisé ?',
                        addForm: {
                            customSegmentName: 'nom de segment personnalisé',
                            customRecordName: "nom d'enregistrement personnalisé",
                            segmentTitle: 'Segment personnalisé',
                            customSegmentAddTitle: 'Ajouter un segment personnalisé',
                            customRecordAddTitle: 'Ajouter un enregistrement personnalisé',
                            recordTitle: 'Enregistrement personnalisé',
                            segmentRecordType: 'Voulez-vous ajouter un segment personnalisé ou un enregistrement personnalisé ?',
                            customSegmentNameTitle: 'Quel est le nom du segment personnalisé ?',
                            customRecordNameTitle: "Quel est le nom de l'enregistrement personnalisé ?",
                            customSegmentNameFooter: `Vous pouvez trouver les noms de segments personnalisés dans NetSuite sous *Customizations > Links, Records & Fields > Custom Segments*.\n\n_Pour des instructions plus détaillées, [visitez notre site d'aide](${CONST.NETSUITE_IMPORT.HELP_LINKS.CUSTOM_SEGMENTS})_.`,
                            customRecordNameFooter: `Vous pouvez trouver des noms d'enregistrements personnalisés dans NetSuite en entrant "Transaction Column Field" dans la recherche globale.\n\n_Pour des instructions plus détaillées, [visitez notre site d'aide](${CONST.NETSUITE_IMPORT.HELP_LINKS.CUSTOM_SEGMENTS})_.`,
                            customSegmentInternalIDTitle: "Quel est l'ID interne ?",
                            customSegmentInternalIDFooter: `Tout d'abord, assurez-vous d'avoir activé les ID internes dans NetSuite sous *Accueil > Définir les préférences > Afficher l'ID interne.*\n\nVous pouvez trouver les ID internes des segments personnalisés dans NetSuite sous :\n\n1. *Personnalisation > Listes, enregistrements et champs > Segments personnalisés*.\n2. Cliquez sur un segment personnalisé.\n3. Cliquez sur le lien hypertexte à côté de *Type d'enregistrement personnalisé*.\n4. Trouvez l'ID interne dans le tableau en bas.\n\n_Pour des instructions plus détaillées, [visitez notre site d'aide](${CONST.NETSUITE_IMPORT.HELP_LINKS.CUSTOM_LISTS})_.`,
                            customRecordInternalIDFooter: `Vous pouvez trouver les ID internes des enregistrements personnalisés dans NetSuite en suivant ces étapes :\n\n1. Entrez "Transaction Line Fields" dans la recherche globale.\n2. Cliquez sur un enregistrement personnalisé.\n3. Trouvez l'ID interne sur le côté gauche.\n\n_Pour des instructions plus détaillées, [visitez notre site d'aide](${CONST.NETSUITE_IMPORT.HELP_LINKS.CUSTOM_SEGMENTS})_.`,
                            customSegmentScriptIDTitle: "Quel est l'ID du script ?",
                            customSegmentScriptIDFooter: `Vous pouvez trouver les IDs de script de segment personnalisé dans NetSuite sous :\n\n1. *Personnalisation > Listes, Enregistrements et Champs > Segments Personnalisés*.\n2. Cliquez sur un segment personnalisé.\n3. Cliquez sur l'onglet *Application et Sourcing* en bas, puis :\n    a. Si vous souhaitez afficher le segment personnalisé comme un *tag* (au niveau de l'article) dans Expensify, cliquez sur le sous-onglet *Colonnes de Transaction* et utilisez l'*ID de Champ*.\n    b. Si vous souhaitez afficher le segment personnalisé comme un *champ de rapport* (au niveau du rapport) dans Expensify, cliquez sur le sous-onglet *Transactions* et utilisez l'*ID de Champ*.\n\n_Pour des instructions plus détaillées, [visitez notre site d'aide](${CONST.NETSUITE_IMPORT.HELP_LINKS.CUSTOM_LISTS})_.`,
                            customRecordScriptIDTitle: "Quel est l'ID de la colonne de transaction ?",
                            customRecordScriptIDFooter: `Vous pouvez trouver les ID de script d'enregistrement personnalisé dans NetSuite sous :\n\n1. Entrez "Transaction Line Fields" dans la recherche globale.\n2. Cliquez sur un enregistrement personnalisé.\n3. Trouvez l'ID de script sur le côté gauche.\n\n_Pour des instructions plus détaillées, [visitez notre site d'aide](${CONST.NETSUITE_IMPORT.HELP_LINKS.CUSTOM_SEGMENTS})_.`,
                            customSegmentMappingTitle: 'Comment ce segment personnalisé doit-il être affiché dans Expensify ?',
                            customRecordMappingTitle: 'Comment cet enregistrement personnalisé doit-il être affiché dans Expensify ?',
                        },
                        errors: {
                            uniqueFieldError: ({fieldName}: RequiredFieldParams) => `Un segment/enregistrement personnalisé avec ce ${fieldName?.toLowerCase()} existe déjà.`,
                        },
                    },
                    customLists: {
                        title: 'Listes personnalisées',
                        addText: 'Ajouter une liste personnalisée',
                        recordTitle: 'Liste personnalisée',
                        helpLink: CONST.NETSUITE_IMPORT.HELP_LINKS.CUSTOM_LISTS,
                        helpLinkText: 'Voir les instructions détaillées',
                        helpText: 'sur la configuration des listes personnalisées.',
                        emptyTitle: 'Ajouter une liste personnalisée',
                        fields: {
                            listName: 'Nom',
                            internalID: 'ID interne',
                            transactionFieldID: 'ID du champ de transaction',
                            mapping: 'Affiché comme',
                        },
                        removeTitle: 'Supprimer la liste personnalisée',
                        removePrompt: 'Êtes-vous sûr de vouloir supprimer cette liste personnalisée ?',
                        addForm: {
                            listNameTitle: 'Choisir une liste personnalisée',
                            transactionFieldIDTitle: "Quel est l'ID du champ de transaction ?",
                            transactionFieldIDFooter: `Vous pouvez trouver les identifiants des champs de transaction dans NetSuite en suivant ces étapes :\n\n1. Entrez "Champs de ligne de transaction" dans la recherche globale.\n2. Cliquez sur une liste personnalisée.\n3. Trouvez l'identifiant du champ de transaction sur le côté gauche.\n\n_Pour des instructions plus détaillées, [visitez notre site d'aide](${CONST.NETSUITE_IMPORT.HELP_LINKS.CUSTOM_LISTS})_.`,
                            mappingTitle: 'Comment cette liste personnalisée doit-elle être affichée dans Expensify ?',
                        },
                        errors: {
                            uniqueTransactionFieldIDError: `Une liste personnalisée avec cet ID de champ de transaction existe déjà.`,
                        },
                    },
                },
                importTypes: {
                    [CONST.INTEGRATION_ENTITY_MAP_TYPES.NETSUITE_DEFAULT]: {
                        label: 'Employé par défaut de NetSuite',
                        description: "Non importé dans Expensify, appliqué à l'exportation",
                        footerContent: ({importField}: ImportFieldParams) =>
                            `Si vous utilisez ${importField} dans NetSuite, nous appliquerons la valeur par défaut définie sur le dossier de l'employé lors de l'exportation vers le rapport de dépenses ou l'écriture de journal.`,
                    },
                    [CONST.INTEGRATION_ENTITY_MAP_TYPES.TAG]: {
                        label: 'Tags',
                        description: 'Niveau des postes de dépense',
                        footerContent: ({importField}: ImportFieldParams) => `${startCase(importField)} sera sélectionnable pour chaque dépense individuelle sur le rapport d'un employé.`,
                    },
                    [CONST.INTEGRATION_ENTITY_MAP_TYPES.REPORT_FIELD]: {
                        label: 'Champs de rapport',
                        description: 'Niveau de rapport',
                        footerContent: ({importField}: ImportFieldParams) => `La sélection ${startCase(importField)} s'appliquera à toutes les dépenses sur le rapport d'un employé.`,
                    },
                },
            },
        },
        intacct: {
            sageIntacctSetup: 'Configuration de Sage Intacct',
            prerequisitesTitle: 'Avant de vous connecter...',
            downloadExpensifyPackage: 'Téléchargez le package Expensify pour Sage Intacct',
            followSteps: 'Suivez les étapes de notre guide Comment faire : Connecter à Sage Intacct.',
            enterCredentials: 'Entrez vos identifiants Sage Intacct',
            entity: 'Entity',
            employeeDefault: 'Sage Intacct employé par défaut',
            employeeDefaultDescription: "Le département par défaut de l'employé sera appliqué à ses dépenses dans Sage Intacct si un existe.",
            displayedAsTagDescription: "Le département sera sélectionnable pour chaque dépense individuelle sur le rapport d'un employé.",
            displayedAsReportFieldDescription: "La sélection du département s'appliquera à toutes les dépenses sur le rapport d'un employé.",
            toggleImportTitleFirstPart: 'Choisissez comment gérer Sage Intacct',
            toggleImportTitleSecondPart: 'dans Expensify.',
            expenseTypes: 'Types de dépenses',
            expenseTypesDescription: 'Vos types de dépenses Sage Intacct seront importés dans Expensify en tant que catégories.',
            accountTypesDescription: 'Votre plan comptable Sage Intacct sera importé dans Expensify en tant que catégories.',
            importTaxDescription: "Importer le taux de taxe d'achat depuis Sage Intacct.",
            userDefinedDimensions: "Dimensions définies par l'utilisateur",
            addUserDefinedDimension: "Ajouter une dimension définie par l'utilisateur",
            integrationName: "Nom de l'intégration",
            dimensionExists: 'Une dimension portant ce nom existe déjà.',
            removeDimension: "Supprimer la dimension définie par l'utilisateur",
            removeDimensionPrompt: "Êtes-vous sûr de vouloir supprimer cette dimension définie par l'utilisateur ?",
            userDefinedDimension: "Dimension définie par l'utilisateur",
            addAUserDefinedDimension: "Ajouter une dimension définie par l'utilisateur",
            detailedInstructionsLink: 'Voir les instructions détaillées',
            detailedInstructionsRestOfSentence: "sur l'ajout de dimensions définies par l'utilisateur.",
            userDimensionsAdded: () => ({
                one: '1 UDD ajouté',
                other: (count: number) => `${count} UDD ajoutés`,
            }),
            mappingTitle: ({mappingName}: IntacctMappingTitleParams) => {
                switch (mappingName) {
                    case CONST.SAGE_INTACCT_CONFIG.MAPPINGS.DEPARTMENTS:
                        return 'départements';
                    case CONST.SAGE_INTACCT_CONFIG.MAPPINGS.CLASSES:
                        return 'classes';
                    case CONST.SAGE_INTACCT_CONFIG.MAPPINGS.LOCATIONS:
                        return 'locations';
                    case CONST.SAGE_INTACCT_CONFIG.MAPPINGS.CUSTOMERS:
                        return 'clients';
                    case CONST.SAGE_INTACCT_CONFIG.MAPPINGS.PROJECTS:
                        return 'projets (emplois)';
                    default:
                        return 'mappages';
                }
            },
        },
        type: {
            free: 'Gratuit',
            control: 'Contrôle',
            collect: 'Collecter',
        },
        companyCards: {
            addCards: 'Ajouter des cartes',
            selectCards: 'Sélectionner des cartes',
            addNewCard: {
                other: 'Autre',
                cardProviders: {
                    gl1025: 'American Express Corporate Cards',
                    cdf: 'Mastercard Cartes Commerciales',
                    vcf: 'Visa Commercial Cards',
                    stripe: 'Cartes Stripe',
                },
                yourCardProvider: `Qui est votre fournisseur de carte ?`,
                whoIsYourBankAccount: 'Quelle est votre banque ?',
                whereIsYourBankLocated: 'Où se trouve votre banque ?',
                howDoYouWantToConnect: 'Comment souhaitez-vous vous connecter à votre banque ?',
                learnMoreAboutOptions: {
                    text: 'En savoir plus sur ces',
                    linkText: 'options.',
                },
                commercialFeedDetails:
                    'Nécessite une configuration avec votre banque. Cela est généralement utilisé par les grandes entreprises et est souvent la meilleure option si vous êtes éligible.',
                commercialFeedPlaidDetails: `Nécessite une configuration avec votre banque, mais nous vous guiderons. Cela est généralement limité aux grandes entreprises.`,
                directFeedDetails: "L'approche la plus simple. Connectez-vous immédiatement en utilisant vos identifiants principaux. Cette méthode est la plus courante.",
                enableFeed: {
                    title: ({provider}: GoBackMessageParams) => `Activez votre flux ${provider}`,
                    heading:
                        "Nous avons une intégration directe avec l'émetteur de votre carte et pouvons importer vos données de transaction dans Expensify rapidement et avec précision.\n\nPour commencer, il vous suffit de :",
                    visa: "Nous avons des intégrations globales avec Visa, bien que l'éligibilité varie selon la banque et le programme de carte.\n\nPour commencer, il suffit de :",
                    mastercard:
                        "Nous avons des intégrations globales avec Mastercard, bien que l'éligibilité varie selon la banque et le programme de carte.\n\nPour commencer, il vous suffit de :",
                    vcf: `1. Consultez [cet article d'aide](${CONST.COMPANY_CARDS_VISA_COMMERCIAL_CARD_HELP}) pour des instructions détaillées sur la configuration de vos cartes commerciales Visa.\n\n2. [Contactez votre banque](${CONST.COMPANY_CARDS_VISA_COMMERCIAL_CARD_HELP}) pour vérifier qu'elle prend en charge un flux commercial pour votre programme, et demandez-lui de l'activer.\n\n3. *Une fois le flux activé et ses détails obtenus, passez à l'écran suivant.*`,
                    gl1025: `1. Visitez [cet article d'aide](${CONST.COMPANY_CARDS_AMEX_COMMERCIAL_CARD_HELP}) pour savoir si American Express peut activer un flux commercial pour votre programme.\n\n2. Une fois le flux activé, Amex vous enverra une lettre de production.\n\n3. *Une fois que vous avez les informations du flux, continuez à l'écran suivant.*`,
                    cdf: `1. Consultez [cet article d'aide](${CONST.COMPANY_CARDS_MASTERCARD_COMMERCIAL_CARDS}) pour obtenir des instructions détaillées sur la configuration de vos cartes commerciales Mastercard.\n\n2. [Contactez votre banque](${CONST.COMPANY_CARDS_MASTERCARD_COMMERCIAL_CARDS}) pour vérifier qu'elle prend en charge un flux commercial pour votre programme et demandez-lui de l'activer.\n\n3. *Une fois le flux activé et ses détails obtenus, passez à l'écran suivant.*`,
                    stripe: `1. Visitez le tableau de bord de Stripe, et allez dans [Paramètres](${CONST.COMPANY_CARDS_STRIPE_HELP}).\n\n2. Sous Intégrations de produits, cliquez sur Activer à côté de Expensify.\n\n3. Une fois le flux activé, cliquez sur Soumettre ci-dessous et nous travaillerons à l'ajouter.`,
                },
                whatBankIssuesCard: 'Quelle banque émet ces cartes ?',
                enterNameOfBank: 'Entrez le nom de la banque',
                feedDetails: {
                    vcf: {
                        title: 'Quels sont les détails du flux Visa ?',
                        processorLabel: 'ID du processeur',
                        bankLabel: "ID de l'institution financière (banque)",
                        companyLabel: "ID de l'entreprise",
                        helpLabel: 'Où puis-je trouver ces identifiants ?',
                    },
                    gl1025: {
                        title: `Quel est le nom du fichier de livraison Amex ?`,
                        fileNameLabel: 'Nom du fichier de livraison',
                        helpLabel: 'Où puis-je trouver le nom du fichier de livraison ?',
                    },
                    cdf: {
                        title: `Quel est l'identifiant de distribution Mastercard ?`,
                        distributionLabel: 'ID de distribution',
                        helpLabel: "Où puis-je trouver l'ID de distribution ?",
                    },
                },
                amexCorporate: 'Sélectionnez ceci si le devant de vos cartes indique « Corporate »',
                amexBusiness: 'Sélectionnez ceci si le recto de vos cartes indique « Business »',
                amexPersonal: 'Sélectionnez ceci si vos cartes sont personnelles',
                error: {
                    pleaseSelectProvider: 'Veuillez sélectionner un fournisseur de carte avant de continuer',
                    pleaseSelectBankAccount: 'Veuillez sélectionner un compte bancaire avant de continuer',
                    pleaseSelectBank: 'Veuillez sélectionner une banque avant de continuer.',
                    pleaseSelectCountry: 'Veuillez sélectionner un pays avant de continuer',
                    pleaseSelectFeedType: 'Veuillez sélectionner un type de flux avant de continuer',
                },
            },
            statementCloseDate: {
                [CONST.COMPANY_CARDS.STATEMENT_CLOSE_DATE.LAST_DAY_OF_MONTH]: 'Dernier jour du mois',
                [CONST.COMPANY_CARDS.STATEMENT_CLOSE_DATE.LAST_BUSINESS_DAY_OF_MONTH]: 'Dernier jour ouvrable du mois',
                [CONST.COMPANY_CARDS.STATEMENT_CLOSE_DATE.CUSTOM_DAY_OF_MONTH]: 'Jour personnalisé du mois',
            },
            assignCard: 'Attribuer la carte',
            findCard: 'Trouver la carte',
            cardNumber: 'Numéro de carte',
            commercialFeed: 'Flux commercial',
            feedName: ({feedName}: CompanyCardFeedNameParams) => `Cartes ${feedName}`,
            directFeed: 'Flux direct',
            whoNeedsCardAssigned: "Qui a besoin d'une carte assignée ?",
            chooseCard: 'Choisissez une carte',
            chooseCardFor: ({assignee, feed}: AssignCardParams) => `Choisissez une carte pour ${assignee} à partir du flux de cartes ${feed}.`,
            noActiveCards: 'Aucune carte active dans ce flux',
            somethingMightBeBroken:
                "<muted-text><centered-text>Ou quelque chose pourrait être cassé. Dans tous les cas, si vous avez des questions, n'hésitez pas à <concierge-link>contacter le Concierge</concierge-link>.</centered-text></muted-text>",
            chooseTransactionStartDate: 'Choisissez une date de début de transaction',
            startDateDescription: "Nous importerons toutes les transactions à partir de cette date. Si aucune date n'est spécifiée, nous remonterons aussi loin que votre banque le permet.",
            fromTheBeginning: 'Depuis le début',
            customStartDate: 'Date de début personnalisé',
            customCloseDate: 'Date de clôture personnalisée',
            letsDoubleCheck: 'Vérifions que tout est correct.',
            confirmationDescription: 'Nous commencerons à importer les transactions immédiatement.',
            cardholder: 'Titulaire de carte',
            card: 'Carte',
            cardName: 'Nom de la carte',
            brokenConnectionErrorFirstPart: `La connexion du flux de carte est interrompue. S'il vous plaît`,
            brokenConnectionErrorLink: 'connectez-vous à votre banque',
            brokenConnectionErrorSecondPart: 'afin que nous puissions rétablir la connexion.',
            assignedCard: ({assignee, link}: AssignedCardParams) => `a attribué ${link} à ${assignee} ! Les transactions importées apparaîtront dans cette discussion.`,
            companyCard: "carte d'entreprise",
            chooseCardFeed: 'Choisir le flux de cartes',
            ukRegulation:
                "Expensify, Inc. est un agent de Plaid Financial Ltd., une institution de paiement autorisée régulée par la Financial Conduct Authority sous les Payment Services Regulations 2017 (Numéro de Référence de l'Entreprise : 804718). Plaid vous fournit des services d'information de compte régulés via Expensify Limited en tant qu'agent.",
        },
        expensifyCard: {
            issueAndManageCards: 'Émettre et gérer vos cartes Expensify',
            getStartedIssuing: 'Commencez en émettant votre première carte virtuelle ou physique.',
            verificationInProgress: 'Vérification en cours...',
            verifyingTheDetails: 'Nous vérifions quelques détails. Concierge vous informera lorsque les cartes Expensify seront prêtes à être émises.',
            disclaimer:
                "La carte commerciale Expensify Visa® est émise par The Bancorp Bank, N.A., membre FDIC, conformément à une licence de Visa U.S.A. Inc. et ne peut pas être utilisée chez tous les commerçants qui acceptent les cartes Visa. Apple® et le logo Apple® sont des marques déposées d'Apple Inc., enregistrées aux États-Unis et dans d'autres pays. App Store est une marque de service d'Apple Inc. Google Play et le logo Google Play sont des marques de commerce de Google LLC.",
            issueCard: 'Émettre une carte',
            findCard: 'Trouver la carte',
            newCard: 'Nouvelle carte',
            name: 'Nom',
            lastFour: 'Derniers 4',
            limit: 'Limite',
            currentBalance: 'Solde actuel',
            currentBalanceDescription: 'Le solde actuel est la somme de toutes les transactions effectuées avec la carte Expensify depuis la dernière date de règlement.',
            balanceWillBeSettledOn: ({settlementDate}: SettlementDateParams) => `Le solde sera réglé le ${settlementDate}`,
            settleBalance: 'Régler le solde',
            cardLimit: 'Limite de carte',
            remainingLimit: 'Limite restante',
            requestLimitIncrease: "Demande d'augmentation de la limite",
            remainingLimitDescription:
                "Nous prenons en compte plusieurs facteurs pour calculer votre limite restante : votre ancienneté en tant que client, les informations professionnelles que vous avez fournies lors de l'inscription, et la trésorerie disponible sur votre compte bancaire professionnel. Votre limite restante peut fluctuer quotidiennement.",
            earnedCashback: 'Cashback',
            earnedCashbackDescription: 'Le solde de cashback est basé sur les dépenses mensuelles réglées avec la carte Expensify dans votre espace de travail.',
            issueNewCard: 'Émettre une nouvelle carte',
            finishSetup: 'Terminer la configuration',
            chooseBankAccount: 'Choisir un compte bancaire',
            chooseExistingBank: 'Choisissez un compte bancaire professionnel existant pour payer le solde de votre carte Expensify, ou ajoutez un nouveau compte bancaire.',
            accountEndingIn: 'Compte se terminant par',
            addNewBankAccount: 'Ajouter un nouveau compte bancaire',
            settlementAccount: 'Compte de règlement',
            settlementAccountDescription: 'Choisissez un compte pour payer le solde de votre carte Expensify.',
            settlementAccountInfo: ({reconciliationAccountSettingsLink, accountNumber}: SettlementAccountInfoParams) =>
                `Assurez-vous que ce compte correspond à votre <a href="${reconciliationAccountSettingsLink}">compte de réconciliation</a> (${accountNumber}) afin que le réconciliation continu fonctionne correctement.`,
            settlementFrequency: 'Fréquence de règlement',
            settlementFrequencyDescription: 'Choisissez la fréquence à laquelle vous paierez le solde de votre Expensify Card.',
            settlementFrequencyInfo:
                'Si vous souhaitez passer à un règlement mensuel, vous devrez connecter votre compte bancaire via Plaid et avoir un historique de solde positif sur 90 jours.',
            frequency: {
                daily: 'Quotidiennement',
                monthly: 'Mensuel',
            },
            cardDetails: 'Détails de la carte',
            virtual: 'Virtuel',
            physical: 'Physique',
            deactivate: 'Désactiver la carte',
            changeCardLimit: 'Modifier la limite de la carte',
            changeLimit: 'Modifier la limite',
            smartLimitWarning: ({limit}: CharacterLimitParams) =>
                `Si vous modifiez la limite de cette carte à ${limit}, les nouvelles transactions seront refusées jusqu'à ce que vous approuviez plus de dépenses sur la carte.`,
            monthlyLimitWarning: ({limit}: CharacterLimitParams) => `Si vous changez la limite de cette carte à ${limit}, les nouvelles transactions seront refusées jusqu'au mois prochain.`,
            fixedLimitWarning: ({limit}: CharacterLimitParams) => `Si vous changez la limite de cette carte à ${limit}, les nouvelles transactions seront refusées.`,
            changeCardLimitType: 'Modifier le type de limite de carte',
            changeLimitType: 'Modifier le type de limite',
            changeCardSmartLimitTypeWarning: ({limit}: CharacterLimitParams) =>
                `Si vous changez le type de limite de cette carte en Limite Intelligente, les nouvelles transactions seront refusées car la limite non approuvée de ${limit} a déjà été atteinte.`,
            changeCardMonthlyLimitTypeWarning: ({limit}: CharacterLimitParams) =>
                `Si vous changez le type de limite de cette carte en Mensuel, les nouvelles transactions seront refusées car la limite mensuelle de ${limit} a déjà été atteinte.`,
            addShippingDetails: "Ajouter les détails d'expédition",
            issuedCard: ({assignee}: AssigneeParams) => `a émis une carte Expensify à ${assignee} ! La carte arrivera dans 2-3 jours ouvrables.`,
            issuedCardNoShippingDetails: ({assignee}: AssigneeParams) =>
                `a émis une carte Expensify à ${assignee} ! La carte sera expédiée une fois que les détails d'expédition seront ajoutés.`,
            issuedCardVirtual: ({assignee, link}: IssueVirtualCardParams) => `a émis une ${link} virtuelle à ${assignee} ! La carte peut être utilisée immédiatement.`,
            addedShippingDetails: ({assignee}: AssigneeParams) => `${assignee} a ajouté les détails d'expédition. La carte Expensify arrivera dans 2-3 jours ouvrables.`,
            verifyingHeader: 'Vérification en cours',
            bankAccountVerifiedHeader: 'Compte bancaire vérifié',
            verifyingBankAccount: 'Vérification du compte bancaire...',
            verifyingBankAccountDescription: 'Veuillez patienter pendant que nous confirmons que ce compte peut être utilisé pour émettre des cartes Expensify.',
            bankAccountVerified: 'Compte bancaire vérifié !',
            bankAccountVerifiedDescription: "Vous pouvez maintenant émettre des cartes Expensify à vos membres de l'espace de travail.",
            oneMoreStep: 'Encore une étape...',
            oneMoreStepDescription: 'Il semble que nous devions vérifier manuellement votre compte bancaire. Veuillez vous rendre sur Concierge où vos instructions vous attendent.',
            gotIt: 'Compris',
            goToConcierge: 'Aller à Concierge',
        },
        categories: {
            deleteCategories: 'Supprimer les catégories',
            deleteCategoriesPrompt: 'Êtes-vous sûr de vouloir supprimer ces catégories ?',
            deleteCategory: 'Supprimer la catégorie',
            deleteCategoryPrompt: 'Êtes-vous sûr de vouloir supprimer cette catégorie ?',
            disableCategories: 'Désactiver les catégories',
            disableCategory: 'Désactiver la catégorie',
            enableCategories: 'Activer les catégories',
            enableCategory: 'Activer la catégorie',
            defaultSpendCategories: 'Catégories de dépenses par défaut',
            spendCategoriesDescription: 'Personnalisez la façon dont les dépenses des commerçants sont catégorisées pour les transactions par carte de crédit et les reçus scannés.',
            deleteFailureMessage: "Une erreur s'est produite lors de la suppression de la catégorie, veuillez réessayer.",
            categoryName: 'Nom de catégorie',
            requiresCategory: 'Les membres doivent catégoriser toutes les dépenses',
            needCategoryForExportToIntegration: ({connectionName}: NeedCategoryForExportToIntegrationParams) =>
                `Toutes les dépenses doivent être catégorisées pour pouvoir être exportées vers ${connectionName}.`,
            subtitle: "Obtenez une meilleure vue d'ensemble de l'endroit où l'argent est dépensé. Utilisez nos catégories par défaut ou ajoutez les vôtres.",
            emptyCategories: {
                title: "Vous n'avez créé aucune catégorie",
                subtitle: 'Ajoutez une catégorie pour organiser vos dépenses.',
                subtitleWithAccounting: ({accountingPageURL}: EmptyCategoriesSubtitleWithAccountingParams) =>
                    `<muted-text><centered-text>Vos catégories sont actuellement importées à partir d'une connexion comptable. Allez dans la <a href="${accountingPageURL}">comptabilité</a> pour faire des changements.</centered-text></muted-text>`,
            },
            updateFailureMessage: "Une erreur s'est produite lors de la mise à jour de la catégorie, veuillez réessayer.",
            createFailureMessage: "Une erreur s'est produite lors de la création de la catégorie, veuillez réessayer.",
            addCategory: 'Ajouter une catégorie',
            editCategory: 'Modifier la catégorie',
            editCategories: 'Modifier les catégories',
            findCategory: 'Trouver la catégorie',
            categoryRequiredError: 'Le nom de la catégorie est requis',
            existingCategoryError: 'Une catégorie avec ce nom existe déjà',
            invalidCategoryName: 'Nom de catégorie invalide',
            importedFromAccountingSoftware: 'Les catégories ci-dessous sont importées de votre',
            payrollCode: 'Code de paie',
            updatePayrollCodeFailureMessage: "Une erreur s'est produite lors de la mise à jour du code de paie, veuillez réessayer.",
            glCode: 'Code GL',
            updateGLCodeFailureMessage: "Une erreur s'est produite lors de la mise à jour du code GL, veuillez réessayer.",
            importCategories: 'Importer des catégories',
            cannotDeleteOrDisableAllCategories: {
                title: 'Impossible de supprimer ou désactiver toutes les catégories',
                description: `Au moins une catégorie doit rester activée car votre espace de travail nécessite des catégories.`,
            },
        },
        moreFeatures: {
            subtitle:
                'Utilisez les commutateurs ci-dessous pour activer plus de fonctionnalités à mesure que vous vous développez. Chaque fonctionnalité apparaîtra dans le menu de navigation pour une personnalisation supplémentaire.',
            spendSection: {
                title: 'Dépenser',
                subtitle: 'Activez la fonctionnalité qui vous aide à faire évoluer votre équipe.',
            },
            manageSection: {
                title: 'Gérer',
                subtitle: 'Ajoutez des contrôles qui aident à maintenir les dépenses dans le budget.',
            },
            earnSection: {
                title: 'Gagner',
                subtitle: 'Rationalisez vos revenus et soyez payé plus rapidement.',
            },
            organizeSection: {
                title: 'Organiser',
                subtitle: 'Regroupez et analysez les dépenses, enregistrez chaque taxe payée.',
            },
            integrateSection: {
                title: 'Intégrer',
                subtitle: 'Connectez Expensify à des produits financiers populaires.',
            },
            distanceRates: {
                title: 'Tarifs de distance',
                subtitle: 'Ajouter, mettre à jour et appliquer les tarifs.',
            },
            perDiem: {
                title: 'Per diem',
                subtitle: 'Définissez des taux de per diem pour contrôler les dépenses quotidiennes des employés.',
            },
            expensifyCard: {
                title: 'Expensify Card',
                subtitle: 'Obtenez des informations et contrôlez les dépenses.',
                disableCardTitle: 'Désactiver la carte Expensify',
                disableCardPrompt: 'Vous ne pouvez pas désactiver la carte Expensify car elle est déjà utilisée. Contactez Concierge pour connaître les prochaines étapes.',
                disableCardButton: 'Discuter avec Concierge',
                feed: {
                    title: 'Obtenez la carte Expensify',
                    subTitle: "Rationalisez vos dépenses professionnelles et économisez jusqu'à 50 % sur votre facture Expensify, plus :",
                    features: {
                        cashBack: 'Cashback sur chaque achat aux États-Unis',
                        unlimited: 'Cartes virtuelles illimitées',
                        spend: 'Contrôles de dépenses et limites personnalisées',
                    },
                    ctaTitle: 'Émettre une nouvelle carte',
                },
            },
            companyCards: {
                title: "Cartes d'entreprise",
                subtitle: "Importer les dépenses à partir des cartes d'entreprise existantes.",
                feed: {
                    title: "Importer des cartes d'entreprise",
                    features: {
                        support: 'Prise en charge de tous les principaux fournisseurs de cartes',
                        assignCards: "Attribuer des cartes à toute l'équipe",
                        automaticImport: 'Importation automatique des transactions',
                    },
                },
                disableCardTitle: "Désactiver les cartes d'entreprise",
                disableCardPrompt:
                    "Vous ne pouvez pas désactiver les cartes d'entreprise car cette fonctionnalité est en cours d'utilisation. Contactez le Concierge pour connaître les prochaines étapes.",
                disableCardButton: 'Discuter avec Concierge',
                cardDetails: 'Détails de la carte',
                cardNumber: 'Numéro de carte',
                cardholder: 'Titulaire de carte',
                cardName: 'Nom de la carte',
                integrationExport: ({integration, type}: IntegrationExportParams) =>
                    integration && type ? `${integration} ${type.toLowerCase()} exportation` : `exportation ${integration}`,
                integrationExportTitleFirstPart: ({integration}: IntegrationExportParams) => `Choisissez le compte ${integration} vers lequel les transactions doivent être exportées.`,
                integrationExportTitlePart: 'Sélectionner un autre',
                integrationExportTitleLinkPart: "option d'exportation",
                integrationExportTitleSecondPart: 'pour changer les comptes disponibles.',
                lastUpdated: 'Dernière mise à jour',
                transactionStartDate: 'Date de début de la transaction',
                updateCard: 'Mettre à jour la carte',
                unassignCard: 'Désattribuer la carte',
                unassign: 'Désassigner',
                unassignCardDescription: 'Désassigner cette carte supprimera toutes les transactions sur les rapports en brouillon du compte du titulaire de la carte.',
                assignCard: 'Attribuer la carte',
                cardFeedName: 'Nom du flux de carte',
                cardFeedNameDescription: 'Donnez un nom unique au flux de cartes afin de le distinguer des autres.',
                cardFeedTransaction: 'Supprimer les transactions',
                cardFeedTransactionDescription: 'Choisissez si les titulaires de carte peuvent supprimer les transactions par carte. Les nouvelles transactions suivront ces règles.',
                cardFeedRestrictDeletingTransaction: 'Restreindre la suppression des transactions',
                cardFeedAllowDeletingTransaction: 'Autoriser la suppression des transactions',
                removeCardFeed: 'Supprimer le flux de cartes',
                removeCardFeedTitle: ({feedName}: CompanyCardFeedNameParams) => `Supprimer le flux ${feedName}`,
                removeCardFeedDescription: 'Êtes-vous sûr de vouloir supprimer ce flux de cartes ? Cela désassignera toutes les cartes.',
                error: {
                    feedNameRequired: 'Le nom du flux de carte est requis',
                    statementCloseDateRequired: 'Veuillez sélectionner une date de clôture du relevé.',
                },
                corporate: 'Restreindre la suppression des transactions',
                personal: 'Autoriser la suppression des transactions',
                setFeedNameDescription: 'Donnez un nom unique au flux de cartes afin de le distinguer des autres.',
                setTransactionLiabilityDescription:
                    "Lorsqu'elle est activée, les titulaires de carte peuvent supprimer des transactions par carte. Les nouvelles transactions suivront cette règle.",
                emptyAddedFeedTitle: "Attribuer des cartes d'entreprise",
                emptyAddedFeedDescription: 'Commencez en attribuant votre première carte à un membre.',
                pendingFeedTitle: `Nous examinons votre demande...`,
                pendingFeedDescription: `Nous examinons actuellement les détails de votre flux. Une fois cela terminé, nous vous contacterons via`,
                pendingBankTitle: 'Vérifiez la fenêtre de votre navigateur',
                pendingBankDescription: ({bankName}: CompanyCardBankName) =>
                    `Veuillez vous connecter à ${bankName} via la fenêtre de votre navigateur qui vient de s'ouvrir. Si aucune ne s'est ouverte,`,
                pendingBankLink: 'veuillez cliquer ici',
                giveItNameInstruction: 'Donnez un nom à la carte qui la distingue des autres.',
                updating: 'Mise à jour...',
                noAccountsFound: 'Aucun compte trouvé',
                defaultCard: 'Carte par défaut',
                downgradeTitle: `Impossible de rétrograder l'espace de travail`,
                downgradeSubTitleFirstPart: `Cet espace de travail ne peut pas être rétrogradé car plusieurs flux de cartes sont connectés (à l'exclusion des cartes Expensify). Veuillez`,
                downgradeSubTitleMiddlePart: `garder uniquement un flux de cartes`,
                downgradeSubTitleLastPart: 'pour continuer.',
                noAccountsFoundDescription: ({connection}: ConnectionParams) => `Veuillez ajouter le compte dans ${connection} et synchroniser à nouveau la connexion.`,
                expensifyCardBannerTitle: 'Obtenez la carte Expensify',
                expensifyCardBannerSubtitle:
                    "Profitez de remises en argent sur chaque achat aux États-Unis, jusqu'à 50 % de réduction sur votre facture Expensify, des cartes virtuelles illimitées, et bien plus encore.",
                expensifyCardBannerLearnMoreButton: 'En savoir plus',
                statementCloseDateTitle: 'Date de clôture du relevé',
                statementCloseDateDescription: 'Indiquez-nous la date de clôture de votre relevé de carte et nous créerons un relevé correspondant dans Expensify.',
            },
            workflows: {
                title: 'Workflows',
                subtitle: 'Configurez comment les dépenses sont approuvées et payées.',
                disableApprovalPrompt:
                    "Les cartes Expensify de cet espace de travail dépendent actuellement de l'approbation pour définir leurs limites intelligentes. Veuillez modifier les types de limites de toute carte Expensify avec des limites intelligentes avant de désactiver les approbations.",
            },
            invoices: {
                title: 'Factures',
                subtitle: 'Envoyez et recevez des factures.',
            },
            categories: {
                title: 'Catégories',
                subtitle: 'Suivre et organiser les dépenses.',
            },
            tags: {
                title: 'Tags',
                subtitle: 'Classifiez les coûts et suivez les dépenses facturables.',
            },
            taxes: {
                title: 'Taxes',
                subtitle: 'Documentez et récupérez les taxes éligibles.',
            },
            reportFields: {
                title: 'Champs de rapport',
                subtitle: 'Configurer des champs personnalisés pour les dépenses.',
            },
            connections: {
                title: 'Comptabilité',
                subtitle: 'Synchronisez votre plan comptable et plus encore.',
            },
            receiptPartners: {
                title: 'Partenaires de reçus',
                subtitle: 'Importer automatiquement les reçus.',
            },
            connectionsWarningModal: {
                featureEnabledTitle: 'Pas si vite...',
                featureEnabledText: "Pour activer ou désactiver cette fonctionnalité, vous devrez modifier vos paramètres d'importation comptable.",
                disconnectText: 'Pour désactiver la comptabilité, vous devrez déconnecter votre connexion comptable de votre espace de travail.',
                manageSettings: 'Gérer les paramètres',
            },
            receiptPartnersWarningModal: {
                featureEnabledTitle: 'Déconnecter Uber',
                disconnectText: "Pour désactiver cette fonctionnalité, veuillez d'abord déconnecter l'intégration Uber for Business.",
                description: 'Êtes-vous sûr de vouloir déconnecter cette intégration?',
                confirmText: 'Compris',
            },
            workflowWarningModal: {
                featureEnabledTitle: 'Pas si vite...',
                featureEnabledText:
                    "Les cartes Expensify dans cet espace de travail dépendent des flux de travail d'approbation pour définir leurs limites intelligentes.\n\nVeuillez modifier les types de limites de toutes les cartes avec des limites intelligentes avant de désactiver les flux de travail.",
                confirmText: 'Aller aux cartes Expensify',
            },
            rules: {
                title: 'Règles',
                subtitle: 'Exiger des reçus, signaler les dépenses élevées, et plus encore.',
            },
        },
        reports: {
            reportsCustomTitleExamples: 'Exemples :',
            customReportNamesSubtitle: `<muted-text>Personnalisez les titres des rapports à l'aide de nos <a href="${CONST.CUSTOM_REPORT_NAME_HELP_URL}">formules complètes</a>.</muted-text>`,
            customNameTitle: 'Titre de rapport par défaut',
            customNameDescription: `Choisissez un nom personnalisé pour vos notes de frais à l'aide de nos <a href="${CONST.CUSTOM_REPORT_NAME_HELP_URL}">formules complètes</a>.`,
            customNameInputLabel: 'Nom',
            customNameEmailPhoneExample: 'E-mail ou téléphone du membre : {report:submit:from}',
            customNameStartDateExample: 'Date de début du rapport : {report:startdate}',
            customNameWorkspaceNameExample: "Nom de l'espace de travail : {report:workspacename}",
            customNameReportIDExample: 'Report ID : {report:id}',
            customNameTotalExample: 'Total : {report:total}.',
            preventMembersFromChangingCustomNamesTitle: 'Empêcher les membres de modifier les noms des rapports personnalisés',
        },
        reportFields: {
            addField: 'Ajouter un champ',
            delete: 'Supprimer le champ',
            deleteFields: 'Supprimer les champs',
            findReportField: 'Trouver le champ du rapport',
            deleteConfirmation: 'Êtes-vous sûr de vouloir supprimer ce champ de rapport ?',
            deleteFieldsConfirmation: 'Êtes-vous sûr de vouloir supprimer ces champs de rapport ?',
            emptyReportFields: {
                title: "Vous n'avez créé aucun champ de rapport",
                subtitle: 'Ajoutez un champ personnalisé (texte, date ou liste déroulante) qui apparaît sur les rapports.',
            },
            subtitle: "Les champs de rapport s'appliquent à toutes les dépenses et peuvent être utiles lorsque vous souhaitez demander des informations supplémentaires.",
            disableReportFields: 'Désactiver les champs de rapport',
            disableReportFieldsConfirmation: 'Êtes-vous sûr ? Les champs de texte et de date seront supprimés, et les listes seront désactivées.',
            importedFromAccountingSoftware: 'Les champs de rapport ci-dessous sont importés de votre',
            textType: 'Texte',
            dateType: 'Date',
            dropdownType: 'Liste',
            textAlternateText: 'Ajoutez un champ pour la saisie de texte libre.',
            dateAlternateText: 'Ajouter un calendrier pour la sélection de la date.',
            dropdownAlternateText: "Ajouter une liste d'options à choisir.",
            nameInputSubtitle: 'Choisissez un nom pour le champ du rapport.',
            typeInputSubtitle: 'Choisissez le type de champ de rapport à utiliser.',
            initialValueInputSubtitle: 'Entrez une valeur de départ à afficher dans le champ du rapport.',
            listValuesInputSubtitle: 'Ces valeurs apparaîtront dans le menu déroulant des champs de votre rapport. Les valeurs activées peuvent être sélectionnées par les membres.',
            listInputSubtitle: 'Ces valeurs apparaîtront dans la liste des champs de votre rapport. Les valeurs activées peuvent être sélectionnées par les membres.',
            deleteValue: 'Supprimer la valeur',
            deleteValues: 'Supprimer les valeurs',
            disableValue: 'Désactiver la valeur',
            disableValues: 'Désactiver les valeurs',
            enableValue: 'Activer la valeur',
            enableValues: 'Activer les valeurs',
            emptyReportFieldsValues: {
                title: "Vous n'avez créé aucune valeur de liste",
                subtitle: 'Ajoutez des valeurs personnalisées pour apparaître sur les rapports.',
            },
            deleteValuePrompt: 'Êtes-vous sûr de vouloir supprimer cette valeur de la liste ?',
            deleteValuesPrompt: 'Êtes-vous sûr de vouloir supprimer ces valeurs de la liste ?',
            listValueRequiredError: 'Veuillez entrer un nom de valeur de liste',
            existingListValueError: 'Une valeur de liste avec ce nom existe déjà',
            editValue: 'Modifier la valeur',
            listValues: 'Lister les valeurs',
            addValue: 'Ajouter de la valeur',
            existingReportFieldNameError: 'Un champ de rapport avec ce nom existe déjà',
            reportFieldNameRequiredError: 'Veuillez entrer un nom de champ de rapport',
            reportFieldTypeRequiredError: 'Veuillez choisir un type de champ de rapport',
            reportFieldInitialValueRequiredError: 'Veuillez choisir une valeur initiale pour le champ du rapport',
            genericFailureMessage: "Une erreur s'est produite lors de la mise à jour du champ du rapport. Veuillez réessayer.",
        },
        tags: {
            tagName: 'Nom de balise',
            requiresTag: 'Les membres doivent étiqueter toutes les dépenses',
            trackBillable: 'Suivre les dépenses facturables',
            customTagName: 'Nom de balise personnalisé',
            enableTag: 'Activer le tag',
            enableTags: 'Activer les étiquettes',
            requireTag: 'Étiquette requise',
            requireTags: 'Exiger des balises',
            notRequireTags: 'Ne pas exiger',
            disableTag: 'Désactiver le tag',
            disableTags: 'Désactiver les tags',
            addTag: 'Ajouter une étiquette',
            editTag: 'Modifier le tag',
            editTags: 'Modifier les balises',
            findTag: 'Trouver une balise',
            subtitle: 'Les étiquettes ajoutent des moyens plus détaillés pour classer les coûts.',
            dependentMultiLevelTagsSubtitle: {
                phrase1: 'Vous utilisez',
                phrase2: 'balises dépendantes',
                phrase3: '. Vous pouvez',
                phrase4: 'réimporter une feuille de calcul',
                phrase5: 'mettre à jour vos tags.',
            },
            emptyTags: {
                title: "Vous n'avez créé aucun tag",
                //  We need to remove the subtitle and use the below one when we remove the canUseMultiLevelTags beta
                subtitle: 'Ajoutez une étiquette pour suivre les projets, les emplacements, les départements, et plus encore.',
                subtitleHTML: `<muted-text><centered-text>Importez une feuille de calcul pour ajouter des balises permettant de suivre les projets, les lieux, les services, etc. <a href="${CONST.IMPORT_TAGS_EXPENSIFY_URL}">En savoir plus</a> sur le formatage des fichiers de balises.</centered-text></muted-text>`,
                subtitleWithAccounting: ({accountingPageURL}: EmptyTagsSubtitleWithAccountingParams) =>
                    `<muted-text><centered-text>Vos étiquettes sont actuellement importées à partir d'une connexion comptable. Allez dans la <a href="${accountingPageURL}">comptabilité</a> pour faire des changements.</centered-text></muted-text>`,
            },
            deleteTag: 'Supprimer le tag',
            deleteTags: 'Supprimer les balises',
            deleteTagConfirmation: 'Êtes-vous sûr de vouloir supprimer ce tag ?',
            deleteTagsConfirmation: 'Êtes-vous sûr de vouloir supprimer ces étiquettes ?',
            deleteFailureMessage: "Une erreur s'est produite lors de la suppression du tag, veuillez réessayer.",
            tagRequiredError: 'Le nom de la balise est requis',
            existingTagError: 'Un tag avec ce nom existe déjà',
            invalidTagNameError: 'Le nom de la balise ne peut pas être 0. Veuillez choisir une autre valeur.',
            genericFailureMessage: "Une erreur s'est produite lors de la mise à jour du tag, veuillez réessayer.",
            importedFromAccountingSoftware: 'Les balises ci-dessous sont importées de votre',
            glCode: 'Code GL',
            updateGLCodeFailureMessage: "Une erreur s'est produite lors de la mise à jour du code GL, veuillez réessayer.",
            tagRules: 'Règles de balise',
            approverDescription: 'Approbateur',
            importTags: 'Importer des tags',
            importTagsSupportingText: 'Codez vos dépenses avec un type de balise ou plusieurs.',
            configureMultiLevelTags: 'Configurez votre liste de tags pour un étiquetage multi-niveaux.',
            importMultiLevelTagsSupportingText: `Voici un aperçu de vos étiquettes. Si tout semble correct, cliquez ci-dessous pour les importer.`,
            importMultiLevelTags: {
                firstRowTitle: 'La première ligne est le titre de chaque liste de tags',
                independentTags: 'Ce sont des balises indépendantes',
                glAdjacentColumn: 'Il y a un code GL dans la colonne adjacente',
            },
            tagLevel: {
                singleLevel: 'Niveau unique de balises',
                multiLevel: 'Tags multi-niveaux',
            },
            switchSingleToMultiLevelTagWarning: {
                title: 'Changer les niveaux de balise',
                prompt1: 'Changer les niveaux de balises effacera toutes les balises actuelles.',
                prompt2: "Nous vous suggérons d'abord",
                prompt3: 'télécharger une sauvegarde',
                prompt4: 'en exportant vos étiquettes.',
                prompt5: 'En savoir plus',
                prompt6: 'à propos des niveaux de balises.',
            },
            importedTagsMessage: ({columnCounts}: ImportedTagsMessageParams) =>
                `Nous avons trouvé *${columnCounts} colonnes* dans votre feuille de calcul. Sélectionnez *Nom* à côté de la colonne contenant les noms des balises. Vous pouvez également sélectionner *Activé* à côté de la colonne qui définit le statut des balises.`,
            cannotDeleteOrDisableAllTags: {
                title: 'Impossible de supprimer ou de désactiver tous les tags',
                description: `Au moins une étiquette doit rester activée car votre espace de travail nécessite des étiquettes.`,
            },
            cannotMakeAllTagsOptional: {
                title: 'Impossible de rendre toutes les balises facultatives',
                description: `Au moins une étiquette doit rester obligatoire car les paramètres de votre espace de travail exigent des étiquettes.`,
            },
            tagCount: () => ({
                one: '1 jour',
                other: (count: number) => `${count} Tags`,
            }),
        },
        taxes: {
            subtitle: 'Ajoutez les noms de taxes, les taux et définissez les valeurs par défaut.',
            addRate: 'Ajouter un tarif',
            workspaceDefault: "Devise par défaut de l'espace de travail",
            foreignDefault: 'Devise étrangère par défaut',
            customTaxName: 'Nom de taxe personnalisé',
            value: 'Valeur',
            taxReclaimableOn: 'Taxe récupérable sur',
            taxRate: "Taux d'imposition",
            findTaxRate: "Trouver le taux d'imposition",
            error: {
                taxRateAlreadyExists: 'Ce nom de taxe est déjà utilisé',
                taxCodeAlreadyExists: 'Ce code fiscal est déjà utilisé.',
                valuePercentageRange: 'Veuillez entrer un pourcentage valide entre 0 et 100',
                customNameRequired: 'Le nom de la taxe personnalisée est requis',
                deleteFailureMessage: "Une erreur s'est produite lors de la suppression du taux de taxe. Veuillez réessayer ou demander de l'aide à Concierge.",
                updateFailureMessage: "Une erreur s'est produite lors de la mise à jour du taux de taxe. Veuillez réessayer ou demander de l'aide à Concierge.",
                createFailureMessage: "Une erreur s'est produite lors de la création du taux de taxe. Veuillez réessayer ou demander de l'aide à Concierge.",
                updateTaxClaimableFailureMessage: 'La portion récupérable doit être inférieure au montant du taux de distance.',
            },
            deleteTaxConfirmation: 'Êtes-vous sûr de vouloir supprimer cette taxe ?',
            deleteMultipleTaxConfirmation: ({taxAmount}: TaxAmountParams) => `Êtes-vous sûr de vouloir supprimer les taxes de ${taxAmount} ?`,
            actions: {
                delete: 'Supprimer le taux',
                deleteMultiple: 'Supprimer les tarifs',
                enable: 'Activer le tarif',
                disable: 'Désactiver le taux',
                enableTaxRates: () => ({
                    one: 'Activer le tarif',
                    other: 'Activer les tarifs',
                }),
                disableTaxRates: () => ({
                    one: 'Désactiver le taux',
                    other: 'Désactiver les taux',
                }),
            },
            importedFromAccountingSoftware: 'Les taxes ci-dessous sont importées de votre',
            taxCode: 'Code fiscal',
            updateTaxCodeFailureMessage: "Une erreur s'est produite lors de la mise à jour du code fiscal, veuillez réessayer.",
        },
        emptyWorkspace: {
            title: 'Créer un espace de travail',
            subtitle: 'Créez un espace de travail pour suivre les reçus, rembourser les dépenses, gérer les voyages, envoyer des factures, et plus encore — le tout à la vitesse du chat.',
            createAWorkspaceCTA: 'Commencer',
            features: {
                trackAndCollect: 'Suivre et collecter les reçus',
                reimbursements: 'Rembourser les employés',
                companyCards: "Gérer les cartes de l'entreprise",
            },
            notFound: 'Aucun espace de travail trouvé',
            description: 'Les salles sont un excellent endroit pour discuter et travailler avec plusieurs personnes. Pour commencer à collaborer, créez ou rejoignez un espace de travail.',
        },
        new: {
            newWorkspace: 'Nouvel espace de travail',
            getTheExpensifyCardAndMore: 'Obtenez la carte Expensify et plus encore',
            confirmWorkspace: "Confirmer l'espace de travail",
            myGroupWorkspace: ({workspaceNumber}: {workspaceNumber?: number}) => `Mon espace de travail de groupe${workspaceNumber ? ` ${workspaceNumber}` : ''}`,
            workspaceName: ({userName, workspaceNumber}: NewWorkspaceNameParams) => `Espace de travail de ${userName}${workspaceNumber ? ` ${workspaceNumber}` : ''}`,
        },
        people: {
            genericFailureMessage: "Une erreur s'est produite lors de la suppression d'un membre de l'espace de travail, veuillez réessayer.",
            removeMembersPrompt: ({memberName}: {memberName: string}) => ({
                one: `Êtes-vous sûr de vouloir supprimer ${memberName} ?`,
                other: 'Êtes-vous sûr de vouloir supprimer ces membres ?',
            }),
            removeMembersWarningPrompt: ({memberName, ownerName}: RemoveMembersWarningPrompt) =>
                `${memberName} est un approbateur dans cet espace de travail. Lorsque vous ne partagez plus cet espace de travail avec eux, nous les remplacerons dans le flux d'approbation par le propriétaire de l'espace de travail, ${ownerName}.`,
            removeMembersTitle: () => ({
                one: 'Supprimer le membre',
                other: 'Supprimer des membres',
            }),
            findMember: 'Trouver un membre',
            removeWorkspaceMemberButtonTitle: "Supprimer de l'espace de travail",
            removeGroupMemberButtonTitle: 'Retirer du groupe',
            removeRoomMemberButtonTitle: 'Supprimer du chat',
            removeMemberPrompt: ({memberName}: RemoveMemberPromptParams) => `Êtes-vous sûr de vouloir supprimer ${memberName} ?`,
            removeMemberTitle: 'Supprimer le membre',
            transferOwner: 'Transférer le propriétaire',
            makeMember: 'Rendre membre',
            makeAdmin: 'Nommer administrateur',
            makeAuditor: 'Créer un auditeur',
            selectAll: 'Tout sélectionner',
            error: {
                genericAdd: "Un problème est survenu lors de l'ajout de ce membre de l'espace de travail.",
                cannotRemove: "Vous ne pouvez pas vous supprimer ou supprimer le propriétaire de l'espace de travail.",
                genericRemove: "Un problème est survenu lors de la suppression de ce membre de l'espace de travail.",
            },
            addedWithPrimary: 'Certains membres ont été ajoutés avec leurs identifiants principaux.',
            invitedBySecondaryLogin: ({secondaryLogin}: SecondaryLoginParams) => `Ajouté par la connexion secondaire ${secondaryLogin}.`,
            workspaceMembersCount: ({count}: WorkspaceMembersCountParams) => `Nombre total de membres de l’espace de travail : ${count}`,
            importMembers: 'Importer des membres',
        },
        card: {
            getStartedIssuing: 'Commencez en émettant votre première carte virtuelle ou physique.',
            issueCard: 'Émettre une carte',
            issueNewCard: {
                whoNeedsCard: "Qui a besoin d'une carte ?",
                findMember: 'Trouver un membre',
                chooseCardType: 'Choisissez un type de carte',
                physicalCard: 'Carte physique',
                physicalCardDescription: 'Idéal pour le dépensier fréquent',
                virtualCard: 'Carte virtuelle',
                virtualCardDescription: 'Instantané et flexible',
                chooseLimitType: 'Choisissez un type de limite',
                smartLimit: 'Limite Intelligent',
                smartLimitDescription: "Dépenser jusqu'à un certain montant avant de nécessiter une approbation",
                monthly: 'Mensuel',
                monthlyDescription: "Dépenser jusqu'à un certain montant par mois",
                fixedAmount: 'Montant fixe',
                fixedAmountDescription: "Dépenser jusqu'à un certain montant une fois",
                setLimit: 'Définir une limite',
                cardLimitError: 'Veuillez entrer un montant inférieur à 21 474 836 $',
                giveItName: 'Donnez-lui un nom',
                giveItNameInstruction: "Rendez-le suffisamment unique pour le distinguer des autres cartes. Des cas d'utilisation spécifiques sont encore mieux !",
                cardName: 'Nom de la carte',
                letsDoubleCheck: 'Vérifions que tout est correct.',
                willBeReady: 'Cette carte sera prête à être utilisée immédiatement.',
                cardholder: 'Titulaire de carte',
                cardType: 'Type de carte',
                limit: 'Limite',
                limitType: 'Limiter le type',
                name: 'Nom',
            },
            deactivateCardModal: {
                deactivate: 'Désactiver',
                deactivateCard: 'Désactiver la carte',
                deactivateConfirmation: 'La désactivation de cette carte entraînera le refus de toutes les transactions futures et ne pourra pas être annulée.',
            },
        },
        accounting: {
            settings: 'paramètres',
            title: 'Connexions',
            subtitle:
                'Connectez-vous à votre système comptable pour coder les transactions avec votre plan comptable, faire correspondre automatiquement les paiements et garder vos finances synchronisées.',
            qbo: 'QuickBooks Online',
            qbd: 'QuickBooks Desktop',
            xero: 'Xero',
            netsuite: 'NetSuite',
            intacct: 'Sage Intacct',
            sap: 'SAP',
            oracle: 'Oracle',
            microsoftDynamics: 'Microsoft Dynamics',
            talkYourOnboardingSpecialist: 'Discutez avec votre spécialiste de configuration.',
            talkYourAccountManager: 'Discutez avec votre gestionnaire de compte.',
            talkToConcierge: 'Discuter avec Concierge.',
            needAnotherAccounting: "Besoin d'un autre logiciel de comptabilité ?",
            connectionName: ({connectionName}: ConnectionNameParams) => {
                switch (connectionName) {
                    case CONST.POLICY.CONNECTIONS.NAME.QBO:
                        return 'QuickBooks Online';
                    case CONST.POLICY.CONNECTIONS.NAME.XERO:
                        return 'Xero';
                    case CONST.POLICY.CONNECTIONS.NAME.NETSUITE:
                        return 'NetSuite';
                    case CONST.POLICY.CONNECTIONS.NAME.SAGE_INTACCT:
                        return 'Sage Intacct';
                    default: {
                        return '';
                    }
                }
            },
            errorODIntegration: 'Il y a une erreur avec une connexion qui a été configurée dans Expensify Classic.',
            goToODToFix: 'Allez sur Expensify Classic pour résoudre ce problème.',
            goToODToSettings: 'Accédez à Expensify Classic pour gérer vos paramètres.',
            setup: 'Connecter',
            lastSync: ({relativeDate}: LastSyncAccountingParams) => `Dernière synchronisation ${relativeDate}`,
            notSync: 'Non synchronisé',
            import: 'Importation',
            export: 'Exportation',
            advanced: 'Avancé',
            other: 'Autre',
            syncNow: 'Synchroniser maintenant',
            disconnect: 'Déconnecter',
            reinstall: 'Réinstaller le connecteur',
            disconnectTitle: ({connectionName}: OptionalParam<ConnectionNameParams> = {}) => {
                const integrationName =
                    connectionName && CONST.POLICY.CONNECTIONS.NAME_USER_FRIENDLY[connectionName] ? CONST.POLICY.CONNECTIONS.NAME_USER_FRIENDLY[connectionName] : 'intégration';
                return `Déconnecter ${integrationName}`;
            },
            connectTitle: ({connectionName}: ConnectionNameParams) => `Connecter ${CONST.POLICY.CONNECTIONS.NAME_USER_FRIENDLY[connectionName] ?? 'intégration comptable'}`,
            syncError: ({connectionName}: ConnectionNameParams) => {
                switch (connectionName) {
                    case CONST.POLICY.CONNECTIONS.NAME.QBO:
                        return 'Impossible de se connecter à QuickBooks Online';
                    case CONST.POLICY.CONNECTIONS.NAME.XERO:
                        return 'Impossible de se connecter à Xero';
                    case CONST.POLICY.CONNECTIONS.NAME.NETSUITE:
                        return 'Impossible de se connecter à NetSuite';
                    case CONST.POLICY.CONNECTIONS.NAME.QBD:
                        return 'Impossible de se connecter à QuickBooks Desktop';
                    default: {
                        return "Impossible de se connecter à l'intégration";
                    }
                }
            },
            accounts: 'Plan comptable',
            taxes: 'Taxes',
            imported: 'Importé',
            notImported: 'Non importé',
            importAsCategory: 'Importé en tant que catégories',
            importTypes: {
                [CONST.INTEGRATION_ENTITY_MAP_TYPES.IMPORTED]: 'Importé',
                [CONST.INTEGRATION_ENTITY_MAP_TYPES.TAG]: 'Importé en tant que tags',
                [CONST.INTEGRATION_ENTITY_MAP_TYPES.DEFAULT]: 'Importé',
                [CONST.INTEGRATION_ENTITY_MAP_TYPES.NOT_IMPORTED]: 'Non importé',
                [CONST.INTEGRATION_ENTITY_MAP_TYPES.NONE]: 'Non importé',
                [CONST.INTEGRATION_ENTITY_MAP_TYPES.REPORT_FIELD]: 'Importé en tant que champs de rapport',
                [CONST.INTEGRATION_ENTITY_MAP_TYPES.NETSUITE_DEFAULT]: 'Employé par défaut de NetSuite',
            },
            disconnectPrompt: ({connectionName}: OptionalParam<ConnectionNameParams> = {}) => {
                const integrationName =
                    connectionName && CONST.POLICY.CONNECTIONS.NAME_USER_FRIENDLY[connectionName] ? CONST.POLICY.CONNECTIONS.NAME_USER_FRIENDLY[connectionName] : 'cette intégration';
                return `Êtes-vous sûr de vouloir déconnecter ${integrationName} ?`;
            },
            connectPrompt: ({connectionName}: ConnectionNameParams) =>
                `Êtes-vous sûr de vouloir connecter ${CONST.POLICY.CONNECTIONS.NAME_USER_FRIENDLY[connectionName] ?? 'cette intégration comptable'} ? Cela supprimera toutes les connexions comptables existantes.`,
            enterCredentials: 'Entrez vos identifiants',
            connections: {
                syncStageName: ({stage}: SyncStageNameConnectionsParams) => {
                    switch (stage) {
                        case 'quickbooksOnlineImportCustomers':
                        case 'quickbooksDesktopImportCustomers':
                            return 'Importation des clients';
                        case 'quickbooksOnlineImportEmployees':
                        case 'netSuiteSyncImportEmployees':
                        case 'intacctImportEmployees':
                        case 'quickbooksDesktopImportEmployees':
                            return 'Importation des employés';
                        case 'quickbooksOnlineImportAccounts':
                        case 'quickbooksDesktopImportAccounts':
                            return 'Importation de comptes';
                        case 'quickbooksOnlineImportClasses':
                        case 'quickbooksDesktopImportClasses':
                            return 'Importation de classes';
                        case 'quickbooksOnlineImportLocations':
                            return 'Importation des emplacements';
                        case 'quickbooksOnlineImportProcessing':
                            return 'Traitement des données importées';
                        case 'quickbooksOnlineSyncBillPayments':
                        case 'intacctImportSyncBillPayments':
                            return 'Synchronisation des rapports remboursés et des paiements de factures';
                        case 'quickbooksOnlineSyncTaxCodes':
                            return 'Importation des codes fiscaux';
                        case 'quickbooksOnlineCheckConnection':
                            return 'Vérification de la connexion QuickBooks Online';
                        case 'quickbooksOnlineImportMain':
                            return 'Importation des données QuickBooks Online';
                        case 'startingImportXero':
                            return 'Importation des données Xero';
                        case 'startingImportQBO':
                            return 'Importation des données QuickBooks Online';
                        case 'startingImportQBD':
                        case 'quickbooksDesktopImportMore':
                            return 'Importation des données QuickBooks Desktop';
                        case 'quickbooksDesktopImportTitle':
                            return "Titre d'importation";
                        case 'quickbooksDesktopImportApproveCertificate':
                            return "Importer le certificat d'approbation";
                        case 'quickbooksDesktopImportDimensions':
                            return 'Importation des dimensions';
                        case 'quickbooksDesktopImportSavePolicy':
                            return "Importer la politique d'enregistrement";
                        case 'quickbooksDesktopWebConnectorReminder':
                            return "Synchronisation des données avec QuickBooks en cours... Veuillez vous assurer que le Web Connector est en cours d'exécution.";
                        case 'quickbooksOnlineSyncTitle':
                            return 'Synchronisation des données QuickBooks Online';
                        case 'quickbooksOnlineSyncLoadData':
                        case 'xeroSyncStep':
                        case 'intacctImportData':
                            return 'Chargement des données';
                        case 'quickbooksOnlineSyncApplyCategories':
                            return 'Mise à jour des catégories';
                        case 'quickbooksOnlineSyncApplyCustomers':
                            return 'Mise à jour des clients/projets';
                        case 'quickbooksOnlineSyncApplyEmployees':
                            return 'Mise à jour de la liste des personnes';
                        case 'quickbooksOnlineSyncApplyClassesLocations':
                            return 'Mise à jour des champs du rapport';
                        case 'jobDone':
                            return 'En attente du chargement des données importées';
                        case 'xeroSyncImportChartOfAccounts':
                            return 'Synchronisation du plan comptable';
                        case 'xeroSyncImportCategories':
                            return 'Synchronisation des catégories';
                        case 'xeroSyncImportCustomers':
                            return 'Synchronisation des clients';
                        case 'xeroSyncXeroReimbursedReports':
                            return 'Marquer les rapports Expensify comme remboursés';
                        case 'xeroSyncExpensifyReimbursedReports':
                            return 'Marquer les factures et les factures Xero comme payées';
                        case 'xeroSyncImportTrackingCategories':
                            return 'Synchronisation des catégories de suivi';
                        case 'xeroSyncImportBankAccounts':
                            return 'Synchronisation des comptes bancaires';
                        case 'xeroSyncImportTaxRates':
                            return 'Synchronisation des taux de taxe';
                        case 'xeroCheckConnection':
                            return 'Vérification de la connexion Xero';
                        case 'xeroSyncTitle':
                            return 'Synchronisation des données Xero';
                        case 'netSuiteSyncConnection':
                            return 'Initialisation de la connexion à NetSuite';
                        case 'netSuiteSyncCustomers':
                            return 'Importation des clients';
                        case 'netSuiteSyncInitData':
                            return 'Récupération des données depuis NetSuite';
                        case 'netSuiteSyncImportTaxes':
                            return 'Importation des taxes';
                        case 'netSuiteSyncImportItems':
                            return "Importation d'articles";
                        case 'netSuiteSyncData':
                            return 'Importation de données dans Expensify';
                        case 'netSuiteSyncAccounts':
                            return 'Synchronisation des comptes';
                        case 'netSuiteSyncCurrencies':
                            return 'Synchronisation des devises';
                        case 'netSuiteSyncCategories':
                            return 'Synchronisation des catégories';
                        case 'netSuiteSyncReportFields':
                            return 'Importer des données en tant que champs de rapport Expensify';
                        case 'netSuiteSyncTags':
                            return 'Importer des données en tant que tags Expensify';
                        case 'netSuiteSyncUpdateConnectionData':
                            return 'Mise à jour des informations de connexion';
                        case 'netSuiteSyncNetSuiteReimbursedReports':
                            return 'Marquer les rapports Expensify comme remboursés';
                        case 'netSuiteSyncExpensifyReimbursedReports':
                            return 'Marquer les factures et les factures NetSuite comme payées';
                        case 'netSuiteImportVendorsTitle':
                            return 'Importation des fournisseurs';
                        case 'netSuiteImportCustomListsTitle':
                            return 'Importation de listes personnalisées';
                        case 'netSuiteSyncImportCustomLists':
                            return 'Importation de listes personnalisées';
                        case 'netSuiteSyncImportSubsidiaries':
                            return 'Importation de filiales';
                        case 'netSuiteSyncImportVendors':
                        case 'quickbooksDesktopImportVendors':
                            return 'Importation des fournisseurs';
                        case 'intacctCheckConnection':
                            return 'Vérification de la connexion Sage Intacct';
                        case 'intacctImportDimensions':
                            return 'Importation des dimensions Sage Intacct';
                        case 'intacctImportTitle':
                            return 'Importation des données Sage Intacct';
                        default: {
                            // eslint-disable-next-line @typescript-eslint/restrict-template-expressions
                            return `Traduction manquante pour l'étape : ${stage}`;
                        }
                    }
                },
            },
            preferredExporter: 'Exportateur préféré',
            exportPreferredExporterNote:
                "L'exportateur préféré peut être n'importe quel administrateur de l'espace de travail, mais doit également être un administrateur de domaine si vous définissez différents comptes d'exportation pour des cartes d'entreprise individuelles dans les paramètres de domaine.",
            exportPreferredExporterSubNote: "Une fois défini, l'exportateur préféré verra les rapports à exporter dans son compte.",
            exportAs: 'Exporter en tant que',
            exportOutOfPocket: 'Exporter les dépenses personnelles en tant que',
            exportCompanyCard: "Exporter les dépenses de la carte de l'entreprise en tant que",
            exportDate: "Date d'exportation",
            defaultVendor: 'Fournisseur par défaut',
            autoSync: 'Synchronisation automatique',
            autoSyncDescription: 'Synchronisez NetSuite et Expensify automatiquement, chaque jour. Exportez le rapport finalisé en temps réel.',
            reimbursedReports: 'Synchroniser les rapports remboursés',
            cardReconciliation: 'Rapprochement de carte',
            reconciliationAccount: 'Compte de réconciliation',
            continuousReconciliation: 'Réconciliation Continue',
            saveHoursOnReconciliation:
                'Gagnez des heures sur la réconciliation à chaque période comptable en laissant Expensify réconcilier en continu les relevés et les règlements de la carte Expensify pour vous.',
            enableContinuousReconciliation: 'Pour activer la Réconciliation Continue, veuillez activer',
            chooseReconciliationAccount: {
                chooseBankAccount: 'Choisissez le compte bancaire sur lequel les paiements de votre carte Expensify seront rapprochés.',
                accountMatches: 'Assurez-vous que ce compte correspond à votre',
                settlementAccount: 'Compte de règlement de la carte Expensify',
                reconciliationWorks: ({lastFourPAN}: ReconciliationWorksParams) => `(terminant par ${lastFourPAN}) afin que la Réconciliation Continue fonctionne correctement.`,
            },
        },
        export: {
            notReadyHeading: 'Pas prêt à exporter',
            notReadyDescription:
                'Les rapports de dépenses brouillons ou en attente ne peuvent pas être exportés vers le système comptable. Veuillez approuver ou payer ces dépenses avant de les exporter.',
        },
        invoices: {
            sendInvoice: 'Envoyer la facture',
            sendFrom: 'Envoyer depuis',
            invoicingDetails: 'Détails de facturation',
            invoicingDetailsDescription: 'Ces informations apparaîtront sur vos factures.',
            companyName: "Nom de l'entreprise",
            companyWebsite: "Site web de l'entreprise",
            paymentMethods: {
                personal: 'Personnel',
                business: 'Entreprise',
                chooseInvoiceMethod: 'Choisissez un mode de paiement ci-dessous :',
                payingAsIndividual: "Payer en tant qu'individu",
                payingAsBusiness: "Payer en tant qu'entreprise",
            },
            invoiceBalance: 'Solde de la facture',
            invoiceBalanceSubtitle:
                "Ceci est votre solde actuel provenant de l'encaissement des paiements de factures. Il sera transféré automatiquement sur votre compte bancaire si vous en avez ajouté un.",
            bankAccountsSubtitle: 'Ajoutez un compte bancaire pour effectuer et recevoir des paiements de factures.',
        },
        invite: {
            member: 'Inviter un membre',
            members: 'Inviter des membres',
            invitePeople: 'Inviter de nouveaux membres',
            genericFailureMessage: "Une erreur s'est produite lors de l'invitation du membre à l'espace de travail. Veuillez réessayer.",
            pleaseEnterValidLogin: `Veuillez vous assurer que l'email ou le numéro de téléphone est valide (par exemple, ${CONST.EXAMPLE_PHONE_NUMBER}).`,
            user: 'utilisateur',
            users: 'utilisateurs',
            invited: 'invité',
            removed: 'removed',
            to: 'à',
            from: 'de',
        },
        inviteMessage: {
            confirmDetails: 'Confirmer les détails',
            inviteMessagePrompt: 'Rendez votre invitation encore plus spéciale en ajoutant un message ci-dessous !',
            personalMessagePrompt: 'Message',
            genericFailureMessage: "Une erreur s'est produite lors de l'invitation du membre à l'espace de travail. Veuillez réessayer.",
            inviteNoMembersError: 'Veuillez sélectionner au moins un membre à inviter',
            joinRequest: ({user, workspaceName}: {user: string; workspaceName: string}) => `${user} a demandé à rejoindre ${workspaceName}`,
        },
        distanceRates: {
            oopsNotSoFast: 'Oups ! Pas si vite...',
            workspaceNeeds: 'Un espace de travail nécessite au moins un tarif de distance activé.',
            distance: 'Distance',
            centrallyManage: 'Gérez les tarifs de manière centralisée, suivez en miles ou en kilomètres, et définissez une catégorie par défaut.',
            rate: 'Taux',
            addRate: 'Ajouter un tarif',
            findRate: 'Trouver le tarif',
            trackTax: 'Suivre la taxe',
            deleteRates: () => ({
                one: 'Supprimer le taux',
                other: 'Supprimer les tarifs',
            }),
            enableRates: () => ({
                one: 'Activer le tarif',
                other: 'Activer les tarifs',
            }),
            disableRates: () => ({
                one: 'Désactiver le taux',
                other: 'Désactiver les taux',
            }),
            enableRate: 'Activer le tarif',
            status: 'Statut',
            unit: 'Unité',
            taxFeatureNotEnabledMessage: "Les taxes doivent être activées sur l'espace de travail pour utiliser cette fonctionnalité. Rendez-vous sur",
            changePromptMessage: 'pour effectuer ce changement.',
            deleteDistanceRate: 'Supprimer le tarif de distance',
            areYouSureDelete: () => ({
                one: 'Êtes-vous sûr de vouloir supprimer ce tarif ?',
                other: 'Êtes-vous sûr de vouloir supprimer ces tarifs ?',
            }),
            errors: {
                rateNameRequired: 'Le nom du tarif est requis',
                existingRateName: 'Un tarif de distance avec ce nom existe déjà.',
            },
        },
        editor: {
            descriptionInputLabel: 'Description',
            nameInputLabel: 'Nom',
            typeInputLabel: 'Type',
            initialValueInputLabel: 'Valeur initiale',
            nameInputHelpText: "C'est le nom que vous verrez sur votre espace de travail.",
            nameIsRequiredError: 'Vous devrez donner un nom à votre espace de travail',
            currencyInputLabel: 'Devise par défaut',
            currencyInputHelpText: 'Toutes les dépenses de cet espace de travail seront converties dans cette devise.',
            currencyInputDisabledText: ({currency}: CurrencyInputDisabledTextParams) =>
                `La devise par défaut ne peut pas être modifiée car cet espace de travail est lié à un compte bancaire en ${currency}.`,
            save: 'Enregistrer',
            genericFailureMessage: "Une erreur s'est produite lors de la mise à jour de l'espace de travail. Veuillez réessayer.",
            avatarUploadFailureMessage: "Une erreur s'est produite lors du téléchargement de l'avatar. Veuillez réessayer.",
            addressContext: "Une adresse de l'espace de travail est requise pour activer Expensify Travel. Veuillez entrer une adresse associée à votre entreprise.",
        },
        bankAccount: {
            continueWithSetup: 'Continuer la configuration',
            youAreAlmostDone:
                "Vous avez presque terminé de configurer votre compte bancaire, ce qui vous permettra d'émettre des cartes d'entreprise, de rembourser des dépenses, de collecter des factures et de payer des factures.",
            streamlinePayments: 'Rationaliser les paiements',
            connectBankAccountNote: 'Remarque : Les comptes bancaires personnels ne peuvent pas être utilisés pour les paiements sur les espaces de travail.',
            oneMoreThing: 'Encore une chose !',
            allSet: 'Vous êtes prêt !',
            accountDescriptionWithCards: "Ce compte bancaire sera utilisé pour émettre des cartes d'entreprise, rembourser des dépenses, encaisser des factures et payer des factures.",
            letsFinishInChat: 'Terminons dans le chat !',
            finishInChat: 'Terminer dans le chat',
            almostDone: 'Presque terminé !',
            disconnectBankAccount: 'Déconnecter le compte bancaire',
            startOver: 'Recommencer',
            updateDetails: 'Mettre à jour les détails',
            yesDisconnectMyBankAccount: 'Oui, déconnectez mon compte bancaire.',
            yesStartOver: 'Oui, recommencez',
            disconnectYour: 'Déconnectez votre',
            bankAccountAnyTransactions: 'compte bancaire. Toutes les transactions en cours pour ce compte seront toujours effectuées.',
            clearProgress: "Recommencer effacera les progrès que vous avez réalisés jusqu'à présent.",
            areYouSure: 'Êtes-vous sûr ?',
            workspaceCurrency: "Devise de l'espace de travail",
            updateCurrencyPrompt:
                "Il semble que votre espace de travail soit actuellement configuré pour une devise différente de l'USD. Veuillez cliquer sur le bouton ci-dessous pour mettre à jour votre devise en USD maintenant.",
            updateToUSD: 'Mettre à jour en USD',
            updateWorkspaceCurrency: "Mettre à jour la devise de l'espace de travail",
            workspaceCurrencyNotSupported: "Devise de l'espace de travail non prise en charge",
            yourWorkspace: `Votre espace de travail est configuré avec une devise non prise en charge. Consultez la <a href="${CONST.CONNECT_A_BUSINESS_BANK_ACCOUNT_HELP_URL}">liste des devises prises en charge</a>.`,
        },
        changeOwner: {
            changeOwnerPageTitle: 'Transférer le propriétaire',
            addPaymentCardTitle: 'Entrez votre carte de paiement pour transférer la propriété',
            addPaymentCardButtonText: 'Accepter les conditions et ajouter une carte de paiement',
            addPaymentCardReadAndAcceptTextPart1: 'Lire et accepter',
            addPaymentCardReadAndAcceptTextPart2: 'politique pour ajouter votre carte',
            addPaymentCardTerms: 'termes',
            addPaymentCardPrivacy: 'confidentialité',
            addPaymentCardAnd: '&',
            addPaymentCardPciCompliant: 'Conforme à la norme PCI-DSS',
            addPaymentCardBankLevelEncrypt: 'Chiffrement de niveau bancaire',
            addPaymentCardRedundant: 'Infrastructure redondante',
            addPaymentCardLearnMore: `<muted-text>LEn savoir plus sur notre <a href="${CONST.PERSONAL_DATA_PROTECTION_INFO_URL}">sécurité</a>.</muted-text>`,
            amountOwedTitle: 'Solde impayé',
            amountOwedButtonText: "D'accord",
            amountOwedText: "Ce compte a un solde impayé d'un mois précédent.\n\nVoulez-vous régler le solde et prendre en charge la facturation de cet espace de travail ?",
            ownerOwesAmountTitle: 'Solde impayé',
            ownerOwesAmountButtonText: 'Transférer le solde',
            ownerOwesAmountText: ({email, amount}: OwnerOwesAmountParams) =>
                `Le compte propriétaire de cet espace de travail (${email}) a un solde impayé d'un mois précédent.\n\nSouhaitez-vous transférer ce montant (${amount}) afin de prendre en charge la facturation de cet espace de travail ? Votre carte de paiement sera débitée immédiatement.`,
            subscriptionTitle: "Prendre en charge l'abonnement annuel",
            subscriptionButtonText: "Transférer l'abonnement",
            subscriptionText: ({usersCount, finalCount}: ChangeOwnerSubscriptionParams) =>
                `Prendre en charge cet espace de travail fusionnera son abonnement annuel avec votre abonnement actuel. Cela augmentera la taille de votre abonnement de ${usersCount} membres, portant la nouvelle taille de votre abonnement à ${finalCount}. Souhaitez-vous continuer ?`,
            duplicateSubscriptionTitle: "Alerte d'abonnement en double",
            duplicateSubscriptionButtonText: 'Continuer',
            duplicateSubscriptionText: ({email, workspaceName}: ChangeOwnerDuplicateSubscriptionParams) =>
                `Il semble que vous essayiez de prendre en charge la facturation des espaces de travail de ${email}, mais pour cela, vous devez d'abord être administrateur sur tous leurs espaces de travail.\n\nCliquez sur "Continuer" si vous souhaitez uniquement prendre en charge la facturation pour l'espace de travail ${workspaceName}.\n\nSi vous souhaitez prendre en charge la facturation de l'ensemble de leur abonnement, veuillez leur demander de vous ajouter en tant qu'administrateur à tous leurs espaces de travail avant de prendre en charge la facturation.`,
            hasFailedSettlementsTitle: 'Impossible de transférer la propriété',
            hasFailedSettlementsButtonText: 'Compris',
            hasFailedSettlementsText: ({email}: ChangeOwnerHasFailedSettlementsParams) =>
                `Vous ne pouvez pas prendre en charge la facturation car ${email} a un règlement de carte Expensify en retard. Veuillez leur demander de contacter concierge@expensify.com pour résoudre le problème. Ensuite, vous pourrez prendre en charge la facturation de cet espace de travail.`,
            failedToClearBalanceTitle: "Échec de l'effacement du solde",
            failedToClearBalanceButtonText: "D'accord",
            failedToClearBalanceText: "Nous n'avons pas pu régler le solde. Veuillez réessayer plus tard.",
            successTitle: 'Youpi ! Tout est prêt.',
            successDescription: 'Vous êtes maintenant le propriétaire de cet espace de travail.',
            errorTitle: 'Oups ! Pas si vite...',
            errorDescription: `<muted-text><centered-text>Un problème est survenu lors du transfert de propriété de cet espace de travail. Veuillez réessayer ou <concierge-link>contacter le Concierge</concierge-link> pour obtenir de l'aide.</centered-text></muted-text>`,
        },
        exportAgainModal: {
            title: 'Attention !',
            description: ({reportName, connectionName}: ExportAgainModalDescriptionParams) =>
                `Les rapports suivants ont déjà été exportés vers ${CONST.POLICY.CONNECTIONS.NAME_USER_FRIENDLY[connectionName]} :\n\n${reportName}\n\nÊtes-vous sûr de vouloir les exporter à nouveau ?`,
            confirmText: 'Oui, exporter à nouveau',
            cancelText: 'Annuler',
        },
        upgrade: {
            reportFields: {
                title: 'Champs de rapport',
                description: `Les champs de rapport vous permettent de spécifier des détails au niveau de l'en-tête, distincts des tags qui se rapportent aux dépenses sur des éléments de ligne individuels. Ces détails peuvent inclure des noms de projet spécifiques, des informations sur les voyages d'affaires, des emplacements, et plus encore.`,
                onlyAvailableOnPlan: 'Les champs de rapport ne sont disponibles que sur le plan Control, à partir de',
            },
            [CONST.POLICY.CONNECTIONS.NAME.NETSUITE]: {
                title: 'NetSuite',
                description: `Profitez de la synchronisation automatisée et réduisez les saisies manuelles grâce à l'intégration Expensify + NetSuite. Obtenez des informations financières approfondies et en temps réel avec la prise en charge des segments natifs et personnalisés, y compris la cartographie des projets et des clients.`,
                onlyAvailableOnPlan: 'Notre intégration NetSuite est uniquement disponible avec le plan Control, à partir de',
            },
            [CONST.POLICY.CONNECTIONS.NAME.SAGE_INTACCT]: {
                title: 'Sage Intacct',
                description: `Profitez de la synchronisation automatisée et réduisez les saisies manuelles avec l'intégration Expensify + Sage Intacct. Obtenez des informations financières approfondies et en temps réel grâce à des dimensions définies par l'utilisateur, ainsi qu'un codage des dépenses par département, classe, emplacement, client et projet (travail).`,
                onlyAvailableOnPlan: 'Notre intégration Sage Intacct est uniquement disponible avec le plan Control, à partir de',
            },
            [CONST.POLICY.CONNECTIONS.NAME.QBD]: {
                title: 'QuickBooks Desktop',
                description: `Profitez de la synchronisation automatisée et réduisez les saisies manuelles avec l'intégration Expensify + QuickBooks Desktop. Obtenez une efficacité ultime grâce à une connexion bidirectionnelle en temps réel et au codage des dépenses par classe, article, client et projet.`,
                onlyAvailableOnPlan: 'Notre intégration QuickBooks Desktop est uniquement disponible avec le plan Control, à partir de',
            },
            [CONST.UPGRADE_FEATURE_INTRO_MAPPING.approvals.id]: {
                title: 'Approvals avancés',
                description: `Si vous souhaitez ajouter plus de niveaux d'approbation au processus – ou simplement vous assurer que les dépenses les plus importantes bénéficient d'un autre regard – nous avons ce qu'il vous faut. Les approbations avancées vous aident à mettre en place les contrôles appropriés à chaque niveau afin de garder les dépenses de votre équipe sous contrôle.`,
                onlyAvailableOnPlan: 'Les approbations avancées ne sont disponibles que sur le plan Control, qui commence à',
            },
            categories: {
                title: 'Catégories',
                description: `Les catégories vous aident à mieux organiser vos dépenses pour suivre où vous dépensez votre argent. Utilisez notre liste de catégories suggérées ou créez les vôtres.`,
                onlyAvailableOnPlan: 'Les catégories sont disponibles sur le plan Collect, à partir de',
            },
            glCodes: {
                title: 'Codes GL',
                description: `Ajoutez des codes GL à vos catégories et étiquettes pour faciliter l'exportation des dépenses vers vos systèmes de comptabilité et de paie.`,
                onlyAvailableOnPlan: 'Les codes GL sont uniquement disponibles sur le plan Control, à partir de',
            },
            glAndPayrollCodes: {
                title: 'Codes GL et de paie',
                description: `Ajoutez des codes GL et de paie à vos catégories pour faciliter l'exportation des dépenses vers vos systèmes de comptabilité et de paie.`,
                onlyAvailableOnPlan: 'Les codes GL et de paie sont uniquement disponibles sur le plan Control, à partir de',
            },
            taxCodes: {
                title: 'Codes fiscaux',
                description: `Ajoutez des codes fiscaux à vos taxes pour faciliter l'exportation des dépenses vers vos systèmes de comptabilité et de paie.`,
                onlyAvailableOnPlan: 'Les codes fiscaux sont uniquement disponibles avec le plan Control, à partir de',
            },
            companyCards: {
                title: "Cartes d'entreprise illimitées",
                description: `Besoin d'ajouter plus de flux de cartes ? Débloquez des cartes d'entreprise illimitées pour synchroniser les transactions de tous les principaux émetteurs de cartes.`,
                onlyAvailableOnPlan: 'Ceci est uniquement disponible sur le plan Control, à partir de',
            },
            rules: {
                title: 'Règles',
                description: `Les règles fonctionnent en arrière-plan et gardent vos dépenses sous contrôle pour que vous n'ayez pas à vous soucier des petites choses.\n\nExigez des détails de dépense comme des reçus et des descriptions, définissez des limites et des valeurs par défaut, et automatisez les approbations et les paiements – tout en un seul endroit.`,
                onlyAvailableOnPlan: 'Les règles sont uniquement disponibles sur le plan Control, à partir de',
            },
            perDiem: {
                title: 'Per diem',
                description:
                    'Le per diem est un excellent moyen de maintenir vos coûts quotidiens conformes et prévisibles lorsque vos employés voyagent. Profitez de fonctionnalités telles que des tarifs personnalisés, des catégories par défaut et des détails plus précis comme les destinations et les sous-tarifs.',
                onlyAvailableOnPlan: 'Les indemnités journalières ne sont disponibles que sur le plan Control, à partir de',
            },
            travel: {
                title: 'Voyage',
                description:
                    "Expensify Travel est une nouvelle plateforme de réservation et de gestion de voyages d'affaires qui permet aux membres de réserver des hébergements, des vols, des transports, et plus encore.",
                onlyAvailableOnPlan: 'Le voyage est disponible sur le plan Collect, à partir de',
            },
            multiLevelTags: {
                title: 'Tags multi-niveaux',
                description:
                    "Les balises multi-niveaux vous aident à suivre les dépenses avec plus de précision. Assignez plusieurs balises à chaque poste—comme le département, le client ou le centre de coût—pour capturer le contexte complet de chaque dépense. Cela permet des rapports plus détaillés, des flux de travail d'approbation et des exportations comptables.",
                onlyAvailableOnPlan: 'Les balises multi-niveaux sont uniquement disponibles sur le plan Control, à partir de',
            },
            pricing: {
                perActiveMember: 'par membre actif par mois.',
                perMember: 'par membre par mois.',
            },
            note: {
                upgradeWorkspace: 'Mettez à niveau votre espace de travail pour accéder à cette fonctionnalité, ou',
                learnMore: 'en savoir plus',
                aboutOurPlans: 'à propos de nos plans et tarifs.',
            },
            upgradeToUnlock: 'Débloquez cette fonctionnalité',
            completed: {
                headline: `Vous avez amélioré votre espace de travail !`,
                successMessage: ({policyName, subscriptionLink}: UpgradeSuccessMessageParams) =>
                    `<centered-text>Vous avez réussi à passer de ${policyName} au forfait Control ! <a href="${subscriptionLink}">Consultez votre abonnement</a> pour plus de détails.</centered-text>`,
                categorizeMessage: `Vous avez réussi à passer à un espace de travail sur le plan Collect. Vous pouvez maintenant catégoriser vos dépenses !`,
                travelMessage: `Vous avez réussi à passer à un espace de travail sur le plan Collect. Vous pouvez maintenant commencer à réserver et gérer vos voyages !`,
                gotIt: 'Compris, merci',
            },
            commonFeatures: {
                title: 'Passez au plan Control',
                note: 'Débloquez nos fonctionnalités les plus puissantes, y compris :',
                benefits: {
                    startsAt: 'Le plan Control commence à',
                    perMember: 'par membre actif par mois.',
                    learnMore: 'En savoir plus',
                    pricing: 'à propos de nos plans et tarifs.',
                    benefit1: 'Connexions comptables avancées (NetSuite, Sage Intacct, et plus)',
                    benefit2: 'Règles de dépenses intelligentes',
                    benefit3: "Flux de travail d'approbation à plusieurs niveaux",
                    benefit4: 'Contrôles de sécurité renforcés',
                    toUpgrade: 'Pour mettre à niveau, cliquez',
                    selectWorkspace: 'sélectionnez un espace de travail et changez le type de plan en',
                },
            },
        },
        downgrade: {
            commonFeatures: {
                title: 'Passer au plan Collect',
                note: "Si vous rétrogradez, vous perdrez l'accès à ces fonctionnalités et plus encore :",
                benefits: {
                    note: 'Pour une comparaison complète de nos plans, consultez notre',
                    pricingPage: 'page de tarification',
                    confirm: 'Êtes-vous sûr de vouloir rétrograder et supprimer vos configurations ?',
                    warning: 'Ceci ne peut pas être annulé.',
                    benefit1: 'Connexions comptables (sauf QuickBooks Online et Xero)',
                    benefit2: 'Règles de dépenses intelligentes',
                    benefit3: "Flux de travail d'approbation à plusieurs niveaux",
                    benefit4: 'Contrôles de sécurité renforcés',
                    headsUp: 'Attention !',
                    multiWorkspaceNote: 'Vous devrez rétrograder tous vos espaces de travail avant votre premier paiement mensuel pour commencer un abonnement au tarif Collect. Cliquez',
                    selectStep: '> sélectionnez chaque espace de travail > changez le type de plan en',
                },
            },
            completed: {
                headline: 'Votre espace de travail a été rétrogradé',
                description: "Vous avez d'autres espaces de travail sur le plan Control. Pour être facturé au tarif Collect, vous devez rétrograder tous les espaces de travail.",
                gotIt: 'Compris, merci',
            },
        },
        payAndDowngrade: {
            title: 'Payer et rétrograder',
            headline: 'Votre paiement final',
            description1: 'Votre facture finale pour cet abonnement sera',
            description2: ({date}: DateParams) => `Voir votre répartition ci-dessous pour le ${date} :`,
            subscription:
                "Attention ! Cette action mettra fin à votre abonnement Expensify, supprimera cet espace de travail et retirera tous les membres de l'espace de travail. Si vous souhaitez conserver cet espace de travail et seulement vous retirer, demandez à un autre administrateur de prendre en charge la facturation d'abord.",
            genericFailureMessage: "Une erreur s'est produite lors du paiement de votre facture. Veuillez réessayer.",
        },
        restrictedAction: {
            restricted: 'Restreint',
            actionsAreCurrentlyRestricted: ({workspaceName}: ActionsAreCurrentlyRestricted) => `Les actions sur l'espace de travail ${workspaceName} sont actuellement restreintes.`,
            workspaceOwnerWillNeedToAddOrUpdatePaymentCard: ({workspaceOwnerName}: WorkspaceOwnerWillNeedToAddOrUpdatePaymentCardParams) =>
                `Le propriétaire de l'espace de travail, ${workspaceOwnerName}, devra ajouter ou mettre à jour la carte de paiement enregistrée pour débloquer la nouvelle activité de l'espace de travail.`,
            youWillNeedToAddOrUpdatePaymentCard: "Vous devrez ajouter ou mettre à jour la carte de paiement enregistrée pour débloquer la nouvelle activité de l'espace de travail.",
            addPaymentCardToUnlock: 'Ajoutez une carte de paiement pour débloquer !',
            addPaymentCardToContinueUsingWorkspace: 'Ajoutez une carte de paiement pour continuer à utiliser cet espace de travail.',
            pleaseReachOutToYourWorkspaceAdmin: "Veuillez contacter l'administrateur de votre espace de travail pour toute question.",
            chatWithYourAdmin: 'Discutez avec votre administrateur',
            chatInAdmins: 'Discuter dans #admins',
            addPaymentCard: 'Ajouter une carte de paiement',
        },
        rules: {
            individualExpenseRules: {
                title: 'Dépenses',
                subtitle: ({categoriesPageLink, tagsPageLink}: IndividualExpenseRulesSubtitleParams) =>
                    `<muted-text>Définissez des contrôles de dépenses et des valeurs par défaut pour chaque dépense. Vous pouvez également créer des règles pour les <a href="${categoriesPageLink}">catégories</a> et <a href="${tagsPageLink}">tags</a>.</muted-text>`,
                receiptRequiredAmount: 'Montant requis pour le reçu',
                receiptRequiredAmountDescription: 'Exiger des reçus lorsque les dépenses dépassent ce montant, sauf si une règle de catégorie le remplace.',
                maxExpenseAmount: 'Montant maximum de la dépense',
                maxExpenseAmountDescription: 'Signaler les dépenses qui dépassent ce montant, sauf si une règle de catégorie les remplace.',
                maxAge: 'Âge maximum',
                maxExpenseAge: 'Âge maximal des dépenses',
                maxExpenseAgeDescription: "Signaler les dépenses plus anciennes qu'un nombre spécifique de jours.",
                maxExpenseAgeDays: () => ({
                    one: '1 jour',
                    other: (count: number) => `${count} jours`,
                }),
                cashExpenseDefault: 'Dépense en espèces par défaut',
                cashExpenseDefaultDescription:
                    'Choisissez comment les dépenses en espèces doivent être créées. Une dépense est considérée comme en espèces si elle n’est pas une transaction par carte d’entreprise importée. Cela inclut les dépenses créées manuellement, les reçus, les indemnités journalières, les frais kilométriques et les frais de temps.',
                reimbursableDefault: 'Remboursable',
                reimbursableDefaultDescription: 'Les dépenses sont généralement remboursées aux employés',
                nonReimbursableDefault: 'Non remboursable',
                nonReimbursableDefaultDescription: 'Les dépenses sont parfois remboursées aux employés',
                alwaysReimbursable: 'Toujours remboursable',
                alwaysReimbursableDescription: 'Les dépenses sont toujours remboursées aux employés',
                alwaysNonReimbursable: 'Jamais remboursable',
                alwaysNonReimbursableDescription: 'Les dépenses ne sont jamais remboursées aux employés',
                billableDefault: 'Par défaut facturable',
                billableDefaultDescription: ({tagsPageLink}: BillableDefaultDescriptionParams) =>
                    `<muted-text>Choisissez si les dépenses en espèces et par carte de crédit doivent être facturables par défaut. Les dépenses facturables sont activées ou désactivées dans les <a href="${tagsPageLink}">tags</a>.</muted-text>`,
                billable: 'Facturable',
                billableDescription: 'Les dépenses sont le plus souvent refacturées aux clients.',
                nonBillable: 'Non-facturable',
                nonBillableDescription: 'Les dépenses sont occasionnellement refacturées aux clients.',
                eReceipts: 'eReceipts',
                eReceiptsHint: 'Les eReceipts sont créés automatiquement',
                eReceiptsHintLink: 'pour la plupart des transactions de crédit en USD',
                attendeeTracking: 'Suivi des participants',
                attendeeTrackingHint: 'Suivez le coût par personne pour chaque dépense.',
                prohibitedDefaultDescription:
                    "Signalez tous les reçus où apparaissent de l'alcool, des jeux d'argent ou d'autres articles restreints. Les dépenses avec des reçus contenant ces articles devront faire l'objet d'une vérification manuelle.",
                prohibitedExpenses: 'Dépenses interdites',
                alcohol: 'Alcool',
                hotelIncidentals: "Frais accessoires d'hôtel",
                gambling: "Jeux d'argent",
                tobacco: 'Tabac',
                adultEntertainment: 'Divertissement pour adultes',
            },
            expenseReportRules: {
                title: 'Rapports de dépenses',
                subtitle: 'Automatisez la conformité des rapports de dépenses, les approbations et le paiement.',
                preventSelfApprovalsTitle: 'Empêcher les auto-approbations',
                preventSelfApprovalsSubtitle: "Empêcher les membres de l'espace de travail d'approuver leurs propres rapports de dépenses.",
                autoApproveCompliantReportsTitle: 'Approuver automatiquement les rapports conformes',
                autoApproveCompliantReportsSubtitle: "Configurez quels rapports de dépenses sont éligibles pour l'approbation automatique.",
                autoApproveReportsUnderTitle: 'Approuver automatiquement les rapports sous',
                autoApproveReportsUnderDescription: 'Les rapports de dépenses entièrement conformes en dessous de ce montant seront automatiquement approuvés.',
                randomReportAuditTitle: 'Audit de rapport aléatoire',
                randomReportAuditDescription: "Exiger que certains rapports soient approuvés manuellement, même s'ils sont éligibles pour une approbation automatique.",
                autoPayApprovedReportsTitle: 'Rapports approuvés de paiement automatique',
                autoPayApprovedReportsSubtitle: 'Configurez quels rapports de dépenses sont éligibles pour le paiement automatique.',
                autoPayApprovedReportsLimitError: ({currency}: AutoPayApprovedReportsLimitErrorParams = {}) => `Veuillez entrer un montant inférieur à ${currency ?? ''}20 000`,
                autoPayApprovedReportsLockedSubtitle: 'Allez dans plus de fonctionnalités et activez les flux de travail, puis ajoutez des paiements pour débloquer cette fonctionnalité.',
                autoPayReportsUnderTitle: 'Rapports de paiement automatique sous',
                autoPayReportsUnderDescription: 'Les rapports de dépenses entièrement conformes en dessous de ce montant seront automatiquement payés.',
                unlockFeatureEnableWorkflowsSubtitle: ({featureName, moreFeaturesLink}: FeatureNameParams) =>
                    `Accédez à [plus de fonctionnalités](${moreFeaturesLink}) et activez les workflows, puis ajoutez ${featureName} pour débloquer cette fonctionnalité.`,
                enableFeatureSubtitle: ({featureName, moreFeaturesLink}: FeatureNameParams) =>
                    `Accédez à [plus de fonctionnalités](${moreFeaturesLink}) et activez ${featureName} pour débloquer cette fonctionnalité.`,
            },
            categoryRules: {
                title: 'Règles de catégorie',
                approver: 'Approbateur',
                requireDescription: 'Description requise',
                descriptionHint: 'Indice de description',
                descriptionHintDescription: ({categoryName}: CategoryNameParams) =>
                    `Rappelez aux employés de fournir des informations supplémentaires pour les dépenses de « ${categoryName} ». Cet indice apparaît dans le champ de description des dépenses.`,
                descriptionHintLabel: 'Indice',
                descriptionHintSubtitle: "Astuce : Plus c'est court, mieux c'est !",
                maxAmount: 'Montant maximum',
                flagAmountsOver: 'Signaler les montants supérieurs à',
                flagAmountsOverDescription: ({categoryName}: CategoryNameParams) => `S'applique à la catégorie « ${categoryName} ».`,
                flagAmountsOverSubtitle: 'Cela remplace le montant maximum pour toutes les dépenses.',
                expenseLimitTypes: {
                    expense: 'Dépense individuelle',
                    expenseSubtitle: "Marquer les montants des dépenses par catégorie. Cette règle remplace la règle générale de l'espace de travail pour le montant maximal des dépenses.",
                    daily: 'Total de la catégorie',
                    dailySubtitle: 'Indiquer le total des dépenses par catégorie pour chaque rapport de dépenses.',
                },
                requireReceiptsOver: 'Exiger des reçus au-dessus de',
                requireReceiptsOverList: {
                    default: ({defaultAmount}: DefaultAmountParams) => `${defaultAmount} ${CONST.DOT_SEPARATOR} Par défaut`,
                    never: 'Ne jamais exiger de reçus',
                    always: 'Toujours exiger des reçus',
                },
                defaultTaxRate: 'Taux de taxe par défaut',
                enableWorkflows: ({moreFeaturesLink}: RulesEnableWorkflowsParams) =>
                    `Accédez à [Plus de fonctionnalités](${moreFeaturesLink}) et activez les workflows, puis ajoutez des approbations pour débloquer cette fonctionnalité.`,
            },
            customRules: {
                title: 'Règles personnalisées',
                subtitle: 'Description',
                description: 'Saisir des règles personnalisées pour les rapports de dépenses',
            },
        },
        planTypePage: {
            planTypes: {
                team: {
                    label: 'Collecter',
                    description: 'Pour les équipes cherchant à automatiser leurs processus.',
                },
                corporate: {
                    label: 'Contrôle',
                    description: 'Pour les organisations ayant des exigences avancées.',
                },
            },
            description: 'Choisissez un plan qui vous convient. Pour une liste détaillée des fonctionnalités et des tarifs, consultez notre',
            subscriptionLink: "types de plan et page d'aide sur les tarifs",
            lockedPlanDescription: ({count, annualSubscriptionEndDate}: WorkspaceLockedPlanTypeParams) => ({
                one: `Vous vous êtes engagé à avoir 1 membre actif sur le plan Control jusqu'à la fin de votre abonnement annuel le ${annualSubscriptionEndDate}. Vous pouvez passer à un abonnement à l'utilisation et rétrograder vers le plan Collect à partir du ${annualSubscriptionEndDate} en désactivant le renouvellement automatique dans`,
                other: `Vous vous êtes engagé à avoir ${count} membres actifs sur le plan Control jusqu'à la fin de votre abonnement annuel le ${annualSubscriptionEndDate}. Vous pouvez passer à l'abonnement à l'utilisation et rétrograder au plan Collect à partir du ${annualSubscriptionEndDate} en désactivant le renouvellement automatique dans`,
            }),
            subscriptions: 'Abonnements',
        },
    },
    getAssistancePage: {
        title: "Obtenir de l'aide",
        subtitle: 'Nous sommes ici pour vous ouvrir la voie vers la grandeur !',
        description: 'Choisissez parmi les options de support ci-dessous :',
        chatWithConcierge: 'Discuter avec Concierge',
        scheduleSetupCall: 'Planifier un appel de configuration',
        scheduleACall: 'Planifier un appel',
        questionMarkButtonTooltip: "Obtenez de l'aide de notre équipe",
        exploreHelpDocs: "Explorer les documents d'aide",
        registerForWebinar: "S'inscrire au webinaire",
        onboardingHelp: "Aide à l'intégration",
    },
    emojiPicker: {
        skinTonePickerLabel: 'Changer la couleur de peau par défaut',
        headers: {
            frequentlyUsed: 'Fréquemment utilisé',
            smileysAndEmotion: 'Smileys et émotions',
            peopleAndBody: 'Personnes et Corps',
            animalsAndNature: 'Animaux et Nature',
            foodAndDrink: 'Nourriture et Boissons',
            travelAndPlaces: 'Voyages et lieux',
            activities: 'Activités',
            objects: 'Objets',
            symbols: 'Symboles',
            flags: 'Drapeaux',
        },
    },
    newRoomPage: {
        newRoom: 'Nouvelle salle',
        groupName: 'Nom du groupe',
        roomName: 'Nom de la salle',
        visibility: 'Visibilité',
        restrictedDescription: 'Les personnes de votre espace de travail peuvent trouver cette salle',
        privateDescription: 'Les personnes invitées à cette salle peuvent la trouver.',
        publicDescription: 'Tout le monde peut trouver cette salle',
        // eslint-disable-next-line @typescript-eslint/naming-convention
        public_announceDescription: 'Tout le monde peut trouver cette salle',
        createRoom: 'Créer une salle',
        roomAlreadyExistsError: 'Une salle portant ce nom existe déjà',
        roomNameReservedError: ({reservedName}: RoomNameReservedErrorParams) => `${reservedName} est une salle par défaut sur tous les espaces de travail. Veuillez choisir un autre nom.`,
        roomNameInvalidError: 'Les noms de salle peuvent uniquement inclure des lettres minuscules, des chiffres et des tirets',
        pleaseEnterRoomName: 'Veuillez entrer un nom de salle',
        pleaseSelectWorkspace: 'Veuillez sélectionner un espace de travail',
        renamedRoomAction: ({oldName, newName, actorName, isExpenseReport}: RenamedRoomActionParams) => {
            const actor = actorName ? `${actorName} ` : '';
            return isExpenseReport ? `${actor} renommé en "${newName}" (précédemment "${oldName}")` : `${actor} a renommé cette salle en "${newName}" (précédemment "${oldName}")`;
        },
        roomRenamedTo: ({newName}: RoomRenamedToParams) => `Salle renommée en ${newName}`,
        social: 'social',
        selectAWorkspace: 'Sélectionner un espace de travail',
        growlMessageOnRenameError: "Impossible de renommer la salle de l'espace de travail. Veuillez vérifier votre connexion et réessayer.",
        visibilityOptions: {
            restricted: 'Espace de travail', // the translation for "restricted" visibility is actually workspace. This is so we can display restricted visibility rooms as "workspace" without having to change what's stored.
            private: 'Privé',
            public: 'Public',
            // eslint-disable-next-line @typescript-eslint/naming-convention
            public_announce: 'Annonce publique',
        },
    },
    workspaceApprovalModes: {
        submitAndClose: 'Soumettre et fermer',
        submitAndApprove: 'Soumettre et Approuver',
        advanced: 'AVANCÉ',
        dynamicExternal: 'DYNAMIC_EXTERNAL',
        smartReport: 'SMARTREPORT',
        billcom: 'BILLCOM',
    },
    workspaceActions: {
        addApprovalRule: ({approverEmail, approverName, field, name}: AddedPolicyApprovalRuleParams) =>
            `ajouté ${approverName} (${approverEmail}) comme approbateur pour le ${field} "${name}"`,
        deleteApprovalRule: ({approverEmail, approverName, field, name}: AddedPolicyApprovalRuleParams) =>
            `supprimé ${approverName} (${approverEmail}) en tant qu'approbateur pour le ${field} "${name}"`,
        updateApprovalRule: ({field, name, newApproverEmail, newApproverName, oldApproverEmail, oldApproverName}: UpdatedPolicyApprovalRuleParams) => {
            const formatApprover = (displayName?: string, email?: string) => (displayName ? `${displayName} (${email})` : email);
            return `a changé l'approbateur pour le ${field} "${name}" à ${formatApprover(newApproverName, newApproverEmail)} (précédemment ${formatApprover(oldApproverName, oldApproverEmail)})`;
        },
        addCategory: ({categoryName}: UpdatedPolicyCategoryParams) => `a ajouté la catégorie "${categoryName}"`,
        deleteCategory: ({categoryName}: UpdatedPolicyCategoryParams) => `a supprimé la catégorie "${categoryName}"`,
        updateCategory: ({oldValue, categoryName}: UpdatedPolicyCategoryParams) => `${oldValue ? 'désactivé' : 'activé'} la catégorie "${categoryName}"`,
        updateCategoryPayrollCode: ({oldValue, categoryName, newValue}: UpdatedPolicyCategoryGLCodeParams) => {
            if (!oldValue) {
                return `ajouté le code de paie "${newValue}" à la catégorie "${categoryName}"`;
            }
            if (!newValue && oldValue) {
                return `a supprimé le code de paie "${oldValue}" de la catégorie "${categoryName}"`;
            }
            return `a changé le code de paie de la catégorie "${categoryName}" en “${newValue}” (auparavant “${oldValue}”)`;
        },
        updateCategoryGLCode: ({oldValue, categoryName, newValue}: UpdatedPolicyCategoryGLCodeParams) => {
            if (!oldValue) {
                return `a ajouté le code GL "${newValue}" à la catégorie "${categoryName}"`;
            }
            if (!newValue && oldValue) {
                return `a supprimé le code GL "${oldValue}" de la catégorie "${categoryName}"`;
            }
            return `a changé le code GL de la catégorie “${categoryName}” en “${newValue}” (précédemment “${oldValue}“)`;
        },
        updateAreCommentsRequired: ({oldValue, categoryName}: UpdatedPolicyCategoryParams) => {
            return `a changé la description de la catégorie "${categoryName}" en ${!oldValue ? 'requis' : 'pas requis'} (précédemment ${!oldValue ? 'pas requis' : 'requis'})`;
        },
        updateCategoryMaxExpenseAmount: ({categoryName, oldAmount, newAmount}: UpdatedPolicyCategoryMaxExpenseAmountParams) => {
            if (newAmount && !oldAmount) {
                return `a ajouté un montant maximum de ${newAmount} à la catégorie "${categoryName}"`;
            }
            if (oldAmount && !newAmount) {
                return `a supprimé le montant maximum de ${oldAmount} de la catégorie "${categoryName}"`;
            }
            return `a modifié le montant maximum de la catégorie "${categoryName}" à ${newAmount} (précédemment ${oldAmount})`;
        },
        updateCategoryExpenseLimitType: ({categoryName, oldValue, newValue}: UpdatedPolicyCategoryExpenseLimitTypeParams) => {
            if (!oldValue) {
                return `a ajouté un type de limite de ${newValue} à la catégorie "${categoryName}"`;
            }
            return `a changé le type de limite de la catégorie "${categoryName}" en ${newValue} (précédemment ${oldValue})`;
        },
        updateCategoryMaxAmountNoReceipt: ({categoryName, oldValue, newValue}: UpdatedPolicyCategoryMaxAmountNoReceiptParams) => {
            if (!oldValue) {
                return `mis à jour la catégorie "${categoryName}" en changeant Reçus en ${newValue}`;
            }
            return `a changé la catégorie "${categoryName}" en ${newValue} (précédemment ${oldValue})`;
        },
        setCategoryName: ({oldName, newName}: UpdatedPolicyCategoryNameParams) => `a renommé la catégorie "${oldName}" en "${newName}"`,
        updatedDescriptionHint: ({categoryName, oldValue, newValue}: UpdatedPolicyCategoryDescriptionHintTypeParams) => {
            if (!newValue) {
                return `a supprimé l'indication de description "${oldValue}" de la catégorie "${categoryName}"`;
            }
            return !oldValue
                ? `ajouté l'indice de description "${newValue}" à la catégorie "${categoryName}"`
                : `a changé l'indice de description de la catégorie "${categoryName}" en « ${newValue} » (auparavant « ${oldValue} »)`;
        },
        updateTagListName: ({oldName, newName}: UpdatedPolicyCategoryNameParams) => `a changé le nom de la liste de tags en "${newName}" (précédemment "${oldName}")`,
        addTag: ({tagListName, tagName}: UpdatedPolicyTagParams) => `a ajouté le tag "${tagName}" à la liste "${tagListName}"`,
        updateTagName: ({tagListName, newName, oldName}: UpdatedPolicyTagNameParams) =>
            `a mis à jour la liste des étiquettes "${tagListName}" en changeant l'étiquette "${oldName}" en "${newName}"`,
        updateTagEnabled: ({tagListName, tagName, enabled}: UpdatedPolicyTagParams) => `${enabled ? 'activé' : 'désactivé'} le tag "${tagName}" dans la liste "${tagListName}"`,
        deleteTag: ({tagListName, tagName}: UpdatedPolicyTagParams) => `a supprimé le tag "${tagName}" de la liste "${tagListName}"`,
        deleteMultipleTags: ({count, tagListName}: UpdatedPolicyTagParams) => `supprimé les balises "${count}" de la liste "${tagListName}"`,
        updateTag: ({tagListName, newValue, tagName, updatedField, oldValue}: UpdatedPolicyTagFieldParams) => {
            if (oldValue) {
                return `mis à jour le tag "${tagName}" dans la liste "${tagListName}" en changeant le ${updatedField} à "${newValue}" (auparavant "${oldValue}")`;
            }
            return `a mis à jour le tag "${tagName}" dans la liste "${tagListName}" en ajoutant un ${updatedField} de "${newValue}"`;
        },
        updateCustomUnit: ({customUnitName, newValue, oldValue, updatedField}: UpdatePolicyCustomUnitParams) =>
            `a changé le ${customUnitName} ${updatedField} en "${newValue}" (auparavant "${oldValue}")`,
        updateCustomUnitTaxEnabled: ({newValue}: UpdatePolicyCustomUnitTaxEnabledParams) => `Suivi fiscal ${newValue ? 'activé' : 'désactivé'} sur les taux de distance`,
        addCustomUnitRate: ({customUnitName, rateName}: AddOrDeletePolicyCustomUnitRateParams) => `a ajouté un nouveau taux "${customUnitName}" "${rateName}"`,
        updatedCustomUnitRate: ({customUnitName, customUnitRateName, newValue, oldValue, updatedField}: UpdatedPolicyCustomUnitRateParams) =>
            `a changé le taux de ${customUnitName} ${updatedField} "${customUnitRateName}" à "${newValue}" (auparavant "${oldValue}")`,
        updatedCustomUnitTaxRateExternalID: ({customUnitRateName, newValue, newTaxPercentage, oldTaxPercentage, oldValue}: UpdatedPolicyCustomUnitTaxRateExternalIDParams) => {
            if (oldTaxPercentage && oldValue) {
                return `a modifié le taux de taxe sur le taux de distance "${customUnitRateName}" à "${newValue} (${newTaxPercentage})" (précédemment "${oldValue} (${oldTaxPercentage})")`;
            }
            return `a ajouté le taux de taxe "${newValue} (${newTaxPercentage})" au taux de distance "${customUnitRateName}"`;
        },
        updatedCustomUnitTaxClaimablePercentage: ({customUnitRateName, newValue, oldValue}: UpdatedPolicyCustomUnitTaxClaimablePercentageParams) => {
            if (oldValue) {
                return `a modifié la partie récupérable de la taxe sur le taux de distance "${customUnitRateName}" à "${newValue}" (auparavant "${oldValue}")`;
            }
            return `ajouté une partie récupérable de taxe de "${newValue}" au taux de distance "${customUnitRateName}"`;
        },
        deleteCustomUnitRate: ({customUnitName, rateName}: AddOrDeletePolicyCustomUnitRateParams) => `supprimé le taux "${rateName}" de "${customUnitName}"`,
        addedReportField: ({fieldType, fieldName}: AddedOrDeletedPolicyReportFieldParams) => `ajouté le champ de rapport ${fieldType} "${fieldName}"`,
        updateReportFieldDefaultValue: ({defaultValue, fieldName}: UpdatedPolicyReportFieldDefaultValueParams) =>
            `définir la valeur par défaut du champ de rapport "${fieldName}" sur "${defaultValue}"`,
        addedReportFieldOption: ({fieldName, optionName}: PolicyAddedReportFieldOptionParams) => `a ajouté l'option "${optionName}" au champ de rapport "${fieldName}"`,
        removedReportFieldOption: ({fieldName, optionName}: PolicyAddedReportFieldOptionParams) => `a supprimé l'option "${optionName}" du champ de rapport "${fieldName}"`,
        updateReportFieldOptionDisabled: ({fieldName, optionName, optionEnabled}: PolicyDisabledReportFieldOptionParams) =>
            `${optionEnabled ? 'activé' : 'désactivé'} l'option "${optionName}" pour le champ de rapport "${fieldName}"`,
        updateReportFieldAllOptionsDisabled: ({fieldName, optionName, allEnabled, toggledOptionsCount}: PolicyDisabledReportFieldAllOptionsParams) => {
            if (toggledOptionsCount && toggledOptionsCount > 1) {
                return `${allEnabled ? 'activé' : 'désactivé'} toutes les options pour le champ de rapport "${fieldName}"`;
            }
            return `${allEnabled ? 'activé' : 'désactivé'} l'option "${optionName}" pour le champ de rapport "${fieldName}", rendant toutes les options ${allEnabled ? 'activé' : 'désactivé'}`;
        },
        deleteReportField: ({fieldType, fieldName}: AddedOrDeletedPolicyReportFieldParams) => `supprimé le champ de rapport ${fieldType} "${fieldName}"`,
        preventSelfApproval: ({oldValue, newValue}: UpdatedPolicyPreventSelfApprovalParams) =>
            `mis à jour "Empêcher l'auto-approbation" en "${newValue === 'true' ? 'Activé' : 'Désactivé'}" (précédemment "${oldValue === 'true' ? 'Activé' : 'Désactivé'}")`,
        updateMaxExpenseAmountNoReceipt: ({oldValue, newValue}: UpdatedPolicyFieldWithNewAndOldValueParams) =>
            `a modifié le montant maximum requis pour les dépenses avec reçu à ${newValue} (auparavant ${oldValue})`,
        updateMaxExpenseAmount: ({oldValue, newValue}: UpdatedPolicyFieldWithNewAndOldValueParams) =>
            `a modifié le montant maximum des dépenses pour les violations à ${newValue} (précédemment ${oldValue})`,
        updateMaxExpenseAge: ({oldValue, newValue}: UpdatedPolicyFieldWithNewAndOldValueParams) =>
            `mis à jour "Âge maximal des dépenses (jours)" à "${newValue}" (précédemment "${oldValue === 'false' ? CONST.POLICY.DEFAULT_MAX_EXPENSE_AGE : oldValue}")`,
        updateMonthlyOffset: ({oldValue, newValue}: UpdatedPolicyFieldWithNewAndOldValueParams) => {
            if (!oldValue) {
                return `définir la date de soumission du rapport mensuel sur "${newValue}"`;
            }
            return `a mis à jour la date de soumission du rapport mensuel à "${newValue}" (précédemment "${oldValue}")`;
        },
        updateDefaultBillable: ({oldValue, newValue}: UpdatedPolicyFieldWithNewAndOldValueParams) =>
            `mis à jour "Refacturer les dépenses aux clients" à "${newValue}" (précédemment "${oldValue}")`,
        updateDefaultReimbursable: ({oldValue, newValue}: UpdatedPolicyFieldWithNewAndOldValueParams) =>
            `mis à jour "Dépense en espèces par défaut" en "${newValue}" (anciennement "${oldValue}")`,
        updateDefaultTitleEnforced: ({value}: UpdatedPolicyFieldWithValueParam) => `"Appliquer les titres de rapport par défaut" ${value ? 'sur' : 'désactivé'}`,
        renamedWorkspaceNameAction: ({oldName, newName}: RenamedWorkspaceNameActionParams) => `a mis à jour le nom de cet espace de travail en "${newName}" (précédemment "${oldName}")`,
        updateWorkspaceDescription: ({newDescription, oldDescription}: UpdatedPolicyDescriptionParams) =>
            !oldDescription
                ? `définir la description de cet espace de travail sur "${newDescription}"`
                : `a mis à jour la description de cet espace de travail en "${newDescription}" (précédemment "${oldDescription}")`,
        removedFromApprovalWorkflow: ({submittersNames}: RemovedFromApprovalWorkflowParams) => {
            let joinedNames = '';
            if (submittersNames.length === 1) {
                joinedNames = submittersNames.at(0) ?? '';
            } else if (submittersNames.length === 2) {
                joinedNames = submittersNames.join('et');
            } else if (submittersNames.length > 2) {
                joinedNames = `${submittersNames.slice(0, submittersNames.length - 1).join(', ')} and ${submittersNames.at(-1)}`;
            }
            return {
                one: `vous a retiré du flux de travail d'approbation et du chat de dépenses de ${joinedNames}. Les rapports précédemment soumis resteront disponibles pour approbation dans votre boîte de réception.`,
                other: `vous a retiré des flux de travail d'approbation et des discussions de dépenses de ${joinedNames}. Les rapports précédemment soumis resteront disponibles pour approbation dans votre boîte de réception.`,
            };
        },
        demotedFromWorkspace: ({policyName, oldRole}: DemotedFromWorkspaceParams) =>
            `a mis à jour votre rôle dans ${policyName} de ${oldRole} à utilisateur. Vous avez été retiré de toutes les discussions de dépenses des soumetteurs, sauf la vôtre.`,
        updatedWorkspaceCurrencyAction: ({oldCurrency, newCurrency}: UpdatedPolicyCurrencyParams) => `a mis à jour la devise par défaut en ${newCurrency} (précédemment ${oldCurrency})`,
        updatedWorkspaceFrequencyAction: ({oldFrequency, newFrequency}: UpdatedPolicyFrequencyParams) =>
            `a mis à jour la fréquence de rapport automatique à "${newFrequency}" (précédemment "${oldFrequency}")`,
        updateApprovalMode: ({newValue, oldValue}: ChangeFieldParams) => `a mis à jour le mode d'approbation en "${newValue}" (auparavant "${oldValue}")`,
        upgradedWorkspace: 'a mis à niveau cet espace de travail vers le plan Control',
        downgradedWorkspace: 'a rétrogradé cet espace de travail vers le plan Collect',
        updatedAuditRate: ({oldAuditRate, newAuditRate}: UpdatedPolicyAuditRateParams) =>
            `a changé le taux de rapports acheminés aléatoirement pour approbation manuelle à ${Math.round(newAuditRate * 100)}% (précédemment ${Math.round(oldAuditRate * 100)}%)`,
        updatedManualApprovalThreshold: ({oldLimit, newLimit}: UpdatedPolicyManualApprovalThresholdParams) =>
            `a modifié la limite d'approbation manuelle pour toutes les dépenses à ${newLimit} (précédemment ${oldLimit})`,
    },
    roomMembersPage: {
        memberNotFound: 'Membre non trouvé.',
        useInviteButton: "Pour inviter un nouveau membre à la discussion, veuillez utiliser le bouton d'invitation ci-dessus.",
        notAuthorized: `Vous n'avez pas accès à cette page. Si vous essayez de rejoindre cette salle, demandez simplement à un membre de la salle de vous ajouter. Autre chose ? Contactez ${CONST.EMAIL.CONCIERGE}`,
        removeMembersPrompt: ({memberName}: {memberName: string}) => ({
            one: `Êtes-vous sûr de vouloir retirer ${memberName} de la salle ?`,
            other: 'Êtes-vous sûr de vouloir supprimer les membres sélectionnés de la salle ?',
        }),
        error: {
            genericAdd: "Un problème est survenu lors de l'ajout de ce membre à la salle.",
        },
    },
    newTaskPage: {
        assignTask: 'Attribuer une tâche',
        assignMe: 'Assigner à moi',
        confirmTask: 'Confirmer la tâche',
        confirmError: 'Veuillez entrer un titre et sélectionner une destination de partage',
        descriptionOptional: 'Description (facultatif)',
        pleaseEnterTaskName: 'Veuillez entrer un titre',
        pleaseEnterTaskDestination: 'Veuillez sélectionner où vous souhaitez partager cette tâche.',
    },
    task: {
        task: 'Tâche',
        title: 'Titre',
        description: 'Description',
        assignee: 'Cessionnaire',
        completed: 'Terminé',
        action: 'Compléter',
        messages: {
            created: ({title}: TaskCreatedActionParams) => `tâche pour ${title}`,
            completed: 'marqué comme terminé',
            canceled: 'tâche supprimée',
            reopened: 'marqué comme incomplet',
            error: "Vous n'avez pas la permission d'effectuer l'action demandée.",
        },
        markAsComplete: 'Marquer comme terminé',
        markAsIncomplete: 'Marquer comme incomplet',
        assigneeError: "Une erreur s'est produite lors de l'attribution de cette tâche. Veuillez essayer un autre assigné.",
        genericCreateTaskFailureMessage: "Une erreur s'est produite lors de la création de cette tâche. Veuillez réessayer plus tard.",
        deleteTask: 'Supprimer la tâche',
        deleteConfirmation: 'Êtes-vous sûr de vouloir supprimer cette tâche ?',
    },
    statementPage: {
        title: ({year, monthName}: StatementTitleParams) => `Relevé de ${monthName} ${year}`,
    },
    keyboardShortcutsPage: {
        title: 'Raccourcis clavier',
        subtitle: 'Gagnez du temps avec ces raccourcis clavier pratiques :',
        shortcuts: {
            openShortcutDialog: 'Ouvre la boîte de dialogue des raccourcis clavier',
            markAllMessagesAsRead: 'Marquer tous les messages comme lus',
            escape: "Boîtes de dialogue d'échappement",
            search: 'Ouvrir la boîte de dialogue de recherche',
            newChat: 'Nouvel écran de chat',
            copy: 'Copier le commentaire',
            openDebug: 'Ouvrir la boîte de dialogue des préférences de test',
        },
    },
    guides: {
        screenShare: "Partage d'écran",
        screenShareRequest: "Expensify vous invite à un partage d'écran",
    },
    search: {
        resultsAreLimited: 'Les résultats de recherche sont limités.',
        viewResults: 'Voir les résultats',
        resetFilters: 'Réinitialiser les filtres',
        searchResults: {
            emptyResults: {
                title: 'Rien à afficher',
                subtitle: "Essayez d'ajuster vos critères de recherche ou de créer quelque chose avec le bouton vert +.",
            },
            emptyExpenseResults: {
                title: "Vous n'avez pas encore créé de dépenses.",
                subtitle: "Créez une dépense ou faites un essai d'Expensify pour en savoir plus.",
                subtitleWithOnlyCreateButton: 'Utilisez le bouton vert ci-dessous pour créer une dépense.',
            },
            emptyReportResults: {
                title: "Vous n'avez pas encore créé de rapports",
                subtitle: 'Créez un rapport ou essayez Expensify pour en savoir plus.',
                subtitleWithOnlyCreateButton: 'Utilisez le bouton vert ci-dessous pour créer un rapport.',
            },
            emptyInvoiceResults: {
                title: "Vous n'avez pas encore créé de factures.",
                subtitle: 'Envoyez une facture ou faites un essai de Expensify pour en savoir plus.',
                subtitleWithOnlyCreateButton: 'Utilisez le bouton vert ci-dessous pour envoyer une facture.',
            },
            emptyTripResults: {
                title: 'Aucun voyage à afficher',
                subtitle: 'Commencez par réserver votre premier voyage ci-dessous.',
                buttonText: 'Réserver un voyage',
            },
            emptySubmitResults: {
                title: 'Aucune dépense à soumettre',
                subtitle: 'Tout est en ordre. Faites un tour de victoire !',
                buttonText: 'Créer un rapport',
            },
            emptyApproveResults: {
                title: 'Aucune dépense à approuver',
                subtitle: 'Zéro dépenses. Détente maximale. Bien joué !',
            },
            emptyPayResults: {
                title: 'Aucune dépense à payer',
                subtitle: "Félicitations ! Vous avez franchi la ligne d'arrivée.",
            },
            emptyExportResults: {
                title: 'Aucune dépense à exporter',
                subtitle: 'Il est temps de se détendre, beau travail.',
            },
            emptyStatementsResults: {
                title: 'Aucun relevé à afficher',
                subtitle: "Aucun résultat. Veuillez essayer d'ajuster vos filtres.",
            },
            emptyUnapprovedResults: {
                title: 'Aucune dépense à approuver',
                subtitle: 'Zéro dépenses. Détente maximale. Bien joué !',
            },
        },
        statements: 'Relevés',
        unapprovedCash: 'Espèces non approuvées',
        unapprovedCard: 'Carte non approuvée',
        saveSearch: 'Enregistrer la recherche',
        deleteSavedSearch: 'Supprimer la recherche enregistrée',
        deleteSavedSearchConfirm: 'Êtes-vous sûr de vouloir supprimer cette recherche ?',
        searchName: 'Rechercher un nom',
        savedSearchesMenuItemTitle: 'Enregistré',
        groupedExpenses: 'dépenses groupées',
        bulkActions: {
            approve: 'Approuver',
            pay: 'Payer',
            delete: 'Supprimer',
            hold: 'Attente',
            unhold: 'Supprimer la suspension',
            noOptionsAvailable: 'Aucune option disponible pour le groupe de dépenses sélectionné.',
        },
        filtersHeader: 'Filtres',
        filters: {
            date: {
                before: ({date}: OptionalParam<DateParams> = {}) => `Before ${date ?? ''}`,
                after: ({date}: OptionalParam<DateParams> = {}) => `Après ${date ?? ''}`,
                on: ({date}: OptionalParam<DateParams> = {}) => `On ${date ?? ''}`,
                presets: {
                    [CONST.SEARCH.DATE_PRESETS.NEVER]: 'Jamais',
                    [CONST.SEARCH.DATE_PRESETS.LAST_MONTH]: 'Le mois dernier',
                    [CONST.SEARCH.DATE_PRESETS.THIS_MONTH]: 'Ce mois-ci',
                    [CONST.SEARCH.DATE_PRESETS.LAST_STATEMENT]: 'Dernière relevé',
                },
            },
            status: 'Statut',
            keyword: 'Mot-clé',
            hasKeywords: 'A des mots-clés',
            currency: 'Devise',
            link: 'Lien',
            pinned: 'Épinglé',
            unread: 'Non lu',
            completed: 'Terminé',
            amount: {
                lessThan: ({amount}: OptionalParam<RequestAmountParams> = {}) => `Moins de ${amount ?? ''}`,
                greaterThan: ({amount}: OptionalParam<RequestAmountParams> = {}) => `Supérieur à ${amount ?? ''}`,
                between: ({greaterThan, lessThan}: FiltersAmountBetweenParams) => `Entre ${greaterThan} et ${lessThan}`,
            },
            card: {
                expensify: 'Expensify',
                individualCards: 'Cartes individuelles',
                closedCards: 'Cartes fermées',
                cardFeeds: 'Flux de cartes',
                cardFeedName: ({cardFeedBankName, cardFeedLabel}: {cardFeedBankName: string; cardFeedLabel?: string}) =>
                    `Tout ${cardFeedBankName}${cardFeedLabel ? ` - ${cardFeedLabel}` : ''}`,
                cardFeedNameCSV: ({cardFeedLabel}: {cardFeedLabel?: string}) => `Toutes les cartes importées CSV${cardFeedLabel ? ` - ${cardFeedLabel}` : ''}`,
            },
            current: 'Actuel',
            past: 'Passé',
            submitted: 'Soumission',
            approved: 'Approuvé',
            paid: 'Payé',
            exported: 'Exporté',
            posted: 'Posté',
            withdrawn: 'Retiré',
            billable: 'Facturable',
            reimbursable: 'Remboursable',
            groupBy: {
                reports: 'Rapport',
                from: 'De',
                card: 'Carte',
            },
            feed: 'Flux',
            withdrawalType: {
                [CONST.SEARCH.WITHDRAWAL_TYPE.EXPENSIFY_CARD]: 'Expensify Card',
                [CONST.SEARCH.WITHDRAWAL_TYPE.REIMBURSEMENT]: 'Remboursement',
            },
        },
        groupBy: 'Groupe par',
        moneyRequestReport: {
            emptyStateTitle: "Ce rapport n'a pas de dépenses.",
            emptyStateSubtitle: 'Vous pouvez ajouter des dépenses à ce rapport en utilisant le bouton ci-dessus.',
        },
        noCategory: 'Aucune catégorie',
        noTag: 'Aucun tag',
        expenseType: 'Type de dépense',
        withdrawalType: 'Type de retrait',
        recentSearches: 'Recherches récentes',
        recentChats: 'Discussions récentes',
        searchIn: 'Rechercher dans',
        searchPlaceholder: 'Rechercher quelque chose',
        suggestions: 'Suggestions',
        exportSearchResults: {
            title: 'Créer une exportation',
            description: "Wow, ça fait beaucoup d'articles ! Nous allons les regrouper, et Concierge vous enverra un fichier sous peu.",
        },
        exportAll: {
            selectAllMatchingItems: 'Sélectionnez tous les éléments correspondants',
            allMatchingItemsSelected: 'Tous les éléments correspondants sélectionnés',
        },
    },
    genericErrorPage: {
        title: 'Oh-oh, quelque chose a mal tourné !',
        body: {
            helpTextMobile: "Veuillez fermer et rouvrir l'application, ou passer à",
            helpTextWeb: 'web.',
            helpTextConcierge: 'Si le problème persiste, contactez',
        },
        refresh: 'Rafraîchir',
    },
    fileDownload: {
        success: {
            title: 'Téléchargé !',
            message: 'Pièce jointe téléchargée avec succès !',
            qrMessage:
                'Vérifiez votre dossier de photos ou de téléchargements pour une copie de votre code QR. Astuce : Ajoutez-le à une présentation pour que votre audience puisse le scanner et se connecter directement avec vous.',
        },
        generalError: {
            title: 'Erreur de pièce jointe',
            message: 'La pièce jointe ne peut pas être téléchargée',
        },
        permissionError: {
            title: 'Accès au stockage',
            message: 'Expensify ne peut pas enregistrer les pièces jointes sans accès au stockage. Appuyez sur paramètres pour mettre à jour les autorisations.',
        },
    },
    desktopApplicationMenu: {
        mainMenu: 'Nouveau Expensify',
        about: 'About New Expensify',
        update: 'Mettre à jour New Expensify',
        checkForUpdates: 'Vérifier les mises à jour',
        toggleDevTools: 'Basculer les outils de développement',
        viewShortcuts: 'Voir les raccourcis clavier',
        services: 'Services',
        hide: 'Masquer New Expensify',
        hideOthers: 'Masquer les autres',
        showAll: 'Afficher tout',
        quit: 'Quitter New Expensify',
        fileMenu: 'Fichier',
        closeWindow: 'Fermer la fenêtre',
        editMenu: 'Modifier',
        undo: 'Annuler',
        redo: 'Refaire',
        cut: 'Couper',
        copy: 'Copier',
        paste: 'Coller',
        pasteAndMatchStyle: 'Coller et adapter le style',
        pasteAsPlainText: 'Coller en tant que texte brut',
        delete: 'Supprimer',
        selectAll: 'Tout sélectionner',
        speechSubmenu: 'Discours',
        startSpeaking: 'Commencer à parler',
        stopSpeaking: 'Arrête de parler',
        viewMenu: 'Voir',
        reload: 'Recharger',
        forceReload: 'Recharger de force',
        resetZoom: 'Taille réelle',
        zoomIn: 'Zoomer',
        zoomOut: 'Dézoomer',
        togglefullscreen: 'Basculer en plein écran',
        historyMenu: 'Historique',
        back: 'Retour',
        forward: 'Transférer',
        windowMenu: 'Fenêtre',
        minimize: 'Minimiser',
        zoom: 'Zoom',
        front: 'Tout amener au premier plan',
        helpMenu: 'Aide',
        learnMore: 'En savoir plus',
        documentation: 'Documentation',
        communityDiscussions: 'Discussions Communautaires',
        searchIssues: 'Rechercher des problèmes',
    },
    historyMenu: {
        forward: 'Transférer',
        back: 'Retour',
    },
    checkForUpdatesModal: {
        available: {
            title: 'Mise à jour disponible',
            message: ({isSilentUpdating}: {isSilentUpdating: boolean}) =>
                `La nouvelle version sera bientôt disponible.${!isSilentUpdating ? 'Nous vous informerons lorsque nous serons prêts à mettre à jour.' : ''}`,
            soundsGood: 'Ça marche',
        },
        notAvailable: {
            title: 'Mise à jour indisponible',
            message: "Aucune mise à jour n'est disponible pour le moment. Veuillez revenir plus tard !",
            okay: "D'accord",
        },
        error: {
            title: 'Échec de la vérification de mise à jour',
            message: "Nous n'avons pas pu vérifier la mise à jour. Veuillez réessayer dans un moment.",
        },
    },
    report: {
        newReport: {
            createReport: 'Créer un rapport',
            chooseWorkspace: 'Choisissez un espace de travail pour ce rapport.',
        },
        genericCreateReportFailureMessage: 'Erreur inattendue lors de la création de ce chat. Veuillez réessayer plus tard.',
        genericAddCommentFailureMessage: 'Erreur inattendue lors de la publication du commentaire. Veuillez réessayer plus tard.',
        genericUpdateReportFieldFailureMessage: 'Erreur inattendue lors de la mise à jour du champ. Veuillez réessayer plus tard.',
        genericUpdateReportNameEditFailureMessage: 'Erreur inattendue lors du renommage du rapport. Veuillez réessayer plus tard.',
        noActivityYet: 'Aucune activité pour le moment',
        actions: {
            type: {
                changeField: ({oldValue, newValue, fieldName}: ChangeFieldParams) => `modifié ${fieldName} de ${oldValue} à ${newValue}`,
                changeFieldEmpty: ({newValue, fieldName}: ChangeFieldParams) => `changé ${fieldName} en ${newValue}`,
                changeReportPolicy: ({fromPolicyName, toPolicyName}: ChangeReportPolicyParams) => {
                    if (!toPolicyName) {
                        return `Espace de travail modifié${fromPolicyName ? ` (auparavant ${fromPolicyName})` : ''}`;
                    }
                    return `Espace de travail modifié en ${toPolicyName}${fromPolicyName ? ` (auparavant ${fromPolicyName})` : ''}`;
                },
                changeType: ({oldType, newType}: ChangeTypeParams) => `changé le type de ${oldType} à ${newType}`,
                exportedToCSV: `exporté en CSV`,
                exportedToIntegration: {
                    automatic: ({label}: ExportedToIntegrationParams) => `exporté vers ${label}`,
                    automaticActionOne: ({label}: ExportedToIntegrationParams) => `exporté vers ${label} via`,
                    automaticActionTwo: 'paramètres de comptabilité',
                    manual: ({label}: ExportedToIntegrationParams) => `a marqué ce rapport comme exporté manuellement vers ${label}.`,
                    automaticActionThree: 'et a créé avec succès un enregistrement pour',
                    reimburseableLink: 'dépenses personnelles',
                    nonReimbursableLink: "dépenses de carte d'entreprise",
                    pending: ({label}: ExportedToIntegrationParams) => `a commencé à exporter ce rapport vers ${label}...`,
                },
                integrationsMessage: ({errorMessage, label, linkText, linkURL}: IntegrationSyncFailedParams) =>
                    `échec de l'exportation de ce rapport vers ${label} ("${errorMessage} ${linkText ? `<a href="${linkURL}">${linkText}</a>` : ''}")`,
                managerAttachReceipt: `a ajouté un reçu`,
                managerDetachReceipt: `a supprimé un reçu`,
                markedReimbursed: ({amount, currency}: MarkedReimbursedParams) => `payé ${currency}${amount} ailleurs`,
                markedReimbursedFromIntegration: ({amount, currency}: MarkReimbursedFromIntegrationParams) => `payé ${currency}${amount} via intégration`,
                outdatedBankAccount: `n’a pas pu traiter le paiement en raison d’un problème avec le compte bancaire du payeur`,
                reimbursementACHBounce: `impossible de traiter le paiement, car le payeur n'a pas suffisamment de fonds`,
                reimbursementACHCancelled: `annulé le paiement`,
                reimbursementAccountChanged: `impossible de traiter le paiement, car le payeur a changé de compte bancaire`,
                reimbursementDelayed: `a traité le paiement mais il est retardé de 1 à 2 jours ouvrables supplémentaires`,
                selectedForRandomAudit: `sélectionné au hasard pour examen`,
                selectedForRandomAuditMarkdown: `[sélectionné au hasard](https://help.expensify.com/articles/expensify-classic/reports/Set-a-random-report-audit-schedule) pour examen`,
                share: ({to}: ShareParams) => `membre invité ${to}`,
                unshare: ({to}: UnshareParams) => `membre supprimé ${to}`,
                stripePaid: ({amount, currency}: StripePaidParams) => `payé ${currency}${amount}`,
                takeControl: `a pris le contrôle`,
                integrationSyncFailed: ({label, errorMessage, workspaceAccountingLink}: IntegrationSyncFailedParams) =>
                    `Un problème est survenu lors de la synchronisation avec ${label}${errorMessage ? ` ("${errorMessage}")` : ''}. Veuillez corriger le problème dans les <a href="${workspaceAccountingLink}">paramètres de l'espace de travail</a>.`,
                addEmployee: ({email, role}: AddEmployeeParams) => `ajouté ${email} en tant que ${role === 'member' ? 'a' : 'un'} ${role}`,
                updateRole: ({email, currentRole, newRole}: UpdateRoleParams) => `a mis à jour le rôle de ${email} à ${newRole} (précédemment ${currentRole})`,
                updatedCustomField1: ({email, previousValue, newValue}: UpdatedCustomFieldParams) => {
                    if (!newValue) {
                        return `a supprimé le champ personnalisé 1 de ${email} (précédemment "${previousValue}")`;
                    }
                    return !previousValue
                        ? `ajouté "${newValue}" au champ personnalisé 1 de ${email}`
                        : `a changé le champ personnalisé 1 de ${email} en "${newValue}" (précédemment "${previousValue}")`;
                },
                updatedCustomField2: ({email, previousValue, newValue}: UpdatedCustomFieldParams) => {
                    if (!newValue) {
                        return `supprimé le champ personnalisé 2 de ${email} (précédemment "${previousValue}")`;
                    }
                    return !previousValue
                        ? `ajouté "${newValue}" au champ personnalisé 2 de ${email}`
                        : `a changé le champ personnalisé 2 de ${email} en "${newValue}" (auparavant "${previousValue}")`;
                },
                leftWorkspace: ({nameOrEmail}: LeftWorkspaceParams) => `${nameOrEmail} a quitté l'espace de travail`,
                removeMember: ({email, role}: AddEmployeeParams) => `supprimé ${role} ${email}`,
                removedConnection: ({connectionName}: ConnectionNameParams) => `connexion supprimée vers ${CONST.POLICY.CONNECTIONS.NAME_USER_FRIENDLY[connectionName]}`,
                addedConnection: ({connectionName}: ConnectionNameParams) => `connecté à ${CONST.POLICY.CONNECTIONS.NAME_USER_FRIENDLY[connectionName]}`,
                leftTheChat: 'a quitté le chat',
            },
        },
    },
    chronos: {
        oooEventSummaryFullDay: ({summary, dayCount, date}: OOOEventSummaryFullDayParams) => `${summary} pour ${dayCount} ${dayCount === 1 ? 'jour' : 'jours'} jusqu'à ${date}`,
        oooEventSummaryPartialDay: ({summary, timePeriod, date}: OOOEventSummaryPartialDayParams) => `${summary} de ${timePeriod} le ${date}`,
    },
    footer: {
        features: 'Fonctionnalités',
        expenseManagement: 'Gestion des dépenses',
        spendManagement: 'Gestion des dépenses',
        expenseReports: 'Rapports de dépenses',
        companyCreditCard: "Carte de crédit d'entreprise",
        receiptScanningApp: 'Application de numérisation de reçus',
        billPay: 'Bill Pay',
        invoicing: 'Facturation',
        CPACard: 'Carte CPA',
        payroll: 'Paie',
        travel: 'Voyage',
        resources: 'Ressources',
        expensifyApproved: 'ExpensifyApproved!',
        pressKit: 'Kit de presse',
        support: 'Support',
        expensifyHelp: 'ExpensifyHelp',
        terms: "Conditions d'utilisation",
        privacy: 'Confidentialité',
        learnMore: 'En savoir plus',
        aboutExpensify: "À propos d'Expensify",
        blog: 'Blog',
        jobs: 'Emplois',
        expensifyOrg: 'Expensify.org',
        investorRelations: 'Relations avec les investisseurs',
        getStarted: 'Commencer',
        createAccount: 'Créer un nouveau compte',
        logIn: 'Se connecter',
    },
    allStates: COMMON_CONST.STATES as States,
    allCountries: CONST.ALL_COUNTRIES as AllCountries,
    accessibilityHints: {
        navigateToChatsList: 'Revenir à la liste des discussions',
        chatWelcomeMessage: 'Message de bienvenue du chat',
        navigatesToChat: 'Navigue vers un chat',
        newMessageLineIndicator: 'Indicateur de nouvelle ligne de message',
        chatMessage: 'Message de chat',
        lastChatMessagePreview: 'Aperçu du dernier message de chat',
        workspaceName: "Nom de l'espace de travail",
        chatUserDisplayNames: "Noms d'affichage des membres du chat",
        scrollToNewestMessages: "Faites défiler jusqu'aux messages les plus récents",
        preStyledText: 'Texte pré-stylé',
        viewAttachment: 'Voir la pièce jointe',
    },
    parentReportAction: {
        deletedReport: 'Rapport supprimé',
        deletedMessage: 'Message supprimé',
        deletedExpense: 'Dépense supprimée',
        reversedTransaction: 'Transaction inversée',
        deletedTask: 'Tâche supprimée',
        hiddenMessage: 'Message caché',
    },
    threads: {
        thread: 'Fil de discussion',
        replies: 'Réponses',
        reply: 'Répondre',
        from: 'De',
        in: 'dans',
        parentNavigationSummary: ({reportName, workspaceName}: ParentNavigationSummaryParams) => `De ${reportName}${workspaceName ? `dans ${workspaceName}` : ''}`,
    },
    qrCodes: {
        copy: "Copier l'URL",
        copied: 'Copié !',
    },
    moderation: {
        flagDescription: 'Tous les messages signalés seront envoyés à un modérateur pour examen.',
        chooseAReason: 'Choisissez une raison pour signaler ci-dessous :',
        spam: 'Spam',
        spamDescription: 'Promotion hors sujet non sollicitée',
        inconsiderate: 'Inconsidéré',
        inconsiderateDescription: 'Phraséologie insultante ou irrespectueuse, avec des intentions douteuses',
        intimidation: 'Intimidation',
        intimidationDescription: 'Poursuivre agressivement un programme malgré des objections valides',
        bullying: 'Harcèlement',
        bullyingDescription: 'Cibler un individu pour obtenir son obéissance',
        harassment: 'Harcèlement',
        harassmentDescription: 'Comportement raciste, misogyne ou autre comportement largement discriminatoire',
        assault: 'Agression',
        assaultDescription: "Attaque émotionnelle spécifiquement ciblée avec l'intention de nuire",
        flaggedContent: 'Ce message a été signalé comme enfreignant nos règles communautaires et le contenu a été masqué.',
        hideMessage: 'Masquer le message',
        revealMessage: 'Révéler le message',
        levelOneResult: 'Envoie un avertissement anonyme et le message est signalé pour examen.',
        levelTwoResult: 'Message masqué du canal, avec avertissement anonyme et le message est signalé pour examen.',
        levelThreeResult: 'Message supprimé du canal avec un avertissement anonyme et le message est signalé pour examen.',
    },
    actionableMentionWhisperOptions: {
        invite: 'Invitez-les',
        nothing: 'Ne rien faire',
    },
    actionableMentionJoinWorkspaceOptions: {
        accept: 'Accepter',
        decline: 'Refuser',
    },
    actionableMentionTrackExpense: {
        submit: "Soumettez-le à quelqu'un",
        categorize: 'Catégorisez-le',
        share: 'Partagez-le avec mon comptable',
        nothing: "Rien pour l'instant",
    },
    teachersUnitePage: {
        teachersUnite: 'Teachers Unite',
        joinExpensifyOrg:
            'Rejoignez Expensify.org pour éliminer l\'injustice dans le monde entier. La campagne actuelle "Teachers Unite" soutient les éducateurs partout en partageant les coûts des fournitures scolaires essentielles.',
        iKnowATeacher: 'Je connais un enseignant',
        iAmATeacher: 'Je suis enseignant(e)',
        getInTouch: 'Excellent ! Veuillez partager leurs informations afin que nous puissions les contacter.',
        introSchoolPrincipal: "Présentation à votre directeur d'école",
        schoolPrincipalVerifyExpense:
            "Expensify.org partage le coût des fournitures scolaires essentielles afin que les élèves de ménages à faible revenu puissent avoir une meilleure expérience d'apprentissage. Votre principal sera invité à vérifier vos dépenses.",
        principalFirstName: 'Prénom du principal',
        principalLastName: 'Nom de famille du principal',
        principalWorkEmail: 'Email professionnel principal',
        updateYourEmail: 'Mettez à jour votre adresse e-mail',
        updateEmail: "Mettre à jour l'adresse e-mail",
        schoolMailAsDefault: ({contactMethodsRoute}: ContactMethodsRouteParams) =>
            `Avant de continuer, veuillez vous assurer de définir votre e-mail scolaire comme méthode de contact par défaut. Vous pouvez le faire dans Paramètres > Profil > <a href="${contactMethodsRoute}">Méthodes de contact</a>.`,
        error: {
            enterPhoneEmail: 'Entrez un e-mail ou un numéro de téléphone valide',
            enterEmail: 'Entrez un e-mail',
            enterValidEmail: 'Entrez une adresse e-mail valide',
            tryDifferentEmail: 'Veuillez essayer un autre e-mail',
        },
    },
    cardTransactions: {
        notActivated: 'Non activé',
        outOfPocket: 'Dépenses personnelles',
        companySpend: "Dépenses de l'entreprise",
    },
    distance: {
        addStop: 'Ajouter un arrêt',
        deleteWaypoint: 'Supprimer le point de passage',
        deleteWaypointConfirmation: 'Êtes-vous sûr de vouloir supprimer ce point de passage ?',
        address: 'Adresse',
        waypointDescription: {
            start: 'Commencer',
            stop: 'Arrêter',
        },
        mapPending: {
            title: 'Carte en attente',
            subtitle: 'La carte sera générée lorsque vous serez de nouveau en ligne.',
            onlineSubtitle: 'Un instant pendant que nous configurons la carte',
            errorTitle: 'Erreur de carte',
            errorSubtitle: "Une erreur s'est produite lors du chargement de la carte. Veuillez réessayer.",
        },
        error: {
            selectSuggestedAddress: "Veuillez sélectionner une adresse suggérée ou utiliser l'emplacement actuel",
        },
    },
    reportCardLostOrDamaged: {
        screenTitle: 'Bulletin perdu ou endommagé',
        nextButtonLabel: 'Suivant',
        reasonTitle: "Pourquoi avez-vous besoin d'une nouvelle carte ?",
        cardDamaged: 'Ma carte a été endommagée',
        cardLostOrStolen: 'Ma carte a été perdue ou volée',
        confirmAddressTitle: "Veuillez confirmer l'adresse postale pour votre nouvelle carte.",
        cardDamagedInfo: "Votre nouvelle carte arrivera dans 2 à 3 jours ouvrables. Votre carte actuelle continuera à fonctionner jusqu'à ce que vous activiez la nouvelle.",
        cardLostOrStolenInfo: 'Votre carte actuelle sera définitivement désactivée dès que votre commande sera passée. La plupart des cartes arrivent en quelques jours ouvrables.',
        address: 'Adresse',
        deactivateCardButton: 'Désactiver la carte',
        shipNewCardButton: 'Expédier une nouvelle carte',
        addressError: "L'adresse est requise",
        reasonError: 'La raison est requise',
        successTitle: 'Ihre neue Karte ist auf dem Weg!',
        successDescription: "Vous devrez l'activer une fois qu'elle arrivera dans quelques jours ouvrables. En attendant, vous pouvez utiliser une carte virtuelle.",
    },
    eReceipt: {
        guaranteed: 'eReçu garanti',
        transactionDate: 'Date de transaction',
    },
    referralProgram: {
        [CONST.REFERRAL_PROGRAM.CONTENT_TYPES.START_CHAT]: {
            buttonText: 'Commencez un chat, <success><strong>recommandez un ami</strong></success>.',
            header: 'Démarrer une discussion, recommander un ami',
            body: 'Vous voulez que vos amis utilisent aussi Expensify ? Commencez simplement une discussion avec eux et nous nous occuperons du reste.',
        },
        [CONST.REFERRAL_PROGRAM.CONTENT_TYPES.SUBMIT_EXPENSE]: {
            buttonText: 'Soumettre une dépense, <success><strong>référez-vous à votre patron</strong></success>.',
            header: 'Soumettre une dépense, référer votre patron',
            body: 'Vous voulez que votre patron utilise Expensify aussi ? Soumettez-lui simplement une dépense et nous nous occuperons du reste.',
        },
        [CONST.REFERRAL_PROGRAM.CONTENT_TYPES.REFER_FRIEND]: {
            header: 'Parrainez un ami',
            body: "Vous voulez que vos amis utilisent aussi Expensify ? Discutez, payez ou partagez une dépense avec eux et nous nous occupons du reste. Ou partagez simplement votre lien d'invitation !",
        },
        [CONST.REFERRAL_PROGRAM.CONTENT_TYPES.SHARE_CODE]: {
            buttonText: 'Parrainez un ami',
            header: 'Parrainez un ami',
            body: "Vous voulez que vos amis utilisent aussi Expensify ? Discutez, payez ou partagez une dépense avec eux et nous nous occupons du reste. Ou partagez simplement votre lien d'invitation !",
        },
        copyReferralLink: "Copier le lien d'invitation",
    },
    systemChatFooterMessage: {
        [CONST.INTRO_CHOICES.MANAGE_TEAM]: {
            phrase1: 'Discutez avec votre spécialiste de configuration en',
            phrase2: "pour obtenir de l'aide",
        },
        default: {
            phrase1: 'Message',
            phrase2: "pour obtenir de l'aide avec la configuration",
        },
    },
    violations: {
        allTagLevelsRequired: 'Tous les tags requis',
        autoReportedRejectedExpense: ({rejectReason, rejectedBy}: ViolationsAutoReportedRejectedExpenseParams) =>
            `${rejectedBy} a rejeté cette dépense avec le commentaire "${rejectReason}"`,
        billableExpense: "Facturable n'est plus valide",
        cashExpenseWithNoReceipt: ({formattedLimit}: ViolationsCashExpenseWithNoReceiptParams = {}) => `Receipt required${formattedLimit ? `au-delà de ${formattedLimit}` : ''}`,
        categoryOutOfPolicy: 'Catégorie non valide',
        conversionSurcharge: ({surcharge}: ViolationsConversionSurchargeParams) => `Surcharge de conversion de ${surcharge}% appliqué`,
        customUnitOutOfPolicy: 'Tarif non valide pour cet espace de travail',
        duplicatedTransaction: 'Duplicate',
        fieldRequired: 'Les champs du rapport sont obligatoires',
        futureDate: 'Date future non autorisée',
        invoiceMarkup: ({invoiceMarkup}: ViolationsInvoiceMarkupParams) => `Majoré de ${invoiceMarkup}%`,
        maxAge: ({maxAge}: ViolationsMaxAgeParams) => `Date antérieure à ${maxAge} jours`,
        missingCategory: 'Catégorie manquante',
        missingComment: 'Description requise pour la catégorie sélectionnée',
        missingTag: ({tagName}: ViolationsMissingTagParams = {}) => `Manquant ${tagName ?? 'tag'}`,
        modifiedAmount: ({type, displayPercentVariance}: ViolationsModifiedAmountParams) => {
            switch (type) {
                case 'distance':
                    return 'Le montant diffère de la distance calculée';
                case 'card':
                    return 'Montant supérieur à la transaction par carte';
                default:
                    if (displayPercentVariance) {
                        return `Montant ${displayPercentVariance}% supérieur au reçu scanné`;
                    }
                    return 'Montant supérieur au reçu scanné';
            }
        },
        modifiedDate: 'La date diffère du reçu scanné',
        nonExpensiworksExpense: 'Dépense non-Expensiworks',
        overAutoApprovalLimit: ({formattedLimit}: ViolationsOverLimitParams) => `La dépense dépasse la limite d'approbation automatique de ${formattedLimit}`,
        overCategoryLimit: ({formattedLimit}: ViolationsOverCategoryLimitParams) => `Montant supérieur à ${formattedLimit}/limite de catégorie par personne`,
        overLimit: ({formattedLimit}: ViolationsOverLimitParams) => `Montant au-delà de la limite de ${formattedLimit}/personne`,
        overTripLimit: ({formattedLimit}: ViolationsOverLimitParams) => `Montant supérieur à la limite de ${formattedLimit}/voyage`,
        overLimitAttendee: ({formattedLimit}: ViolationsOverLimitParams) => `Montant au-delà de la limite de ${formattedLimit}/personne`,
        perDayLimit: ({formattedLimit}: ViolationsPerDayLimitParams) => `Montant dépassant la limite quotidienne de ${formattedLimit}/personne pour la catégorie`,
        receiptNotSmartScanned:
            'Reçu et détails de la dépense ajoutés manuellement. <a href="https://help.expensify.com/articles/expensify-classic/reports/Automatic-Receipt-Audit">En savoir plus</a>.',
        receiptRequired: ({formattedLimit, category}: ViolationsReceiptRequiredParams) => {
            let message = 'Reçu requis';
            if (formattedLimit ?? category) {
                message += 'terminé';
                if (formattedLimit) {
                    message += ` ${formattedLimit}`;
                }
                if (category) {
                    message += 'limite de catégorie';
                }
            }
            return message;
        },
        prohibitedExpense: ({prohibitedExpenseType}: ViolationsProhibitedExpenseParams) => {
            const preMessage = 'Dépense interdite :';
            switch (prohibitedExpenseType) {
                case 'alcohol':
                    return `${preMessage} alcool`;
                case 'gambling':
                    return `${preMessage} jeu d'argent`;
                case 'tobacco':
                    return `${preMessage} tabac`;
                case 'adultEntertainment':
                    return `${preMessage} divertissement pour adultes`;
                case 'hotelIncidentals':
                    return `${preMessage} frais accessoires d'hôtel`;
                default:
                    return `${preMessage}${prohibitedExpenseType}`;
            }
        },
        customRules: ({message}: ViolationsCustomRulesParams) => message,
        reviewRequired: 'Examen requis',
        rter: ({brokenBankConnection, email, isAdmin, isTransactionOlderThan7Days, member, rterType}: ViolationsRterParams) => {
            if (rterType === CONST.RTER_VIOLATION_TYPES.BROKEN_CARD_CONNECTION_530) {
                return "Impossible de faire correspondre automatiquement le reçu en raison d'une connexion bancaire défectueuse.";
            }
            if (brokenBankConnection || rterType === CONST.RTER_VIOLATION_TYPES.BROKEN_CARD_CONNECTION) {
                return isAdmin
                    ? `Impossible de faire correspondre automatiquement le reçu en raison d'une connexion bancaire défectueuse que ${email} doit corriger.`
                    : "Impossible de faire correspondre automatiquement le reçu en raison d'une connexion bancaire défectueuse que vous devez réparer.";
            }
            if (!isTransactionOlderThan7Days) {
                return isAdmin ? `Demandez à ${member} de marquer comme espèce ou attendez 7 jours et réessayez` : 'En attente de fusion avec la transaction par carte.';
            }
            return '';
        },
        brokenConnection530Error: "Reçu en attente en raison d'une connexion bancaire interrompue",
        adminBrokenConnectionError: "Reçu en attente en raison d'une connexion bancaire défaillante. Veuillez résoudre dans",
        memberBrokenConnectionError: "Reçu en attente en raison d'une connexion bancaire défectueuse. Veuillez demander à un administrateur de l'espace de travail de résoudre le problème.",
        markAsCashToIgnore: 'Marquer comme espèce pour ignorer et demander un paiement.',
        smartscanFailed: ({canEdit = true}) => `Échec de la numérisation du reçu.${canEdit ? 'Saisir les détails manuellement.' : ''}`,
        receiptGeneratedWithAI: 'Reçu potentiellement généré par IA',
        someTagLevelsRequired: ({tagName}: ViolationsTagOutOfPolicyParams = {}) => `Missing ${tagName ?? 'Tag'}`,
        tagOutOfPolicy: ({tagName}: ViolationsTagOutOfPolicyParams = {}) => `${tagName ?? 'Tag'} n'est plus valide`,
        taxAmountChanged: 'Le montant de la taxe a été modifié',
        taxOutOfPolicy: ({taxName}: ViolationsTaxOutOfPolicyParams = {}) => `${taxName ?? 'Taxe'} n'est plus valide`,
        taxRateChanged: 'Le taux de taxe a été modifié',
        taxRequired: 'Taux de taxe manquant',
        none: 'Aucun',
        taxCodeToKeep: 'Choisissez le code fiscal à conserver',
        tagToKeep: 'Choisissez quelle balise conserver',
        isTransactionReimbursable: 'Choisissez si la transaction est remboursable',
        merchantToKeep: 'Choisissez quel commerçant conserver',
        descriptionToKeep: 'Choisissez quelle description conserver',
        categoryToKeep: 'Choisissez quelle catégorie conserver',
        isTransactionBillable: 'Choisissez si la transaction est facturable',
        keepThisOne: 'Keep this one',
        confirmDetails: `Confirmez les détails que vous conservez`,
        confirmDuplicatesInfo: `Les demandes en double que vous ne conservez pas seront conservées pour que le membre les supprime.`,
        hold: 'Cette dépense a été mise en attente',
        resolvedDuplicates: 'résolu le doublon',
    },
    reportViolations: {
        [CONST.REPORT_VIOLATIONS.FIELD_REQUIRED]: ({fieldName}: RequiredFieldParams) => `${fieldName} est requis`,
    },
    violationDismissal: {
        rter: {
            manual: 'a marqué ce reçu comme espèces',
        },
        duplicatedTransaction: {
            manual: 'résolu le doublon',
        },
    },
    videoPlayer: {
        play: 'Jouer',
        pause: 'Pause',
        fullscreen: 'Plein écran',
        playbackSpeed: 'Vitesse de lecture',
        expand: 'Développer',
        mute: 'Muet',
        unmute: 'Réactiver le son',
        normal: 'Normal',
    },
    exitSurvey: {
        header: 'Avant de partir',
        reasonPage: {
            title: 'Veuillez nous dire pourquoi vous partez',
            subtitle: 'Avant de partir, veuillez nous dire pourquoi vous souhaitez passer à Expensify Classic.',
        },
        reasons: {
            [CONST.EXIT_SURVEY.REASONS.FEATURE_NOT_AVAILABLE]: "J'ai besoin d'une fonctionnalité qui n'est disponible que dans Expensify Classic.",
            [CONST.EXIT_SURVEY.REASONS.DONT_UNDERSTAND]: 'Je ne comprends pas comment utiliser New Expensify.',
            [CONST.EXIT_SURVEY.REASONS.PREFER_CLASSIC]: 'Je comprends comment utiliser New Expensify, mais je préfère Expensify Classic.',
        },
        prompts: {
            [CONST.EXIT_SURVEY.REASONS.FEATURE_NOT_AVAILABLE]: 'Quelle fonctionnalité vous manque-t-il dans le nouveau Expensify ?',
            [CONST.EXIT_SURVEY.REASONS.DONT_UNDERSTAND]: 'Que cherchez-vous à faire ?',
            [CONST.EXIT_SURVEY.REASONS.PREFER_CLASSIC]: 'Pourquoi préférez-vous Expensify Classic ?',
        },
        responsePlaceholder: 'Votre réponse',
        thankYou: 'Merci pour le retour !',
        thankYouSubtitle: 'Vos réponses nous aideront à créer un meilleur produit pour accomplir les tâches. Merci beaucoup !',
        goToExpensifyClassic: 'Passer à Expensify Classic',
        offlineTitle: 'On dirait que vous êtes coincé ici...',
        offline:
            'Vous semblez être hors ligne. Malheureusement, Expensify Classic ne fonctionne pas hors ligne, mais New Expensify le fait. Si vous préférez utiliser Expensify Classic, réessayez lorsque vous aurez une connexion Internet.',
        quickTip: 'Petit conseil...',
        quickTipSubTitle: 'Vous pouvez accéder directement à Expensify Classic en visitant expensify.com. Ajoutez-le à vos favoris pour un raccourci facile !',
        bookACall: 'Réserver un appel',
        noThanks: 'Non merci',
        bookACallTitle: 'Souhaitez-vous parler à un chef de produit ?',
        benefits: {
            [CONST.EXIT_SURVEY.BENEFIT.CHATTING_DIRECTLY]: 'Discussion directe sur les dépenses et les rapports',
            [CONST.EXIT_SURVEY.BENEFIT.EVERYTHING_MOBILE]: 'Possibilité de tout faire sur mobile',
            [CONST.EXIT_SURVEY.BENEFIT.TRAVEL_EXPENSE]: 'Voyage et dépenses à la vitesse du chat',
        },
        bookACallTextTop: 'En passant à Expensify Classic, vous manquerez :',
        bookACallTextBottom:
            "Nous serions ravis de vous appeler pour comprendre pourquoi. Vous pouvez réserver un appel avec l'un de nos chefs de produit senior pour discuter de vos besoins.",
        takeMeToExpensifyClassic: 'Emmenez-moi à Expensify Classic',
    },
    listBoundary: {
        errorMessage: "Une erreur s'est produite lors du chargement de plus de messages",
        tryAgain: 'Réessayez',
    },
    systemMessage: {
        mergedWithCashTransaction: 'a associé un reçu à cette transaction',
    },
    subscription: {
        authenticatePaymentCard: 'Authentifier la carte de paiement',
        mobileReducedFunctionalityMessage: "Vous ne pouvez pas apporter de modifications à votre abonnement dans l'application mobile.",
        badge: {
            freeTrial: ({numOfDays}: BadgeFreeTrialParams) => `Essai gratuit : ${numOfDays} ${numOfDays === 1 ? 'jour' : 'jours'} restants`,
        },
        billingBanner: {
            policyOwnerAmountOwed: {
                title: 'Vos informations de paiement sont obsolètes.',
                subtitle: ({date}: BillingBannerSubtitleWithDateParams) =>
                    `Mettez à jour votre carte de paiement avant le ${date} pour continuer à utiliser toutes vos fonctionnalités préférées.`,
            },
            policyOwnerAmountOwedOverdue: {
                title: "Votre paiement n'a pas pu être traité",
                subtitle: ({date, purchaseAmountOwed}: BillingBannerOwnerAmountOwedOverdueParams) =>
                    date && purchaseAmountOwed
                        ? `Votre charge du ${date} de ${purchaseAmountOwed} n'a pas pu être traitée. Veuillez ajouter une carte de paiement pour régler le montant dû.`
                        : 'Veuillez ajouter une carte de paiement pour régler le montant dû.',
            },
            policyOwnerUnderInvoicing: {
                title: 'Vos informations de paiement sont obsolètes.',
                subtitle: ({date}: BillingBannerSubtitleWithDateParams) =>
                    `Votre paiement est en retard. Veuillez régler votre facture avant le ${date} pour éviter une interruption de service.`,
            },
            policyOwnerUnderInvoicingOverdue: {
                title: 'Vos informations de paiement sont obsolètes.',
                subtitle: 'Votre paiement est en retard. Veuillez régler votre facture.',
            },
            billingDisputePending: {
                title: "Votre carte n'a pas pu être débitée",
                subtitle: ({amountOwed, cardEnding}: BillingBannerDisputePendingParams) =>
                    `Vous avez contesté le débit de ${amountOwed} sur la carte se terminant par ${cardEnding}. Votre compte sera verrouillé jusqu'à ce que le litige soit résolu avec votre banque.`,
            },
            cardAuthenticationRequired: {
                title: "Votre carte de paiement n'a pas été entièrement authentifiée.",
                subtitle: ({cardEnding}: BillingBannerCardAuthenticationRequiredParams) =>
                    `Veuillez terminer le processus d'authentification pour activer votre carte se terminant par ${cardEnding}.`,
            },
            insufficientFunds: {
                title: "Votre carte n'a pas pu être débitée",
                subtitle: ({amountOwed}: BillingBannerInsufficientFundsParams) =>
                    `Votre carte de paiement a été refusée en raison de fonds insuffisants. Veuillez réessayer ou ajouter une nouvelle carte de paiement pour régler votre solde impayé de ${amountOwed}.`,
            },
            cardExpired: {
                title: "Votre carte n'a pas pu être débitée",
                subtitle: ({amountOwed}: BillingBannerCardExpiredParams) =>
                    `Votre carte de paiement a expiré. Veuillez ajouter une nouvelle carte de paiement pour régler votre solde impayé de ${amountOwed}.`,
            },
            cardExpireSoon: {
                title: 'Votre carte expire bientôt',
                subtitle:
                    'Votre carte de paiement expirera à la fin de ce mois. Cliquez sur le menu à trois points ci-dessous pour la mettre à jour et continuer à utiliser toutes vos fonctionnalités préférées.',
            },
            retryBillingSuccess: {
                title: 'Succès !',
                subtitle: 'Votre carte a été débitée avec succès.',
            },
            retryBillingError: {
                title: "Votre carte n'a pas pu être débitée",
                subtitle:
                    "Avant de réessayer, veuillez appeler directement votre banque pour autoriser les frais Expensify et supprimer toute retenue. Sinon, essayez d'ajouter une autre carte de paiement.",
            },
            cardOnDispute: ({amountOwed, cardEnding}: BillingBannerCardOnDisputeParams) =>
                `Vous avez contesté le débit de ${amountOwed} sur la carte se terminant par ${cardEnding}. Votre compte sera verrouillé jusqu'à ce que le litige soit résolu avec votre banque.`,
            preTrial: {
                title: 'Commencer un essai gratuit',
                subtitleStart: 'Comme prochaine étape,',
                subtitleLink: 'complétez votre liste de vérification de configuration',
                subtitleEnd: 'afin que votre équipe puisse commencer à soumettre des notes de frais.',
            },
            trialStarted: {
                title: ({numOfDays}: TrialStartedTitleParams) => `Essai : ${numOfDays} ${numOfDays === 1 ? 'jour' : 'jours'} restants !`,
                subtitle: 'Ajoutez une carte de paiement pour continuer à utiliser toutes vos fonctionnalités préférées.',
            },
            trialEnded: {
                title: 'Votre essai gratuit est terminé',
                subtitle: 'Ajoutez une carte de paiement pour continuer à utiliser toutes vos fonctionnalités préférées.',
            },
            earlyDiscount: {
                claimOffer: "Réclamer l'offre",
                noThanks: 'Non merci',
                subscriptionPageTitle: ({discountType}: EarlyDiscountTitleParams) =>
                    `<strong>${discountType}% de réduction sur votre première année !</strong> Ajoutez simplement une carte de paiement et commencez un abonnement annuel.`,
                onboardingChatTitle: ({discountType}: EarlyDiscountTitleParams) => `Offre à durée limitée : ${discountType}% de réduction sur votre première année !`,
                subtitle: ({days, hours, minutes, seconds}: EarlyDiscountSubtitleParams) => `Réclamer dans ${days > 0 ? `${days}j :` : ''}${hours}h : ${minutes}m : ${seconds}s`,
            },
        },
        cardSection: {
            title: 'Paiement',
            subtitle: 'Ajoutez une carte pour payer votre abonnement Expensify.',
            addCardButton: 'Ajouter une carte de paiement',
            cardNextPayment: ({nextPaymentDate}: CardNextPaymentParams) => `Votre prochaine date de paiement est le ${nextPaymentDate}.`,
            cardEnding: ({cardNumber}: CardEndingParams) => `Carte se terminant par ${cardNumber}`,
            cardInfo: ({name, expiration, currency}: CardInfoParams) => `Nom : ${name}, Expiration : ${expiration}, Devise : ${currency}`,
            changeCard: 'Changer la carte de paiement',
            changeCurrency: 'Changer la devise de paiement',
            cardNotFound: 'Aucune carte de paiement ajoutée',
            retryPaymentButton: 'Réessayer le paiement',
            authenticatePayment: 'Authentifier le paiement',
            requestRefund: 'Demander un remboursement',
            requestRefundModal: {
                full: "Obtenir un remboursement est facile, il suffit de rétrograder votre compte avant votre prochaine date de facturation et vous recevrez un remboursement. <br /> <br /> Attention : La rétrogradation de votre compte entraînera la suppression de votre/vos espace(s) de travail. Cette action est irréversible, mais vous pouvez toujours créer un nouvel espace de travail si vous changez d'avis.",
                confirm: 'Supprimer le(s) espace(s) de travail et rétrograder',
            },
            viewPaymentHistory: "Voir l'historique des paiements",
        },
        yourPlan: {
            title: 'Votre plan',
            exploreAllPlans: 'Explorez tous les forfaits',
            customPricing: 'Tarification personnalisée',
            asLowAs: ({price}: YourPlanPriceValueParams) => `à partir de ${price} par membre actif/mois`,
            pricePerMemberMonth: ({price}: YourPlanPriceValueParams) => `${price} par membre/mois`,
            pricePerMemberPerMonth: ({price}: YourPlanPriceValueParams) => `${price} par membre par mois`,
            perMemberMonth: 'par membre/mois',
            collect: {
                title: 'Collecter',
                description: 'Le plan pour petites entreprises qui vous offre la gestion des dépenses, des voyages et le chat.',
                priceAnnual: ({lower, upper}: YourPlanPriceParams) => `De ${lower}/membre actif avec la carte Expensify, ${upper}/membre actif sans la carte Expensify.`,
                pricePayPerUse: ({lower, upper}: YourPlanPriceParams) => `De ${lower}/membre actif avec la carte Expensify, ${upper}/membre actif sans la carte Expensify.`,
                benefit1: 'Numérisation de reçus',
                benefit2: 'Remboursements',
                benefit3: "Gestion des cartes d'entreprise",
                benefit4: 'Approbations de dépenses et de voyages',
                benefit5: 'Réservation de voyage et règles',
                benefit6: 'Intégrations QuickBooks/Xero',
                benefit7: 'Discuter des dépenses, des rapports et des salles',
                benefit8: 'Assistance AI et humaine',
            },
            control: {
                title: 'Contrôle',
                description: 'Dépenses, voyages et discussions pour les grandes entreprises.',
                priceAnnual: ({lower, upper}: YourPlanPriceParams) => `De ${lower}/membre actif avec la carte Expensify, ${upper}/membre actif sans la carte Expensify.`,
                pricePayPerUse: ({lower, upper}: YourPlanPriceParams) => `De ${lower}/membre actif avec la carte Expensify, ${upper}/membre actif sans la carte Expensify.`,
                benefit1: 'Tout dans le plan Collect',
                benefit2: "Flux de travail d'approbation à plusieurs niveaux",
                benefit3: 'Règles de dépenses personnalisées',
                benefit4: 'Intégrations ERP (NetSuite, Sage Intacct, Oracle)',
                benefit5: 'Intégrations RH (Workday, Certinia)',
                benefit6: 'SAML/SSO',
                benefit7: 'Informations et rapports personnalisés',
                benefit8: 'Budgétisation',
            },
            thisIsYourCurrentPlan: "C'est votre plan actuel",
            downgrade: 'Rétrograder vers Collect',
            upgrade: 'Passer à Control',
            addMembers: 'Ajouter des membres',
            saveWithExpensifyTitle: 'Économisez avec la carte Expensify',
            saveWithExpensifyDescription: "Utilisez notre calculateur d'économies pour voir comment le cashback de la carte Expensify peut réduire votre facture Expensify.",
            saveWithExpensifyButton: 'En savoir plus',
        },
        compareModal: {
            comparePlans: 'Comparer les forfaits',
            subtitle: `<muted-text>Débloquez les fonctionnalités dont vous avez besoin avec le forfait qui vous convient. <a href="${CONST.PRICING}">Consultez notre page de tarifs</a> ou la liste complète des fonctionnalités de chacun de nos forfaits.</muted-text>`,
        },
        details: {
            title: "Détails de l'abonnement",
            annual: 'Abonnement annuel',
            taxExempt: "Demander le statut d'exonération fiscale",
            taxExemptEnabled: "Exonéré d'impôt",
            taxExemptStatus: "Statut d'exonération fiscale",
            payPerUse: "Paiement à l'utilisation",
            subscriptionSize: "Taille de l'abonnement",
            headsUp:
                'Attention : Si vous ne définissez pas la taille de votre abonnement maintenant, nous la définirons automatiquement en fonction du nombre de membres actifs de votre premier mois. Vous serez alors engagé à payer pour au moins ce nombre de membres pendant les 12 prochains mois. Vous pouvez augmenter la taille de votre abonnement à tout moment, mais vous ne pouvez pas la diminuer avant la fin de votre abonnement.',
            zeroCommitment: "Aucun engagement au tarif d'abonnement annuel réduit",
        },
        subscriptionSize: {
            title: "Taille de l'abonnement",
            yourSize: "La taille de votre abonnement est le nombre de places disponibles qui peuvent être occupées par tout membre actif au cours d'un mois donné.",
            eachMonth:
                "Chaque mois, votre abonnement couvre jusqu'au nombre de membres actifs défini ci-dessus. Chaque fois que vous augmentez la taille de votre abonnement, vous commencerez un nouvel abonnement de 12 mois à cette nouvelle taille.",
            note: "Remarque : Un membre actif est toute personne qui a créé, modifié, soumis, approuvé, remboursé ou exporté des données de dépenses liées à l'espace de travail de votre entreprise.",
            confirmDetails: 'Confirmez les détails de votre nouvel abonnement annuel :',
            subscriptionSize: "Taille de l'abonnement",
            activeMembers: ({size}: SubscriptionSizeParams) => `${size} membres actifs/mois`,
            subscriptionRenews: "Renouvellement de l'abonnement",
            youCantDowngrade: 'Vous ne pouvez pas rétrograder pendant votre abonnement annuel.',
            youAlreadyCommitted: ({size, date}: SubscriptionCommitmentParams) =>
                `Vous vous êtes déjà engagé à un abonnement annuel de ${size} membres actifs par mois jusqu'au ${date}. Vous pouvez passer à un abonnement à l'utilisation le ${date} en désactivant le renouvellement automatique.`,
            error: {
                size: "Veuillez entrer une taille d'abonnement valide",
                sameSize: 'Veuillez entrer un nombre différent de la taille actuelle de votre abonnement',
            },
        },
        paymentCard: {
            addPaymentCard: 'Ajouter une carte de paiement',
            enterPaymentCardDetails: 'Entrez les détails de votre carte de paiement',
            security: 'Expensify est conforme à la norme PCI-DSS, utilise un cryptage de niveau bancaire et utilise une infrastructure redondante pour protéger vos données.',
            learnMoreAboutSecurity: 'En savoir plus sur notre sécurité.',
        },
        subscriptionSettings: {
            title: "Paramètres d'abonnement",
            summary: ({subscriptionType, subscriptionSize, autoRenew, autoIncrease}: SubscriptionSettingsSummaryParams) =>
                `Type d'abonnement : ${subscriptionType}, Taille de l'abonnement : ${subscriptionSize}, Renouvellement automatique : ${autoRenew}, Augmentation automatique des sièges annuels : ${autoIncrease}`,
            none: 'aucun',
            on: 'sur',
            off: 'désactivé',
            annual: 'Annuel',
            autoRenew: 'Renouvellement automatique',
            autoIncrease: 'Augmenter automatiquement les sièges annuels',
            saveUpTo: ({amountWithCurrency}: SubscriptionSettingsSaveUpToParams) => `Économisez jusqu'à ${amountWithCurrency}/mois par membre actif`,
            automaticallyIncrease:
                'Augmentez automatiquement vos sièges annuels pour accueillir les membres actifs qui dépassent la taille de votre abonnement. Remarque : Cela prolongera la date de fin de votre abonnement annuel.',
            disableAutoRenew: 'Désactiver le renouvellement automatique',
            helpUsImprove: 'Aidez-nous à améliorer Expensify',
            whatsMainReason: 'Quelle est la principale raison pour laquelle vous désactivez le renouvellement automatique ?',
            renewsOn: ({date}: SubscriptionSettingsRenewsOnParams) => `Renouvelle le ${date}.`,
            pricingConfiguration: 'Les tarifs dépendent de la configuration. Pour le prix le plus bas, choisissez un abonnement annuel et obtenez la carte Expensify.',
            learnMore: {
                part1: 'En savoir plus sur notre',
                pricingPage: 'page de tarification',
                part2: 'ou discutez avec notre équipe dans votre',
                adminsRoom: '#admins room.',
            },
            estimatedPrice: 'Prix estimé',
            changesBasedOn: "Cela change en fonction de votre utilisation de la carte Expensify et des options d'abonnement ci-dessous.",
        },
        requestEarlyCancellation: {
            title: 'Demander une annulation anticipée',
            subtitle: 'Quelle est la principale raison pour laquelle vous demandez une annulation anticipée ?',
            subscriptionCanceled: {
                title: 'Abonnement annulé',
                subtitle: 'Votre abonnement annuel a été annulé.',
                info: "Si vous souhaitez continuer à utiliser votre/vos espace(s) de travail sur une base de paiement à l'utilisation, vous êtes prêt.",
                preventFutureActivity: ({workspacesListRoute}: WorkspacesListRouteParams) =>
                    `Si vous souhaitez éviter toute activité et frais futurs, vous devez <a href="${workspacesListRoute}">supprimer votre/vos espace(s) de travail</a>. Notez que lorsque vous supprimez votre(vos) espace(s) de travail, vous serez facturé pour toute activité en cours qui a été engagée au cours du mois civil en cours.`,
            },
            requestSubmitted: {
                title: 'Demande soumise',
                subtitle:
                    'Merci de nous avoir fait part de votre souhait de résilier votre abonnement. Nous examinons actuellement votre demande et vous contacterons prochainement via votre chat avec <concierge-link>Concierge</concierge-link>.',
            },
            acknowledgement: `En demandant une annulation anticipée, je reconnais et accepte qu'Expensify n'a aucune obligation d'accéder à cette demande en vertu d'Expensify.<a href=${CONST.OLD_DOT_PUBLIC_URLS.TERMS_URL}>Conditions d'utilisation</a>ou tout autre accord de services applicable entre moi et Expensify et qu'Expensify conserve l'entière discrétion quant à l'octroi de toute demande de ce type.`,
        },
    },
    feedbackSurvey: {
        tooLimited: 'La fonctionnalité doit être améliorée',
        tooExpensive: 'Trop cher',
        inadequateSupport: 'Support client insuffisant',
        businessClosing: "Fermeture, réduction d'effectifs ou acquisition de l'entreprise",
        additionalInfoTitle: 'Quel logiciel utilisez-vous et pourquoi ?',
        additionalInfoInputLabel: 'Votre réponse',
    },
    roomChangeLog: {
        updateRoomDescription: 'définir la description de la salle sur :',
        clearRoomDescription: 'effacé la description de la salle',
    },
    delegate: {
        switchAccount: 'Changer de compte :',
        copilotDelegatedAccess: 'Copilot : Accès délégué',
        copilotDelegatedAccessDescription: "Autoriser d'autres membres à accéder à votre compte.",
        addCopilot: 'Ajouter copilote',
        membersCanAccessYourAccount: 'Ces membres peuvent accéder à votre compte :',
        youCanAccessTheseAccounts: 'Vous pouvez accéder à ces comptes via le sélecteur de compte :',
        role: ({role}: OptionalParam<DelegateRoleParams> = {}) => {
            switch (role) {
                case CONST.DELEGATE_ROLE.ALL:
                    return 'Complet';
                case CONST.DELEGATE_ROLE.SUBMITTER:
                    return 'Limité';
                default:
                    return '';
            }
        },
        genericError: "Oups, quelque chose s'est mal passé. Veuillez réessayer.",
        onBehalfOfMessage: ({delegator}: DelegatorParams) => `au nom de ${delegator}`,
        accessLevel: "Niveau d'accès",
        confirmCopilot: 'Confirmez votre copilote ci-dessous.',
        accessLevelDescription: "Choisissez un niveau d'accès ci-dessous. Les accès Complet et Limité permettent aux copilotes de voir toutes les conversations et dépenses.",
        roleDescription: ({role}: OptionalParam<DelegateRoleParams> = {}) => {
            switch (role) {
                case CONST.DELEGATE_ROLE.ALL:
                    return 'Autoriser un autre membre à effectuer toutes les actions sur votre compte, en votre nom. Inclut le chat, les soumissions, les approbations, les paiements, les mises à jour des paramètres, et plus encore.';
                case CONST.DELEGATE_ROLE.SUBMITTER:
                    return 'Autoriser un autre membre à effectuer la plupart des actions sur votre compte, en votre nom. Exclut les approbations, paiements, rejets et blocages.';
                default:
                    return '';
            }
        },
        removeCopilot: 'Supprimer copilot',
        removeCopilotConfirmation: 'Êtes-vous sûr de vouloir supprimer ce copilote ?',
        changeAccessLevel: "Modifier le niveau d'accès",
        makeSureItIsYou: "Assurons-nous que c'est bien vous",
        enterMagicCode: ({contactMethod}: EnterMagicCodeParams) =>
            `Veuillez entrer le code magique envoyé à ${contactMethod} pour ajouter un copilote. Il devrait arriver d'ici une à deux minutes.`,
        enterMagicCodeUpdate: ({contactMethod}: EnterMagicCodeParams) => `Veuillez entrer le code magique envoyé à ${contactMethod} pour mettre à jour votre copilote.`,
        notAllowed: 'Pas si vite...',
        noAccessMessage: "En tant que copilote, vous n'avez pas accès à cette page. Désolé !",
        notAllowedMessage: ({accountOwnerEmail}: AccountOwnerParams) =>
            `En tant que <a href="${CONST.DELEGATE_ROLE_HELP_DOT_ARTICLE_LINK}">copilote</a> de ${accountOwnerEmail}, vous n'avez pas la permission d'entreprendre cette action. Désolé de ne pas pouvoir effectuer cette action.`,
        copilotAccess: 'Accès Copilot',
    },
    debug: {
        debug: 'Déboguer',
        details: 'Détails',
        JSON: 'JSON',
        reportActions: 'Actions',
        reportActionPreview: 'Aperçu',
        nothingToPreview: 'Rien à prévisualiser',
        editJson: 'Modifier JSON :',
        preview: 'Aperçu :',
        missingProperty: ({propertyName}: MissingPropertyParams) => `${propertyName} manquant`,
        invalidProperty: ({propertyName, expectedType}: InvalidPropertyParams) => `Propriété invalide : ${propertyName} - Attendu : ${expectedType}`,
        invalidValue: ({expectedValues}: InvalidValueParams) => `Valeur invalide - Attendu : ${expectedValues}`,
        missingValue: 'Valeur manquante',
        createReportAction: 'Créer une action de rapport',
        reportAction: "Signaler l'action",
        report: 'Rapport',
        transaction: 'Transaction',
        violations: 'Violations',
        transactionViolation: 'Violation de transaction',
        hint: 'Les modifications de données ne seront pas envoyées au backend.',
        textFields: 'Champs de texte',
        numberFields: 'Champs numériques',
        booleanFields: 'Champs booléens',
        constantFields: 'Champs constants',
        dateTimeFields: 'Champs DateTime',
        date: 'Date',
        time: 'Temps',
        none: 'Aucun',
        visibleInLHN: 'Visible dans le LHN',
        GBR: 'GBR',
        RBR: 'RBR',
        true: 'true',
        false: 'false',
        viewReport: 'Voir le rapport',
        viewTransaction: 'Voir la transaction',
        createTransactionViolation: 'Créer une violation de transaction',
        reasonVisibleInLHN: {
            hasDraftComment: 'A un commentaire brouillon',
            hasGBR: 'Has GBR',
            hasRBR: 'Has RBR',
            pinnedByUser: 'Épinglé par un membre',
            hasIOUViolations: 'A des violations de dette (IOU)',
            hasAddWorkspaceRoomErrors: "A des erreurs d'ajout de salle de travail",
            isUnread: 'Est non lu (mode de concentration)',
            isArchived: 'Est archivé (mode le plus récent)',
            isSelfDM: 'Est un message direct à soi-même',
            isFocused: 'Est temporairement concentré(e)',
        },
        reasonGBR: {
            hasJoinRequest: 'A une demande de rejoindre (salle admin)',
            isUnreadWithMention: 'Est non lu avec mention',
            isWaitingForAssigneeToCompleteAction: "Attend que le responsable termine l'action",
            hasChildReportAwaitingAction: 'Le rapport enfant attend une action',
            hasMissingInvoiceBankAccount: 'Il manque le compte bancaire de la facture',
        },
        reasonRBR: {
            hasErrors: 'Contient des erreurs dans les données du rapport ou des actions du rapport',
            hasViolations: 'A des violations',
            hasTransactionThreadViolations: 'A des violations de fil de transaction',
        },
        indicatorStatus: {
            theresAReportAwaitingAction: "Il y a un rapport en attente d'action",
            theresAReportWithErrors: 'Il y a un rapport avec des erreurs',
            theresAWorkspaceWithCustomUnitsErrors: "Il y a un espace de travail avec des erreurs d'unités personnalisées.",
            theresAProblemWithAWorkspaceMember: "Il y a un problème avec un membre de l'espace de travail",
            theresAProblemWithAWorkspaceQBOExport: "Il y a eu un problème avec un paramètre d'exportation de connexion de l'espace de travail.",
            theresAProblemWithAContactMethod: 'Il y a un problème avec un moyen de contact',
            aContactMethodRequiresVerification: 'Une méthode de contact nécessite une vérification',
            theresAProblemWithAPaymentMethod: 'Il y a un problème avec un mode de paiement',
            theresAProblemWithAWorkspace: 'Il y a un problème avec un espace de travail.',
            theresAProblemWithYourReimbursementAccount: 'Il y a un problème avec votre compte de remboursement',
            theresABillingProblemWithYourSubscription: 'Il y a un problème de facturation avec votre abonnement.',
            yourSubscriptionHasBeenSuccessfullyRenewed: 'Votre abonnement a été renouvelé avec succès',
            theresWasAProblemDuringAWorkspaceConnectionSync: "Un problème est survenu lors de la synchronisation de la connexion de l'espace de travail.",
            theresAProblemWithYourWallet: 'Il y a un problème avec votre portefeuille',
            theresAProblemWithYourWalletTerms: 'Il y a un problème avec les conditions de votre portefeuille',
        },
    },
    emptySearchView: {
        takeATestDrive: 'Faites un essai',
    },
    migratedUserWelcomeModal: {
        title: 'Voyage et dépenses, à la vitesse du chat',
        subtitle: 'New Expensify a la même excellente automatisation, mais maintenant avec une collaboration incroyable :',
        confirmText: 'Allons-y !',
        features: {
            chat: "<strong>Discutez directement sur n'importe quelle dépense</strong>, rapport ou espace de travail",
            scanReceipt: '<strong>Scannez les reçus</strong> et soyez remboursé',
            crossPlatform: 'Faites <strong>tout</strong> depuis votre téléphone ou navigateur',
        },
    },
    productTrainingTooltip: {
        // TODO: CONCIERGE_LHN_GBR tooltip will be replaced by a tooltip in the #admins room
        // https://github.com/Expensify/App/issues/57045#issuecomment-2701455668
        conciergeLHNGBR: '<tooltip>Commencer <strong>ici !</strong></tooltip>',
        saveSearchTooltip: '<tooltip><strong>Renommez vos recherches enregistrées</strong> ici !</tooltip>',
        globalCreateTooltip: '<tooltip><strong>Créer des dépenses</strong>, commencer à discuter, et plus. Essayez-le !</tooltip>',
        bottomNavInboxTooltip: '<tooltip>Vérifier quoi <strong>nécessite votre attention</strong> et <strong>discuter des dépenses.</strong></tooltip>',
        workspaceChatTooltip: '<tooltip>Discuter avec <strong>approbateurs</strong></tooltip>',
        GBRRBRChat: '<tooltip>Vous verrez 🟢 sur <strong>actions à entreprendre</strong>,\net 🔴 sur <strong>éléments à examiner.</strong></tooltip>',
        accountSwitcher: '<tooltip>Accédez à votre <strong>Comptes Copilot</strong> ici</tooltip>',
        expenseReportsFilter: "<tooltip>Bienvenue ! Trouvez tous vos <strong>rapports de l'entreprise</strong> ici.</tooltip>",
        scanTestTooltip: {
            main: '<tooltip><strong>Vous voulez voir comment fonctionne Scan ?</strong> Essayez un reçu de test !</tooltip>',
            manager: "<tooltip>Choisissez notre <strong>responsable des tests</strong> pour l'essayer !</tooltip>",
            confirmation: '<tooltip>Maintenant, <strong>soumettez votre dépense</strong> et regardez la magie opérer !</tooltip>',
            tryItOut: 'Essayez-le',
            noThanks: 'Non merci',
        },
        outstandingFilter: "<tooltip>Filtrer les dépenses qui <strong>besoin d'approbation</strong></tooltip>",
        scanTestDriveTooltip: "<tooltip>Envoyer ce reçu à<strong>complétez l'essai !</strong></tooltip>",
    },
    discardChangesConfirmation: {
        title: 'Annuler les modifications ?',
        body: 'Êtes-vous sûr de vouloir abandonner les modifications que vous avez apportées ?',
        confirmText: 'Annuler les modifications',
    },
    scheduledCall: {
        book: {
            title: 'Planifier un appel',
            description: 'Trouvez un moment qui vous convient.',
            slots: 'Heures disponibles pour',
        },
        confirmation: {
            title: "Confirmer l'appel",
            description: "Assurez-vous que les détails ci-dessous vous conviennent. Une fois que vous confirmez l'appel, nous enverrons une invitation avec plus d'informations.",
            setupSpecialist: 'Votre spécialiste de configuration',
            meetingLength: 'Durée de la réunion',
            dateTime: 'Date et heure',
            minutes: '30 minutes',
        },
        callScheduled: 'Appel programmé',
    },
    autoSubmitModal: {
        title: 'Tout est clair et soumis !',
        description: 'Tous les avertissements et infractions ont été levés, donc :',
        submittedExpensesTitle: 'Ces dépenses ont été soumises',
        submittedExpensesDescription: "Ces dépenses ont été envoyées à votre approbateur mais peuvent encore être modifiées jusqu'à ce qu'elles soient approuvées.",
        pendingExpensesTitle: 'Les dépenses en attente ont été déplacées',
        pendingExpensesDescription: "Toutes les dépenses de carte en attente ont été déplacées vers un rapport séparé jusqu'à ce qu'elles soient publiées.",
    },
    testDrive: {
        quickAction: {
            takeATwoMinuteTestDrive: 'Faites un essai de 2 minutes',
        },
        modal: {
            title: 'Faites un essai avec nous',
            description: "Faites une visite rapide du produit pour vous mettre rapidement à jour. Pas d'arrêts nécessaires !",
            confirmText: "Commencer l'essai",
            helpText: 'Passer',
            employee: {
                description:
                    "<muted-text>Offrez à votre équipe <strong>3 mois gratuits d'Expensify !</strong> Entrez simplement l'email de votre patron ci-dessous et envoyez-lui une dépense test.</muted-text>",
                email: "Entrez l'email de votre patron",
                error: 'Ce membre possède un espace de travail, veuillez entrer un nouveau membre pour tester.',
            },
        },
        banner: {
            currentlyTestDrivingExpensify: 'Vous êtes actuellement en train de tester Expensify',
            readyForTheRealThing: 'Prêt pour le grand saut ?',
            getStarted: 'Commencer',
        },
        employeeInviteMessage: ({name}: EmployeeInviteMessageParams) =>
            `# ${name} vous a invité à essayer Expensify\nSalut ! Je viens de nous obtenir *3 mois gratuits* pour essayer Expensify, la façon la plus rapide de gérer les notes de frais.\n\nVoici un *reçu de test* pour vous montrer comment cela fonctionne :`,
    },
    export: {
        basicExport: 'Exportation basique',
        reportLevelExport: 'Toutes les données - niveau rapport',
        expenseLevelExport: 'Toutes les données - niveau dépense',
        exportInProgress: 'Exportation en cours',
        conciergeWillSend: 'Concierge vous enverra le fichier sous peu.',
    },
};
// IMPORTANT: This line is manually replaced in generate translation files by scripts/generateTranslations.ts,
// so if you change it here, please update it there as well.
export default translations satisfies TranslationDeepObject<typeof en>;<|MERGE_RESOLUTION|>--- conflicted
+++ resolved
@@ -1087,9 +1087,7 @@
         deletedTransaction: ({amount, merchant}: DeleteTransactionParams) => `supprimé une dépense (${amount} pour ${merchant})`,
         movedFromReport: ({reportName}: MovedFromReportParams) => `a déplacé une dépense${reportName ? `de ${reportName}` : ''}`,
         movedTransaction: ({reportUrl, reportName}: MovedTransactionParams) => `déplacé cette dépense${reportName ? `à <a href="${reportUrl}">${reportName}</a>` : ''}`,
-<<<<<<< HEAD
         unreportedTransaction: ({reportUrl}: MovedTransactionParams) => `déplacé cette dépense vers votre <a href="${reportUrl}">espace personnel</a>`,
-=======
         movedAction: ({shouldHideMovedReportUrl, movedReportUrl, newParentReportUrl, toPolicyName}: MovedActionParams) => {
             if (shouldHideMovedReportUrl) {
                 return `a déplacé ce rapport vers l’espace de travail <a href="${newParentReportUrl}">${toPolicyName}</a>`;
@@ -1097,7 +1095,6 @@
             return `a déplacé ce <a href="${movedReportUrl}">rapport</a> vers l’espace de travail <a href="${newParentReportUrl}">${toPolicyName}</a>`;
         },
         unreportedTransaction: 'déplacé cette dépense vers votre espace personnel',
->>>>>>> 62a97318
         pendingMatchWithCreditCard: 'Reçu en attente de correspondance avec la transaction par carte',
         pendingMatch: 'Correspondance en attente',
         pendingMatchWithCreditCardDescription: 'Reçu en attente de correspondance avec une transaction par carte. Marquer comme espèce pour annuler.',
