--- conflicted
+++ resolved
@@ -1833,12 +1833,8 @@
         },
         virtualCardNumber: 'Numéro de carte virtuelle',
         travelCardCvv: 'CVV de la carte de voyage',
-<<<<<<< HEAD
-        physicalCardNumber: 'Num\u00E9ro de carte physique',
+        physicalCardNumber: 'Numéro de carte physique',
         physicalCardPin: 'PIN',
-=======
-        physicalCardNumber: 'Numéro de carte physique',
->>>>>>> 9f6e7a50
         getPhysicalCard: 'Obtenir une carte physique',
         reportFraud: 'Signaler une fraude à la carte virtuelle',
         reportTravelFraud: 'Signaler une fraude à la carte de voyage',
@@ -4068,14 +4064,9 @@
             verificationInProgress: 'Vérification en cours...',
             verifyingTheDetails: 'Nous vérifions quelques détails. Concierge vous informera lorsque les cartes Expensify seront prêtes à être émises.',
             disclaimer:
-<<<<<<< HEAD
-                "La carte commerciale Expensify Visa\u00AE est \u00E9mise par The Bancorp Bank, N.A., membre FDIC, en vertu d'une licence de Visa U.S.A. Inc. et ne peut pas \u00EAtre utilis\u00E9e chez tous les commer\u00E7ants qui acceptent les cartes Visa. Apple\u00AE et le logo Apple\u00AE sont des marques d\u00E9pos\u00E9es d'Apple Inc., enregistr\u00E9es aux \u00C9tats-Unis et dans d'autres pays. App Store est une marque de service d'Apple Inc. Google Play et le logo Google Play sont des marques de Google LLC.",
-            euDisclaimer: 'TBD',
-            issueCard: '\u00C9mettre une carte',
-=======
                 "La carte commerciale Expensify Visa® est émise par The Bancorp Bank, N.A., membre FDIC, conformément à une licence de Visa U.S.A. Inc. et ne peut pas être utilisée chez tous les commerçants qui acceptent les cartes Visa. Apple® et le logo Apple® sont des marques déposées d'Apple Inc., enregistrées aux États-Unis et dans d'autres pays. App Store est une marque de service d'Apple Inc. Google Play et le logo Google Play sont des marques de commerce de Google LLC.",
             issueCard: 'Émettre une carte',
->>>>>>> 9f6e7a50
+            euDisclaimer: 'TBD',
             findCard: 'Trouver la carte',
             newCard: 'Nouvelle carte',
             name: 'Nom',
