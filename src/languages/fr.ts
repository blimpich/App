--- conflicted
+++ resolved
@@ -967,16 +967,10 @@
         multiScan: 'multi-scan',
         shutter: 'obturateur',
         gallery: 'galerie',
-<<<<<<< HEAD
-        deleteReceipt: 'Supprimer le re\u00E7u',
-        deleteConfirmation: '\u00CAtes-vous s\u00FBr de vouloir supprimer ce re\u00E7u ?',
-        addReceipt: 'Ajouter un re\u00E7u',
-        scanFailed: 'Le reçu n’a pas pu être scanné, car il manque le commerçant, la date ou le montant.',
-=======
         deleteReceipt: 'Supprimer le reçu',
         deleteConfirmation: 'Êtes-vous sûr de vouloir supprimer ce reçu ?',
         addReceipt: 'Ajouter un reçu',
->>>>>>> 53702a26
+        scanFailed: 'Le reçu n’a pas pu être scanné, car il manque le commerçant, la date ou le montant.',
     },
     quickAction: {
         scanReceipt: 'Scanner le reçu',
