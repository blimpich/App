--- conflicted
+++ resolved
@@ -3579,16 +3579,12 @@
                 invitationFailure: "Échec de l'invitation des membres à Uber for Business",
                 autoRemove: "Inviter de nouveaux membres de l'espace de travail sur Uber",
                 autoInvite: "Désactiver les membres supprimés de l'espace de travail sur Uber",
-<<<<<<< HEAD
+                bannerTitle: 'Expensify + Uber pour les entreprises',
+                bannerDescription: 'Connectez Uber for Business pour automatiser les frais de déplacement et de livraison de repas dans toute votre organisation.',
                 emptyContent: {
                     title: 'Aucun membre à afficher',
                     subtitle: "Nous avons cherché partout et n'avons rien trouvé.",
                 },
-=======
-                manageInvites: 'Gérer les invitations',
-                bannerTitle: 'Expensify + Uber pour les entreprises',
-                bannerDescription: 'Connectez Uber for Business pour automatiser les frais de déplacement et de livraison de repas dans toute votre organisation.',
->>>>>>> f54a2c1c
             },
         },
         perDiem: {
