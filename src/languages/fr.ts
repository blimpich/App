/**
 *   _____                      __         __
 *  / ___/__ ___  ___ _______ _/ /____ ___/ /
 * / (_ / -_) _ \/ -_) __/ _ \`/ __/ -_) _  /
 * \___/\__/_//_/\__/_/  \_,_/\__/\__/\_,_/
 *
 * This file was automatically generated. Please consider these alternatives before manually editing it:
 *
 * - Improve the prompts in prompts/translation, or
 * - Improve context annotations in src/languages/en.ts
 */
import {CONST as COMMON_CONST} from 'expensify-common';
import startCase from 'lodash/startCase';
import type {OnboardingTask} from '@libs/actions/Welcome/OnboardingFlow';
import CONST from '@src/CONST';
import type {Country} from '@src/CONST';
import type OriginalMessage from '@src/types/onyx/OriginalMessage';
import type en from './en';
import type {
    AccountOwnerParams,
    ActionsAreCurrentlyRestricted,
    AddedOrDeletedPolicyReportFieldParams,
    AddedPolicyApprovalRuleParams,
    AddEmployeeParams,
    AddOrDeletePolicyCustomUnitRateParams,
    AddressLineParams,
    AdminCanceledRequestParams,
    AirlineParams,
    AlreadySignedInParams,
    ApprovalWorkflowErrorParams,
    ApprovedAmountParams,
    AssignCardParams,
    AssignedCardParams,
    AssigneeParams,
    AuthenticationErrorParams,
    AutoPayApprovedReportsLimitErrorParams,
    BadgeFreeTrialParams,
    BankAccountLastFourParams,
    BeginningOfArchivedRoomParams,
    BeginningOfChatHistoryAdminRoomParams,
    BeginningOfChatHistoryAnnounceRoomParams,
    BeginningOfChatHistoryDomainRoomParams,
    BeginningOfChatHistoryInvoiceRoomParams,
    BeginningOfChatHistoryPolicyExpenseChatParams,
    BeginningOfChatHistoryUserRoomParams,
    BillableDefaultDescriptionParams,
    BillingBannerCardAuthenticationRequiredParams,
    BillingBannerCardExpiredParams,
    BillingBannerCardOnDisputeParams,
    BillingBannerDisputePendingParams,
    BillingBannerInsufficientFundsParams,
    BillingBannerOwnerAmountOwedOverdueParams,
    BillingBannerSubtitleWithDateParams,
    BusinessBankAccountParams,
    BusinessTaxIDParams,
    CanceledRequestParams,
    CardEndingParams,
    CardInfoParams,
    CardNextPaymentParams,
    CategoryNameParams,
    ChangeFieldParams,
    ChangeOwnerDuplicateSubscriptionParams,
    ChangeOwnerHasFailedSettlementsParams,
    ChangeOwnerSubscriptionParams,
    ChangeReportPolicyParams,
    ChangeTypeParams,
    CharacterLengthLimitParams,
    CharacterLimitParams,
    ChatWithAccountManagerParams,
    CompanyCardBankName,
    CompanyCardFeedNameParams,
    CompanyNameParams,
    ConfirmThatParams,
    ConnectionNameParams,
    ConnectionParams,
    ContactMethodParams,
    ContactMethodsRouteParams,
    CreateExpensesParams,
    CurrencyCodeParams,
    CurrencyInputDisabledTextParams,
    CustomersOrJobsLabelParams,
    CustomUnitRateParams,
    DateParams,
    DateShouldBeAfterParams,
    DateShouldBeBeforeParams,
    DefaultAmountParams,
    DefaultVendorDescriptionParams,
    DelegateRoleParams,
    DelegatorParams,
    DeleteActionParams,
    DeleteConfirmationParams,
    DeleteTransactionParams,
    DemotedFromWorkspaceParams,
    DidSplitAmountMessageParams,
    DomainPermissionInfoRestrictionParams,
    DuplicateTransactionParams,
    EarlyDiscountSubtitleParams,
    EarlyDiscountTitleParams,
    EditActionParams,
    EditDestinationSubtitleParams,
    ElectronicFundsParams,
    EmployeeInviteMessageParams,
    EmptyCategoriesSubtitleWithAccountingParams,
    EmptyTagsSubtitleWithAccountingParams,
    EnterMagicCodeParams,
    ExportAgainModalDescriptionParams,
    ExportedToIntegrationParams,
    ExportIntegrationSelectedParams,
    FeatureNameParams,
    FileLimitParams,
    FileTypeParams,
    FiltersAmountBetweenParams,
    FlightLayoverParams,
    FlightParams,
    FormattedMaxLengthParams,
    GoBackMessageParams,
    ImportedTagsMessageParams,
    ImportedTypesParams,
    ImportFieldParams,
    ImportMembersSuccessfulDescriptionParams,
    ImportPerDiemRatesSuccessfulDescriptionParams,
    ImportTagsSuccessfulDescriptionParams,
    IncorrectZipFormatParams,
    IndividualExpenseRulesSubtitleParams,
    InstantSummaryParams,
    IntacctMappingTitleParams,
    IntegrationExportParams,
    IntegrationSyncFailedParams,
    InvalidPropertyParams,
    InvalidValueParams,
    IssueVirtualCardParams,
    LastSyncAccountingParams,
    LastSyncDateParams,
    LeftWorkspaceParams,
    LocalTimeParams,
    LoggedInAsParams,
    LogSizeParams,
    ManagerApprovedAmountParams,
    ManagerApprovedParams,
    MarkedReimbursedParams,
    MarkReimbursedFromIntegrationParams,
    MergeFailureDescriptionGenericParams,
    MergeFailureUncreatedAccountDescriptionParams,
    MergeSuccessDescriptionParams,
    MissingPropertyParams,
    MovedFromPersonalSpaceParams,
    MovedFromReportParams,
    MovedTransactionParams,
    NeedCategoryForExportToIntegrationParams,
    NewWorkspaceNameParams,
    NoLongerHaveAccessParams,
    NotAllowedExtensionParams,
    NotYouParams,
    OOOEventSummaryFullDayParams,
    OOOEventSummaryPartialDayParams,
    OptionalParam,
    OurEmailProviderParams,
    OwnerOwesAmountParams,
    PaidElsewhereParams,
    PaidWithExpensifyParams,
    ParentNavigationSummaryParams,
    PayerOwesAmountParams,
    PayerOwesParams,
    PayerPaidAmountParams,
    PayerPaidParams,
    PayerSettledParams,
    PaySomeoneParams,
    PolicyAddedReportFieldOptionParams,
    PolicyDisabledReportFieldAllOptionsParams,
    PolicyDisabledReportFieldOptionParams,
    PolicyExpenseChatNameParams,
    QBDSetupErrorBodyParams,
    RailTicketParams,
    ReconciliationWorksParams,
    RemovedFromApprovalWorkflowParams,
    RemovedTheRequestParams,
    RemoveMemberPromptParams,
    RemoveMembersWarningPrompt,
    RenamedRoomActionParams,
    RenamedWorkspaceNameActionParams,
    ReportArchiveReasonsClosedParams,
    ReportArchiveReasonsInvoiceReceiverPolicyDeletedParams,
    ReportArchiveReasonsMergedParams,
    ReportArchiveReasonsRemovedFromPolicyParams,
    ReportPolicyNameParams,
    RequestAmountParams,
    RequestCountParams,
    RequestedAmountMessageParams,
    RequiredFieldParams,
    ResolutionConstraintsParams,
    ReviewParams,
    RoleNamesParams,
    RoomNameReservedErrorParams,
    RoomRenamedToParams,
    RulesEnableWorkflowsParams,
    SecondaryLoginParams,
    SetTheDistanceMerchantParams,
    SetTheRequestParams,
    SettledAfterAddedBankAccountParams,
    SettleExpensifyCardParams,
    SettlementAccountInfoParams,
    SettlementDateParams,
    ShareParams,
    SignUpNewFaceCodeParams,
    SizeExceededParams,
    SplitAmountParams,
    SplitExpenseEditTitleParams,
    SplitExpenseSubtitleParams,
    SpreadCategoriesParams,
    SpreadFieldNameParams,
    SpreadSheetColumnParams,
    StatementTitleParams,
    StepCounterParams,
    StripePaidParams,
    SubmitsToParams,
    SubmittedToVacationDelegateParams,
    SubmittedWithMemoParams,
    SubscriptionCommitmentParams,
    SubscriptionSettingsRenewsOnParams,
    SubscriptionSettingsSaveUpToParams,
    SubscriptionSettingsSummaryParams,
    SubscriptionSizeParams,
    SyncStageNameConnectionsParams,
    TaskCreatedActionParams,
    TaxAmountParams,
    TermsParams,
    ThreadRequestReportNameParams,
    ThreadSentMoneyReportNameParams,
    TotalAmountGreaterOrLessThanOriginalParams,
    ToValidateLoginParams,
    TransferParams,
    TravelTypeParams,
    TrialStartedTitleParams,
    UnapproveWithIntegrationWarningParams,
    UnshareParams,
    UntilTimeParams,
    UpdatedCustomFieldParams,
    UpdatedPolicyApprovalRuleParams,
    UpdatedPolicyAuditRateParams,
    UpdatedPolicyCategoryDescriptionHintTypeParams,
    UpdatedPolicyCategoryExpenseLimitTypeParams,
    UpdatedPolicyCategoryGLCodeParams,
    UpdatedPolicyCategoryMaxAmountNoReceiptParams,
    UpdatedPolicyCategoryMaxExpenseAmountParams,
    UpdatedPolicyCategoryNameParams,
    UpdatedPolicyCategoryParams,
    UpdatedPolicyCurrencyParams,
    UpdatedPolicyCustomUnitRateParams,
    UpdatedPolicyCustomUnitTaxClaimablePercentageParams,
    UpdatedPolicyCustomUnitTaxRateExternalIDParams,
    UpdatedPolicyDescriptionParams,
    UpdatedPolicyFieldWithNewAndOldValueParams,
    UpdatedPolicyFieldWithValueParam,
    UpdatedPolicyFrequencyParams,
    UpdatedPolicyManualApprovalThresholdParams,
    UpdatedPolicyPreventSelfApprovalParams,
    UpdatedPolicyReportFieldDefaultValueParams,
    UpdatedPolicyTagFieldParams,
    UpdatedPolicyTagNameParams,
    UpdatedPolicyTagParams,
    UpdatedTheDistanceMerchantParams,
    UpdatedTheRequestParams,
    UpdatePolicyCustomUnitParams,
    UpdatePolicyCustomUnitTaxEnabledParams,
    UpdateRoleParams,
    UpgradeSuccessMessageParams,
    UsePlusButtonParams,
    UserIsAlreadyMemberParams,
    UserSplitParams,
    VacationDelegateParams,
    ViolationsAutoReportedRejectedExpenseParams,
    ViolationsCashExpenseWithNoReceiptParams,
    ViolationsConversionSurchargeParams,
    ViolationsCustomRulesParams,
    ViolationsInvoiceMarkupParams,
    ViolationsMaxAgeParams,
    ViolationsMissingTagParams,
    ViolationsModifiedAmountParams,
    ViolationsOverCategoryLimitParams,
    ViolationsOverLimitParams,
    ViolationsPerDayLimitParams,
    ViolationsProhibitedExpenseParams,
    ViolationsReceiptRequiredParams,
    ViolationsRterParams,
    ViolationsTagOutOfPolicyParams,
    ViolationsTaxOutOfPolicyParams,
    WaitingOnBankAccountParams,
    WalletProgramParams,
    WelcomeEnterMagicCodeParams,
    WelcomeToRoomParams,
    WeSentYouMagicSignInLinkParams,
    WorkEmailMergingBlockedParams,
    WorkEmailResendCodeParams,
    WorkspaceLockedPlanTypeParams,
    WorkspaceMemberList,
    WorkspaceOwnerWillNeedToAddOrUpdatePaymentCardParams,
    WorkspaceRouteParams,
    WorkspaceShareNoteParams,
    WorkspacesListRouteParams,
    WorkspaceYouMayJoin,
    YourPlanPriceParams,
    YourPlanPriceValueParams,
    ZipCodeExampleFormatParams,
} from './params';
import type {TranslationDeepObject} from './types';

type StateValue = {
    stateISO: string;
    stateName: string;
};
type States = Record<keyof typeof COMMON_CONST.STATES, StateValue>;
type AllCountries = Record<Country, string>;
/* eslint-disable max-len */
const translations = {
    common: {
        count: 'Compter',
        cancel: 'Annuler',
        dismiss: 'Ignorer',
        yes: 'Oui',
        no: 'No',
        ok: "D'accord",
        notNow: 'Pas maintenant',
        learnMore: 'En savoir plus',
        buttonConfirm: 'Compris',
        name: 'Nom',
        attachment: 'Pièce jointe',
        attachments: 'Pièces jointes',
        center: 'Centre',
        from: 'De',
        to: 'À',
        in: 'Dans',
        optional: 'Optionnel',
        new: 'Nouveau',
        search: 'Rechercher',
        reports: 'Rapports',
        find: 'Trouver',
        searchWithThreeDots: 'Rechercher...',
        next: 'Suivant',
        previous: 'Précédent',
        goBack: 'Retourner',
        create: 'Créer',
        add: 'Ajouter',
        resend: 'Renvoyer',
        save: 'Enregistrer',
        select: 'Sélectionner',
        deselect: 'Désélectionner',
        selectMultiple: 'Sélectionner plusieurs',
        saveChanges: 'Enregistrer les modifications',
        submit: 'Soumettre',
        rotate: 'Pivoter',
        zoom: 'Zoom',
        password: 'Mot de passe',
        magicCode: 'Magic code',
        twoFactorCode: 'Code à deux facteurs',
        workspaces: 'Espaces de travail',
        success: 'Succ\u00E8s',
        inbox: 'Boîte de réception',
        group: 'Groupe',
        profile: 'Profil',
        referral: 'Parrainage',
        payments: 'Paiements',
        approvals: 'Approbations',
        wallet: 'Portefeuille',
        preferences: 'Préférences',
        view: 'Voir',
        review: (reviewParams?: ReviewParams) => `Review${reviewParams?.amount ? ` ${reviewParams?.amount}` : ''}`,
        not: 'Pas',
        signIn: 'Se connecter',
        signInWithGoogle: 'Se connecter avec Google',
        signInWithApple: 'Se connecter avec Apple',
        signInWith: 'Se connecter avec',
        continue: 'Continuer',
        firstName: 'Prénom',
        lastName: 'Nom de famille',
        scanning: 'Analyse en cours',
        addCardTermsOfService: "Conditions d'utilisation d'Expensify",
        perPerson: 'par personne',
        phone: 'Téléphone',
        phoneNumber: 'Numéro de téléphone',
        phoneNumberPlaceholder: '(xxx) xxx-xxxx',
        email: 'Email',
        and: 'et',
        or: 'ou',
        details: 'Détails',
        privacy: 'Confidentialité',
        privacyPolicy: 'Politique de confidentialité',
        hidden: 'Hidden',
        visible: 'Visible',
        delete: 'Supprimer',
        archived: 'archivé',
        contacts: 'Contacts',
        recents: 'Récents',
        close: 'Fermer',
        download: 'Télécharger',
        downloading: 'Téléchargement en cours',
        uploading: 'Téléchargement en cours',
        pin: 'Épingler',
        unPin: 'Détacher',
        back: 'Retour',
        saveAndContinue: 'Enregistrer et continuer',
        settings: 'Paramètres',
        termsOfService: "Conditions d'utilisation",
        members: 'Membres',
        invite: 'Inviter',
        here: 'ici',
        date: 'Date',
        dob: 'Date de naissance',
        currentYear: 'Année en cours',
        currentMonth: 'Mois en cours',
        ssnLast4: 'Les 4 derniers chiffres du SSN',
        ssnFull9: 'Les 9 chiffres complets du SSN',
        addressLine: ({lineNumber}: AddressLineParams) => `Adresse ligne ${lineNumber}`,
        personalAddress: 'Adresse personnelle',
        companyAddress: "Adresse de l'entreprise",
        noPO: "Pas de boîtes postales ou d'adresses de dépôt de courrier, s'il vous plaît.",
        city: 'Ville',
        state: 'État',
        streetAddress: 'Adresse postale',
        stateOrProvince: 'État / Province',
        country: 'Pays',
        zip: 'Code postal',
        zipPostCode: 'Code postal',
        whatThis: "Qu'est-ce que c'est ?",
        iAcceptThe: "J'accepte le",
        remove: 'Supprimer',
        admin: 'Admin',
        owner: 'Propriétaire',
        dateFormat: 'YYYY-MM-DD',
        send: 'Envoyer',
        na: 'N/A',
        noResultsFound: 'Aucun résultat trouvé',
        noResultsFoundMatching: ({searchString}: {searchString: string}) => `Aucun résultat trouvé correspondant à "${searchString}"`,
        recentDestinations: 'Destinations récentes',
        timePrefix: "C'est",
        conjunctionFor: 'pour',
        todayAt: "Aujourd'hui à",
        tomorrowAt: 'Demain à',
        yesterdayAt: 'Hier à',
        conjunctionAt: 'à',
        conjunctionTo: 'à',
        genericErrorMessage: "Oups... quelque chose s'est mal passé et votre demande n'a pas pu être complétée. Veuillez réessayer plus tard.",
        percentage: 'Pourcentage',
        error: {
            invalidAmount: 'Montant invalide',
            acceptTerms: "Vous devez accepter les Conditions d'utilisation pour continuer.",
            phoneNumber: `Veuillez entrer un numéro de téléphone valide, avec l'indicatif du pays (par exemple, ${CONST.EXAMPLE_PHONE_NUMBER})`,
            fieldRequired: 'Ce champ est requis',
            requestModified: 'Cette demande est en cours de modification par un autre membre',
            characterLimitExceedCounter: ({length, limit}: CharacterLengthLimitParams) => `Limite de caractères dépassé (${length}/${limit})`,
            dateInvalid: 'Veuillez sélectionner une date valide',
            invalidDateShouldBeFuture: "Veuillez choisir aujourd'hui ou une date future",
            invalidTimeShouldBeFuture: 'Veuillez choisir une heure au moins une minute plus tard.',
            invalidCharacter: 'Caractère invalide',
            enterMerchant: 'Entrez un nom de commerçant',
            enterAmount: 'Entrez un montant',
            missingMerchantName: 'Nom du commerçant manquant',
            missingAmount: 'Montant manquant',
            missingDate: 'Date manquante',
            enterDate: 'Entrez une date',
            invalidTimeRange: 'Veuillez entrer une heure au format 12 heures (par exemple, 14h30)',
            pleaseCompleteForm: 'Veuillez remplir le formulaire ci-dessus pour continuer',
            pleaseSelectOne: 'Veuillez sélectionner une option ci-dessus',
            invalidRateError: 'Veuillez entrer un taux valide',
            lowRateError: 'Le taux doit être supérieur à 0',
            email: 'Veuillez entrer une adresse e-mail valide',
            login: "Une erreur s'est produite lors de la connexion. Veuillez réessayer.",
        },
        comma: 'virgule',
        semicolon: 'point-virgule',
        please: "S'il vous plaît",
        contactUs: 'contactez-nous',
        pleaseEnterEmailOrPhoneNumber: 'Veuillez entrer un e-mail ou un numéro de téléphone',
        fixTheErrors: 'corriger les erreurs',
        inTheFormBeforeContinuing: 'dans le formulaire avant de continuer',
        confirm: 'Confirmer',
        reset: 'Réinitialiser',
        done: 'Fait',
        more: 'Plus',
        debitCard: 'Carte de débit',
        bankAccount: 'Compte bancaire',
        personalBankAccount: 'Compte bancaire personnel',
        businessBankAccount: 'Compte bancaire professionnel',
        join: 'Rejoindre',
        leave: 'Quitter',
        decline: 'Refuser',
        transferBalance: 'Transférer le solde',
        cantFindAddress: 'Impossible de trouver votre adresse ?',
        enterManually: 'Entrez-le manuellement',
        message: 'Message',
        leaveThread: 'Quitter le fil de discussion',
        you: 'Vous',
        me: 'moi',
        youAfterPreposition: 'vous',
        your: 'votre',
        conciergeHelp: "Veuillez contacter Concierge pour obtenir de l'aide.",
        youAppearToBeOffline: 'Vous semblez être hors ligne.',
        thisFeatureRequiresInternet: 'Cette fonctionnalité nécessite une connexion Internet active.',
        attachmentWillBeAvailableOnceBackOnline: 'La pièce jointe sera disponible une fois de retour en ligne.',
        errorOccurredWhileTryingToPlayVideo: "Une erreur s'est produite lors de la tentative de lecture de cette vidéo.",
        areYouSure: 'Êtes-vous sûr ?',
        verify: 'Vérifier',
        yesContinue: 'Oui, continuez',
        websiteExample: 'e.g. https://www.expensify.com',
        zipCodeExampleFormat: ({zipSampleFormat}: ZipCodeExampleFormatParams) => (zipSampleFormat ? `e.g. ${zipSampleFormat}` : ''),
        description: 'Description',
        title: 'Titre',
        assignee: 'Cessionnaire',
        createdBy: 'Créé par',
        with: 'avec',
        shareCode: 'Partager le code',
        share: 'Partager',
        per: 'par',
        mi: 'mile',
        km: 'kilomètre',
        copied: 'Copié !',
        someone: "Quelqu'un",
        total: 'Total',
        edit: 'Modifier',
        letsDoThis: `Allons-y !`,
        letsStart: `Commençons`,
        showMore: 'Afficher plus',
        merchant: 'Marchand',
        category: 'Catégorie',
        report: 'Rapport',
        billable: 'Facturable',
        nonBillable: 'Non-facturable',
        tag: 'Tag',
        receipt: 'Reçu',
        verified: 'Vérifié',
        replace: 'Remplacer',
        distance: 'Distance',
        mile: 'mile',
        miles: 'miles',
        kilometer: 'kilomètre',
        kilometers: 'kilomètres',
        recent: 'Récent',
        all: 'Tous',
        am: 'AM',
        pm: 'PM',
        tbd: 'TBD',
        selectCurrency: 'Sélectionnez une devise',
        selectSymbolOrCurrency: 'Sélectionnez un symbole ou une devise',
        card: 'Carte',
        whyDoWeAskForThis: 'Pourquoi demandons-nous cela ?',
        required: 'Requis',
        showing: 'Affichage',
        of: 'de',
        default: 'Par défaut',
        update: 'Mettre à jour',
        member: 'Membre',
        auditor: 'Auditeur',
        role: 'Rôle',
        currency: 'Devise',
        groupCurrency: 'Devise du groupe',
        rate: 'Taux',
        emptyLHN: {
            title: 'Youpi ! Tout est à jour.',
            subtitleText1: 'Trouver un chat en utilisant le',
            subtitleText2: 'bouton ci-dessus, ou créez quelque chose en utilisant le',
            subtitleText3: 'bouton ci-dessous.',
        },
        businessName: "Nom de l'entreprise",
        clear: 'Effacer',
        type: 'Type',
        action: 'Action',
        expenses: 'Dépenses',
        totalSpend: 'Dépense totale',
        tax: 'Taxe',
        shared: 'Partagé',
        drafts: 'Brouillons',
        draft: 'Brouillon',
        finished: 'Terminé',
        upgrade: 'Mise à niveau',
        downgradeWorkspace: "Rétrograder l'espace de travail",
        companyID: "ID de l'entreprise",
        userID: 'ID utilisateur',
        disable: 'Désactiver',
        export: 'Exportation',
        initialValue: 'Valeur initiale',
        currentDate: 'Current date',
        value: 'Valeur',
        downloadFailedTitle: 'Échec du téléchargement',
        downloadFailedDescription: "Votre téléchargement n'a pas pu être terminé. Veuillez réessayer plus tard.",
        filterLogs: 'Filtrer les journaux',
        network: 'Réseau',
        reportID: 'ID du rapport',
        longID: 'ID long',
        bankAccounts: 'Comptes bancaires',
        chooseFile: 'Choisir un fichier',
        chooseFiles: 'Choisir des fichiers',
        dropTitle: 'Laisse tomber',
        dropMessage: 'Déposez votre fichier ici',
        ignore: 'Ignore',
        enabled: 'Activé',
        disabled: 'Désactivé',
        import: 'Importation',
        offlinePrompt: 'Vous ne pouvez pas effectuer cette action pour le moment.',
        outstanding: 'Exceptionnel',
        chats: 'Chats',
        tasks: 'Tâches',
        unread: 'Non lu',
        sent: 'Envoyé',
        links: 'Liens',
        day: 'journée',
        days: 'jours',
        rename: 'Renommer',
        address: 'Adresse',
        hourAbbreviation: 'h',
        minuteAbbreviation: 'm',
        skip: 'Passer',
        chatWithAccountManager: ({accountManagerDisplayName}: ChatWithAccountManagerParams) =>
            `Besoin de quelque chose de spécifique ? Discutez avec votre gestionnaire de compte, ${accountManagerDisplayName}.`,
        chatNow: 'Discuter maintenant',
        workEmail: 'Email professionnel',
        destination: 'Destination',
        subrate: 'Subrate',
        perDiem: 'Per diem',
        validate: 'Valider',
        downloadAsPDF: 'Télécharger en PDF',
        downloadAsCSV: 'Télécharger en CSV',
        help: 'Aide',
        expenseReports: 'Rapports de dépenses',
        rateOutOfPolicy: 'Évaluer hors politique',
        reimbursable: 'Remboursable',
        editYourProfile: 'Modifier votre profil',
        comments: 'Commentaires',
        sharedIn: 'Partagé dans',
        unreported: 'Non déclaré',
        explore: 'Explorer',
        todo: 'À faire',
        invoice: 'Facture',
        expense: 'Dépense',
        chat: 'Discussion',
        task: 'Tâche',
        trip: 'Voyage',
        apply: 'Appliquer',
        status: 'Statut',
        on: 'On',
        before: 'Avant',
        after: 'Après',
        reschedule: 'Reprogrammer',
        general: 'Général',
        workspacesTabTitle: 'Espaces de travail',
        getTheApp: "Obtenez l'application",
        scanReceiptsOnTheGo: 'Numérisez les reçus depuis votre téléphone',
        headsUp: 'Attention !',
        merge: 'Fusionner',
        unstableInternetConnection: 'Connexion Internet instable. Veuillez vérifier votre réseau et réessayer.',
    },
    supportalNoAccess: {
        title: 'Pas si vite',
        description: "Vous n'êtes pas autorisé à effectuer cette action lorsque le support est connecté.",
    },
    lockedAccount: {
        title: 'Compte verrouillé',
        description: "Vous n'êtes pas autorisé à effectuer cette action car ce compte a été verrouillé. Veuillez contacter concierge@expensify.com pour les prochaines étapes.",
    },
    location: {
        useCurrent: 'Utiliser la position actuelle',
        notFound: "Nous n'avons pas pu trouver votre emplacement. Veuillez réessayer ou entrer une adresse manuellement.",
        permissionDenied: "Il semble que vous ayez refusé l'accès à votre localisation.",
        please: "S'il vous plaît",
        allowPermission: "autoriser l'accès à la localisation dans les paramètres",
        tryAgain: 'et réessayez.',
    },
    contact: {
        importContacts: 'Importer des contacts',
        importContactsTitle: 'Importer vos contacts',
        importContactsText: 'Importez les contacts de votre téléphone pour que vos personnes préférées soient toujours à portée de main.',
        importContactsExplanation: 'pour que vos personnes préférées soient toujours à portée de main.',
        importContactsNativeText: 'Encore une étape ! Donnez-nous le feu vert pour importer vos contacts.',
    },
    anonymousReportFooter: {
        logoTagline: 'Rejoignez la discussion.',
    },
    attachmentPicker: {
        cameraPermissionRequired: 'Accès à la caméra',
        expensifyDoesNotHaveAccessToCamera: 'Expensify ne peut pas prendre de photos sans accès à votre appareil photo. Appuyez sur paramètres pour mettre à jour les autorisations.',
        attachmentError: 'Erreur de pièce jointe',
        errorWhileSelectingAttachment: "Une erreur s'est produite lors de la sélection d'une pièce jointe. Veuillez réessayer.",
        errorWhileSelectingCorruptedAttachment: "Une erreur s'est produite lors de la sélection d'une pièce jointe corrompue. Veuillez essayer un autre fichier.",
        takePhoto: 'Prendre une photo',
        chooseFromGallery: 'Choisir depuis la galerie',
        chooseDocument: 'Choisir un fichier',
        attachmentTooLarge: 'La pièce jointe est trop volumineuse',
        sizeExceeded: 'La taille de la pièce jointe dépasse la limite de 24 Mo',
        sizeExceededWithLimit: ({maxUploadSizeInMB}: SizeExceededParams) => `La taille de la pièce jointe dépasse la limite de ${maxUploadSizeInMB} Mo`,
        attachmentTooSmall: 'La pièce jointe est trop petite',
        sizeNotMet: 'La taille de la pièce jointe doit être supérieure à 240 octets',
        wrongFileType: 'Type de fichier invalide',
        notAllowedExtension: "Ce type de fichier n'est pas autorisé. Veuillez essayer un autre type de fichier.",
        folderNotAllowedMessage: "Le téléchargement d'un dossier n'est pas autorisé. Veuillez essayer un autre fichier.",
        protectedPDFNotSupported: 'Les PDF protégés par mot de passe ne sont pas pris en charge',
        attachmentImageResized: "Cette image a été redimensionnée pour l'aperçu. Téléchargez pour la pleine résolution.",
        attachmentImageTooLarge: 'Cette image est trop grande pour être prévisualisée avant le téléchargement.',
        tooManyFiles: ({fileLimit}: FileLimitParams) => `Vous pouvez télécharger jusqu'à ${fileLimit} fichiers à la fois.`,
        sizeExceededWithValue: ({maxUploadSizeInMB}: SizeExceededParams) => `Les fichiers dépassent ${maxUploadSizeInMB} MB. Veuillez réessayer.`,
        someFilesCantBeUploaded: 'Certains fichiers ne peuvent pas être téléchargés',
        sizeLimitExceeded: ({maxUploadSizeInMB}: SizeExceededParams) =>
            `Les fichiers doivent faire moins de ${maxUploadSizeInMB} MB. Les fichiers plus volumineux ne seront pas téléchargés.`,
        maxFileLimitExceeded: "Vous pouvez télécharger jusqu'à 30 reçus à la fois. Les fichiers supplémentaires ne seront pas téléchargés.",
        unsupportedFileType: ({fileType}: FileTypeParams) => `Les fichiers ${fileType} ne sont pas pris en charge. Seuls les types de fichiers pris en charge seront téléchargés.`,
        learnMoreAboutSupportedFiles: 'En savoir plus sur les formats pris en charge.',
        passwordProtected: 'Les PDF protégés par mot de passe ne sont pas pris en charge. Seuls les fichiers pris en charge seront téléchargés.',
    },
    dropzone: {
        addAttachments: 'Ajouter des pièces jointes',
        addReceipt: 'Ajouter un reçu',
        scanReceipts: 'Scanner les reçus',
        replaceReceipt: 'Remplacer le reçu',
    },
    filePicker: {
        fileError: 'Erreur de fichier',
        errorWhileSelectingFile: "Une erreur s'est produite lors de la sélection d'un fichier. Veuillez réessayer.",
    },
    connectionComplete: {
        title: 'Connexion terminée',
        supportingText: "Vous pouvez fermer cette fenêtre et retourner à l'application Expensify.",
    },
    avatarCropModal: {
        title: 'Modifier la photo',
        description: 'Faites glisser, zoomez et faites pivoter votre image comme vous le souhaitez.',
    },
    composer: {
        noExtensionFoundForMimeType: 'Aucune extension trouvée pour le type MIME',
        problemGettingImageYouPasted: "Un problème est survenu lors de l'obtention de l'image que vous avez collée.",
        commentExceededMaxLength: ({formattedMaxLength}: FormattedMaxLengthParams) => `La longueur maximale du commentaire est de ${formattedMaxLength} caractères.`,
        taskTitleExceededMaxLength: ({formattedMaxLength}: FormattedMaxLengthParams) => `La longueur maximale du titre de la tâche est de ${formattedMaxLength} caractères.`,
    },
    baseUpdateAppModal: {
        updateApp: "Mettre à jour l'application",
        updatePrompt:
            "Une nouvelle version de cette application est disponible.  \nMettez à jour maintenant ou redémarrez l'application plus tard pour télécharger les dernières modifications.",
    },
    deeplinkWrapper: {
        launching: "Lancement d'Expensify",
        expired: 'Votre session a expiré.',
        signIn: 'Veuillez vous reconnecter.',
        redirectedToDesktopApp: "Nous vous avons redirigé vers l'application de bureau.",
        youCanAlso: 'Vous pouvez également',
        openLinkInBrowser: 'ouvrez ce lien dans votre navigateur',
        loggedInAs: ({email}: LoggedInAsParams) =>
            `Vous êtes connecté en tant que ${email}. Cliquez sur "Ouvrir le lien" dans l'invite pour vous connecter à l'application de bureau avec ce compte.`,
        doNotSeePrompt: "Impossible de voir l'invite ?",
        tryAgain: 'Réessayez',
        or: ', ou',
        continueInWeb: "continuer vers l'application web",
    },
    validateCodeModal: {
        successfulSignInTitle: 'Abracadabra, vous êtes connecté !',
        successfulSignInDescription: "Retournez à votre onglet d'origine pour continuer.",
        title: 'Voici votre code magique',
        description: "Veuillez entrer le code depuis l'appareil où il a été initialement demandé.",
        doNotShare: 'Ne partagez votre code avec personne. Expensify ne vous le demandera jamais !',
        or: ', ou',
        signInHere: 'connectez-vous ici',
        expiredCodeTitle: 'Code magique expiré',
        expiredCodeDescription: "Revenez à l'appareil d'origine et demandez un nouveau code",
        successfulNewCodeRequest: 'Code demandé. Veuillez vérifier votre appareil.',
        tfaRequiredTitle: 'Authentification à deux facteurs\nrequise',
        tfaRequiredDescription: "Veuillez entrer le code d'authentification à deux facteurs\nlà où vous essayez de vous connecter.",
        requestOneHere: 'demandez-en un ici.',
    },
    moneyRequestConfirmationList: {
        paidBy: 'Payé par',
        whatsItFor: 'À quoi ça sert ?',
    },
    selectionList: {
        nameEmailOrPhoneNumber: 'Nom, e-mail ou numéro de téléphone',
        findMember: 'Trouver un membre',
        searchForSomeone: "Rechercher quelqu'un",
    },
    emptyList: {
        [CONST.IOU.TYPE.CREATE]: {
            title: 'Soumettre une dépense, référer votre patron',
            subtitleText: 'Vous voulez que votre patron utilise Expensify aussi ? Soumettez-lui simplement une dépense et nous nous occuperons du reste.',
        },
    },
    videoChatButtonAndMenu: {
        tooltip: 'Réserver un appel',
    },
    hello: 'Bonjour',
    phoneCountryCode: '1',
    welcomeText: {
        getStarted: 'Commencez ci-dessous.',
        anotherLoginPageIsOpen: 'Une autre page de connexion est ouverte.',
        anotherLoginPageIsOpenExplanation: 'Vous avez ouvert la page de connexion dans un onglet séparé. Veuillez vous connecter depuis cet onglet.',
        welcome: 'Bienvenue !',
        welcomeWithoutExclamation: 'Bienvenue',
        phrase2: "L'argent parle. Et maintenant que la messagerie et les paiements sont au même endroit, c'est aussi facile.",
        phrase3: 'Vos paiements vous parviennent aussi rapidement que vous pouvez faire passer votre message.',
        enterPassword: 'Veuillez entrer votre mot de passe',
        welcomeNewFace: ({login}: SignUpNewFaceCodeParams) => `${login}, c'est toujours un plaisir de voir un nouveau visage ici !`,
        welcomeEnterMagicCode: ({login}: WelcomeEnterMagicCodeParams) => `Veuillez entrer le code magique envoyé à ${login}. Il devrait arriver dans une minute ou deux.`,
    },
    login: {
        hero: {
            header: 'Voyage et dépenses, à la vitesse du chat',
            body: "Bienvenue dans la nouvelle génération d'Expensify, où vos voyages et dépenses se déplacent plus rapidement grâce à un chat contextuel et en temps réel.",
        },
    },
    thirdPartySignIn: {
        alreadySignedIn: ({email}: AlreadySignedInParams) => `Vous êtes déjà connecté en tant que ${email}.`,
        goBackMessage: ({provider}: GoBackMessageParams) => `Vous ne voulez pas vous connecter avec ${provider} ?`,
        continueWithMyCurrentSession: 'Continuer avec ma session actuelle',
        redirectToDesktopMessage: "Nous vous redirigerons vers l'application de bureau une fois que vous aurez terminé de vous connecter.",
        signInAgreementMessage: 'En vous connectant, vous acceptez les',
        termsOfService: "Conditions d'utilisation",
        privacy: 'Confidentialité',
    },
    samlSignIn: {
        welcomeSAMLEnabled: "Continuez à vous connecter avec l'authentification unique :",
        orContinueWithMagicCode: 'Vous pouvez également vous connecter avec un code magique.',
        useSingleSignOn: 'Utiliser la connexion unique',
        useMagicCode: 'Utilisez le code magique',
        launching: 'Lancement...',
        oneMoment: 'Un instant pendant que nous vous redirigeons vers le portail de connexion unique de votre entreprise.',
    },
    reportActionCompose: {
        dropToUpload: 'Déposer pour télécharger',
        sendAttachment: 'Envoyer la pièce jointe',
        addAttachment: 'Ajouter une pièce jointe',
        writeSomething: 'Écrivez quelque chose...',
        blockedFromConcierge: 'La communication est interdite',
        fileUploadFailed: "Échec du téléchargement. Le fichier n'est pas pris en charge.",
        localTime: ({user, time}: LocalTimeParams) => `Il est ${time} pour ${user}`,
        edited: '(édité)',
        emoji: 'Emoji',
        collapse: 'Réduire',
        expand: 'Développer',
    },
    reportActionContextMenu: {
        copyToClipboard: 'Copier dans le presse-papiers',
        copied: 'Copié !',
        copyLink: 'Copier le lien',
        copyURLToClipboard: "Copier l'URL dans le presse-papiers",
        copyEmailToClipboard: "Copier l'email dans le presse-papiers",
        markAsUnread: 'Marquer comme non lu',
        markAsRead: 'Marquer comme lu',
        editAction: ({action}: EditActionParams) => `Editer ${action?.actionName === CONST.REPORT.ACTIONS.TYPE.IOU ? 'dépense' : 'commentaire'}`,
        deleteAction: ({action}: DeleteActionParams) => `Supprimer ${action?.actionName === CONST.REPORT.ACTIONS.TYPE.IOU ? 'dépense' : 'commentaire'}`,
        deleteConfirmation: ({action}: DeleteConfirmationParams) =>
            `Êtes-vous sûr de vouloir supprimer ce ${action?.actionName === CONST.REPORT.ACTIONS.TYPE.IOU ? 'dépense' : 'commentaire'} ?`,
        onlyVisible: 'Visible uniquement pour',
        replyInThread: 'Répondre dans le fil de discussion',
        joinThread: 'Rejoindre le fil de discussion',
        leaveThread: 'Quitter le fil de discussion',
        copyOnyxData: 'Copier les données Onyx',
        flagAsOffensive: 'Signaler comme offensant',
        menu: 'Menu',
    },
    emojiReactions: {
        addReactionTooltip: 'Ajouter une réaction',
        reactedWith: 'a réagi avec',
    },
    reportActionsView: {
        beginningOfArchivedRoom: ({reportName, reportDetailsLink}: BeginningOfArchivedRoomParams) =>
            `Vous avez raté la fête à <strong><a class="no-style-link" href="${reportDetailsLink}">${reportName}</a></strong>, il n'y a rien à voir ici.`,
        beginningOfChatHistoryDomainRoom: ({domainRoom}: BeginningOfChatHistoryDomainRoomParams) =>
            `Ce chat est destiné à tous les membres d'Expensify sur le domaine <strong>${domainRoom}</strong>. Utilisez-le pour discuter avec vos collègues, partager des astuces et poser des questions.`,
        beginningOfChatHistoryAdminRoom: ({workspaceName}: BeginningOfChatHistoryAdminRoomParams) =>
            `Ce chat est avec l'administrateur <strong>${workspaceName}</strong>. Utilisez-le pour discuter de la configuration de l'espace de travail et d'autres sujets.`,
        beginningOfChatHistoryAnnounceRoom: ({workspaceName}: BeginningOfChatHistoryAnnounceRoomParams) =>
            `Cette discussion est ouverte à tous les membres de <strong>${workspaceName}</strong>. Utilisez-le pour les annonces les plus importantes.`,
        beginningOfChatHistoryUserRoom: ({reportName, reportDetailsLink}: BeginningOfChatHistoryUserRoomParams) =>
            `Ce salon de discussion est destiné à tout ce qui concerne <strong><a class="no-style-link" href="${reportDetailsLink}">${reportName}</a></strong>.`,
        beginningOfChatHistoryInvoiceRoom: ({invoicePayer, invoiceReceiver}: BeginningOfChatHistoryInvoiceRoomParams) =>
            `Ce chat concerne les factures entre <strong>${invoicePayer}</strong> et <strong>${invoiceReceiver}</strong>. Utilisez le bouton + pour envoyer une facture.`,
        beginningOfChatHistory: 'Ce chat est avec',
        beginningOfChatHistoryPolicyExpenseChat: ({workspaceName, submitterDisplayName}: BeginningOfChatHistoryPolicyExpenseChatParams) =>
            `C'est ici que <strong>${submitterDisplayName}</strong> soumettra ses dépenses à <strong>${workspaceName}</strong>. Il suffit d'utiliser le bouton +.`,
        beginningOfChatHistorySelfDM: "C'est votre espace personnel. Utilisez-le pour des notes, des tâches, des brouillons et des rappels.",
        beginningOfChatHistorySystemDM: 'Bienvenue ! Commençons votre configuration.',
        chatWithAccountManager: 'Discutez avec votre gestionnaire de compte ici',
        sayHello: 'Dites bonjour !',
        yourSpace: 'Votre espace',
        welcomeToRoom: ({roomName}: WelcomeToRoomParams) => `Bienvenue dans ${roomName} !`,
        usePlusButton: ({additionalText}: UsePlusButtonParams) => `Utilisez le bouton + pour ${additionalText} une dépense.`,
        askConcierge: 'Posez des questions et obtenez une assistance en temps réel 24h/24 et 7j/7.',
        conciergeSupport: 'Support 24h/24 et 7j/7',
        create: 'créer',
        iouTypes: {
            pay: 'payer',
            split: 'split',
            submit: 'soumettre',
            track: 'suivre',
            invoice: 'facture',
        },
    },
    adminOnlyCanPost: 'Seuls les administrateurs peuvent envoyer des messages dans cette salle.',
    reportAction: {
        asCopilot: 'en tant que copilote pour',
    },
    mentionSuggestions: {
        hereAlternateText: 'Notifier tout le monde dans cette conversation',
    },
    newMessages: 'Nouveaux messages',
    latestMessages: 'Derniers messages',
    youHaveBeenBanned: 'Remarque : Vous avez été banni de la discussion dans ce canal.',
    reportTypingIndicator: {
        isTyping: 'est en train de taper...',
        areTyping: "sont en train d'écrire...",
        multipleMembers: 'Plusieurs membres',
    },
    reportArchiveReasons: {
        [CONST.REPORT.ARCHIVE_REASON.DEFAULT]: 'Cette salle de chat a été archivée.',
        [CONST.REPORT.ARCHIVE_REASON.ACCOUNT_CLOSED]: ({displayName}: ReportArchiveReasonsClosedParams) => `Ce chat n'est plus actif car ${displayName} a fermé son compte.`,
        [CONST.REPORT.ARCHIVE_REASON.ACCOUNT_MERGED]: ({displayName, oldDisplayName}: ReportArchiveReasonsMergedParams) =>
            `Ce chat n'est plus actif car ${oldDisplayName} a fusionné son compte avec ${displayName}.`,
        [CONST.REPORT.ARCHIVE_REASON.REMOVED_FROM_POLICY]: ({displayName, policyName, shouldUseYou = false}: ReportArchiveReasonsRemovedFromPolicyParams) =>
            shouldUseYou
                ? `Ce chat n'est plus actif car <strong>vous</strong> n'êtes plus membre de l'espace de travail ${policyName}.`
                : `Ce chat n'est plus actif car ${displayName} n'est plus membre de l'espace de travail ${policyName}.`,
        [CONST.REPORT.ARCHIVE_REASON.POLICY_DELETED]: ({policyName}: ReportArchiveReasonsInvoiceReceiverPolicyDeletedParams) =>
            `Ce chat n'est plus actif car ${policyName} n'est plus un espace de travail actif.`,
        [CONST.REPORT.ARCHIVE_REASON.INVOICE_RECEIVER_POLICY_DELETED]: ({policyName}: ReportArchiveReasonsInvoiceReceiverPolicyDeletedParams) =>
            `Ce chat n'est plus actif car ${policyName} n'est plus un espace de travail actif.`,
        [CONST.REPORT.ARCHIVE_REASON.BOOKING_END_DATE_HAS_PASSED]: 'Cette réservation est archivée.',
    },
    writeCapabilityPage: {
        label: 'Qui peut publier',
        writeCapability: {
            all: 'Tous les membres',
            admins: 'Administrateurs uniquement',
        },
    },
    sidebarScreen: {
        buttonFind: 'Trouver quelque chose...',
        buttonMySettings: 'Mes paramètres',
        fabNewChat: 'Démarrer le chat',
        fabNewChatExplained: 'Démarrer la discussion (Action flottante)',
        chatPinned: 'Discussion épinglée',
        draftedMessage: 'Message rédigé',
        listOfChatMessages: 'Liste des messages de chat',
        listOfChats: 'Liste des discussions',
        saveTheWorld: 'Sauver le monde',
        tooltip: 'Commencez ici !',
        redirectToExpensifyClassicModal: {
            title: 'À venir bientôt',
            description: "Nous peaufinons encore quelques éléments de New Expensify pour s'adapter à votre configuration spécifique. En attendant, rendez-vous sur Expensify Classic.",
        },
    },
    allSettingsScreen: {
        subscription: 'Abonnement',
        domains: 'Domaines',
    },
    tabSelector: {
        chat: 'Discussion',
        room: 'Salle',
        distance: 'Distance',
        manual: 'Manuel',
        scan: 'Scanner',
    },
    spreadsheet: {
        upload: 'Télécharger une feuille de calcul',
        import: 'Importer une feuille de calcul',
        dragAndDrop:
            '<muted-link>Faites glisser et déposez votre feuille de calcul ici, ou choisissez un fichier ci-dessous. Formats pris en charge : .csv, .txt, .xls et .xlsx.</muted-link>',
        dragAndDropMultiLevelTag: `<muted-link>Faites glisser et déposez votre feuille de calcul ici, ou choisissez un fichier ci-dessous. <a href="${CONST.IMPORT_SPREADSHEET.MULTI_LEVEL_TAGS_ARTICLE_LINK}">En savoir plus</a> sur les formats de fichier pris en charge.</muted-link>`,
        chooseSpreadsheet: '<muted-link>Sélectionnez un fichier de feuille de calcul à importer. Formats pris en charge : .csv, .txt, .xls et .xlsx.</muted-link>',
        chooseSpreadsheetMultiLevelTag: `<muted-link>Sélectionnez un fichier de feuille de calcul à importer. <a href="${CONST.IMPORT_SPREADSHEET.MULTI_LEVEL_TAGS_ARTICLE_LINK}">En savoir plus</a> sur les formats de fichier pris en charge.</muted-link>`,
        fileContainsHeader: 'Le fichier contient des en-têtes de colonnes',
        column: ({name}: SpreadSheetColumnParams) => `Colonne ${name}`,
        fieldNotMapped: ({fieldName}: SpreadFieldNameParams) => `Oups ! Un champ requis (« ${fieldName} ») n'a pas été mappé. Veuillez vérifier et réessayer.`,
        singleFieldMultipleColumns: ({fieldName}: SpreadFieldNameParams) => `Oups ! Vous avez associé un seul champ ("${fieldName}") à plusieurs colonnes. Veuillez vérifier et réessayer.`,
        emptyMappedField: ({fieldName}: SpreadFieldNameParams) => `Oups ! Le champ (« ${fieldName} ») contient une ou plusieurs valeurs vides. Veuillez vérifier et réessayer.`,
        importSuccessfulTitle: 'Importation réussie',
        importCategoriesSuccessfulDescription: ({categories}: SpreadCategoriesParams) => (categories > 1 ? `${categories} catégories ont été ajoutées.` : '1 catégorie a été ajoutée.'),
        importMembersSuccessfulDescription: ({added, updated}: ImportMembersSuccessfulDescriptionParams) => {
            if (!added && !updated) {
                return "Aucun membre n'a été ajouté ou mis à jour.";
            }
            if (added && updated) {
                return `${added} membre${added > 1 ? 's' : ''} ajouté, ${updated} membre${updated > 1 ? 's' : ''} mis à jour.`;
            }
            if (updated) {
                return updated > 1 ? `${updated} membres ont été mis à jour.` : '1 membre a été mis à jour.';
            }
            return added > 1 ? `${added} membres ont été ajoutés.` : '1 membre a été ajouté.';
        },
        importTagsSuccessfulDescription: ({tags}: ImportTagsSuccessfulDescriptionParams) => (tags > 1 ? `${tags} tags ont été ajoutés.` : '1 tag a été ajouté.'),
        importMultiLevelTagsSuccessfulDescription: 'Des balises multi-niveaux ont été ajoutées.',
        importPerDiemRatesSuccessfulDescription: ({rates}: ImportPerDiemRatesSuccessfulDescriptionParams) =>
            rates > 1 ? `${rates} taux journaliers ont été ajoutés.` : '1 taux de per diem a été ajouté.',
        importFailedTitle: "Échec de l'importation",
        importFailedDescription: 'Veuillez vous assurer que tous les champs sont correctement remplis et réessayez. Si le problème persiste, veuillez contacter Concierge.',
        importDescription: 'Choisissez les champs à mapper depuis votre feuille de calcul en cliquant sur le menu déroulant à côté de chaque colonne importée ci-dessous.',
        sizeNotMet: 'La taille du fichier doit être supérieure à 0 octet',
        invalidFileMessage:
            'Le fichier que vous avez téléchargé est soit vide, soit contient des données invalides. Veuillez vous assurer que le fichier est correctement formaté et contient les informations nécessaires avant de le télécharger à nouveau.',
        importSpreadsheet: 'Importer une feuille de calcul',
        downloadCSV: 'Télécharger CSV',
    },
    receipt: {
        upload: 'Télécharger le reçu',
        uploadMultiple: 'Télécharger des reçus',
        dragReceiptBeforeEmail: 'Faites glisser un reçu sur cette page, transférez un reçu à',
        dragReceiptsBeforeEmail: 'Faites glisser des reçus sur cette page, transférez des reçus à',
        dragReceiptAfterEmail: 'ou choisissez un fichier à télécharger ci-dessous.',
        dragReceiptsAfterEmail: 'ou choisissez des fichiers à télécharger ci-dessous.',
        chooseReceipt: 'Choisissez un reçu à télécharger ou transférez un reçu à',
        chooseReceipts: 'Choisissez des reçus à télécharger ou transférez des reçus à',
        takePhoto: 'Prendre une photo',
        cameraAccess: "L'accès à la caméra est requis pour prendre des photos des reçus.",
        deniedCameraAccess: "L'accès à la caméra n'a toujours pas été accordé, veuillez suivre",
        deniedCameraAccessInstructions: 'ces instructions',
        cameraErrorTitle: 'Erreur de caméra',
        cameraErrorMessage: "Une erreur s'est produite lors de la prise de la photo. Veuillez réessayer.",
        locationAccessTitle: "Autoriser l'accès à la localisation",
        locationAccessMessage: "L'accès à la localisation nous aide à garder votre fuseau horaire et votre devise précis où que vous alliez.",
        locationErrorTitle: "Autoriser l'accès à la localisation",
        locationErrorMessage: "L'accès à la localisation nous aide à garder votre fuseau horaire et votre devise précis où que vous alliez.",
        allowLocationFromSetting: `L'accès à la localisation nous aide à garder votre fuseau horaire et votre devise précis où que vous alliez. Veuillez autoriser l'accès à la localisation dans les paramètres de permission de votre appareil.`,
        dropTitle: 'Laisse tomber',
        dropMessage: 'Déposez votre fichier ici',
        flash: 'flash',
        multiScan: 'multi-scan',
        shutter: 'obturateur',
        gallery: 'galerie',
        deleteReceipt: 'Supprimer le reçu',
        deleteConfirmation: 'Êtes-vous sûr de vouloir supprimer ce reçu ?',
        addReceipt: 'Ajouter un reçu',
        scanFailed: 'Le reçu n’a pas pu être scanné, car il manque le commerçant, la date ou le montant.',
    },
    quickAction: {
        scanReceipt: 'Scanner le reçu',
        recordDistance: 'Suivre la distance',
        requestMoney: 'Créer une dépense',
        perDiem: 'Créer un per diem',
        splitBill: 'Fractionner la dépense',
        splitScan: 'Diviser le reçu',
        splitDistance: 'Diviser la distance',
        paySomeone: ({name}: PaySomeoneParams = {}) => `Payer ${name ?? "quelqu'un"}`,
        assignTask: 'Attribuer une tâche',
        header: 'Action rapide',
        noLongerHaveReportAccess: "Vous n'avez plus accès à votre destination d'action rapide précédente. Choisissez-en une nouvelle ci-dessous.",
        updateDestination: 'Mettre à jour la destination',
        createReport: 'Créer un rapport',
    },
    iou: {
        amount: 'Montant',
        taxAmount: 'Montant de la taxe',
        taxRate: "Taux d'imposition",
        approve: ({
            formattedAmount,
        }: {
            formattedAmount?: string;
        } = {}) => (formattedAmount ? `Approuver ${formattedAmount}` : 'Approuver'),
        approved: 'Approuvé',
        cash: 'Espèces',
        card: 'Carte',
        original: 'Original',
        split: 'Diviser',
        splitExpense: 'Fractionner la dépense',
        splitExpenseSubtitle: ({amount, merchant}: SplitExpenseSubtitleParams) => `${amount} de ${merchant}`,
        addSplit: 'Ajouter une répartition',
        totalAmountGreaterThanOriginal: ({amount}: TotalAmountGreaterOrLessThanOriginalParams) => `Le montant total est de ${amount} supérieur à la dépense initiale.`,
        totalAmountLessThanOriginal: ({amount}: TotalAmountGreaterOrLessThanOriginalParams) => `Le montant total est de ${amount} inférieur à la dépense originale.`,
        splitExpenseZeroAmount: 'Veuillez entrer un montant valide avant de continuer.',
        splitExpenseEditTitle: ({amount, merchant}: SplitExpenseEditTitleParams) => `Modifier ${amount} pour ${merchant}`,
        removeSplit: 'Supprimer la division',
        paySomeone: ({name}: PaySomeoneParams = {}) => `Payer ${name ?? "quelqu'un"}`,
        expense: 'Dépense',
        categorize: 'Catégoriser',
        share: 'Partager',
        participants: 'Participants',
        createExpense: 'Créer une dépense',
        trackDistance: 'Suivre la distance',
        createExpenses: ({expensesNumber}: CreateExpensesParams) => `Créer ${expensesNumber} dépenses`,
        removeExpense: 'Supprimer une dépense',
        removeThisExpense: 'Supprimer cette dépense',
        removeExpenseConfirmation: 'Êtes-vous sûr de vouloir supprimer ce reçu ? Cette action est irréversible.',
        addExpense: 'Ajouter une dépense',
        chooseRecipient: 'Choisir le destinataire',
        createExpenseWithAmount: ({amount}: {amount: string}) => `Créer une dépense de ${amount}`,
        confirmDetails: 'Confirmer les détails',
        pay: 'Payer',
        cancelPayment: 'Annuler le paiement',
        cancelPaymentConfirmation: 'Êtes-vous sûr de vouloir annuler ce paiement ?',
        viewDetails: 'Voir les détails',
        pending: 'En attente',
        canceled: 'Annulé',
        posted: 'Publié',
        deleteReceipt: 'Supprimer le reçu',
        deletedTransaction: ({amount, merchant}: DeleteTransactionParams) => `supprimé une dépense (${amount} pour ${merchant})`,
        movedFromReport: ({reportName}: MovedFromReportParams) => `a déplacé une dépense${reportName ? `de ${reportName}` : ''}`,
        movedTransaction: ({reportUrl, reportName}: MovedTransactionParams) => `déplacé cette dépense${reportName ? `à <a href="${reportUrl}">${reportName}</a>` : ''}`,
        unreportedTransaction: 'déplacé cette dépense vers votre espace personnel',
        pendingMatchWithCreditCard: 'Reçu en attente de correspondance avec la transaction par carte',
        pendingMatch: 'Correspondance en attente',
        pendingMatchWithCreditCardDescription: 'Reçu en attente de correspondance avec une transaction par carte. Marquer comme espèce pour annuler.',
        markAsCash: 'Marquer comme espèces',
        routePending: 'Itinéraire en attente...',
        receiptScanning: () => ({
            one: 'Numérisation du reçu...',
            other: 'Numérisation des reçus...',
        }),
        scanMultipleReceipts: 'Scanner plusieurs reçus',
        scanMultipleReceiptsDescription: "Prenez des photos de tous vos reçus en une seule fois, puis confirmez les détails vous-même ou laissez SmartScan s'en charger.",
        receiptScanInProgress: 'Numérisation du reçu en cours',
        receiptScanInProgressDescription: 'Numérisation du reçu en cours. Revenez plus tard ou saisissez les détails maintenant.',
        removeFromReport: 'Supprimer du rapport',
        moveToPersonalSpace: 'Déplacer les dépenses vers votre espace personnel',
        duplicateTransaction: ({isSubmitted}: DuplicateTransactionParams) =>
            !isSubmitted
                ? 'Dépenses potentiellement en double identifiées. Vérifiez les doublons pour permettre la soumission.'
                : "Dépenses potentiellement dupliquées identifiées. Vérifiez les doublons pour permettre l'approbation.",
        receiptIssuesFound: () => ({
            one: 'Problème trouvé',
            other: 'Problèmes trouvés',
        }),
        fieldPending: 'En attente...',
        defaultRate: 'Taux par défaut',
        receiptMissingDetails: 'Reçu manquant de détails',
        missingAmount: 'Montant manquant',
        missingMerchant: 'Marchand manquant',
        receiptStatusTitle: 'Analyse en cours…',
        receiptStatusText: "Vous seul pouvez voir ce reçu lorsqu'il est en cours de numérisation. Revenez plus tard ou saisissez les détails maintenant.",
        receiptScanningFailed: "L'analyse du reçu a échoué. Veuillez entrer les détails manuellement.",
        transactionPendingDescription: 'Transaction en attente. Cela peut prendre quelques jours pour être affiché.',
        companyInfo: "Informations sur l'entreprise",
        companyInfoDescription: 'Nous avons besoin de quelques détails supplémentaires avant que vous puissiez envoyer votre première facture.',
        yourCompanyName: 'Nom de votre entreprise',
        yourCompanyWebsite: 'Le site web de votre entreprise',
        yourCompanyWebsiteNote: "Si vous n'avez pas de site web, vous pouvez fournir à la place le profil LinkedIn ou le profil de réseaux sociaux de votre entreprise.",
        invalidDomainError: 'Vous avez saisi un domaine invalide. Pour continuer, veuillez entrer un domaine valide.',
        publicDomainError: 'Vous êtes entré dans un domaine public. Pour continuer, veuillez entrer un domaine privé.',
        // TODO: This key should be deprecated. More details: https://github.com/Expensify/App/pull/59653#discussion_r2028653252
        expenseCountWithStatus: ({scanningReceipts = 0, pendingReceipts = 0}: RequestCountParams) => {
            const statusText: string[] = [];
            if (scanningReceipts > 0) {
                statusText.push(`${scanningReceipts} numérisation`);
            }
            if (pendingReceipts > 0) {
                statusText.push(`${pendingReceipts} en attente`);
            }
            return {
                one: statusText.length > 0 ? `1 dépense (${statusText.join(', ')})` : `1 dépense`,
                other: (count: number) => (statusText.length > 0 ? `${count} dépenses (${statusText.join(', ')})` : `${count} dépenses`),
            };
        },
        expenseCount: () => {
            return {
                one: '1 dépense',
                other: (count: number) => `${count} dépenses`,
            };
        },
        deleteExpense: () => ({
            one: 'Supprimer la dépense',
            other: 'Supprimer les dépenses',
        }),
        deleteConfirmation: () => ({
            one: 'Êtes-vous sûr de vouloir supprimer cette dépense ?',
            other: 'Êtes-vous sûr de vouloir supprimer ces dépenses ?',
        }),
        deleteReport: 'Supprimer le rapport',
        deleteReportConfirmation: 'Êtes-vous sûr de vouloir supprimer ce rapport ?',
        settledExpensify: 'Payé',
        done: 'Fait',
        settledElsewhere: 'Payé ailleurs',
        individual: 'Individuel',
        business: 'Entreprise',
        settleExpensify: ({formattedAmount}: SettleExpensifyCardParams) => (formattedAmount ? `Payer ${formattedAmount} avec Expensify` : `Payer avec Expensify`),
        settlePersonal: ({formattedAmount}: SettleExpensifyCardParams) => (formattedAmount ? `Payer ${formattedAmount} en tant qu'individu` : `Payer avec un compte personnel`),
        settleWallet: ({formattedAmount}: SettleExpensifyCardParams) => (formattedAmount ? `Payer ${formattedAmount} avec le portefeuille` : `Payer avec le portefeuille`),
        settlePayment: ({formattedAmount}: SettleExpensifyCardParams) => `Payer ${formattedAmount}`,
        settleBusiness: ({formattedAmount}: SettleExpensifyCardParams) => (formattedAmount ? `Payer ${formattedAmount} en tant qu'entreprise` : `Payer avec un compte professionnel`),
        payElsewhere: ({formattedAmount}: SettleExpensifyCardParams) => (formattedAmount ? `Marquer ${formattedAmount} comme payé` : `Marquer comme payé`),
        settleInvoicePersonal: ({amount, last4Digits}: BusinessBankAccountParams) => (amount ? `Payé ${amount} avec le compte personnel ${last4Digits}` : `Payé avec le compte personnel`),
        settleInvoiceBusiness: ({amount, last4Digits}: BusinessBankAccountParams) =>
            amount ? `Payé ${amount} avec le compte professionnel ${last4Digits}` : `Payé avec le compte professionnel`,
        payWithPolicy: ({formattedAmount, policyName}: SettleExpensifyCardParams & {policyName: string}) =>
            formattedAmount ? `Payer ${formattedAmount} via ${policyName}` : `Payer via ${policyName}`,
        businessBankAccount: ({amount, last4Digits}: BusinessBankAccountParams) =>
            amount ? `Payé ${amount} avec le compte bancaire ${last4Digits}.` : `Payé avec le compte bancaire ${last4Digits}`,
        automaticallyPaidWithBusinessBankAccount: ({amount, last4Digits}: BusinessBankAccountParams) =>
            `payé ${amount ? `${amount} ` : ''}avec le compte bancaire se terminant par ${last4Digits} via les <a href="${CONST.CONFIGURE_EXPENSE_REPORT_RULES_HELP_URL}">règles de l’espace de travail</a>`,
        invoicePersonalBank: ({lastFour}: BankAccountLastFourParams) => `Compte personnel • ${lastFour}`,
        invoiceBusinessBank: ({lastFour}: BankAccountLastFourParams) => `Compte professionnel • ${lastFour}`,
        nextStep: 'Étapes suivantes',
        finished: 'Terminé',
        sendInvoice: ({amount}: RequestAmountParams) => `Envoyer une facture de ${amount}`,
        submitAmount: ({amount}: RequestAmountParams) => `Soumettre ${amount}`,
        expenseAmount: ({formattedAmount, comment}: RequestedAmountMessageParams) => `${formattedAmount}${comment ? `pour ${comment}` : ''}`,
        submitted: ({memo}: SubmittedWithMemoParams) => `soumis${memo ? `, en disant ${memo}` : ''}`,
        automaticallySubmitted: `soumis via <a href="${CONST.SELECT_WORKFLOWS_HELP_URL}">soumissions différées</a>`,
        trackedAmount: ({formattedAmount, comment}: RequestedAmountMessageParams) => `suivi ${formattedAmount}${comment ? `pour ${comment}` : ''}`,
        splitAmount: ({amount}: SplitAmountParams) => `diviser ${amount}`,
        didSplitAmount: ({formattedAmount, comment}: DidSplitAmountMessageParams) => `split ${formattedAmount}${comment ? `pour ${comment}` : ''}`,
        yourSplit: ({amount}: UserSplitParams) => `Votre part ${amount}`,
        payerOwesAmount: ({payer, amount, comment}: PayerOwesAmountParams) => `${payer} doit ${amount}${comment ? `pour ${comment}` : ''}`,
        payerOwes: ({payer}: PayerOwesParams) => `${payer} doit :`,
        payerPaidAmount: ({payer, amount}: PayerPaidAmountParams) => `${payer ? `${payer} ` : ''} a payé ${amount}`,
        payerPaid: ({payer}: PayerPaidParams) => `${payer} a payé :`,
        payerSpentAmount: ({payer, amount}: PayerPaidAmountParams) => `${payer} a dépensé ${amount}`,
        payerSpent: ({payer}: PayerPaidParams) => `${payer} a dépensé :`,
        managerApproved: ({manager}: ManagerApprovedParams) => `${manager} approuvé :`,
        managerApprovedAmount: ({manager, amount}: ManagerApprovedAmountParams) => `${manager} a approuvé ${amount}`,
        payerSettled: ({amount}: PayerSettledParams) => `payé ${amount}`,
        payerSettledWithMissingBankAccount: ({amount}: PayerSettledParams) => `payé ${amount}. Ajoutez un compte bancaire pour recevoir votre paiement.`,
        automaticallyApproved: `approuvé via les <a href="${CONST.CONFIGURE_EXPENSE_REPORT_RULES_HELP_URL}">règles de l'espace de travail</a>`,
        approvedAmount: ({amount}: ApprovedAmountParams) => `approuvé ${amount}`,
        approvedMessage: `approuvé`,
        unapproved: `non approuvé`,
        automaticallyForwarded: `approuvé via les <a href="${CONST.CONFIGURE_EXPENSE_REPORT_RULES_HELP_URL}">règles de l'espace de travail</a>`,
        forwarded: `approuvé`,
        rejectedThisReport: 'a rejeté ce rapport',
        waitingOnBankAccount: ({submitterDisplayName}: WaitingOnBankAccountParams) => `a commencé le paiement, mais attend que ${submitterDisplayName} ajoute un compte bancaire.`,
        adminCanceledRequest: ({manager}: AdminCanceledRequestParams) => `${manager ? `${manager}: ` : ''} a annulé le paiement`,
        canceledRequest: ({amount, submitterDisplayName}: CanceledRequestParams) =>
            `a annulé le paiement de ${amount}, car ${submitterDisplayName} n'a pas activé leur Expensify Wallet dans les 30 jours`,
        settledAfterAddedBankAccount: ({submitterDisplayName, amount}: SettledAfterAddedBankAccountParams) =>
            `${submitterDisplayName} a ajouté un compte bancaire. Le paiement de ${amount} a été effectué.`,
        paidElsewhere: ({payer}: PaidElsewhereParams = {}) => `${payer ? `${payer} ` : ''}marqué comme payé`,
        paidWithExpensify: ({payer}: PaidWithExpensifyParams = {}) => `${payer ? `${payer} ` : ''}payé avec le portefeuille`,
        automaticallyPaidWithExpensify: ({payer}: PaidWithExpensifyParams = {}) =>
            `${payer ? `${payer} ` : ''} payé avec Expensify via les <a href="${CONST.CONFIGURE_EXPENSE_REPORT_RULES_HELP_URL}">règles de l'espace de travail</a>`,
        noReimbursableExpenses: 'Ce rapport contient un montant invalide',
        pendingConversionMessage: 'Le total sera mis à jour lorsque vous serez de nouveau en ligne.',
        changedTheExpense: 'modifié la dépense',
        setTheRequest: ({valueName, newValueToDisplay}: SetTheRequestParams) => `le ${valueName} à ${newValueToDisplay}`,
        setTheDistanceMerchant: ({translatedChangedField, newMerchant, newAmountToDisplay}: SetTheDistanceMerchantParams) =>
            `définir le ${translatedChangedField} sur ${newMerchant}, ce qui a défini le montant à ${newAmountToDisplay}`,
        removedTheRequest: ({valueName, oldValueToDisplay}: RemovedTheRequestParams) => `le ${valueName} (précédemment ${oldValueToDisplay})`,
        updatedTheRequest: ({valueName, newValueToDisplay, oldValueToDisplay}: UpdatedTheRequestParams) => `le ${valueName} à ${newValueToDisplay} (précédemment ${oldValueToDisplay})`,
        updatedTheDistanceMerchant: ({translatedChangedField, newMerchant, oldMerchant, newAmountToDisplay, oldAmountToDisplay}: UpdatedTheDistanceMerchantParams) =>
            `a changé le ${translatedChangedField} en ${newMerchant} (précédemment ${oldMerchant}), ce qui a mis à jour le montant à ${newAmountToDisplay} (précédemment ${oldAmountToDisplay})`,
        threadExpenseReportName: ({formattedAmount, comment}: ThreadRequestReportNameParams) => `${formattedAmount} ${comment ? `pour ${comment}` : 'dépense'}`,
        invoiceReportName: ({linkedReportID}: OriginalMessage<typeof CONST.REPORT.ACTIONS.TYPE.REPORT_PREVIEW>) => `Rapport de Facture n°${linkedReportID}`,
        threadPaySomeoneReportName: ({formattedAmount, comment}: ThreadSentMoneyReportNameParams) => `${formattedAmount} envoyé${comment ? `pour ${comment}` : ''}`,
        movedFromPersonalSpace: ({workspaceName, reportName}: MovedFromPersonalSpaceParams) =>
            `déplacé la dépense de l'espace personnel vers ${workspaceName ?? `discuter avec ${reportName}`}`,
        movedToPersonalSpace: "a déplacé la dépense vers l'espace personnel",
        tagSelection: 'Sélectionnez une étiquette pour mieux organiser vos dépenses.',
        categorySelection: 'Sélectionnez une catégorie pour mieux organiser vos dépenses.',
        error: {
            invalidCategoryLength: 'Le nom de la catégorie dépasse 255 caractères. Veuillez le raccourcir ou choisir une autre catégorie.',
            invalidTagLength: "Le nom de l'étiquette dépasse 255 caractères. Veuillez le raccourcir ou choisir une autre étiquette.",
            invalidAmount: 'Veuillez entrer un montant valide avant de continuer',
            invalidIntegerAmount: 'Veuillez entrer un montant en dollars entiers avant de continuer.',
            invalidTaxAmount: ({amount}: RequestAmountParams) => `Le montant maximal de la taxe est ${amount}`,
            invalidSplit: 'La somme des répartitions doit être égale au montant total',
            invalidSplitParticipants: 'Veuillez entrer un montant supérieur à zéro pour au moins deux participants',
            invalidSplitYourself: 'Veuillez entrer un montant non nul pour votre répartition',
            noParticipantSelected: 'Veuillez sélectionner un participant',
            other: 'Erreur inattendue. Veuillez réessayer plus tard.',
            genericCreateFailureMessage: 'Erreur inattendue lors de la soumission de cette dépense. Veuillez réessayer plus tard.',
            genericCreateInvoiceFailureMessage: "Erreur inattendue lors de l'envoi de cette facture. Veuillez réessayer plus tard.",
            genericHoldExpenseFailureMessage: 'Erreur inattendue lors de la mise en attente de cette dépense. Veuillez réessayer plus tard.',
            genericUnholdExpenseFailureMessage: 'Erreur inattendue lors de la suppression de la mise en attente de cette dépense. Veuillez réessayer plus tard.',
            receiptDeleteFailureError: 'Erreur inattendue lors de la suppression de ce reçu. Veuillez réessayer plus tard.',
            receiptFailureMessage: "Une erreur s'est produite lors du téléchargement de votre reçu. Veuillez",
            receiptFailureMessageShort: "Une erreur s'est produite lors du téléchargement de votre reçu.",
            tryAgainMessage: 'réessayer',
            saveFileMessage: 'enregistrer le reçu',
            uploadLaterMessage: 'à télécharger plus tard.',
            genericDeleteFailureMessage: 'Erreur inattendue lors de la suppression de cette dépense. Veuillez réessayer plus tard.',
            genericEditFailureMessage: 'Erreur inattendue lors de la modification de cette dépense. Veuillez réessayer plus tard.',
            genericSmartscanFailureMessage: 'La transaction comporte des champs manquants',
            duplicateWaypointsErrorMessage: 'Veuillez supprimer les points de passage en double',
            atLeastTwoDifferentWaypoints: 'Veuillez entrer au moins deux adresses différentes.',
            splitExpenseMultipleParticipantsErrorMessage: "Une dépense ne peut pas être partagée entre un espace de travail et d'autres membres. Veuillez mettre à jour votre sélection.",
            invalidMerchant: 'Veuillez entrer un commerçant valide',
            atLeastOneAttendee: 'Au moins un participant doit être sélectionné',
            invalidQuantity: 'Veuillez entrer une quantité valide',
            quantityGreaterThanZero: 'La quantité doit être supérieure à zéro',
            invalidSubrateLength: 'Il doit y avoir au moins un sous-taux',
            invalidRate: "Tarif non valide pour cet espace de travail. Veuillez sélectionner un tarif disponible dans l'espace de travail.",
        },
        dismissReceiptError: "Ignorer l'erreur",
        dismissReceiptErrorConfirmation: 'Attention ! Ignorer cette erreur supprimera entièrement votre reçu téléchargé. Êtes-vous sûr ?',
        waitingOnEnabledWallet: ({submitterDisplayName}: WaitingOnBankAccountParams) =>
            `a commencé à régler. Le paiement est en attente jusqu'à ce que ${submitterDisplayName} active son portefeuille.`,
        enableWallet: 'Activer le portefeuille',
        hold: 'Attente',
        unhold: 'Supprimer la suspension',
        holdExpense: 'Mettre la dépense en attente',
        unholdExpense: 'Débloquer la dépense',
        heldExpense: 'retenu cette dépense',
        unheldExpense: 'débloqué cette dépense',
        moveUnreportedExpense: 'Déplacer la dépense non déclarée',
        addUnreportedExpense: 'Ajouter une dépense non déclarée',
        selectUnreportedExpense: 'Sélectionnez au moins une dépense à ajouter au rapport.',
        emptyStateUnreportedExpenseTitle: 'Aucune dépense non déclarée',
        emptyStateUnreportedExpenseSubtitle: "Il semble que vous n'ayez aucune dépense non déclarée. Essayez d'en créer une ci-dessous.",
        addUnreportedExpenseConfirm: 'Ajouter au rapport',
        explainHold: 'Expliquez pourquoi vous retenez cette dépense.',
        undoSubmit: "Annuler l'envoi",
        retracted: 'retraité',
        undoClose: 'Annuler la fermeture',
        reopened: 'rouvert',
        reopenReport: 'Rouvrir le rapport',
        reopenExportedReportConfirmation: ({connectionName}: {connectionName: string}) =>
            `Ce rapport a déjà été exporté vers ${connectionName}. Le modifier pourrait entraîner des incohérences de données. Êtes-vous sûr de vouloir rouvrir ce rapport ?`,
        reason: 'Raison',
        holdReasonRequired: 'Un motif est requis lors de la mise en attente.',
        expenseWasPutOnHold: 'La dépense a été mise en attente',
        expenseOnHold: 'Cette dépense a été mise en attente. Veuillez consulter les commentaires pour les prochaines étapes.',
        expensesOnHold: 'Toutes les dépenses ont été mises en attente. Veuillez consulter les commentaires pour connaître les prochaines étapes.',
        expenseDuplicate: 'Cette dépense a des détails similaires à une autre. Veuillez vérifier les doublons pour continuer.',
        someDuplicatesArePaid: 'Certains de ces doublons ont déjà été approuvés ou payés.',
        reviewDuplicates: 'Examiner les doublons',
        keepAll: 'Garder tout',
        confirmApprove: 'Confirmer le montant approuvé',
        confirmApprovalAmount: "Approuvez uniquement les dépenses conformes, ou approuvez l'ensemble du rapport.",
        confirmApprovalAllHoldAmount: () => ({
            one: 'Cette dépense est en attente. Voulez-vous approuver quand même ?',
            other: 'Ces dépenses sont en attente. Voulez-vous approuver quand même ?',
        }),
        confirmPay: 'Confirmer le montant du paiement',
        confirmPayAmount: "Payez ce qui n'est pas en attente, ou payez l'intégralité du rapport.",
        confirmPayAllHoldAmount: () => ({
            one: 'Cette dépense est en attente. Voulez-vous payer quand même ?',
            other: 'Ces dépenses sont en attente. Voulez-vous payer quand même ?',
        }),
        payOnly: 'Payer seulement',
        approveOnly: 'Approuver seulement',
        holdEducationalTitle: 'Cette demande est activée',
        holdEducationalText: 'tenir',
        whatIsHoldExplain: 'La mise en attente, c\'est comme appuyer sur "pause" pour une dépense afin de demander plus de détails avant l\'approbation ou le paiement.',
        holdIsLeftBehind: 'Les dépenses en attente sont déplacées vers un autre rapport après approbation ou paiement.',
        unholdWhenReady: "Les approbateurs peuvent débloquer les dépenses lorsqu'elles sont prêtes pour approbation ou paiement.",
        changePolicyEducational: {
            title: 'Vous avez déplacé ce rapport !',
            description: 'Vérifiez ces éléments, qui ont tendance à changer lors du déplacement des rapports vers un nouvel espace de travail.',
            reCategorize: "<strong>Re-catégorisez toutes les dépenses</strong> pour se conformer aux règles de l'espace de travail.",
            workflows: "Ce rapport peut désormais être soumis à un <strong>flux de travail d'approbation</strong> différent.",
        },
        changeWorkspace: "Changer d'espace de travail",
        set: 'set',
        changed: 'changé',
        removed: 'removed',
        transactionPending: 'Transaction en attente.',
        chooseARate: "Sélectionnez un taux de remboursement par mile ou kilomètre pour l'espace de travail",
        unapprove: 'Désapprouver',
        unapproveReport: 'Désapprouver le rapport',
        headsUp: 'Attention !',
        unapproveWithIntegrationWarning: ({accountingIntegration}: UnapproveWithIntegrationWarningParams) =>
            `Ce rapport a déjà été exporté vers ${accountingIntegration}. Le modifier pourrait entraîner des incohérences de données. Êtes-vous sûr de vouloir désapprouver ce rapport ?`,
        reimbursable: 'remboursable',
        nonReimbursable: 'non-remboursable',
        bookingPending: 'Cette réservation est en attente',
        bookingPendingDescription: "Cette réservation est en attente car elle n'a pas encore été payée.",
        bookingArchived: 'Cette réservation est archivée',
        bookingArchivedDescription: 'Cette réservation est archivée car la date du voyage est passée. Ajoutez une dépense pour le montant final si nécessaire.',
        attendees: 'Participants',
        whoIsYourAccountant: 'Qui est votre comptable ?',
        paymentComplete: 'Paiement effectué',
        time: 'Temps',
        startDate: 'Date de début',
        endDate: 'Date de fin',
        startTime: 'Heure de début',
        endTime: 'Heure de fin',
        deleteSubrate: 'Supprimer le sous-taux',
        deleteSubrateConfirmation: 'Êtes-vous sûr de vouloir supprimer ce sous-taux ?',
        quantity: 'Quantité',
        subrateSelection: 'Sélectionnez un sous-taux et entrez une quantité.',
        qty: 'Qté',
        firstDayText: () => ({
            one: `Premier jour : 1 heure`,
            other: (count: number) => `Premier jour : ${count.toFixed(2)} heures`,
        }),
        lastDayText: () => ({
            one: `Dernier jour : 1 heure`,
            other: (count: number) => `Dernier jour : ${count.toFixed(2)} heures`,
        }),
        tripLengthText: () => ({
            one: `Voyage : 1 journée complète`,
            other: (count: number) => `Voyage : ${count} jours complets`,
        }),
        dates: 'Dates',
        rates: 'Tarifs',
        submitsTo: ({name}: SubmitsToParams) => `Soumet à ${name}`,
        moveExpenses: () => ({one: 'Déplacer la dépense', other: 'Déplacer les dépenses'}),
    },
    transactionMerge: {
        listPage: {
            header: 'Fusionner les dépenses',
            noEligibleExpenseFound: 'Aucune dépense éligible trouvée',
            noEligibleExpenseFoundSubtitle: `Vous n’avez aucune dépense pouvant être fusionnée avec celle-ci. <a href="${CONST.HELP_DOC_LINKS.MERGE_EXPENSES}">En savoir plus</a> sur les dépenses éligibles.`,
            selectTransactionToMerge: ({reportName}: {reportName: string}) =>
                `Sélectionnez une <a href="${CONST.HELP_DOC_LINKS.MERGE_EXPENSES}">dépense éligible</a> à fusionner <strong>${reportName}</strong>.`,
        },
        receiptPage: {
            header: 'Sélectionner le reçu',
            pageTitle: 'Sélectionnez le reçu à conserver :',
        },
        detailsPage: {
            header: 'Sélectionner les détails',
            pageTitle: 'Sélectionnez les détails à conserver :',
            noDifferences: 'Aucune différence trouvée entre les transactions',
            pleaseSelectError: ({field}: {field: string}) => `Veuillez sélectionner un/une ${field}`,
            selectAllDetailsError: 'Sélectionnez tous les détails avant de continuer.',
        },
        confirmationPage: {
            header: 'Confirmer les détails',
            pageTitle: 'Confirmez les détails que vous gardez. Les autres seront supprimés.',
            confirmButton: 'Fusionner les dépenses',
        },
    },
    share: {
        shareToExpensify: 'Partager sur Expensify',
        messageInputLabel: 'Message',
    },
    notificationPreferencesPage: {
        header: 'Préférences de notification',
        label: 'Me notifier des nouveaux messages',
        notificationPreferences: {
            always: 'Immédiatement',
            daily: 'Quotidiennement',
            mute: 'Muet',
            hidden: 'Hidden',
        },
    },
    loginField: {
        numberHasNotBeenValidated: "Le numéro n'a pas été validé. Cliquez sur le bouton pour renvoyer le lien de validation par SMS.",
        emailHasNotBeenValidated: "L'e-mail n'a pas été validé. Cliquez sur le bouton pour renvoyer le lien de validation par SMS.",
    },
    avatarWithImagePicker: {
        uploadPhoto: 'Télécharger une photo',
        removePhoto: 'Supprimer la photo',
        editImage: 'Modifier la photo',
        viewPhoto: 'Voir la photo',
        imageUploadFailed: "Échec du téléchargement de l'image",
        deleteWorkspaceError: "Désolé, un problème inattendu est survenu lors de la suppression de l'avatar de votre espace de travail.",
        sizeExceeded: ({maxUploadSizeInMB}: SizeExceededParams) => `L'image sélectionnée dépasse la taille maximale de téléchargement de ${maxUploadSizeInMB} Mo.`,
        resolutionConstraints: ({minHeightInPx, minWidthInPx, maxHeightInPx, maxWidthInPx}: ResolutionConstraintsParams) =>
            `Veuillez télécharger une image de taille supérieure à ${minHeightInPx}x${minWidthInPx} pixels et inférieure à ${maxHeightInPx}x${maxWidthInPx} pixels.`,
        notAllowedExtension: ({allowedExtensions}: NotAllowedExtensionParams) => `La photo de profil doit être l'un des types suivants : ${allowedExtensions.join(', ')}.`,
    },
    modal: {
        backdropLabel: 'Toile de fond du modal',
    },
    profilePage: {
        profile: 'Profil',
        preferredPronouns: 'Pronoms préférés',
        selectYourPronouns: 'Sélectionnez vos pronoms',
        selfSelectYourPronoun: 'Sélectionnez votre pronom vous-même',
        emailAddress: 'Adresse e-mail',
        setMyTimezoneAutomatically: 'Définir mon fuseau horaire automatiquement',
        timezone: 'Fuseau horaire',
        invalidFileMessage: 'Fichier invalide. Veuillez essayer une autre image.',
        avatarUploadFailureMessage: "Une erreur s'est produite lors du téléchargement de l'avatar. Veuillez réessayer.",
        online: 'En ligne',
        offline: 'Hors ligne',
        syncing: 'Synchronisation',
        profileAvatar: 'Avatar de profil',
        publicSection: {
            title: 'Public',
            subtitle: 'Ces détails sont affichés sur votre profil public. Tout le monde peut les voir.',
        },
        privateSection: {
            title: 'Privé',
            subtitle: 'Ces détails sont utilisés pour les voyages et les paiements. Ils ne sont jamais affichés sur votre profil public.',
        },
    },
    securityPage: {
        title: 'Options de sécurité',
        subtitle: "Activez l'authentification à deux facteurs pour sécuriser votre compte.",
        goToSecurity: 'Retourner à la page de sécurité',
    },
    shareCodePage: {
        title: 'Votre code',
        subtitle: 'Invitez des membres à Expensify en partageant votre code QR personnel ou votre lien de parrainage.',
    },
    pronounsPage: {
        pronouns: 'Pronoms',
        isShownOnProfile: 'Vos pronoms sont affichés sur votre profil.',
        placeholderText: 'Recherchez pour voir les options',
    },
    contacts: {
        contactMethod: 'Méthode de contact',
        contactMethods: 'Méthodes de contact',
        featureRequiresValidate: 'Cette fonctionnalité nécessite que vous validiez votre compte.',
        validateAccount: 'Validez votre compte',
        helpTextBeforeEmail: 'Ajoutez plus de moyens pour que les gens vous trouvent, et transférez les reçus à',
        helpTextAfterEmail: 'depuis plusieurs adresses e-mail.',
        pleaseVerify: 'Veuillez vérifier cette méthode de contact',
        getInTouch: 'Chaque fois que nous devons vous contacter, nous utiliserons cette méthode de contact.',
        enterMagicCode: ({contactMethod}: EnterMagicCodeParams) => `Veuillez entrer le code magique envoyé à ${contactMethod}. Il devrait arriver dans une minute ou deux.`,
        setAsDefault: 'Définir par défaut',
        yourDefaultContactMethod:
            "C'est votre méthode de contact par défaut actuelle. Avant de pouvoir la supprimer, vous devez choisir une autre méthode de contact et cliquer sur « Définir par défaut ».",
        removeContactMethod: 'Supprimer la méthode de contact',
        removeAreYouSure: 'Êtes-vous sûr de vouloir supprimer ce moyen de contact ? Cette action est irréversible.',
        failedNewContact: "Échec de l'ajout de ce moyen de contact.",
        genericFailureMessages: {
            requestContactMethodValidateCode: "Échec de l'envoi d'un nouveau code magique. Veuillez patienter un peu et réessayer.",
            validateSecondaryLogin: 'Code magique incorrect ou invalide. Veuillez réessayer ou demander un nouveau code.',
            deleteContactMethod: "Échec de la suppression de la méthode de contact. Veuillez contacter Concierge pour obtenir de l'aide.",
            setDefaultContactMethod: "Échec de la définition d'une nouvelle méthode de contact par défaut. Veuillez contacter Concierge pour obtenir de l'aide.",
            addContactMethod: "Échec de l'ajout de ce moyen de contact. Veuillez contacter Concierge pour obtenir de l'aide.",
            enteredMethodIsAlreadySubmitted: 'Cette méthode de contact existe déjà',
            passwordRequired: 'mot de passe requis.',
            contactMethodRequired: 'La méthode de contact est requise',
            invalidContactMethod: 'Méthode de contact invalide',
        },
        newContactMethod: 'Nouvelle méthode de contact',
        goBackContactMethods: 'Revenir aux méthodes de contact',
    },
    // cspell:disable
    pronouns: {
        coCos: 'Co / Cos',
        eEyEmEir: 'E / Ey / Em / Eir',
        faeFaer: 'Fae / Faer',
        heHimHis: 'Il / Lui / Son',
        heHimHisTheyThemTheirs: 'Il / Lui / Son / Ils / Eux / Leurs',
        sheHerHers: 'Elle / Elle / Sa',
        sheHerHersTheyThemTheirs: 'Elle / Elle / Sienne / Iel / Iel / Leur',
        merMers: 'Mer / Mers',
        neNirNirs: 'Ne / Nir / Nirs',
        neeNerNers: 'Nee / Ner / Ners',
        perPers: 'Par / Pers',
        theyThemTheirs: 'Ils / Elles / Leurs',
        thonThons: 'Thon / Thons',
        veVerVis: 'Aller / Voir / Vue',
        viVir: 'Vi / Vir',
        xeXemXyr: 'Xe / Xem / Xyr',
        zeZieZirHir: 'Ze / Zie / Zir / Hir',
        zeHirHirs: 'Ze / Hir',
        callMeByMyName: 'Appelle-moi par mon nom',
    },
    // cspell:enable
    displayNamePage: {
        headerTitle: "Nom d'affichage",
        isShownOnProfile: "Votre nom d'affichage est affiché sur votre profil.",
    },
    timezonePage: {
        timezone: 'Fuseau horaire',
        isShownOnProfile: 'Votre fuseau horaire est affiché sur votre profil.',
        getLocationAutomatically: 'Déterminer automatiquement votre emplacement',
    },
    updateRequiredView: {
        updateRequired: 'Mise à jour requise',
        pleaseInstall: 'Veuillez mettre à jour vers la dernière version de New Expensify.',
        pleaseInstallExpensifyClassic: "Veuillez installer la dernière version d'Expensify.",
        toGetLatestChanges: 'Pour mobile ou ordinateur de bureau, téléchargez et installez la dernière version. Pour le web, actualisez votre navigateur.',
        newAppNotAvailable: "L'application New Expensify n'est plus disponible.",
    },
    initialSettingsPage: {
        about: 'À propos',
        aboutPage: {
            description: "La nouvelle application Expensify est construite par une communauté de développeurs open-source du monde entier. Aidez-nous à construire l'avenir d'Expensify.",
            appDownloadLinks: 'App download links',
            viewKeyboardShortcuts: 'Voir les raccourcis clavier',
            viewTheCode: 'Voir le code',
            viewOpenJobs: "Voir les offres d'emploi ouvertes",
            reportABug: 'Signaler un bug',
            troubleshoot: 'Dépanner',
        },
        appDownloadLinks: {
            android: {
                label: 'Android',
            },
            ios: {
                label: 'iOS',
            },
            desktop: {
                label: 'macOS',
            },
        },
        troubleshoot: {
            clearCacheAndRestart: 'Effacer le cache et redémarrer',
            viewConsole: 'Afficher la console de débogage',
            debugConsole: 'Console de débogage',
            description:
                "<muted-text>Utilisez les outils ci-dessous pour vous aider à résoudre les problèmes liés à l'utilisation d'Expensify. Si vous rencontrez des problèmes, veuillez <concierge-link>soumettre un bug</concierge-link>.</muted-text>",
            confirmResetDescription: 'Tous les brouillons de messages non envoyés seront perdus, mais le reste de vos données est en sécurité.',
            resetAndRefresh: 'Réinitialiser et actualiser',
            clientSideLogging: 'Journalisation côté client',
            noLogsToShare: 'Aucun journal à partager',
            useProfiling: 'Utiliser le profilage',
            profileTrace: 'Profil de trace',
            results: 'Résultats',
            releaseOptions: 'Options de publication',
            testingPreferences: 'Préférences de test',
            useStagingServer: 'Utiliser le serveur de staging',
            forceOffline: 'Forcer hors ligne',
            simulatePoorConnection: 'Simuler une mauvaise connexion Internet',
            simulateFailingNetworkRequests: 'Simuler des échecs de requêtes réseau',
            authenticationStatus: "Statut d'authentification",
            deviceCredentials: "Identifiants de l'appareil",
            invalidate: 'Invalider',
            destroy: 'Détruire',
            maskExportOnyxStateData: "Masquer les données sensibles des membres lors de l'exportation de l'état Onyx",
            exportOnyxState: "Exporter l'état Onyx",
            importOnyxState: "Importer l'état Onyx",
            testCrash: 'Test crash',
            resetToOriginalState: "Réinitialiser à l'état d'origine",
            usingImportedState: 'Vous utilisez un état importé. Appuyez ici pour le réinitialiser.',
            debugMode: 'Mode débogage',
            invalidFile: 'Fichier invalide',
            invalidFileDescription: "Le fichier que vous essayez d'importer n'est pas valide. Veuillez réessayer.",
            invalidateWithDelay: 'Invalider avec délai',
            recordTroubleshootData: 'Enregistrement des données de dépannage',
            softKillTheApp: "Supprimer l'application",
            kill: 'Tuer',
        },
        debugConsole: {
            saveLog: 'Enregistrer le journal',
            shareLog: 'Partager le journal',
            enterCommand: 'Entrer la commande',
            execute: 'Exécuter',
            noLogsAvailable: 'Aucun journal disponible',
            logSizeTooLarge: ({size}: LogSizeParams) =>
                `La taille du journal dépasse la limite de ${size} Mo. Veuillez utiliser "Enregistrer le journal" pour télécharger le fichier journal à la place.`,
            logs: 'Journaux',
            viewConsole: 'Afficher la console',
        },
        security: 'Sécurité',
        signOut: 'Déconnexion',
        restoreStashed: 'Restaurer la connexion mise en attente',
        signOutConfirmationText: 'Vous perdrez toutes les modifications hors ligne si vous vous déconnectez.',
        versionLetter: 'v',
        readTheTermsAndPrivacy: {
            phrase1: 'Lire le',
            phrase2: "Conditions d'utilisation",
            phrase3: 'et',
            phrase4: 'Confidentialité',
        },
        help: 'Aide',
        whatIsNew: 'Quoi de neuf',
        accountSettings: 'Paramètres du compte',
        account: 'Compte',
        general: 'Général',
    },
    closeAccountPage: {
        closeAccount: 'Fermer le compte',
        reasonForLeavingPrompt: 'Nous serions désolés de vous voir partir ! Pourriez-vous nous dire pourquoi, afin que nous puissions nous améliorer ?',
        enterMessageHere: 'Entrez le message ici',
        closeAccountWarning: 'La fermeture de votre compte est irréversible.',
        closeAccountPermanentlyDeleteData: 'Êtes-vous sûr de vouloir supprimer votre compte ? Cela supprimera définitivement toutes les dépenses en cours.',
        enterDefaultContactToConfirm: 'Veuillez entrer votre méthode de contact par défaut pour confirmer que vous souhaitez fermer votre compte. Votre méthode de contact par défaut est :',
        enterDefaultContact: 'Entrez votre méthode de contact par défaut',
        defaultContact: 'Méthode de contact par défaut :',
        enterYourDefaultContactMethod: 'Veuillez entrer votre méthode de contact par défaut pour clôturer votre compte.',
    },
    mergeAccountsPage: {
        mergeAccount: 'Fusionner les comptes',
        accountDetails: {
            accountToMergeInto: 'Entrez le compte dans lequel vous souhaitez fusionner',
            notReversibleConsent: "Je comprends que cela n'est pas réversible",
        },
        accountValidate: {
            confirmMerge: 'Êtes-vous sûr de vouloir fusionner les comptes ?',
            lossOfUnsubmittedData: `La fusion de vos comptes est irréversible et entraînera la perte de toutes les dépenses non soumises pour`,
            enterMagicCode: `Pour continuer, veuillez entrer le code magique envoyé à`,
            errors: {
                incorrectMagicCode: 'Code magique incorrect ou invalide. Veuillez réessayer ou demander un nouveau code.',
                fallback: 'Un problème est survenu. Veuillez réessayer plus tard.',
            },
        },
        mergeSuccess: {
            accountsMerged: 'Comptes fusionnés !',
            description: ({from, to}: MergeSuccessDescriptionParams) =>
                `<muted-text><centered-text>Vous avez fusionné avec succès toutes les données de <strong>${from}</strong> dans <strong>${to}</strong>. Pour la suite, vous pouvez utiliser n'importe quel login pour ce compte.</centered-text></muted-text>`,
        },
        mergePendingSAML: {
            weAreWorkingOnIt: 'Nous y travaillons',
            limitedSupport: 'Nous ne prenons pas encore en charge la fusion des comptes sur New Expensify. Veuillez effectuer cette action sur Expensify Classic à la place.',
            reachOutForHelp: "<muted-text><centered-text>N'hésitez pas à <concierge-link>contacter le Concierge</concierge-link> si vous avez des questions !</centered-text></muted-text>",
            goToExpensifyClassic: 'Aller à Expensify Classic',
        },
        mergeFailureSAMLDomainControlDescription: ({email}: MergeFailureDescriptionGenericParams) =>
            `<muted-text><centered-text>Vous ne pouvez pas fusionner <strong>${email}</strong> car il est contrôlé par <strong>${email.split('@').at(1) ?? ''}</strong>. Veuillez <concierge-link>contacter le Concierge</concierge-link> pour obtenir de l'aide.</centered-text></muted-text>`,
        mergeFailureSAMLAccountDescription: ({email}: MergeFailureDescriptionGenericParams) =>
            `<muted-text><centered-text>Vous ne pouvez pas fusionner <strong>${email}</strong> iavec d'autres comptes car votre administrateur de domaine l'a défini comme votre login principal. Veuillez fusionner d'autres comptes à la place.</centered-text></muted-text>`,
        mergeFailure2FA: {
            description: ({email}: MergeFailureDescriptionGenericParams) =>
                `<muted-text><centered-text>Vous ne pouvez pas fusionner les comptes car l'authentification à deux facteurs (2FA) est activée sur <strong>${email}</strong>. Veuillez désactiver l'authentification à deux facteurs pour <strong>${email}</strong> et réessayer.</centered-text></muted-text>`,
            learnMore: 'En savoir plus sur la fusion des comptes.',
        },
        mergeFailureAccountLockedDescription: ({email}: MergeFailureDescriptionGenericParams) =>
            `<muted-text><centered-text>Vous ne pouvez pas fusionner <strong>${email}</strong> parce qu'il est verrouillé. Veuillez <concierge-link>contacter le Concierge</concierge-link> pour obtenir de l'aide.</centered-text></muted-text>`,
        mergeFailureUncreatedAccountDescription: ({email, contactMethodLink}: MergeFailureUncreatedAccountDescriptionParams) =>
            `<muted-text><centered-text>Vous ne pouvez pas fusionner les comptes car <strong>${email}</strong> n'a pas de compte Expensify. Veuillez <a href="${contactMethodLink}">l'ajouter comme méthode de contact</a> à la place.</centered-text></muted-text>`,
        mergeFailureSmartScannerAccountDescription: ({email}: MergeFailureDescriptionGenericParams) =>
            `<muted-text><centered-text>Vous ne pouvez pas fusionner <strong>${email}</strong> avec d'autres comptes. Veuillez fusionner d'autres comptes à la place.</centered-text></muted-text>`,
        mergeFailureInvoicedAccountDescription: ({email}: MergeFailureDescriptionGenericParams) =>
            `<muted-text><centered-text>Vous ne pouvez pas fusionner des comptes dans <strong>${email}</strong> parce que ce compte possède une relation de facturation.</centered-text></muted-text>`,
        mergeFailureTooManyAttempts: {
            heading: 'Réessayez plus tard',
            description: 'Il y a eu trop de tentatives de fusion de comptes. Veuillez réessayer plus tard.',
        },
        mergeFailureUnvalidatedAccount: {
            description: "Vous ne pouvez pas fusionner avec d'autres comptes car il n'est pas validé. Veuillez valider le compte et réessayer.",
        },
        mergeFailureSelfMerge: {
            description: 'Vous ne pouvez pas fusionner un compte avec lui-même.',
        },
        mergeFailureGenericHeading: 'Impossible de fusionner les comptes',
    },
    lockAccountPage: {
        reportSuspiciousActivity: 'Signaler une activité suspecte',
        lockAccount: 'Verrouiller le compte',
        unlockAccount: 'Déverrouiller le compte',
        compromisedDescription:
            "Vous remarquez quelque chose d'inhabituel ? Signalez-le pour verrouiller immédiatement votre compte, bloquer les transactions Expensify Card et empêcher toute modification.",
        domainAdminsDescription: "Pour les administrateurs de domaine : cela suspend aussi l'activité de la carte Expensify et les actions d'administration sur vos domaines.",
        areYouSure: 'Êtes-vous sûr de vouloir verrouiller votre compte Expensify ?',
        ourTeamWill: "Notre équipe enquêtera et supprimera tout accès non autorisé. Pour retrouver l'accès, vous devrez collaborer avec Concierge.",
    },
    failedToLockAccountPage: {
        failedToLockAccount: 'Échec du verrouillage du compte',
        failedToLockAccountDescription: `Nous n'avons pas pu verrouiller votre compte. Veuillez discuter avec Concierge pour résoudre ce problème.`,
        chatWithConcierge: 'Discuter avec Concierge',
    },
    unlockAccountPage: {
        accountLocked: 'Compte verrouillé',
        yourAccountIsLocked: 'Votre compte est verrouillé',
        chatToConciergeToUnlock: 'Discutez avec Concierge pour résoudre les problèmes de sécurité et débloquer votre compte.',
        chatWithConcierge: 'Discuter avec Concierge',
    },
    passwordPage: {
        changePassword: 'Changer le mot de passe',
        changingYourPasswordPrompt: 'Changer votre mot de passe mettra à jour votre mot de passe pour vos comptes Expensify.com et New Expensify.',
        currentPassword: 'Mot de passe actuel',
        newPassword: 'Nouveau mot de passe',
        newPasswordPrompt:
            'Votre nouveau mot de passe doit être différent de votre ancien mot de passe et contenir au moins 8 caractères, 1 lettre majuscule, 1 lettre minuscule et 1 chiffre.',
    },
    twoFactorAuth: {
        headerTitle: 'Authentification à deux facteurs',
        twoFactorAuthEnabled: 'Authentification à deux facteurs activée',
        whatIsTwoFactorAuth:
            "L'authentification à deux facteurs (2FA) aide à sécuriser votre compte. Lors de la connexion, vous devrez entrer un code généré par votre application d'authentification préférée.",
        disableTwoFactorAuth: "Désactiver l'authentification à deux facteurs",
        explainProcessToRemove: "Pour désactiver l'authentification à deux facteurs (2FA), veuillez entrer un code valide depuis votre application d'authentification.",
        disabled: "L'authentification à deux facteurs est maintenant désactivée",
        noAuthenticatorApp: "Vous n'aurez plus besoin d'une application d'authentification pour vous connecter à Expensify.",
        stepCodes: 'Codes de récupération',
        keepCodesSafe: 'Gardez ces codes de récupération en sécurité !',
        codesLoseAccess:
            "Si vous perdez l'accès à votre application d'authentification et n'avez pas ces codes, vous perdrez l'accès à votre compte.\n\nRemarque : La configuration de l'authentification à deux facteurs vous déconnectera de toutes les autres sessions actives.",
        errorStepCodes: 'Veuillez copier ou télécharger les codes avant de continuer.',
        stepVerify: 'Vérifier',
        scanCode: 'Scannez le code QR en utilisant votre',
        authenticatorApp: "application d'authentification",
        addKey: "Ou ajoutez cette clé secrète à votre application d'authentification :",
        enterCode: "Ensuite, entrez le code à six chiffres généré par votre application d'authentification.",
        stepSuccess: 'Terminé',
        enabled: 'Authentification à deux facteurs activée',
        congrats: 'Félicitations ! Vous avez maintenant cette sécurité supplémentaire.',
        copy: 'Copier',
        disable: 'Désactiver',
        enableTwoFactorAuth: "Activer l'authentification à deux facteurs",
        pleaseEnableTwoFactorAuth: "Veuillez activer l'authentification à deux facteurs.",
        twoFactorAuthIsRequiredDescription: "Pour des raisons de sécurité, Xero nécessite une authentification à deux facteurs pour connecter l'intégration.",
        twoFactorAuthIsRequiredForAdminsHeader: 'Authentification à deux facteurs requise',
        twoFactorAuthIsRequiredForAdminsTitle: "Veuillez activer l'authentification à deux facteurs.",
        twoFactorAuthIsRequiredForAdminsDescription:
            "Votre connexion comptable Xero nécessite l'utilisation de l'authentification à deux facteurs. Pour continuer à utiliser Expensify, veuillez l'activer.",
        twoFactorAuthCannotDisable: 'Impossible de désactiver la 2FA',
        twoFactorAuthRequired: "L'authentification à deux facteurs (2FA) est requise pour votre connexion Xero et ne peut pas être désactivée.",
    },
    recoveryCodeForm: {
        error: {
            pleaseFillRecoveryCode: 'Veuillez entrer votre code de récupération',
            incorrectRecoveryCode: 'Code de récupération incorrect. Veuillez réessayer.',
        },
        useRecoveryCode: 'Utiliser le code de récupération',
        recoveryCode: 'Code de récupération',
        use2fa: "Utilisez le code d'authentification à deux facteurs",
    },
    twoFactorAuthForm: {
        error: {
            pleaseFillTwoFactorAuth: "Veuillez entrer votre code d'authentification à deux facteurs",
            incorrect2fa: "Code d'authentification à deux facteurs incorrect. Veuillez réessayer.",
        },
    },
    passwordConfirmationScreen: {
        passwordUpdated: 'Mot de passe mis à jour !',
        allSet: 'Tout est prêt. Gardez votre nouveau mot de passe en sécurité.',
    },
    privateNotes: {
        title: 'Notes privées',
        personalNoteMessage: 'Conservez des notes sur cette discussion ici. Vous êtes la seule personne qui peut ajouter, modifier ou consulter ces notes.',
        sharedNoteMessage: "Conservez des notes sur cette discussion ici. Les employés d'Expensify et les autres membres du domaine team.expensify.com peuvent consulter ces notes.",
        composerLabel: 'Notes',
        myNote: 'Ma note',
        error: {
            genericFailureMessage: "Les notes privées n'ont pas pu être enregistrées.",
        },
    },
    billingCurrency: {
        error: {
            securityCode: 'Veuillez entrer un code de sécurité valide',
        },
        securityCode: 'Code de sécurité',
        changeBillingCurrency: 'Changer la devise de facturation',
        changePaymentCurrency: 'Changer la devise de paiement',
        paymentCurrency: 'Devise de paiement',
        paymentCurrencyDescription: 'Sélectionnez une devise standardisée à laquelle toutes les dépenses personnelles doivent être converties',
        note: `Note : Changer la devise de paiement peut avoir un impact sur le montant que vous paierez pour Expensify. Consultez notre <a href="${CONST.PRICING}">page de tarification</a> pour plus de détails.`,
    },
    addDebitCardPage: {
        addADebitCard: 'Ajouter une carte de débit',
        nameOnCard: 'Nom sur la carte',
        debitCardNumber: 'Numéro de carte de débit',
        expiration: "Date d'expiration",
        expirationDate: 'MMYY',
        cvv: 'CVV',
        billingAddress: 'Adresse de facturation',
        growlMessageOnSave: 'Votre carte de débit a été ajoutée avec succès',
        expensifyPassword: 'Mot de passe Expensify',
        error: {
            invalidName: 'Le nom ne peut contenir que des lettres',
            addressZipCode: 'Veuillez entrer un code postal valide',
            debitCardNumber: 'Veuillez saisir un numéro de carte de débit valide',
            expirationDate: "Veuillez sélectionner une date d'expiration valide",
            securityCode: 'Veuillez entrer un code de sécurité valide',
            addressStreet: "Veuillez entrer une adresse de facturation valide qui n'est pas une boîte postale.",
            addressState: 'Veuillez sélectionner un état',
            addressCity: 'Veuillez entrer une ville',
            genericFailureMessage: "Une erreur s'est produite lors de l'ajout de votre carte. Veuillez réessayer.",
            password: 'Veuillez entrer votre mot de passe Expensify',
        },
    },
    addPaymentCardPage: {
        addAPaymentCard: 'Ajouter une carte de paiement',
        nameOnCard: 'Nom sur la carte',
        paymentCardNumber: 'Numéro de carte',
        expiration: "Date d'expiration",
        expirationDate: 'MM/YY',
        cvv: 'CVV',
        billingAddress: 'Adresse de facturation',
        growlMessageOnSave: 'Votre carte de paiement a été ajoutée avec succès',
        expensifyPassword: 'Mot de passe Expensify',
        error: {
            invalidName: 'Le nom ne peut contenir que des lettres',
            addressZipCode: 'Veuillez entrer un code postal valide',
            paymentCardNumber: 'Veuillez entrer un numéro de carte valide',
            expirationDate: "Veuillez sélectionner une date d'expiration valide",
            securityCode: 'Veuillez entrer un code de sécurité valide',
            addressStreet: "Veuillez entrer une adresse de facturation valide qui n'est pas une boîte postale.",
            addressState: 'Veuillez sélectionner un état',
            addressCity: 'Veuillez entrer une ville',
            genericFailureMessage: "Une erreur s'est produite lors de l'ajout de votre carte. Veuillez réessayer.",
            password: 'Veuillez entrer votre mot de passe Expensify',
        },
    },
    walletPage: {
        balance: 'Solde',
        paymentMethodsTitle: 'Méthodes de paiement',
        setDefaultConfirmation: 'Définir comme méthode de paiement par défaut',
        setDefaultSuccess: 'Méthode de paiement par défaut définie !',
        deleteAccount: 'Supprimer le compte',
        deleteConfirmation: 'Êtes-vous sûr de vouloir supprimer ce compte ?',
        error: {
            notOwnerOfBankAccount: "Une erreur s'est produite lors de la définition de ce compte bancaire comme méthode de paiement par défaut.",
            invalidBankAccount: 'Ce compte bancaire est temporairement suspendu',
            notOwnerOfFund: "Une erreur s'est produite lors de la définition de cette carte comme votre méthode de paiement par défaut.",
            setDefaultFailure: "Un problème est survenu. Veuillez discuter avec Concierge pour obtenir de l'aide supplémentaire.",
        },
        addBankAccountFailure: "Une erreur inattendue s'est produite lors de l'ajout de votre compte bancaire. Veuillez réessayer.",
        getPaidFaster: 'Soyez payé plus rapidement',
        addPaymentMethod: "Ajoutez un mode de paiement pour envoyer et recevoir des paiements directement dans l'application.",
        getPaidBackFaster: 'Soyez remboursé plus rapidement',
        secureAccessToYourMoney: 'Accédez à votre argent en toute sécurité',
        receiveMoney: "Recevez de l'argent dans votre devise locale",
        expensifyWallet: 'Expensify Wallet (Bêta)',
        sendAndReceiveMoney: "Envoyez et recevez de l'argent avec des amis. Comptes bancaires américains uniquement.",
        enableWallet: 'Activer le portefeuille',
        addBankAccountToSendAndReceive: 'Ajoutez un compte bancaire pour effectuer ou recevoir des paiements.',
        addDebitOrCreditCard: 'Ajouter une carte de débit ou de crédit',
        assignedCards: 'Cartes assignées',
        assignedCardsDescription: "Ce sont des cartes attribuées par un administrateur d'espace de travail pour gérer les dépenses de l'entreprise.",
        expensifyCard: 'Expensify Card',
        walletActivationPending: 'Nous examinons vos informations. Veuillez revenir dans quelques minutes !',
        walletActivationFailed: "Malheureusement, votre portefeuille ne peut pas être activé pour le moment. Veuillez discuter avec Concierge pour obtenir de l'aide supplémentaire.",
        addYourBankAccount: 'Ajoutez votre compte bancaire',
        addBankAccountBody: "Connectons votre compte bancaire à Expensify pour qu'il soit plus facile que jamais d'envoyer et de recevoir des paiements directement dans l'application.",
        chooseYourBankAccount: 'Choisissez votre compte bancaire',
        chooseAccountBody: 'Assurez-vous de sélectionner le bon.',
        confirmYourBankAccount: 'Confirmez votre compte bancaire',
        personalBankAccounts: 'Comptes bancaires personnels',
        businessBankAccounts: 'Comptes bancaires professionnels',
    },
    cardPage: {
        expensifyCard: 'Expensify Card',
        expensifyTravelCard: 'Carte de Voyage Expensify',
        availableSpend: 'Limite restante',
        smartLimit: {
            name: 'Limite intelligent',
            title: ({formattedLimit}: ViolationsOverLimitParams) =>
                `Vous pouvez dépenser jusqu'à ${formattedLimit} avec cette carte, et la limite sera réinitialisée au fur et à mesure que vos dépenses soumises sont approuvées.`,
        },
        fixedLimit: {
            name: 'Limite fixe',
            title: ({formattedLimit}: ViolationsOverLimitParams) => `Vous pouvez dépenser jusqu'à ${formattedLimit} avec cette carte, puis elle sera désactivée.`,
        },
        monthlyLimit: {
            name: 'Limite mensuel',
            title: ({formattedLimit}: ViolationsOverLimitParams) =>
                `Vous pouvez dépenser jusqu'à ${formattedLimit} sur cette carte par mois. La limite sera réinitialisée le 1er jour de chaque mois calendaire.`,
        },
        virtualCardNumber: 'Numéro de carte virtuelle',
        travelCardCvv: 'CVV de la carte de voyage',
        physicalCardNumber: 'Numéro de carte physique',
        getPhysicalCard: 'Obtenir une carte physique',
        reportFraud: 'Signaler une fraude à la carte virtuelle',
        reportTravelFraud: 'Signaler une fraude à la carte de voyage',
        reviewTransaction: 'Examiner la transaction',
        suspiciousBannerTitle: 'Transaction suspecte',
        suspiciousBannerDescription: 'Nous avons remarqué des transactions suspectes sur votre carte. Appuyez ci-dessous pour les examiner.',
        cardLocked: 'Votre carte est temporairement bloquée pendant que notre équipe examine le compte de votre entreprise.',
        cardDetails: {
            cardNumber: 'Numéro de carte virtuelle',
            expiration: 'Expiration',
            cvv: 'CVV',
            address: 'Adresse',
            revealDetails: 'Révéler les détails',
            revealCvv: 'Révéler le CVV',
            copyCardNumber: 'Copier le numéro de carte',
            updateAddress: "Mettre à jour l'adresse",
        },
        cardAddedToWallet: ({platform}: {platform: 'Google' | 'Apple'}) => `Ajouté au portefeuille ${platform}`,
        cardDetailsLoadingFailure: "Une erreur s'est produite lors du chargement des détails de la carte. Veuillez vérifier votre connexion Internet et réessayer.",
        validateCardTitle: "Assurons-nous que c'est bien vous",
        enterMagicCode: ({contactMethod}: EnterMagicCodeParams) =>
            `Veuillez entrer le code magique envoyé à ${contactMethod} pour voir les détails de votre carte. Il devrait arriver dans une minute ou deux.`,
    },
    workflowsPage: {
        workflowTitle: 'Dépenser',
        workflowDescription: "Configurez un flux de travail dès que la dépense survient, y compris l'approbation et le paiement.",
        delaySubmissionTitle: 'Retarder les soumissions',
        delaySubmissionDescription:
            'Choisissez un calendrier personnalisé pour soumettre les dépenses, ou laissez cette option désactivée pour des mises à jour en temps réel sur les dépenses.',
        submissionFrequency: 'Fréquence de soumission',
        submissionFrequencyDateOfMonth: 'Date du mois',
        addApprovalsTitle: 'Ajouter des approbations',
        addApprovalButton: "Ajouter un flux de travail d'approbation",
        addApprovalTip: "Ce flux de travail par défaut s'applique à tous les membres, sauf si un flux de travail plus spécifique existe.",
        approver: 'Approbateur',
        addApprovalsDescription: "Exiger une approbation supplémentaire avant d'autoriser un paiement.",
        makeOrTrackPaymentsTitle: 'Effectuer ou suivre des paiements',
        makeOrTrackPaymentsDescription: 'Ajoutez un payeur autorisé pour les paiements effectués dans Expensify ou suivez les paiements effectués ailleurs.',
        editor: {
            submissionFrequency: 'Choisissez combien de temps Expensify doit attendre avant de partager les dépenses sans erreur.',
        },
        frequencyDescription: 'Choisissez la fréquence à laquelle vous souhaitez que les dépenses soient soumises automatiquement, ou faites-le manuellement.',
        frequencies: {
            instant: 'Instantané',
            weekly: 'Hebdomadaire',
            monthly: 'Mensuel',
            twiceAMonth: 'Deux fois par mois',
            byTrip: 'Par voyage',
            manually: 'Manuellement',
            daily: 'Quotidiennement',
            lastDayOfMonth: 'Dernier jour du mois',
            lastBusinessDayOfMonth: 'Dernier jour ouvrable du mois',
            ordinals: {
                one: 'st',
                two: 'nd',
                few: 'rd',
                other: 'th',
                /* eslint-disable @typescript-eslint/naming-convention */
                '1': 'Premier',
                '2': 'Deuxième',
                '3': 'Troisième',
                '4': 'Quatrième',
                '5': 'Cinquième',
                '6': 'Sixième',
                '7': 'Septième',
                '8': 'Huitième',
                '9': 'Neuvième',
                '10': 'Dixième',
                /* eslint-enable @typescript-eslint/naming-convention */
            },
        },
        approverInMultipleWorkflows: "Ce membre appartient déjà à un autre flux de travail d'approbation. Toute mise à jour ici sera également reflétée là-bas.",
        approverCircularReference: ({name1, name2}: ApprovalWorkflowErrorParams) =>
            `<strong>${name1}</strong> approuve déjà les rapports à <strong>${name2}</strong>. Veuillez choisir un autre approbateur pour éviter un flux de travail circulaire.`,
        emptyContent: {
            title: 'Aucun membre à afficher',
            expensesFromSubtitle: "Tous les membres de l'espace de travail appartiennent déjà à un flux de travail d'approbation existant.",
            approverSubtitle: 'Tous les approbateurs appartiennent à un flux de travail existant.',
        },
    },
    workflowsDelayedSubmissionPage: {
        autoReportingErrorMessage: "La soumission retardée n'a pas pu être modifiée. Veuillez réessayer ou contacter le support.",
        autoReportingFrequencyErrorMessage: "La fréquence de soumission n'a pas pu être modifiée. Veuillez réessayer ou contacter le support.",
        monthlyOffsetErrorMessage: "La fréquence mensuelle n'a pas pu être modifiée. Veuillez réessayer ou contacter le support.",
    },
    workflowsCreateApprovalsPage: {
        title: 'Confirmer',
        header: "Ajoutez plus d'approbateurs et confirmez.",
        additionalApprover: 'Approbateur supplémentaire',
        submitButton: 'Ajouter un flux de travail',
    },
    workflowsEditApprovalsPage: {
        title: "Modifier le flux de travail d'approbation",
        deleteTitle: "Supprimer le flux de travail d'approbation",
        deletePrompt: "Êtes-vous sûr de vouloir supprimer ce flux de travail d'approbation ? Tous les membres suivront ensuite le flux de travail par défaut.",
    },
    workflowsExpensesFromPage: {
        title: 'Dépenses de',
        header: 'Lorsque les membres suivants soumettent des dépenses :',
    },
    workflowsApproverPage: {
        genericErrorMessage: "L'approbateur n'a pas pu être modifié. Veuillez réessayer ou contacter le support.",
        header: 'Envoyer à ce membre pour approbation :',
    },
    workflowsPayerPage: {
        title: 'Payeur autorisé',
        genericErrorMessage: "Le payeur autorisé n'a pas pu être modifié. Veuillez réessayer.",
        admins: 'Admins',
        payer: 'Payer',
        paymentAccount: 'Compte de paiement',
    },
    reportFraudPage: {
        title: 'Signaler une fraude à la carte virtuelle',
        description:
            'Si les détails de votre carte virtuelle ont été volés ou compromis, nous désactiverons définitivement votre carte existante et vous fournirons une nouvelle carte virtuelle et un nouveau numéro.',
        deactivateCard: 'Désactiver la carte',
        reportVirtualCardFraud: 'Signaler une fraude à la carte virtuelle',
    },
    reportFraudConfirmationPage: {
        title: 'Fraude à la carte signalée',
        description:
            'Nous avons désactivé votre carte existante de façon permanente. Lorsque vous reviendrez pour consulter les détails de votre carte, une nouvelle carte virtuelle sera disponible.',
        buttonText: 'Compris, merci !',
    },
    activateCardPage: {
        activateCard: 'Activer la carte',
        pleaseEnterLastFour: 'Veuillez entrer les quatre derniers chiffres de votre carte.',
        activatePhysicalCard: 'Activer la carte physique',
        error: {
            thatDidNotMatch: 'Cela ne correspondait pas aux 4 derniers chiffres de votre carte. Veuillez réessayer.',
            throttled:
                'Vous avez saisi incorrectement les 4 derniers chiffres de votre carte Expensify trop de fois. Si vous êtes sûr que les chiffres sont corrects, veuillez contacter Concierge pour résoudre le problème. Sinon, réessayez plus tard.',
        },
    },
    getPhysicalCard: {
        header: 'Obtenir une carte physique',
        nameMessage: 'Entrez votre prénom et votre nom, car ils seront affichés sur votre carte.',
        legalName: 'Nom légal',
        legalFirstName: 'Prénom légal',
        legalLastName: 'Nom de famille légal',
        phoneMessage: 'Entrez votre numéro de téléphone.',
        phoneNumber: 'Numéro de téléphone',
        address: 'Adresse',
        addressMessage: 'Entrez votre adresse de livraison.',
        streetAddress: 'Adresse postale',
        city: 'Ville',
        state: 'État',
        zipPostcode: 'Code postal',
        country: 'Pays',
        confirmMessage: 'Veuillez confirmer vos informations ci-dessous.',
        estimatedDeliveryMessage: 'Votre carte physique arrivera dans 2 à 3 jours ouvrables.',
        next: 'Suivant',
        getPhysicalCard: 'Obtenir une carte physique',
        shipCard: "Carte d'expédition",
    },
    transferAmountPage: {
        transfer: ({amount}: TransferParams) => `Transfer${amount ? ` ${amount}` : ''}`,
        instant: 'Instantané (carte de débit)',
        instantSummary: ({rate, minAmount}: InstantSummaryParams) => `${rate}% de frais (${minAmount} minimum)`,
        ach: '1 à 3 jours ouvrables (Compte bancaire)',
        achSummary: 'Pas de frais',
        whichAccount: 'Quel compte ?',
        fee: 'Frais',
        transferSuccess: 'Transfert réussi !',
        transferDetailBankAccount: 'Votre argent devrait arriver dans les 1 à 3 jours ouvrables.',
        transferDetailDebitCard: 'Votre argent devrait arriver immédiatement.',
        failedTransfer: "Votre solde n'est pas entièrement réglé. Veuillez transférer vers un compte bancaire.",
        notHereSubTitle: 'Veuillez transférer votre solde depuis la page du portefeuille.',
        goToWallet: 'Aller au Portefeuille',
    },
    chooseTransferAccountPage: {
        chooseAccount: 'Choisir un compte',
    },
    paymentMethodList: {
        addPaymentMethod: 'Ajouter un mode de paiement',
        addNewDebitCard: 'Ajouter une nouvelle carte de débit',
        addNewBankAccount: 'Ajouter un nouveau compte bancaire',
        accountLastFour: 'Se terminant par',
        cardLastFour: 'Carte se terminant par',
        addFirstPaymentMethod: "Ajoutez un mode de paiement pour envoyer et recevoir des paiements directement dans l'application.",
        defaultPaymentMethod: 'Par défaut',
        bankAccountLastFour: ({lastFour}: BankAccountLastFourParams) => `Bank Account • ${lastFour}`,
    },
    preferencesPage: {
        appSection: {
            title: "Préférences de l'application",
        },
        testSection: {
            title: 'Tester les préférences',
            subtitle: "Paramètres pour aider à déboguer et tester l'application en staging.",
        },
        receiveRelevantFeatureUpdatesAndExpensifyNews: "Recevez des mises à jour de fonctionnalités pertinentes et des nouvelles d'Expensify",
        muteAllSounds: "Couper tous les sons d'Expensify",
    },
    priorityModePage: {
        priorityMode: 'Mode priorité',
        explainerText: 'Choisissez de #focus sur les discussions non lues et épinglées uniquement, ou affichez tout avec les discussions les plus récentes et épinglées en haut.',
        priorityModes: {
            default: {
                label: 'Plus récent',
                description: 'Afficher toutes les discussions triées par les plus récentes',
            },
            gsd: {
                label: '#focus',
                description: 'Afficher uniquement les non lus triés par ordre alphabétique',
            },
        },
    },
    reportDetailsPage: {
        inWorkspace: ({policyName}: ReportPolicyNameParams) => `dans ${policyName}`,
        generatingPDF: 'Génération du PDF',
        waitForPDF: 'Veuillez patienter pendant que nous générons le PDF',
        errorPDF: "Une erreur s'est produite lors de la tentative de génération de votre PDF.",
        generatedPDF: 'Votre rapport PDF a été généré !',
    },
    reportDescriptionPage: {
        roomDescription: 'Description de la chambre',
        roomDescriptionOptional: 'Description de la salle (facultatif)',
        explainerText: 'Définir une description personnalisée pour la salle.',
    },
    groupChat: {
        lastMemberTitle: 'Attention !',
        lastMemberWarning: 'Puisque vous êtes la dernière personne ici, partir rendra cette discussion inaccessible à tous les membres. Êtes-vous sûr de vouloir partir ?',
        defaultReportName: ({displayName}: ReportArchiveReasonsClosedParams) => `Discussion de groupe de ${displayName}`,
    },
    languagePage: {
        language: 'Langue',
        aiGenerated: 'Les traductions pour cette langue sont générées automatiquement et peuvent contenir des erreurs.',
    },
    themePage: {
        theme: 'Thème',
        themes: {
            dark: {
                label: 'Sombre',
            },
            light: {
                label: 'Lumière',
            },
            system: {
                label: "Utiliser les paramètres de l'appareil",
            },
        },
        chooseThemeBelowOrSync: 'Choisissez un thème ci-dessous ou synchronisez avec les paramètres de votre appareil.',
    },
    termsOfUse: {
        phrase1: 'En vous connectant, vous acceptez les',
        phrase2: "Conditions d'utilisation",
        phrase3: 'et',
        phrase4: 'Confidentialité',
        phrase5: `La transmission d'argent est fournie par ${CONST.WALLET.PROGRAM_ISSUERS.EXPENSIFY_PAYMENTS} (NMLS ID:2017010) conformément à ses`,
        phrase6: 'licences',
    },
    validateCodeForm: {
        magicCodeNotReceived: "Vous n'avez pas reçu de code magique ?",
        enterAuthenticatorCode: "Veuillez entrer votre code d'authentification",
        enterRecoveryCode: 'Veuillez entrer votre code de récupération',
        requiredWhen2FAEnabled: "Requis lorsque l'authentification à deux facteurs est activée",
        requestNewCode: 'Demander un nouveau code dans',
        requestNewCodeAfterErrorOccurred: 'Demander un nouveau code',
        error: {
            pleaseFillMagicCode: 'Veuillez entrer votre code magique',
            incorrectMagicCode: 'Code magique incorrect ou invalide. Veuillez réessayer ou demander un nouveau code.',
            pleaseFillTwoFactorAuth: "Veuillez entrer votre code d'authentification à deux facteurs",
        },
    },
    passwordForm: {
        pleaseFillOutAllFields: 'Veuillez remplir tous les champs',
        pleaseFillPassword: 'Veuillez entrer votre mot de passe',
        pleaseFillTwoFactorAuth: 'Veuillez entrer votre code de double authentification',
        enterYourTwoFactorAuthenticationCodeToContinue: "Entrez votre code d'authentification à deux facteurs pour continuer",
        forgot: 'Oublié ?',
        requiredWhen2FAEnabled: "Requis lorsque l'authentification à deux facteurs est activée",
        error: {
            incorrectPassword: 'Mot de passe incorrect. Veuillez réessayer.',
            incorrectLoginOrPassword: 'Identifiant ou mot de passe incorrect. Veuillez réessayer.',
            incorrect2fa: "Code d'authentification à deux facteurs incorrect. Veuillez réessayer.",
            twoFactorAuthenticationEnabled:
                "Vous avez activé l'authentification à deux facteurs sur ce compte. Veuillez vous connecter en utilisant votre e-mail ou votre numéro de téléphone.",
            invalidLoginOrPassword: 'Identifiant ou mot de passe invalide. Veuillez réessayer ou réinitialiser votre mot de passe.',
            unableToResetPassword:
                "Nous n'avons pas pu changer votre mot de passe. Cela est probablement dû à un lien de réinitialisation de mot de passe expiré dans un ancien e-mail de réinitialisation de mot de passe. Nous vous avons envoyé un nouveau lien par e-mail afin que vous puissiez réessayer. Vérifiez votre boîte de réception et votre dossier de spam ; il devrait arriver dans quelques minutes.",
            noAccess: "Vous n'avez pas accès à cette application. Veuillez ajouter votre nom d'utilisateur GitHub pour obtenir l'accès.",
            accountLocked: 'Votre compte a été verrouillé après trop de tentatives infructueuses. Veuillez réessayer dans 1 heure.',
            fallback: 'Un problème est survenu. Veuillez réessayer plus tard.',
        },
    },
    loginForm: {
        phoneOrEmail: 'Téléphone ou e-mail',
        error: {
            invalidFormatEmailLogin: "L'email saisie est invalide. Veuillez corriger le format et réessayer.",
        },
        cannotGetAccountDetails: 'Impossible de récupérer les détails du compte. Veuillez essayer de vous reconnecter.',
        loginForm: 'Formulaire de connexion',
        notYou: ({user}: NotYouParams) => `Pas ${user} ?`,
    },
    onboarding: {
        welcome: 'Bienvenue !',
        welcomeSignOffTitleManageTeam:
            "Une fois que vous aurez terminé les tâches ci-dessus, nous pourrons explorer davantage de fonctionnalités comme les flux de travail d'approbation et les règles !",
        welcomeSignOffTitle: 'Ravi de vous rencontrer !',
        explanationModal: {
            title: 'Bienvenue sur Expensify',
            description:
                'Une application pour gérer vos dépenses professionnelles et personnelles à la vitesse de la conversation. Essayez-la et faites-nous savoir ce que vous en pensez. Beaucoup plus à venir !',
            secondaryDescription: "Pour revenir à Expensify Classic, il suffit d'appuyer sur votre photo de profil > Aller à Expensify Classic.",
        },
        welcomeVideo: {
            title: 'Bienvenue sur Expensify',
            description: 'Une application pour gérer toutes vos dépenses professionnelles et personnelles dans un chat. Conçue pour votre entreprise, votre équipe et vos amis.',
        },
        getStarted: 'Commencer',
        whatsYourName: 'Quel est votre nom ?',
        peopleYouMayKnow: 'Des personnes que vous connaissez sont déjà ici ! Vérifiez votre e-mail pour les rejoindre.',
        workspaceYouMayJoin: ({domain, email}: WorkspaceYouMayJoin) => `Quelqu'un de ${domain} a déjà créé un espace de travail. Veuillez entrer le code magique envoyé à ${email}.`,
        joinAWorkspace: 'Rejoindre un espace de travail',
        listOfWorkspaces: 'Voici la liste des espaces de travail que vous pouvez rejoindre. Ne vous inquiétez pas, vous pouvez toujours les rejoindre plus tard si vous le préférez.',
        workspaceMemberList: ({employeeCount, policyOwner}: WorkspaceMemberList) => `${employeeCount} membre${employeeCount > 1 ? 's' : ''} • ${policyOwner}`,
        whereYouWork: 'Où travaillez-vous ?',
        errorSelection: 'Sélectionnez une option pour continuer',
        purpose: {
            title: "Que voulez-vous faire aujourd'hui ?",
            errorContinue: 'Veuillez appuyer sur continuer pour commencer la configuration.',
            errorBackButton: "Veuillez terminer les questions de configuration pour commencer à utiliser l'application.",
            [CONST.ONBOARDING_CHOICES.EMPLOYER]: 'Être remboursé par mon employeur',
            [CONST.ONBOARDING_CHOICES.MANAGE_TEAM]: 'Gérer les dépenses de mon équipe',
            [CONST.ONBOARDING_CHOICES.PERSONAL_SPEND]: 'Suivre et budgétiser les dépenses',
            [CONST.ONBOARDING_CHOICES.CHAT_SPLIT]: 'Discutez et partagez les dépenses avec des amis',
            [CONST.ONBOARDING_CHOICES.LOOKING_AROUND]: "Quelque chose d'autre",
        },
        employees: {
            title: "Combien d'employés avez-vous ?",
            [CONST.ONBOARDING_COMPANY_SIZE.MICRO]: '1-10 employés',
            [CONST.ONBOARDING_COMPANY_SIZE.SMALL]: '11-50 employés',
            [CONST.ONBOARDING_COMPANY_SIZE.MEDIUM_SMALL]: '51-100 employés',
            [CONST.ONBOARDING_COMPANY_SIZE.MEDIUM]: '101-1 000 employés',
            [CONST.ONBOARDING_COMPANY_SIZE.LARGE]: 'Plus de 1 000 employés',
        },
        accounting: {
            title: 'Utilisez-vous un logiciel de comptabilité ?',
            none: 'Aucun',
        },
        interestedFeatures: {
            title: 'Quelles fonctionnalités vous intéressent ?',
            featuresAlreadyEnabled: 'Votre espace de travail a déjà activé les éléments suivants :',
            featureYouMayBeInterestedIn: 'Activez des fonctionnalités supplémentaires qui pourraient vous intéresser :',
        },
        error: {
            requiredFirstName: 'Veuillez entrer votre prénom pour continuer',
        },
        workEmail: {
            title: 'Quelle est votre adresse e-mail professionnelle ?',
            subtitle: 'Expensify fonctionne mieux lorsque vous connectez votre e-mail professionnel.',
            explanationModal: {
                descriptionOne: 'Transférez à receipts@expensify.com pour numérisation',
                descriptionTwo: 'Rejoignez vos collègues qui utilisent déjà Expensify',
                descriptionThree: "Profitez d'une expérience plus personnalisée",
            },
            addWorkEmail: 'Ajouter un e-mail professionnel',
        },
        workEmailValidation: {
            title: 'Vérifiez votre adresse e-mail professionnelle',
            magicCodeSent: ({workEmail}: WorkEmailResendCodeParams) => `Veuillez entrer le code magique envoyé à ${workEmail}. Il devrait arriver dans une minute ou deux.`,
        },
        workEmailValidationError: {
            publicEmail: "Veuillez entrer une adresse e-mail professionnelle valide provenant d'un domaine privé, par exemple mitch@company.com.",
            offline: "Nous n'avons pas pu ajouter votre e-mail professionnel car vous semblez être hors ligne.",
        },
        mergeBlockScreen: {
            title: "Impossible d'ajouter l'email professionnel",
            subtitle: ({workEmail}: WorkEmailMergingBlockedParams) =>
                `Nous n'avons pas pu ajouter ${workEmail}. Veuillez réessayer plus tard dans les Paramètres ou discuter avec Concierge pour obtenir de l'aide.`,
        },
        tasks: {
            testDriveAdminTask: {
                title: ({testDriveURL}) => `Faites un [essai gratuit](${testDriveURL})`,
                description: ({testDriveURL}) =>
                    `[Faites une visite rapide du produit](${testDriveURL}) pour découvrir pourquoi Expensify est le moyen le plus rapide de gérer vos notes de frais.`,
            },
            testDriveEmployeeTask: {
                title: ({testDriveURL}) => `Faites un [essai gratuit](${testDriveURL})`,
                description: ({testDriveURL}) => `Essayez-nous avec un [essai gratuit](${testDriveURL}) et offrez à votre équipe *3 mois gratuits sur Expensify !*`,
            },
            createTestDriveAdminWorkspaceTask: {
                title: ({workspaceConfirmationLink}) => `[Créez](${workspaceConfirmationLink}) un espace de travail`,
                description: 'Créez un espace de travail et configurez les paramètres avec l’aide de votre spécialiste de configuration !',
            },
            createWorkspaceTask: {
                title: ({workspaceSettingsLink}) => `Créez un [espace de travail](${workspaceSettingsLink})`,
                description: ({workspaceSettingsLink}) =>
                    '*Créez un espace de travail* pour suivre les dépenses, scanner les reçus, discuter, et plus encore.\n\n' +
                    '1. Cliquez sur *Espaces de travail* > *Nouvel espace de travail*.\n\n' +
                    `*Votre nouvel espace est prêt !* [Voir maintenant](${workspaceSettingsLink}).`,
            },
            setupCategoriesTask: {
                title: ({workspaceCategoriesLink}) => `Configurez les [catégories](${workspaceCategoriesLink})`,
                description: ({workspaceCategoriesLink}) =>
                    '*Configurez les catégories* pour que votre équipe puisse coder les dépenses facilement.\n\n' +
                    '1. Cliquez sur *Espaces de travail*.\n' +
                    '3. Sélectionnez votre espace.\n' +
                    '4. Cliquez sur *Catégories*.\n' +
                    '5. Désactivez les catégories inutiles.\n' +
                    '6. Ajoutez vos propres catégories en haut à droite.\n\n' +
                    `[Accéder aux paramètres de catégories](${workspaceCategoriesLink}).\n\n` +
                    `![Configurer les catégories](${CONST.CLOUDFRONT_URL}/videos/walkthrough-categories-v2.mp4)`,
            },
            combinedTrackSubmitExpenseTask: {
                title: 'Soumettre une dépense',
                description:
                    '*Soumettez une dépense* en saisissant un montant ou en scannant un reçu.\n\n' +
                    `1. Cliquez sur le bouton ${CONST.CUSTOM_EMOJIS.GLOBAL_CREATE}.\n` +
                    '2. Choisissez *Créer une dépense*.\n' +
                    '3. Saisissez un montant ou scannez un reçu.\n' +
                    `4. Ajoutez l’email ou numéro de téléphone de votre responsable.\n` +
                    '5. Cliquez sur *Créer*.\n\n' +
                    'Et voilà, c’est fait !',
            },
            adminSubmitExpenseTask: {
                title: 'Soumettre une dépense',
                description:
                    '*Soumettez une dépense* en saisissant un montant ou en scannant un reçu.\n\n' +
                    `1. Cliquez sur le bouton ${CONST.CUSTOM_EMOJIS.GLOBAL_CREATE}.\n` +
                    '2. Choisissez *Créer une dépense*.\n' +
                    '3. Saisissez un montant ou scannez un reçu.\n' +
                    '4. Confirmez les détails.\n' +
                    '5. Cliquez sur *Créer*.\n\n' +
                    'Et voilà, c’est fait !',
            },
            trackExpenseTask: {
                title: 'Suivre une dépense',
                description:
                    '*Suivez une dépense* dans n’importe quelle devise, avec ou sans reçu.\n\n' +
                    `1. Cliquez sur le bouton ${CONST.CUSTOM_EMOJIS.GLOBAL_CREATE}.\n` +
                    '2. Choisissez *Créer une dépense*.\n' +
                    '3. Saisissez un montant ou scannez un reçu.\n' +
                    '4. Choisissez votre espace *personnel*.\n' +
                    '5. Cliquez sur *Créer*.\n\n' +
                    'Et voilà, aussi simple que ça.',
            },
            addAccountingIntegrationTask: {
                title: ({integrationName, workspaceAccountingLink}) =>
                    `Connecter${integrationName === CONST.ONBOARDING_ACCOUNTING_MAPPING.other ? '' : ' à'} [${integrationName === CONST.ONBOARDING_ACCOUNTING_MAPPING.other ? 'votre' : ''} ${integrationName}](${workspaceAccountingLink})`,
                description: ({integrationName, workspaceAccountingLink}) =>
                    `Connectez${integrationName === CONST.ONBOARDING_ACCOUNTING_MAPPING.other ? '-vous à votre' : '-vous à'} ${integrationName} pour automatiser le codage et la synchronisation des dépenses. La clôture mensuelle devient un jeu d’enfant.\n` +
                    '\n' +
                    '1. Cliquez sur *Paramètres*.\n' +
                    '2. Accédez à *Espaces de travail*.\n' +
                    '3. Sélectionnez votre espace.\n' +
                    '4. Cliquez sur *Comptabilité*.\n' +
                    `5. Trouvez ${integrationName}.\n` +
                    '6. Cliquez sur *Connecter*.\n\n' +
                    `${
                        integrationName && CONST.connectionsVideoPaths[integrationName]
                            ? `[Accéder à la comptabilité](${workspaceAccountingLink}).\n\n![Connecter ${integrationName}](${CONST.CLOUDFRONT_URL}/${CONST.connectionsVideoPaths[integrationName]})`
                            : `[Accéder à la comptabilité](${workspaceAccountingLink}).`
                    }`,
            },
            connectCorporateCardTask: {
                title: ({corporateCardLink}) => `Connecter [votre carte pro](${corporateCardLink})`,
                description: ({corporateCardLink}) =>
                    `Connectez votre carte pro pour importer et coder automatiquement les dépenses.\n\n` +
                    '1. Cliquez sur *Espaces de travail*.\n' +
                    '2. Sélectionnez votre espace.\n' +
                    '3. Cliquez sur *Cartes professionnelles*.\n' +
                    '4. Suivez les instructions pour connecter votre carte.\n\n' +
                    `[Accéder à la connexion carte pro](${corporateCardLink}).`,
            },
            inviteTeamTask: {
                title: ({workspaceMembersLink}) => `Invitez [votre équipe](${workspaceMembersLink})`,
                description: ({workspaceMembersLink}) =>
                    '*Invitez votre équipe* sur Expensify pour qu’ils commencent à suivre leurs dépenses dès aujourd’hui.\n\n' +
                    '1. Cliquez sur *Espaces de travail*.\n' +
                    '3. Sélectionnez votre espace.\n' +
                    '4. Cliquez sur *Membres* > *Inviter un membre*.\n' +
                    '5. Entrez des emails ou numéros de téléphone.\n' +
                    '6. Ajoutez un message personnalisé si vous le souhaitez !\n\n' +
                    `[Accéder aux membres](${workspaceMembersLink}).\n\n` +
                    `![Inviter votre équipe](${CONST.CLOUDFRONT_URL}/videos/walkthrough-invite_members-v2.mp4)`,
            },
            setupCategoriesAndTags: {
                title: ({workspaceCategoriesLink, workspaceMoreFeaturesLink}) => `Configurer les [catégories](${workspaceCategoriesLink}) et [tags](${workspaceMoreFeaturesLink})`,
                description: ({workspaceCategoriesLink, workspaceAccountingLink}) =>
                    '*Configurez les catégories et tags* pour aider votre équipe à coder les dépenses plus facilement.\n\n' +
                    `Importez-les automatiquement en [connectant votre logiciel comptable](${workspaceAccountingLink}), ou configurez-les manuellement dans les [paramètres de l’espace](${workspaceCategoriesLink}).`,
            },
            setupTagsTask: {
                title: ({workspaceMoreFeaturesLink}) => `Configurer les [tags](${workspaceMoreFeaturesLink})`,
                description: ({workspaceMoreFeaturesLink}) =>
                    'Utilisez les tags pour ajouter des détails comme projets, clients, emplacements et départements. Pour plusieurs niveaux de tags, passez au plan Control.\n\n' +
                    '1. Cliquez sur *Espaces de travail*.\n' +
                    '3. Sélectionnez votre espace.\n' +
                    '4. Cliquez sur *Fonctionnalités supplémentaires*.\n' +
                    '5. Activez *Tags*.\n' +
                    '6. Allez dans *Tags* dans l’éditeur.\n' +
                    '7. Cliquez sur *+ Ajouter un tag* pour en créer un.\n\n' +
                    `[Accéder aux fonctionnalités supplémentaires](${workspaceMoreFeaturesLink}).\n\n` +
                    `![Configurer les tags](${CONST.CLOUDFRONT_URL}/videos/walkthrough-tags-v2.mp4)`,
            },
            inviteAccountantTask: {
                title: ({workspaceMembersLink}) => `Invitez votre [comptable](${workspaceMembersLink})`,
                description: ({workspaceMembersLink}) =>
                    '*Invitez votre comptable* à collaborer dans votre espace de travail et à gérer les dépenses de votre entreprise.\n' +
                    '\n' +
                    '1. Cliquez sur *Espaces de travail*.\n' +
                    '2. Sélectionnez votre espace.\n' +
                    '3. Cliquez sur *Membres*.\n' +
                    '4. Cliquez sur *Inviter un membre*.\n' +
                    '5. Saisissez l’adresse e-mail de votre comptable.\n' +
                    '\n' +
                    `[Invitez votre comptable maintenant](${workspaceMembersLink}).`,
            },
            startChatTask: {
                title: 'Démarrer un chat',
                description:
                    '*Démarrez un chat* avec quelqu’un grâce à son email ou numéro.\n\n' +
                    `1. Cliquez sur le bouton ${CONST.CUSTOM_EMOJIS.GLOBAL_CREATE}.\n` +
                    '2. Choisissez *Démarrer un chat*.\n' +
                    '3. Entrez un email ou numéro de téléphone.\n\n' +
                    'S’ils ne sont pas encore sur Expensify, une invitation sera envoyée automatiquement.\n\n' +
                    'Chaque chat devient aussi un email ou SMS auquel ils peuvent répondre.',
            },
            splitExpenseTask: {
                title: 'Partager une dépense',
                description:
                    '*Partagez une dépense* avec une ou plusieurs personnes.\n\n' +
                    `1. Cliquez sur le bouton ${CONST.CUSTOM_EMOJIS.GLOBAL_CREATE}.\n` +
                    '2. Choisissez *Démarrer un chat*.\n' +
                    '3. Entrez des emails ou numéros de téléphone.\n' +
                    '4. Cliquez sur le bouton gris *+* > *Partager une dépense*.\n' +
                    '5. Créez la dépense : *Manuelle*, *Scan*, ou *Distance*.\n\n' +
                    'Ajoutez plus de détails si vous le souhaitez, ou envoyez simplement. On vous rembourse vite !',
            },
            reviewWorkspaceSettingsTask: {
                title: ({workspaceSettingsLink}) => `Vérifiez les [paramètres de l’espace](${workspaceSettingsLink})`,
                description: ({workspaceSettingsLink}) =>
                    'Voici comment vérifier et mettre à jour vos paramètres :\n' +
                    '1. Cliquez sur l’onglet paramètres.\n' +
                    '2. Cliquez sur *Espaces de travail* > [Votre espace].\n' +
                    `[Accéder à votre espace](${workspaceSettingsLink}). Nous suivrons les changements dans la salle #admins.`,
            },
            createReportTask: {
                title: 'Créer votre premier rapport',
                description:
                    'Voici comment créer un rapport :\n\n' +
                    `1. Cliquez sur le bouton ${CONST.CUSTOM_EMOJIS.GLOBAL_CREATE}.\n` +
                    '2. Choisissez *Créer un rapport*.\n' +
                    '3. Cliquez sur *Ajouter une dépense*.\n' +
                    '4. Ajoutez votre première dépense.\n\n' +
                    'Et voilà !',
            },
        } satisfies Record<string, Pick<OnboardingTask, 'title' | 'description'>>,
        testDrive: {
            name: ({testDriveURL}: {testDriveURL?: string}) => (testDriveURL ? `Faites un [essai gratuit](${testDriveURL})` : 'Faites un essai gratuit'),
            embeddedDemoIframeTitle: 'Essai Gratuit',
            employeeFakeReceipt: {
                description: 'Mon reçu de test !',
            },
        },
        messages: {
            onboardingEmployerOrSubmitMessage: 'Se faire rembourser est aussi simple que d’envoyer un message. Voici les bases.',
            onboardingPersonalSpendMessage: 'Voici comment suivre vos dépenses en quelques clics.',
            onboardingManageTeamMessage:
                '# Votre essai gratuit a commencé ! Passons à la configuration.\n👋 Bonjour, je suis votre spécialiste de configuration Expensify. Maintenant que vous avez créé un espace de travail, profitez pleinement de vos 30 jours d’essai gratuit en suivant les étapes ci-dessous !',
            onboardingTrackWorkspaceMessage:
                '# Configurons votre espace\n👋 Je suis là pour vous aider ! J’ai personnalisé votre espace pour les entrepreneurs individuels et entreprises similaires. Vous pouvez le modifier via le lien ci-dessous.\n\nVoici comment suivre vos dépenses rapidement :',
            onboardingChatSplitMessage: 'Partager des dépenses entre amis est aussi simple qu’un message. Voici comment faire.',
            onboardingAdminMessage: 'Apprenez à gérer l’espace de votre équipe en tant qu’admin et soumettez vos propres dépenses.',
            onboardingLookingAroundMessage:
                'Expensify est surtout connu pour les dépenses, les voyages et les cartes pro, mais ce n’est pas tout. Dites-moi ce qui vous intéresse et je vous guiderai.',
            onboardingTestDriveReceiverMessage: '*Vous avez droit à 3 mois gratuits ! Lancez-vous ci-dessous.*',
        },
        workspace: {
            title: 'Restez organisé avec un espace de travail',
            subtitle: 'Débloquez des outils puissants pour simplifier la gestion de vos dépenses, le tout en un seul endroit. Avec un espace de travail, vous pouvez :',
            explanationModal: {
                descriptionOne: 'Suivre et organiser les reçus',
                descriptionTwo: 'Catégoriser et étiqueter les dépenses',
                descriptionThree: 'Créer et partager des rapports',
            },
            price: "Essayez-le gratuitement pendant 30 jours, puis passez à l'abonnement pour seulement <strong>5 $/mois</strong>.",
            createWorkspace: 'Créer un espace de travail',
        },
        confirmWorkspace: {
            title: "Confirmer l'espace de travail",
            subtitle:
                'Créez un espace de travail pour suivre les reçus, rembourser les dépenses, gérer les voyages, créer des rapports, et plus encore — tout à la vitesse de la discussion.',
        },
        inviteMembers: {
            title: 'Inviter des membres',
            subtitle: 'Gérez et partagez vos dépenses avec un comptable ou créez un groupe de voyage avec des amis.',
        },
    },
    featureTraining: {
        doNotShowAgain: 'Ne plus me montrer ceci',
    },
    personalDetails: {
        error: {
            containsReservedWord: 'Le nom ne peut pas contenir les mots Expensify ou Concierge',
            hasInvalidCharacter: 'Le nom ne peut pas contenir de virgule ou de point-virgule',
            requiredFirstName: 'Le prénom ne peut pas être vide',
        },
    },
    privatePersonalDetails: {
        enterLegalName: 'Quel est votre nom légal ?',
        enterDateOfBirth: 'Quelle est votre date de naissance ?',
        enterAddress: 'Quelle est votre adresse ?',
        enterPhoneNumber: 'Quel est votre numéro de téléphone ?',
        personalDetails: 'Détails personnels',
        privateDataMessage: 'Ces détails sont utilisés pour les voyages et les paiements. Ils ne sont jamais affichés sur votre profil public.',
        legalName: 'Nom légal',
        legalFirstName: 'Prénom légal',
        legalLastName: 'Nom de famille légal',
        address: 'Adresse',
        error: {
            dateShouldBeBefore: ({dateString}: DateShouldBeBeforeParams) => `La date doit être avant ${dateString}`,
            dateShouldBeAfter: ({dateString}: DateShouldBeAfterParams) => `La date doit être après ${dateString}`,
            hasInvalidCharacter: 'Le nom ne peut inclure que des caractères latins.',
            incorrectZipFormat: ({zipFormat}: IncorrectZipFormatParams = {}) => `Format de code postal incorrect${zipFormat ? `Format acceptable : ${zipFormat}` : ''}`,
            invalidPhoneNumber: `Veuillez vous assurer que le numéro de téléphone est valide (par exemple, ${CONST.EXAMPLE_PHONE_NUMBER})`,
        },
    },
    resendValidationForm: {
        linkHasBeenResent: 'Le lien a été renvoyé',
        weSentYouMagicSignInLink: ({login, loginType}: WeSentYouMagicSignInLinkParams) =>
            `J'ai envoyé un lien magique de connexion à ${login}. Veuillez vérifier votre ${loginType} pour vous connecter.`,
        resendLink: 'Renvoyer le lien',
    },
    unlinkLoginForm: {
        toValidateLogin: ({primaryLogin, secondaryLogin}: ToValidateLoginParams) =>
            `Pour valider ${secondaryLogin}, veuillez renvoyer le code magique depuis les Paramètres du compte de ${primaryLogin}.`,
        noLongerHaveAccess: ({primaryLogin}: NoLongerHaveAccessParams) => `Si vous n'avez plus accès à ${primaryLogin}, veuillez dissocier vos comptes.`,
        unlink: 'Dissocier',
        linkSent: 'Lien envoyé !',
        successfullyUnlinkedLogin: 'Connexion secondaire dissociée avec succès !',
    },
    emailDeliveryFailurePage: {
        ourEmailProvider: ({login}: OurEmailProviderParams) =>
            `Notre fournisseur de messagerie a temporairement suspendu les emails vers ${login} en raison de problèmes de livraison. Pour débloquer votre connexion, veuillez suivre ces étapes :`,
        confirmThat: ({login}: ConfirmThatParams) => `Confirmez que ${login} est orthographié correctement et qu'il s'agit d'une adresse e-mail réelle et valide.`,
        emailAliases: 'Les alias d\'e-mail tels que "expenses@domain.com" doivent avoir accès à leur propre boîte de réception pour être un identifiant Expensify valide.',
        ensureYourEmailClient: 'Assurez-vous que votre client de messagerie autorise les emails de expensify.com.',
        youCanFindDirections: 'Vous pouvez trouver des instructions sur la façon de compléter cette étape',
        helpConfigure: 'mais vous pourriez avoir besoin de votre service informatique pour vous aider à configurer vos paramètres de messagerie.',
        onceTheAbove: 'Une fois les étapes ci-dessus terminées, veuillez contacter',
        toUnblock: 'pour débloquer votre connexion.',
    },
    smsDeliveryFailurePage: {
        smsDeliveryFailureMessage: ({login}: OurEmailProviderParams) =>
            `Nous n'avons pas pu livrer les messages SMS à ${login}, nous l'avons donc suspendu temporairement. Veuillez essayer de valider votre numéro :`,
        validationSuccess: 'Votre numéro a été validé ! Cliquez ci-dessous pour envoyer un nouveau code de connexion magique.',
        validationFailed: ({
            timeData,
        }: {
            timeData?: {
                days?: number;
                hours?: number;
                minutes?: number;
            } | null;
        }) => {
            if (!timeData) {
                return 'Veuillez patienter un moment avant de réessayer.';
            }
            const timeParts = [];
            if (timeData.days) {
                timeParts.push(`${timeData.days} ${timeData.days === 1 ? 'jour' : 'jours'}`);
            }
            if (timeData.hours) {
                timeParts.push(`${timeData.hours} ${timeData.hours === 1 ? 'heure' : 'heures'}`);
            }
            if (timeData.minutes) {
                timeParts.push(`${timeData.minutes} ${timeData.minutes === 1 ? 'minute' : 'minutes'}`);
            }
            let timeText = '';
            if (timeParts.length === 1) {
                timeText = timeParts.at(0) ?? '';
            } else if (timeParts.length === 2) {
                timeText = `${timeParts.at(0)} and ${timeParts.at(1)}`;
            } else if (timeParts.length === 3) {
                timeText = `${timeParts.at(0)}, ${timeParts.at(1)}, and ${timeParts.at(2)}`;
            }
            return `Patientez un peu ! Vous devez attendre ${timeText} avant de réessayer de valider votre numéro.`;
        },
    },
    welcomeSignUpForm: {
        join: 'Rejoindre',
    },
    detailsPage: {
        localTime: 'Heure locale',
    },
    newChatPage: {
        startGroup: 'Démarrer un groupe',
        addToGroup: 'Ajouter au groupe',
    },
    yearPickerPage: {
        year: 'Année',
        selectYear: 'Veuillez sélectionner une année',
    },
    focusModeUpdateModal: {
        title: 'Bienvenue en mode #focus !',
        prompt: 'Restez au courant des choses en ne voyant que les discussions non lues ou celles qui nécessitent votre attention. Ne vous inquiétez pas, vous pouvez changer cela à tout moment dans',
        settings: 'paramètres',
    },
    notFound: {
        chatYouLookingForCannotBeFound: 'Le chat que vous recherchez est introuvable.',
        getMeOutOfHere: "Sortez-moi d'ici",
        iouReportNotFound: 'Les détails de paiement que vous recherchez ne peuvent pas être trouvés.',
        notHere: "Hmm... ce n'est pas là.",
        pageNotFound: 'Oups, cette page est introuvable',
        noAccess: "Ce chat ou cette dépense a peut-être été supprimé ou vous n'y avez pas accès.\n\nPour toute question, veuillez contacter concierge@expensify.com",
        goBackHome: "Retourner à la page d'accueil",
        commentYouLookingForCannotBeFound: 'Le commentaire que vous recherchez est introuvable. Retournez à la discussion',
        contactConcierge: 'Pour toute question, veuillez contacter concierge@expensify.com',
        goToChatInstead: 'Allez plutôt dans la discussion.',
    },
    errorPage: {
        title: ({isBreakLine}: {isBreakLine: boolean}) => `Oups... ${isBreakLine ? '\n' : ''}Quelque chose a mal tourné`,
        subtitle: "Votre demande n'a pas pu être complétée. Veuillez réessayer plus tard.",
    },
    setPasswordPage: {
        enterPassword: 'Entrez un mot de passe',
        setPassword: 'Définir le mot de passe',
        newPasswordPrompt: 'Votre mot de passe doit comporter au moins 8 caractères, 1 lettre majuscule, 1 lettre minuscule et 1 chiffre.',
        passwordFormTitle: 'Bienvenue dans le nouveau Expensify ! Veuillez définir votre mot de passe.',
        passwordNotSet: "Nous n'avons pas pu définir votre nouveau mot de passe. Nous vous avons envoyé un nouveau lien pour réessayer.",
        setPasswordLinkInvalid: 'Ce lien de réinitialisation de mot de passe est invalide ou a expiré. Un nouveau vous attend dans votre boîte de réception !',
        validateAccount: 'Vérifier le compte',
    },
    statusPage: {
        status: 'Statut',
        statusExplanation: 'Ajoutez un emoji pour donner à vos collègues et amis un moyen facile de savoir ce qui se passe. Vous pouvez également ajouter un message si vous le souhaitez !',
        today: "Aujourd'hui",
        clearStatus: 'Effacer le statut',
        save: 'Enregistrer',
        message: 'Message',
        timePeriods: {
            never: 'Never',
            thirtyMinutes: '30 minutes',
            oneHour: '1 heure',
            afterToday: "Aujourd'hui",
            afterWeek: 'Une semaine',
            custom: 'Custom',
        },
        untilTomorrow: 'À demain',
        untilTime: ({time}: UntilTimeParams) => `Jusqu'à ${time}`,
        date: 'Date',
        time: 'Temps',
        clearAfter: 'Effacer après',
        whenClearStatus: 'Quand devrions-nous effacer votre statut ?',
        vacationDelegate: 'Délégué de vacances',
        setVacationDelegate: `Définissez un délégué de vacances pour approuver les rapports en votre absence.`,
        vacationDelegateError: 'Une erreur est survenue lors de la mise à jour de votre délégué de vacances.',
        asVacationDelegate: ({nameOrEmail: managerName}: VacationDelegateParams) => `en tant que délégué de vacances de ${managerName}`,
        toAsVacationDelegate: ({submittedToName, vacationDelegateName}: SubmittedToVacationDelegateParams) =>
            `à ${submittedToName} en tant que délégué de vacances de ${vacationDelegateName}`,
        vacationDelegateWarning: ({nameOrEmail}: VacationDelegateParams) =>
            `Vous assignez ${nameOrEmail} en tant que délégué de vacances. Il/elle n'est pas encore présent(e) dans tous vos espaces de travail. Si vous choisissez de continuer, un e-mail sera envoyé à tous les administrateurs de vos espaces pour l’ajouter.`,
    },
    stepCounter: ({step, total, text}: StepCounterParams) => {
        let result = `Étape ${step}`;
        if (total) {
            result = `${result} of ${total}`;
        }
        if (text) {
            result = `${result}: ${text}`;
        }
        return result;
    },
    bankAccount: {
        bankInfo: 'Infos bancaires',
        confirmBankInfo: 'Confirmer les informations bancaires',
        manuallyAdd: 'Ajoutez manuellement votre compte bancaire',
        letsDoubleCheck: 'Vérifions que tout est correct.',
        accountEnding: 'Compte se terminant par',
        thisBankAccount: 'Ce compte bancaire sera utilisé pour les paiements professionnels sur votre espace de travail.',
        accountNumber: 'Numéro de compte',
        routingNumber: "Numéro d'acheminement",
        chooseAnAccountBelow: 'Choisissez un compte ci-dessous',
        addBankAccount: 'Ajouter un compte bancaire',
        chooseAnAccount: 'Choisissez un compte',
        connectOnlineWithPlaid: 'Connectez-vous à votre banque',
        connectManually: 'Connecter manuellement',
        desktopConnection: 'Remarque : Pour vous connecter à Chase, Wells Fargo, Capital One ou Bank of America, veuillez cliquer ici pour terminer ce processus dans un navigateur.',
        yourDataIsSecure: 'Vos données sont sécurisées',
        toGetStarted:
            'Ajoutez un compte bancaire pour rembourser les dépenses, émettre des cartes Expensify, collecter les paiements de factures et payer les factures, le tout depuis un seul endroit.',
        plaidBodyCopy: "Offrez à vos employés un moyen plus simple de payer - et d'être remboursés - pour les dépenses de l'entreprise.",
        checkHelpLine: 'Votre numéro de routage et votre numéro de compte se trouvent sur un chèque pour le compte.',
        hasPhoneLoginError: ({contactMethodRoute}: ContactMethodParams) =>
            `Pour connecter un compte bancaire, veuillez <a href="${contactMethodRoute}">ajoutez un e-mail comme identifiant principal</a> et réessayez. Vous pouvez ajouter votre numéro de téléphone comme connexion secondaire.`,
        hasBeenThrottledError: "Une erreur s'est produite lors de l'ajout de votre compte bancaire. Veuillez attendre quelques minutes et réessayer.",
        hasCurrencyError: ({workspaceRoute}: WorkspaceRouteParams) =>
            `Oups ! Il semble que la devise de votre espace de travail soit différente de l'USD. Pour continuer, veuillez aller sur <a href="${workspaceRoute}">vos paramètres d'espace de travail</a> pour le régler sur USD et réessayer.`,
        error: {
            youNeedToSelectAnOption: 'Veuillez sélectionner une option pour continuer',
            noBankAccountAvailable: "Désolé, aucun compte bancaire n'est disponible.",
            noBankAccountSelected: 'Veuillez choisir un compte',
            taxID: "Veuillez entrer un numéro d'identification fiscale valide",
            website: 'Veuillez entrer un site web valide',
            zipCode: `Veuillez entrer un code postal valide en utilisant le format : ${CONST.COUNTRY_ZIP_REGEX_DATA.US.samples}`,
            phoneNumber: 'Veuillez entrer un numéro de téléphone valide',
            email: 'Veuillez entrer une adresse e-mail valide',
            companyName: "Veuillez entrer un nom d'entreprise valide",
            addressCity: 'Veuillez entrer une ville valide',
            addressStreet: 'Veuillez entrer une adresse de rue valide',
            addressState: 'Veuillez sélectionner un état valide',
            incorporationDateFuture: "La date d'incorporation ne peut pas être dans le futur.",
            incorporationState: 'Veuillez sélectionner un état valide',
            industryCode: 'Veuillez entrer un code de classification industrielle valide à six chiffres',
            restrictedBusiness: "Veuillez confirmer que l'entreprise ne figure pas sur la liste des entreprises restreintes.",
            routingNumber: "Veuillez entrer un numéro d'acheminement valide",
            accountNumber: 'Veuillez entrer un numéro de compte valide',
            routingAndAccountNumberCannotBeSame: 'Les numéros de routage et de compte ne peuvent pas correspondre.',
            companyType: "Veuillez sélectionner un type d'entreprise valide",
            tooManyAttempts:
                "En raison d'un nombre élevé de tentatives de connexion, cette option a été désactivée pendant 24 heures. Veuillez réessayer plus tard ou entrer les détails manuellement à la place.",
            address: 'Veuillez entrer une adresse valide',
            dob: 'Veuillez sélectionner une date de naissance valide',
            age: 'Doit avoir plus de 18 ans',
            ssnLast4: 'Veuillez entrer les 4 derniers chiffres valides du SSN',
            firstName: 'Veuillez entrer un prénom valide',
            lastName: 'Veuillez entrer un nom de famille valide',
            noDefaultDepositAccountOrDebitCardAvailable: 'Veuillez ajouter un compte de dépôt par défaut ou une carte de débit',
            validationAmounts: 'Les montants de validation que vous avez saisis sont incorrects. Veuillez vérifier votre relevé bancaire et réessayer.',
            fullName: 'Veuillez entrer un nom complet valide',
            ownershipPercentage: 'Veuillez entrer un nombre en pourcentage valide',
            deletePaymentBankAccount:
                'Ce compte bancaire ne peut pas être supprimé car il est utilisé pour les paiements par carte Expensify. Si vous souhaitez toujours supprimer ce compte, veuillez contacter le Concierge.',
        },
    },
    addPersonalBankAccount: {
        countrySelectionStepHeader: 'Où se trouve votre compte bancaire ?',
        accountDetailsStepHeader: 'Quels sont les détails de votre compte ?',
        accountTypeStepHeader: 'Quel type de compte est-ce ?',
        bankInformationStepHeader: 'Quelles sont vos coordonnées bancaires ?',
        accountHolderInformationStepHeader: 'Quelles sont les informations du titulaire du compte ?',
        howDoWeProtectYourData: 'Comment protégeons-nous vos données ?',
        currencyHeader: 'Quelle est la devise de votre compte bancaire ?',
        confirmationStepHeader: 'Vérifiez vos informations.',
        confirmationStepSubHeader: 'Vérifiez les détails ci-dessous et cochez la case des conditions pour confirmer.',
    },
    addPersonalBankAccountPage: {
        enterPassword: 'Entrez le mot de passe Expensify',
        alreadyAdded: 'Ce compte a déjà été ajouté.',
        chooseAccountLabel: 'Compte',
        successTitle: 'Compte bancaire personnel ajouté !',
        successMessage: 'Félicitations, votre compte bancaire est configuré et prêt à recevoir des remboursements.',
    },
    attachmentView: {
        unknownFilename: 'Nom de fichier inconnu',
        passwordRequired: 'Veuillez entrer un mot de passe',
        passwordIncorrect: 'Mot de passe incorrect. Veuillez réessayer.',
        failedToLoadPDF: 'Échec du chargement du fichier PDF',
        pdfPasswordForm: {
            title: 'PDF protégé par mot de passe',
            infoText: 'Ce PDF est protégé par un mot de passe.',
            beforeLinkText: "S'il vous plaît",
            linkText: 'entrez le mot de passe',
            afterLinkText: 'pour le voir.',
            formLabel: 'Voir le PDF',
        },
        attachmentNotFound: 'Pièce jointe introuvable',
    },
    messages: {
        errorMessageInvalidPhone: `Veuillez entrer un numéro de téléphone valide sans parenthèses ni tirets. Si vous êtes en dehors des États-Unis, veuillez inclure votre indicatif de pays (par exemple, ${CONST.EXAMPLE_PHONE_NUMBER}).`,
        errorMessageInvalidEmail: 'E-mail invalide',
        userIsAlreadyMember: ({login, name}: UserIsAlreadyMemberParams) => `${login} est déjà membre de ${name}`,
    },
    onfidoStep: {
        acceptTerms: "En continuant avec la demande d'activation de votre Expensify Wallet, vous confirmez que vous avez lu, compris et accepté",
        facialScan: "Politique et autorisation de scan facial d'Onfido",
        tryAgain: 'Réessayez',
        verifyIdentity: "Vérifier l'identité",
        letsVerifyIdentity: 'Vérifions votre identité',
        butFirst: `Mais d'abord, les choses ennuyeuses. Lisez les termes juridiques à l'étape suivante et cliquez sur "Accepter" lorsque vous êtes prêt.`,
        genericError: "Une erreur s'est produite lors du traitement de cette étape. Veuillez réessayer.",
        cameraPermissionsNotGranted: "Activer l'accès à la caméra",
        cameraRequestMessage: "Nous avons besoin d'accéder à votre appareil photo pour compléter la vérification de votre compte bancaire. Veuillez l'activer via Réglages > New Expensify.",
        microphonePermissionsNotGranted: "Activer l'accès au microphone",
        microphoneRequestMessage: "Nous avons besoin d'accéder à votre microphone pour terminer la vérification de votre compte bancaire. Veuillez l'activer via Paramètres > New Expensify.",
        originalDocumentNeeded: "Veuillez télécharger une image originale de votre pièce d'identité plutôt qu'une capture d'écran ou une image numérisée.",
        documentNeedsBetterQuality:
            "Votre pièce d'identité semble être endommagée ou avoir des caractéristiques de sécurité manquantes. Veuillez télécharger une image originale d'une pièce d'identité non endommagée et entièrement visible.",
        imageNeedsBetterQuality:
            "Il y a un problème avec la qualité de l'image de votre pièce d'identité. Veuillez télécharger une nouvelle image où l'ensemble de votre pièce d'identité est clairement visible.",
        selfieIssue: 'Il y a un problème avec votre selfie/vidéo. Veuillez télécharger un selfie/vidéo en direct.',
        selfieNotMatching: "Votre selfie/vidéo ne correspond pas à votre pièce d'identité. Veuillez télécharger un nouveau selfie/vidéo où votre visage est clairement visible.",
        selfieNotLive: 'Votre selfie/vidéo ne semble pas être une photo/vidéo en direct. Veuillez télécharger un selfie/vidéo en direct.',
    },
    additionalDetailsStep: {
        headerTitle: 'Détails supplémentaires',
        helpText: "Nous devons confirmer les informations suivantes avant que vous puissiez envoyer et recevoir de l'argent depuis votre portefeuille.",
        helpTextIdologyQuestions: 'Nous devons vous poser encore quelques questions pour terminer la validation de votre identité.',
        helpLink: 'En savoir plus sur pourquoi nous en avons besoin.',
        legalFirstNameLabel: 'Prénom légal',
        legalMiddleNameLabel: 'Deuxième prénom légal',
        legalLastNameLabel: 'Nom de famille légal',
        selectAnswer: 'Veuillez sélectionner une réponse pour continuer',
        ssnFull9Error: 'Veuillez entrer un numéro de sécurité sociale valide à neuf chiffres',
        needSSNFull9: 'Nous rencontrons des difficultés pour vérifier votre SSN. Veuillez entrer les neuf chiffres complets de votre SSN.',
        weCouldNotVerify: "Nous n'avons pas pu vérifier",
        pleaseFixIt: 'Veuillez corriger ces informations avant de continuer.',
        failedKYCTextBefore: "Nous n'avons pas pu vérifier votre identité. Veuillez réessayer plus tard ou contacter",
        failedKYCTextAfter: 'si vous avez des questions.',
    },
    termsStep: {
        headerTitle: 'Conditions et frais',
        headerTitleRefactor: 'Frais et conditions',
        haveReadAndAgree: "J'ai lu et j'accepte de recevoir",
        electronicDisclosures: 'divulgations électroniques',
        agreeToThe: "J'accepte les",
        walletAgreement: 'Accord de portefeuille',
        enablePayments: 'Activer les paiements',
        monthlyFee: 'Frais mensuel',
        inactivity: 'Inactivité',
        noOverdraftOrCredit: 'Pas de fonctionnalité de découvert/crédit.',
        electronicFundsWithdrawal: 'Retrait de fonds électronique',
        standard: 'Standard',
        reviewTheFees: "Jetez un coup d'œil à certains frais.",
        checkTheBoxes: 'Veuillez cocher les cases ci-dessous.',
        agreeToTerms: 'Acceptez les conditions et vous serez prêt à partir !',
        shortTermsForm: {
            expensifyPaymentsAccount: ({walletProgram}: WalletProgramParams) => `Le portefeuille Expensify est émis par ${walletProgram}.`,
            perPurchase: 'Par achat',
            atmWithdrawal: 'Retrait au distributeur automatique',
            cashReload: 'Recharge en espèces',
            inNetwork: 'dans le réseau',
            outOfNetwork: 'hors réseau',
            atmBalanceInquiry: 'Demande de solde au distributeur automatique',
            inOrOutOfNetwork: '(dans le réseau ou hors réseau)',
            customerService: 'Service client',
            automatedOrLive: '(automated or live agent)',
            afterTwelveMonths: '(après 12 mois sans transactions)',
            weChargeOneFee: "Nous facturons 1 autre type de frais. Il s'agit de :",
            fdicInsurance: "Vos fonds sont éligibles à l'assurance FDIC.",
            generalInfo: 'Pour des informations générales sur les comptes prépayés, visitez',
            conditionsDetails: 'Pour plus de détails et de conditions concernant tous les frais et services, visitez',
            conditionsPhone: 'ou en appelant le +1 833-400-0904.',
            instant: '(instant)',
            electronicFundsInstantFeeMin: ({amount}: TermsParams) => `(min ${amount})`,
        },
        longTermsForm: {
            listOfAllFees: 'Une liste de tous les frais du portefeuille Expensify',
            typeOfFeeHeader: 'Tous les frais',
            feeAmountHeader: 'Montant',
            moreDetailsHeader: 'Détails',
            openingAccountTitle: "Ouverture d'un compte",
            openingAccountDetails: "Il n'y a pas de frais pour ouvrir un compte.",
            monthlyFeeDetails: "Il n'y a pas de frais mensuels.",
            customerServiceTitle: 'Service client',
            customerServiceDetails: "Il n'y a pas de frais de service client.",
            inactivityDetails: "Il n'y a pas de frais d'inactivité.",
            sendingFundsTitle: 'Envoi de fonds à un autre titulaire de compte',
            sendingFundsDetails: "Il n'y a pas de frais pour envoyer des fonds à un autre titulaire de compte en utilisant votre solde, votre compte bancaire ou votre carte de débit.",
            electronicFundsStandardDetails:
                "There's no fee to transfer funds from your Expensify Wallet " +
                'to your bank account using the standard option. This transfer usually completes within 1-3 business' +
                ' days.',
            electronicFundsInstantDetails: ({percentage, amount}: ElectronicFundsParams) =>
                "There's a fee to transfer funds from your Expensify Wallet to " +
                'your linked debit card using the instant transfer option. This transfer usually completes within ' +
                `several minutes. The fee is ${percentage}% of the transfer amount (with a minimum fee of ${amount}).`,
            fdicInsuranceBancorp: ({amount}: TermsParams) =>
                'Your funds are eligible for FDIC insurance. Your funds will be held at or ' +
                `transferred to ${CONST.WALLET.PROGRAM_ISSUERS.BANCORP_BANK}, an FDIC-insured institution. Once there, your funds are insured up ` +
                `to ${amount} by the FDIC in the event ${CONST.WALLET.PROGRAM_ISSUERS.BANCORP_BANK} fails, if specific deposit insurance requirements ` +
                `are met and your card is registered. See`,
            fdicInsuranceBancorp2: 'pour plus de détails.',
            contactExpensifyPayments: `Contactez ${CONST.WALLET.PROGRAM_ISSUERS.EXPENSIFY_PAYMENTS} en appelant le +1 833-400-0904, par email à`,
            contactExpensifyPayments2: 'ou connectez-vous à',
            generalInformation: 'Pour des informations générales sur les comptes prépayés, visitez',
            generalInformation2: 'Si vous avez une plainte concernant un compte prépayé, appelez le Bureau de Protection Financière des Consommateurs au 1-855-411-2372 ou visitez',
            printerFriendlyView: 'Voir la version imprimable',
            automated: 'Automatisé',
            liveAgent: 'Agent en direct',
            instant: 'Instantané',
            electronicFundsInstantFeeMin: ({amount}: TermsParams) => `Min ${amount}`,
        },
    },
    activateStep: {
        headerTitle: 'Activer les paiements',
        activatedTitle: 'Portefeuille activé !',
        activatedMessage: 'Félicitations, votre portefeuille est configuré et prêt à effectuer des paiements.',
        checkBackLaterTitle: 'Juste une minute...',
        checkBackLaterMessage: 'Nous examinons toujours vos informations. Veuillez revenir plus tard.',
        continueToPayment: 'Continuer vers le paiement',
        continueToTransfer: 'Continuer à transférer',
    },
    companyStep: {
        headerTitle: "Informations sur l'entreprise",
        subtitle: 'Presque terminé ! Pour des raisons de sécurité, nous devons confirmer certaines informations :',
        legalBusinessName: 'Nom commercial légal',
        companyWebsite: "Site web de l'entreprise",
        taxIDNumber: "Numéro d'identification fiscale",
        taxIDNumberPlaceholder: '9 chiffres',
        companyType: "Type d'entreprise",
        incorporationDate: "Date d'incorporation",
        incorporationState: "État d'incorporation",
        industryClassificationCode: "Code de classification de l'industrie",
        confirmCompanyIsNot: "Je confirme que cette entreprise n'est pas sur la liste des",
        listOfRestrictedBusinesses: 'liste des entreprises restreintes',
        incorporationDatePlaceholder: 'Date de début (aaaa-mm-jj)',
        incorporationTypes: {
            LLC: 'LLC',
            CORPORATION: 'Corp',
            PARTNERSHIP: 'Partenariat',
            COOPERATIVE: 'Coopérative',
            SOLE_PROPRIETORSHIP: 'Entreprise individuelle',
            OTHER: 'Autre',
        },
        industryClassification: "Dans quel secteur d'activité l'entreprise est-elle classée ?",
        industryClassificationCodePlaceholder: "Rechercher le code de classification de l'industrie",
    },
    requestorStep: {
        headerTitle: 'Informations personnelles',
        learnMore: 'En savoir plus',
        isMyDataSafe: 'Mes données sont-elles en sécurité ?',
    },
    personalInfoStep: {
        personalInfo: 'Informations personnelles',
        enterYourLegalFirstAndLast: 'Quel est votre nom légal ?',
        legalFirstName: 'Prénom légal',
        legalLastName: 'Nom de famille légal',
        legalName: 'Nom légal',
        enterYourDateOfBirth: 'Quelle est votre date de naissance ?',
        enterTheLast4: 'Quels sont les quatre derniers chiffres de votre numéro de sécurité sociale ?',
        dontWorry: 'Ne vous inquiétez pas, nous ne faisons aucune vérification de crédit personnel !',
        last4SSN: 'Derniers 4 du SSN',
        enterYourAddress: 'Quelle est votre adresse ?',
        address: 'Adresse',
        letsDoubleCheck: 'Vérifions que tout est correct.',
        byAddingThisBankAccount: 'En ajoutant ce compte bancaire, vous confirmez que vous avez lu, compris et accepté',
        whatsYourLegalName: 'Quel est votre nom légal ?',
        whatsYourDOB: 'Quelle est votre date de naissance ?',
        whatsYourAddress: 'Quelle est votre adresse ?',
        whatsYourSSN: 'Quels sont les quatre derniers chiffres de votre numéro de sécurité sociale ?',
        noPersonalChecks: 'Ne vous inquiétez pas, aucun contrôle de crédit personnel ici !',
        whatsYourPhoneNumber: 'Quel est votre numéro de téléphone ?',
        weNeedThisToVerify: 'Nous avons besoin de cela pour vérifier votre portefeuille.',
    },
    businessInfoStep: {
        businessInfo: "Informations sur l'entreprise",
        enterTheNameOfYourBusiness: 'Quel est le nom de votre entreprise ?',
        businessName: "Nom légal de l'entreprise",
        enterYourCompanyTaxIdNumber: "Quel est le numéro d'identification fiscale de votre entreprise ?",
        taxIDNumber: "Numéro d'identification fiscale",
        taxIDNumberPlaceholder: '9 chiffres',
        enterYourCompanyWebsite: 'Quel est le site web de votre entreprise ?',
        companyWebsite: "Site web de l'entreprise",
        enterYourCompanyPhoneNumber: 'Quel est le numéro de téléphone de votre entreprise ?',
        enterYourCompanyAddress: "Quelle est l'adresse de votre entreprise ?",
        selectYourCompanyType: "Quel type d'entreprise est-ce ?",
        companyType: "Type d'entreprise",
        incorporationType: {
            LLC: 'LLC',
            CORPORATION: 'Corp',
            PARTNERSHIP: 'Partenariat',
            COOPERATIVE: 'Coopérative',
            SOLE_PROPRIETORSHIP: 'Entreprise individuelle',
            OTHER: 'Autre',
        },
        selectYourCompanyIncorporationDate: 'Quelle est la date de constitution de votre entreprise ?',
        incorporationDate: "Date d'incorporation",
        incorporationDatePlaceholder: 'Date de début (aaaa-mm-jj)',
        incorporationState: "État d'incorporation",
        pleaseSelectTheStateYourCompanyWasIncorporatedIn: 'Dans quel état votre entreprise a-t-elle été constituée ?',
        letsDoubleCheck: 'Vérifions que tout est correct.',
        companyAddress: "Adresse de l'entreprise",
        listOfRestrictedBusinesses: 'liste des entreprises restreintes',
        confirmCompanyIsNot: "Je confirme que cette entreprise n'est pas sur la liste des",
        businessInfoTitle: "Informations sur l'entreprise",
        legalBusinessName: 'Nom commercial légal',
        whatsTheBusinessName: "Quel est le nom de l'entreprise ?",
        whatsTheBusinessAddress: "Quelle est l'adresse de l'entreprise ?",
        whatsTheBusinessContactInformation: 'Quelles sont les coordonnées professionnelles ?',
        whatsTheBusinessRegistrationNumber: "Quel est le numéro d'enregistrement de l'entreprise ?",
        whatsTheBusinessTaxIDEIN: ({country}: BusinessTaxIDParams) => {
            switch (country) {
                case CONST.COUNTRY.US:
                    return 'Quel est le numéro d’identification d’employeur (EIN) ?';
                case CONST.COUNTRY.CA:
                    return 'Quel est le numéro d’entreprise (BN) ?';
                case CONST.COUNTRY.GB:
                    return 'Quel est le numéro d’immatriculation à la TVA (VRN) ?';
                case CONST.COUNTRY.AU:
                    return 'Quel est le numéro d’entreprise australien (ABN) ?';
                default:
                    return 'Quel est le numéro de TVA intracommunautaire (UE) ?';
            }
        },
        whatsThisNumber: 'Quel est ce numéro ?',
        whereWasTheBusinessIncorporated: "Où l'entreprise a-t-elle été constituée ?",
        whatTypeOfBusinessIsIt: "Quel type d'entreprise est-ce ?",
        whatsTheBusinessAnnualPayment: "Quel est le volume annuel de paiements de l'entreprise ?",
        whatsYourExpectedAverageReimbursements: 'Quel est le montant moyen de remboursement que vous attendez ?',
        registrationNumber: "Numéro d'enregistrement",
        taxIDEIN: ({country}: BusinessTaxIDParams) => {
            switch (country) {
                case CONST.COUNTRY.US:
                    return 'EIN';
                case CONST.COUNTRY.CA:
                    return 'BN';
                case CONST.COUNTRY.GB:
                    return 'VRN';
                case CONST.COUNTRY.AU:
                    return 'ABN';
                default:
                    return 'TVA UE';
            }
        },
        businessAddress: 'Adresse professionnelle',
        businessType: "Type d'entreprise",
        incorporation: 'Incorporation',
        incorporationCountry: "Pays d'incorporation",
        incorporationTypeName: "Type d'incorporation",
        businessCategory: "Catégorie d'entreprise",
        annualPaymentVolume: 'Volume de paiement annuel',
        annualPaymentVolumeInCurrency: ({currencyCode}: CurrencyCodeParams) => `Volume de paiement annuel en ${currencyCode}`,
        averageReimbursementAmount: 'Montant moyen de remboursement',
        averageReimbursementAmountInCurrency: ({currencyCode}: CurrencyCodeParams) => `Montant moyen de remboursement en ${currencyCode}`,
        selectIncorporationType: "Sélectionnez le type d'incorporation",
        selectBusinessCategory: "Sélectionner la catégorie d'entreprise",
        selectAnnualPaymentVolume: 'Sélectionner le volume de paiement annuel',
        selectIncorporationCountry: "Sélectionnez le pays d'incorporation",
        selectIncorporationState: "Sélectionnez l'état d'incorporation",
        selectAverageReimbursement: 'Sélectionner le montant moyen de remboursement',
        findIncorporationType: "Trouver le type d'incorporation",
        findBusinessCategory: "Trouver la catégorie d'entreprise",
        findAnnualPaymentVolume: 'Trouver le volume de paiement annuel',
        findIncorporationState: "Trouver l'état d'incorporation",
        findAverageReimbursement: 'Trouver le montant moyen de remboursement',
        error: {
            registrationNumber: "Veuillez fournir un numéro d'enregistrement valide",
            taxIDEIN: ({country}: BusinessTaxIDParams) => {
                switch (country) {
                    case CONST.COUNTRY.US:
                        return 'Veuillez fournir un numéro d’identification d’employeur (EIN) valide';
                    case CONST.COUNTRY.CA:
                        return 'Veuillez fournir un numéro d’entreprise (BN) valide';
                    case CONST.COUNTRY.GB:
                        return 'Veuillez fournir un numéro de TVA (VRN) valide';
                    case CONST.COUNTRY.AU:
                        return 'Veuillez fournir un numéro d’entreprise australien (ABN) valide';
                    default:
                        return 'Veuillez fournir un numéro de TVA intracommunautaire valide';
                }
            },
        },
    },
    beneficialOwnerInfoStep: {
        doYouOwn25percent: 'Possédez-vous 25 % ou plus de',
        doAnyIndividualOwn25percent: 'Des individus possèdent-ils 25 % ou plus de',
        areThereMoreIndividualsWhoOwn25percent: "Y a-t-il plus d'individus qui possèdent 25 % ou plus de",
        regulationRequiresUsToVerifyTheIdentity: "La réglementation nous oblige à vérifier l'identité de toute personne qui possède plus de 25 % de l'entreprise.",
        companyOwner: "Propriétaire d'entreprise",
        enterLegalFirstAndLastName: 'Quel est le nom légal du propriétaire ?',
        legalFirstName: 'Prénom légal',
        legalLastName: 'Nom de famille légal',
        enterTheDateOfBirthOfTheOwner: 'Quelle est la date de naissance du propriétaire ?',
        enterTheLast4: 'Quels sont les 4 derniers chiffres du numéro de sécurité sociale du propriétaire ?',
        last4SSN: 'Derniers 4 du SSN',
        dontWorry: 'Ne vous inquiétez pas, nous ne faisons aucune vérification de crédit personnel !',
        enterTheOwnersAddress: "Quelle est l'adresse du propriétaire ?",
        letsDoubleCheck: 'Vérifions que tout est correct.',
        legalName: 'Nom légal',
        address: 'Adresse',
        byAddingThisBankAccount: 'En ajoutant ce compte bancaire, vous confirmez que vous avez lu, compris et accepté',
        owners: 'Propriétaires',
    },
    ownershipInfoStep: {
        ownerInfo: 'Informations sur le propriétaire',
        businessOwner: "Propriétaire d'entreprise",
        signerInfo: 'Informations du signataire',
        doYouOwn: ({companyName}: CompanyNameParams) => `Possédez-vous 25 % ou plus de ${companyName} ?`,
        doesAnyoneOwn: ({companyName}: CompanyNameParams) => `Est-ce qu'une personne possède 25 % ou plus de ${companyName} ?`,
        regulationsRequire: "Les réglementations nous obligent à vérifier l'identité de toute personne possédant plus de 25 % de l'entreprise.",
        legalFirstName: 'Prénom légal',
        legalLastName: 'Nom de famille légal',
        whatsTheOwnersName: 'Quel est le nom légal du propriétaire ?',
        whatsYourName: 'Quel est votre nom légal ?',
        whatPercentage: "Quel pourcentage de l'entreprise appartient au propriétaire ?",
        whatsYoursPercentage: "Quel pourcentage de l'entreprise possédez-vous ?",
        ownership: 'Propriété',
        whatsTheOwnersDOB: 'Quelle est la date de naissance du propriétaire ?',
        whatsYourDOB: 'Quelle est votre date de naissance ?',
        whatsTheOwnersAddress: "Quelle est l'adresse du propriétaire ?",
        whatsYourAddress: 'Quelle est votre adresse ?',
        whatAreTheLast: 'Quels sont les 4 derniers chiffres du numéro de sécurité sociale du propriétaire ?',
        whatsYourLast: 'Quels sont les 4 derniers chiffres de votre numéro de sécurité sociale ?',
        dontWorry: 'Ne vous inquiétez pas, nous ne faisons aucune vérification de crédit personnel !',
        last4: 'Derniers 4 du SSN',
        whyDoWeAsk: 'Pourquoi demandons-nous cela ?',
        letsDoubleCheck: 'Vérifions que tout est correct.',
        legalName: 'Nom légal',
        ownershipPercentage: 'Pourcentage de propriété',
        areThereOther: ({companyName}: CompanyNameParams) => `Y a-t-il d'autres personnes qui possèdent 25 % ou plus de ${companyName} ?`,
        owners: 'Propriétaires',
        addCertified: 'Ajoutez un organigramme certifié qui montre les propriétaires bénéficiaires',
        regulationRequiresChart:
            "La réglementation nous oblige à collecter une copie certifiée du tableau de propriété qui montre chaque individu ou entité possédant 25 % ou plus de l'entreprise.",
        uploadEntity: 'Télécharger le tableau de propriété des entités',
        noteEntity: "Remarque : Le schéma de propriété de l'entité doit être signé par votre comptable, votre conseiller juridique ou être notarié.",
        certified: "Tableau de propriété de l'entité certifiée",
        selectCountry: 'Sélectionner le pays',
        findCountry: 'Trouver le pays',
        address: 'Adresse',
        chooseFile: 'Choisir un fichier',
        uploadDocuments: 'Télécharger des documents supplémentaires',
        pleaseUpload:
            "Veuillez télécharger des documents supplémentaires ci-dessous pour nous aider à vérifier votre identité en tant que propriétaire direct ou indirect de 25 % ou plus de l'entité commerciale.",
        acceptedFiles: 'Formats de fichiers acceptés : PDF, PNG, JPEG. La taille totale des fichiers pour chaque section ne peut pas dépasser 5 Mo.',
        proofOfBeneficialOwner: 'Preuve du bénéficiaire effectif',
        proofOfBeneficialOwnerDescription:
            "Veuillez fournir une attestation signée et un organigramme d'un comptable public, notaire ou avocat vérifiant la propriété de 25 % ou plus de l'entreprise. Elle doit être datée des trois derniers mois et inclure le numéro de licence du signataire.",
        copyOfID: "Copie de la pièce d'identité pour le bénéficiaire effectif",
        copyOfIDDescription: 'Exemples : Passeport, permis de conduire, etc.',
        proofOfAddress: 'Justificatif de domicile pour le bénéficiaire effectif',
        proofOfAddressDescription: 'Exemples : Facture de services publics, contrat de location, etc.',
        codiceFiscale: 'Codice fiscale/Tax ID',
        codiceFiscaleDescription:
            "Veuillez télécharger une vidéo d'une visite de site ou un appel enregistré avec le signataire. Le signataire doit fournir : nom complet, date de naissance, nom de l'entreprise, numéro d'enregistrement, numéro de code fiscal, adresse enregistrée, nature de l'activité et objet du compte.",
    },
    validationStep: {
        headerTitle: 'Valider le compte bancaire',
        buttonText: 'Terminer la configuration',
        maxAttemptsReached: 'La validation de ce compte bancaire a été désactivée en raison de trop nombreuses tentatives incorrectes.',
        description: `Dans un délai de 1 à 2 jours ouvrables, nous enverrons trois (3) petites transactions sur votre compte bancaire sous un nom tel que "Expensify, Inc. Validation".`,
        descriptionCTA: 'Veuillez entrer le montant de chaque transaction dans les champs ci-dessous. Exemple : 1,51.',
        reviewingInfo: 'Merci ! Nous examinons vos informations et nous vous contacterons sous peu. Veuillez vérifier votre chat avec Concierge.',
        forNextStep: 'pour les prochaines étapes pour terminer la configuration de votre compte bancaire.',
        letsChatCTA: 'Oui, discutons.',
        letsChatText: 'Presque terminé ! Nous avons besoin de votre aide pour vérifier quelques dernières informations par chat. Prêt ?',
        letsChatTitle: 'Discutons !',
        enable2FATitle: "Prévenez la fraude, activez l'authentification à deux facteurs (2FA)",
        enable2FAText:
            "Nous prenons votre sécurité au sérieux. Veuillez configurer l'authentification à deux facteurs (2FA) maintenant pour ajouter une couche de protection supplémentaire à votre compte.",
        secureYourAccount: 'Sécurisez votre compte',
    },
    beneficialOwnersStep: {
        additionalInformation: 'Informations supplémentaires',
        checkAllThatApply: "Cochez tout ce qui s'applique, sinon laissez vide.",
        iOwnMoreThan25Percent: 'Je possède plus de 25 % de',
        someoneOwnsMoreThan25Percent: "Quelqu'un d'autre possède plus de 25 % de",
        additionalOwner: 'Bénéficiaire effectif supplémentaire',
        removeOwner: 'Supprimer ce bénéficiaire effectif',
        addAnotherIndividual: 'Ajouter une autre personne qui possède plus de 25 % de',
        agreement: 'Accord :',
        termsAndConditions: 'termes et conditions',
        certifyTrueAndAccurate: 'Je certifie que les informations fournies sont vraies et exactes.',
        error: {
            certify: 'Doit certifier que les informations sont vraies et exactes',
        },
    },
    completeVerificationStep: {
        completeVerification: 'Terminer la vérification',
        confirmAgreements: 'Veuillez confirmer les accords ci-dessous.',
        certifyTrueAndAccurate: 'Je certifie que les informations fournies sont vraies et exactes.',
        certifyTrueAndAccurateError: "Veuillez certifier que l'information est vraie et exacte.",
        isAuthorizedToUseBankAccount: 'Je suis autorisé à utiliser ce compte bancaire professionnel pour les dépenses professionnelles.',
        isAuthorizedToUseBankAccountError: "Vous devez être un agent de contrôle avec l'autorisation d'opérer le compte bancaire de l'entreprise.",
        termsAndConditions: 'termes et conditions',
    },
    connectBankAccountStep: {
        finishButtonText: 'Terminer la configuration',
        validateYourBankAccount: 'Validez votre compte bancaire',
        validateButtonText: 'Valider',
        validationInputLabel: 'Transaction',
        maxAttemptsReached: 'La validation de ce compte bancaire a été désactivée en raison de trop nombreuses tentatives incorrectes.',
        description: `Dans un délai de 1 à 2 jours ouvrables, nous enverrons trois (3) petites transactions sur votre compte bancaire sous un nom tel que "Expensify, Inc. Validation".`,
        descriptionCTA: 'Veuillez entrer le montant de chaque transaction dans les champs ci-dessous. Exemple : 1,51.',
        reviewingInfo: 'Merci ! Nous examinons vos informations et nous vous contacterons sous peu. Veuillez vérifier votre chat avec Concierge.',
        forNextSteps: 'pour les prochaines étapes pour terminer la configuration de votre compte bancaire.',
        letsChatCTA: 'Oui, discutons.',
        letsChatText: 'Presque terminé ! Nous avons besoin de votre aide pour vérifier quelques dernières informations par chat. Prêt ?',
        letsChatTitle: 'Discutons !',
        enable2FATitle: "Prévenez la fraude, activez l'authentification à deux facteurs (2FA)",
        enable2FAText:
            "Nous prenons votre sécurité au sérieux. Veuillez configurer l'authentification à deux facteurs (2FA) maintenant pour ajouter une couche de protection supplémentaire à votre compte.",
        secureYourAccount: 'Sécurisez votre compte',
    },
    countryStep: {
        confirmBusinessBank: 'Confirmer la devise et le pays du compte bancaire professionnel',
        confirmCurrency: 'Confirmer la devise et le pays',
        yourBusiness: 'La devise de votre compte bancaire professionnel doit correspondre à la devise de votre espace de travail.',
        youCanChange: 'Vous pouvez changer la devise de votre espace de travail dans votre',
        findCountry: 'Trouver le pays',
        selectCountry: 'Sélectionner le pays',
    },
    bankInfoStep: {
        whatAreYour: 'Quelles sont les coordonnées de votre compte bancaire professionnel ?',
        letsDoubleCheck: 'Vérifions que tout est en ordre.',
        thisBankAccount: 'Ce compte bancaire sera utilisé pour les paiements professionnels sur votre espace de travail.',
        accountNumber: 'Numéro de compte',
        accountHolderNameDescription: 'Nom complet du signataire autorisé',
    },
    signerInfoStep: {
        signerInfo: 'Informations du signataire',
        areYouDirector: ({companyName}: CompanyNameParams) => `Êtes-vous un directeur ou un cadre supérieur chez ${companyName} ?`,
        regulationRequiresUs: "La réglementation nous oblige à vérifier si le signataire a l'autorité pour prendre cette action au nom de l'entreprise.",
        whatsYourName: 'Quel est votre nom légal ?',
        fullName: 'Nom légal complet',
        whatsYourJobTitle: 'Quel est votre titre de poste ?',
        jobTitle: 'Intitulé du poste',
        whatsYourDOB: 'Quelle est votre date de naissance ?',
        uploadID: "Téléchargez une pièce d'identité et un justificatif de domicile",
        personalAddress: "Preuve d'adresse personnelle (par exemple, facture de services publics)",
        letsDoubleCheck: 'Vérifions que tout est correct.',
        legalName: 'Nom légal',
        proofOf: 'Justificatif de domicile personnel',
        enterOneEmail: ({companyName}: CompanyNameParams) => `Entrez l'email du directeur ou d'un cadre supérieur chez ${companyName}`,
        regulationRequiresOneMoreDirector: 'La réglementation exige au moins un autre directeur ou cadre supérieur en tant que signataire.',
        hangTight: 'Patientez...',
        enterTwoEmails: ({companyName}: CompanyNameParams) => `Entrez les e-mails de deux directeurs ou cadres supérieurs chez ${companyName}`,
        sendReminder: 'Envoyer un rappel',
        chooseFile: 'Choisir un fichier',
        weAreWaiting: "Nous attendons que d'autres vérifient leur identité en tant que directeurs ou cadres supérieurs de l'entreprise.",
        id: "Copie de la pièce d'identité",
        proofOfDirectors: 'Preuve du ou des directeur(s)',
        proofOfDirectorsDescription: "Exemples : Profil d'entreprise Oncorp ou Enregistrement d'entreprise.",
        codiceFiscale: 'Codice Fiscale',
        codiceFiscaleDescription: 'Codice Fiscale pour les signataires, utilisateurs autorisés et bénéficiaires effectifs.',
        PDSandFSG: 'Documents de divulgation PDS + FSG',
        PDSandFSGDescription:
            "Notre partenariat avec Corpay utilise une connexion API pour tirer parti de leur vaste réseau de partenaires bancaires internationaux afin d'alimenter les Remboursements Globaux dans Expensify. Conformément à la réglementation australienne, nous vous fournissons le Guide des Services Financiers (FSG) et le Document de Révélation de Produit (PDS) de Corpay.\n\nVeuillez lire attentivement les documents FSG et PDS car ils contiennent des détails complets et des informations importantes sur les produits et services offerts par Corpay. Conservez ces documents pour référence future.",
        pleaseUpload:
            "Veuillez télécharger ci-dessous des documents supplémentaires pour nous aider à vérifier votre identité en tant que directeur ou cadre supérieur de l'entité commerciale.",
    },
    agreementsStep: {
        agreements: 'Accords',
        pleaseConfirm: 'Veuillez confirmer les accords ci-dessous',
        regulationRequiresUs: "La réglementation nous oblige à vérifier l'identité de toute personne qui possède plus de 25 % de l'entreprise.",
        iAmAuthorized: 'Je suis autorisé à utiliser le compte bancaire professionnel pour les dépenses professionnelles.',
        iCertify: 'Je certifie que les informations fournies sont vraies et exactes.',
        termsAndConditions: 'termes et conditions',
        accept: 'Accepter et ajouter un compte bancaire',
        iConsentToThe: 'Je consens à la',
        privacyNotice: 'avis de confidentialité',
        error: {
            authorized: "Vous devez être un agent de contrôle avec l'autorisation d'opérer le compte bancaire de l'entreprise.",
            certify: "Veuillez certifier que l'information est vraie et exacte.",
            consent: "Veuillez consentir à l'avis de confidentialité",
        },
    },
    docusignStep: {
        subheader: 'Formulaire Docusign',
        pleaseComplete:
            'Veuillez remplir le formulaire d’autorisation ACH via le lien Docusign ci-dessous, puis téléversez une copie signée ici afin que nous puissions prélever les fonds directement de votre compte bancaire.',
        pleaseCompleteTheBusinessAccount: 'Veuillez remplir la demande de compte professionnel et l’accord de prélèvement automatique.',
        pleaseCompleteTheDirect:
            'Veuillez remplir l’accord de prélèvement automatique via le lien Docusign ci-dessous, puis téléversez une copie signée ici afin que nous puissions prélever les fonds directement de votre compte bancaire.',
        takeMeTo: 'Aller à Docusign',
        uploadAdditional: 'Téléverser des documents supplémentaires',
        pleaseUpload: 'Veuillez téléverser le formulaire DEFT et la page de signature Docusign.',
        pleaseUploadTheDirect: 'Veuillez téléverser les accords de prélèvement automatique et la page de signature Docusign.',
    },
    finishStep: {
        letsFinish: 'Terminons dans le chat !',
        thanksFor:
            "Merci pour ces détails. Un agent de support dédié va maintenant examiner vos informations. Nous reviendrons vers vous si nous avons besoin de quelque chose d'autre, mais en attendant, n'hésitez pas à nous contacter si vous avez des questions.",
        iHaveA: "J'ai une question",
        enable2FA: "Activez l'authentification à deux facteurs (2FA) pour prévenir la fraude",
        weTake: "Nous prenons votre sécurité au sérieux. Veuillez configurer l'authentification à deux facteurs (2FA) maintenant pour ajouter une couche de protection supplémentaire à votre compte.",
        secure: 'Sécurisez votre compte',
    },
    reimbursementAccountLoadingAnimation: {
        oneMoment: 'Un instant',
        explanationLine: 'Nous examinons vos informations. Vous pourrez bientôt passer aux étapes suivantes.',
    },
    session: {
        offlineMessageRetry: 'Il semble que vous soyez hors ligne. Veuillez vérifier votre connexion et réessayer.',
    },
    travel: {
        header: 'Réserver un voyage',
        title: 'Voyagez intelligemment',
        subtitle: 'Utilisez Expensify Travel pour obtenir les meilleures offres de voyage et gérer toutes vos dépenses professionnelles en un seul endroit.',
        features: {
            saveMoney: 'Économisez sur vos réservations',
            alerts: 'Recevez des mises à jour et des alertes en temps réel',
        },
        bookTravel: 'Réserver un voyage',
        bookDemo: 'Réserver une démo',
        bookADemo: 'Réserver une démo',
        toLearnMore: 'pour en savoir plus.',
        termsAndConditions: {
            header: 'Avant de continuer...',
            title: 'Termes et conditions',
            label: "J'accepte les termes et conditions",
            subtitle: `Veuillez accepter les <a href="${CONST.TRAVEL_TERMS_URL}">conditions générales</a> d'Expensify Travel.`,
            error: 'Vous devez accepter les conditions générales de Expensify Travel pour continuer.',
            defaultWorkspaceError:
                "Vous devez définir un espace de travail par défaut pour activer Expensify Travel. Allez dans Paramètres > Espaces de travail > cliquez sur les trois points verticaux à côté d'un espace de travail > Définir comme espace de travail par défaut, puis réessayez !",
        },
        flight: 'Vol',
        flightDetails: {
            passenger: 'Passager',
            layover: ({layover}: FlightLayoverParams) => `<muted-text-label>Vous avez une <strong>escale de ${layover}</strong> avant ce vol</muted-text-label>`,
            takeOff: 'Décollage',
            landing: 'Atterrissage',
            seat: 'Siège',
            class: 'Classe Cabine',
            recordLocator: "Localisateur d'enregistrement",
            cabinClasses: {
                unknown: 'Unknown',
                economy: 'Économie',
                premiumEconomy: 'Premium Economy',
                business: 'Entreprise',
                first: 'Premier',
            },
        },
        hotel: 'Hôtel',
        hotelDetails: {
            guest: 'Invité',
            checkIn: 'Enregistrement',
            checkOut: 'Check-out',
            roomType: 'Type de chambre',
            cancellation: "Politique d'annulation",
            cancellationUntil: "Annulation gratuite jusqu'à",
            confirmation: 'Numéro de confirmation',
            cancellationPolicies: {
                unknown: 'Unknown',
                nonRefundable: 'Non remboursable',
                freeCancellationUntil: "Annulation gratuite jusqu'à",
                partiallyRefundable: 'Partiellement remboursable',
            },
        },
        car: 'Voiture',
        carDetails: {
            rentalCar: 'Location de voiture',
            pickUp: 'Ramassage',
            dropOff: 'Dépose',
            driver: 'Conducteur',
            carType: 'Type de voiture',
            cancellation: "Politique d'annulation",
            cancellationUntil: "Annulation gratuite jusqu'à",
            freeCancellation: 'Annulation gratuite',
            confirmation: 'Numéro de confirmation',
        },
        train: 'Rail',
        trainDetails: {
            passenger: 'Passager',
            departs: 'Départs',
            arrives: 'Arrive',
            coachNumber: 'Numéro de coach',
            seat: 'Siège',
            fareDetails: 'Détails du tarif',
            confirmation: 'Numéro de confirmation',
        },
        viewTrip: 'Voir le voyage',
        modifyTrip: 'Modifier le voyage',
        tripSupport: 'Assistance de voyage',
        tripDetails: 'Détails du voyage',
        viewTripDetails: 'Voir les détails du voyage',
        trip: 'Voyage',
        trips: 'Voyages',
        tripSummary: 'Résumé du voyage',
        departs: 'Départs',
        errorMessage: 'Un problème est survenu. Veuillez réessayer plus tard.',
        phoneError: {
            phrase1: "S'il vous plaît",
            link: 'ajoutez un e-mail professionnel comme identifiant principal',
            phrase2: 'pour réserver un voyage.',
        },
        domainSelector: {
            title: 'Domaine',
            subtitle: "Choisissez un domaine pour la configuration d'Expensify Travel.",
            recommended: 'Recommandé',
        },
        domainPermissionInfo: {
            title: 'Domaine',
            restriction: ({domain}: DomainPermissionInfoRestrictionParams) =>
                `Vous n'avez pas l'autorisation d'activer Expensify Travel pour le domaine <strong>${domain}</strong>. Vous devrez demander à quelqu'un de ce domaine d'activer Travel à votre place.`,
            accountantInvitation: `Si vous êtes comptable, pensez à rejoindre le <a href="${CONST.OLD_DOT_PUBLIC_URLS.EXPENSIFY_APPROVED_PROGRAM_URL}">programme ExpensifyApproved! pour les comptables</a> afin d'activer les déplacements pour ce domaine.`,
        },
        publicDomainError: {
            title: 'Commencez avec Expensify Travel',
            message: `Vous devrez utiliser votre e-mail professionnel (par exemple, nom@entreprise.com) avec Expensify Travel, et non votre e-mail personnel (par exemple, nom@gmail.com).`,
        },
        blockedFeatureModal: {
            title: 'Expensify Travel a été désactivé',
            message: `Votre administrateur a désactivé Expensify Travel. Veuillez suivre la politique de réservation de votre entreprise pour les arrangements de voyage.`,
        },
        verifyCompany: {
            title: "Commencez votre voyage dès aujourd'hui !",
            message: `Veuillez contacter votre gestionnaire de compte ou salesteam@expensify.com pour obtenir une démonstration de voyage et l'activer pour votre entreprise.`,
        },
        updates: {
            bookingTicketed: ({airlineCode, origin, destination, startDate, confirmationID = ''}: FlightParams) =>
                `Votre vol ${airlineCode} (${origin} → ${destination}) le ${startDate} a été réservé. Code de confirmation : ${confirmationID}`,
            ticketVoided: ({airlineCode, origin, destination, startDate}: FlightParams) =>
                `Votre billet pour le vol ${airlineCode} (${origin} → ${destination}) du ${startDate} a été annulé.`,
            ticketRefunded: ({airlineCode, origin, destination, startDate}: FlightParams) =>
                `Votre billet pour le vol ${airlineCode} (${origin} → ${destination}) le ${startDate} a été remboursé ou échangé.`,
            flightCancelled: ({airlineCode, origin, destination, startDate}: FlightParams) =>
                `Votre vol ${airlineCode} (${origin} → ${destination}) du ${startDate} a été annulé par la compagnie aérienne.`,
            flightScheduleChangePending: ({airlineCode}: AirlineParams) =>
                `La compagnie aérienne a proposé un changement d'horaire pour le vol ${airlineCode} ; nous attendons la confirmation.`,
            flightScheduleChangeClosed: ({airlineCode, startDate}: AirlineParams) => `Changement d'horaire confirmé : le vol ${airlineCode} part maintenant à ${startDate}.`,
            flightUpdated: ({airlineCode, origin, destination, startDate}: FlightParams) => `Votre vol ${airlineCode} (${origin} → ${destination}) le ${startDate} a été mis à jour.`,
            flightCabinChanged: ({airlineCode, cabinClass}: AirlineParams) => `Votre classe de cabine a été mise à jour en ${cabinClass} sur le vol ${airlineCode}.`,
            flightSeatConfirmed: ({airlineCode}: AirlineParams) => `Votre attribution de siège sur le vol ${airlineCode} a été confirmée.`,
            flightSeatChanged: ({airlineCode}: AirlineParams) => `Votre attribution de siège sur le vol ${airlineCode} a été modifiée.`,
            flightSeatCancelled: ({airlineCode}: AirlineParams) => `Votre attribution de siège sur le vol ${airlineCode} a été supprimée.`,
            paymentDeclined: 'Le paiement de votre réservation de vol a échoué. Veuillez réessayer.',
            bookingCancelledByTraveler: ({type, id = ''}: TravelTypeParams) => `Vous avez annulé votre réservation de ${type} ${id}.`,
            bookingCancelledByVendor: ({type, id = ''}: TravelTypeParams) => `Le fournisseur a annulé votre réservation de ${type} ${id}.`,
            bookingRebooked: ({type, id = ''}: TravelTypeParams) => `Votre réservation de ${type} a été rebookée. Nouveau numéro de confirmation : ${id}.`,
            bookingUpdated: ({type}: TravelTypeParams) => `Votre réservation de ${type} a été mise à jour. Consultez les nouveaux détails dans l'itinéraire.`,
            railTicketRefund: ({origin, destination, startDate}: RailTicketParams) =>
                `Votre billet de train pour ${origin} → ${destination} le ${startDate} a été remboursé. Un crédit sera traité.`,
            railTicketExchange: ({origin, destination, startDate}: RailTicketParams) => `Votre billet de train pour ${origin} → ${destination} le ${startDate} a été échangé.`,
            railTicketUpdate: ({origin, destination, startDate}: RailTicketParams) => `Votre billet de train pour ${origin} → ${destination} le ${startDate} a été mis à jour.`,
            defaultUpdate: ({type}: TravelTypeParams) => `Votre réservation de ${type} a été mise à jour.`,
        },
        flightTo: 'Vol pour',
        trainTo: 'Train pour',
        carRental: ' de location de voiture',
        nightIn: 'nuit à',
        nightsIn: 'nuits à',
    },
    workspace: {
        common: {
            card: 'Cartes',
            expensifyCard: 'Expensify Card',
            companyCards: "Cartes d'entreprise",
            workflows: 'Workflows',
            workspace: 'Espace de travail',
            findWorkspace: "Trouver l'espace de travail",
            edit: "Modifier l'espace de travail",
            enabled: 'Activé',
            disabled: 'Désactivé',
            everyone: 'Tout le monde',
            delete: "Supprimer l'espace de travail",
            settings: 'Paramètres',
            reimburse: 'Remboursements',
            categories: 'Catégories',
            tags: 'Tags',
            customField1: 'Champ personnalisé 1',
            customField2: 'Champ personnalisé 2',
            customFieldHint: "Ajoutez un codage personnalisé qui s'applique à toutes les dépenses de ce membre.",
            reportFields: 'Champs de rapport',
            reportTitle: 'Titre du rapport',
            reportField: 'Champ de rapport',
            taxes: 'Taxes',
            bills: 'Bills',
            invoices: 'Factures',
            travel: 'Voyage',
            members: 'Membres',
            accounting: 'Comptabilité',
            receiptPartners: 'Partenaires de reçus',
            rules: 'Règles',
            displayedAs: 'Affiché comme',
            plan: 'Planification',
            profile: 'Aperçu',
            bankAccount: 'Compte bancaire',
            testTransactions: 'Tester les transactions',
            issueAndManageCards: 'Émettre et gérer des cartes',
            reconcileCards: 'Rapprocher les cartes',
            selected: () => ({
                one: '1 sélectionné',
                other: (count: number) => `${count} sélectionné(s)`,
            }),
            settlementFrequency: 'Fréquence de règlement',
            setAsDefault: 'Définir comme espace de travail par défaut',
            defaultNote: `Les reçus envoyés à ${CONST.EMAIL.RECEIPTS} apparaîtront dans cet espace de travail.`,
            deleteConfirmation: 'Êtes-vous sûr de vouloir supprimer cet espace de travail ?',
            deleteWithCardsConfirmation: 'Êtes-vous sûr de vouloir supprimer cet espace de travail ? Cela supprimera tous les flux de cartes et les cartes attribuées.',
            unavailable: 'Espace de travail indisponible',
            memberNotFound: "Membre introuvable. Pour inviter un nouveau membre à l'espace de travail, veuillez utiliser le bouton d'invitation ci-dessus.",
            notAuthorized: `Vous n'avez pas accès à cette page. Si vous essayez de rejoindre cet espace de travail, demandez simplement au propriétaire de l'espace de travail de vous ajouter en tant que membre. Autre chose ? Contactez ${CONST.EMAIL.CONCIERGE}.`,
            goToWorkspace: "Aller à l'espace de travail",
            goToWorkspaces: 'Aller aux espaces de travail',
            clearFilter: 'Effacer le filtre',
            workspaceName: "Nom de l'espace de travail",
            workspaceOwner: 'Propriétaire',
            workspaceType: "Type d'espace de travail",
            workspaceAvatar: "Avatar de l'espace de travail",
            mustBeOnlineToViewMembers: 'Vous devez être en ligne pour voir les membres de cet espace de travail.',
            moreFeatures: 'Plus de fonctionnalités',
            requested: 'Demandé',
            distanceRates: 'Tarifs de distance',
            defaultDescription: 'Un seul endroit pour tous vos reçus et dépenses.',
            descriptionHint: 'Partager des informations sur cet espace de travail avec tous les membres.',
            welcomeNote: 'Veuillez utiliser Expensify pour soumettre vos reçus pour remboursement, merci !',
            subscription: 'Abonnement',
            markAsEntered: 'Marquer comme saisi manuellement',
            markAsExported: 'Marquer comme exporté',
            exportIntegrationSelected: ({connectionName}: ExportIntegrationSelectedParams) => `Exporter vers ${CONST.POLICY.CONNECTIONS.NAME_USER_FRIENDLY[connectionName]}`,
            letsDoubleCheck: 'Vérifions que tout est correct.',
            lineItemLevel: 'Niveau des postes de dépense',
            reportLevel: 'Niveau de rapport',
            topLevel: 'Niveau supérieur',
            appliedOnExport: "Non importé dans Expensify, appliqué à l'exportation",
            shareNote: {
                header: "Partagez votre espace de travail avec d'autres membres",
                content: ({adminsRoomLink}: WorkspaceShareNoteParams) =>
                    `Partagez ce code QR ou copiez le lien ci-dessous pour permettre aux membres de demander facilement l'accès à votre espace de travail. Toutes les demandes d'adhésion à l'espace de travail s'afficheront dans la salle <a href="${adminsRoomLink}">${CONST.REPORT.WORKSPACE_CHAT_ROOMS.ADMINS}</a> pour que vous puissiez les examiner.`,
            },
            connectTo: ({connectionName}: ConnectionNameParams) => `Se connecter à ${CONST.POLICY.CONNECTIONS.NAME_USER_FRIENDLY[connectionName]}`,
            createNewConnection: 'Créer une nouvelle connexion',
            reuseExistingConnection: 'Réutiliser la connexion existante',
            existingConnections: 'Connexions existantes',
            existingConnectionsDescription: ({connectionName}: ConnectionNameParams) =>
                `Puisque vous vous êtes déjà connecté à ${CONST.POLICY.CONNECTIONS.NAME_USER_FRIENDLY[connectionName]}, vous pouvez choisir de réutiliser une connexion existante ou d'en créer une nouvelle.`,
            lastSyncDate: ({connectionName, formattedDate}: LastSyncDateParams) => `${connectionName} - Dernière synchronisation le ${formattedDate}`,
            authenticationError: ({connectionName}: AuthenticationErrorParams) => `Impossible de se connecter à ${connectionName} en raison d'une erreur d'authentification`,
            learnMore: 'En savoir plus',
            memberAlternateText: 'Les membres peuvent soumettre et approuver des rapports.',
            adminAlternateText: "Les administrateurs ont un accès complet pour modifier tous les rapports et les paramètres de l'espace de travail.",
            auditorAlternateText: 'Les auditeurs peuvent voir et commenter les rapports.',
            roleName: ({role}: OptionalParam<RoleNamesParams> = {}) => {
                switch (role) {
                    case CONST.POLICY.ROLE.ADMIN:
                        return 'Admin';
                    case CONST.POLICY.ROLE.AUDITOR:
                        return 'Auditeur';
                    case CONST.POLICY.ROLE.USER:
                        return 'Membre';
                    default:
                        return 'Membre';
                }
            },
            frequency: {
                manual: 'Manuellement',
                instant: 'Instantané',
                immediate: 'Quotidiennement',
                trip: 'Par voyage',
                weekly: 'Hebdomadaire',
                semimonthly: 'Deux fois par mois',
                monthly: 'Mensuel',
            },
            planType: 'Type de plan',
            submitExpense: 'Soumettez vos dépenses ci-dessous :',
            defaultCategory: 'Catégorie par défaut',
            viewTransactions: 'Voir les transactions',
            policyExpenseChatName: ({displayName}: PolicyExpenseChatNameParams) => `Les dépenses de ${displayName}`,
            deepDiveExpensifyCard: `<muted-text-label>Les transactions Expensify Card seront automatiquement exportées vers un « Expensify Card Liability Account » créé avec <a href="${CONST.DEEP_DIVE_EXPENSIFY_CARD}">notre intégration</a>.</muted-text-label>`,
        },
        receiptPartners: {
            uber: {
                subtitle: 'Automatisez les dépenses de déplacement et de livraison de repas dans toute votre organisation.',
            },
        },
        perDiem: {
            subtitle: 'Définissez des taux de per diem pour contrôler les dépenses quotidiennes des employés.',
            amount: 'Montant',
            deleteRates: () => ({
                one: 'Supprimer le taux',
                other: 'Supprimer les tarifs',
            }),
            deletePerDiemRate: 'Supprimer le taux de per diem',
            findPerDiemRate: 'Trouver le taux journalier',
            areYouSureDelete: () => ({
                one: 'Êtes-vous sûr de vouloir supprimer ce tarif ?',
                other: 'Êtes-vous sûr de vouloir supprimer ces tarifs ?',
            }),
            emptyList: {
                title: 'Per diem',
                subtitle: 'Définissez des taux de per diem pour contrôler les dépenses quotidiennes des employés. Importez les taux depuis une feuille de calcul pour commencer.',
            },
            errors: {
                existingRateError: ({rate}: CustomUnitRateParams) => `Un taux avec la valeur ${rate} existe déjà`,
            },
            importPerDiemRates: 'Importer les taux de per diem',
            editPerDiemRate: 'Modifier le taux de per diem',
            editPerDiemRates: 'Modifier les taux de per diem',
            editDestinationSubtitle: ({destination}: EditDestinationSubtitleParams) => `La mise à jour de cette destination la modifiera pour tous les sous-taux de ${destination} par diem.`,
            editCurrencySubtitle: ({destination}: EditDestinationSubtitleParams) => `La mise à jour de cette devise la modifiera pour tous les sous-taux de per diem ${destination}.`,
        },
        qbd: {
            exportOutOfPocketExpensesDescription: 'Définissez comment les dépenses hors de la poche sont exportées vers QuickBooks Desktop.',
            exportOutOfPocketExpensesCheckToggle: 'Marquer les chèques comme « imprimer plus tard »',
            exportDescription: 'Configurez comment les données Expensify sont exportées vers QuickBooks Desktop.',
            date: "Date d'exportation",
            exportInvoices: 'Exporter les factures vers',
            exportExpensifyCard: 'Exporter les transactions de la carte Expensify en tant que',
            account: 'Compte',
            accountDescription: 'Choisissez où publier les écritures de journal.',
            accountsPayable: 'Comptes fournisseurs',
            accountsPayableDescription: 'Choisissez où créer des factures fournisseurs.',
            bankAccount: 'Compte bancaire',
            notConfigured: 'Non configuré',
            bankAccountDescription: "Choisissez d'où envoyer les chèques.",
            creditCardAccount: 'Compte de carte de crédit',
            exportDate: {
                label: "Date d'exportation",
                description: "Utilisez cette date lors de l'exportation des rapports vers QuickBooks Desktop.",
                values: {
                    [CONST.QUICKBOOKS_EXPORT_DATE.LAST_EXPENSE]: {
                        label: 'Date de la dernière dépense',
                        description: 'Date de la dépense la plus récente sur le rapport.',
                    },
                    [CONST.QUICKBOOKS_EXPORT_DATE.REPORT_EXPORTED]: {
                        label: "Date d'exportation",
                        description: 'Date à laquelle le rapport a été exporté vers QuickBooks Desktop.',
                    },
                    [CONST.QUICKBOOKS_EXPORT_DATE.REPORT_SUBMITTED]: {
                        label: 'Date de soumission',
                        description: 'Date à laquelle le rapport a été soumis pour approbation.',
                    },
                },
            },
            exportCheckDescription: "Nous créerons un chèque détaillé pour chaque rapport Expensify et l'enverrons depuis le compte bancaire ci-dessous.",
            exportJournalEntryDescription: 'Nous créerons une écriture de journal détaillée pour chaque rapport Expensify et la publierons sur le compte ci-dessous.',
            exportVendorBillDescription:
                "Nous créerons une facture détaillée pour chaque rapport Expensify et l'ajouterons au compte ci-dessous. Si cette période est clôturée, nous la publierons au 1er de la prochaine période ouverte.",
            outOfPocketTaxEnabledDescription:
                "QuickBooks Desktop ne prend pas en charge les taxes sur les exportations d'écritures de journal. Comme vous avez activé les taxes dans votre espace de travail, cette option d'exportation n'est pas disponible.",
            outOfPocketTaxEnabledError: "Les écritures de journal ne sont pas disponibles lorsque les taxes sont activées. Veuillez choisir une autre option d'exportation.",
            accounts: {
                [CONST.QUICKBOOKS_DESKTOP_NON_REIMBURSABLE_EXPORT_ACCOUNT_TYPE.CREDIT_CARD]: 'Carte de crédit',
                [CONST.QUICKBOOKS_DESKTOP_REIMBURSABLE_ACCOUNT_TYPE.VENDOR_BILL]: 'Facture fournisseur',
                [CONST.QUICKBOOKS_DESKTOP_REIMBURSABLE_ACCOUNT_TYPE.JOURNAL_ENTRY]: 'Écriture comptable',
                [CONST.QUICKBOOKS_DESKTOP_REIMBURSABLE_ACCOUNT_TYPE.CHECK]: 'Vérifier',
                [`${CONST.QUICKBOOKS_DESKTOP_NON_REIMBURSABLE_EXPORT_ACCOUNT_TYPE.CHECK}Description`]:
                    "Nous créerons un chèque détaillé pour chaque rapport Expensify et l'enverrons depuis le compte bancaire ci-dessous.",
                [`${CONST.QUICKBOOKS_DESKTOP_NON_REIMBURSABLE_EXPORT_ACCOUNT_TYPE.CREDIT_CARD}Description`]:
                    "Nous associerons automatiquement le nom du commerçant sur la transaction par carte de crédit à tout fournisseur correspondant dans QuickBooks. Si aucun fournisseur n'existe, nous créerons un fournisseur « Crédit Carte Divers » pour l'association.",
                [`${CONST.QUICKBOOKS_DESKTOP_REIMBURSABLE_ACCOUNT_TYPE.VENDOR_BILL}Description`]:
                    "Nous créerons une facture fournisseur détaillée pour chaque rapport Expensify avec la date de la dernière dépense, et l'ajouterons au compte ci-dessous. Si cette période est clôturée, nous la publierons au 1er de la prochaine période ouverte.",
                [`${CONST.QUICKBOOKS_DESKTOP_NON_REIMBURSABLE_EXPORT_ACCOUNT_TYPE.CREDIT_CARD}AccountDescription`]: 'Choisissez où exporter les transactions par carte de crédit.',
                [`${CONST.QUICKBOOKS_DESKTOP_REIMBURSABLE_ACCOUNT_TYPE.VENDOR_BILL}AccountDescription`]:
                    'Choisissez un fournisseur à appliquer à toutes les transactions par carte de crédit.',
                [`${CONST.QUICKBOOKS_DESKTOP_REIMBURSABLE_ACCOUNT_TYPE.CHECK}AccountDescription`]: "Choisissez d'où envoyer les chèques.",
                [`${CONST.QUICKBOOKS_DESKTOP_REIMBURSABLE_ACCOUNT_TYPE.VENDOR_BILL}Error`]:
                    "Les factures des fournisseurs ne sont pas disponibles lorsque les emplacements sont activés. Veuillez choisir une autre option d'exportation.",
                [`${CONST.QUICKBOOKS_DESKTOP_REIMBURSABLE_ACCOUNT_TYPE.CHECK}Error`]:
                    "Les chèques sont indisponibles lorsque les emplacements sont activés. Veuillez choisir une autre option d'exportation.",
                [`${CONST.QUICKBOOKS_DESKTOP_REIMBURSABLE_ACCOUNT_TYPE.JOURNAL_ENTRY}Error`]:
                    "Les écritures de journal ne sont pas disponibles lorsque les taxes sont activées. Veuillez choisir une autre option d'exportation.",
            },
            noAccountsFound: 'Aucun compte trouvé',
            noAccountsFoundDescription: 'Ajoutez le compte dans QuickBooks Desktop et synchronisez à nouveau la connexion.',
            qbdSetup: 'Configuration de QuickBooks Desktop',
            requiredSetupDevice: {
                title: 'Impossible de se connecter depuis cet appareil',
                body1: "Vous devrez configurer cette connexion à partir de l'ordinateur qui héberge votre fichier d'entreprise QuickBooks Desktop.",
                body2: "Une fois connecté, vous pourrez synchroniser et exporter de n'importe où.",
            },
            setupPage: {
                title: 'Ouvrez ce lien pour vous connecter.',
                body: "Pour terminer la configuration, ouvrez le lien suivant sur l'ordinateur où QuickBooks Desktop est en cours d'exécution.",
                setupErrorTitle: "Quelque chose s'est mal passé",
                setupErrorBody: ({conciergeLink}: QBDSetupErrorBodyParams) =>
                    `<muted-text><centered-text>La connexion à QuickBooks Desktop ne fonctionne pas pour le moment. Veuillez réessayer plus tard ou <a href="${conciergeLink}">contacter le Concierge</a> si le problème persiste.</centered-text></muted-text>`,
            },
            importDescription: 'Choisissez quelles configurations de codage importer de QuickBooks Desktop vers Expensify.',
            classes: 'Cours',
            items: 'Articles',
            customers: 'Clients/projets',
            exportCompanyCardsDescription: "Définir comment les achats par carte d'entreprise sont exportés vers QuickBooks Desktop.",
            defaultVendorDescription: "Définir un fournisseur par défaut qui s'appliquera à toutes les transactions par carte de crédit lors de l'exportation.",
            accountsDescription: 'Votre plan comptable QuickBooks Desktop sera importé dans Expensify en tant que catégories.',
            accountsSwitchTitle: "Choisissez d'importer de nouveaux comptes en tant que catégories activées ou désactivées.",
            accountsSwitchDescription: 'Les catégories activées seront disponibles pour les membres lors de la création de leurs dépenses.',
            classesDescription: 'Choisissez comment gérer les classes QuickBooks Desktop dans Expensify.',
            tagsDisplayedAsDescription: "Niveau de ligne d'article",
            reportFieldsDisplayedAsDescription: 'Niveau de rapport',
            customersDescription: 'Choisissez comment gérer les clients/projets QuickBooks Desktop dans Expensify.',
            advancedConfig: {
                autoSyncDescription: 'Expensify se synchronisera automatiquement avec QuickBooks Desktop tous les jours.',
                createEntities: 'Créer automatiquement des entités',
                createEntitiesDescription: "Expensify créera automatiquement des fournisseurs dans QuickBooks Desktop s'ils n'existent pas déjà.",
            },
            itemsDescription: 'Choisissez comment gérer les éléments QuickBooks Desktop dans Expensify.',
        },
        qbo: {
            connectedTo: 'Connecté à',
            importDescription: 'Choisissez quelles configurations de codage importer de QuickBooks Online vers Expensify.',
            classes: 'Cours',
            locations: 'Lieux',
            customers: 'Clients/projets',
            accountsDescription: 'Votre plan comptable QuickBooks Online sera importé dans Expensify en tant que catégories.',
            accountsSwitchTitle: "Choisissez d'importer de nouveaux comptes en tant que catégories activées ou désactivées.",
            accountsSwitchDescription: 'Les catégories activées seront disponibles pour les membres lors de la création de leurs dépenses.',
            classesDescription: 'Choisissez comment gérer les classes QuickBooks Online dans Expensify.',
            customersDescription: 'Choisissez comment gérer les clients/projets QuickBooks Online dans Expensify.',
            locationsDescription: 'Choisissez comment gérer les emplacements QuickBooks Online dans Expensify.',
            taxesDescription: 'Choisissez comment gérer les taxes QuickBooks Online dans Expensify.',
            locationsLineItemsRestrictionDescription:
                "QuickBooks Online ne prend pas en charge les emplacements au niveau des lignes pour les chèques ou les factures fournisseurs. Si vous souhaitez avoir des emplacements au niveau des lignes, assurez-vous d'utiliser les écritures de journal et les dépenses par carte de crédit/débit.",
            taxesJournalEntrySwitchNote:
                "QuickBooks Online ne prend pas en charge les taxes sur les écritures de journal. Veuillez changer votre option d'exportation en facture fournisseur ou chèque.",
            exportDescription: 'Configurez comment les données Expensify sont exportées vers QuickBooks Online.',
            date: "Date d'exportation",
            exportInvoices: 'Exporter les factures vers',
            exportExpensifyCard: 'Exporter les transactions de la carte Expensify en tant que',
            exportDate: {
                label: "Date d'exportation",
                description: "Utilisez cette date lors de l'exportation des rapports vers QuickBooks Online.",
                values: {
                    [CONST.QUICKBOOKS_EXPORT_DATE.LAST_EXPENSE]: {
                        label: 'Date de la dernière dépense',
                        description: 'Date de la dépense la plus récente sur le rapport.',
                    },
                    [CONST.QUICKBOOKS_EXPORT_DATE.REPORT_EXPORTED]: {
                        label: "Date d'exportation",
                        description: 'Date à laquelle le rapport a été exporté vers QuickBooks Online.',
                    },
                    [CONST.QUICKBOOKS_EXPORT_DATE.REPORT_SUBMITTED]: {
                        label: 'Date de soumission',
                        description: 'Date à laquelle le rapport a été soumis pour approbation.',
                    },
                },
            },
            receivable: 'Comptes clients', // This is an account name that will come directly from QBO, so I don't know why we need a translation for it. It should take whatever the name of the account is in QBO. Leaving this note for CS.
            archive: 'Archive des comptes clients', // This is an account name that will come directly from QBO, so I don't know why we need a translation for it. It should take whatever the name of the account is in QBO. Leaving this note for CS.
            exportInvoicesDescription: "Utilisez ce compte lors de l'exportation des factures vers QuickBooks Online.",
            exportCompanyCardsDescription: "Définir comment les achats par carte d'entreprise sont exportés vers QuickBooks Online.",
            vendor: 'Fournisseur',
            defaultVendorDescription: "Définir un fournisseur par défaut qui s'appliquera à toutes les transactions par carte de crédit lors de l'exportation.",
            exportOutOfPocketExpensesDescription: 'Définissez comment les dépenses hors de la poche sont exportées vers QuickBooks Online.',
            exportCheckDescription: "Nous créerons un chèque détaillé pour chaque rapport Expensify et l'enverrons depuis le compte bancaire ci-dessous.",
            exportJournalEntryDescription: 'Nous créerons une écriture de journal détaillée pour chaque rapport Expensify et la publierons sur le compte ci-dessous.',
            exportVendorBillDescription:
                "Nous créerons une facture détaillée pour chaque rapport Expensify et l'ajouterons au compte ci-dessous. Si cette période est clôturée, nous la publierons au 1er de la prochaine période ouverte.",
            account: 'Compte',
            accountDescription: 'Choisissez où publier les écritures de journal.',
            accountsPayable: 'Comptes fournisseurs',
            accountsPayableDescription: 'Choisissez où créer des factures fournisseurs.',
            bankAccount: 'Compte bancaire',
            notConfigured: 'Non configuré',
            bankAccountDescription: "Choisissez d'où envoyer les chèques.",
            creditCardAccount: 'Compte de carte de crédit',
            companyCardsLocationEnabledDescription:
                "QuickBooks Online ne prend pas en charge les emplacements pour les exportations de factures fournisseurs. Comme vous avez activé les emplacements dans votre espace de travail, cette option d'exportation n'est pas disponible.",
            outOfPocketTaxEnabledDescription:
                "QuickBooks Online ne prend pas en charge les taxes sur les exportations d'écritures de journal. Comme vous avez activé les taxes sur votre espace de travail, cette option d'exportation n'est pas disponible.",
            outOfPocketTaxEnabledError: "Les écritures de journal ne sont pas disponibles lorsque les taxes sont activées. Veuillez choisir une autre option d'exportation.",
            advancedConfig: {
                autoSyncDescription: 'Expensify se synchronisera automatiquement avec QuickBooks Online chaque jour.',
                inviteEmployees: 'Inviter des employés',
                inviteEmployeesDescription: 'Importer les dossiers des employés de QuickBooks Online et inviter les employés à cet espace de travail.',
                createEntities: 'Créer automatiquement des entités',
                createEntitiesDescription:
                    "Expensify créera automatiquement des fournisseurs dans QuickBooks Online s'ils n'existent pas déjà, et créera automatiquement des clients lors de l'exportation des factures.",
                reimbursedReportsDescription:
                    "Chaque fois qu'un rapport est payé en utilisant Expensify ACH, le paiement de facture correspondant sera créé dans le compte QuickBooks Online ci-dessous.",
                qboBillPaymentAccount: 'Compte de paiement de factures QuickBooks',
                qboInvoiceCollectionAccount: 'Compte de recouvrement des factures QuickBooks',
                accountSelectDescription: "Choisissez d'où payer les factures et nous créerons le paiement dans QuickBooks Online.",
                invoiceAccountSelectorDescription: 'Choisissez où recevoir les paiements de factures et nous créerons le paiement dans QuickBooks Online.',
            },
            accounts: {
                [CONST.QUICKBOOKS_NON_REIMBURSABLE_EXPORT_ACCOUNT_TYPE.DEBIT_CARD]: 'Carte de débit',
                [CONST.QUICKBOOKS_NON_REIMBURSABLE_EXPORT_ACCOUNT_TYPE.CREDIT_CARD]: 'Carte de crédit',
                [CONST.QUICKBOOKS_REIMBURSABLE_ACCOUNT_TYPE.VENDOR_BILL]: 'Facture fournisseur',
                [CONST.QUICKBOOKS_REIMBURSABLE_ACCOUNT_TYPE.JOURNAL_ENTRY]: 'Écriture comptable',
                [CONST.QUICKBOOKS_REIMBURSABLE_ACCOUNT_TYPE.CHECK]: 'Vérifier',
                [`${CONST.QUICKBOOKS_NON_REIMBURSABLE_EXPORT_ACCOUNT_TYPE.DEBIT_CARD}Description`]:
                    "Nous associerons automatiquement le nom du marchand sur la transaction par carte de débit à tout fournisseur correspondant dans QuickBooks. Si aucun fournisseur n'existe, nous créerons un fournisseur 'Carte de Débit Divers' pour l'association.",
                [`${CONST.QUICKBOOKS_NON_REIMBURSABLE_EXPORT_ACCOUNT_TYPE.CREDIT_CARD}Description`]:
                    "Nous associerons automatiquement le nom du commerçant sur la transaction par carte de crédit à tout fournisseur correspondant dans QuickBooks. Si aucun fournisseur n'existe, nous créerons un fournisseur « Crédit Carte Divers » pour l'association.",
                [`${CONST.QUICKBOOKS_REIMBURSABLE_ACCOUNT_TYPE.VENDOR_BILL}Description`]:
                    "Nous créerons une facture fournisseur détaillée pour chaque rapport Expensify avec la date de la dernière dépense, et l'ajouterons au compte ci-dessous. Si cette période est clôturée, nous la publierons au 1er de la prochaine période ouverte.",
                [`${CONST.QUICKBOOKS_NON_REIMBURSABLE_EXPORT_ACCOUNT_TYPE.DEBIT_CARD}AccountDescription`]: 'Choisissez où exporter les transactions par carte de débit.',
                [`${CONST.QUICKBOOKS_NON_REIMBURSABLE_EXPORT_ACCOUNT_TYPE.CREDIT_CARD}AccountDescription`]: 'Choisissez où exporter les transactions par carte de crédit.',
                [`${CONST.QUICKBOOKS_REIMBURSABLE_ACCOUNT_TYPE.VENDOR_BILL}AccountDescription`]: 'Choisissez un fournisseur à appliquer à toutes les transactions par carte de crédit.',
                [`${CONST.QUICKBOOKS_REIMBURSABLE_ACCOUNT_TYPE.VENDOR_BILL}Error`]:
                    "Les factures des fournisseurs ne sont pas disponibles lorsque les emplacements sont activés. Veuillez choisir une autre option d'exportation.",
                [`${CONST.QUICKBOOKS_REIMBURSABLE_ACCOUNT_TYPE.CHECK}Error`]:
                    "Les chèques sont indisponibles lorsque les emplacements sont activés. Veuillez choisir une autre option d'exportation.",
                [`${CONST.QUICKBOOKS_REIMBURSABLE_ACCOUNT_TYPE.JOURNAL_ENTRY}Error`]:
                    "Les écritures de journal ne sont pas disponibles lorsque les taxes sont activées. Veuillez choisir une autre option d'exportation.",
            },
            exportDestinationAccountsMisconfigurationError: {
                [CONST.QUICKBOOKS_REIMBURSABLE_ACCOUNT_TYPE.VENDOR_BILL]: "Choisissez un compte valide pour l'exportation de la facture fournisseur",
                [CONST.QUICKBOOKS_REIMBURSABLE_ACCOUNT_TYPE.JOURNAL_ENTRY]: "Choisissez un compte valide pour l'exportation de l'écriture de journal",
                [CONST.QUICKBOOKS_REIMBURSABLE_ACCOUNT_TYPE.CHECK]: "Choisissez un compte valide pour l'exportation de chèques",
            },
            exportDestinationSetupAccountsInfo: {
                [CONST.QUICKBOOKS_REIMBURSABLE_ACCOUNT_TYPE.VENDOR_BILL]:
                    "Pour utiliser l'exportation de factures fournisseurs, configurez un compte de comptes fournisseurs dans QuickBooks Online.",
                [CONST.QUICKBOOKS_REIMBURSABLE_ACCOUNT_TYPE.JOURNAL_ENTRY]: "Pour utiliser l'exportation d'écritures de journal, configurez un compte de journal dans QuickBooks Online.",
                [CONST.QUICKBOOKS_REIMBURSABLE_ACCOUNT_TYPE.CHECK]: "Pour utiliser l'exportation de chèques, configurez un compte bancaire dans QuickBooks Online.",
            },
            noAccountsFound: 'Aucun compte trouvé',
            noAccountsFoundDescription: 'Ajoutez le compte dans QuickBooks Online et synchronisez à nouveau la connexion.',
            accountingMethods: {
                label: 'Quand exporter',
                description: 'Choisissez quand exporter les dépenses :',
                values: {
                    [COMMON_CONST.INTEGRATIONS.ACCOUNTING_METHOD.ACCRUAL]: 'Accrual',
                    [COMMON_CONST.INTEGRATIONS.ACCOUNTING_METHOD.CASH]: 'Espèces',
                },
                alternateText: {
                    [COMMON_CONST.INTEGRATIONS.ACCOUNTING_METHOD.ACCRUAL]: 'Les dépenses hors de la poche seront exportées une fois approuvées définitivement.',
                    [COMMON_CONST.INTEGRATIONS.ACCOUNTING_METHOD.CASH]: "Les dépenses personnelles seront exportées lorsqu'elles seront payées.",
                },
            },
        },
        workspaceList: {
            joinNow: 'Rejoignez maintenant',
            askToJoin: 'Demander à rejoindre',
        },
        xero: {
            organization: 'organisation Xero',
            organizationDescription: "Choisissez l'organisation Xero à partir de laquelle vous souhaitez importer des données.",
            importDescription: 'Choisissez quelles configurations de codage importer de Xero vers Expensify.',
            accountsDescription: 'Votre plan comptable Xero sera importé dans Expensify en tant que catégories.',
            accountsSwitchTitle: "Choisissez d'importer de nouveaux comptes en tant que catégories activées ou désactivées.",
            accountsSwitchDescription: 'Les catégories activées seront disponibles pour les membres lors de la création de leurs dépenses.',
            trackingCategories: 'Catégories de suivi',
            trackingCategoriesDescription: 'Choisissez comment gérer les catégories de suivi Xero dans Expensify.',
            mapTrackingCategoryTo: ({categoryName}: CategoryNameParams) => `Mapper ${categoryName} de Xero à`,
            mapTrackingCategoryToDescription: ({categoryName}: CategoryNameParams) => `Choisissez où mapper ${categoryName} lors de l'exportation vers Xero.`,
            customers: 'Refacturer les clients',
            customersDescription:
                'Choisissez si vous souhaitez refacturer les clients dans Expensify. Vos contacts clients Xero peuvent être associés à des dépenses et seront exportés vers Xero en tant que facture de vente.',
            taxesDescription: 'Choisissez comment gérer les taxes Xero dans Expensify.',
            notImported: 'Non importé',
            notConfigured: 'Non configuré',
            trackingCategoriesOptions: {
                [CONST.XERO_CONFIG.TRACKING_CATEGORY_OPTIONS.DEFAULT]: 'Xero contact par défaut',
                [CONST.XERO_CONFIG.TRACKING_CATEGORY_OPTIONS.TAG]: 'Tags',
                [CONST.XERO_CONFIG.TRACKING_CATEGORY_OPTIONS.REPORT_FIELD]: 'Champs de rapport',
            },
            exportDescription: 'Configurez comment les données Expensify sont exportées vers Xero.',
            purchaseBill: "Facture d'achat",
            exportDeepDiveCompanyCard:
                'Les dépenses exportées seront enregistrées comme transactions bancaires sur le compte bancaire Xero ci-dessous, et les dates des transactions correspondront aux dates de votre relevé bancaire.',
            bankTransactions: 'Transactions bancaires',
            xeroBankAccount: 'Compte bancaire Xero',
            xeroBankAccountDescription: 'Choisissez où les dépenses seront enregistrées en tant que transactions bancaires.',
            exportExpensesDescription: "Les rapports seront exportés en tant que facture d'achat avec la date et le statut sélectionnés ci-dessous.",
            purchaseBillDate: "Date de la facture d'achat",
            exportInvoices: 'Exporter les factures en tant que',
            salesInvoice: 'Facture de vente',
            exportInvoicesDescription: 'Les factures de vente affichent toujours la date à laquelle la facture a été envoyée.',
            advancedConfig: {
                autoSyncDescription: 'Expensify se synchronisera automatiquement avec Xero tous les jours.',
                purchaseBillStatusTitle: "Statut de la facture d'achat",
                reimbursedReportsDescription: "Chaque fois qu'un rapport est payé en utilisant Expensify ACH, le paiement de facture correspondant sera créé dans le compte Xero ci-dessous.",
                xeroBillPaymentAccount: 'Compte de paiement de factures Xero',
                xeroInvoiceCollectionAccount: 'Compte de recouvrement des factures Xero',
                xeroBillPaymentAccountDescription: "Choisissez d'où payer les factures et nous créerons le paiement dans Xero.",
                invoiceAccountSelectorDescription: 'Choisissez où recevoir les paiements de factures et nous créerons le paiement dans Xero.',
            },
            exportDate: {
                label: "Date de la facture d'achat",
                description: "Utilisez cette date lors de l'exportation des rapports vers Xero.",
                values: {
                    [CONST.XERO_EXPORT_DATE.LAST_EXPENSE]: {
                        label: 'Date de la dernière dépense',
                        description: 'Date de la dépense la plus récente sur le rapport.',
                    },
                    [CONST.XERO_EXPORT_DATE.REPORT_EXPORTED]: {
                        label: "Date d'exportation",
                        description: 'Date à laquelle le rapport a été exporté vers Xero.',
                    },
                    [CONST.XERO_EXPORT_DATE.REPORT_SUBMITTED]: {
                        label: 'Date de soumission',
                        description: 'Date à laquelle le rapport a été soumis pour approbation.',
                    },
                },
            },
            invoiceStatus: {
                label: "Statut de la facture d'achat",
                description: "Utilisez ce statut lors de l'exportation des factures d'achat vers Xero.",
                values: {
                    [CONST.XERO_CONFIG.INVOICE_STATUS.DRAFT]: 'Brouillon',
                    [CONST.XERO_CONFIG.INVOICE_STATUS.AWAITING_APPROVAL]: "En attente d'approbation",
                    [CONST.XERO_CONFIG.INVOICE_STATUS.AWAITING_PAYMENT]: 'En attente de paiement',
                },
            },
            noAccountsFound: 'Aucun compte trouvé',
            noAccountsFoundDescription: 'Veuillez ajouter le compte dans Xero et synchroniser à nouveau la connexion.',
            accountingMethods: {
                label: 'Quand exporter',
                description: 'Choisissez quand exporter les dépenses :',
                values: {
                    [COMMON_CONST.INTEGRATIONS.ACCOUNTING_METHOD.ACCRUAL]: 'Accrual',
                    [COMMON_CONST.INTEGRATIONS.ACCOUNTING_METHOD.CASH]: 'Espèces',
                },
                alternateText: {
                    [COMMON_CONST.INTEGRATIONS.ACCOUNTING_METHOD.ACCRUAL]: 'Les dépenses hors de la poche seront exportées une fois approuvées définitivement.',
                    [COMMON_CONST.INTEGRATIONS.ACCOUNTING_METHOD.CASH]: "Les dépenses personnelles seront exportées lorsqu'elles seront payées.",
                },
            },
        },
        sageIntacct: {
            preferredExporter: 'Exportateur préféré',
            taxSolution: 'Solution fiscale',
            notConfigured: 'Non configuré',
            exportDate: {
                label: "Date d'exportation",
                description: "Utilisez cette date lors de l'exportation des rapports vers Sage Intacct.",
                values: {
                    [CONST.SAGE_INTACCT_EXPORT_DATE.LAST_EXPENSE]: {
                        label: 'Date de la dernière dépense',
                        description: 'Date de la dépense la plus récente sur le rapport.',
                    },
                    [CONST.SAGE_INTACCT_EXPORT_DATE.EXPORTED]: {
                        label: "Date d'exportation",
                        description: 'Date à laquelle le rapport a été exporté vers Sage Intacct.',
                    },
                    [CONST.SAGE_INTACCT_EXPORT_DATE.SUBMITTED]: {
                        label: 'Date de soumission',
                        description: 'Date à laquelle le rapport a été soumis pour approbation.',
                    },
                },
            },
            reimbursableExpenses: {
                description: 'Définissez comment les dépenses personnelles sont exportées vers Sage Intacct.',
                values: {
                    [CONST.SAGE_INTACCT_REIMBURSABLE_EXPENSE_TYPE.EXPENSE_REPORT]: 'Rapports de dépenses',
                    [CONST.SAGE_INTACCT_REIMBURSABLE_EXPENSE_TYPE.VENDOR_BILL]: 'Factures fournisseurs',
                },
            },
            nonReimbursableExpenses: {
                description: "Définissez comment les achats par carte d'entreprise sont exportés vers Sage Intacct.",
                values: {
                    [CONST.SAGE_INTACCT_NON_REIMBURSABLE_EXPENSE_TYPE.CREDIT_CARD_CHARGE]: 'Cartes de crédit',
                    [CONST.SAGE_INTACCT_NON_REIMBURSABLE_EXPENSE_TYPE.VENDOR_BILL]: 'Factures fournisseurs',
                },
            },
            creditCardAccount: 'Compte de carte de crédit',
            defaultVendor: 'Fournisseur par défaut',
            defaultVendorDescription: ({isReimbursable}: DefaultVendorDescriptionParams) =>
                `Définissez un fournisseur par défaut qui s'appliquera aux dépenses remboursables de ${isReimbursable ? '' : 'non-'} qui n'ont pas de fournisseur correspondant dans Sage Intacct.`,
            exportDescription: 'Configurez comment les données Expensify sont exportées vers Sage Intacct.',
            exportPreferredExporterNote:
                "L'exportateur préféré peut être n'importe quel administrateur de l'espace de travail, mais doit également être un administrateur de domaine si vous définissez différents comptes d'exportation pour des cartes d'entreprise individuelles dans les paramètres de domaine.",
            exportPreferredExporterSubNote: "Une fois défini, l'exportateur préféré verra les rapports à exporter dans son compte.",
            noAccountsFound: 'Aucun compte trouvé',
            noAccountsFoundDescription: `Veuillez ajouter le compte dans Sage Intacct et synchroniser à nouveau la connexion.`,
            autoSync: 'Synchronisation automatique',
            autoSyncDescription: 'Expensify se synchronisera automatiquement avec Sage Intacct tous les jours.',
            inviteEmployees: 'Inviter des employés',
            inviteEmployeesDescription:
                "Importer les dossiers des employés Sage Intacct et inviter les employés à cet espace de travail. Votre flux de travail d'approbation sera par défaut une approbation par le manager et peut être configuré davantage sur la page Membres.",
            syncReimbursedReports: 'Synchroniser les rapports remboursés',
            syncReimbursedReportsDescription:
                "Chaque fois qu'un rapport est payé en utilisant Expensify ACH, le paiement de facture correspondant sera créé dans le compte Sage Intacct ci-dessous.",
            paymentAccount: 'Compte de paiement Sage Intacct',
        },
        netsuite: {
            subsidiary: 'Filiale',
            subsidiarySelectDescription: 'Choisissez la filiale dans NetSuite à partir de laquelle vous souhaitez importer des données.',
            exportDescription: 'Configurez comment les données Expensify sont exportées vers NetSuite.',
            exportInvoices: 'Exporter les factures vers',
            journalEntriesTaxPostingAccount: 'Comptes de publication fiscale des écritures de journal',
            journalEntriesProvTaxPostingAccount: 'Entrées de journal compte de publication de la taxe provinciale',
            foreignCurrencyAmount: 'Exporter le montant en devise étrangère',
            exportToNextOpenPeriod: 'Exporter vers la prochaine période ouverte',
            nonReimbursableJournalPostingAccount: 'Compte de publication de journal non remboursable',
            reimbursableJournalPostingAccount: 'Compte de publication de journal remboursable',
            journalPostingPreference: {
                label: 'Préférence de publication des écritures de journal',
                values: {
                    [CONST.NETSUITE_JOURNAL_POSTING_PREFERENCE.JOURNALS_POSTING_INDIVIDUAL_LINE]: 'Entrée unique et détaillée pour chaque rapport',
                    [CONST.NETSUITE_JOURNAL_POSTING_PREFERENCE.JOURNALS_POSTING_TOTAL_LINE]: 'Une seule entrée pour chaque dépense',
                },
            },
            invoiceItem: {
                label: 'Article de facture',
                values: {
                    [CONST.NETSUITE_INVOICE_ITEM_PREFERENCE.CREATE]: {
                        label: 'Créez-en un pour moi',
                        description: 'Nous créerons un "élément de ligne de facture Expensify" pour vous lors de l\'exportation (si un n\'existe pas déjà).',
                    },
                    [CONST.NETSUITE_INVOICE_ITEM_PREFERENCE.SELECT]: {
                        label: 'Sélectionner existant',
                        description: "Nous lierons les factures d'Expensify à l'élément sélectionné ci-dessous.",
                    },
                },
            },
            exportDate: {
                label: "Date d'exportation",
                description: "Utilisez cette date lors de l'exportation des rapports vers NetSuite.",
                values: {
                    [CONST.NETSUITE_EXPORT_DATE.LAST_EXPENSE]: {
                        label: 'Date de la dernière dépense',
                        description: 'Date de la dépense la plus récente sur le rapport.',
                    },
                    [CONST.NETSUITE_EXPORT_DATE.EXPORTED]: {
                        label: "Date d'exportation",
                        description: 'Date à laquelle le rapport a été exporté vers NetSuite.',
                    },
                    [CONST.NETSUITE_EXPORT_DATE.SUBMITTED]: {
                        label: 'Date de soumission',
                        description: 'Date à laquelle le rapport a été soumis pour approbation.',
                    },
                },
            },
            exportDestination: {
                values: {
                    [CONST.NETSUITE_EXPORT_DESTINATION.EXPENSE_REPORT]: {
                        label: 'Rapports de dépenses',
                        reimbursableDescription: 'Les dépenses personnelles seront exportées sous forme de rapports de dépenses vers NetSuite.',
                        nonReimbursableDescription: "Les dépenses des cartes d'entreprise seront exportées sous forme de rapports de dépenses vers NetSuite.",
                    },
                    [CONST.NETSUITE_EXPORT_DESTINATION.VENDOR_BILL]: {
                        label: 'Factures fournisseurs',
                        reimbursableDescription:
                            'Out-of-pocket expenses will export as bills payable to the NetSuite vendor specified below.\n' +
                            '\n' +
                            'If you’d like to set a specific vendor for each card, go to *Settings > Domains > Company Cards*.',
                        nonReimbursableDescription:
                            'Company card expenses will export as bills payable to the NetSuite vendor specified below.\n' +
                            '\n' +
                            'If you’d like to set a specific vendor for each card, go to *Settings > Domains > Company Cards*.',
                    },
                    [CONST.NETSUITE_EXPORT_DESTINATION.JOURNAL_ENTRY]: {
                        label: 'Écritures de journal',
                        reimbursableDescription:
                            'Out-of-pocket expenses will export as journal entries to the NetSuite account specified below.\n' +
                            '\n' +
                            'If you’d like to set a specific vendor for each card, go to *Settings > Domains > Company Cards*.',
                        nonReimbursableDescription:
                            'Company card expenses will export as journal entries to the NetSuite account specified below.\n' +
                            '\n' +
                            'If you’d like to set a specific vendor for each card, go to *Settings > Domains > Company Cards*.',
                    },
                },
            },
            advancedConfig: {
                autoSyncDescription: 'Expensify se synchronisera automatiquement avec NetSuite tous les jours.',
                reimbursedReportsDescription:
                    "Chaque fois qu'un rapport est payé en utilisant Expensify ACH, le paiement de facture correspondant sera créé dans le compte NetSuite ci-dessous.",
                reimbursementsAccount: 'Compte de remboursements',
                reimbursementsAccountDescription: 'Choisissez le compte bancaire que vous utiliserez pour les remboursements, et nous créerons le paiement associé dans NetSuite.',
                collectionsAccount: 'Compte de recouvrement',
                collectionsAccountDescription: "Une fois qu'une facture est marquée comme payée dans Expensify et exportée vers NetSuite, elle apparaîtra sur le compte ci-dessous.",
                approvalAccount: "Compte d'approbation A/P",
                approvalAccountDescription:
                    "Choisissez le compte contre lequel les transactions seront approuvées dans NetSuite. Si vous synchronisez des rapports remboursés, c'est également le compte contre lequel les paiements de factures seront créés.",
                defaultApprovalAccount: 'NetSuite par défaut',
                inviteEmployees: 'Invitez des employés et définissez les approbations',
                inviteEmployeesDescription:
                    "Importer les dossiers des employés de NetSuite et inviter les employés à cet espace de travail. Votre flux de travail d'approbation sera par défaut l'approbation du gestionnaire et peut être configuré davantage sur la page *Membres*.",
                autoCreateEntities: 'Créer automatiquement des employés/fournisseurs',
                enableCategories: 'Activer les catégories nouvellement importées',
                customFormID: 'ID de formulaire personnalisé',
                customFormIDDescription:
                    'Par défaut, Expensify créera des entrées en utilisant le formulaire de transaction préféré défini dans NetSuite. Vous pouvez également désigner un formulaire de transaction spécifique à utiliser.',
                customFormIDReimbursable: 'Dépense personnelle',
                customFormIDNonReimbursable: "Dépense de carte d'entreprise",
                exportReportsTo: {
                    label: "Niveau d'approbation du rapport de dépenses",
                    description:
                        "Une fois qu'un rapport de dépenses est approuvé dans Expensify et exporté vers NetSuite, vous pouvez définir un niveau d'approbation supplémentaire dans NetSuite avant la publication.",
                    values: {
                        [CONST.NETSUITE_REPORTS_APPROVAL_LEVEL.REPORTS_APPROVED_NONE]: 'Préférence par défaut de NetSuite',
                        [CONST.NETSUITE_REPORTS_APPROVAL_LEVEL.REPORTS_SUPERVISOR_APPROVED]: 'Approuvé uniquement par le superviseur',
                        [CONST.NETSUITE_REPORTS_APPROVAL_LEVEL.REPORTS_ACCOUNTING_APPROVED]: 'Seulement la comptabilité approuvée',
                        [CONST.NETSUITE_REPORTS_APPROVAL_LEVEL.REPORTS_APPROVED_BOTH]: 'Superviseur et comptabilité approuvés',
                    },
                },
                accountingMethods: {
                    label: 'Quand exporter',
                    description: 'Choisissez quand exporter les dépenses :',
                    values: {
                        [COMMON_CONST.INTEGRATIONS.ACCOUNTING_METHOD.ACCRUAL]: 'Accrual',
                        [COMMON_CONST.INTEGRATIONS.ACCOUNTING_METHOD.CASH]: 'Espèces',
                    },
                    alternateText: {
                        [COMMON_CONST.INTEGRATIONS.ACCOUNTING_METHOD.ACCRUAL]: 'Les dépenses hors de la poche seront exportées une fois approuvées définitivement.',
                        [COMMON_CONST.INTEGRATIONS.ACCOUNTING_METHOD.CASH]: "Les dépenses personnelles seront exportées lorsqu'elles seront payées.",
                    },
                },
                exportVendorBillsTo: {
                    label: "Niveau d'approbation des factures fournisseurs",
                    description:
                        "Une fois qu'une facture fournisseur est approuvée dans Expensify et exportée vers NetSuite, vous pouvez définir un niveau d'approbation supplémentaire dans NetSuite avant la publication.",
                    values: {
                        [CONST.NETSUITE_VENDOR_BILLS_APPROVAL_LEVEL.VENDOR_BILLS_APPROVED_NONE]: 'Préférence par défaut de NetSuite',
                        [CONST.NETSUITE_VENDOR_BILLS_APPROVAL_LEVEL.VENDOR_BILLS_APPROVAL_PENDING]: "En attente d'approbation",
                        [CONST.NETSUITE_VENDOR_BILLS_APPROVAL_LEVEL.VENDOR_BILLS_APPROVED]: 'Approuvé pour publication',
                    },
                },
                exportJournalsTo: {
                    label: "Niveau d'approbation de l'écriture de journal",
                    description:
                        "Une fois qu'une écriture de journal est approuvée dans Expensify et exportée vers NetSuite, vous pouvez définir un niveau d'approbation supplémentaire dans NetSuite avant de la comptabiliser.",
                    values: {
                        [CONST.NETSUITE_JOURNALS_APPROVAL_LEVEL.JOURNALS_APPROVED_NONE]: 'Préférence par défaut de NetSuite',
                        [CONST.NETSUITE_JOURNALS_APPROVAL_LEVEL.JOURNALS_APPROVAL_PENDING]: "En attente d'approbation",
                        [CONST.NETSUITE_JOURNALS_APPROVAL_LEVEL.JOURNALS_APPROVED]: 'Approuvé pour publication',
                    },
                },
                error: {
                    customFormID: 'Veuillez entrer un ID de formulaire personnalisé numérique valide',
                },
            },
            noAccountsFound: 'Aucun compte trouvé',
            noAccountsFoundDescription: 'Veuillez ajouter le compte dans NetSuite et synchroniser à nouveau la connexion.',
            noVendorsFound: 'Aucun fournisseur trouvé',
            noVendorsFoundDescription: 'Veuillez ajouter des fournisseurs dans NetSuite et synchroniser à nouveau la connexion.',
            noItemsFound: 'Aucun élément de facture trouvé',
            noItemsFoundDescription: 'Veuillez ajouter des éléments de facture dans NetSuite et synchroniser à nouveau la connexion.',
            noSubsidiariesFound: 'Aucune filiale trouvée',
            noSubsidiariesFoundDescription: 'Veuillez ajouter une filiale dans NetSuite et synchroniser à nouveau la connexion.',
            tokenInput: {
                title: 'Configuration de NetSuite',
                formSteps: {
                    installBundle: {
                        title: 'Installer le bundle Expensify',
                        description: 'Dans NetSuite, allez à *Customization > SuiteBundler > Search & Install Bundles* > recherchez "Expensify" > installez le bundle.',
                    },
                    enableTokenAuthentication: {
                        title: "Activer l'authentification par jeton",
                        description: "Dans NetSuite, allez à *Setup > Company > Enable Features > SuiteCloud* > activez *l'authentification basée sur les jetons*.",
                    },
                    enableSoapServices: {
                        title: 'Activer les services web SOAP',
                        description: 'Dans NetSuite, allez dans *Setup > Company > Enable Features > SuiteCloud* > activez *SOAP Web Services*.',
                    },
                    createAccessToken: {
                        title: "Créer un jeton d'accès",
                        description:
                            'Dans NetSuite, allez à *Setup > Users/Roles > Access Tokens* > créez un jeton d\'accès pour l\'application "Expensify" et soit le rôle "Expensify Integration" soit le rôle "Administrator".\n\n*Important :* Assurez-vous de sauvegarder le *Token ID* et le *Token Secret* de cette étape. Vous en aurez besoin pour l\'étape suivante.',
                    },
                    enterCredentials: {
                        title: 'Entrez vos identifiants NetSuite',
                        formInputs: {
                            netSuiteAccountID: 'NetSuite Account ID',
                            netSuiteTokenID: 'Token ID',
                            netSuiteTokenSecret: 'Token Secret',
                        },
                        netSuiteAccountIDDescription: 'Dans NetSuite, allez à *Setup > Integration > SOAP Web Services Preferences*.',
                    },
                },
            },
            import: {
                expenseCategories: 'Catégories de dépenses',
                expenseCategoriesDescription: 'Vos catégories de dépenses NetSuite seront importées dans Expensify en tant que catégories.',
                crossSubsidiaryCustomers: 'Clients/projets inter-filiales',
                importFields: {
                    departments: {
                        title: 'Départements',
                        subtitle: 'Choisissez comment gérer les *départements* NetSuite dans Expensify.',
                    },
                    classes: {
                        title: 'Cours',
                        subtitle: 'Choisissez comment gérer les *classes* dans Expensify.',
                    },
                    locations: {
                        title: 'Lieux',
                        subtitle: 'Choisissez comment gérer les *emplacements* dans Expensify.',
                    },
                },
                customersOrJobs: {
                    title: 'Clients/projets',
                    subtitle: 'Choisissez comment gérer les *clients* et les *projets* NetSuite dans Expensify.',
                    importCustomers: 'Importer des clients',
                    importJobs: 'Importer des projets',
                    customers: 'clients',
                    jobs: 'projets',
                    label: ({importFields, importType}: CustomersOrJobsLabelParams) => `${importFields.join('et')}, ${importType}`,
                },
                importTaxDescription: 'Importer des groupes de taxes depuis NetSuite.',
                importCustomFields: {
                    chooseOptionBelow: 'Choisissez une option ci-dessous :',
                    label: ({importedTypes}: ImportedTypesParams) => `Importé en tant que ${importedTypes.join('et')}`,
                    requiredFieldError: ({fieldName}: RequiredFieldParams) => `Veuillez entrer le ${fieldName}`,
                    customSegments: {
                        title: 'Segments/enregistrements personnalisés',
                        addText: 'Ajouter un segment/enregistrement personnalisé',
                        recordTitle: 'Segment/record personnalisé',
                        helpLink: CONST.NETSUITE_IMPORT.HELP_LINKS.CUSTOM_SEGMENTS,
                        helpLinkText: 'Voir les instructions détaillées',
                        helpText: 'sur la configuration de segments/enregistrements personnalisés.',
                        emptyTitle: 'Ajouter un segment personnalisé ou un enregistrement personnalisé',
                        fields: {
                            segmentName: 'Nom',
                            internalID: 'ID interne',
                            scriptID: 'Script ID',
                            customRecordScriptID: 'ID de colonne de transaction',
                            mapping: 'Affiché comme',
                        },
                        removeTitle: 'Supprimer le segment/enregistrement personnalisé',
                        removePrompt: 'Êtes-vous sûr de vouloir supprimer ce segment/enregistrement personnalisé ?',
                        addForm: {
                            customSegmentName: 'nom de segment personnalisé',
                            customRecordName: "nom d'enregistrement personnalisé",
                            segmentTitle: 'Segment personnalisé',
                            customSegmentAddTitle: 'Ajouter un segment personnalisé',
                            customRecordAddTitle: 'Ajouter un enregistrement personnalisé',
                            recordTitle: 'Enregistrement personnalisé',
                            segmentRecordType: 'Voulez-vous ajouter un segment personnalisé ou un enregistrement personnalisé ?',
                            customSegmentNameTitle: 'Quel est le nom du segment personnalisé ?',
                            customRecordNameTitle: "Quel est le nom de l'enregistrement personnalisé ?",
                            customSegmentNameFooter: `Vous pouvez trouver les noms de segments personnalisés dans NetSuite sous *Customizations > Links, Records & Fields > Custom Segments*.\n\n_Pour des instructions plus détaillées, [visitez notre site d'aide](${CONST.NETSUITE_IMPORT.HELP_LINKS.CUSTOM_SEGMENTS})_.`,
                            customRecordNameFooter: `Vous pouvez trouver des noms d'enregistrements personnalisés dans NetSuite en entrant "Transaction Column Field" dans la recherche globale.\n\n_Pour des instructions plus détaillées, [visitez notre site d'aide](${CONST.NETSUITE_IMPORT.HELP_LINKS.CUSTOM_SEGMENTS})_.`,
                            customSegmentInternalIDTitle: "Quel est l'ID interne ?",
                            customSegmentInternalIDFooter: `Tout d'abord, assurez-vous d'avoir activé les ID internes dans NetSuite sous *Accueil > Définir les préférences > Afficher l'ID interne.*\n\nVous pouvez trouver les ID internes des segments personnalisés dans NetSuite sous :\n\n1. *Personnalisation > Listes, enregistrements et champs > Segments personnalisés*.\n2. Cliquez sur un segment personnalisé.\n3. Cliquez sur le lien hypertexte à côté de *Type d'enregistrement personnalisé*.\n4. Trouvez l'ID interne dans le tableau en bas.\n\n_Pour des instructions plus détaillées, [visitez notre site d'aide](${CONST.NETSUITE_IMPORT.HELP_LINKS.CUSTOM_LISTS})_.`,
                            customRecordInternalIDFooter: `Vous pouvez trouver les ID internes des enregistrements personnalisés dans NetSuite en suivant ces étapes :\n\n1. Entrez "Transaction Line Fields" dans la recherche globale.\n2. Cliquez sur un enregistrement personnalisé.\n3. Trouvez l'ID interne sur le côté gauche.\n\n_Pour des instructions plus détaillées, [visitez notre site d'aide](${CONST.NETSUITE_IMPORT.HELP_LINKS.CUSTOM_SEGMENTS})_.`,
                            customSegmentScriptIDTitle: "Quel est l'ID du script ?",
                            customSegmentScriptIDFooter: `Vous pouvez trouver les IDs de script de segment personnalisé dans NetSuite sous :\n\n1. *Personnalisation > Listes, Enregistrements et Champs > Segments Personnalisés*.\n2. Cliquez sur un segment personnalisé.\n3. Cliquez sur l'onglet *Application et Sourcing* en bas, puis :\n    a. Si vous souhaitez afficher le segment personnalisé comme un *tag* (au niveau de l'article) dans Expensify, cliquez sur le sous-onglet *Colonnes de Transaction* et utilisez l'*ID de Champ*.\n    b. Si vous souhaitez afficher le segment personnalisé comme un *champ de rapport* (au niveau du rapport) dans Expensify, cliquez sur le sous-onglet *Transactions* et utilisez l'*ID de Champ*.\n\n_Pour des instructions plus détaillées, [visitez notre site d'aide](${CONST.NETSUITE_IMPORT.HELP_LINKS.CUSTOM_LISTS})_.`,
                            customRecordScriptIDTitle: "Quel est l'ID de la colonne de transaction ?",
                            customRecordScriptIDFooter: `Vous pouvez trouver les ID de script d'enregistrement personnalisé dans NetSuite sous :\n\n1. Entrez "Transaction Line Fields" dans la recherche globale.\n2. Cliquez sur un enregistrement personnalisé.\n3. Trouvez l'ID de script sur le côté gauche.\n\n_Pour des instructions plus détaillées, [visitez notre site d'aide](${CONST.NETSUITE_IMPORT.HELP_LINKS.CUSTOM_SEGMENTS})_.`,
                            customSegmentMappingTitle: 'Comment ce segment personnalisé doit-il être affiché dans Expensify ?',
                            customRecordMappingTitle: 'Comment cet enregistrement personnalisé doit-il être affiché dans Expensify ?',
                        },
                        errors: {
                            uniqueFieldError: ({fieldName}: RequiredFieldParams) => `Un segment/enregistrement personnalisé avec ce ${fieldName?.toLowerCase()} existe déjà.`,
                        },
                    },
                    customLists: {
                        title: 'Listes personnalisées',
                        addText: 'Ajouter une liste personnalisée',
                        recordTitle: 'Liste personnalisée',
                        helpLink: CONST.NETSUITE_IMPORT.HELP_LINKS.CUSTOM_LISTS,
                        helpLinkText: 'Voir les instructions détaillées',
                        helpText: 'sur la configuration des listes personnalisées.',
                        emptyTitle: 'Ajouter une liste personnalisée',
                        fields: {
                            listName: 'Nom',
                            internalID: 'ID interne',
                            transactionFieldID: 'ID du champ de transaction',
                            mapping: 'Affiché comme',
                        },
                        removeTitle: 'Supprimer la liste personnalisée',
                        removePrompt: 'Êtes-vous sûr de vouloir supprimer cette liste personnalisée ?',
                        addForm: {
                            listNameTitle: 'Choisir une liste personnalisée',
                            transactionFieldIDTitle: "Quel est l'ID du champ de transaction ?",
                            transactionFieldIDFooter: `Vous pouvez trouver les identifiants des champs de transaction dans NetSuite en suivant ces étapes :\n\n1. Entrez "Champs de ligne de transaction" dans la recherche globale.\n2. Cliquez sur une liste personnalisée.\n3. Trouvez l'identifiant du champ de transaction sur le côté gauche.\n\n_Pour des instructions plus détaillées, [visitez notre site d'aide](${CONST.NETSUITE_IMPORT.HELP_LINKS.CUSTOM_LISTS})_.`,
                            mappingTitle: 'Comment cette liste personnalisée doit-elle être affichée dans Expensify ?',
                        },
                        errors: {
                            uniqueTransactionFieldIDError: `Une liste personnalisée avec cet ID de champ de transaction existe déjà.`,
                        },
                    },
                },
                importTypes: {
                    [CONST.INTEGRATION_ENTITY_MAP_TYPES.NETSUITE_DEFAULT]: {
                        label: 'Employé par défaut de NetSuite',
                        description: "Non importé dans Expensify, appliqué à l'exportation",
                        footerContent: ({importField}: ImportFieldParams) =>
                            `Si vous utilisez ${importField} dans NetSuite, nous appliquerons la valeur par défaut définie sur le dossier de l'employé lors de l'exportation vers le rapport de dépenses ou l'écriture de journal.`,
                    },
                    [CONST.INTEGRATION_ENTITY_MAP_TYPES.TAG]: {
                        label: 'Tags',
                        description: 'Niveau des postes de dépense',
                        footerContent: ({importField}: ImportFieldParams) => `${startCase(importField)} sera sélectionnable pour chaque dépense individuelle sur le rapport d'un employé.`,
                    },
                    [CONST.INTEGRATION_ENTITY_MAP_TYPES.REPORT_FIELD]: {
                        label: 'Champs de rapport',
                        description: 'Niveau de rapport',
                        footerContent: ({importField}: ImportFieldParams) => `La sélection ${startCase(importField)} s'appliquera à toutes les dépenses sur le rapport d'un employé.`,
                    },
                },
            },
        },
        intacct: {
            sageIntacctSetup: 'Configuration de Sage Intacct',
            prerequisitesTitle: 'Avant de vous connecter...',
            downloadExpensifyPackage: 'Téléchargez le package Expensify pour Sage Intacct',
            followSteps: 'Suivez les étapes de notre guide Comment faire : Connecter à Sage Intacct.',
            enterCredentials: 'Entrez vos identifiants Sage Intacct',
            entity: 'Entity',
            employeeDefault: 'Sage Intacct employé par défaut',
            employeeDefaultDescription: "Le département par défaut de l'employé sera appliqué à ses dépenses dans Sage Intacct si un existe.",
            displayedAsTagDescription: "Le département sera sélectionnable pour chaque dépense individuelle sur le rapport d'un employé.",
            displayedAsReportFieldDescription: "La sélection du département s'appliquera à toutes les dépenses sur le rapport d'un employé.",
            toggleImportTitleFirstPart: 'Choisissez comment gérer Sage Intacct',
            toggleImportTitleSecondPart: 'dans Expensify.',
            expenseTypes: 'Types de dépenses',
            expenseTypesDescription: 'Vos types de dépenses Sage Intacct seront importés dans Expensify en tant que catégories.',
            accountTypesDescription: 'Votre plan comptable Sage Intacct sera importé dans Expensify en tant que catégories.',
            importTaxDescription: "Importer le taux de taxe d'achat depuis Sage Intacct.",
            userDefinedDimensions: "Dimensions définies par l'utilisateur",
            addUserDefinedDimension: "Ajouter une dimension définie par l'utilisateur",
            integrationName: "Nom de l'intégration",
            dimensionExists: 'Une dimension portant ce nom existe déjà.',
            removeDimension: "Supprimer la dimension définie par l'utilisateur",
            removeDimensionPrompt: "Êtes-vous sûr de vouloir supprimer cette dimension définie par l'utilisateur ?",
            userDefinedDimension: "Dimension définie par l'utilisateur",
            addAUserDefinedDimension: "Ajouter une dimension définie par l'utilisateur",
            detailedInstructionsLink: 'Voir les instructions détaillées',
            detailedInstructionsRestOfSentence: "sur l'ajout de dimensions définies par l'utilisateur.",
            userDimensionsAdded: () => ({
                one: '1 UDD ajouté',
                other: (count: number) => `${count} UDD ajoutés`,
            }),
            mappingTitle: ({mappingName}: IntacctMappingTitleParams) => {
                switch (mappingName) {
                    case CONST.SAGE_INTACCT_CONFIG.MAPPINGS.DEPARTMENTS:
                        return 'départements';
                    case CONST.SAGE_INTACCT_CONFIG.MAPPINGS.CLASSES:
                        return 'classes';
                    case CONST.SAGE_INTACCT_CONFIG.MAPPINGS.LOCATIONS:
                        return 'locations';
                    case CONST.SAGE_INTACCT_CONFIG.MAPPINGS.CUSTOMERS:
                        return 'clients';
                    case CONST.SAGE_INTACCT_CONFIG.MAPPINGS.PROJECTS:
                        return 'projets (emplois)';
                    default:
                        return 'mappages';
                }
            },
        },
        type: {
            free: 'Gratuit',
            control: 'Contrôle',
            collect: 'Collecter',
        },
        companyCards: {
            addCards: 'Ajouter des cartes',
            selectCards: 'Sélectionner des cartes',
            addNewCard: {
                other: 'Autre',
                cardProviders: {
                    gl1025: 'American Express Corporate Cards',
                    cdf: 'Mastercard Cartes Commerciales',
                    vcf: 'Visa Commercial Cards',
                    stripe: 'Cartes Stripe',
                },
                yourCardProvider: `Qui est votre fournisseur de carte ?`,
                whoIsYourBankAccount: 'Quelle est votre banque ?',
                whereIsYourBankLocated: 'Où se trouve votre banque ?',
                howDoYouWantToConnect: 'Comment souhaitez-vous vous connecter à votre banque ?',
                learnMoreAboutOptions: {
                    text: 'En savoir plus sur ces',
                    linkText: 'options.',
                },
                commercialFeedDetails:
                    'Nécessite une configuration avec votre banque. Cela est généralement utilisé par les grandes entreprises et est souvent la meilleure option si vous êtes éligible.',
                commercialFeedPlaidDetails: `Nécessite une configuration avec votre banque, mais nous vous guiderons. Cela est généralement limité aux grandes entreprises.`,
                directFeedDetails: "L'approche la plus simple. Connectez-vous immédiatement en utilisant vos identifiants principaux. Cette méthode est la plus courante.",
                enableFeed: {
                    title: ({provider}: GoBackMessageParams) => `Activez votre flux ${provider}`,
                    heading:
                        "Nous avons une intégration directe avec l'émetteur de votre carte et pouvons importer vos données de transaction dans Expensify rapidement et avec précision.\n\nPour commencer, il vous suffit de :",
                    visa: "Nous avons des intégrations globales avec Visa, bien que l'éligibilité varie selon la banque et le programme de carte.\n\nPour commencer, il suffit de :",
                    mastercard:
                        "Nous avons des intégrations globales avec Mastercard, bien que l'éligibilité varie selon la banque et le programme de carte.\n\nPour commencer, il vous suffit de :",
                    vcf: `1. Consultez [cet article d'aide](${CONST.COMPANY_CARDS_VISA_COMMERCIAL_CARD_HELP}) pour des instructions détaillées sur la configuration de vos cartes commerciales Visa.\n\n2. [Contactez votre banque](${CONST.COMPANY_CARDS_VISA_COMMERCIAL_CARD_HELP}) pour vérifier qu'elle prend en charge un flux commercial pour votre programme, et demandez-lui de l'activer.\n\n3. *Une fois le flux activé et ses détails obtenus, passez à l'écran suivant.*`,
                    gl1025: `1. Visitez [cet article d'aide](${CONST.COMPANY_CARDS_AMEX_COMMERCIAL_CARD_HELP}) pour savoir si American Express peut activer un flux commercial pour votre programme.\n\n2. Une fois le flux activé, Amex vous enverra une lettre de production.\n\n3. *Une fois que vous avez les informations du flux, continuez à l'écran suivant.*`,
                    cdf: `1. Consultez [cet article d'aide](${CONST.COMPANY_CARDS_MASTERCARD_COMMERCIAL_CARDS}) pour obtenir des instructions détaillées sur la configuration de vos cartes commerciales Mastercard.\n\n2. [Contactez votre banque](${CONST.COMPANY_CARDS_MASTERCARD_COMMERCIAL_CARDS}) pour vérifier qu'elle prend en charge un flux commercial pour votre programme et demandez-lui de l'activer.\n\n3. *Une fois le flux activé et ses détails obtenus, passez à l'écran suivant.*`,
                    stripe: `1. Visitez le tableau de bord de Stripe, et allez dans [Paramètres](${CONST.COMPANY_CARDS_STRIPE_HELP}).\n\n2. Sous Intégrations de produits, cliquez sur Activer à côté de Expensify.\n\n3. Une fois le flux activé, cliquez sur Soumettre ci-dessous et nous travaillerons à l'ajouter.`,
                },
                whatBankIssuesCard: 'Quelle banque émet ces cartes ?',
                enterNameOfBank: 'Entrez le nom de la banque',
                feedDetails: {
                    vcf: {
                        title: 'Quels sont les détails du flux Visa ?',
                        processorLabel: 'ID du processeur',
                        bankLabel: "ID de l'institution financière (banque)",
                        companyLabel: "ID de l'entreprise",
                        helpLabel: 'Où puis-je trouver ces identifiants ?',
                    },
                    gl1025: {
                        title: `Quel est le nom du fichier de livraison Amex ?`,
                        fileNameLabel: 'Nom du fichier de livraison',
                        helpLabel: 'Où puis-je trouver le nom du fichier de livraison ?',
                    },
                    cdf: {
                        title: `Quel est l'identifiant de distribution Mastercard ?`,
                        distributionLabel: 'ID de distribution',
                        helpLabel: "Où puis-je trouver l'ID de distribution ?",
                    },
                },
                amexCorporate: 'Sélectionnez ceci si le devant de vos cartes indique « Corporate »',
                amexBusiness: 'Sélectionnez ceci si le recto de vos cartes indique « Business »',
                amexPersonal: 'Sélectionnez ceci si vos cartes sont personnelles',
                error: {
                    pleaseSelectProvider: 'Veuillez sélectionner un fournisseur de carte avant de continuer',
                    pleaseSelectBankAccount: 'Veuillez sélectionner un compte bancaire avant de continuer',
                    pleaseSelectBank: 'Veuillez sélectionner une banque avant de continuer.',
                    pleaseSelectCountry: 'Veuillez sélectionner un pays avant de continuer',
                    pleaseSelectFeedType: 'Veuillez sélectionner un type de flux avant de continuer',
                },
            },
            statementCloseDate: {
                [CONST.COMPANY_CARDS.STATEMENT_CLOSE_DATE.LAST_DAY_OF_MONTH]: 'Dernier jour du mois',
                [CONST.COMPANY_CARDS.STATEMENT_CLOSE_DATE.LAST_BUSINESS_DAY_OF_MONTH]: 'Dernier jour ouvrable du mois',
                [CONST.COMPANY_CARDS.STATEMENT_CLOSE_DATE.CUSTOM_DAY_OF_MONTH]: 'Jour personnalisé du mois',
            },
            assignCard: 'Attribuer la carte',
            findCard: 'Trouver la carte',
            cardNumber: 'Numéro de carte',
            commercialFeed: 'Flux commercial',
            feedName: ({feedName}: CompanyCardFeedNameParams) => `Cartes ${feedName}`,
            directFeed: 'Flux direct',
            whoNeedsCardAssigned: "Qui a besoin d'une carte assignée ?",
            chooseCard: 'Choisissez une carte',
            chooseCardFor: ({assignee, feed}: AssignCardParams) => `Choisissez une carte pour ${assignee} à partir du flux de cartes ${feed}.`,
            noActiveCards: 'Aucune carte active dans ce flux',
            somethingMightBeBroken:
                "<muted-text><centered-text>Ou quelque chose pourrait être cassé. Dans tous les cas, si vous avez des questions, n'hésitez pas à <concierge-link>contacter le Concierge</concierge-link>.</centered-text></muted-text>",
            chooseTransactionStartDate: 'Choisissez une date de début de transaction',
            startDateDescription: "Nous importerons toutes les transactions à partir de cette date. Si aucune date n'est spécifiée, nous remonterons aussi loin que votre banque le permet.",
            fromTheBeginning: 'Depuis le début',
            customStartDate: 'Date de début personnalisé',
            customCloseDate: 'Date de clôture personnalisée',
            letsDoubleCheck: 'Vérifions que tout est correct.',
            confirmationDescription: 'Nous commencerons à importer les transactions immédiatement.',
            cardholder: 'Titulaire de carte',
            card: 'Carte',
            cardName: 'Nom de la carte',
            brokenConnectionErrorFirstPart: `La connexion du flux de carte est interrompue. S'il vous plaît`,
            brokenConnectionErrorLink: 'connectez-vous à votre banque',
            brokenConnectionErrorSecondPart: 'afin que nous puissions rétablir la connexion.',
            assignedCard: ({assignee, link}: AssignedCardParams) => `a attribué ${link} à ${assignee} ! Les transactions importées apparaîtront dans cette discussion.`,
            companyCard: "carte d'entreprise",
            chooseCardFeed: 'Choisir le flux de cartes',
            ukRegulation:
                "Expensify, Inc. est un agent de Plaid Financial Ltd., une institution de paiement autorisée régulée par la Financial Conduct Authority sous les Payment Services Regulations 2017 (Numéro de Référence de l'Entreprise : 804718). Plaid vous fournit des services d'information de compte régulés via Expensify Limited en tant qu'agent.",
        },
        expensifyCard: {
            issueAndManageCards: 'Émettre et gérer vos cartes Expensify',
            getStartedIssuing: 'Commencez en émettant votre première carte virtuelle ou physique.',
            verificationInProgress: 'Vérification en cours...',
            verifyingTheDetails: 'Nous vérifions quelques détails. Concierge vous informera lorsque les cartes Expensify seront prêtes à être émises.',
            disclaimer:
                "La carte commerciale Expensify Visa® est émise par The Bancorp Bank, N.A., membre FDIC, conformément à une licence de Visa U.S.A. Inc. et ne peut pas être utilisée chez tous les commerçants qui acceptent les cartes Visa. Apple® et le logo Apple® sont des marques déposées d'Apple Inc., enregistrées aux États-Unis et dans d'autres pays. App Store est une marque de service d'Apple Inc. Google Play et le logo Google Play sont des marques de commerce de Google LLC.",
            issueCard: 'Émettre une carte',
            findCard: 'Trouver la carte',
            newCard: 'Nouvelle carte',
            name: 'Nom',
            lastFour: 'Derniers 4',
            limit: 'Limite',
            currentBalance: 'Solde actuel',
            currentBalanceDescription: 'Le solde actuel est la somme de toutes les transactions effectuées avec la carte Expensify depuis la dernière date de règlement.',
            balanceWillBeSettledOn: ({settlementDate}: SettlementDateParams) => `Le solde sera réglé le ${settlementDate}`,
            settleBalance: 'Régler le solde',
            cardLimit: 'Limite de carte',
            remainingLimit: 'Limite restante',
            requestLimitIncrease: "Demande d'augmentation de la limite",
            remainingLimitDescription:
                "Nous prenons en compte plusieurs facteurs pour calculer votre limite restante : votre ancienneté en tant que client, les informations professionnelles que vous avez fournies lors de l'inscription, et la trésorerie disponible sur votre compte bancaire professionnel. Votre limite restante peut fluctuer quotidiennement.",
            earnedCashback: 'Cashback',
            earnedCashbackDescription: 'Le solde de cashback est basé sur les dépenses mensuelles réglées avec la carte Expensify dans votre espace de travail.',
            issueNewCard: 'Émettre une nouvelle carte',
            finishSetup: 'Terminer la configuration',
            chooseBankAccount: 'Choisir un compte bancaire',
            chooseExistingBank: 'Choisissez un compte bancaire professionnel existant pour payer le solde de votre carte Expensify, ou ajoutez un nouveau compte bancaire.',
            accountEndingIn: 'Compte se terminant par',
            addNewBankAccount: 'Ajouter un nouveau compte bancaire',
            settlementAccount: 'Compte de règlement',
            settlementAccountDescription: 'Choisissez un compte pour payer le solde de votre carte Expensify.',
            settlementAccountInfo: ({reconciliationAccountSettingsLink, accountNumber}: SettlementAccountInfoParams) =>
                `Assurez-vous que ce compte correspond à votre <a href="${reconciliationAccountSettingsLink}">compte de réconciliation</a> (${accountNumber}) afin que le réconciliation continu fonctionne correctement.`,
            settlementFrequency: 'Fréquence de règlement',
            settlementFrequencyDescription: 'Choisissez la fréquence à laquelle vous paierez le solde de votre Expensify Card.',
            settlementFrequencyInfo:
                'Si vous souhaitez passer à un règlement mensuel, vous devrez connecter votre compte bancaire via Plaid et avoir un historique de solde positif sur 90 jours.',
            frequency: {
                daily: 'Quotidiennement',
                monthly: 'Mensuel',
            },
            cardDetails: 'Détails de la carte',
            virtual: 'Virtuel',
            physical: 'Physique',
            deactivate: 'Désactiver la carte',
            changeCardLimit: 'Modifier la limite de la carte',
            changeLimit: 'Modifier la limite',
            smartLimitWarning: ({limit}: CharacterLimitParams) =>
                `Si vous modifiez la limite de cette carte à ${limit}, les nouvelles transactions seront refusées jusqu'à ce que vous approuviez plus de dépenses sur la carte.`,
            monthlyLimitWarning: ({limit}: CharacterLimitParams) => `Si vous changez la limite de cette carte à ${limit}, les nouvelles transactions seront refusées jusqu'au mois prochain.`,
            fixedLimitWarning: ({limit}: CharacterLimitParams) => `Si vous changez la limite de cette carte à ${limit}, les nouvelles transactions seront refusées.`,
            changeCardLimitType: 'Modifier le type de limite de carte',
            changeLimitType: 'Modifier le type de limite',
            changeCardSmartLimitTypeWarning: ({limit}: CharacterLimitParams) =>
                `Si vous changez le type de limite de cette carte en Limite Intelligente, les nouvelles transactions seront refusées car la limite non approuvée de ${limit} a déjà été atteinte.`,
            changeCardMonthlyLimitTypeWarning: ({limit}: CharacterLimitParams) =>
                `Si vous changez le type de limite de cette carte en Mensuel, les nouvelles transactions seront refusées car la limite mensuelle de ${limit} a déjà été atteinte.`,
            addShippingDetails: "Ajouter les détails d'expédition",
            issuedCard: ({assignee}: AssigneeParams) => `a émis une carte Expensify à ${assignee} ! La carte arrivera dans 2-3 jours ouvrables.`,
            issuedCardNoShippingDetails: ({assignee}: AssigneeParams) =>
                `a émis une carte Expensify à ${assignee} ! La carte sera expédiée une fois que les détails d'expédition seront ajoutés.`,
            issuedCardVirtual: ({assignee, link}: IssueVirtualCardParams) => `a émis une ${link} virtuelle à ${assignee} ! La carte peut être utilisée immédiatement.`,
            addedShippingDetails: ({assignee}: AssigneeParams) => `${assignee} a ajouté les détails d'expédition. La carte Expensify arrivera dans 2-3 jours ouvrables.`,
            verifyingHeader: 'Vérification en cours',
            bankAccountVerifiedHeader: 'Compte bancaire vérifié',
            verifyingBankAccount: 'Vérification du compte bancaire...',
            verifyingBankAccountDescription: 'Veuillez patienter pendant que nous confirmons que ce compte peut être utilisé pour émettre des cartes Expensify.',
            bankAccountVerified: 'Compte bancaire vérifié !',
            bankAccountVerifiedDescription: "Vous pouvez maintenant émettre des cartes Expensify à vos membres de l'espace de travail.",
            oneMoreStep: 'Encore une étape...',
            oneMoreStepDescription: 'Il semble que nous devions vérifier manuellement votre compte bancaire. Veuillez vous rendre sur Concierge où vos instructions vous attendent.',
            gotIt: 'Compris',
            goToConcierge: 'Aller à Concierge',
        },
        categories: {
            deleteCategories: 'Supprimer les catégories',
            deleteCategoriesPrompt: 'Êtes-vous sûr de vouloir supprimer ces catégories ?',
            deleteCategory: 'Supprimer la catégorie',
            deleteCategoryPrompt: 'Êtes-vous sûr de vouloir supprimer cette catégorie ?',
            disableCategories: 'Désactiver les catégories',
            disableCategory: 'Désactiver la catégorie',
            enableCategories: 'Activer les catégories',
            enableCategory: 'Activer la catégorie',
            defaultSpendCategories: 'Catégories de dépenses par défaut',
            spendCategoriesDescription: 'Personnalisez la façon dont les dépenses des commerçants sont catégorisées pour les transactions par carte de crédit et les reçus scannés.',
            deleteFailureMessage: "Une erreur s'est produite lors de la suppression de la catégorie, veuillez réessayer.",
            categoryName: 'Nom de catégorie',
            requiresCategory: 'Les membres doivent catégoriser toutes les dépenses',
            needCategoryForExportToIntegration: ({connectionName}: NeedCategoryForExportToIntegrationParams) =>
                `Toutes les dépenses doivent être catégorisées pour pouvoir être exportées vers ${connectionName}.`,
            subtitle: "Obtenez une meilleure vue d'ensemble de l'endroit où l'argent est dépensé. Utilisez nos catégories par défaut ou ajoutez les vôtres.",
            emptyCategories: {
                title: "Vous n'avez créé aucune catégorie",
                subtitle: 'Ajoutez une catégorie pour organiser vos dépenses.',
                subtitleWithAccounting: ({accountingPageURL}: EmptyCategoriesSubtitleWithAccountingParams) =>
                    `<muted-text><centered-text>Vos catégories sont actuellement importées à partir d'une connexion comptable. Allez dans la <a href="${accountingPageURL}">comptabilité</a> pour faire des changements.</centered-text></muted-text>`,
            },
            updateFailureMessage: "Une erreur s'est produite lors de la mise à jour de la catégorie, veuillez réessayer.",
            createFailureMessage: "Une erreur s'est produite lors de la création de la catégorie, veuillez réessayer.",
            addCategory: 'Ajouter une catégorie',
            editCategory: 'Modifier la catégorie',
            editCategories: 'Modifier les catégories',
            findCategory: 'Trouver la catégorie',
            categoryRequiredError: 'Le nom de la catégorie est requis',
            existingCategoryError: 'Une catégorie avec ce nom existe déjà',
            invalidCategoryName: 'Nom de catégorie invalide',
            importedFromAccountingSoftware: 'Les catégories ci-dessous sont importées de votre',
            payrollCode: 'Code de paie',
            updatePayrollCodeFailureMessage: "Une erreur s'est produite lors de la mise à jour du code de paie, veuillez réessayer.",
            glCode: 'Code GL',
            updateGLCodeFailureMessage: "Une erreur s'est produite lors de la mise à jour du code GL, veuillez réessayer.",
            importCategories: 'Importer des catégories',
            cannotDeleteOrDisableAllCategories: {
                title: 'Impossible de supprimer ou désactiver toutes les catégories',
                description: `Au moins une catégorie doit rester activée car votre espace de travail nécessite des catégories.`,
            },
        },
        moreFeatures: {
            subtitle:
                'Utilisez les commutateurs ci-dessous pour activer plus de fonctionnalités à mesure que vous vous développez. Chaque fonctionnalité apparaîtra dans le menu de navigation pour une personnalisation supplémentaire.',
            spendSection: {
                title: 'Dépenser',
                subtitle: 'Activez la fonctionnalité qui vous aide à faire évoluer votre équipe.',
            },
            manageSection: {
                title: 'Gérer',
                subtitle: 'Ajoutez des contrôles qui aident à maintenir les dépenses dans le budget.',
            },
            earnSection: {
                title: 'Gagner',
                subtitle: 'Rationalisez vos revenus et soyez payé plus rapidement.',
            },
            organizeSection: {
                title: 'Organiser',
                subtitle: 'Regroupez et analysez les dépenses, enregistrez chaque taxe payée.',
            },
            integrateSection: {
                title: 'Intégrer',
                subtitle: 'Connectez Expensify à des produits financiers populaires.',
            },
            distanceRates: {
                title: 'Tarifs de distance',
                subtitle: 'Ajouter, mettre à jour et appliquer les tarifs.',
            },
            perDiem: {
                title: 'Per diem',
                subtitle: 'Définissez des taux de per diem pour contrôler les dépenses quotidiennes des employés.',
            },
            expensifyCard: {
                title: 'Expensify Card',
                subtitle: 'Obtenez des informations et contrôlez les dépenses.',
                disableCardTitle: 'Désactiver la carte Expensify',
                disableCardPrompt: 'Vous ne pouvez pas désactiver la carte Expensify car elle est déjà utilisée. Contactez Concierge pour connaître les prochaines étapes.',
                disableCardButton: 'Discuter avec Concierge',
                feed: {
                    title: 'Obtenez la carte Expensify',
                    subTitle: "Rationalisez vos dépenses professionnelles et économisez jusqu'à 50 % sur votre facture Expensify, plus :",
                    features: {
                        cashBack: 'Cashback sur chaque achat aux États-Unis',
                        unlimited: 'Cartes virtuelles illimitées',
                        spend: 'Contrôles de dépenses et limites personnalisées',
                    },
                    ctaTitle: 'Émettre une nouvelle carte',
                },
            },
            companyCards: {
                title: "Cartes d'entreprise",
                subtitle: "Importer les dépenses à partir des cartes d'entreprise existantes.",
                feed: {
                    title: "Importer des cartes d'entreprise",
                    features: {
                        support: 'Prise en charge de tous les principaux fournisseurs de cartes',
                        assignCards: "Attribuer des cartes à toute l'équipe",
                        automaticImport: 'Importation automatique des transactions',
                    },
                },
                disableCardTitle: "Désactiver les cartes d'entreprise",
                disableCardPrompt:
                    "Vous ne pouvez pas désactiver les cartes d'entreprise car cette fonctionnalité est en cours d'utilisation. Contactez le Concierge pour connaître les prochaines étapes.",
                disableCardButton: 'Discuter avec Concierge',
                cardDetails: 'Détails de la carte',
                cardNumber: 'Numéro de carte',
                cardholder: 'Titulaire de carte',
                cardName: 'Nom de la carte',
                integrationExport: ({integration, type}: IntegrationExportParams) =>
                    integration && type ? `${integration} ${type.toLowerCase()} exportation` : `exportation ${integration}`,
                integrationExportTitleFirstPart: ({integration}: IntegrationExportParams) => `Choisissez le compte ${integration} vers lequel les transactions doivent être exportées.`,
                integrationExportTitlePart: 'Sélectionner un autre',
                integrationExportTitleLinkPart: "option d'exportation",
                integrationExportTitleSecondPart: 'pour changer les comptes disponibles.',
                lastUpdated: 'Dernière mise à jour',
                transactionStartDate: 'Date de début de la transaction',
                updateCard: 'Mettre à jour la carte',
                unassignCard: 'Désattribuer la carte',
                unassign: 'Désassigner',
                unassignCardDescription: 'Désassigner cette carte supprimera toutes les transactions sur les rapports en brouillon du compte du titulaire de la carte.',
                assignCard: 'Attribuer la carte',
                cardFeedName: 'Nom du flux de carte',
                cardFeedNameDescription: 'Donnez un nom unique au flux de cartes afin de le distinguer des autres.',
                cardFeedTransaction: 'Supprimer les transactions',
                cardFeedTransactionDescription: 'Choisissez si les titulaires de carte peuvent supprimer les transactions par carte. Les nouvelles transactions suivront ces règles.',
                cardFeedRestrictDeletingTransaction: 'Restreindre la suppression des transactions',
                cardFeedAllowDeletingTransaction: 'Autoriser la suppression des transactions',
                removeCardFeed: 'Supprimer le flux de cartes',
                removeCardFeedTitle: ({feedName}: CompanyCardFeedNameParams) => `Supprimer le flux ${feedName}`,
                removeCardFeedDescription: 'Êtes-vous sûr de vouloir supprimer ce flux de cartes ? Cela désassignera toutes les cartes.',
                error: {
                    feedNameRequired: 'Le nom du flux de carte est requis',
                    statementCloseDateRequired: 'Veuillez sélectionner une date de clôture du relevé.',
                },
                corporate: 'Restreindre la suppression des transactions',
                personal: 'Autoriser la suppression des transactions',
                setFeedNameDescription: 'Donnez un nom unique au flux de cartes afin de le distinguer des autres.',
                setTransactionLiabilityDescription:
                    "Lorsqu'elle est activée, les titulaires de carte peuvent supprimer des transactions par carte. Les nouvelles transactions suivront cette règle.",
                emptyAddedFeedTitle: "Attribuer des cartes d'entreprise",
                emptyAddedFeedDescription: 'Commencez en attribuant votre première carte à un membre.',
                pendingFeedTitle: `Nous examinons votre demande...`,
                pendingFeedDescription: `Nous examinons actuellement les détails de votre flux. Une fois cela terminé, nous vous contacterons via`,
                pendingBankTitle: 'Vérifiez la fenêtre de votre navigateur',
                pendingBankDescription: ({bankName}: CompanyCardBankName) =>
                    `Veuillez vous connecter à ${bankName} via la fenêtre de votre navigateur qui vient de s'ouvrir. Si aucune ne s'est ouverte,`,
                pendingBankLink: 'veuillez cliquer ici',
                giveItNameInstruction: 'Donnez un nom à la carte qui la distingue des autres.',
                updating: 'Mise à jour...',
                noAccountsFound: 'Aucun compte trouvé',
                defaultCard: 'Carte par défaut',
                downgradeTitle: `Impossible de rétrograder l'espace de travail`,
                downgradeSubTitleFirstPart: `Cet espace de travail ne peut pas être rétrogradé car plusieurs flux de cartes sont connectés (à l'exclusion des cartes Expensify). Veuillez`,
                downgradeSubTitleMiddlePart: `garder uniquement un flux de cartes`,
                downgradeSubTitleLastPart: 'pour continuer.',
                noAccountsFoundDescription: ({connection}: ConnectionParams) => `Veuillez ajouter le compte dans ${connection} et synchroniser à nouveau la connexion.`,
                expensifyCardBannerTitle: 'Obtenez la carte Expensify',
                expensifyCardBannerSubtitle:
                    "Profitez de remises en argent sur chaque achat aux États-Unis, jusqu'à 50 % de réduction sur votre facture Expensify, des cartes virtuelles illimitées, et bien plus encore.",
                expensifyCardBannerLearnMoreButton: 'En savoir plus',
                statementCloseDateTitle: 'Date de clôture du relevé',
                statementCloseDateDescription: 'Indiquez-nous la date de clôture de votre relevé de carte et nous créerons un relevé correspondant dans Expensify.',
            },
            workflows: {
                title: 'Workflows',
                subtitle: 'Configurez comment les dépenses sont approuvées et payées.',
                disableApprovalPrompt:
                    "Les cartes Expensify de cet espace de travail dépendent actuellement de l'approbation pour définir leurs limites intelligentes. Veuillez modifier les types de limites de toute carte Expensify avec des limites intelligentes avant de désactiver les approbations.",
            },
            invoices: {
                title: 'Factures',
                subtitle: 'Envoyez et recevez des factures.',
            },
            categories: {
                title: 'Catégories',
                subtitle: 'Suivre et organiser les dépenses.',
            },
            tags: {
                title: 'Tags',
                subtitle: 'Classifiez les coûts et suivez les dépenses facturables.',
            },
            taxes: {
                title: 'Taxes',
                subtitle: 'Documentez et récupérez les taxes éligibles.',
            },
            reportFields: {
                title: 'Champs de rapport',
                subtitle: 'Configurer des champs personnalisés pour les dépenses.',
            },
            connections: {
                title: 'Comptabilité',
                subtitle: 'Synchronisez votre plan comptable et plus encore.',
            },
            receiptPartners: {
                title: 'Partenaires de reçus',
                subtitle: 'Importer automatiquement les reçus.',
            },
            connectionsWarningModal: {
                featureEnabledTitle: 'Pas si vite...',
                featureEnabledText: "Pour activer ou désactiver cette fonctionnalité, vous devrez modifier vos paramètres d'importation comptable.",
                disconnectText: 'Pour désactiver la comptabilité, vous devrez déconnecter votre connexion comptable de votre espace de travail.',
                manageSettings: 'Gérer les paramètres',
            },
            receiptPartnersWarningModal: {
                featureEnabledTitle: 'Déconnecter Uber',
                disconnectText: "Pour désactiver cette fonctionnalité, veuillez d'abord déconnecter l'intégration Uber for Business.",
                confirmText: 'Compris',
            },
            workflowWarningModal: {
                featureEnabledTitle: 'Pas si vite...',
                featureEnabledText:
                    "Les cartes Expensify dans cet espace de travail dépendent des flux de travail d'approbation pour définir leurs limites intelligentes.\n\nVeuillez modifier les types de limites de toutes les cartes avec des limites intelligentes avant de désactiver les flux de travail.",
                confirmText: 'Aller aux cartes Expensify',
            },
            rules: {
                title: 'Règles',
                subtitle: 'Exiger des reçus, signaler les dépenses élevées, et plus encore.',
            },
        },
        reports: {
            reportsCustomTitleExamples: 'Exemples :',
            customReportNamesSubtitle: `<muted-text>Personnalisez les titres des rapports à l'aide de nos <a href="${CONST.CUSTOM_REPORT_NAME_HELP_URL}">formules complètes</a>.</muted-text>`,
            customNameTitle: 'Titre de rapport par défaut',
            customNameDescription: `Choisissez un nom personnalisé pour vos notes de frais à l'aide de nos <a href="${CONST.CUSTOM_REPORT_NAME_HELP_URL}">formules complètes</a>.`,
            customNameInputLabel: 'Nom',
            customNameEmailPhoneExample: 'E-mail ou téléphone du membre : {report:submit:from}',
            customNameStartDateExample: 'Date de début du rapport : {report:startdate}',
            customNameWorkspaceNameExample: "Nom de l'espace de travail : {report:workspacename}",
            customNameReportIDExample: 'Report ID : {report:id}',
            customNameTotalExample: 'Total : {report:total}.',
            preventMembersFromChangingCustomNamesTitle: 'Empêcher les membres de modifier les noms des rapports personnalisés',
        },
        reportFields: {
            addField: 'Ajouter un champ',
            delete: 'Supprimer le champ',
            deleteFields: 'Supprimer les champs',
            findReportField: 'Trouver le champ du rapport',
            deleteConfirmation: 'Êtes-vous sûr de vouloir supprimer ce champ de rapport ?',
            deleteFieldsConfirmation: 'Êtes-vous sûr de vouloir supprimer ces champs de rapport ?',
            emptyReportFields: {
                title: "Vous n'avez créé aucun champ de rapport",
                subtitle: 'Ajoutez un champ personnalisé (texte, date ou liste déroulante) qui apparaît sur les rapports.',
            },
            subtitle: "Les champs de rapport s'appliquent à toutes les dépenses et peuvent être utiles lorsque vous souhaitez demander des informations supplémentaires.",
            disableReportFields: 'Désactiver les champs de rapport',
            disableReportFieldsConfirmation: 'Êtes-vous sûr ? Les champs de texte et de date seront supprimés, et les listes seront désactivées.',
            importedFromAccountingSoftware: 'Les champs de rapport ci-dessous sont importés de votre',
            textType: 'Texte',
            dateType: 'Date',
            dropdownType: 'Liste',
            textAlternateText: 'Ajoutez un champ pour la saisie de texte libre.',
            dateAlternateText: 'Ajouter un calendrier pour la sélection de la date.',
            dropdownAlternateText: "Ajouter une liste d'options à choisir.",
            nameInputSubtitle: 'Choisissez un nom pour le champ du rapport.',
            typeInputSubtitle: 'Choisissez le type de champ de rapport à utiliser.',
            initialValueInputSubtitle: 'Entrez une valeur de départ à afficher dans le champ du rapport.',
            listValuesInputSubtitle: 'Ces valeurs apparaîtront dans le menu déroulant des champs de votre rapport. Les valeurs activées peuvent être sélectionnées par les membres.',
            listInputSubtitle: 'Ces valeurs apparaîtront dans la liste des champs de votre rapport. Les valeurs activées peuvent être sélectionnées par les membres.',
            deleteValue: 'Supprimer la valeur',
            deleteValues: 'Supprimer les valeurs',
            disableValue: 'Désactiver la valeur',
            disableValues: 'Désactiver les valeurs',
            enableValue: 'Activer la valeur',
            enableValues: 'Activer les valeurs',
            emptyReportFieldsValues: {
                title: "Vous n'avez créé aucune valeur de liste",
                subtitle: 'Ajoutez des valeurs personnalisées pour apparaître sur les rapports.',
            },
            deleteValuePrompt: 'Êtes-vous sûr de vouloir supprimer cette valeur de la liste ?',
            deleteValuesPrompt: 'Êtes-vous sûr de vouloir supprimer ces valeurs de la liste ?',
            listValueRequiredError: 'Veuillez entrer un nom de valeur de liste',
            existingListValueError: 'Une valeur de liste avec ce nom existe déjà',
            editValue: 'Modifier la valeur',
            listValues: 'Lister les valeurs',
            addValue: 'Ajouter de la valeur',
            existingReportFieldNameError: 'Un champ de rapport avec ce nom existe déjà',
            reportFieldNameRequiredError: 'Veuillez entrer un nom de champ de rapport',
            reportFieldTypeRequiredError: 'Veuillez choisir un type de champ de rapport',
            reportFieldInitialValueRequiredError: 'Veuillez choisir une valeur initiale pour le champ du rapport',
            genericFailureMessage: "Une erreur s'est produite lors de la mise à jour du champ du rapport. Veuillez réessayer.",
        },
        tags: {
            tagName: 'Nom de balise',
            requiresTag: 'Les membres doivent étiqueter toutes les dépenses',
            trackBillable: 'Suivre les dépenses facturables',
            customTagName: 'Nom de balise personnalisé',
            enableTag: 'Activer le tag',
            enableTags: 'Activer les étiquettes',
            requireTag: 'Étiquette requise',
            requireTags: 'Exiger des balises',
            notRequireTags: 'Ne pas exiger',
            disableTag: 'Désactiver le tag',
            disableTags: 'Désactiver les tags',
            addTag: 'Ajouter une étiquette',
            editTag: 'Modifier le tag',
            editTags: 'Modifier les balises',
            findTag: 'Trouver une balise',
            subtitle: 'Les étiquettes ajoutent des moyens plus détaillés pour classer les coûts.',
            dependentMultiLevelTagsSubtitle: {
                phrase1: 'Vous utilisez',
                phrase2: 'balises dépendantes',
                phrase3: '. Vous pouvez',
                phrase4: 'réimporter une feuille de calcul',
                phrase5: 'mettre à jour vos tags.',
            },
            emptyTags: {
                title: "Vous n'avez créé aucun tag",
                //  We need to remove the subtitle and use the below one when we remove the canUseMultiLevelTags beta
                subtitle: 'Ajoutez une étiquette pour suivre les projets, les emplacements, les départements, et plus encore.',
                subtitleHTML: `<muted-text><centered-text>Importez une feuille de calcul pour ajouter des balises permettant de suivre les projets, les lieux, les services, etc. <a href="${CONST.IMPORT_TAGS_EXPENSIFY_URL}">En savoir plus</a> sur le formatage des fichiers de balises.</centered-text></muted-text>`,
                subtitleWithAccounting: ({accountingPageURL}: EmptyTagsSubtitleWithAccountingParams) =>
                    `<muted-text><centered-text>Vos étiquettes sont actuellement importées à partir d'une connexion comptable. Allez dans la <a href="${accountingPageURL}">comptabilité</a> pour faire des changements.</centered-text></muted-text>`,
            },
            deleteTag: 'Supprimer le tag',
            deleteTags: 'Supprimer les balises',
            deleteTagConfirmation: 'Êtes-vous sûr de vouloir supprimer ce tag ?',
            deleteTagsConfirmation: 'Êtes-vous sûr de vouloir supprimer ces étiquettes ?',
            deleteFailureMessage: "Une erreur s'est produite lors de la suppression du tag, veuillez réessayer.",
            tagRequiredError: 'Le nom de la balise est requis',
            existingTagError: 'Un tag avec ce nom existe déjà',
            invalidTagNameError: 'Le nom de la balise ne peut pas être 0. Veuillez choisir une autre valeur.',
            genericFailureMessage: "Une erreur s'est produite lors de la mise à jour du tag, veuillez réessayer.",
            importedFromAccountingSoftware: 'Les balises ci-dessous sont importées de votre',
            glCode: 'Code GL',
            updateGLCodeFailureMessage: "Une erreur s'est produite lors de la mise à jour du code GL, veuillez réessayer.",
            tagRules: 'Règles de balise',
            approverDescription: 'Approbateur',
            importTags: 'Importer des tags',
            importTagsSupportingText: 'Codez vos dépenses avec un type de balise ou plusieurs.',
            configureMultiLevelTags: 'Configurez votre liste de tags pour un étiquetage multi-niveaux.',
            importMultiLevelTagsSupportingText: `Voici un aperçu de vos étiquettes. Si tout semble correct, cliquez ci-dessous pour les importer.`,
            importMultiLevelTags: {
                firstRowTitle: 'La première ligne est le titre de chaque liste de tags',
                independentTags: 'Ce sont des balises indépendantes',
                glAdjacentColumn: 'Il y a un code GL dans la colonne adjacente',
            },
            tagLevel: {
                singleLevel: 'Niveau unique de balises',
                multiLevel: 'Tags multi-niveaux',
            },
            switchSingleToMultiLevelTagWarning: {
                title: 'Changer les niveaux de balise',
                prompt1: 'Changer les niveaux de balises effacera toutes les balises actuelles.',
                prompt2: "Nous vous suggérons d'abord",
                prompt3: 'télécharger une sauvegarde',
                prompt4: 'en exportant vos étiquettes.',
                prompt5: 'En savoir plus',
                prompt6: 'à propos des niveaux de balises.',
            },
            importedTagsMessage: ({columnCounts}: ImportedTagsMessageParams) =>
                `Nous avons trouvé *${columnCounts} colonnes* dans votre feuille de calcul. Sélectionnez *Nom* à côté de la colonne contenant les noms des balises. Vous pouvez également sélectionner *Activé* à côté de la colonne qui définit le statut des balises.`,
            cannotDeleteOrDisableAllTags: {
                title: 'Impossible de supprimer ou de désactiver tous les tags',
                description: `Au moins une étiquette doit rester activée car votre espace de travail nécessite des étiquettes.`,
            },
            cannotMakeAllTagsOptional: {
                title: 'Impossible de rendre toutes les balises facultatives',
                description: `Au moins une étiquette doit rester obligatoire car les paramètres de votre espace de travail exigent des étiquettes.`,
            },
            tagCount: () => ({
                one: '1 jour',
                other: (count: number) => `${count} Tags`,
            }),
        },
        taxes: {
            subtitle: 'Ajoutez les noms de taxes, les taux et définissez les valeurs par défaut.',
            addRate: 'Ajouter un tarif',
            workspaceDefault: "Devise par défaut de l'espace de travail",
            foreignDefault: 'Devise étrangère par défaut',
            customTaxName: 'Nom de taxe personnalisé',
            value: 'Valeur',
            taxReclaimableOn: 'Taxe récupérable sur',
            taxRate: "Taux d'imposition",
            findTaxRate: "Trouver le taux d'imposition",
            error: {
                taxRateAlreadyExists: 'Ce nom de taxe est déjà utilisé',
                taxCodeAlreadyExists: 'Ce code fiscal est déjà utilisé.',
                valuePercentageRange: 'Veuillez entrer un pourcentage valide entre 0 et 100',
                customNameRequired: 'Le nom de la taxe personnalisée est requis',
                deleteFailureMessage: "Une erreur s'est produite lors de la suppression du taux de taxe. Veuillez réessayer ou demander de l'aide à Concierge.",
                updateFailureMessage: "Une erreur s'est produite lors de la mise à jour du taux de taxe. Veuillez réessayer ou demander de l'aide à Concierge.",
                createFailureMessage: "Une erreur s'est produite lors de la création du taux de taxe. Veuillez réessayer ou demander de l'aide à Concierge.",
                updateTaxClaimableFailureMessage: 'La portion récupérable doit être inférieure au montant du taux de distance.',
            },
            deleteTaxConfirmation: 'Êtes-vous sûr de vouloir supprimer cette taxe ?',
            deleteMultipleTaxConfirmation: ({taxAmount}: TaxAmountParams) => `Êtes-vous sûr de vouloir supprimer les taxes de ${taxAmount} ?`,
            actions: {
                delete: 'Supprimer le taux',
                deleteMultiple: 'Supprimer les tarifs',
                enable: 'Activer le tarif',
                disable: 'Désactiver le taux',
                enableTaxRates: () => ({
                    one: 'Activer le tarif',
                    other: 'Activer les tarifs',
                }),
                disableTaxRates: () => ({
                    one: 'Désactiver le taux',
                    other: 'Désactiver les taux',
                }),
            },
            importedFromAccountingSoftware: 'Les taxes ci-dessous sont importées de votre',
            taxCode: 'Code fiscal',
            updateTaxCodeFailureMessage: "Une erreur s'est produite lors de la mise à jour du code fiscal, veuillez réessayer.",
        },
        emptyWorkspace: {
            title: 'Créer un espace de travail',
            subtitle: 'Créez un espace de travail pour suivre les reçus, rembourser les dépenses, gérer les voyages, envoyer des factures, et plus encore — le tout à la vitesse du chat.',
            createAWorkspaceCTA: 'Commencer',
            features: {
                trackAndCollect: 'Suivre et collecter les reçus',
                reimbursements: 'Rembourser les employés',
                companyCards: "Gérer les cartes de l'entreprise",
            },
            notFound: 'Aucun espace de travail trouvé',
            description: 'Les salles sont un excellent endroit pour discuter et travailler avec plusieurs personnes. Pour commencer à collaborer, créez ou rejoignez un espace de travail.',
        },
        new: {
            newWorkspace: 'Nouvel espace de travail',
            getTheExpensifyCardAndMore: 'Obtenez la carte Expensify et plus encore',
            confirmWorkspace: "Confirmer l'espace de travail",
            myGroupWorkspace: ({workspaceNumber}: {workspaceNumber?: number}) => `Mon espace de travail de groupe${workspaceNumber ? ` ${workspaceNumber}` : ''}`,
            workspaceName: ({userName, workspaceNumber}: NewWorkspaceNameParams) => `Espace de travail de ${userName}${workspaceNumber ? ` ${workspaceNumber}` : ''}`,
        },
        people: {
            genericFailureMessage: "Une erreur s'est produite lors de la suppression d'un membre de l'espace de travail, veuillez réessayer.",
            removeMembersPrompt: ({memberName}: {memberName: string}) => ({
                one: `Êtes-vous sûr de vouloir supprimer ${memberName} ?`,
                other: 'Êtes-vous sûr de vouloir supprimer ces membres ?',
            }),
            removeMembersWarningPrompt: ({memberName, ownerName}: RemoveMembersWarningPrompt) =>
                `${memberName} est un approbateur dans cet espace de travail. Lorsque vous ne partagez plus cet espace de travail avec eux, nous les remplacerons dans le flux d'approbation par le propriétaire de l'espace de travail, ${ownerName}.`,
            removeMembersTitle: () => ({
                one: 'Supprimer le membre',
                other: 'Supprimer des membres',
            }),
            findMember: 'Trouver un membre',
            removeWorkspaceMemberButtonTitle: "Supprimer de l'espace de travail",
            removeGroupMemberButtonTitle: 'Retirer du groupe',
            removeRoomMemberButtonTitle: 'Supprimer du chat',
            removeMemberPrompt: ({memberName}: RemoveMemberPromptParams) => `Êtes-vous sûr de vouloir supprimer ${memberName} ?`,
            removeMemberTitle: 'Supprimer le membre',
            transferOwner: 'Transférer le propriétaire',
            makeMember: 'Rendre membre',
            makeAdmin: 'Nommer administrateur',
            makeAuditor: 'Créer un auditeur',
            selectAll: 'Tout sélectionner',
            error: {
                genericAdd: "Un problème est survenu lors de l'ajout de ce membre de l'espace de travail.",
                cannotRemove: "Vous ne pouvez pas vous supprimer ou supprimer le propriétaire de l'espace de travail.",
                genericRemove: "Un problème est survenu lors de la suppression de ce membre de l'espace de travail.",
            },
            addedWithPrimary: 'Certains membres ont été ajoutés avec leurs identifiants principaux.',
            invitedBySecondaryLogin: ({secondaryLogin}: SecondaryLoginParams) => `Ajouté par la connexion secondaire ${secondaryLogin}.`,
            membersListTitle: "Annuaire de tous les membres de l'espace de travail.",
            importMembers: 'Importer des membres',
        },
        card: {
            getStartedIssuing: 'Commencez en émettant votre première carte virtuelle ou physique.',
            issueCard: 'Émettre une carte',
            issueNewCard: {
                whoNeedsCard: "Qui a besoin d'une carte ?",
                findMember: 'Trouver un membre',
                chooseCardType: 'Choisissez un type de carte',
                physicalCard: 'Carte physique',
                physicalCardDescription: 'Idéal pour le dépensier fréquent',
                virtualCard: 'Carte virtuelle',
                virtualCardDescription: 'Instantané et flexible',
                chooseLimitType: 'Choisissez un type de limite',
                smartLimit: 'Limite Intelligent',
                smartLimitDescription: "Dépenser jusqu'à un certain montant avant de nécessiter une approbation",
                monthly: 'Mensuel',
                monthlyDescription: "Dépenser jusqu'à un certain montant par mois",
                fixedAmount: 'Montant fixe',
                fixedAmountDescription: "Dépenser jusqu'à un certain montant une fois",
                setLimit: 'Définir une limite',
                cardLimitError: 'Veuillez entrer un montant inférieur à 21 474 836 $',
                giveItName: 'Donnez-lui un nom',
                giveItNameInstruction: "Rendez-le suffisamment unique pour le distinguer des autres cartes. Des cas d'utilisation spécifiques sont encore mieux !",
                cardName: 'Nom de la carte',
                letsDoubleCheck: 'Vérifions que tout est correct.',
                willBeReady: 'Cette carte sera prête à être utilisée immédiatement.',
                cardholder: 'Titulaire de carte',
                cardType: 'Type de carte',
                limit: 'Limite',
                limitType: 'Limiter le type',
                name: 'Nom',
            },
            deactivateCardModal: {
                deactivate: 'Désactiver',
                deactivateCard: 'Désactiver la carte',
                deactivateConfirmation: 'La désactivation de cette carte entraînera le refus de toutes les transactions futures et ne pourra pas être annulée.',
            },
        },
        accounting: {
            settings: 'paramètres',
            title: 'Connexions',
            subtitle:
                'Connectez-vous à votre système comptable pour coder les transactions avec votre plan comptable, faire correspondre automatiquement les paiements et garder vos finances synchronisées.',
            qbo: 'QuickBooks Online',
            qbd: 'QuickBooks Desktop',
            xero: 'Xero',
            netsuite: 'NetSuite',
            intacct: 'Sage Intacct',
            sap: 'SAP',
            oracle: 'Oracle',
            microsoftDynamics: 'Microsoft Dynamics',
            talkYourOnboardingSpecialist: 'Discutez avec votre spécialiste de configuration.',
            talkYourAccountManager: 'Discutez avec votre gestionnaire de compte.',
            talkToConcierge: 'Discuter avec Concierge.',
            needAnotherAccounting: "Besoin d'un autre logiciel de comptabilité ?",
            connectionName: ({connectionName}: ConnectionNameParams) => {
                switch (connectionName) {
                    case CONST.POLICY.CONNECTIONS.NAME.QBO:
                        return 'QuickBooks Online';
                    case CONST.POLICY.CONNECTIONS.NAME.XERO:
                        return 'Xero';
                    case CONST.POLICY.CONNECTIONS.NAME.NETSUITE:
                        return 'NetSuite';
                    case CONST.POLICY.CONNECTIONS.NAME.SAGE_INTACCT:
                        return 'Sage Intacct';
                    default: {
                        return '';
                    }
                }
            },
            errorODIntegration: 'Il y a une erreur avec une connexion qui a été configurée dans Expensify Classic.',
            goToODToFix: 'Allez sur Expensify Classic pour résoudre ce problème.',
            goToODToSettings: 'Accédez à Expensify Classic pour gérer vos paramètres.',
            setup: 'Connecter',
            lastSync: ({relativeDate}: LastSyncAccountingParams) => `Dernière synchronisation ${relativeDate}`,
            notSync: 'Non synchronisé',
            import: 'Importation',
            export: 'Exportation',
            advanced: 'Avancé',
            other: 'Autre',
            syncNow: 'Synchroniser maintenant',
            disconnect: 'Déconnecter',
            reinstall: 'Réinstaller le connecteur',
            disconnectTitle: ({connectionName}: OptionalParam<ConnectionNameParams> = {}) => {
                const integrationName =
                    connectionName && CONST.POLICY.CONNECTIONS.NAME_USER_FRIENDLY[connectionName] ? CONST.POLICY.CONNECTIONS.NAME_USER_FRIENDLY[connectionName] : 'intégration';
                return `Déconnecter ${integrationName}`;
            },
            connectTitle: ({connectionName}: ConnectionNameParams) => `Connecter ${CONST.POLICY.CONNECTIONS.NAME_USER_FRIENDLY[connectionName] ?? 'intégration comptable'}`,
            syncError: ({connectionName}: ConnectionNameParams) => {
                switch (connectionName) {
                    case CONST.POLICY.CONNECTIONS.NAME.QBO:
                        return 'Impossible de se connecter à QuickBooks Online';
                    case CONST.POLICY.CONNECTIONS.NAME.XERO:
                        return 'Impossible de se connecter à Xero';
                    case CONST.POLICY.CONNECTIONS.NAME.NETSUITE:
                        return 'Impossible de se connecter à NetSuite';
                    case CONST.POLICY.CONNECTIONS.NAME.QBD:
                        return 'Impossible de se connecter à QuickBooks Desktop';
                    default: {
                        return "Impossible de se connecter à l'intégration";
                    }
                }
            },
            accounts: 'Plan comptable',
            taxes: 'Taxes',
            imported: 'Importé',
            notImported: 'Non importé',
            importAsCategory: 'Importé en tant que catégories',
            importTypes: {
                [CONST.INTEGRATION_ENTITY_MAP_TYPES.IMPORTED]: 'Importé',
                [CONST.INTEGRATION_ENTITY_MAP_TYPES.TAG]: 'Importé en tant que tags',
                [CONST.INTEGRATION_ENTITY_MAP_TYPES.DEFAULT]: 'Importé',
                [CONST.INTEGRATION_ENTITY_MAP_TYPES.NOT_IMPORTED]: 'Non importé',
                [CONST.INTEGRATION_ENTITY_MAP_TYPES.NONE]: 'Non importé',
                [CONST.INTEGRATION_ENTITY_MAP_TYPES.REPORT_FIELD]: 'Importé en tant que champs de rapport',
                [CONST.INTEGRATION_ENTITY_MAP_TYPES.NETSUITE_DEFAULT]: 'Employé par défaut de NetSuite',
            },
            disconnectPrompt: ({connectionName}: OptionalParam<ConnectionNameParams> = {}) => {
                const integrationName =
                    connectionName && CONST.POLICY.CONNECTIONS.NAME_USER_FRIENDLY[connectionName] ? CONST.POLICY.CONNECTIONS.NAME_USER_FRIENDLY[connectionName] : 'cette intégration';
                return `Êtes-vous sûr de vouloir déconnecter ${integrationName} ?`;
            },
            connectPrompt: ({connectionName}: ConnectionNameParams) =>
                `Êtes-vous sûr de vouloir connecter ${CONST.POLICY.CONNECTIONS.NAME_USER_FRIENDLY[connectionName] ?? 'cette intégration comptable'} ? Cela supprimera toutes les connexions comptables existantes.`,
            enterCredentials: 'Entrez vos identifiants',
            connections: {
                syncStageName: ({stage}: SyncStageNameConnectionsParams) => {
                    switch (stage) {
                        case 'quickbooksOnlineImportCustomers':
                        case 'quickbooksDesktopImportCustomers':
                            return 'Importation des clients';
                        case 'quickbooksOnlineImportEmployees':
                        case 'netSuiteSyncImportEmployees':
                        case 'intacctImportEmployees':
                        case 'quickbooksDesktopImportEmployees':
                            return 'Importation des employés';
                        case 'quickbooksOnlineImportAccounts':
                        case 'quickbooksDesktopImportAccounts':
                            return 'Importation de comptes';
                        case 'quickbooksOnlineImportClasses':
                        case 'quickbooksDesktopImportClasses':
                            return 'Importation de classes';
                        case 'quickbooksOnlineImportLocations':
                            return 'Importation des emplacements';
                        case 'quickbooksOnlineImportProcessing':
                            return 'Traitement des données importées';
                        case 'quickbooksOnlineSyncBillPayments':
                        case 'intacctImportSyncBillPayments':
                            return 'Synchronisation des rapports remboursés et des paiements de factures';
                        case 'quickbooksOnlineSyncTaxCodes':
                            return 'Importation des codes fiscaux';
                        case 'quickbooksOnlineCheckConnection':
                            return 'Vérification de la connexion QuickBooks Online';
                        case 'quickbooksOnlineImportMain':
                            return 'Importation des données QuickBooks Online';
                        case 'startingImportXero':
                            return 'Importation des données Xero';
                        case 'startingImportQBO':
                            return 'Importation des données QuickBooks Online';
                        case 'startingImportQBD':
                        case 'quickbooksDesktopImportMore':
                            return 'Importation des données QuickBooks Desktop';
                        case 'quickbooksDesktopImportTitle':
                            return "Titre d'importation";
                        case 'quickbooksDesktopImportApproveCertificate':
                            return "Importer le certificat d'approbation";
                        case 'quickbooksDesktopImportDimensions':
                            return 'Importation des dimensions';
                        case 'quickbooksDesktopImportSavePolicy':
                            return "Importer la politique d'enregistrement";
                        case 'quickbooksDesktopWebConnectorReminder':
                            return "Synchronisation des données avec QuickBooks en cours... Veuillez vous assurer que le Web Connector est en cours d'exécution.";
                        case 'quickbooksOnlineSyncTitle':
                            return 'Synchronisation des données QuickBooks Online';
                        case 'quickbooksOnlineSyncLoadData':
                        case 'xeroSyncStep':
                        case 'intacctImportData':
                            return 'Chargement des données';
                        case 'quickbooksOnlineSyncApplyCategories':
                            return 'Mise à jour des catégories';
                        case 'quickbooksOnlineSyncApplyCustomers':
                            return 'Mise à jour des clients/projets';
                        case 'quickbooksOnlineSyncApplyEmployees':
                            return 'Mise à jour de la liste des personnes';
                        case 'quickbooksOnlineSyncApplyClassesLocations':
                            return 'Mise à jour des champs du rapport';
                        case 'jobDone':
                            return 'En attente du chargement des données importées';
                        case 'xeroSyncImportChartOfAccounts':
                            return 'Synchronisation du plan comptable';
                        case 'xeroSyncImportCategories':
                            return 'Synchronisation des catégories';
                        case 'xeroSyncImportCustomers':
                            return 'Synchronisation des clients';
                        case 'xeroSyncXeroReimbursedReports':
                            return 'Marquer les rapports Expensify comme remboursés';
                        case 'xeroSyncExpensifyReimbursedReports':
                            return 'Marquer les factures et les factures Xero comme payées';
                        case 'xeroSyncImportTrackingCategories':
                            return 'Synchronisation des catégories de suivi';
                        case 'xeroSyncImportBankAccounts':
                            return 'Synchronisation des comptes bancaires';
                        case 'xeroSyncImportTaxRates':
                            return 'Synchronisation des taux de taxe';
                        case 'xeroCheckConnection':
                            return 'Vérification de la connexion Xero';
                        case 'xeroSyncTitle':
                            return 'Synchronisation des données Xero';
                        case 'netSuiteSyncConnection':
                            return 'Initialisation de la connexion à NetSuite';
                        case 'netSuiteSyncCustomers':
                            return 'Importation des clients';
                        case 'netSuiteSyncInitData':
                            return 'Récupération des données depuis NetSuite';
                        case 'netSuiteSyncImportTaxes':
                            return 'Importation des taxes';
                        case 'netSuiteSyncImportItems':
                            return "Importation d'articles";
                        case 'netSuiteSyncData':
                            return 'Importation de données dans Expensify';
                        case 'netSuiteSyncAccounts':
                            return 'Synchronisation des comptes';
                        case 'netSuiteSyncCurrencies':
                            return 'Synchronisation des devises';
                        case 'netSuiteSyncCategories':
                            return 'Synchronisation des catégories';
                        case 'netSuiteSyncReportFields':
                            return 'Importer des données en tant que champs de rapport Expensify';
                        case 'netSuiteSyncTags':
                            return 'Importer des données en tant que tags Expensify';
                        case 'netSuiteSyncUpdateConnectionData':
                            return 'Mise à jour des informations de connexion';
                        case 'netSuiteSyncNetSuiteReimbursedReports':
                            return 'Marquer les rapports Expensify comme remboursés';
                        case 'netSuiteSyncExpensifyReimbursedReports':
                            return 'Marquer les factures et les factures NetSuite comme payées';
                        case 'netSuiteImportVendorsTitle':
                            return 'Importation des fournisseurs';
                        case 'netSuiteImportCustomListsTitle':
                            return 'Importation de listes personnalisées';
                        case 'netSuiteSyncImportCustomLists':
                            return 'Importation de listes personnalisées';
                        case 'netSuiteSyncImportSubsidiaries':
                            return 'Importation de filiales';
                        case 'netSuiteSyncImportVendors':
                        case 'quickbooksDesktopImportVendors':
                            return 'Importation des fournisseurs';
                        case 'intacctCheckConnection':
                            return 'Vérification de la connexion Sage Intacct';
                        case 'intacctImportDimensions':
                            return 'Importation des dimensions Sage Intacct';
                        case 'intacctImportTitle':
                            return 'Importation des données Sage Intacct';
                        default: {
                            // eslint-disable-next-line @typescript-eslint/restrict-template-expressions
                            return `Traduction manquante pour l'étape : ${stage}`;
                        }
                    }
                },
            },
            preferredExporter: 'Exportateur préféré',
            exportPreferredExporterNote:
                "L'exportateur préféré peut être n'importe quel administrateur de l'espace de travail, mais doit également être un administrateur de domaine si vous définissez différents comptes d'exportation pour des cartes d'entreprise individuelles dans les paramètres de domaine.",
            exportPreferredExporterSubNote: "Une fois défini, l'exportateur préféré verra les rapports à exporter dans son compte.",
            exportAs: 'Exporter en tant que',
            exportOutOfPocket: 'Exporter les dépenses personnelles en tant que',
            exportCompanyCard: "Exporter les dépenses de la carte de l'entreprise en tant que",
            exportDate: "Date d'exportation",
            defaultVendor: 'Fournisseur par défaut',
            autoSync: 'Synchronisation automatique',
            autoSyncDescription: 'Synchronisez NetSuite et Expensify automatiquement, chaque jour. Exportez le rapport finalisé en temps réel.',
            reimbursedReports: 'Synchroniser les rapports remboursés',
            cardReconciliation: 'Rapprochement de carte',
            reconciliationAccount: 'Compte de réconciliation',
            continuousReconciliation: 'Réconciliation Continue',
            saveHoursOnReconciliation:
                'Gagnez des heures sur la réconciliation à chaque période comptable en laissant Expensify réconcilier en continu les relevés et les règlements de la carte Expensify pour vous.',
            enableContinuousReconciliation: 'Pour activer la Réconciliation Continue, veuillez activer',
            chooseReconciliationAccount: {
                chooseBankAccount: 'Choisissez le compte bancaire sur lequel les paiements de votre carte Expensify seront rapprochés.',
                accountMatches: 'Assurez-vous que ce compte correspond à votre',
                settlementAccount: 'Compte de règlement de la carte Expensify',
                reconciliationWorks: ({lastFourPAN}: ReconciliationWorksParams) => `(terminant par ${lastFourPAN}) afin que la Réconciliation Continue fonctionne correctement.`,
            },
        },
        export: {
            notReadyHeading: 'Pas prêt à exporter',
            notReadyDescription:
                'Les rapports de dépenses brouillons ou en attente ne peuvent pas être exportés vers le système comptable. Veuillez approuver ou payer ces dépenses avant de les exporter.',
        },
        invoices: {
            sendInvoice: 'Envoyer la facture',
            sendFrom: 'Envoyer depuis',
            invoicingDetails: 'Détails de facturation',
            invoicingDetailsDescription: 'Ces informations apparaîtront sur vos factures.',
            companyName: "Nom de l'entreprise",
            companyWebsite: "Site web de l'entreprise",
            paymentMethods: {
                personal: 'Personnel',
                business: 'Entreprise',
                chooseInvoiceMethod: 'Choisissez un mode de paiement ci-dessous :',
                payingAsIndividual: "Payer en tant qu'individu",
                payingAsBusiness: "Payer en tant qu'entreprise",
            },
            invoiceBalance: 'Solde de la facture',
            invoiceBalanceSubtitle:
                "Ceci est votre solde actuel provenant de l'encaissement des paiements de factures. Il sera transféré automatiquement sur votre compte bancaire si vous en avez ajouté un.",
            bankAccountsSubtitle: 'Ajoutez un compte bancaire pour effectuer et recevoir des paiements de factures.',
        },
        invite: {
            member: 'Inviter un membre',
            members: 'Inviter des membres',
            invitePeople: 'Inviter de nouveaux membres',
            genericFailureMessage: "Une erreur s'est produite lors de l'invitation du membre à l'espace de travail. Veuillez réessayer.",
            pleaseEnterValidLogin: `Veuillez vous assurer que l'email ou le numéro de téléphone est valide (par exemple, ${CONST.EXAMPLE_PHONE_NUMBER}).`,
            user: 'utilisateur',
            users: 'utilisateurs',
            invited: 'invité',
            removed: 'removed',
            to: 'à',
            from: 'de',
        },
        inviteMessage: {
            confirmDetails: 'Confirmer les détails',
            inviteMessagePrompt: 'Rendez votre invitation encore plus spéciale en ajoutant un message ci-dessous !',
            personalMessagePrompt: 'Message',
            genericFailureMessage: "Une erreur s'est produite lors de l'invitation du membre à l'espace de travail. Veuillez réessayer.",
            inviteNoMembersError: 'Veuillez sélectionner au moins un membre à inviter',
            joinRequest: ({user, workspaceName}: {user: string; workspaceName: string}) => `${user} a demandé à rejoindre ${workspaceName}`,
        },
        distanceRates: {
            oopsNotSoFast: 'Oups ! Pas si vite...',
            workspaceNeeds: 'Un espace de travail nécessite au moins un tarif de distance activé.',
            distance: 'Distance',
            centrallyManage: 'Gérez les tarifs de manière centralisée, suivez en miles ou en kilomètres, et définissez une catégorie par défaut.',
            rate: 'Taux',
            addRate: 'Ajouter un tarif',
            findRate: 'Trouver le tarif',
            trackTax: 'Suivre la taxe',
            deleteRates: () => ({
                one: 'Supprimer le taux',
                other: 'Supprimer les tarifs',
            }),
            enableRates: () => ({
                one: 'Activer le tarif',
                other: 'Activer les tarifs',
            }),
            disableRates: () => ({
                one: 'Désactiver le taux',
                other: 'Désactiver les taux',
            }),
            enableRate: 'Activer le tarif',
            status: 'Statut',
            unit: 'Unité',
            taxFeatureNotEnabledMessage: "Les taxes doivent être activées sur l'espace de travail pour utiliser cette fonctionnalité. Rendez-vous sur",
            changePromptMessage: 'pour effectuer ce changement.',
            deleteDistanceRate: 'Supprimer le tarif de distance',
            areYouSureDelete: () => ({
                one: 'Êtes-vous sûr de vouloir supprimer ce tarif ?',
                other: 'Êtes-vous sûr de vouloir supprimer ces tarifs ?',
            }),
            errors: {
                rateNameRequired: 'Le nom du tarif est requis',
                existingRateName: 'Un tarif de distance avec ce nom existe déjà.',
            },
        },
        editor: {
            descriptionInputLabel: 'Description',
            nameInputLabel: 'Nom',
            typeInputLabel: 'Type',
            initialValueInputLabel: 'Valeur initiale',
            nameInputHelpText: "C'est le nom que vous verrez sur votre espace de travail.",
            nameIsRequiredError: 'Vous devrez donner un nom à votre espace de travail',
            currencyInputLabel: 'Devise par défaut',
            currencyInputHelpText: 'Toutes les dépenses de cet espace de travail seront converties dans cette devise.',
            currencyInputDisabledText: ({currency}: CurrencyInputDisabledTextParams) =>
                `La devise par défaut ne peut pas être modifiée car cet espace de travail est lié à un compte bancaire en ${currency}.`,
            save: 'Enregistrer',
            genericFailureMessage: "Une erreur s'est produite lors de la mise à jour de l'espace de travail. Veuillez réessayer.",
            avatarUploadFailureMessage: "Une erreur s'est produite lors du téléchargement de l'avatar. Veuillez réessayer.",
            addressContext: "Une adresse de l'espace de travail est requise pour activer Expensify Travel. Veuillez entrer une adresse associée à votre entreprise.",
        },
        bankAccount: {
            continueWithSetup: 'Continuer la configuration',
            youAreAlmostDone:
                "Vous avez presque terminé de configurer votre compte bancaire, ce qui vous permettra d'émettre des cartes d'entreprise, de rembourser des dépenses, de collecter des factures et de payer des factures.",
            streamlinePayments: 'Rationaliser les paiements',
            connectBankAccountNote: 'Remarque : Les comptes bancaires personnels ne peuvent pas être utilisés pour les paiements sur les espaces de travail.',
            oneMoreThing: 'Encore une chose !',
            allSet: 'Vous êtes prêt !',
            accountDescriptionWithCards: "Ce compte bancaire sera utilisé pour émettre des cartes d'entreprise, rembourser des dépenses, encaisser des factures et payer des factures.",
            letsFinishInChat: 'Terminons dans le chat !',
            finishInChat: 'Terminer dans le chat',
            almostDone: 'Presque terminé !',
            disconnectBankAccount: 'Déconnecter le compte bancaire',
            startOver: 'Recommencer',
            updateDetails: 'Mettre à jour les détails',
            yesDisconnectMyBankAccount: 'Oui, déconnectez mon compte bancaire.',
            yesStartOver: 'Oui, recommencez',
            disconnectYour: 'Déconnectez votre',
            bankAccountAnyTransactions: 'compte bancaire. Toutes les transactions en cours pour ce compte seront toujours effectuées.',
            clearProgress: "Recommencer effacera les progrès que vous avez réalisés jusqu'à présent.",
            areYouSure: 'Êtes-vous sûr ?',
            workspaceCurrency: "Devise de l'espace de travail",
            updateCurrencyPrompt:
                "Il semble que votre espace de travail soit actuellement configuré pour une devise différente de l'USD. Veuillez cliquer sur le bouton ci-dessous pour mettre à jour votre devise en USD maintenant.",
            updateToUSD: 'Mettre à jour en USD',
            updateWorkspaceCurrency: "Mettre à jour la devise de l'espace de travail",
            workspaceCurrencyNotSupported: "Devise de l'espace de travail non prise en charge",
            yourWorkspace: `Votre espace de travail est configuré avec une devise non prise en charge. Consultez la <a href="${CONST.CONNECT_A_BUSINESS_BANK_ACCOUNT_HELP_URL}">liste des devises prises en charge</a>.`,
        },
        changeOwner: {
            changeOwnerPageTitle: 'Transférer le propriétaire',
            addPaymentCardTitle: 'Entrez votre carte de paiement pour transférer la propriété',
            addPaymentCardButtonText: 'Accepter les conditions et ajouter une carte de paiement',
            addPaymentCardReadAndAcceptTextPart1: 'Lire et accepter',
            addPaymentCardReadAndAcceptTextPart2: 'politique pour ajouter votre carte',
            addPaymentCardTerms: 'termes',
            addPaymentCardPrivacy: 'confidentialité',
            addPaymentCardAnd: '&',
            addPaymentCardPciCompliant: 'Conforme à la norme PCI-DSS',
            addPaymentCardBankLevelEncrypt: 'Chiffrement de niveau bancaire',
            addPaymentCardRedundant: 'Infrastructure redondante',
            addPaymentCardLearnMore: `<muted-text>LEn savoir plus sur notre <a href="${CONST.PERSONAL_DATA_PROTECTION_INFO_URL}">sécurité</a>.</muted-text>`,
            amountOwedTitle: 'Solde impayé',
            amountOwedButtonText: "D'accord",
            amountOwedText: "Ce compte a un solde impayé d'un mois précédent.\n\nVoulez-vous régler le solde et prendre en charge la facturation de cet espace de travail ?",
            ownerOwesAmountTitle: 'Solde impayé',
            ownerOwesAmountButtonText: 'Transférer le solde',
            ownerOwesAmountText: ({email, amount}: OwnerOwesAmountParams) =>
                `Le compte propriétaire de cet espace de travail (${email}) a un solde impayé d'un mois précédent.\n\nSouhaitez-vous transférer ce montant (${amount}) afin de prendre en charge la facturation de cet espace de travail ? Votre carte de paiement sera débitée immédiatement.`,
            subscriptionTitle: "Prendre en charge l'abonnement annuel",
            subscriptionButtonText: "Transférer l'abonnement",
            subscriptionText: ({usersCount, finalCount}: ChangeOwnerSubscriptionParams) =>
                `Prendre en charge cet espace de travail fusionnera son abonnement annuel avec votre abonnement actuel. Cela augmentera la taille de votre abonnement de ${usersCount} membres, portant la nouvelle taille de votre abonnement à ${finalCount}. Souhaitez-vous continuer ?`,
            duplicateSubscriptionTitle: "Alerte d'abonnement en double",
            duplicateSubscriptionButtonText: 'Continuer',
            duplicateSubscriptionText: ({email, workspaceName}: ChangeOwnerDuplicateSubscriptionParams) =>
                `Il semble que vous essayiez de prendre en charge la facturation des espaces de travail de ${email}, mais pour cela, vous devez d'abord être administrateur sur tous leurs espaces de travail.\n\nCliquez sur "Continuer" si vous souhaitez uniquement prendre en charge la facturation pour l'espace de travail ${workspaceName}.\n\nSi vous souhaitez prendre en charge la facturation de l'ensemble de leur abonnement, veuillez leur demander de vous ajouter en tant qu'administrateur à tous leurs espaces de travail avant de prendre en charge la facturation.`,
            hasFailedSettlementsTitle: 'Impossible de transférer la propriété',
            hasFailedSettlementsButtonText: 'Compris',
            hasFailedSettlementsText: ({email}: ChangeOwnerHasFailedSettlementsParams) =>
                `Vous ne pouvez pas prendre en charge la facturation car ${email} a un règlement de carte Expensify en retard. Veuillez leur demander de contacter concierge@expensify.com pour résoudre le problème. Ensuite, vous pourrez prendre en charge la facturation de cet espace de travail.`,
            failedToClearBalanceTitle: "Échec de l'effacement du solde",
            failedToClearBalanceButtonText: "D'accord",
            failedToClearBalanceText: "Nous n'avons pas pu régler le solde. Veuillez réessayer plus tard.",
            successTitle: 'Youpi ! Tout est prêt.',
            successDescription: 'Vous êtes maintenant le propriétaire de cet espace de travail.',
            errorTitle: 'Oups ! Pas si vite...',
            errorDescription: `<muted-text><centered-text>Un problème est survenu lors du transfert de propriété de cet espace de travail. Veuillez réessayer ou <concierge-link>contacter le Concierge</concierge-link> pour obtenir de l'aide.</centered-text></muted-text>`,
        },
        exportAgainModal: {
            title: 'Attention !',
            description: ({reportName, connectionName}: ExportAgainModalDescriptionParams) =>
                `Les rapports suivants ont déjà été exportés vers ${CONST.POLICY.CONNECTIONS.NAME_USER_FRIENDLY[connectionName]} :\n\n${reportName}\n\nÊtes-vous sûr de vouloir les exporter à nouveau ?`,
            confirmText: 'Oui, exporter à nouveau',
            cancelText: 'Annuler',
        },
        upgrade: {
            reportFields: {
                title: 'Champs de rapport',
                description: `Les champs de rapport vous permettent de spécifier des détails au niveau de l'en-tête, distincts des tags qui se rapportent aux dépenses sur des éléments de ligne individuels. Ces détails peuvent inclure des noms de projet spécifiques, des informations sur les voyages d'affaires, des emplacements, et plus encore.`,
                onlyAvailableOnPlan: 'Les champs de rapport ne sont disponibles que sur le plan Control, à partir de',
            },
            [CONST.POLICY.CONNECTIONS.NAME.NETSUITE]: {
                title: 'NetSuite',
                description: `Profitez de la synchronisation automatisée et réduisez les saisies manuelles grâce à l'intégration Expensify + NetSuite. Obtenez des informations financières approfondies et en temps réel avec la prise en charge des segments natifs et personnalisés, y compris la cartographie des projets et des clients.`,
                onlyAvailableOnPlan: 'Notre intégration NetSuite est uniquement disponible avec le plan Control, à partir de',
            },
            [CONST.POLICY.CONNECTIONS.NAME.SAGE_INTACCT]: {
                title: 'Sage Intacct',
                description: `Profitez de la synchronisation automatisée et réduisez les saisies manuelles avec l'intégration Expensify + Sage Intacct. Obtenez des informations financières approfondies et en temps réel grâce à des dimensions définies par l'utilisateur, ainsi qu'un codage des dépenses par département, classe, emplacement, client et projet (travail).`,
                onlyAvailableOnPlan: 'Notre intégration Sage Intacct est uniquement disponible avec le plan Control, à partir de',
            },
            [CONST.POLICY.CONNECTIONS.NAME.QBD]: {
                title: 'QuickBooks Desktop',
                description: `Profitez de la synchronisation automatisée et réduisez les saisies manuelles avec l'intégration Expensify + QuickBooks Desktop. Obtenez une efficacité ultime grâce à une connexion bidirectionnelle en temps réel et au codage des dépenses par classe, article, client et projet.`,
                onlyAvailableOnPlan: 'Notre intégration QuickBooks Desktop est uniquement disponible avec le plan Control, à partir de',
            },
            [CONST.UPGRADE_FEATURE_INTRO_MAPPING.approvals.id]: {
                title: 'Approvals avancés',
                description: `Si vous souhaitez ajouter plus de niveaux d'approbation au processus – ou simplement vous assurer que les dépenses les plus importantes bénéficient d'un autre regard – nous avons ce qu'il vous faut. Les approbations avancées vous aident à mettre en place les contrôles appropriés à chaque niveau afin de garder les dépenses de votre équipe sous contrôle.`,
                onlyAvailableOnPlan: 'Les approbations avancées ne sont disponibles que sur le plan Control, qui commence à',
            },
            categories: {
                title: 'Catégories',
                description: `Les catégories vous aident à mieux organiser vos dépenses pour suivre où vous dépensez votre argent. Utilisez notre liste de catégories suggérées ou créez les vôtres.`,
                onlyAvailableOnPlan: 'Les catégories sont disponibles sur le plan Collect, à partir de',
            },
            glCodes: {
                title: 'Codes GL',
                description: `Ajoutez des codes GL à vos catégories et étiquettes pour faciliter l'exportation des dépenses vers vos systèmes de comptabilité et de paie.`,
                onlyAvailableOnPlan: 'Les codes GL sont uniquement disponibles sur le plan Control, à partir de',
            },
            glAndPayrollCodes: {
                title: 'Codes GL et de paie',
                description: `Ajoutez des codes GL et de paie à vos catégories pour faciliter l'exportation des dépenses vers vos systèmes de comptabilité et de paie.`,
                onlyAvailableOnPlan: 'Les codes GL et de paie sont uniquement disponibles sur le plan Control, à partir de',
            },
            taxCodes: {
                title: 'Codes fiscaux',
                description: `Ajoutez des codes fiscaux à vos taxes pour faciliter l'exportation des dépenses vers vos systèmes de comptabilité et de paie.`,
                onlyAvailableOnPlan: 'Les codes fiscaux sont uniquement disponibles avec le plan Control, à partir de',
            },
            companyCards: {
                title: "Cartes d'entreprise illimitées",
                description: `Besoin d'ajouter plus de flux de cartes ? Débloquez des cartes d'entreprise illimitées pour synchroniser les transactions de tous les principaux émetteurs de cartes.`,
                onlyAvailableOnPlan: 'Ceci est uniquement disponible sur le plan Control, à partir de',
            },
            rules: {
                title: 'Règles',
                description: `Les règles fonctionnent en arrière-plan et gardent vos dépenses sous contrôle pour que vous n'ayez pas à vous soucier des petites choses.\n\nExigez des détails de dépense comme des reçus et des descriptions, définissez des limites et des valeurs par défaut, et automatisez les approbations et les paiements – tout en un seul endroit.`,
                onlyAvailableOnPlan: 'Les règles sont uniquement disponibles sur le plan Control, à partir de',
            },
            perDiem: {
                title: 'Per diem',
                description:
                    'Le per diem est un excellent moyen de maintenir vos coûts quotidiens conformes et prévisibles lorsque vos employés voyagent. Profitez de fonctionnalités telles que des tarifs personnalisés, des catégories par défaut et des détails plus précis comme les destinations et les sous-tarifs.',
                onlyAvailableOnPlan: 'Les indemnités journalières ne sont disponibles que sur le plan Control, à partir de',
            },
            travel: {
                title: 'Voyage',
                description:
                    "Expensify Travel est une nouvelle plateforme de réservation et de gestion de voyages d'affaires qui permet aux membres de réserver des hébergements, des vols, des transports, et plus encore.",
                onlyAvailableOnPlan: 'Le voyage est disponible sur le plan Collect, à partir de',
            },
            multiLevelTags: {
                title: 'Tags multi-niveaux',
                description:
                    "Les balises multi-niveaux vous aident à suivre les dépenses avec plus de précision. Assignez plusieurs balises à chaque poste—comme le département, le client ou le centre de coût—pour capturer le contexte complet de chaque dépense. Cela permet des rapports plus détaillés, des flux de travail d'approbation et des exportations comptables.",
                onlyAvailableOnPlan: 'Les balises multi-niveaux sont uniquement disponibles sur le plan Control, à partir de',
            },
            pricing: {
                perActiveMember: 'par membre actif par mois.',
                perMember: 'par membre par mois.',
            },
            note: {
                upgradeWorkspace: 'Mettez à niveau votre espace de travail pour accéder à cette fonctionnalité, ou',
                learnMore: 'en savoir plus',
                aboutOurPlans: 'à propos de nos plans et tarifs.',
            },
            upgradeToUnlock: 'Débloquez cette fonctionnalité',
            completed: {
                headline: `Vous avez amélioré votre espace de travail !`,
                successMessage: ({policyName, subscriptionLink}: UpgradeSuccessMessageParams) =>
                    `<centered-text>Vous avez réussi à passer de ${policyName} au forfait Control ! <a href="${subscriptionLink}">Consultez votre abonnement</a> pour plus de détails.</centered-text>`,
                categorizeMessage: `Vous avez réussi à passer à un espace de travail sur le plan Collect. Vous pouvez maintenant catégoriser vos dépenses !`,
                travelMessage: `Vous avez réussi à passer à un espace de travail sur le plan Collect. Vous pouvez maintenant commencer à réserver et gérer vos voyages !`,
                gotIt: 'Compris, merci',
            },
            commonFeatures: {
                title: 'Passez au plan Control',
                note: 'Débloquez nos fonctionnalités les plus puissantes, y compris :',
                benefits: {
                    startsAt: 'Le plan Control commence à',
                    perMember: 'par membre actif par mois.',
                    learnMore: 'En savoir plus',
                    pricing: 'à propos de nos plans et tarifs.',
                    benefit1: 'Connexions comptables avancées (NetSuite, Sage Intacct, et plus)',
                    benefit2: 'Règles de dépenses intelligentes',
                    benefit3: "Flux de travail d'approbation à plusieurs niveaux",
                    benefit4: 'Contrôles de sécurité renforcés',
                    toUpgrade: 'Pour mettre à niveau, cliquez',
                    selectWorkspace: 'sélectionnez un espace de travail et changez le type de plan en',
                },
            },
        },
        downgrade: {
            commonFeatures: {
                title: 'Passer au plan Collect',
                note: "Si vous rétrogradez, vous perdrez l'accès à ces fonctionnalités et plus encore :",
                benefits: {
                    note: 'Pour une comparaison complète de nos plans, consultez notre',
                    pricingPage: 'page de tarification',
                    confirm: 'Êtes-vous sûr de vouloir rétrograder et supprimer vos configurations ?',
                    warning: 'Ceci ne peut pas être annulé.',
                    benefit1: 'Connexions comptables (sauf QuickBooks Online et Xero)',
                    benefit2: 'Règles de dépenses intelligentes',
                    benefit3: "Flux de travail d'approbation à plusieurs niveaux",
                    benefit4: 'Contrôles de sécurité renforcés',
                    headsUp: 'Attention !',
                    multiWorkspaceNote: 'Vous devrez rétrograder tous vos espaces de travail avant votre premier paiement mensuel pour commencer un abonnement au tarif Collect. Cliquez',
                    selectStep: '> sélectionnez chaque espace de travail > changez le type de plan en',
                },
            },
            completed: {
                headline: 'Votre espace de travail a été rétrogradé',
                description: "Vous avez d'autres espaces de travail sur le plan Control. Pour être facturé au tarif Collect, vous devez rétrograder tous les espaces de travail.",
                gotIt: 'Compris, merci',
            },
        },
        payAndDowngrade: {
            title: 'Payer et rétrograder',
            headline: 'Votre paiement final',
            description1: 'Votre facture finale pour cet abonnement sera',
            description2: ({date}: DateParams) => `Voir votre répartition ci-dessous pour le ${date} :`,
            subscription:
                "Attention ! Cette action mettra fin à votre abonnement Expensify, supprimera cet espace de travail et retirera tous les membres de l'espace de travail. Si vous souhaitez conserver cet espace de travail et seulement vous retirer, demandez à un autre administrateur de prendre en charge la facturation d'abord.",
            genericFailureMessage: "Une erreur s'est produite lors du paiement de votre facture. Veuillez réessayer.",
        },
        restrictedAction: {
            restricted: 'Restreint',
            actionsAreCurrentlyRestricted: ({workspaceName}: ActionsAreCurrentlyRestricted) => `Les actions sur l'espace de travail ${workspaceName} sont actuellement restreintes.`,
            workspaceOwnerWillNeedToAddOrUpdatePaymentCard: ({workspaceOwnerName}: WorkspaceOwnerWillNeedToAddOrUpdatePaymentCardParams) =>
                `Le propriétaire de l'espace de travail, ${workspaceOwnerName}, devra ajouter ou mettre à jour la carte de paiement enregistrée pour débloquer la nouvelle activité de l'espace de travail.`,
            youWillNeedToAddOrUpdatePaymentCard: "Vous devrez ajouter ou mettre à jour la carte de paiement enregistrée pour débloquer la nouvelle activité de l'espace de travail.",
            addPaymentCardToUnlock: 'Ajoutez une carte de paiement pour débloquer !',
            addPaymentCardToContinueUsingWorkspace: 'Ajoutez une carte de paiement pour continuer à utiliser cet espace de travail.',
            pleaseReachOutToYourWorkspaceAdmin: "Veuillez contacter l'administrateur de votre espace de travail pour toute question.",
            chatWithYourAdmin: 'Discutez avec votre administrateur',
            chatInAdmins: 'Discuter dans #admins',
            addPaymentCard: 'Ajouter une carte de paiement',
        },
        rules: {
            individualExpenseRules: {
                title: 'Dépenses',
                subtitle: ({categoriesPageLink, tagsPageLink}: IndividualExpenseRulesSubtitleParams) =>
                    `<muted-text>Définissez des contrôles de dépenses et des valeurs par défaut pour chaque dépense. Vous pouvez également créer des règles pour les <a href="${categoriesPageLink}">catégories</a> et <a href="${tagsPageLink}">tags</a>.</muted-text>`,
                receiptRequiredAmount: 'Montant requis pour le reçu',
                receiptRequiredAmountDescription: 'Exiger des reçus lorsque les dépenses dépassent ce montant, sauf si une règle de catégorie le remplace.',
                maxExpenseAmount: 'Montant maximum de la dépense',
                maxExpenseAmountDescription: 'Signaler les dépenses qui dépassent ce montant, sauf si une règle de catégorie les remplace.',
                maxAge: 'Âge maximum',
                maxExpenseAge: 'Âge maximal des dépenses',
                maxExpenseAgeDescription: "Signaler les dépenses plus anciennes qu'un nombre spécifique de jours.",
                maxExpenseAgeDays: () => ({
                    one: '1 jour',
                    other: (count: number) => `${count} jours`,
                }),
                billableDefault: 'Par défaut facturable',
                billableDefaultDescription: ({tagsPageLink}: BillableDefaultDescriptionParams) =>
                    `<muted-text>Choisissez si les dépenses en espèces et par carte de crédit doivent être facturables par défaut. Les dépenses facturables sont activées ou désactivées dans les <a href="${tagsPageLink}">tags</a>.</muted-text>`,
                billable: 'Facturable',
                billableDescription: 'Les dépenses sont le plus souvent refacturées aux clients.',
                nonBillable: 'Non-facturable',
                nonBillableDescription: 'Les dépenses sont occasionnellement refacturées aux clients.',
                eReceipts: 'eReceipts',
                eReceiptsHint: 'Les eReceipts sont créés automatiquement',
                eReceiptsHintLink: 'pour la plupart des transactions de crédit en USD',
                attendeeTracking: 'Suivi des participants',
                attendeeTrackingHint: 'Suivez le coût par personne pour chaque dépense.',
                prohibitedDefaultDescription:
                    "Signalez tous les reçus où apparaissent de l'alcool, des jeux d'argent ou d'autres articles restreints. Les dépenses avec des reçus contenant ces articles devront faire l'objet d'une vérification manuelle.",
                prohibitedExpenses: 'Dépenses interdites',
                alcohol: 'Alcool',
                hotelIncidentals: "Frais accessoires d'hôtel",
                gambling: "Jeux d'argent",
                tobacco: 'Tabac',
                adultEntertainment: 'Divertissement pour adultes',
            },
            expenseReportRules: {
                title: 'Rapports de dépenses',
                subtitle: 'Automatisez la conformité des rapports de dépenses, les approbations et le paiement.',
                preventSelfApprovalsTitle: 'Empêcher les auto-approbations',
                preventSelfApprovalsSubtitle: "Empêcher les membres de l'espace de travail d'approuver leurs propres rapports de dépenses.",
                autoApproveCompliantReportsTitle: 'Approuver automatiquement les rapports conformes',
                autoApproveCompliantReportsSubtitle: "Configurez quels rapports de dépenses sont éligibles pour l'approbation automatique.",
                autoApproveReportsUnderTitle: 'Approuver automatiquement les rapports sous',
                autoApproveReportsUnderDescription: 'Les rapports de dépenses entièrement conformes en dessous de ce montant seront automatiquement approuvés.',
                randomReportAuditTitle: 'Audit de rapport aléatoire',
                randomReportAuditDescription: "Exiger que certains rapports soient approuvés manuellement, même s'ils sont éligibles pour une approbation automatique.",
                autoPayApprovedReportsTitle: 'Rapports approuvés de paiement automatique',
                autoPayApprovedReportsSubtitle: 'Configurez quels rapports de dépenses sont éligibles pour le paiement automatique.',
                autoPayApprovedReportsLimitError: ({currency}: AutoPayApprovedReportsLimitErrorParams = {}) => `Veuillez entrer un montant inférieur à ${currency ?? ''}20 000`,
                autoPayApprovedReportsLockedSubtitle: 'Allez dans plus de fonctionnalités et activez les flux de travail, puis ajoutez des paiements pour débloquer cette fonctionnalité.',
                autoPayReportsUnderTitle: 'Rapports de paiement automatique sous',
                autoPayReportsUnderDescription: 'Les rapports de dépenses entièrement conformes en dessous de ce montant seront automatiquement payés.',
                unlockFeatureEnableWorkflowsSubtitle: ({featureName, moreFeaturesLink}: FeatureNameParams) =>
                    `Accédez à [plus de fonctionnalités](${moreFeaturesLink}) et activez les workflows, puis ajoutez ${featureName} pour débloquer cette fonctionnalité.`,
                enableFeatureSubtitle: ({featureName, moreFeaturesLink}: FeatureNameParams) =>
                    `Accédez à [plus de fonctionnalités](${moreFeaturesLink}) et activez ${featureName} pour débloquer cette fonctionnalité.`,
            },
            categoryRules: {
                title: 'Règles de catégorie',
                approver: 'Approbateur',
                requireDescription: 'Description requise',
                descriptionHint: 'Indice de description',
                descriptionHintDescription: ({categoryName}: CategoryNameParams) =>
                    `Rappelez aux employés de fournir des informations supplémentaires pour les dépenses de « ${categoryName} ». Cet indice apparaît dans le champ de description des dépenses.`,
                descriptionHintLabel: 'Indice',
                descriptionHintSubtitle: "Astuce : Plus c'est court, mieux c'est !",
                maxAmount: 'Montant maximum',
                flagAmountsOver: 'Signaler les montants supérieurs à',
                flagAmountsOverDescription: ({categoryName}: CategoryNameParams) => `S'applique à la catégorie « ${categoryName} ».`,
                flagAmountsOverSubtitle: 'Cela remplace le montant maximum pour toutes les dépenses.',
                expenseLimitTypes: {
                    expense: 'Dépense individuelle',
                    expenseSubtitle: "Marquer les montants des dépenses par catégorie. Cette règle remplace la règle générale de l'espace de travail pour le montant maximal des dépenses.",
                    daily: 'Total de la catégorie',
                    dailySubtitle: 'Indiquer le total des dépenses par catégorie pour chaque rapport de dépenses.',
                },
                requireReceiptsOver: 'Exiger des reçus au-dessus de',
                requireReceiptsOverList: {
                    default: ({defaultAmount}: DefaultAmountParams) => `${defaultAmount} ${CONST.DOT_SEPARATOR} Par défaut`,
                    never: 'Ne jamais exiger de reçus',
                    always: 'Toujours exiger des reçus',
                },
                defaultTaxRate: 'Taux de taxe par défaut',
                enableWorkflows: ({moreFeaturesLink}: RulesEnableWorkflowsParams) =>
                    `Accédez à [Plus de fonctionnalités](${moreFeaturesLink}) et activez les workflows, puis ajoutez des approbations pour débloquer cette fonctionnalité.`,
            },
            customRules: {
                title: 'Règles personnalisées',
                subtitle: 'Description',
                description: 'Saisir des règles personnalisées pour les rapports de dépenses',
            },
        },
        planTypePage: {
            planTypes: {
                team: {
                    label: 'Collecter',
                    description: 'Pour les équipes cherchant à automatiser leurs processus.',
                },
                corporate: {
                    label: 'Contrôle',
                    description: 'Pour les organisations ayant des exigences avancées.',
                },
            },
            description: 'Choisissez un plan qui vous convient. Pour une liste détaillée des fonctionnalités et des tarifs, consultez notre',
            subscriptionLink: "types de plan et page d'aide sur les tarifs",
            lockedPlanDescription: ({count, annualSubscriptionEndDate}: WorkspaceLockedPlanTypeParams) => ({
                one: `Vous vous êtes engagé à avoir 1 membre actif sur le plan Control jusqu'à la fin de votre abonnement annuel le ${annualSubscriptionEndDate}. Vous pouvez passer à un abonnement à l'utilisation et rétrograder vers le plan Collect à partir du ${annualSubscriptionEndDate} en désactivant le renouvellement automatique dans`,
                other: `Vous vous êtes engagé à avoir ${count} membres actifs sur le plan Control jusqu'à la fin de votre abonnement annuel le ${annualSubscriptionEndDate}. Vous pouvez passer à l'abonnement à l'utilisation et rétrograder au plan Collect à partir du ${annualSubscriptionEndDate} en désactivant le renouvellement automatique dans`,
            }),
            subscriptions: 'Abonnements',
        },
    },
    getAssistancePage: {
        title: "Obtenir de l'aide",
        subtitle: 'Nous sommes ici pour vous ouvrir la voie vers la grandeur !',
        description: 'Choisissez parmi les options de support ci-dessous :',
        chatWithConcierge: 'Discuter avec Concierge',
        scheduleSetupCall: 'Planifier un appel de configuration',
        scheduleACall: 'Planifier un appel',
        questionMarkButtonTooltip: "Obtenez de l'aide de notre équipe",
        exploreHelpDocs: "Explorer les documents d'aide",
        registerForWebinar: "S'inscrire au webinaire",
        onboardingHelp: "Aide à l'intégration",
    },
    emojiPicker: {
        skinTonePickerLabel: 'Changer la couleur de peau par défaut',
        headers: {
            frequentlyUsed: 'Fréquemment utilisé',
            smileysAndEmotion: 'Smileys et émotions',
            peopleAndBody: 'Personnes et Corps',
            animalsAndNature: 'Animaux et Nature',
            foodAndDrink: 'Nourriture et Boissons',
            travelAndPlaces: 'Voyages et lieux',
            activities: 'Activités',
            objects: 'Objets',
            symbols: 'Symboles',
            flags: 'Drapeaux',
        },
    },
    newRoomPage: {
        newRoom: 'Nouvelle salle',
        groupName: 'Nom du groupe',
        roomName: 'Nom de la salle',
        visibility: 'Visibilité',
        restrictedDescription: 'Les personnes de votre espace de travail peuvent trouver cette salle',
        privateDescription: 'Les personnes invitées à cette salle peuvent la trouver.',
        publicDescription: 'Tout le monde peut trouver cette salle',
        // eslint-disable-next-line @typescript-eslint/naming-convention
        public_announceDescription: 'Tout le monde peut trouver cette salle',
        createRoom: 'Créer une salle',
        roomAlreadyExistsError: 'Une salle portant ce nom existe déjà',
        roomNameReservedError: ({reservedName}: RoomNameReservedErrorParams) => `${reservedName} est une salle par défaut sur tous les espaces de travail. Veuillez choisir un autre nom.`,
        roomNameInvalidError: 'Les noms de salle peuvent uniquement inclure des lettres minuscules, des chiffres et des tirets',
        pleaseEnterRoomName: 'Veuillez entrer un nom de salle',
        pleaseSelectWorkspace: 'Veuillez sélectionner un espace de travail',
        renamedRoomAction: ({oldName, newName, actorName, isExpenseReport}: RenamedRoomActionParams) => {
            const actor = actorName ? `${actorName} ` : '';
            return isExpenseReport ? `${actor} renommé en "${newName}" (précédemment "${oldName}")` : `${actor} a renommé cette salle en "${newName}" (précédemment "${oldName}")`;
        },
        roomRenamedTo: ({newName}: RoomRenamedToParams) => `Salle renommée en ${newName}`,
        social: 'social',
        selectAWorkspace: 'Sélectionner un espace de travail',
        growlMessageOnRenameError: "Impossible de renommer la salle de l'espace de travail. Veuillez vérifier votre connexion et réessayer.",
        visibilityOptions: {
            restricted: 'Espace de travail', // the translation for "restricted" visibility is actually workspace. This is so we can display restricted visibility rooms as "workspace" without having to change what's stored.
            private: 'Privé',
            public: 'Public',
            // eslint-disable-next-line @typescript-eslint/naming-convention
            public_announce: 'Annonce publique',
        },
    },
    workspaceApprovalModes: {
        submitAndClose: 'Soumettre et fermer',
        submitAndApprove: 'Soumettre et Approuver',
        advanced: 'AVANCÉ',
        dynamicExternal: 'DYNAMIC_EXTERNAL',
        smartReport: 'SMARTREPORT',
        billcom: 'BILLCOM',
    },
    workspaceActions: {
        addApprovalRule: ({approverEmail, approverName, field, name}: AddedPolicyApprovalRuleParams) =>
            `ajouté ${approverName} (${approverEmail}) comme approbateur pour le ${field} "${name}"`,
        deleteApprovalRule: ({approverEmail, approverName, field, name}: AddedPolicyApprovalRuleParams) =>
            `supprimé ${approverName} (${approverEmail}) en tant qu'approbateur pour le ${field} "${name}"`,
        updateApprovalRule: ({field, name, newApproverEmail, newApproverName, oldApproverEmail, oldApproverName}: UpdatedPolicyApprovalRuleParams) => {
            const formatApprover = (displayName?: string, email?: string) => (displayName ? `${displayName} (${email})` : email);
            return `a changé l'approbateur pour le ${field} "${name}" à ${formatApprover(newApproverName, newApproverEmail)} (précédemment ${formatApprover(oldApproverName, oldApproverEmail)})`;
        },
        addCategory: ({categoryName}: UpdatedPolicyCategoryParams) => `a ajouté la catégorie "${categoryName}"`,
        deleteCategory: ({categoryName}: UpdatedPolicyCategoryParams) => `a supprimé la catégorie "${categoryName}"`,
        updateCategory: ({oldValue, categoryName}: UpdatedPolicyCategoryParams) => `${oldValue ? 'désactivé' : 'activé'} la catégorie "${categoryName}"`,
        updateCategoryPayrollCode: ({oldValue, categoryName, newValue}: UpdatedPolicyCategoryGLCodeParams) => {
            if (!oldValue) {
                return `ajouté le code de paie "${newValue}" à la catégorie "${categoryName}"`;
            }
            if (!newValue && oldValue) {
                return `a supprimé le code de paie "${oldValue}" de la catégorie "${categoryName}"`;
            }
            return `a changé le code de paie de la catégorie "${categoryName}" en “${newValue}” (auparavant “${oldValue}”)`;
        },
        updateCategoryGLCode: ({oldValue, categoryName, newValue}: UpdatedPolicyCategoryGLCodeParams) => {
            if (!oldValue) {
                return `a ajouté le code GL "${newValue}" à la catégorie "${categoryName}"`;
            }
            if (!newValue && oldValue) {
                return `a supprimé le code GL "${oldValue}" de la catégorie "${categoryName}"`;
            }
            return `a changé le code GL de la catégorie “${categoryName}” en “${newValue}” (précédemment “${oldValue}“)`;
        },
        updateAreCommentsRequired: ({oldValue, categoryName}: UpdatedPolicyCategoryParams) => {
            return `a changé la description de la catégorie "${categoryName}" en ${!oldValue ? 'requis' : 'pas requis'} (précédemment ${!oldValue ? 'pas requis' : 'requis'})`;
        },
        updateCategoryMaxExpenseAmount: ({categoryName, oldAmount, newAmount}: UpdatedPolicyCategoryMaxExpenseAmountParams) => {
            if (newAmount && !oldAmount) {
                return `a ajouté un montant maximum de ${newAmount} à la catégorie "${categoryName}"`;
            }
            if (oldAmount && !newAmount) {
                return `a supprimé le montant maximum de ${oldAmount} de la catégorie "${categoryName}"`;
            }
            return `a modifié le montant maximum de la catégorie "${categoryName}" à ${newAmount} (précédemment ${oldAmount})`;
        },
        updateCategoryExpenseLimitType: ({categoryName, oldValue, newValue}: UpdatedPolicyCategoryExpenseLimitTypeParams) => {
            if (!oldValue) {
                return `a ajouté un type de limite de ${newValue} à la catégorie "${categoryName}"`;
            }
            return `a changé le type de limite de la catégorie "${categoryName}" en ${newValue} (précédemment ${oldValue})`;
        },
        updateCategoryMaxAmountNoReceipt: ({categoryName, oldValue, newValue}: UpdatedPolicyCategoryMaxAmountNoReceiptParams) => {
            if (!oldValue) {
                return `mis à jour la catégorie "${categoryName}" en changeant Reçus en ${newValue}`;
            }
            return `a changé la catégorie "${categoryName}" en ${newValue} (précédemment ${oldValue})`;
        },
        setCategoryName: ({oldName, newName}: UpdatedPolicyCategoryNameParams) => `a renommé la catégorie "${oldName}" en "${newName}"`,
        updatedDescriptionHint: ({categoryName, oldValue, newValue}: UpdatedPolicyCategoryDescriptionHintTypeParams) => {
            if (!newValue) {
                return `a supprimé l'indication de description "${oldValue}" de la catégorie "${categoryName}"`;
            }
            return !oldValue
                ? `ajouté l'indice de description "${newValue}" à la catégorie "${categoryName}"`
                : `a changé l'indice de description de la catégorie "${categoryName}" en « ${newValue} » (auparavant « ${oldValue} »)`;
        },
        updateTagListName: ({oldName, newName}: UpdatedPolicyCategoryNameParams) => `a changé le nom de la liste de tags en "${newName}" (précédemment "${oldName}")`,
        addTag: ({tagListName, tagName}: UpdatedPolicyTagParams) => `a ajouté le tag "${tagName}" à la liste "${tagListName}"`,
        updateTagName: ({tagListName, newName, oldName}: UpdatedPolicyTagNameParams) =>
            `a mis à jour la liste des étiquettes "${tagListName}" en changeant l'étiquette "${oldName}" en "${newName}"`,
        updateTagEnabled: ({tagListName, tagName, enabled}: UpdatedPolicyTagParams) => `${enabled ? 'activé' : 'désactivé'} le tag "${tagName}" dans la liste "${tagListName}"`,
        deleteTag: ({tagListName, tagName}: UpdatedPolicyTagParams) => `a supprimé le tag "${tagName}" de la liste "${tagListName}"`,
        deleteMultipleTags: ({count, tagListName}: UpdatedPolicyTagParams) => `supprimé les balises "${count}" de la liste "${tagListName}"`,
        updateTag: ({tagListName, newValue, tagName, updatedField, oldValue}: UpdatedPolicyTagFieldParams) => {
            if (oldValue) {
                return `mis à jour le tag "${tagName}" dans la liste "${tagListName}" en changeant le ${updatedField} à "${newValue}" (auparavant "${oldValue}")`;
            }
            return `a mis à jour le tag "${tagName}" dans la liste "${tagListName}" en ajoutant un ${updatedField} de "${newValue}"`;
        },
        updateCustomUnit: ({customUnitName, newValue, oldValue, updatedField}: UpdatePolicyCustomUnitParams) =>
            `a changé le ${customUnitName} ${updatedField} en "${newValue}" (auparavant "${oldValue}")`,
        updateCustomUnitTaxEnabled: ({newValue}: UpdatePolicyCustomUnitTaxEnabledParams) => `Suivi fiscal ${newValue ? 'activé' : 'désactivé'} sur les taux de distance`,
        addCustomUnitRate: ({customUnitName, rateName}: AddOrDeletePolicyCustomUnitRateParams) => `a ajouté un nouveau taux "${customUnitName}" "${rateName}"`,
        updatedCustomUnitRate: ({customUnitName, customUnitRateName, newValue, oldValue, updatedField}: UpdatedPolicyCustomUnitRateParams) =>
            `a changé le taux de ${customUnitName} ${updatedField} "${customUnitRateName}" à "${newValue}" (auparavant "${oldValue}")`,
        updatedCustomUnitTaxRateExternalID: ({customUnitRateName, newValue, newTaxPercentage, oldTaxPercentage, oldValue}: UpdatedPolicyCustomUnitTaxRateExternalIDParams) => {
            if (oldTaxPercentage && oldValue) {
                return `a modifié le taux de taxe sur le taux de distance "${customUnitRateName}" à "${newValue} (${newTaxPercentage})" (précédemment "${oldValue} (${oldTaxPercentage})")`;
            }
            return `a ajouté le taux de taxe "${newValue} (${newTaxPercentage})" au taux de distance "${customUnitRateName}"`;
        },
        updatedCustomUnitTaxClaimablePercentage: ({customUnitRateName, newValue, oldValue}: UpdatedPolicyCustomUnitTaxClaimablePercentageParams) => {
            if (oldValue) {
                return `a modifié la partie récupérable de la taxe sur le taux de distance "${customUnitRateName}" à "${newValue}" (auparavant "${oldValue}")`;
            }
            return `ajouté une partie récupérable de taxe de "${newValue}" au taux de distance "${customUnitRateName}"`;
        },
        deleteCustomUnitRate: ({customUnitName, rateName}: AddOrDeletePolicyCustomUnitRateParams) => `supprimé le taux "${rateName}" de "${customUnitName}"`,
        addedReportField: ({fieldType, fieldName}: AddedOrDeletedPolicyReportFieldParams) => `ajouté le champ de rapport ${fieldType} "${fieldName}"`,
        updateReportFieldDefaultValue: ({defaultValue, fieldName}: UpdatedPolicyReportFieldDefaultValueParams) =>
            `définir la valeur par défaut du champ de rapport "${fieldName}" sur "${defaultValue}"`,
        addedReportFieldOption: ({fieldName, optionName}: PolicyAddedReportFieldOptionParams) => `a ajouté l'option "${optionName}" au champ de rapport "${fieldName}"`,
        removedReportFieldOption: ({fieldName, optionName}: PolicyAddedReportFieldOptionParams) => `a supprimé l'option "${optionName}" du champ de rapport "${fieldName}"`,
        updateReportFieldOptionDisabled: ({fieldName, optionName, optionEnabled}: PolicyDisabledReportFieldOptionParams) =>
            `${optionEnabled ? 'activé' : 'désactivé'} l'option "${optionName}" pour le champ de rapport "${fieldName}"`,
        updateReportFieldAllOptionsDisabled: ({fieldName, optionName, allEnabled, toggledOptionsCount}: PolicyDisabledReportFieldAllOptionsParams) => {
            if (toggledOptionsCount && toggledOptionsCount > 1) {
                return `${allEnabled ? 'activé' : 'désactivé'} toutes les options pour le champ de rapport "${fieldName}"`;
            }
            return `${allEnabled ? 'activé' : 'désactivé'} l'option "${optionName}" pour le champ de rapport "${fieldName}", rendant toutes les options ${allEnabled ? 'activé' : 'désactivé'}`;
        },
        deleteReportField: ({fieldType, fieldName}: AddedOrDeletedPolicyReportFieldParams) => `supprimé le champ de rapport ${fieldType} "${fieldName}"`,
        preventSelfApproval: ({oldValue, newValue}: UpdatedPolicyPreventSelfApprovalParams) =>
            `mis à jour "Empêcher l'auto-approbation" en "${newValue === 'true' ? 'Activé' : 'Désactivé'}" (précédemment "${oldValue === 'true' ? 'Activé' : 'Désactivé'}")`,
        updateMaxExpenseAmountNoReceipt: ({oldValue, newValue}: UpdatedPolicyFieldWithNewAndOldValueParams) =>
            `a modifié le montant maximum requis pour les dépenses avec reçu à ${newValue} (auparavant ${oldValue})`,
        updateMaxExpenseAmount: ({oldValue, newValue}: UpdatedPolicyFieldWithNewAndOldValueParams) =>
            `a modifié le montant maximum des dépenses pour les violations à ${newValue} (précédemment ${oldValue})`,
        updateMaxExpenseAge: ({oldValue, newValue}: UpdatedPolicyFieldWithNewAndOldValueParams) =>
            `mis à jour "Âge maximal des dépenses (jours)" à "${newValue}" (précédemment "${oldValue === 'false' ? CONST.POLICY.DEFAULT_MAX_EXPENSE_AGE : oldValue}")`,
        updateMonthlyOffset: ({oldValue, newValue}: UpdatedPolicyFieldWithNewAndOldValueParams) => {
            if (!oldValue) {
                return `définir la date de soumission du rapport mensuel sur "${newValue}"`;
            }
            return `a mis à jour la date de soumission du rapport mensuel à "${newValue}" (précédemment "${oldValue}")`;
        },
        updateDefaultBillable: ({oldValue, newValue}: UpdatedPolicyFieldWithNewAndOldValueParams) =>
            `mis à jour "Refacturer les dépenses aux clients" à "${newValue}" (précédemment "${oldValue}")`,
        updateDefaultTitleEnforced: ({value}: UpdatedPolicyFieldWithValueParam) => `"Appliquer les titres de rapport par défaut" ${value ? 'sur' : 'désactivé'}`,
        renamedWorkspaceNameAction: ({oldName, newName}: RenamedWorkspaceNameActionParams) => `a mis à jour le nom de cet espace de travail en "${newName}" (précédemment "${oldName}")`,
        updateWorkspaceDescription: ({newDescription, oldDescription}: UpdatedPolicyDescriptionParams) =>
            !oldDescription
                ? `définir la description de cet espace de travail sur "${newDescription}"`
                : `a mis à jour la description de cet espace de travail en "${newDescription}" (précédemment "${oldDescription}")`,
        removedFromApprovalWorkflow: ({submittersNames}: RemovedFromApprovalWorkflowParams) => {
            let joinedNames = '';
            if (submittersNames.length === 1) {
                joinedNames = submittersNames.at(0) ?? '';
            } else if (submittersNames.length === 2) {
                joinedNames = submittersNames.join('et');
            } else if (submittersNames.length > 2) {
                joinedNames = `${submittersNames.slice(0, submittersNames.length - 1).join(', ')} and ${submittersNames.at(-1)}`;
            }
            return {
                one: `vous a retiré du flux de travail d'approbation et du chat de dépenses de ${joinedNames}. Les rapports précédemment soumis resteront disponibles pour approbation dans votre boîte de réception.`,
                other: `vous a retiré des flux de travail d'approbation et des discussions de dépenses de ${joinedNames}. Les rapports précédemment soumis resteront disponibles pour approbation dans votre boîte de réception.`,
            };
        },
        demotedFromWorkspace: ({policyName, oldRole}: DemotedFromWorkspaceParams) =>
            `a mis à jour votre rôle dans ${policyName} de ${oldRole} à utilisateur. Vous avez été retiré de toutes les discussions de dépenses des soumetteurs, sauf la vôtre.`,
        updatedWorkspaceCurrencyAction: ({oldCurrency, newCurrency}: UpdatedPolicyCurrencyParams) => `a mis à jour la devise par défaut en ${newCurrency} (précédemment ${oldCurrency})`,
        updatedWorkspaceFrequencyAction: ({oldFrequency, newFrequency}: UpdatedPolicyFrequencyParams) =>
            `a mis à jour la fréquence de rapport automatique à "${newFrequency}" (précédemment "${oldFrequency}")`,
        updateApprovalMode: ({newValue, oldValue}: ChangeFieldParams) => `a mis à jour le mode d'approbation en "${newValue}" (auparavant "${oldValue}")`,
        upgradedWorkspace: 'a mis à niveau cet espace de travail vers le plan Control',
        downgradedWorkspace: 'a rétrogradé cet espace de travail vers le plan Collect',
        updatedAuditRate: ({oldAuditRate, newAuditRate}: UpdatedPolicyAuditRateParams) =>
            `a changé le taux de rapports acheminés aléatoirement pour approbation manuelle à ${Math.round(newAuditRate * 100)}% (précédemment ${Math.round(oldAuditRate * 100)}%)`,
        updatedManualApprovalThreshold: ({oldLimit, newLimit}: UpdatedPolicyManualApprovalThresholdParams) =>
            `a modifié la limite d'approbation manuelle pour toutes les dépenses à ${newLimit} (précédemment ${oldLimit})`,
    },
    roomMembersPage: {
        memberNotFound: 'Membre non trouvé.',
        useInviteButton: "Pour inviter un nouveau membre à la discussion, veuillez utiliser le bouton d'invitation ci-dessus.",
        notAuthorized: `Vous n'avez pas accès à cette page. Si vous essayez de rejoindre cette salle, demandez simplement à un membre de la salle de vous ajouter. Autre chose ? Contactez ${CONST.EMAIL.CONCIERGE}`,
        removeMembersPrompt: ({memberName}: {memberName: string}) => ({
            one: `Êtes-vous sûr de vouloir retirer ${memberName} de la salle ?`,
            other: 'Êtes-vous sûr de vouloir supprimer les membres sélectionnés de la salle ?',
        }),
        error: {
            genericAdd: "Un problème est survenu lors de l'ajout de ce membre à la salle.",
        },
    },
    newTaskPage: {
        assignTask: 'Attribuer une tâche',
        assignMe: 'Assigner à moi',
        confirmTask: 'Confirmer la tâche',
        confirmError: 'Veuillez entrer un titre et sélectionner une destination de partage',
        descriptionOptional: 'Description (facultatif)',
        pleaseEnterTaskName: 'Veuillez entrer un titre',
        pleaseEnterTaskDestination: 'Veuillez sélectionner où vous souhaitez partager cette tâche.',
    },
    task: {
        task: 'Tâche',
        title: 'Titre',
        description: 'Description',
        assignee: 'Cessionnaire',
        completed: 'Terminé',
        action: 'Compléter',
        messages: {
            created: ({title}: TaskCreatedActionParams) => `tâche pour ${title}`,
            completed: 'marqué comme terminé',
            canceled: 'tâche supprimée',
            reopened: 'marqué comme incomplet',
            error: "Vous n'avez pas la permission d'effectuer l'action demandée.",
        },
        markAsComplete: 'Marquer comme terminé',
        markAsIncomplete: 'Marquer comme incomplet',
        assigneeError: "Une erreur s'est produite lors de l'attribution de cette tâche. Veuillez essayer un autre assigné.",
        genericCreateTaskFailureMessage: "Une erreur s'est produite lors de la création de cette tâche. Veuillez réessayer plus tard.",
        deleteTask: 'Supprimer la tâche',
        deleteConfirmation: 'Êtes-vous sûr de vouloir supprimer cette tâche ?',
    },
    statementPage: {
        title: ({year, monthName}: StatementTitleParams) => `Relevé de ${monthName} ${year}`,
    },
    keyboardShortcutsPage: {
        title: 'Raccourcis clavier',
        subtitle: 'Gagnez du temps avec ces raccourcis clavier pratiques :',
        shortcuts: {
            openShortcutDialog: 'Ouvre la boîte de dialogue des raccourcis clavier',
            markAllMessagesAsRead: 'Marquer tous les messages comme lus',
            escape: "Boîtes de dialogue d'échappement",
            search: 'Ouvrir la boîte de dialogue de recherche',
            newChat: 'Nouvel écran de chat',
            copy: 'Copier le commentaire',
            openDebug: 'Ouvrir la boîte de dialogue des préférences de test',
        },
    },
    guides: {
        screenShare: "Partage d'écran",
        screenShareRequest: "Expensify vous invite à un partage d'écran",
    },
    search: {
        resultsAreLimited: 'Les résultats de recherche sont limités.',
        viewResults: 'Voir les résultats',
        resetFilters: 'Réinitialiser les filtres',
        searchResults: {
            emptyResults: {
                title: 'Rien à afficher',
                subtitle: "Essayez d'ajuster vos critères de recherche ou de créer quelque chose avec le bouton vert +.",
            },
            emptyExpenseResults: {
                title: "Vous n'avez pas encore créé de dépenses.",
                subtitle: "Créez une dépense ou faites un essai d'Expensify pour en savoir plus.",
                subtitleWithOnlyCreateButton: 'Utilisez le bouton vert ci-dessous pour créer une dépense.',
            },
            emptyReportResults: {
                title: "Vous n'avez pas encore créé de rapports",
                subtitle: 'Créez un rapport ou essayez Expensify pour en savoir plus.',
                subtitleWithOnlyCreateButton: 'Utilisez le bouton vert ci-dessous pour créer un rapport.',
            },
            emptyInvoiceResults: {
                title: "Vous n'avez pas encore créé de factures.",
                subtitle: 'Envoyez une facture ou faites un essai de Expensify pour en savoir plus.',
                subtitleWithOnlyCreateButton: 'Utilisez le bouton vert ci-dessous pour envoyer une facture.',
            },
            emptyTripResults: {
                title: 'Aucun voyage à afficher',
                subtitle: 'Commencez par réserver votre premier voyage ci-dessous.',
                buttonText: 'Réserver un voyage',
            },
            emptySubmitResults: {
                title: 'Aucune dépense à soumettre',
                subtitle: 'Tout est en ordre. Faites un tour de victoire !',
                buttonText: 'Créer un rapport',
            },
            emptyApproveResults: {
                title: 'Aucune dépense à approuver',
                subtitle: 'Zéro dépenses. Détente maximale. Bien joué !',
            },
            emptyPayResults: {
                title: 'Aucune dépense à payer',
                subtitle: "Félicitations ! Vous avez franchi la ligne d'arrivée.",
            },
            emptyExportResults: {
                title: 'Aucune dépense à exporter',
                subtitle: 'Il est temps de se détendre, beau travail.',
            },
            emptyStatementsResults: {
                title: 'Aucun relevé à afficher',
                subtitle: "Aucun résultat. Veuillez essayer d'ajuster vos filtres.",
            },
            emptyUnapprovedResults: {
                title: 'Aucune dépense à approuver',
                subtitle: 'Zéro dépenses. Détente maximale. Bien joué !',
            },
        },
        statements: 'Relevés',
        unapprovedCash: 'Espèces non approuvées',
        unapprovedCard: 'Carte non approuvée',
        saveSearch: 'Enregistrer la recherche',
        deleteSavedSearch: 'Supprimer la recherche enregistrée',
        deleteSavedSearchConfirm: 'Êtes-vous sûr de vouloir supprimer cette recherche ?',
        searchName: 'Rechercher un nom',
        savedSearchesMenuItemTitle: 'Enregistré',
        groupedExpenses: 'dépenses groupées',
        bulkActions: {
            approve: 'Approuver',
            pay: 'Payer',
            delete: 'Supprimer',
            hold: 'Attente',
            unhold: 'Supprimer la suspension',
            noOptionsAvailable: 'Aucune option disponible pour le groupe de dépenses sélectionné.',
        },
        filtersHeader: 'Filtres',
        filters: {
            date: {
                before: ({date}: OptionalParam<DateParams> = {}) => `Before ${date ?? ''}`,
                after: ({date}: OptionalParam<DateParams> = {}) => `Après ${date ?? ''}`,
                on: ({date}: OptionalParam<DateParams> = {}) => `On ${date ?? ''}`,
                presets: {
                    [CONST.SEARCH.DATE_PRESETS.NEVER]: 'Jamais',
                    [CONST.SEARCH.DATE_PRESETS.LAST_MONTH]: 'Le mois dernier',
                    [CONST.SEARCH.DATE_PRESETS.LAST_STATEMENT]: 'Dernière relevé',
                },
            },
            status: 'Statut',
            keyword: 'Mot-clé',
            hasKeywords: 'A des mots-clés',
            currency: 'Devise',
            link: 'Lien',
            pinned: 'Épinglé',
            unread: 'Non lu',
            completed: 'Terminé',
            amount: {
                lessThan: ({amount}: OptionalParam<RequestAmountParams> = {}) => `Moins de ${amount ?? ''}`,
                greaterThan: ({amount}: OptionalParam<RequestAmountParams> = {}) => `Supérieur à ${amount ?? ''}`,
                between: ({greaterThan, lessThan}: FiltersAmountBetweenParams) => `Entre ${greaterThan} et ${lessThan}`,
            },
            card: {
                expensify: 'Expensify',
                individualCards: 'Cartes individuelles',
                closedCards: 'Cartes fermées',
                cardFeeds: 'Flux de cartes',
                cardFeedName: ({cardFeedBankName, cardFeedLabel}: {cardFeedBankName: string; cardFeedLabel?: string}) =>
                    `Tout ${cardFeedBankName}${cardFeedLabel ? ` - ${cardFeedLabel}` : ''}`,
                cardFeedNameCSV: ({cardFeedLabel}: {cardFeedLabel?: string}) => `Toutes les cartes importées CSV${cardFeedLabel ? ` - ${cardFeedLabel}` : ''}`,
            },
            current: 'Actuel',
            past: 'Passé',
            submitted: 'Date de soumission',
            approved: 'Date approuvée',
            paid: 'Date de paiement',
            exported: 'Date exportée',
            posted: 'Date de publication',
            withdrawn: 'Date de retrait',
            billable: 'Facturable',
            reimbursable: 'Remboursable',
            groupBy: {
<<<<<<< HEAD
                [CONST.SEARCH.GROUP_BY.REPORTS]: 'Rapport',
                [CONST.SEARCH.GROUP_BY.MEMBERS]: 'Membre',
                [CONST.SEARCH.GROUP_BY.CARDS]: 'Carte',
                [CONST.SEARCH.GROUP_BY.BANK_WITHDRAWAL]: 'Retrait bancaire',
=======
                reports: 'Rapport',
                from: 'De',
                card: 'Carte',
>>>>>>> 7da0c451
            },
            feed: 'Flux',
            withdrawalType: {
                [CONST.SEARCH.WITHDRAWAL_TYPE.EXPENSIFY_CARD]: 'Expensify Card',
                [CONST.SEARCH.WITHDRAWAL_TYPE.REIMBURSEMENT]: 'Remboursement',
            },
        },
        groupBy: 'Groupe par',
        moneyRequestReport: {
            emptyStateTitle: "Ce rapport n'a pas de dépenses.",
            emptyStateSubtitle: 'Vous pouvez ajouter des dépenses à ce rapport en utilisant le bouton ci-dessus.',
        },
        noCategory: 'Aucune catégorie',
        noTag: 'Aucun tag',
        expenseType: 'Type de dépense',
        withdrawalType: 'Type de retrait',
        recentSearches: 'Recherches récentes',
        recentChats: 'Discussions récentes',
        searchIn: 'Rechercher dans',
        searchPlaceholder: 'Rechercher quelque chose',
        suggestions: 'Suggestions',
        exportSearchResults: {
            title: 'Créer une exportation',
            description: "Wow, ça fait beaucoup d'articles ! Nous allons les regrouper, et Concierge vous enverra un fichier sous peu.",
        },
        exportAll: {
            selectAllMatchingItems: 'Sélectionnez tous les éléments correspondants',
            allMatchingItemsSelected: 'Tous les éléments correspondants sélectionnés',
        },
    },
    genericErrorPage: {
        title: 'Oh-oh, quelque chose a mal tourné !',
        body: {
            helpTextMobile: "Veuillez fermer et rouvrir l'application, ou passer à",
            helpTextWeb: 'web.',
            helpTextConcierge: 'Si le problème persiste, contactez',
        },
        refresh: 'Rafraîchir',
    },
    fileDownload: {
        success: {
            title: 'Téléchargé !',
            message: 'Pièce jointe téléchargée avec succès !',
            qrMessage:
                'Vérifiez votre dossier de photos ou de téléchargements pour une copie de votre code QR. Astuce : Ajoutez-le à une présentation pour que votre audience puisse le scanner et se connecter directement avec vous.',
        },
        generalError: {
            title: 'Erreur de pièce jointe',
            message: 'La pièce jointe ne peut pas être téléchargée',
        },
        permissionError: {
            title: 'Accès au stockage',
            message: 'Expensify ne peut pas enregistrer les pièces jointes sans accès au stockage. Appuyez sur paramètres pour mettre à jour les autorisations.',
        },
    },
    desktopApplicationMenu: {
        mainMenu: 'Nouveau Expensify',
        about: 'About New Expensify',
        update: 'Mettre à jour New Expensify',
        checkForUpdates: 'Vérifier les mises à jour',
        toggleDevTools: 'Basculer les outils de développement',
        viewShortcuts: 'Voir les raccourcis clavier',
        services: 'Services',
        hide: 'Masquer New Expensify',
        hideOthers: 'Masquer les autres',
        showAll: 'Afficher tout',
        quit: 'Quitter New Expensify',
        fileMenu: 'Fichier',
        closeWindow: 'Fermer la fenêtre',
        editMenu: 'Modifier',
        undo: 'Annuler',
        redo: 'Refaire',
        cut: 'Couper',
        copy: 'Copier',
        paste: 'Coller',
        pasteAndMatchStyle: 'Coller et adapter le style',
        pasteAsPlainText: 'Coller en tant que texte brut',
        delete: 'Supprimer',
        selectAll: 'Tout sélectionner',
        speechSubmenu: 'Discours',
        startSpeaking: 'Commencer à parler',
        stopSpeaking: 'Arrête de parler',
        viewMenu: 'Voir',
        reload: 'Recharger',
        forceReload: 'Recharger de force',
        resetZoom: 'Taille réelle',
        zoomIn: 'Zoomer',
        zoomOut: 'Dézoomer',
        togglefullscreen: 'Basculer en plein écran',
        historyMenu: 'Historique',
        back: 'Retour',
        forward: 'Transférer',
        windowMenu: 'Fenêtre',
        minimize: 'Minimiser',
        zoom: 'Zoom',
        front: 'Tout amener au premier plan',
        helpMenu: 'Aide',
        learnMore: 'En savoir plus',
        documentation: 'Documentation',
        communityDiscussions: 'Discussions Communautaires',
        searchIssues: 'Rechercher des problèmes',
    },
    historyMenu: {
        forward: 'Transférer',
        back: 'Retour',
    },
    checkForUpdatesModal: {
        available: {
            title: 'Mise à jour disponible',
            message: ({isSilentUpdating}: {isSilentUpdating: boolean}) =>
                `La nouvelle version sera bientôt disponible.${!isSilentUpdating ? 'Nous vous informerons lorsque nous serons prêts à mettre à jour.' : ''}`,
            soundsGood: 'Ça marche',
        },
        notAvailable: {
            title: 'Mise à jour indisponible',
            message: "Aucune mise à jour n'est disponible pour le moment. Veuillez revenir plus tard !",
            okay: "D'accord",
        },
        error: {
            title: 'Échec de la vérification de mise à jour',
            message: "Nous n'avons pas pu vérifier la mise à jour. Veuillez réessayer dans un moment.",
        },
    },
    report: {
        newReport: {
            createReport: 'Créer un rapport',
            chooseWorkspace: 'Choisissez un espace de travail pour ce rapport.',
        },
        genericCreateReportFailureMessage: 'Erreur inattendue lors de la création de ce chat. Veuillez réessayer plus tard.',
        genericAddCommentFailureMessage: 'Erreur inattendue lors de la publication du commentaire. Veuillez réessayer plus tard.',
        genericUpdateReportFieldFailureMessage: 'Erreur inattendue lors de la mise à jour du champ. Veuillez réessayer plus tard.',
        genericUpdateReportNameEditFailureMessage: 'Erreur inattendue lors du renommage du rapport. Veuillez réessayer plus tard.',
        noActivityYet: 'Aucune activité pour le moment',
        actions: {
            type: {
                changeField: ({oldValue, newValue, fieldName}: ChangeFieldParams) => `modifié ${fieldName} de ${oldValue} à ${newValue}`,
                changeFieldEmpty: ({newValue, fieldName}: ChangeFieldParams) => `changé ${fieldName} en ${newValue}`,
                changeReportPolicy: ({fromPolicyName, toPolicyName}: ChangeReportPolicyParams) => {
                    if (!toPolicyName) {
                        return `Espace de travail modifié${fromPolicyName ? ` (auparavant ${fromPolicyName})` : ''}`;
                    }
                    return `Espace de travail modifié en ${toPolicyName}${fromPolicyName ? ` (auparavant ${fromPolicyName})` : ''}`;
                },
                changeType: ({oldType, newType}: ChangeTypeParams) => `changé le type de ${oldType} à ${newType}`,
                exportedToCSV: `exporté en CSV`,
                exportedToIntegration: {
                    automatic: ({label}: ExportedToIntegrationParams) => `exporté vers ${label}`,
                    automaticActionOne: ({label}: ExportedToIntegrationParams) => `exporté vers ${label} via`,
                    automaticActionTwo: 'paramètres de comptabilité',
                    manual: ({label}: ExportedToIntegrationParams) => `a marqué ce rapport comme exporté manuellement vers ${label}.`,
                    automaticActionThree: 'et a créé avec succès un enregistrement pour',
                    reimburseableLink: 'dépenses personnelles',
                    nonReimbursableLink: "dépenses de carte d'entreprise",
                    pending: ({label}: ExportedToIntegrationParams) => `a commencé à exporter ce rapport vers ${label}...`,
                },
                integrationsMessage: ({errorMessage, label, linkText, linkURL}: IntegrationSyncFailedParams) =>
                    `échec de l'exportation de ce rapport vers ${label} ("${errorMessage} ${linkText ? `<a href="${linkURL}">${linkText}</a>` : ''}")`,
                managerAttachReceipt: `a ajouté un reçu`,
                managerDetachReceipt: `a supprimé un reçu`,
                markedReimbursed: ({amount, currency}: MarkedReimbursedParams) => `payé ${currency}${amount} ailleurs`,
                markedReimbursedFromIntegration: ({amount, currency}: MarkReimbursedFromIntegrationParams) => `payé ${currency}${amount} via intégration`,
                outdatedBankAccount: `n’a pas pu traiter le paiement en raison d’un problème avec le compte bancaire du payeur`,
                reimbursementACHBounce: `impossible de traiter le paiement, car le payeur n'a pas suffisamment de fonds`,
                reimbursementACHCancelled: `annulé le paiement`,
                reimbursementAccountChanged: `impossible de traiter le paiement, car le payeur a changé de compte bancaire`,
                reimbursementDelayed: `a traité le paiement mais il est retardé de 1 à 2 jours ouvrables supplémentaires`,
                selectedForRandomAudit: `sélectionné au hasard pour examen`,
                selectedForRandomAuditMarkdown: `[sélectionné au hasard](https://help.expensify.com/articles/expensify-classic/reports/Set-a-random-report-audit-schedule) pour examen`,
                share: ({to}: ShareParams) => `membre invité ${to}`,
                unshare: ({to}: UnshareParams) => `membre supprimé ${to}`,
                stripePaid: ({amount, currency}: StripePaidParams) => `payé ${currency}${amount}`,
                takeControl: `a pris le contrôle`,
                integrationSyncFailed: ({label, errorMessage, workspaceAccountingLink}: IntegrationSyncFailedParams) =>
                    `Un problème est survenu lors de la synchronisation avec ${label}${errorMessage ? ` ("${errorMessage}")` : ''}. Veuillez corriger le problème dans les <a href="${workspaceAccountingLink}">paramètres de l'espace de travail</a>.`,
                addEmployee: ({email, role}: AddEmployeeParams) => `ajouté ${email} en tant que ${role === 'member' ? 'a' : 'un'} ${role}`,
                updateRole: ({email, currentRole, newRole}: UpdateRoleParams) => `a mis à jour le rôle de ${email} à ${newRole} (précédemment ${currentRole})`,
                updatedCustomField1: ({email, previousValue, newValue}: UpdatedCustomFieldParams) => {
                    if (!newValue) {
                        return `a supprimé le champ personnalisé 1 de ${email} (précédemment "${previousValue}")`;
                    }
                    return !previousValue
                        ? `ajouté "${newValue}" au champ personnalisé 1 de ${email}`
                        : `a changé le champ personnalisé 1 de ${email} en "${newValue}" (précédemment "${previousValue}")`;
                },
                updatedCustomField2: ({email, previousValue, newValue}: UpdatedCustomFieldParams) => {
                    if (!newValue) {
                        return `supprimé le champ personnalisé 2 de ${email} (précédemment "${previousValue}")`;
                    }
                    return !previousValue
                        ? `ajouté "${newValue}" au champ personnalisé 2 de ${email}`
                        : `a changé le champ personnalisé 2 de ${email} en "${newValue}" (auparavant "${previousValue}")`;
                },
                leftWorkspace: ({nameOrEmail}: LeftWorkspaceParams) => `${nameOrEmail} a quitté l'espace de travail`,
                removeMember: ({email, role}: AddEmployeeParams) => `supprimé ${role} ${email}`,
                removedConnection: ({connectionName}: ConnectionNameParams) => `connexion supprimée vers ${CONST.POLICY.CONNECTIONS.NAME_USER_FRIENDLY[connectionName]}`,
                addedConnection: ({connectionName}: ConnectionNameParams) => `connecté à ${CONST.POLICY.CONNECTIONS.NAME_USER_FRIENDLY[connectionName]}`,
                leftTheChat: 'a quitté le chat',
            },
        },
    },
    chronos: {
        oooEventSummaryFullDay: ({summary, dayCount, date}: OOOEventSummaryFullDayParams) => `${summary} pour ${dayCount} ${dayCount === 1 ? 'jour' : 'jours'} jusqu'à ${date}`,
        oooEventSummaryPartialDay: ({summary, timePeriod, date}: OOOEventSummaryPartialDayParams) => `${summary} de ${timePeriod} le ${date}`,
    },
    footer: {
        features: 'Fonctionnalités',
        expenseManagement: 'Gestion des dépenses',
        spendManagement: 'Gestion des dépenses',
        expenseReports: 'Rapports de dépenses',
        companyCreditCard: "Carte de crédit d'entreprise",
        receiptScanningApp: 'Application de numérisation de reçus',
        billPay: 'Bill Pay',
        invoicing: 'Facturation',
        CPACard: 'Carte CPA',
        payroll: 'Paie',
        travel: 'Voyage',
        resources: 'Ressources',
        expensifyApproved: 'ExpensifyApproved!',
        pressKit: 'Kit de presse',
        support: 'Support',
        expensifyHelp: 'ExpensifyHelp',
        terms: "Conditions d'utilisation",
        privacy: 'Confidentialité',
        learnMore: 'En savoir plus',
        aboutExpensify: "À propos d'Expensify",
        blog: 'Blog',
        jobs: 'Emplois',
        expensifyOrg: 'Expensify.org',
        investorRelations: 'Relations avec les investisseurs',
        getStarted: 'Commencer',
        createAccount: 'Créer un nouveau compte',
        logIn: 'Se connecter',
    },
    allStates: COMMON_CONST.STATES as States,
    allCountries: CONST.ALL_COUNTRIES as AllCountries,
    accessibilityHints: {
        navigateToChatsList: 'Revenir à la liste des discussions',
        chatWelcomeMessage: 'Message de bienvenue du chat',
        navigatesToChat: 'Navigue vers un chat',
        newMessageLineIndicator: 'Indicateur de nouvelle ligne de message',
        chatMessage: 'Message de chat',
        lastChatMessagePreview: 'Aperçu du dernier message de chat',
        workspaceName: "Nom de l'espace de travail",
        chatUserDisplayNames: "Noms d'affichage des membres du chat",
        scrollToNewestMessages: "Faites défiler jusqu'aux messages les plus récents",
        preStyledText: 'Texte pré-stylé',
        viewAttachment: 'Voir la pièce jointe',
    },
    parentReportAction: {
        deletedReport: 'Rapport supprimé',
        deletedMessage: 'Message supprimé',
        deletedExpense: 'Dépense supprimée',
        reversedTransaction: 'Transaction inversée',
        deletedTask: 'Tâche supprimée',
        hiddenMessage: 'Message caché',
    },
    threads: {
        thread: 'Fil de discussion',
        replies: 'Réponses',
        reply: 'Répondre',
        from: 'De',
        in: 'dans',
        parentNavigationSummary: ({reportName, workspaceName}: ParentNavigationSummaryParams) => `De ${reportName}${workspaceName ? `dans ${workspaceName}` : ''}`,
    },
    qrCodes: {
        copy: "Copier l'URL",
        copied: 'Copié !',
    },
    moderation: {
        flagDescription: 'Tous les messages signalés seront envoyés à un modérateur pour examen.',
        chooseAReason: 'Choisissez une raison pour signaler ci-dessous :',
        spam: 'Spam',
        spamDescription: 'Promotion hors sujet non sollicitée',
        inconsiderate: 'Inconsidéré',
        inconsiderateDescription: 'Phraséologie insultante ou irrespectueuse, avec des intentions douteuses',
        intimidation: 'Intimidation',
        intimidationDescription: 'Poursuivre agressivement un programme malgré des objections valides',
        bullying: 'Harcèlement',
        bullyingDescription: 'Cibler un individu pour obtenir son obéissance',
        harassment: 'Harcèlement',
        harassmentDescription: 'Comportement raciste, misogyne ou autre comportement largement discriminatoire',
        assault: 'Agression',
        assaultDescription: "Attaque émotionnelle spécifiquement ciblée avec l'intention de nuire",
        flaggedContent: 'Ce message a été signalé comme enfreignant nos règles communautaires et le contenu a été masqué.',
        hideMessage: 'Masquer le message',
        revealMessage: 'Révéler le message',
        levelOneResult: 'Envoie un avertissement anonyme et le message est signalé pour examen.',
        levelTwoResult: 'Message masqué du canal, avec avertissement anonyme et le message est signalé pour examen.',
        levelThreeResult: 'Message supprimé du canal avec un avertissement anonyme et le message est signalé pour examen.',
    },
    actionableMentionWhisperOptions: {
        invite: 'Invitez-les',
        nothing: 'Ne rien faire',
    },
    actionableMentionJoinWorkspaceOptions: {
        accept: 'Accepter',
        decline: 'Refuser',
    },
    actionableMentionTrackExpense: {
        submit: "Soumettez-le à quelqu'un",
        categorize: 'Catégorisez-le',
        share: 'Partagez-le avec mon comptable',
        nothing: "Rien pour l'instant",
    },
    teachersUnitePage: {
        teachersUnite: 'Teachers Unite',
        joinExpensifyOrg:
            'Rejoignez Expensify.org pour éliminer l\'injustice dans le monde entier. La campagne actuelle "Teachers Unite" soutient les éducateurs partout en partageant les coûts des fournitures scolaires essentielles.',
        iKnowATeacher: 'Je connais un enseignant',
        iAmATeacher: 'Je suis enseignant(e)',
        getInTouch: 'Excellent ! Veuillez partager leurs informations afin que nous puissions les contacter.',
        introSchoolPrincipal: "Présentation à votre directeur d'école",
        schoolPrincipalVerifyExpense:
            "Expensify.org partage le coût des fournitures scolaires essentielles afin que les élèves de ménages à faible revenu puissent avoir une meilleure expérience d'apprentissage. Votre principal sera invité à vérifier vos dépenses.",
        principalFirstName: 'Prénom du principal',
        principalLastName: 'Nom de famille du principal',
        principalWorkEmail: 'Email professionnel principal',
        updateYourEmail: 'Mettez à jour votre adresse e-mail',
        updateEmail: "Mettre à jour l'adresse e-mail",
        schoolMailAsDefault: ({contactMethodsRoute}: ContactMethodsRouteParams) =>
            `Avant de continuer, veuillez vous assurer de définir votre e-mail scolaire comme méthode de contact par défaut. Vous pouvez le faire dans Paramètres > Profil > <a href="${contactMethodsRoute}">Méthodes de contact</a>.`,
        error: {
            enterPhoneEmail: 'Entrez un e-mail ou un numéro de téléphone valide',
            enterEmail: 'Entrez un e-mail',
            enterValidEmail: 'Entrez une adresse e-mail valide',
            tryDifferentEmail: 'Veuillez essayer un autre e-mail',
        },
    },
    cardTransactions: {
        notActivated: 'Non activé',
        outOfPocket: 'Dépenses personnelles',
        companySpend: "Dépenses de l'entreprise",
    },
    distance: {
        addStop: 'Ajouter un arrêt',
        deleteWaypoint: 'Supprimer le point de passage',
        deleteWaypointConfirmation: 'Êtes-vous sûr de vouloir supprimer ce point de passage ?',
        address: 'Adresse',
        waypointDescription: {
            start: 'Commencer',
            stop: 'Arrêter',
        },
        mapPending: {
            title: 'Carte en attente',
            subtitle: 'La carte sera générée lorsque vous serez de nouveau en ligne.',
            onlineSubtitle: 'Un instant pendant que nous configurons la carte',
            errorTitle: 'Erreur de carte',
            errorSubtitle: "Une erreur s'est produite lors du chargement de la carte. Veuillez réessayer.",
        },
        error: {
            selectSuggestedAddress: "Veuillez sélectionner une adresse suggérée ou utiliser l'emplacement actuel",
        },
    },
    reportCardLostOrDamaged: {
        screenTitle: 'Bulletin perdu ou endommagé',
        nextButtonLabel: 'Suivant',
        reasonTitle: "Pourquoi avez-vous besoin d'une nouvelle carte ?",
        cardDamaged: 'Ma carte a été endommagée',
        cardLostOrStolen: 'Ma carte a été perdue ou volée',
        confirmAddressTitle: "Veuillez confirmer l'adresse postale pour votre nouvelle carte.",
        cardDamagedInfo: "Votre nouvelle carte arrivera dans 2 à 3 jours ouvrables. Votre carte actuelle continuera à fonctionner jusqu'à ce que vous activiez la nouvelle.",
        cardLostOrStolenInfo: 'Votre carte actuelle sera définitivement désactivée dès que votre commande sera passée. La plupart des cartes arrivent en quelques jours ouvrables.',
        address: 'Adresse',
        deactivateCardButton: 'Désactiver la carte',
        shipNewCardButton: 'Expédier une nouvelle carte',
        addressError: "L'adresse est requise",
        reasonError: 'La raison est requise',
        successTitle: 'Ihre neue Karte ist auf dem Weg!',
        successDescription: "Vous devrez l'activer une fois qu'elle arrivera dans quelques jours ouvrables. En attendant, vous pouvez utiliser une carte virtuelle.",
    },
    eReceipt: {
        guaranteed: 'eReçu garanti',
        transactionDate: 'Date de transaction',
    },
    referralProgram: {
        [CONST.REFERRAL_PROGRAM.CONTENT_TYPES.START_CHAT]: {
            buttonText: 'Commencez un chat, <success><strong>recommandez un ami</strong></success>.',
            header: 'Démarrer une discussion, recommander un ami',
            body: 'Vous voulez que vos amis utilisent aussi Expensify ? Commencez simplement une discussion avec eux et nous nous occuperons du reste.',
        },
        [CONST.REFERRAL_PROGRAM.CONTENT_TYPES.SUBMIT_EXPENSE]: {
            buttonText: 'Soumettre une dépense, <success><strong>référez-vous à votre patron</strong></success>.',
            header: 'Soumettre une dépense, référer votre patron',
            body: 'Vous voulez que votre patron utilise Expensify aussi ? Soumettez-lui simplement une dépense et nous nous occuperons du reste.',
        },
        [CONST.REFERRAL_PROGRAM.CONTENT_TYPES.REFER_FRIEND]: {
            header: 'Parrainez un ami',
            body: "Vous voulez que vos amis utilisent aussi Expensify ? Discutez, payez ou partagez une dépense avec eux et nous nous occupons du reste. Ou partagez simplement votre lien d'invitation !",
        },
        [CONST.REFERRAL_PROGRAM.CONTENT_TYPES.SHARE_CODE]: {
            buttonText: 'Parrainez un ami',
            header: 'Parrainez un ami',
            body: "Vous voulez que vos amis utilisent aussi Expensify ? Discutez, payez ou partagez une dépense avec eux et nous nous occupons du reste. Ou partagez simplement votre lien d'invitation !",
        },
        copyReferralLink: "Copier le lien d'invitation",
    },
    systemChatFooterMessage: {
        [CONST.INTRO_CHOICES.MANAGE_TEAM]: {
            phrase1: 'Discutez avec votre spécialiste de configuration en',
            phrase2: "pour obtenir de l'aide",
        },
        default: {
            phrase1: 'Message',
            phrase2: "pour obtenir de l'aide avec la configuration",
        },
    },
    violations: {
        allTagLevelsRequired: 'Tous les tags requis',
        autoReportedRejectedExpense: ({rejectReason, rejectedBy}: ViolationsAutoReportedRejectedExpenseParams) =>
            `${rejectedBy} a rejeté cette dépense avec le commentaire "${rejectReason}"`,
        billableExpense: "Facturable n'est plus valide",
        cashExpenseWithNoReceipt: ({formattedLimit}: ViolationsCashExpenseWithNoReceiptParams = {}) => `Receipt required${formattedLimit ? `au-delà de ${formattedLimit}` : ''}`,
        categoryOutOfPolicy: 'Catégorie non valide',
        conversionSurcharge: ({surcharge}: ViolationsConversionSurchargeParams) => `Surcharge de conversion de ${surcharge}% appliqué`,
        customUnitOutOfPolicy: 'Tarif non valide pour cet espace de travail',
        duplicatedTransaction: 'Duplicate',
        fieldRequired: 'Les champs du rapport sont obligatoires',
        futureDate: 'Date future non autorisée',
        invoiceMarkup: ({invoiceMarkup}: ViolationsInvoiceMarkupParams) => `Majoré de ${invoiceMarkup}%`,
        maxAge: ({maxAge}: ViolationsMaxAgeParams) => `Date antérieure à ${maxAge} jours`,
        missingCategory: 'Catégorie manquante',
        missingComment: 'Description requise pour la catégorie sélectionnée',
        missingTag: ({tagName}: ViolationsMissingTagParams = {}) => `Manquant ${tagName ?? 'tag'}`,
        modifiedAmount: ({type, displayPercentVariance}: ViolationsModifiedAmountParams) => {
            switch (type) {
                case 'distance':
                    return 'Le montant diffère de la distance calculée';
                case 'card':
                    return 'Montant supérieur à la transaction par carte';
                default:
                    if (displayPercentVariance) {
                        return `Montant ${displayPercentVariance}% supérieur au reçu scanné`;
                    }
                    return 'Montant supérieur au reçu scanné';
            }
        },
        modifiedDate: 'La date diffère du reçu scanné',
        nonExpensiworksExpense: 'Dépense non-Expensiworks',
        overAutoApprovalLimit: ({formattedLimit}: ViolationsOverLimitParams) => `La dépense dépasse la limite d'approbation automatique de ${formattedLimit}`,
        overCategoryLimit: ({formattedLimit}: ViolationsOverCategoryLimitParams) => `Montant supérieur à ${formattedLimit}/limite de catégorie par personne`,
        overLimit: ({formattedLimit}: ViolationsOverLimitParams) => `Montant au-delà de la limite de ${formattedLimit}/personne`,
        overTripLimit: ({formattedLimit}: ViolationsOverLimitParams) => `Montant supérieur à la limite de ${formattedLimit}/voyage`,
        overLimitAttendee: ({formattedLimit}: ViolationsOverLimitParams) => `Montant au-delà de la limite de ${formattedLimit}/personne`,
        perDayLimit: ({formattedLimit}: ViolationsPerDayLimitParams) => `Montant dépassant la limite quotidienne de ${formattedLimit}/personne pour la catégorie`,
        receiptNotSmartScanned:
            'Reçu et détails de la dépense ajoutés manuellement. <a href="https://help.expensify.com/articles/expensify-classic/reports/Automatic-Receipt-Audit">En savoir plus</a>.',
        receiptRequired: ({formattedLimit, category}: ViolationsReceiptRequiredParams) => {
            let message = 'Reçu requis';
            if (formattedLimit ?? category) {
                message += 'terminé';
                if (formattedLimit) {
                    message += ` ${formattedLimit}`;
                }
                if (category) {
                    message += 'limite de catégorie';
                }
            }
            return message;
        },
        prohibitedExpense: ({prohibitedExpenseType}: ViolationsProhibitedExpenseParams) => {
            const preMessage = 'Dépense interdite :';
            switch (prohibitedExpenseType) {
                case 'alcohol':
                    return `${preMessage} alcool`;
                case 'gambling':
                    return `${preMessage} jeu d'argent`;
                case 'tobacco':
                    return `${preMessage} tabac`;
                case 'adultEntertainment':
                    return `${preMessage} divertissement pour adultes`;
                case 'hotelIncidentals':
                    return `${preMessage} frais accessoires d'hôtel`;
                default:
                    return `${preMessage}${prohibitedExpenseType}`;
            }
        },
        customRules: ({message}: ViolationsCustomRulesParams) => message,
        reviewRequired: 'Examen requis',
        rter: ({brokenBankConnection, email, isAdmin, isTransactionOlderThan7Days, member, rterType}: ViolationsRterParams) => {
            if (rterType === CONST.RTER_VIOLATION_TYPES.BROKEN_CARD_CONNECTION_530) {
                return "Impossible de faire correspondre automatiquement le reçu en raison d'une connexion bancaire défectueuse.";
            }
            if (brokenBankConnection || rterType === CONST.RTER_VIOLATION_TYPES.BROKEN_CARD_CONNECTION) {
                return isAdmin
                    ? `Impossible de faire correspondre automatiquement le reçu en raison d'une connexion bancaire défectueuse que ${email} doit corriger.`
                    : "Impossible de faire correspondre automatiquement le reçu en raison d'une connexion bancaire défectueuse que vous devez réparer.";
            }
            if (!isTransactionOlderThan7Days) {
                return isAdmin ? `Demandez à ${member} de marquer comme espèce ou attendez 7 jours et réessayez` : 'En attente de fusion avec la transaction par carte.';
            }
            return '';
        },
        brokenConnection530Error: "Reçu en attente en raison d'une connexion bancaire interrompue",
        adminBrokenConnectionError: "Reçu en attente en raison d'une connexion bancaire défaillante. Veuillez résoudre dans",
        memberBrokenConnectionError: "Reçu en attente en raison d'une connexion bancaire défectueuse. Veuillez demander à un administrateur de l'espace de travail de résoudre le problème.",
        markAsCashToIgnore: 'Marquer comme espèce pour ignorer et demander un paiement.',
        smartscanFailed: ({canEdit = true}) => `Échec de la numérisation du reçu.${canEdit ? 'Saisir les détails manuellement.' : ''}`,
        receiptGeneratedWithAI: 'Reçu potentiellement généré par IA',
        someTagLevelsRequired: ({tagName}: ViolationsTagOutOfPolicyParams = {}) => `Missing ${tagName ?? 'Tag'}`,
        tagOutOfPolicy: ({tagName}: ViolationsTagOutOfPolicyParams = {}) => `${tagName ?? 'Tag'} n'est plus valide`,
        taxAmountChanged: 'Le montant de la taxe a été modifié',
        taxOutOfPolicy: ({taxName}: ViolationsTaxOutOfPolicyParams = {}) => `${taxName ?? 'Taxe'} n'est plus valide`,
        taxRateChanged: 'Le taux de taxe a été modifié',
        taxRequired: 'Taux de taxe manquant',
        none: 'Aucun',
        taxCodeToKeep: 'Choisissez le code fiscal à conserver',
        tagToKeep: 'Choisissez quelle balise conserver',
        isTransactionReimbursable: 'Choisissez si la transaction est remboursable',
        merchantToKeep: 'Choisissez quel commerçant conserver',
        descriptionToKeep: 'Choisissez quelle description conserver',
        categoryToKeep: 'Choisissez quelle catégorie conserver',
        isTransactionBillable: 'Choisissez si la transaction est facturable',
        keepThisOne: 'Keep this one',
        confirmDetails: `Confirmez les détails que vous conservez`,
        confirmDuplicatesInfo: `Les demandes en double que vous ne conservez pas seront conservées pour que le membre les supprime.`,
        hold: 'Cette dépense a été mise en attente',
        resolvedDuplicates: 'résolu le doublon',
    },
    reportViolations: {
        [CONST.REPORT_VIOLATIONS.FIELD_REQUIRED]: ({fieldName}: RequiredFieldParams) => `${fieldName} est requis`,
    },
    violationDismissal: {
        rter: {
            manual: 'a marqué ce reçu comme espèces',
        },
        duplicatedTransaction: {
            manual: 'résolu le doublon',
        },
    },
    videoPlayer: {
        play: 'Jouer',
        pause: 'Pause',
        fullscreen: 'Plein écran',
        playbackSpeed: 'Vitesse de lecture',
        expand: 'Développer',
        mute: 'Muet',
        unmute: 'Réactiver le son',
        normal: 'Normal',
    },
    exitSurvey: {
        header: 'Avant de partir',
        reasonPage: {
            title: 'Veuillez nous dire pourquoi vous partez',
            subtitle: 'Avant de partir, veuillez nous dire pourquoi vous souhaitez passer à Expensify Classic.',
        },
        reasons: {
            [CONST.EXIT_SURVEY.REASONS.FEATURE_NOT_AVAILABLE]: "J'ai besoin d'une fonctionnalité qui n'est disponible que dans Expensify Classic.",
            [CONST.EXIT_SURVEY.REASONS.DONT_UNDERSTAND]: 'Je ne comprends pas comment utiliser New Expensify.',
            [CONST.EXIT_SURVEY.REASONS.PREFER_CLASSIC]: 'Je comprends comment utiliser New Expensify, mais je préfère Expensify Classic.',
        },
        prompts: {
            [CONST.EXIT_SURVEY.REASONS.FEATURE_NOT_AVAILABLE]: 'Quelle fonctionnalité vous manque-t-il dans le nouveau Expensify ?',
            [CONST.EXIT_SURVEY.REASONS.DONT_UNDERSTAND]: 'Que cherchez-vous à faire ?',
            [CONST.EXIT_SURVEY.REASONS.PREFER_CLASSIC]: 'Pourquoi préférez-vous Expensify Classic ?',
        },
        responsePlaceholder: 'Votre réponse',
        thankYou: 'Merci pour le retour !',
        thankYouSubtitle: 'Vos réponses nous aideront à créer un meilleur produit pour accomplir les tâches. Merci beaucoup !',
        goToExpensifyClassic: 'Passer à Expensify Classic',
        offlineTitle: 'On dirait que vous êtes coincé ici...',
        offline:
            'Vous semblez être hors ligne. Malheureusement, Expensify Classic ne fonctionne pas hors ligne, mais New Expensify le fait. Si vous préférez utiliser Expensify Classic, réessayez lorsque vous aurez une connexion Internet.',
        quickTip: 'Petit conseil...',
        quickTipSubTitle: 'Vous pouvez accéder directement à Expensify Classic en visitant expensify.com. Ajoutez-le à vos favoris pour un raccourci facile !',
        bookACall: 'Réserver un appel',
        noThanks: 'Non merci',
        bookACallTitle: 'Souhaitez-vous parler à un chef de produit ?',
        benefits: {
            [CONST.EXIT_SURVEY.BENEFIT.CHATTING_DIRECTLY]: 'Discussion directe sur les dépenses et les rapports',
            [CONST.EXIT_SURVEY.BENEFIT.EVERYTHING_MOBILE]: 'Possibilité de tout faire sur mobile',
            [CONST.EXIT_SURVEY.BENEFIT.TRAVEL_EXPENSE]: 'Voyage et dépenses à la vitesse du chat',
        },
        bookACallTextTop: 'En passant à Expensify Classic, vous manquerez :',
        bookACallTextBottom:
            "Nous serions ravis de vous appeler pour comprendre pourquoi. Vous pouvez réserver un appel avec l'un de nos chefs de produit senior pour discuter de vos besoins.",
        takeMeToExpensifyClassic: 'Emmenez-moi à Expensify Classic',
    },
    listBoundary: {
        errorMessage: "Une erreur s'est produite lors du chargement de plus de messages",
        tryAgain: 'Réessayez',
    },
    systemMessage: {
        mergedWithCashTransaction: 'a associé un reçu à cette transaction',
    },
    subscription: {
        authenticatePaymentCard: 'Authentifier la carte de paiement',
        mobileReducedFunctionalityMessage: "Vous ne pouvez pas apporter de modifications à votre abonnement dans l'application mobile.",
        badge: {
            freeTrial: ({numOfDays}: BadgeFreeTrialParams) => `Essai gratuit : ${numOfDays} ${numOfDays === 1 ? 'jour' : 'jours'} restants`,
        },
        billingBanner: {
            policyOwnerAmountOwed: {
                title: 'Vos informations de paiement sont obsolètes.',
                subtitle: ({date}: BillingBannerSubtitleWithDateParams) =>
                    `Mettez à jour votre carte de paiement avant le ${date} pour continuer à utiliser toutes vos fonctionnalités préférées.`,
            },
            policyOwnerAmountOwedOverdue: {
                title: "Votre paiement n'a pas pu être traité",
                subtitle: ({date, purchaseAmountOwed}: BillingBannerOwnerAmountOwedOverdueParams) =>
                    date && purchaseAmountOwed
                        ? `Votre charge du ${date} de ${purchaseAmountOwed} n'a pas pu être traitée. Veuillez ajouter une carte de paiement pour régler le montant dû.`
                        : 'Veuillez ajouter une carte de paiement pour régler le montant dû.',
            },
            policyOwnerUnderInvoicing: {
                title: 'Vos informations de paiement sont obsolètes.',
                subtitle: ({date}: BillingBannerSubtitleWithDateParams) =>
                    `Votre paiement est en retard. Veuillez régler votre facture avant le ${date} pour éviter une interruption de service.`,
            },
            policyOwnerUnderInvoicingOverdue: {
                title: 'Vos informations de paiement sont obsolètes.',
                subtitle: 'Votre paiement est en retard. Veuillez régler votre facture.',
            },
            billingDisputePending: {
                title: "Votre carte n'a pas pu être débitée",
                subtitle: ({amountOwed, cardEnding}: BillingBannerDisputePendingParams) =>
                    `Vous avez contesté le débit de ${amountOwed} sur la carte se terminant par ${cardEnding}. Votre compte sera verrouillé jusqu'à ce que le litige soit résolu avec votre banque.`,
            },
            cardAuthenticationRequired: {
                title: "Votre carte n'a pas pu être débitée",
                subtitle: ({cardEnding}: BillingBannerCardAuthenticationRequiredParams) =>
                    `Votre carte de paiement n'a pas été entièrement authentifiée. Veuillez compléter le processus d'authentification pour activer votre carte de paiement se terminant par ${cardEnding}.`,
            },
            insufficientFunds: {
                title: "Votre carte n'a pas pu être débitée",
                subtitle: ({amountOwed}: BillingBannerInsufficientFundsParams) =>
                    `Votre carte de paiement a été refusée en raison de fonds insuffisants. Veuillez réessayer ou ajouter une nouvelle carte de paiement pour régler votre solde impayé de ${amountOwed}.`,
            },
            cardExpired: {
                title: "Votre carte n'a pas pu être débitée",
                subtitle: ({amountOwed}: BillingBannerCardExpiredParams) =>
                    `Votre carte de paiement a expiré. Veuillez ajouter une nouvelle carte de paiement pour régler votre solde impayé de ${amountOwed}.`,
            },
            cardExpireSoon: {
                title: 'Votre carte expire bientôt',
                subtitle:
                    'Votre carte de paiement expirera à la fin de ce mois. Cliquez sur le menu à trois points ci-dessous pour la mettre à jour et continuer à utiliser toutes vos fonctionnalités préférées.',
            },
            retryBillingSuccess: {
                title: 'Succès !',
                subtitle: 'Votre carte a été débitée avec succès.',
            },
            retryBillingError: {
                title: "Votre carte n'a pas pu être débitée",
                subtitle:
                    "Avant de réessayer, veuillez appeler directement votre banque pour autoriser les frais Expensify et supprimer toute retenue. Sinon, essayez d'ajouter une autre carte de paiement.",
            },
            cardOnDispute: ({amountOwed, cardEnding}: BillingBannerCardOnDisputeParams) =>
                `Vous avez contesté le débit de ${amountOwed} sur la carte se terminant par ${cardEnding}. Votre compte sera verrouillé jusqu'à ce que le litige soit résolu avec votre banque.`,
            preTrial: {
                title: 'Commencer un essai gratuit',
                subtitleStart: 'Comme prochaine étape,',
                subtitleLink: 'complétez votre liste de vérification de configuration',
                subtitleEnd: 'afin que votre équipe puisse commencer à soumettre des notes de frais.',
            },
            trialStarted: {
                title: ({numOfDays}: TrialStartedTitleParams) => `Essai : ${numOfDays} ${numOfDays === 1 ? 'jour' : 'jours'} restants !`,
                subtitle: 'Ajoutez une carte de paiement pour continuer à utiliser toutes vos fonctionnalités préférées.',
            },
            trialEnded: {
                title: 'Votre essai gratuit est terminé',
                subtitle: 'Ajoutez une carte de paiement pour continuer à utiliser toutes vos fonctionnalités préférées.',
            },
            earlyDiscount: {
                claimOffer: "Réclamer l'offre",
                noThanks: 'Non merci',
                subscriptionPageTitle: ({discountType}: EarlyDiscountTitleParams) =>
                    `<strong>${discountType}% de réduction sur votre première année !</strong> Ajoutez simplement une carte de paiement et commencez un abonnement annuel.`,
                onboardingChatTitle: ({discountType}: EarlyDiscountTitleParams) => `Offre à durée limitée : ${discountType}% de réduction sur votre première année !`,
                subtitle: ({days, hours, minutes, seconds}: EarlyDiscountSubtitleParams) => `Réclamer dans ${days > 0 ? `${days}j :` : ''}${hours}h : ${minutes}m : ${seconds}s`,
            },
        },
        cardSection: {
            title: 'Paiement',
            subtitle: 'Ajoutez une carte pour payer votre abonnement Expensify.',
            addCardButton: 'Ajouter une carte de paiement',
            cardNextPayment: ({nextPaymentDate}: CardNextPaymentParams) => `Votre prochaine date de paiement est le ${nextPaymentDate}.`,
            cardEnding: ({cardNumber}: CardEndingParams) => `Carte se terminant par ${cardNumber}`,
            cardInfo: ({name, expiration, currency}: CardInfoParams) => `Nom : ${name}, Expiration : ${expiration}, Devise : ${currency}`,
            changeCard: 'Changer la carte de paiement',
            changeCurrency: 'Changer la devise de paiement',
            cardNotFound: 'Aucune carte de paiement ajoutée',
            retryPaymentButton: 'Réessayer le paiement',
            authenticatePayment: 'Authentifier le paiement',
            requestRefund: 'Demander un remboursement',
            requestRefundModal: {
                full: "Obtenir un remboursement est facile, il suffit de rétrograder votre compte avant votre prochaine date de facturation et vous recevrez un remboursement. <br /> <br /> Attention : La rétrogradation de votre compte entraînera la suppression de votre/vos espace(s) de travail. Cette action est irréversible, mais vous pouvez toujours créer un nouvel espace de travail si vous changez d'avis.",
                confirm: 'Supprimer le(s) espace(s) de travail et rétrograder',
            },
            viewPaymentHistory: "Voir l'historique des paiements",
        },
        yourPlan: {
            title: 'Votre plan',
            exploreAllPlans: 'Explorez tous les forfaits',
            customPricing: 'Tarification personnalisée',
            asLowAs: ({price}: YourPlanPriceValueParams) => `à partir de ${price} par membre actif/mois`,
            pricePerMemberMonth: ({price}: YourPlanPriceValueParams) => `${price} par membre/mois`,
            pricePerMemberPerMonth: ({price}: YourPlanPriceValueParams) => `${price} par membre par mois`,
            perMemberMonth: 'par membre/mois',
            collect: {
                title: 'Collecter',
                description: 'Le plan pour petites entreprises qui vous offre la gestion des dépenses, des voyages et le chat.',
                priceAnnual: ({lower, upper}: YourPlanPriceParams) => `De ${lower}/membre actif avec la carte Expensify, ${upper}/membre actif sans la carte Expensify.`,
                pricePayPerUse: ({lower, upper}: YourPlanPriceParams) => `De ${lower}/membre actif avec la carte Expensify, ${upper}/membre actif sans la carte Expensify.`,
                benefit1: 'Numérisation de reçus',
                benefit2: 'Remboursements',
                benefit3: "Gestion des cartes d'entreprise",
                benefit4: 'Approbations de dépenses et de voyages',
                benefit5: 'Réservation de voyage et règles',
                benefit6: 'Intégrations QuickBooks/Xero',
                benefit7: 'Discuter des dépenses, des rapports et des salles',
                benefit8: 'Assistance AI et humaine',
            },
            control: {
                title: 'Contrôle',
                description: 'Dépenses, voyages et discussions pour les grandes entreprises.',
                priceAnnual: ({lower, upper}: YourPlanPriceParams) => `De ${lower}/membre actif avec la carte Expensify, ${upper}/membre actif sans la carte Expensify.`,
                pricePayPerUse: ({lower, upper}: YourPlanPriceParams) => `De ${lower}/membre actif avec la carte Expensify, ${upper}/membre actif sans la carte Expensify.`,
                benefit1: 'Tout dans le plan Collect',
                benefit2: "Flux de travail d'approbation à plusieurs niveaux",
                benefit3: 'Règles de dépenses personnalisées',
                benefit4: 'Intégrations ERP (NetSuite, Sage Intacct, Oracle)',
                benefit5: 'Intégrations RH (Workday, Certinia)',
                benefit6: 'SAML/SSO',
                benefit7: 'Informations et rapports personnalisés',
                benefit8: 'Budgétisation',
            },
            thisIsYourCurrentPlan: "C'est votre plan actuel",
            downgrade: 'Rétrograder vers Collect',
            upgrade: 'Passer à Control',
            addMembers: 'Ajouter des membres',
            saveWithExpensifyTitle: 'Économisez avec la carte Expensify',
            saveWithExpensifyDescription: "Utilisez notre calculateur d'économies pour voir comment le cashback de la carte Expensify peut réduire votre facture Expensify.",
            saveWithExpensifyButton: 'En savoir plus',
        },
        compareModal: {
            comparePlans: 'Comparer les forfaits',
            subtitle: `<muted-text>Débloquez les fonctionnalités dont vous avez besoin avec le forfait qui vous convient. <a href="${CONST.PRICING}">Consultez notre page de tarifs</a> ou la liste complète des fonctionnalités de chacun de nos forfaits.</muted-text>`,
        },
        details: {
            title: "Détails de l'abonnement",
            annual: 'Abonnement annuel',
            taxExempt: "Demander le statut d'exonération fiscale",
            taxExemptEnabled: "Exonéré d'impôt",
            taxExemptStatus: "Statut d'exonération fiscale",
            payPerUse: "Paiement à l'utilisation",
            subscriptionSize: "Taille de l'abonnement",
            headsUp:
                'Attention : Si vous ne définissez pas la taille de votre abonnement maintenant, nous la définirons automatiquement en fonction du nombre de membres actifs de votre premier mois. Vous serez alors engagé à payer pour au moins ce nombre de membres pendant les 12 prochains mois. Vous pouvez augmenter la taille de votre abonnement à tout moment, mais vous ne pouvez pas la diminuer avant la fin de votre abonnement.',
            zeroCommitment: "Aucun engagement au tarif d'abonnement annuel réduit",
        },
        subscriptionSize: {
            title: "Taille de l'abonnement",
            yourSize: "La taille de votre abonnement est le nombre de places disponibles qui peuvent être occupées par tout membre actif au cours d'un mois donné.",
            eachMonth:
                "Chaque mois, votre abonnement couvre jusqu'au nombre de membres actifs défini ci-dessus. Chaque fois que vous augmentez la taille de votre abonnement, vous commencerez un nouvel abonnement de 12 mois à cette nouvelle taille.",
            note: "Remarque : Un membre actif est toute personne qui a créé, modifié, soumis, approuvé, remboursé ou exporté des données de dépenses liées à l'espace de travail de votre entreprise.",
            confirmDetails: 'Confirmez les détails de votre nouvel abonnement annuel :',
            subscriptionSize: "Taille de l'abonnement",
            activeMembers: ({size}: SubscriptionSizeParams) => `${size} membres actifs/mois`,
            subscriptionRenews: "Renouvellement de l'abonnement",
            youCantDowngrade: 'Vous ne pouvez pas rétrograder pendant votre abonnement annuel.',
            youAlreadyCommitted: ({size, date}: SubscriptionCommitmentParams) =>
                `Vous vous êtes déjà engagé à un abonnement annuel de ${size} membres actifs par mois jusqu'au ${date}. Vous pouvez passer à un abonnement à l'utilisation le ${date} en désactivant le renouvellement automatique.`,
            error: {
                size: "Veuillez entrer une taille d'abonnement valide",
                sameSize: 'Veuillez entrer un nombre différent de la taille actuelle de votre abonnement',
            },
        },
        paymentCard: {
            addPaymentCard: 'Ajouter une carte de paiement',
            enterPaymentCardDetails: 'Entrez les détails de votre carte de paiement',
            security: 'Expensify est conforme à la norme PCI-DSS, utilise un cryptage de niveau bancaire et utilise une infrastructure redondante pour protéger vos données.',
            learnMoreAboutSecurity: 'En savoir plus sur notre sécurité.',
        },
        subscriptionSettings: {
            title: "Paramètres d'abonnement",
            summary: ({subscriptionType, subscriptionSize, autoRenew, autoIncrease}: SubscriptionSettingsSummaryParams) =>
                `Type d'abonnement : ${subscriptionType}, Taille de l'abonnement : ${subscriptionSize}, Renouvellement automatique : ${autoRenew}, Augmentation automatique des sièges annuels : ${autoIncrease}`,
            none: 'aucun',
            on: 'sur',
            off: 'désactivé',
            annual: 'Annuel',
            autoRenew: 'Renouvellement automatique',
            autoIncrease: 'Augmenter automatiquement les sièges annuels',
            saveUpTo: ({amountWithCurrency}: SubscriptionSettingsSaveUpToParams) => `Économisez jusqu'à ${amountWithCurrency}/mois par membre actif`,
            automaticallyIncrease:
                'Augmentez automatiquement vos sièges annuels pour accueillir les membres actifs qui dépassent la taille de votre abonnement. Remarque : Cela prolongera la date de fin de votre abonnement annuel.',
            disableAutoRenew: 'Désactiver le renouvellement automatique',
            helpUsImprove: 'Aidez-nous à améliorer Expensify',
            whatsMainReason: 'Quelle est la principale raison pour laquelle vous désactivez le renouvellement automatique ?',
            renewsOn: ({date}: SubscriptionSettingsRenewsOnParams) => `Renouvelle le ${date}.`,
            pricingConfiguration: 'Les tarifs dépendent de la configuration. Pour le prix le plus bas, choisissez un abonnement annuel et obtenez la carte Expensify.',
            learnMore: {
                part1: 'En savoir plus sur notre',
                pricingPage: 'page de tarification',
                part2: 'ou discutez avec notre équipe dans votre',
                adminsRoom: '#admins room.',
            },
            estimatedPrice: 'Prix estimé',
            changesBasedOn: "Cela change en fonction de votre utilisation de la carte Expensify et des options d'abonnement ci-dessous.",
        },
        requestEarlyCancellation: {
            title: 'Demander une annulation anticipée',
            subtitle: 'Quelle est la principale raison pour laquelle vous demandez une annulation anticipée ?',
            subscriptionCanceled: {
                title: 'Abonnement annulé',
                subtitle: 'Votre abonnement annuel a été annulé.',
                info: "Si vous souhaitez continuer à utiliser votre/vos espace(s) de travail sur une base de paiement à l'utilisation, vous êtes prêt.",
                preventFutureActivity: ({workspacesListRoute}: WorkspacesListRouteParams) =>
                    `Si vous souhaitez éviter toute activité et frais futurs, vous devez <a href="${workspacesListRoute}">supprimer votre/vos espace(s) de travail</a>. Notez que lorsque vous supprimez votre(vos) espace(s) de travail, vous serez facturé pour toute activité en cours qui a été engagée au cours du mois civil en cours.`,
            },
            requestSubmitted: {
                title: 'Demande soumise',
                subtitle:
                    'Merci de nous avoir fait part de votre souhait de résilier votre abonnement. Nous examinons actuellement votre demande et vous contacterons prochainement via votre chat avec <concierge-link>Concierge</concierge-link>.',
            },
            acknowledgement: `En demandant une annulation anticipée, je reconnais et accepte qu'Expensify n'a aucune obligation d'accéder à cette demande en vertu d'Expensify.<a href=${CONST.OLD_DOT_PUBLIC_URLS.TERMS_URL}>Conditions d'utilisation</a>ou tout autre accord de services applicable entre moi et Expensify et qu'Expensify conserve l'entière discrétion quant à l'octroi de toute demande de ce type.`,
        },
    },
    feedbackSurvey: {
        tooLimited: 'La fonctionnalité doit être améliorée',
        tooExpensive: 'Trop cher',
        inadequateSupport: 'Support client insuffisant',
        businessClosing: "Fermeture, réduction d'effectifs ou acquisition de l'entreprise",
        additionalInfoTitle: 'Quel logiciel utilisez-vous et pourquoi ?',
        additionalInfoInputLabel: 'Votre réponse',
    },
    roomChangeLog: {
        updateRoomDescription: 'définir la description de la salle sur :',
        clearRoomDescription: 'effacé la description de la salle',
    },
    delegate: {
        switchAccount: 'Changer de compte :',
        copilotDelegatedAccess: 'Copilot : Accès délégué',
        copilotDelegatedAccessDescription: "Autoriser d'autres membres à accéder à votre compte.",
        addCopilot: 'Ajouter copilote',
        membersCanAccessYourAccount: 'Ces membres peuvent accéder à votre compte :',
        youCanAccessTheseAccounts: 'Vous pouvez accéder à ces comptes via le sélecteur de compte :',
        role: ({role}: OptionalParam<DelegateRoleParams> = {}) => {
            switch (role) {
                case CONST.DELEGATE_ROLE.ALL:
                    return 'Complet';
                case CONST.DELEGATE_ROLE.SUBMITTER:
                    return 'Limité';
                default:
                    return '';
            }
        },
        genericError: "Oups, quelque chose s'est mal passé. Veuillez réessayer.",
        onBehalfOfMessage: ({delegator}: DelegatorParams) => `au nom de ${delegator}`,
        accessLevel: "Niveau d'accès",
        confirmCopilot: 'Confirmez votre copilote ci-dessous.',
        accessLevelDescription: "Choisissez un niveau d'accès ci-dessous. Les accès Complet et Limité permettent aux copilotes de voir toutes les conversations et dépenses.",
        roleDescription: ({role}: OptionalParam<DelegateRoleParams> = {}) => {
            switch (role) {
                case CONST.DELEGATE_ROLE.ALL:
                    return 'Autoriser un autre membre à effectuer toutes les actions sur votre compte, en votre nom. Inclut le chat, les soumissions, les approbations, les paiements, les mises à jour des paramètres, et plus encore.';
                case CONST.DELEGATE_ROLE.SUBMITTER:
                    return 'Autoriser un autre membre à effectuer la plupart des actions sur votre compte, en votre nom. Exclut les approbations, paiements, rejets et blocages.';
                default:
                    return '';
            }
        },
        removeCopilot: 'Supprimer copilot',
        removeCopilotConfirmation: 'Êtes-vous sûr de vouloir supprimer ce copilote ?',
        changeAccessLevel: "Modifier le niveau d'accès",
        makeSureItIsYou: "Assurons-nous que c'est bien vous",
        enterMagicCode: ({contactMethod}: EnterMagicCodeParams) =>
            `Veuillez entrer le code magique envoyé à ${contactMethod} pour ajouter un copilote. Il devrait arriver d'ici une à deux minutes.`,
        enterMagicCodeUpdate: ({contactMethod}: EnterMagicCodeParams) => `Veuillez entrer le code magique envoyé à ${contactMethod} pour mettre à jour votre copilote.`,
        notAllowed: 'Pas si vite...',
        noAccessMessage: "En tant que copilote, vous n'avez pas accès à cette page. Désolé !",
        notAllowedMessage: ({accountOwnerEmail}: AccountOwnerParams) =>
            `En tant que <a href="${CONST.DELEGATE_ROLE_HELP_DOT_ARTICLE_LINK}">copilote</a> de ${accountOwnerEmail}, vous n'avez pas la permission d'entreprendre cette action. Désolé de ne pas pouvoir effectuer cette action.`,
        copilotAccess: 'Accès Copilot',
    },
    debug: {
        debug: 'Déboguer',
        details: 'Détails',
        JSON: 'JSON',
        reportActions: 'Actions',
        reportActionPreview: 'Aperçu',
        nothingToPreview: 'Rien à prévisualiser',
        editJson: 'Modifier JSON :',
        preview: 'Aperçu :',
        missingProperty: ({propertyName}: MissingPropertyParams) => `${propertyName} manquant`,
        invalidProperty: ({propertyName, expectedType}: InvalidPropertyParams) => `Propriété invalide : ${propertyName} - Attendu : ${expectedType}`,
        invalidValue: ({expectedValues}: InvalidValueParams) => `Valeur invalide - Attendu : ${expectedValues}`,
        missingValue: 'Valeur manquante',
        createReportAction: 'Créer une action de rapport',
        reportAction: "Signaler l'action",
        report: 'Rapport',
        transaction: 'Transaction',
        violations: 'Violations',
        transactionViolation: 'Violation de transaction',
        hint: 'Les modifications de données ne seront pas envoyées au backend.',
        textFields: 'Champs de texte',
        numberFields: 'Champs numériques',
        booleanFields: 'Champs booléens',
        constantFields: 'Champs constants',
        dateTimeFields: 'Champs DateTime',
        date: 'Date',
        time: 'Temps',
        none: 'Aucun',
        visibleInLHN: 'Visible dans le LHN',
        GBR: 'GBR',
        RBR: 'RBR',
        true: 'true',
        false: 'false',
        viewReport: 'Voir le rapport',
        viewTransaction: 'Voir la transaction',
        createTransactionViolation: 'Créer une violation de transaction',
        reasonVisibleInLHN: {
            hasDraftComment: 'A un commentaire brouillon',
            hasGBR: 'Has GBR',
            hasRBR: 'Has RBR',
            pinnedByUser: 'Épinglé par un membre',
            hasIOUViolations: 'A des violations de dette (IOU)',
            hasAddWorkspaceRoomErrors: "A des erreurs d'ajout de salle de travail",
            isUnread: 'Est non lu (mode de concentration)',
            isArchived: 'Est archivé (mode le plus récent)',
            isSelfDM: 'Est un message direct à soi-même',
            isFocused: 'Est temporairement concentré(e)',
        },
        reasonGBR: {
            hasJoinRequest: 'A une demande de rejoindre (salle admin)',
            isUnreadWithMention: 'Est non lu avec mention',
            isWaitingForAssigneeToCompleteAction: "Attend que le responsable termine l'action",
            hasChildReportAwaitingAction: 'Le rapport enfant attend une action',
            hasMissingInvoiceBankAccount: 'Il manque le compte bancaire de la facture',
        },
        reasonRBR: {
            hasErrors: 'Contient des erreurs dans les données du rapport ou des actions du rapport',
            hasViolations: 'A des violations',
            hasTransactionThreadViolations: 'A des violations de fil de transaction',
        },
        indicatorStatus: {
            theresAReportAwaitingAction: "Il y a un rapport en attente d'action",
            theresAReportWithErrors: 'Il y a un rapport avec des erreurs',
            theresAWorkspaceWithCustomUnitsErrors: "Il y a un espace de travail avec des erreurs d'unités personnalisées.",
            theresAProblemWithAWorkspaceMember: "Il y a un problème avec un membre de l'espace de travail",
            theresAProblemWithAWorkspaceQBOExport: "Il y a eu un problème avec un paramètre d'exportation de connexion de l'espace de travail.",
            theresAProblemWithAContactMethod: 'Il y a un problème avec un moyen de contact',
            aContactMethodRequiresVerification: 'Une méthode de contact nécessite une vérification',
            theresAProblemWithAPaymentMethod: 'Il y a un problème avec un mode de paiement',
            theresAProblemWithAWorkspace: 'Il y a un problème avec un espace de travail.',
            theresAProblemWithYourReimbursementAccount: 'Il y a un problème avec votre compte de remboursement',
            theresABillingProblemWithYourSubscription: 'Il y a un problème de facturation avec votre abonnement.',
            yourSubscriptionHasBeenSuccessfullyRenewed: 'Votre abonnement a été renouvelé avec succès',
            theresWasAProblemDuringAWorkspaceConnectionSync: "Un problème est survenu lors de la synchronisation de la connexion de l'espace de travail.",
            theresAProblemWithYourWallet: 'Il y a un problème avec votre portefeuille',
            theresAProblemWithYourWalletTerms: 'Il y a un problème avec les conditions de votre portefeuille',
        },
    },
    emptySearchView: {
        takeATestDrive: 'Faites un essai',
    },
    migratedUserWelcomeModal: {
        title: 'Voyage et dépenses, à la vitesse du chat',
        subtitle: 'New Expensify a la même excellente automatisation, mais maintenant avec une collaboration incroyable :',
        confirmText: 'Allons-y !',
        features: {
            chat: "<strong>Discutez directement sur n'importe quelle dépense</strong>, rapport ou espace de travail",
            scanReceipt: '<strong>Scannez les reçus</strong> et soyez remboursé',
            crossPlatform: 'Faites <strong>tout</strong> depuis votre téléphone ou navigateur',
        },
    },
    productTrainingTooltip: {
        // TODO: CONCIERGE_LHN_GBR tooltip will be replaced by a tooltip in the #admins room
        // https://github.com/Expensify/App/issues/57045#issuecomment-2701455668
        conciergeLHNGBR: '<tooltip>Commencer <strong>ici !</strong></tooltip>',
        saveSearchTooltip: '<tooltip><strong>Renommez vos recherches enregistrées</strong> ici !</tooltip>',
        globalCreateTooltip: '<tooltip><strong>Créer des dépenses</strong>, commencer à discuter, et plus. Essayez-le !</tooltip>',
        bottomNavInboxTooltip: '<tooltip>Vérifier quoi <strong>nécessite votre attention</strong> et <strong>discuter des dépenses.</strong></tooltip>',
        workspaceChatTooltip: '<tooltip>Discuter avec <strong>approbateurs</strong></tooltip>',
        GBRRBRChat: '<tooltip>Vous verrez 🟢 sur <strong>actions à entreprendre</strong>,\net 🔴 sur <strong>éléments à examiner.</strong></tooltip>',
        accountSwitcher: '<tooltip>Accédez à votre <strong>Comptes Copilot</strong> ici</tooltip>',
        expenseReportsFilter: "<tooltip>Bienvenue ! Trouvez tous vos <strong>rapports de l'entreprise</strong> ici.</tooltip>",
        scanTestTooltip: {
            main: '<tooltip><strong>Vous voulez voir comment fonctionne Scan ?</strong> Essayez un reçu de test !</tooltip>',
            manager: "<tooltip>Choisissez notre <strong>responsable des tests</strong> pour l'essayer !</tooltip>",
            confirmation: '<tooltip>Maintenant, <strong>soumettez votre dépense</strong> et regardez la magie opérer !</tooltip>',
            tryItOut: 'Essayez-le',
            noThanks: 'Non merci',
        },
        outstandingFilter: "<tooltip>Filtrer les dépenses qui <strong>besoin d'approbation</strong></tooltip>",
        scanTestDriveTooltip: "<tooltip>Envoyer ce reçu à<strong>complétez l'essai !</strong></tooltip>",
    },
    discardChangesConfirmation: {
        title: 'Annuler les modifications ?',
        body: 'Êtes-vous sûr de vouloir abandonner les modifications que vous avez apportées ?',
        confirmText: 'Annuler les modifications',
    },
    scheduledCall: {
        book: {
            title: 'Planifier un appel',
            description: 'Trouvez un moment qui vous convient.',
            slots: 'Heures disponibles pour',
        },
        confirmation: {
            title: "Confirmer l'appel",
            description: "Assurez-vous que les détails ci-dessous vous conviennent. Une fois que vous confirmez l'appel, nous enverrons une invitation avec plus d'informations.",
            setupSpecialist: 'Votre spécialiste de configuration',
            meetingLength: 'Durée de la réunion',
            dateTime: 'Date et heure',
            minutes: '30 minutes',
        },
        callScheduled: 'Appel programmé',
    },
    autoSubmitModal: {
        title: 'Tout est clair et soumis !',
        description: 'Tous les avertissements et infractions ont été levés, donc :',
        submittedExpensesTitle: 'Ces dépenses ont été soumises',
        submittedExpensesDescription: "Ces dépenses ont été envoyées à votre approbateur mais peuvent encore être modifiées jusqu'à ce qu'elles soient approuvées.",
        pendingExpensesTitle: 'Les dépenses en attente ont été déplacées',
        pendingExpensesDescription: "Toutes les dépenses de carte en attente ont été déplacées vers un rapport séparé jusqu'à ce qu'elles soient publiées.",
    },
    testDrive: {
        quickAction: {
            takeATwoMinuteTestDrive: 'Faites un essai de 2 minutes',
        },
        modal: {
            title: 'Faites un essai avec nous',
            description: "Faites une visite rapide du produit pour vous mettre rapidement à jour. Pas d'arrêts nécessaires !",
            confirmText: "Commencer l'essai",
            helpText: 'Passer',
            employee: {
                description:
                    "<muted-text>Offrez à votre équipe <strong>3 mois gratuits d'Expensify !</strong> Entrez simplement l'email de votre patron ci-dessous et envoyez-lui une dépense test.</muted-text>",
                email: "Entrez l'email de votre patron",
                error: 'Ce membre possède un espace de travail, veuillez entrer un nouveau membre pour tester.',
            },
        },
        banner: {
            currentlyTestDrivingExpensify: 'Vous êtes actuellement en train de tester Expensify',
            readyForTheRealThing: 'Prêt pour le grand saut ?',
            getStarted: 'Commencer',
        },
        employeeInviteMessage: ({name}: EmployeeInviteMessageParams) =>
            `# ${name} vous a invité à essayer Expensify\nSalut ! Je viens de nous obtenir *3 mois gratuits* pour essayer Expensify, la façon la plus rapide de gérer les notes de frais.\n\nVoici un *reçu de test* pour vous montrer comment cela fonctionne :`,
    },
    export: {
        basicExport: 'Exportation basique',
        reportLevelExport: 'Toutes les données - niveau rapport',
        expenseLevelExport: 'Toutes les données - niveau dépense',
        exportInProgress: 'Exportation en cours',
        conciergeWillSend: 'Concierge vous enverra le fichier sous peu.',
    },
};
// IMPORTANT: This line is manually replaced in generate translation files by scripts/generateTranslations.ts,
// so if you change it here, please update it there as well.
export default translations satisfies TranslationDeepObject<typeof en>;<|MERGE_RESOLUTION|>--- conflicted
+++ resolved
@@ -6060,16 +6060,10 @@
             billable: 'Facturable',
             reimbursable: 'Remboursable',
             groupBy: {
-<<<<<<< HEAD
                 [CONST.SEARCH.GROUP_BY.REPORTS]: 'Rapport',
-                [CONST.SEARCH.GROUP_BY.MEMBERS]: 'Membre',
-                [CONST.SEARCH.GROUP_BY.CARDS]: 'Carte',
-                [CONST.SEARCH.GROUP_BY.BANK_WITHDRAWAL]: 'Retrait bancaire',
-=======
-                reports: 'Rapport',
-                from: 'De',
-                card: 'Carte',
->>>>>>> 7da0c451
+                [CONST.SEARCH.GROUP_BY.FROM]: 'De',
+                [CONST.SEARCH.GROUP_BY.CARD]: 'Carte',
+                [CONST.SEARCH.GROUP_BY.WITHDRAWAL_ID]: 'ID de retrait',
             },
             feed: 'Flux',
             withdrawalType: {
