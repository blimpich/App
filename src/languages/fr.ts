/**
 *   _____                      __         __
 *  / ___/__ ___  ___ _______ _/ /____ ___/ /
 * / (_ / -_) _ \/ -_) __/ _ \`/ __/ -_) _  /
 * \___/\__/_//_/\__/_/  \_,_/\__/\__/\_,_/
 *
 * This file was automatically generated. Please consider these alternatives before manually editing it:
 *
 * - Improve the prompts in prompts/translation, or
 * - Improve context annotations in src/languages/en.ts
 */
import {CONST as COMMON_CONST} from 'expensify-common';
import startCase from 'lodash/startCase';
import CONST from '@src/CONST';
import type {Country} from '@src/CONST';
import type OriginalMessage from '@src/types/onyx/OriginalMessage';
import type en from './en';
import type {
    AccountOwnerParams,
    ActionsAreCurrentlyRestricted,
    AddedOrDeletedPolicyReportFieldParams,
    AddedPolicyApprovalRuleParams,
    AddEmployeeParams,
    AddOrDeletePolicyCustomUnitRateParams,
    AddressLineParams,
    AdminCanceledRequestParams,
    AirlineParams,
    AlreadySignedInParams,
    ApprovalWorkflowErrorParams,
    ApprovedAmountParams,
    AssignCardParams,
    AssignedCardParams,
    AssigneeParams,
    AuthenticationErrorParams,
    AutoPayApprovedReportsLimitErrorParams,
    BadgeFreeTrialParams,
    BeginningOfChatHistoryAdminRoomPartOneParams,
    BeginningOfChatHistoryAnnounceRoomPartOneParams,
    BeginningOfChatHistoryDomainRoomPartOneParams,
    BillingBannerCardAuthenticationRequiredParams,
    BillingBannerCardExpiredParams,
    BillingBannerCardOnDisputeParams,
    BillingBannerDisputePendingParams,
    BillingBannerInsufficientFundsParams,
    BillingBannerOwnerAmountOwedOverdueParams,
    BillingBannerSubtitleWithDateParams,
    CanceledRequestParams,
    CardEndingParams,
    CardInfoParams,
    CardNextPaymentParams,
    CategoryNameParams,
    ChangeFieldParams,
    ChangeOwnerDuplicateSubscriptionParams,
    ChangeOwnerHasFailedSettlementsParams,
    ChangeOwnerSubscriptionParams,
    ChangeReportPolicyParams,
    ChangeTypeParams,
    CharacterLengthLimitParams,
    CharacterLimitParams,
    ChatWithAccountManagerParams,
    CompanyCardBankName,
    CompanyCardFeedNameParams,
    CompanyNameParams,
    ConfirmThatParams,
    ConnectionNameParams,
    ConnectionParams,
    CreateExpensesParams,
    CurrencyCodeParams,
    CurrencyInputDisabledTextParams,
    CustomersOrJobsLabelParams,
    CustomUnitRateParams,
    DateParams,
    DateShouldBeAfterParams,
    DateShouldBeBeforeParams,
    DefaultAmountParams,
    DefaultVendorDescriptionParams,
    DelegateRoleParams,
    DelegateSubmitParams,
    DelegatorParams,
    DeleteActionParams,
    DeleteConfirmationParams,
    DeleteTransactionParams,
    DemotedFromWorkspaceParams,
    DidSplitAmountMessageParams,
    DuplicateTransactionParams,
    EarlyDiscountSubtitleParams,
    EarlyDiscountTitleParams,
    EditActionParams,
    EditDestinationSubtitleParams,
    ElectronicFundsParams,
    EmployeeInviteMessageParams,
    EnterMagicCodeParams,
    ExportAgainModalDescriptionParams,
    ExportedToIntegrationParams,
    ExportIntegrationSelectedParams,
    FeatureNameParams,
    FileLimitParams,
    FiltersAmountBetweenParams,
    FlightLayoverParams,
    FlightParams,
    FormattedMaxLengthParams,
    GoBackMessageParams,
    GoToRoomParams,
    ImportedTagsMessageParams,
    ImportedTypesParams,
    ImportFieldParams,
    ImportMembersSuccessfulDescriptionParams,
    ImportPerDiemRatesSuccessfulDescriptionParams,
    ImportTagsSuccessfulDescriptionParams,
    IncorrectZipFormatParams,
    InstantSummaryParams,
    IntacctMappingTitleParams,
    IntegrationExportParams,
    IntegrationSyncFailedParams,
    InvalidPropertyParams,
    InvalidValueParams,
    IssueVirtualCardParams,
    LastSyncAccountingParams,
    LastSyncDateParams,
    LeftWorkspaceParams,
    LocalTimeParams,
    LoggedInAsParams,
    LogSizeParams,
    ManagerApprovedAmountParams,
    ManagerApprovedParams,
    MarkedReimbursedParams,
    MarkReimbursedFromIntegrationParams,
    MissingPropertyParams,
    MovedFromPersonalSpaceParams,
    MovedFromReportParams,
    MovedTransactionParams,
    NeedCategoryForExportToIntegrationParams,
    NewWorkspaceNameParams,
    NoLongerHaveAccessParams,
    NotAllowedExtensionParams,
    NotYouParams,
    OOOEventSummaryFullDayParams,
    OOOEventSummaryPartialDayParams,
    OptionalParam,
    OurEmailProviderParams,
    OwnerOwesAmountParams,
    PaidElsewhereParams,
    PaidWithExpensifyParams,
    ParentNavigationSummaryParams,
    PayerOwesAmountParams,
    PayerOwesParams,
    PayerPaidAmountParams,
    PayerPaidParams,
    PayerSettledParams,
    PaySomeoneParams,
    PolicyAddedReportFieldOptionParams,
    PolicyDisabledReportFieldAllOptionsParams,
    PolicyDisabledReportFieldOptionParams,
    PolicyExpenseChatNameParams,
    RailTicketParams,
    ReconciliationWorksParams,
    RemovedFromApprovalWorkflowParams,
    RemovedTheRequestParams,
    RemoveMemberPromptParams,
    RemoveMembersWarningPrompt,
    RenamedRoomActionParams,
    RenamedWorkspaceNameActionParams,
    ReportArchiveReasonsClosedParams,
    ReportArchiveReasonsInvoiceReceiverPolicyDeletedParams,
    ReportArchiveReasonsMergedParams,
    ReportArchiveReasonsRemovedFromPolicyParams,
    ReportPolicyNameParams,
    RequestAmountParams,
    RequestCountParams,
    RequestedAmountMessageParams,
    RequiredFieldParams,
    ResolutionConstraintsParams,
    ReviewParams,
    RoleNamesParams,
    RoomNameReservedErrorParams,
    RoomRenamedToParams,
    SecondaryLoginParams,
    SetTheDistanceMerchantParams,
    SetTheRequestParams,
    SettledAfterAddedBankAccountParams,
    SettleExpensifyCardParams,
    SettlementDateParams,
    ShareParams,
    SignUpNewFaceCodeParams,
    SizeExceededParams,
    SplitAmountParams,
    SplitExpenseEditTitleParams,
    SplitExpenseSubtitleParams,
    SpreadCategoriesParams,
    SpreadFieldNameParams,
    SpreadSheetColumnParams,
    StatementTitleParams,
    StepCounterParams,
    StripePaidParams,
    SubmitsToParams,
    SubscriptionCommitmentParams,
    SubscriptionSettingsRenewsOnParams,
    SubscriptionSettingsSaveUpToParams,
    SubscriptionSettingsSummaryParams,
    SubscriptionSizeParams,
    SyncStageNameConnectionsParams,
    TaskCreatedActionParams,
    TaxAmountParams,
    TermsParams,
    ThreadRequestReportNameParams,
    ThreadSentMoneyReportNameParams,
    TotalAmountGreaterOrLessThanOriginalParams,
    ToValidateLoginParams,
    TransferParams,
    TravelTypeParams,
    TrialStartedTitleParams,
    UnapproveWithIntegrationWarningParams,
    UnshareParams,
    UntilTimeParams,
    UpdatedCustomFieldParams,
    UpdatedPolicyApprovalRuleParams,
    UpdatedPolicyAuditRateParams,
    UpdatedPolicyCategoryDescriptionHintTypeParams,
    UpdatedPolicyCategoryExpenseLimitTypeParams,
    UpdatedPolicyCategoryGLCodeParams,
    UpdatedPolicyCategoryMaxAmountNoReceiptParams,
    UpdatedPolicyCategoryMaxExpenseAmountParams,
    UpdatedPolicyCategoryNameParams,
    UpdatedPolicyCategoryParams,
    UpdatedPolicyCurrencyParams,
    UpdatedPolicyCustomUnitRateParams,
    UpdatedPolicyCustomUnitTaxClaimablePercentageParams,
    UpdatedPolicyCustomUnitTaxRateExternalIDParams,
    UpdatedPolicyDescriptionParams,
    UpdatedPolicyFieldWithNewAndOldValueParams,
    UpdatedPolicyFieldWithValueParam,
    UpdatedPolicyFrequencyParams,
    UpdatedPolicyManualApprovalThresholdParams,
    UpdatedPolicyPreventSelfApprovalParams,
    UpdatedPolicyReportFieldDefaultValueParams,
    UpdatedPolicyTagFieldParams,
    UpdatedPolicyTagNameParams,
    UpdatedPolicyTagParams,
    UpdatedTheDistanceMerchantParams,
    UpdatedTheRequestParams,
    UpdatePolicyCustomUnitParams,
    UpdatePolicyCustomUnitTaxEnabledParams,
    UpdateRoleParams,
    UsePlusButtonParams,
    UserIsAlreadyMemberParams,
    UserSplitParams,
    ViolationsAutoReportedRejectedExpenseParams,
    ViolationsCashExpenseWithNoReceiptParams,
    ViolationsConversionSurchargeParams,
    ViolationsCustomRulesParams,
    ViolationsInvoiceMarkupParams,
    ViolationsMaxAgeParams,
    ViolationsMissingTagParams,
    ViolationsModifiedAmountParams,
    ViolationsOverCategoryLimitParams,
    ViolationsOverLimitParams,
    ViolationsPerDayLimitParams,
    ViolationsProhibitedExpenseParams,
    ViolationsReceiptRequiredParams,
    ViolationsRterParams,
    ViolationsTagOutOfPolicyParams,
    ViolationsTaxOutOfPolicyParams,
    WaitingOnBankAccountParams,
    WalletProgramParams,
    WelcomeEnterMagicCodeParams,
    WelcomeToRoomParams,
    WeSentYouMagicSignInLinkParams,
    WorkEmailMergingBlockedParams,
    WorkEmailResendCodeParams,
    WorkspaceLockedPlanTypeParams,
    WorkspaceMemberList,
    WorkspaceOwnerWillNeedToAddOrUpdatePaymentCardParams,
    WorkspaceYouMayJoin,
    YourPlanPriceParams,
    YourPlanPriceValueParams,
    ZipCodeExampleFormatParams,
} from './params';
import type {TranslationDeepObject} from './types';

type StateValue = {
    stateISO: string;
    stateName: string;
};
type States = Record<keyof typeof COMMON_CONST.STATES, StateValue>;
type AllCountries = Record<Country, string>;
/* eslint-disable max-len */
const translations = {
    common: {
        count: 'Compter',
        cancel: 'Annuler',
        dismiss: 'Ignorer',
        yes: 'Oui',
        no: 'No',
        ok: "D'accord",
        notNow: 'Pas maintenant',
        learnMore: 'En savoir plus.',
        buttonConfirm: 'Compris',
        name: 'Nom',
        attachment: 'Pièce jointe',
        attachments: 'Pièces jointes',
        center: 'Centre',
        from: 'De',
        to: 'À',
        in: 'Dans',
        optional: 'Optionnel',
        new: 'Nouveau',
        search: 'Rechercher',
        reports: 'Rapports',
        find: 'Trouver',
        searchWithThreeDots: 'Rechercher...',
        next: 'Suivant',
        previous: 'Précédent',
        goBack: 'Retourner',
        create: 'Créer',
        add: 'Ajouter',
        resend: 'Renvoyer',
        save: 'Enregistrer',
        select: 'Sélectionner',
        deselect: 'Désélectionner',
        selectMultiple: 'Sélectionner plusieurs',
        saveChanges: 'Enregistrer les modifications',
        submit: 'Soumettre',
        rotate: 'Pivoter',
        zoom: 'Zoom',
        password: 'Mot de passe',
        magicCode: 'Magic code',
        twoFactorCode: 'Code à deux facteurs',
        workspaces: 'Espaces de travail',
        inbox: 'Boîte de réception',
        group: 'Groupe',
        profile: 'Profil',
        referral: 'Parrainage',
        payments: 'Paiements',
        approvals: 'Approbations',
        wallet: 'Portefeuille',
        preferences: 'Préférences',
        view: 'Voir',
        review: (reviewParams?: ReviewParams) => `Review${reviewParams?.amount ? ` ${reviewParams?.amount}` : ''}`,
        not: 'Pas',
        signIn: 'Se connecter',
        signInWithGoogle: 'Se connecter avec Google',
        signInWithApple: 'Se connecter avec Apple',
        signInWith: 'Se connecter avec',
        continue: 'Continuer',
        firstName: 'Prénom',
        lastName: 'Nom de famille',
        scanning: 'Analyse en cours',
        addCardTermsOfService: "Conditions d'utilisation d'Expensify",
        perPerson: 'par personne',
        phone: 'Téléphone',
        phoneNumber: 'Numéro de téléphone',
        phoneNumberPlaceholder: '(xxx) xxx-xxxx',
        email: 'Email',
        and: 'et',
        or: 'ou',
        details: 'Détails',
        privacy: 'Confidentialité',
        privacyPolicy: 'Politique de confidentialité',
        hidden: 'Hidden',
        visible: 'Visible',
        delete: 'Supprimer',
        archived: 'archivé',
        contacts: 'Contacts',
        recents: 'Récents',
        close: 'Fermer',
        download: 'Télécharger',
        downloading: 'Téléchargement en cours',
        uploading: 'Téléchargement en cours',
        pin: 'Épingler',
        unPin: 'Détacher',
        back: 'Retour',
        saveAndContinue: 'Enregistrer et continuer',
        settings: 'Paramètres',
        termsOfService: "Conditions d'utilisation",
        members: 'Membres',
        invite: 'Inviter',
        here: 'ici',
        date: 'Date',
        dob: 'Date de naissance',
        currentYear: 'Année en cours',
        currentMonth: 'Mois en cours',
        ssnLast4: 'Les 4 derniers chiffres du SSN',
        ssnFull9: 'Les 9 chiffres complets du SSN',
        addressLine: ({lineNumber}: AddressLineParams) => `Adresse ligne ${lineNumber}`,
        personalAddress: 'Adresse personnelle',
        companyAddress: "Adresse de l'entreprise",
        noPO: "Pas de boîtes postales ou d'adresses de dépôt de courrier, s'il vous plaît.",
        city: 'Ville',
        state: 'État',
        streetAddress: 'Adresse postale',
        stateOrProvince: 'État / Province',
        country: 'Pays',
        zip: 'Code postal',
        zipPostCode: 'Code postal',
        whatThis: "Qu'est-ce que c'est ?",
        iAcceptThe: "J'accepte le",
        remove: 'Supprimer',
        admin: 'Admin',
        owner: 'Propriétaire',
        dateFormat: 'YYYY-MM-DD',
        send: 'Envoyer',
        na: 'N/A',
        noResultsFound: 'Aucun résultat trouvé',
        noResultsFoundMatching: ({searchString}: {searchString: string}) => `Aucun résultat trouvé correspondant à "${searchString}"`,
        recentDestinations: 'Destinations récentes',
        timePrefix: "C'est",
        conjunctionFor: 'pour',
        todayAt: "Aujourd'hui à",
        tomorrowAt: 'Demain à',
        yesterdayAt: 'Hier à',
        conjunctionAt: 'à',
        conjunctionTo: 'à',
        genericErrorMessage: "Oups... quelque chose s'est mal passé et votre demande n'a pas pu être complétée. Veuillez réessayer plus tard.",
        percentage: 'Pourcentage',
        error: {
            invalidAmount: 'Montant invalide',
            acceptTerms: "Vous devez accepter les Conditions d'utilisation pour continuer.",
            phoneNumber: `Veuillez entrer un numéro de téléphone valide, avec l'indicatif du pays (par exemple, ${CONST.EXAMPLE_PHONE_NUMBER})`,
            fieldRequired: 'Ce champ est requis',
            requestModified: 'Cette demande est en cours de modification par un autre membre',
            characterLimitExceedCounter: ({length, limit}: CharacterLengthLimitParams) => `Limite de caractères dépassé (${length}/${limit})`,
            dateInvalid: 'Veuillez sélectionner une date valide',
            invalidDateShouldBeFuture: "Veuillez choisir aujourd'hui ou une date future",
            invalidTimeShouldBeFuture: 'Veuillez choisir une heure au moins une minute plus tard.',
            invalidCharacter: 'Caractère invalide',
            enterMerchant: 'Entrez un nom de commerçant',
            enterAmount: 'Entrez un montant',
            missingMerchantName: 'Nom du commerçant manquant',
            missingAmount: 'Montant manquant',
            missingDate: 'Date manquante',
            enterDate: 'Entrez une date',
            invalidTimeRange: 'Veuillez entrer une heure au format 12 heures (par exemple, 14h30)',
            pleaseCompleteForm: 'Veuillez remplir le formulaire ci-dessus pour continuer',
            pleaseSelectOne: 'Veuillez sélectionner une option ci-dessus',
            invalidRateError: 'Veuillez entrer un taux valide',
            lowRateError: 'Le taux doit être supérieur à 0',
            email: 'Veuillez entrer une adresse e-mail valide',
            login: "Une erreur s'est produite lors de la connexion. Veuillez réessayer.",
        },
        comma: 'virgule',
        semicolon: 'point-virgule',
        please: "S'il vous plaît",
        contactUs: 'contactez-nous',
        pleaseEnterEmailOrPhoneNumber: 'Veuillez entrer un e-mail ou un numéro de téléphone',
        fixTheErrors: 'corriger les erreurs',
        inTheFormBeforeContinuing: 'dans le formulaire avant de continuer',
        confirm: 'Confirmer',
        reset: 'Réinitialiser',
        done: 'Fait',
        more: 'Plus',
        debitCard: 'Carte de débit',
        bankAccount: 'Compte bancaire',
        personalBankAccount: 'Compte bancaire personnel',
        businessBankAccount: 'Compte bancaire professionnel',
        join: 'Rejoindre',
        leave: 'Quitter',
        decline: 'Refuser',
        transferBalance: 'Transférer le solde',
        cantFindAddress: 'Impossible de trouver votre adresse ?',
        enterManually: 'Entrez-le manuellement',
        message: 'Message',
        leaveThread: 'Quitter le fil de discussion',
        you: 'Vous',
        youAfterPreposition: 'vous',
        your: 'votre',
        conciergeHelp: "Veuillez contacter Concierge pour obtenir de l'aide.",
        youAppearToBeOffline: 'Vous semblez être hors ligne.',
        thisFeatureRequiresInternet: 'Cette fonctionnalité nécessite une connexion Internet active.',
        attachmentWillBeAvailableOnceBackOnline: 'La pièce jointe sera disponible une fois de retour en ligne.',
        errorOccurredWhileTryingToPlayVideo: "Une erreur s'est produite lors de la tentative de lecture de cette vidéo.",
        areYouSure: 'Êtes-vous sûr ?',
        verify: 'Vérifier',
        yesContinue: 'Oui, continuez',
        websiteExample: 'e.g. https://www.expensify.com',
        zipCodeExampleFormat: ({zipSampleFormat}: ZipCodeExampleFormatParams) => (zipSampleFormat ? `e.g. ${zipSampleFormat}` : ''),
        description: 'Description',
        title: 'Titre',
        assignee: 'Cessionnaire',
        createdBy: 'Créé par',
        with: 'avec',
        shareCode: 'Partager le code',
        share: 'Partager',
        per: 'par',
        mi: 'mile',
        km: 'kilomètre',
        copied: 'Copié !',
        someone: "Quelqu'un",
        total: 'Total',
        edit: 'Modifier',
        letsDoThis: `Allons-y !`,
        letsStart: `Commençons`,
        showMore: 'Afficher plus',
        merchant: 'Marchand',
        category: 'Catégorie',
        report: 'Rapport',
        billable: 'Facturable',
        nonBillable: 'Non-facturable',
        tag: 'Tag',
        receipt: 'Reçu',
        verified: 'Vérifié',
        replace: 'Remplacer',
        distance: 'Distance',
        mile: 'mile',
        miles: 'miles',
        kilometer: 'kilomètre',
        kilometers: 'kilomètres',
        recent: 'Récent',
        all: 'Tous',
        am: 'AM',
        pm: 'PM',
        tbd: 'TBD',
        selectCurrency: 'Sélectionnez une devise',
        card: 'Carte',
        whyDoWeAskForThis: 'Pourquoi demandons-nous cela ?',
        required: 'Requis',
        showing: 'Affichage',
        of: 'de',
        default: 'Par défaut',
        update: 'Mettre à jour',
        member: 'Membre',
        auditor: 'Auditeur',
        role: 'Rôle',
        currency: 'Devise',
        rate: 'Taux',
        emptyLHN: {
            title: 'Youpi ! Tout est à jour.',
            subtitleText1: 'Trouver un chat en utilisant le',
            subtitleText2: 'bouton ci-dessus, ou créez quelque chose en utilisant le',
            subtitleText3: 'bouton ci-dessous.',
        },
        businessName: "Nom de l'entreprise",
        clear: 'Effacer',
        type: 'Type',
        action: 'Action',
        expenses: 'Dépenses',
        tax: 'Taxe',
        shared: 'Partagé',
        drafts: 'Brouillons',
        finished: 'Terminé',
        upgrade: 'Mise à niveau',
        downgradeWorkspace: "Rétrograder l'espace de travail",
        companyID: "ID de l'entreprise",
        userID: 'ID utilisateur',
        disable: 'Désactiver',
        export: 'Exportation',
        initialValue: 'Valeur initiale',
        currentDate: 'Current date',
        value: 'Valeur',
        downloadFailedTitle: 'Échec du téléchargement',
        downloadFailedDescription: "Votre téléchargement n'a pas pu être terminé. Veuillez réessayer plus tard.",
        filterLogs: 'Filtrer les journaux',
        network: 'Réseau',
        reportID: 'ID du rapport',
        longID: 'ID long',
        bankAccounts: 'Comptes bancaires',
        chooseFile: 'Choisir un fichier',
        dropTitle: 'Laisse tomber',
        dropMessage: 'Déposez votre fichier ici',
        ignore: 'Ignore',
        enabled: 'Activé',
        disabled: 'Désactivé',
        import: 'Importation',
        offlinePrompt: 'Vous ne pouvez pas effectuer cette action pour le moment.',
        outstanding: 'Exceptionnel',
        chats: 'Chats',
        tasks: 'Tâches',
        unread: 'Non lu',
        sent: 'Envoyé',
        links: 'Liens',
        days: 'jours',
        rename: 'Renommer',
        address: 'Adresse',
        hourAbbreviation: 'h',
        minuteAbbreviation: 'm',
        skip: 'Passer',
        chatWithAccountManager: ({accountManagerDisplayName}: ChatWithAccountManagerParams) =>
            `Besoin de quelque chose de spécifique ? Discutez avec votre gestionnaire de compte, ${accountManagerDisplayName}.`,
        chatNow: 'Discuter maintenant',
        workEmail: 'Email professionnel',
        destination: 'Destination',
        subrate: 'Subrate',
        perDiem: 'Per diem',
        validate: 'Valider',
        downloadAsPDF: 'Télécharger en PDF',
        downloadAsCSV: 'Télécharger en CSV',
        help: 'Aide',
        expenseReports: 'Rapports de dépenses',
        rateOutOfPolicy: 'Évaluer hors politique',
        reimbursable: 'Remboursable',
        editYourProfile: 'Modifier votre profil',
        comments: 'Commentaires',
        sharedIn: 'Partagé dans',
        unreported: 'Non déclaré',
        explore: 'Explorer',
        todo: 'À faire',
        invoice: 'Facture',
        expense: 'Dépense',
        chat: 'Discussion',
        task: 'Tâche',
        trip: 'Voyage',
        apply: 'Appliquer',
        status: 'Statut',
        on: 'On',
        before: 'Avant',
        after: 'Après',
        reschedule: 'Reprogrammer',
        general: 'Général',
        never: 'Never',
        workspacesTabTitle: 'Espaces de travail',
        getTheApp: "Obtenez l'application",
        scanReceiptsOnTheGo: 'Numérisez les reçus depuis votre téléphone',
    },
    supportalNoAccess: {
        title: 'Pas si vite',
        description: "Vous n'êtes pas autorisé à effectuer cette action lorsque le support est connecté.",
    },
    lockedAccount: {
        title: 'Compte verrouillé',
        description: "Vous n'êtes pas autorisé à effectuer cette action car ce compte a été verrouillé. Veuillez contacter concierge@expensify.com pour les prochaines étapes.",
    },
    location: {
        useCurrent: 'Utiliser la position actuelle',
        notFound: "Nous n'avons pas pu trouver votre emplacement. Veuillez réessayer ou entrer une adresse manuellement.",
        permissionDenied: "Il semble que vous ayez refusé l'accès à votre localisation.",
        please: "S'il vous plaît",
        allowPermission: "autoriser l'accès à la localisation dans les paramètres",
        tryAgain: 'et réessayez.',
    },
    contact: {
        importContacts: 'Importer des contacts',
        importContactsTitle: 'Importer vos contacts',
        importContactsText: 'Importez les contacts de votre téléphone pour que vos personnes préférées soient toujours à portée de main.',
        importContactsExplanation: 'pour que vos personnes préférées soient toujours à portée de main.',
        importContactsNativeText: 'Encore une étape ! Donnez-nous le feu vert pour importer vos contacts.',
    },
    anonymousReportFooter: {
        logoTagline: 'Rejoignez la discussion.',
    },
    attachmentPicker: {
        cameraPermissionRequired: 'Accès à la caméra',
        expensifyDoesNotHaveAccessToCamera: 'Expensify ne peut pas prendre de photos sans accès à votre appareil photo. Appuyez sur paramètres pour mettre à jour les autorisations.',
        attachmentError: 'Erreur de pièce jointe',
        errorWhileSelectingAttachment: "Une erreur s'est produite lors de la sélection d'une pièce jointe. Veuillez réessayer.",
        errorWhileSelectingCorruptedAttachment: "Une erreur s'est produite lors de la sélection d'une pièce jointe corrompue. Veuillez essayer un autre fichier.",
        takePhoto: 'Prendre une photo',
        chooseFromGallery: 'Choisir depuis la galerie',
        chooseDocument: 'Choisir un fichier',
        attachmentTooLarge: 'La pièce jointe est trop volumineuse',
        sizeExceeded: 'La taille de la pièce jointe dépasse la limite de 24 Mo',
        sizeExceededWithLimit: ({maxUploadSizeInMB}: SizeExceededParams) => `La taille de la pièce jointe dépasse la limite de ${maxUploadSizeInMB} Mo`,
        attachmentTooSmall: 'La pièce jointe est trop petite',
        sizeNotMet: 'La taille de la pièce jointe doit être supérieure à 240 octets',
        wrongFileType: 'Type de fichier invalide',
        notAllowedExtension: "Ce type de fichier n'est pas autorisé. Veuillez essayer un autre type de fichier.",
        folderNotAllowedMessage: "Le téléchargement d'un dossier n'est pas autorisé. Veuillez essayer un autre fichier.",
        protectedPDFNotSupported: 'Les PDF protégés par mot de passe ne sont pas pris en charge',
        attachmentImageResized: "Cette image a été redimensionnée pour l'aperçu. Téléchargez pour la pleine résolution.",
        attachmentImageTooLarge: 'Cette image est trop grande pour être prévisualisée avant le téléchargement.',
        tooManyFiles: ({fileLimit}: FileLimitParams) => `Vous pouvez télécharger jusqu'à ${fileLimit} fichiers à la fois.`,
        sizeExceededWithValue: ({maxUploadSizeInMB}: SizeExceededParams) => `Les fichiers dépassent ${maxUploadSizeInMB} MB. Veuillez réessayer.`,
    },
    dropzone: {
        addAttachments: 'Ajouter des pièces jointes',
        scanReceipts: 'Scanner les reçus',
        replaceReceipt: 'Remplacer le reçu',
    },
    filePicker: {
        fileError: 'Erreur de fichier',
        errorWhileSelectingFile: "Une erreur s'est produite lors de la sélection d'un fichier. Veuillez réessayer.",
    },
    connectionComplete: {
        title: 'Connexion terminée',
        supportingText: "Vous pouvez fermer cette fenêtre et retourner à l'application Expensify.",
    },
    avatarCropModal: {
        title: 'Modifier la photo',
        description: 'Faites glisser, zoomez et faites pivoter votre image comme vous le souhaitez.',
    },
    composer: {
        noExtensionFoundForMimeType: 'Aucune extension trouvée pour le type MIME',
        problemGettingImageYouPasted: "Un problème est survenu lors de l'obtention de l'image que vous avez collée.",
        commentExceededMaxLength: ({formattedMaxLength}: FormattedMaxLengthParams) => `La longueur maximale du commentaire est de ${formattedMaxLength} caractères.`,
        taskTitleExceededMaxLength: ({formattedMaxLength}: FormattedMaxLengthParams) => `La longueur maximale du titre de la tâche est de ${formattedMaxLength} caractères.`,
    },
    baseUpdateAppModal: {
        updateApp: "Mettre à jour l'application",
        updatePrompt:
            "Une nouvelle version de cette application est disponible.  \nMettez à jour maintenant ou redémarrez l'application plus tard pour télécharger les dernières modifications.",
    },
    deeplinkWrapper: {
        launching: "Lancement d'Expensify",
        expired: 'Votre session a expiré.',
        signIn: 'Veuillez vous reconnecter.',
        redirectedToDesktopApp: "Nous vous avons redirigé vers l'application de bureau.",
        youCanAlso: 'Vous pouvez également',
        openLinkInBrowser: 'ouvrez ce lien dans votre navigateur',
        loggedInAs: ({email}: LoggedInAsParams) =>
            `Vous êtes connecté en tant que ${email}. Cliquez sur "Ouvrir le lien" dans l'invite pour vous connecter à l'application de bureau avec ce compte.`,
        doNotSeePrompt: "Impossible de voir l'invite ?",
        tryAgain: 'Réessayez',
        or: ', ou',
        continueInWeb: "continuer vers l'application web",
    },
    validateCodeModal: {
        successfulSignInTitle: 'Abracadabra, vous êtes connecté !',
        successfulSignInDescription: "Retournez à votre onglet d'origine pour continuer.",
        title: 'Voici votre code magique',
        description: "Veuillez entrer le code depuis l'appareil où il a été initialement demandé.",
        doNotShare: 'Ne partagez votre code avec personne. Expensify ne vous le demandera jamais !',
        or: ', ou',
        signInHere: 'connectez-vous ici',
        expiredCodeTitle: 'Code magique expiré',
        expiredCodeDescription: "Revenez à l'appareil d'origine et demandez un nouveau code",
        successfulNewCodeRequest: 'Code demandé. Veuillez vérifier votre appareil.',
        tfaRequiredTitle: 'Authentification à deux facteurs\nrequise',
        tfaRequiredDescription: "Veuillez entrer le code d'authentification à deux facteurs\nlà où vous essayez de vous connecter.",
        requestOneHere: 'demandez-en un ici.',
    },
    moneyRequestConfirmationList: {
        paidBy: 'Payé par',
        whatsItFor: 'À quoi ça sert ?',
    },
    selectionList: {
        nameEmailOrPhoneNumber: 'Nom, e-mail ou numéro de téléphone',
        findMember: 'Trouver un membre',
        searchForSomeone: "Rechercher quelqu'un",
    },
    emptyList: {
        [CONST.IOU.TYPE.CREATE]: {
            title: 'Soumettre une dépense, référer votre patron',
            subtitleText: 'Vous voulez que votre patron utilise Expensify aussi ? Soumettez-lui simplement une dépense et nous nous occuperons du reste.',
        },
    },
    videoChatButtonAndMenu: {
        tooltip: 'Réserver un appel',
    },
    hello: 'Bonjour',
    phoneCountryCode: '1',
    welcomeText: {
        getStarted: 'Commencez ci-dessous.',
        anotherLoginPageIsOpen: 'Une autre page de connexion est ouverte.',
        anotherLoginPageIsOpenExplanation: 'Vous avez ouvert la page de connexion dans un onglet séparé. Veuillez vous connecter depuis cet onglet.',
        welcome: 'Bienvenue !',
        welcomeWithoutExclamation: 'Bienvenue',
        phrase2: "L'argent parle. Et maintenant que la messagerie et les paiements sont au même endroit, c'est aussi facile.",
        phrase3: 'Vos paiements vous parviennent aussi rapidement que vous pouvez faire passer votre message.',
        enterPassword: 'Veuillez entrer votre mot de passe',
        welcomeNewFace: ({login}: SignUpNewFaceCodeParams) => `${login}, c'est toujours un plaisir de voir un nouveau visage ici !`,
        welcomeEnterMagicCode: ({login}: WelcomeEnterMagicCodeParams) => `Veuillez entrer le code magique envoyé à ${login}. Il devrait arriver dans une minute ou deux.`,
    },
    login: {
        hero: {
            header: 'Voyage et dépenses, à la vitesse du chat',
            body: "Bienvenue dans la nouvelle génération d'Expensify, où vos voyages et dépenses se déplacent plus rapidement grâce à un chat contextuel et en temps réel.",
        },
    },
    thirdPartySignIn: {
        alreadySignedIn: ({email}: AlreadySignedInParams) => `Vous êtes déjà connecté en tant que ${email}.`,
        goBackMessage: ({provider}: GoBackMessageParams) => `Vous ne voulez pas vous connecter avec ${provider} ?`,
        continueWithMyCurrentSession: 'Continuer avec ma session actuelle',
        redirectToDesktopMessage: "Nous vous redirigerons vers l'application de bureau une fois que vous aurez terminé de vous connecter.",
        signInAgreementMessage: 'En vous connectant, vous acceptez les',
        termsOfService: "Conditions d'utilisation",
        privacy: 'Confidentialité',
    },
    samlSignIn: {
        welcomeSAMLEnabled: "Continuez à vous connecter avec l'authentification unique :",
        orContinueWithMagicCode: 'Vous pouvez également vous connecter avec un code magique.',
        useSingleSignOn: 'Utiliser la connexion unique',
        useMagicCode: 'Utilisez le code magique',
        launching: 'Lancement...',
        oneMoment: 'Un instant pendant que nous vous redirigeons vers le portail de connexion unique de votre entreprise.',
    },
    reportActionCompose: {
        dropToUpload: 'Déposer pour télécharger',
        sendAttachment: 'Envoyer la pièce jointe',
        addAttachment: 'Ajouter une pièce jointe',
        writeSomething: 'Écrivez quelque chose...',
        blockedFromConcierge: 'La communication est interdite',
        fileUploadFailed: "Échec du téléchargement. Le fichier n'est pas pris en charge.",
        localTime: ({user, time}: LocalTimeParams) => `Il est ${time} pour ${user}`,
        edited: '(édité)',
        emoji: 'Emoji',
        collapse: 'Réduire',
        expand: 'Développer',
    },
    reportActionContextMenu: {
        copyToClipboard: 'Copier dans le presse-papiers',
        copied: 'Copié !',
        copyLink: 'Copier le lien',
        copyURLToClipboard: "Copier l'URL dans le presse-papiers",
        copyEmailToClipboard: "Copier l'email dans le presse-papiers",
        markAsUnread: 'Marquer comme non lu',
        markAsRead: 'Marquer comme lu',
        editAction: ({action}: EditActionParams) => `Editer ${action?.actionName === CONST.REPORT.ACTIONS.TYPE.IOU ? 'dépense' : 'commentaire'}`,
        deleteAction: ({action}: DeleteActionParams) => `Supprimer ${action?.actionName === CONST.REPORT.ACTIONS.TYPE.IOU ? 'dépense' : 'commentaire'}`,
        deleteConfirmation: ({action}: DeleteConfirmationParams) =>
            `Êtes-vous sûr de vouloir supprimer ce ${action?.actionName === CONST.REPORT.ACTIONS.TYPE.IOU ? 'dépense' : 'commentaire'} ?`,
        onlyVisible: 'Visible uniquement pour',
        replyInThread: 'Répondre dans le fil de discussion',
        joinThread: 'Rejoindre le fil de discussion',
        leaveThread: 'Quitter le fil de discussion',
        copyOnyxData: 'Copier les données Onyx',
        flagAsOffensive: 'Signaler comme offensant',
        menu: 'Menu',
    },
    emojiReactions: {
        addReactionTooltip: 'Ajouter une réaction',
        reactedWith: 'a réagi avec',
    },
    reportActionsView: {
        beginningOfArchivedRoomPartOne: 'Vous avez manqué la fête à',
        beginningOfArchivedRoomPartTwo: ", il n'y a rien à voir ici.",
        beginningOfChatHistoryDomainRoomPartOne: ({domainRoom}: BeginningOfChatHistoryDomainRoomPartOneParams) =>
            `Cette discussion est avec tous les membres d'Expensify sur le domaine ${domainRoom}.`,
        beginningOfChatHistoryDomainRoomPartTwo: 'Utilisez-le pour discuter avec des collègues, partager des conseils et poser des questions.',
        beginningOfChatHistoryAdminRoomPartOneFirst: 'Ce chat est avec',
        beginningOfChatHistoryAdminRoomPartOneLast: 'admin.',
        beginningOfChatHistoryAdminRoomWorkspaceName: ({workspaceName}: BeginningOfChatHistoryAdminRoomPartOneParams) => ` ${workspaceName} `,
        beginningOfChatHistoryAdminRoomPartTwo: "Utilisez-le pour discuter de l'installation de l'espace de travail et plus encore.",
        beginningOfChatHistoryAnnounceRoomPartOne: ({workspaceName}: BeginningOfChatHistoryAnnounceRoomPartOneParams) => `Cette discussion est avec tout le monde dans ${workspaceName}.`,
        beginningOfChatHistoryAnnounceRoomPartTwo: `Utilisez-le pour les annonces les plus importantes.`,
        beginningOfChatHistoryUserRoomPartOne: 'Ce salon de discussion est pour tout.',
        beginningOfChatHistoryUserRoomPartTwo: 'related.',
        beginningOfChatHistoryInvoiceRoomPartOne: `Ce chat est pour les factures entre`,
        beginningOfChatHistoryInvoiceRoomPartTwo: `. Utilisez le bouton + pour envoyer une facture.`,
        beginningOfChatHistory: 'Ce chat est avec',
        beginningOfChatHistoryPolicyExpenseChatPartOne: "C'est ici que",
        beginningOfChatHistoryPolicyExpenseChatPartTwo: 'va soumettre des dépenses à',
        beginningOfChatHistoryPolicyExpenseChatPartThree: ". Il suffit d'utiliser le bouton +.",
        beginningOfChatHistorySelfDM: "C'est votre espace personnel. Utilisez-le pour des notes, des tâches, des brouillons et des rappels.",
        beginningOfChatHistorySystemDM: 'Bienvenue ! Commençons votre configuration.',
        chatWithAccountManager: 'Discutez avec votre gestionnaire de compte ici',
        sayHello: 'Dites bonjour !',
        yourSpace: 'Votre espace',
        welcomeToRoom: ({roomName}: WelcomeToRoomParams) => `Bienvenue dans ${roomName} !`,
        usePlusButton: ({additionalText}: UsePlusButtonParams) => `Utilisez le bouton + pour ${additionalText} une dépense.`,
        askConcierge: 'Posez des questions et obtenez une assistance en temps réel 24h/24 et 7j/7.',
        conciergeSupport: 'Support 24h/24 et 7j/7',
        create: 'créer',
        iouTypes: {
            pay: 'payer',
            split: 'split',
            submit: 'soumettre',
            track: 'suivre',
            invoice: 'facture',
        },
    },
    adminOnlyCanPost: 'Seuls les administrateurs peuvent envoyer des messages dans cette salle.',
    reportAction: {
        asCopilot: 'en tant que copilote pour',
    },
    mentionSuggestions: {
        hereAlternateText: 'Notifier tout le monde dans cette conversation',
    },
    newMessages: 'Nouveaux messages',
    youHaveBeenBanned: 'Remarque : Vous avez été banni de la discussion dans ce canal.',
    reportTypingIndicator: {
        isTyping: 'est en train de taper...',
        areTyping: "sont en train d'écrire...",
        multipleMembers: 'Plusieurs membres',
    },
    reportArchiveReasons: {
        [CONST.REPORT.ARCHIVE_REASON.DEFAULT]: 'Cette salle de chat a été archivée.',
        [CONST.REPORT.ARCHIVE_REASON.ACCOUNT_CLOSED]: ({displayName}: ReportArchiveReasonsClosedParams) => `Ce chat n'est plus actif car ${displayName} a fermé son compte.`,
        [CONST.REPORT.ARCHIVE_REASON.ACCOUNT_MERGED]: ({displayName, oldDisplayName}: ReportArchiveReasonsMergedParams) =>
            `Ce chat n'est plus actif car ${oldDisplayName} a fusionné son compte avec ${displayName}.`,
        [CONST.REPORT.ARCHIVE_REASON.REMOVED_FROM_POLICY]: ({displayName, policyName, shouldUseYou = false}: ReportArchiveReasonsRemovedFromPolicyParams) =>
            shouldUseYou
                ? `Ce chat n'est plus actif car <strong>vous</strong> n'êtes plus membre de l'espace de travail ${policyName}.`
                : `Ce chat n'est plus actif car ${displayName} n'est plus membre de l'espace de travail ${policyName}.`,
        [CONST.REPORT.ARCHIVE_REASON.POLICY_DELETED]: ({policyName}: ReportArchiveReasonsInvoiceReceiverPolicyDeletedParams) =>
            `Ce chat n'est plus actif car ${policyName} n'est plus un espace de travail actif.`,
        [CONST.REPORT.ARCHIVE_REASON.INVOICE_RECEIVER_POLICY_DELETED]: ({policyName}: ReportArchiveReasonsInvoiceReceiverPolicyDeletedParams) =>
            `Ce chat n'est plus actif car ${policyName} n'est plus un espace de travail actif.`,
        [CONST.REPORT.ARCHIVE_REASON.BOOKING_END_DATE_HAS_PASSED]: 'Cette réservation est archivée.',
    },
    writeCapabilityPage: {
        label: 'Qui peut publier',
        writeCapability: {
            all: 'Tous les membres',
            admins: 'Administrateurs uniquement',
        },
    },
    sidebarScreen: {
        buttonFind: 'Trouver quelque chose...',
        buttonMySettings: 'Mes paramètres',
        fabNewChat: 'Démarrer le chat',
        fabNewChatExplained: 'Démarrer la discussion (Action flottante)',
        chatPinned: 'Discussion épinglée',
        draftedMessage: 'Message rédigé',
        listOfChatMessages: 'Liste des messages de chat',
        listOfChats: 'Liste des discussions',
        saveTheWorld: 'Sauver le monde',
        tooltip: 'Commencez ici !',
        redirectToExpensifyClassicModal: {
            title: 'À venir bientôt',
            description: "Nous peaufinons encore quelques éléments de New Expensify pour s'adapter à votre configuration spécifique. En attendant, rendez-vous sur Expensify Classic.",
        },
    },
    allSettingsScreen: {
        subscription: 'Abonnement',
        domains: 'Domaines',
    },
    tabSelector: {
        chat: 'Discussion',
        room: 'Salle',
        distance: 'Distance',
        manual: 'Manuel',
        scan: 'Scanner',
    },
    spreadsheet: {
        upload: 'Télécharger une feuille de calcul',
        dragAndDrop: 'Faites glisser et déposez votre feuille de calcul ici, ou choisissez un fichier ci-dessous. Formats pris en charge : .csv, .txt, .xls et .xlsx.',
        chooseSpreadsheet: 'Sélectionnez un fichier de feuille de calcul à importer. Formats pris en charge : .csv, .txt, .xls et .xlsx.',
        fileContainsHeader: 'Le fichier contient des en-têtes de colonnes',
        column: ({name}: SpreadSheetColumnParams) => `Colonne ${name}`,
        fieldNotMapped: ({fieldName}: SpreadFieldNameParams) => `Oups ! Un champ requis (« ${fieldName} ») n'a pas été mappé. Veuillez vérifier et réessayer.`,
        singleFieldMultipleColumns: ({fieldName}: SpreadFieldNameParams) => `Oups ! Vous avez associé un seul champ ("${fieldName}") à plusieurs colonnes. Veuillez vérifier et réessayer.`,
        emptyMappedField: ({fieldName}: SpreadFieldNameParams) => `Oups ! Le champ (« ${fieldName} ») contient une ou plusieurs valeurs vides. Veuillez vérifier et réessayer.`,
        importSuccessfulTitle: 'Importation réussie',
        importCategoriesSuccessfulDescription: ({categories}: SpreadCategoriesParams) => (categories > 1 ? `${categories} catégories ont été ajoutées.` : '1 catégorie a été ajoutée.'),
        importMembersSuccessfulDescription: ({added, updated}: ImportMembersSuccessfulDescriptionParams) => {
            if (!added && !updated) {
                return "Aucun membre n'a été ajouté ou mis à jour.";
            }
            if (added && updated) {
                return `${added} membre${added > 1 ? 's' : ''} ajouté, ${updated} membre${updated > 1 ? 's' : ''} mis à jour.`;
            }
            if (updated) {
                return updated > 1 ? `${updated} membres ont été mis à jour.` : '1 membre a été mis à jour.';
            }
            return added > 1 ? `${added} membres ont été ajoutés.` : '1 membre a été ajouté.';
        },
        importTagsSuccessfulDescription: ({tags}: ImportTagsSuccessfulDescriptionParams) => (tags > 1 ? `${tags} tags ont été ajoutés.` : '1 tag a été ajouté.'),
        importMultiLevelTagsSuccessfulDescription: 'Des balises multi-niveaux ont été ajoutées.',
        importPerDiemRatesSuccessfulDescription: ({rates}: ImportPerDiemRatesSuccessfulDescriptionParams) =>
            rates > 1 ? `${rates} taux journaliers ont été ajoutés.` : '1 taux de per diem a été ajouté.',
        importFailedTitle: "Échec de l'importation",
        importFailedDescription: 'Veuillez vous assurer que tous les champs sont correctement remplis et réessayez. Si le problème persiste, veuillez contacter Concierge.',
        importDescription: 'Choisissez les champs à mapper depuis votre feuille de calcul en cliquant sur le menu déroulant à côté de chaque colonne importée ci-dessous.',
        sizeNotMet: 'La taille du fichier doit être supérieure à 0 octet',
        invalidFileMessage:
            'Le fichier que vous avez téléchargé est soit vide, soit contient des données invalides. Veuillez vous assurer que le fichier est correctement formaté et contient les informations nécessaires avant de le télécharger à nouveau.',
        importSpreadsheet: 'Importer une feuille de calcul',
        downloadCSV: 'Télécharger CSV',
    },
    receipt: {
        upload: 'Télécharger le reçu',
        dragReceiptBeforeEmail: 'Faites glisser un reçu sur cette page, transférez un reçu à',
        dragReceiptAfterEmail: 'ou choisissez un fichier à télécharger ci-dessous.',
        chooseReceipt: 'Choisissez un reçu à télécharger ou transférez un reçu à',
        takePhoto: 'Prendre une photo',
        cameraAccess: "L'accès à la caméra est requis pour prendre des photos des reçus.",
        deniedCameraAccess: "L'accès à la caméra n'a toujours pas été accordé, veuillez suivre",
        deniedCameraAccessInstructions: 'ces instructions',
        cameraErrorTitle: 'Erreur de caméra',
        cameraErrorMessage: "Une erreur s'est produite lors de la prise de la photo. Veuillez réessayer.",
        locationAccessTitle: "Autoriser l'accès à la localisation",
        locationAccessMessage: "L'accès à la localisation nous aide à garder votre fuseau horaire et votre devise précis où que vous alliez.",
        locationErrorTitle: "Autoriser l'accès à la localisation",
        locationErrorMessage: "L'accès à la localisation nous aide à garder votre fuseau horaire et votre devise précis où que vous alliez.",
        allowLocationFromSetting: `L'accès à la localisation nous aide à garder votre fuseau horaire et votre devise précis où que vous alliez. Veuillez autoriser l'accès à la localisation dans les paramètres de permission de votre appareil.`,
        dropTitle: 'Laisse tomber',
        dropMessage: 'Déposez votre fichier ici',
        flash: 'flash',
        multiScan: 'multi-scan',
        shutter: 'obturateur',
        gallery: 'galerie',
        deleteReceipt: 'Supprimer le reçu',
        deleteConfirmation: 'Êtes-vous sûr de vouloir supprimer ce reçu ?',
        addReceipt: 'Ajouter un reçu',
    },
    quickAction: {
        scanReceipt: 'Scanner le reçu',
        recordDistance: 'Suivre la distance',
        requestMoney: 'Créer une dépense',
        perDiem: 'Créer un per diem',
        splitBill: 'Fractionner la dépense',
        splitScan: 'Diviser le reçu',
        splitDistance: 'Diviser la distance',
        paySomeone: ({name}: PaySomeoneParams = {}) => `Payer ${name ?? "quelqu'un"}`,
        assignTask: 'Attribuer une tâche',
        header: 'Action rapide',
        noLongerHaveReportAccess: "Vous n'avez plus accès à votre destination d'action rapide précédente. Choisissez-en une nouvelle ci-dessous.",
        updateDestination: 'Mettre à jour la destination',
        createReport: 'Créer un rapport',
    },
    iou: {
        amount: 'Montant',
        taxAmount: 'Montant de la taxe',
        taxRate: "Taux d'imposition",
        approve: ({
            formattedAmount,
        }: {
            formattedAmount?: string;
        } = {}) => (formattedAmount ? `Approuver ${formattedAmount}` : 'Approuver'),
        approved: 'Approuvé',
        cash: 'Espèces',
        card: 'Carte',
        original: 'Original',
        split: 'Diviser',
        splitExpense: 'Fractionner la dépense',
        splitExpenseSubtitle: ({amount, merchant}: SplitExpenseSubtitleParams) => `${amount} de ${merchant}`,
        addSplit: 'Ajouter une répartition',
        totalAmountGreaterThanOriginal: ({amount}: TotalAmountGreaterOrLessThanOriginalParams) => `Le montant total est de ${amount} supérieur à la dépense initiale.`,
        totalAmountLessThanOriginal: ({amount}: TotalAmountGreaterOrLessThanOriginalParams) => `Le montant total est de ${amount} inférieur à la dépense originale.`,
        splitExpenseZeroAmount: 'Veuillez entrer un montant valide avant de continuer.',
        splitExpenseEditTitle: ({amount, merchant}: SplitExpenseEditTitleParams) => `Modifier ${amount} pour ${merchant}`,
        removeSplit: 'Supprimer la division',
        paySomeone: ({name}: PaySomeoneParams = {}) => `Payer ${name ?? "quelqu'un"}`,
        expense: 'Dépense',
        categorize: 'Catégoriser',
        share: 'Partager',
        participants: 'Participants',
        createExpense: 'Créer une dépense',
        createExpenses: ({expensesNumber}: CreateExpensesParams) => `Créer ${expensesNumber} dépenses`,
        addExpense: 'Ajouter une dépense',
        chooseRecipient: 'Choisir le destinataire',
        createExpenseWithAmount: ({amount}: {amount: string}) => `Créer une dépense de ${amount}`,
        confirmDetails: 'Confirmer les détails',
        pay: 'Payer',
        cancelPayment: 'Annuler le paiement',
        cancelPaymentConfirmation: 'Êtes-vous sûr de vouloir annuler ce paiement ?',
        viewDetails: 'Voir les détails',
        pending: 'En attente',
        canceled: 'Annulé',
        posted: 'Publié',
        deleteReceipt: 'Supprimer le reçu',
        deletedTransaction: ({amount, merchant}: DeleteTransactionParams) => `supprimé une dépense sur ce rapport, ${merchant} - ${amount}`,
        movedFromReport: ({reportName}: MovedFromReportParams) => `a déplacé une dépense${reportName ? `de ${reportName}` : ''}`,
        movedTransaction: ({reportUrl, reportName}: MovedTransactionParams) => `déplacé cette dépense${reportName ? `à <a href="${reportUrl}">${reportName}</a>` : ''}`,
        unreportedTransaction: 'déplacé cette dépense vers votre espace personnel',
        pendingMatchWithCreditCard: 'Reçu en attente de correspondance avec la transaction par carte',
        pendingMatch: 'Correspondance en attente',
        pendingMatchWithCreditCardDescription: 'Reçu en attente de correspondance avec une transaction par carte. Marquer comme espèce pour annuler.',
        markAsCash: 'Marquer comme espèces',
        routePending: 'Itinéraire en attente...',
        receiptScanning: () => ({
            one: 'Numérisation du reçu...',
            other: 'Numérisation des reçus...',
        }),
        scanMultipleReceipts: 'Scanner plusieurs reçus',
        scanMultipleReceiptsDescription: "Prenez des photos de tous vos reçus en une seule fois, puis confirmez les détails vous-même ou laissez SmartScan s'en charger.",
        receiptScanInProgress: 'Numérisation du reçu en cours',
        receiptScanInProgressDescription: 'Numérisation du reçu en cours. Revenez plus tard ou saisissez les détails maintenant.',
        duplicateTransaction: ({isSubmitted}: DuplicateTransactionParams) =>
            !isSubmitted
                ? 'Dépenses potentiellement en double identifiées. Vérifiez les doublons pour permettre la soumission.'
                : "Dépenses potentiellement dupliquées identifiées. Vérifiez les doublons pour permettre l'approbation.",
        receiptIssuesFound: () => ({
            one: 'Problème trouvé',
            other: 'Problèmes trouvés',
        }),
        fieldPending: 'En attente...',
        defaultRate: 'Taux par défaut',
        receiptMissingDetails: 'Reçu manquant de détails',
        missingAmount: 'Montant manquant',
        missingMerchant: 'Marchand manquant',
        receiptStatusTitle: 'Analyse en cours…',
        receiptStatusText: "Vous seul pouvez voir ce reçu lorsqu'il est en cours de numérisation. Revenez plus tard ou saisissez les détails maintenant.",
        receiptScanningFailed: "L'analyse du reçu a échoué. Veuillez entrer les détails manuellement.",
        transactionPendingDescription: 'Transaction en attente. Cela peut prendre quelques jours pour être affiché.',
        companyInfo: "Informations sur l'entreprise",
        companyInfoDescription: 'Nous avons besoin de quelques détails supplémentaires avant que vous puissiez envoyer votre première facture.',
        yourCompanyName: 'Nom de votre entreprise',
        yourCompanyWebsite: 'Le site web de votre entreprise',
        yourCompanyWebsiteNote: "Si vous n'avez pas de site web, vous pouvez fournir à la place le profil LinkedIn ou le profil de réseaux sociaux de votre entreprise.",
        invalidDomainError: 'Vous avez saisi un domaine invalide. Pour continuer, veuillez entrer un domaine valide.',
        publicDomainError: 'Vous êtes entré dans un domaine public. Pour continuer, veuillez entrer un domaine privé.',
        // TODO: This key should be deprecated. More details: https://github.com/Expensify/App/pull/59653#discussion_r2028653252
        expenseCountWithStatus: ({scanningReceipts = 0, pendingReceipts = 0}: RequestCountParams) => {
            const statusText: string[] = [];
            if (scanningReceipts > 0) {
                statusText.push(`${scanningReceipts} numérisation`);
            }
            if (pendingReceipts > 0) {
                statusText.push(`${pendingReceipts} en attente`);
            }
            return {
                one: statusText.length > 0 ? `1 dépense (${statusText.join(', ')})` : `1 dépense`,
                other: (count: number) => (statusText.length > 0 ? `${count} dépenses (${statusText.join(', ')})` : `${count} dépenses`),
            };
        },
        expenseCount: () => {
            return {
                one: '1 dépense',
                other: (count: number) => `${count} dépenses`,
            };
        },
        deleteExpense: () => ({
            one: 'Supprimer la dépense',
            other: 'Supprimer les dépenses',
        }),
        deleteConfirmation: () => ({
            one: 'Êtes-vous sûr de vouloir supprimer cette dépense ?',
            other: 'Êtes-vous sûr de vouloir supprimer ces dépenses ?',
        }),
        deleteReport: 'Supprimer le rapport',
        deleteReportConfirmation: 'Êtes-vous sûr de vouloir supprimer ce rapport ?',
        settledExpensify: 'Payé',
        done: 'Fait',
        settledElsewhere: 'Payé ailleurs',
        individual: 'Individuel',
        business: 'Entreprise',
        settleExpensify: ({formattedAmount}: SettleExpensifyCardParams) => (formattedAmount ? `Payer ${formattedAmount} avec Expensify` : `Payer avec Expensify`),
        settlePersonal: ({formattedAmount}: SettleExpensifyCardParams) => (formattedAmount ? `Payer ${formattedAmount} en tant qu'individu` : `Payer en tant qu'individu`),
        settlePayment: ({formattedAmount}: SettleExpensifyCardParams) => `Payer ${formattedAmount}`,
        settleBusiness: ({formattedAmount}: SettleExpensifyCardParams) => (formattedAmount ? `Payer ${formattedAmount} en tant qu'entreprise` : `Payer en tant qu'entreprise`),
        payElsewhere: ({formattedAmount}: SettleExpensifyCardParams) => (formattedAmount ? `Payer ${formattedAmount} ailleurs` : `Payer ailleurs`),
        nextStep: 'Étapes suivantes',
        finished: 'Terminé',
        sendInvoice: ({amount}: RequestAmountParams) => `Envoyer une facture de ${amount}`,
        submitAmount: ({amount}: RequestAmountParams) => `Soumettre ${amount}`,
        expenseAmount: ({formattedAmount, comment}: RequestedAmountMessageParams) => `${formattedAmount}${comment ? `pour ${comment}` : ''}`,
        submitted: `soumis`,
        automaticallySubmitted: `soumis via <a href="${CONST.SELECT_WORKFLOWS_HELP_URL}">soumissions différées</a>`,
        trackedAmount: ({formattedAmount, comment}: RequestedAmountMessageParams) => `suivi ${formattedAmount}${comment ? `pour ${comment}` : ''}`,
        splitAmount: ({amount}: SplitAmountParams) => `diviser ${amount}`,
        didSplitAmount: ({formattedAmount, comment}: DidSplitAmountMessageParams) => `split ${formattedAmount}${comment ? `pour ${comment}` : ''}`,
        yourSplit: ({amount}: UserSplitParams) => `Votre part ${amount}`,
        payerOwesAmount: ({payer, amount, comment}: PayerOwesAmountParams) => `${payer} doit ${amount}${comment ? `pour ${comment}` : ''}`,
        payerOwes: ({payer}: PayerOwesParams) => `${payer} doit :`,
        payerPaidAmount: ({payer, amount}: PayerPaidAmountParams) => `${payer ? `${payer} ` : ''} a payé ${amount}`,
        payerPaid: ({payer}: PayerPaidParams) => `${payer} a payé :`,
        payerSpentAmount: ({payer, amount}: PayerPaidAmountParams) => `${payer} a dépensé ${amount}`,
        payerSpent: ({payer}: PayerPaidParams) => `${payer} a dépensé :`,
        managerApproved: ({manager}: ManagerApprovedParams) => `${manager} approuvé :`,
        managerApprovedAmount: ({manager, amount}: ManagerApprovedAmountParams) => `${manager} a approuvé ${amount}`,
        payerSettled: ({amount}: PayerSettledParams) => `payé ${amount}`,
        payerSettledWithMissingBankAccount: ({amount}: PayerSettledParams) => `payé ${amount}. Ajoutez un compte bancaire pour recevoir votre paiement.`,
        automaticallyApproved: `approuvé via les <a href="${CONST.CONFIGURE_EXPENSE_REPORT_RULES_HELP_URL}">règles de l'espace de travail</a>`,
        approvedAmount: ({amount}: ApprovedAmountParams) => `approuvé ${amount}`,
        approvedMessage: `approuvé`,
        unapproved: `non approuvé`,
        automaticallyForwarded: `approuvé via les <a href="${CONST.CONFIGURE_EXPENSE_REPORT_RULES_HELP_URL}">règles de l'espace de travail</a>`,
        forwarded: `approuvé`,
        rejectedThisReport: 'a rejeté ce rapport',
        waitingOnBankAccount: ({submitterDisplayName}: WaitingOnBankAccountParams) =>
            `a commencé à régler. Le paiement est en attente jusqu'à ce que ${submitterDisplayName} ajoute un compte bancaire.`,
        adminCanceledRequest: ({manager}: AdminCanceledRequestParams) => `${manager ? `${manager}: ` : ''} a annulé le paiement`,
        canceledRequest: ({amount, submitterDisplayName}: CanceledRequestParams) =>
            `a annulé le paiement de ${amount}, car ${submitterDisplayName} n'a pas activé leur Expensify Wallet dans les 30 jours`,
        settledAfterAddedBankAccount: ({submitterDisplayName, amount}: SettledAfterAddedBankAccountParams) =>
            `${submitterDisplayName} a ajouté un compte bancaire. Le paiement de ${amount} a été effectué.`,
        paidElsewhere: ({payer}: PaidElsewhereParams = {}) => `${payer ? `${payer} ` : ''} payé ailleurs`,
        paidWithExpensify: ({payer}: PaidWithExpensifyParams = {}) => `${payer ? `${payer} ` : ''} payé avec Expensify`,
        automaticallyPaidWithExpensify: ({payer}: PaidWithExpensifyParams = {}) =>
            `${payer ? `${payer} ` : ''} payé avec Expensify via les <a href="${CONST.CONFIGURE_EXPENSE_REPORT_RULES_HELP_URL}">règles de l'espace de travail</a>`,
        noReimbursableExpenses: 'Ce rapport contient un montant invalide',
        pendingConversionMessage: 'Le total sera mis à jour lorsque vous serez de nouveau en ligne.',
        changedTheExpense: 'modifié la dépense',
        setTheRequest: ({valueName, newValueToDisplay}: SetTheRequestParams) => `le ${valueName} à ${newValueToDisplay}`,
        setTheDistanceMerchant: ({translatedChangedField, newMerchant, newAmountToDisplay}: SetTheDistanceMerchantParams) =>
            `définir le ${translatedChangedField} sur ${newMerchant}, ce qui a défini le montant à ${newAmountToDisplay}`,
        removedTheRequest: ({valueName, oldValueToDisplay}: RemovedTheRequestParams) => `le ${valueName} (précédemment ${oldValueToDisplay})`,
        updatedTheRequest: ({valueName, newValueToDisplay, oldValueToDisplay}: UpdatedTheRequestParams) => `le ${valueName} à ${newValueToDisplay} (précédemment ${oldValueToDisplay})`,
        updatedTheDistanceMerchant: ({translatedChangedField, newMerchant, oldMerchant, newAmountToDisplay, oldAmountToDisplay}: UpdatedTheDistanceMerchantParams) =>
            `a changé le ${translatedChangedField} en ${newMerchant} (précédemment ${oldMerchant}), ce qui a mis à jour le montant à ${newAmountToDisplay} (précédemment ${oldAmountToDisplay})`,
        threadExpenseReportName: ({formattedAmount, comment}: ThreadRequestReportNameParams) => `${formattedAmount} ${comment ? `pour ${comment}` : 'dépense'}`,
        invoiceReportName: ({linkedReportID}: OriginalMessage<typeof CONST.REPORT.ACTIONS.TYPE.REPORT_PREVIEW>) => `Rapport de Facture n°${linkedReportID}`,
        threadPaySomeoneReportName: ({formattedAmount, comment}: ThreadSentMoneyReportNameParams) => `${formattedAmount} envoyé${comment ? `pour ${comment}` : ''}`,
        movedFromPersonalSpace: ({workspaceName, reportName}: MovedFromPersonalSpaceParams) =>
            `déplacé la dépense de l'espace personnel vers ${workspaceName ?? `discuter avec ${reportName}`}`,
        movedToPersonalSpace: "a déplacé la dépense vers l'espace personnel",
        tagSelection: 'Sélectionnez une étiquette pour mieux organiser vos dépenses.',
        categorySelection: 'Sélectionnez une catégorie pour mieux organiser vos dépenses.',
        error: {
            invalidCategoryLength: 'Le nom de la catégorie dépasse 255 caractères. Veuillez le raccourcir ou choisir une autre catégorie.',
            invalidTagLength: "Le nom de l'étiquette dépasse 255 caractères. Veuillez le raccourcir ou choisir une autre étiquette.",
            invalidAmount: 'Veuillez entrer un montant valide avant de continuer',
            invalidIntegerAmount: 'Veuillez entrer un montant en dollars entiers avant de continuer.',
            invalidTaxAmount: ({amount}: RequestAmountParams) => `Le montant maximal de la taxe est ${amount}`,
            invalidSplit: 'La somme des répartitions doit être égale au montant total',
            invalidSplitParticipants: 'Veuillez entrer un montant supérieur à zéro pour au moins deux participants',
            invalidSplitYourself: 'Veuillez entrer un montant non nul pour votre répartition',
            noParticipantSelected: 'Veuillez sélectionner un participant',
            other: 'Erreur inattendue. Veuillez réessayer plus tard.',
            genericCreateFailureMessage: 'Erreur inattendue lors de la soumission de cette dépense. Veuillez réessayer plus tard.',
            genericCreateInvoiceFailureMessage: "Erreur inattendue lors de l'envoi de cette facture. Veuillez réessayer plus tard.",
            genericHoldExpenseFailureMessage: 'Erreur inattendue lors de la mise en attente de cette dépense. Veuillez réessayer plus tard.',
            genericUnholdExpenseFailureMessage: 'Erreur inattendue lors de la suppression de la mise en attente de cette dépense. Veuillez réessayer plus tard.',
            receiptDeleteFailureError: 'Erreur inattendue lors de la suppression de ce reçu. Veuillez réessayer plus tard.',
            receiptFailureMessage: "Une erreur s'est produite lors du téléchargement de votre reçu. Veuillez",
            receiptFailureMessageShort: "Une erreur s'est produite lors du téléchargement de votre reçu.",
            tryAgainMessage: 'réessayer',
            saveFileMessage: 'enregistrer le reçu',
            uploadLaterMessage: 'à télécharger plus tard.',
            genericDeleteFailureMessage: 'Erreur inattendue lors de la suppression de cette dépense. Veuillez réessayer plus tard.',
            genericEditFailureMessage: 'Erreur inattendue lors de la modification de cette dépense. Veuillez réessayer plus tard.',
            genericSmartscanFailureMessage: 'La transaction comporte des champs manquants',
            duplicateWaypointsErrorMessage: 'Veuillez supprimer les points de passage en double',
            atLeastTwoDifferentWaypoints: 'Veuillez entrer au moins deux adresses différentes.',
            splitExpenseMultipleParticipantsErrorMessage: "Une dépense ne peut pas être partagée entre un espace de travail et d'autres membres. Veuillez mettre à jour votre sélection.",
            invalidMerchant: 'Veuillez entrer un commerçant valide',
            atLeastOneAttendee: 'Au moins un participant doit être sélectionné',
            invalidQuantity: 'Veuillez entrer une quantité valide',
            quantityGreaterThanZero: 'La quantité doit être supérieure à zéro',
            invalidSubrateLength: 'Il doit y avoir au moins un sous-taux',
            invalidRate: "Tarif non valide pour cet espace de travail. Veuillez sélectionner un tarif disponible dans l'espace de travail.",
        },
        dismissReceiptError: "Ignorer l'erreur",
        dismissReceiptErrorConfirmation: 'Attention ! Ignorer cette erreur supprimera entièrement votre reçu téléchargé. Êtes-vous sûr ?',
        waitingOnEnabledWallet: ({submitterDisplayName}: WaitingOnBankAccountParams) =>
            `a commencé à régler. Le paiement est en attente jusqu'à ce que ${submitterDisplayName} active son portefeuille.`,
        enableWallet: 'Activer le portefeuille',
        hold: 'Attente',
        unhold: 'Supprimer la suspension',
        holdExpense: 'Mettre la dépense en attente',
        unholdExpense: 'Débloquer la dépense',
        heldExpense: 'retenu cette dépense',
        unheldExpense: 'débloqué cette dépense',
        moveUnreportedExpense: 'Déplacer la dépense non déclarée',
        addUnreportedExpense: 'Ajouter une dépense non déclarée',
        createNewExpense: 'Créer une nouvelle dépense',
        selectUnreportedExpense: 'Sélectionnez au moins une dépense à ajouter au rapport.',
        emptyStateUnreportedExpenseTitle: 'Aucune dépense non déclarée',
        emptyStateUnreportedExpenseSubtitle: "Il semble que vous n'ayez aucune dépense non déclarée. Essayez d'en créer une ci-dessous.",
        addUnreportedExpenseConfirm: 'Ajouter au rapport',
        explainHold: 'Expliquez pourquoi vous retenez cette dépense.',
        undoSubmit: "Annuler l'envoi",
        retracted: 'retraité',
        undoClose: 'Annuler la fermeture',
        reopened: 'rouvert',
        reopenReport: 'Rouvrir le rapport',
        reopenExportedReportConfirmation: ({connectionName}: {connectionName: string}) =>
            `Ce rapport a déjà été exporté vers ${connectionName}. Le modifier pourrait entraîner des incohérences de données. Êtes-vous sûr de vouloir rouvrir ce rapport ?`,
        reason: 'Raison',
        holdReasonRequired: 'Un motif est requis lors de la mise en attente.',
        expenseWasPutOnHold: 'La dépense a été mise en attente',
        expenseOnHold: 'Cette dépense a été mise en attente. Veuillez consulter les commentaires pour les prochaines étapes.',
        expensesOnHold: 'Toutes les dépenses ont été mises en attente. Veuillez consulter les commentaires pour connaître les prochaines étapes.',
        expenseDuplicate: 'Cette dépense a des détails similaires à une autre. Veuillez vérifier les doublons pour continuer.',
        someDuplicatesArePaid: 'Certains de ces doublons ont déjà été approuvés ou payés.',
        reviewDuplicates: 'Examiner les doublons',
        keepAll: 'Garder tout',
        confirmApprove: 'Confirmer le montant approuvé',
        confirmApprovalAmount: "Approuvez uniquement les dépenses conformes, ou approuvez l'ensemble du rapport.",
        confirmApprovalAllHoldAmount: () => ({
            one: 'Cette dépense est en attente. Voulez-vous approuver quand même ?',
            other: 'Ces dépenses sont en attente. Voulez-vous approuver quand même ?',
        }),
        confirmPay: 'Confirmer le montant du paiement',
        confirmPayAmount: "Payez ce qui n'est pas en attente, ou payez l'intégralité du rapport.",
        confirmPayAllHoldAmount: () => ({
            one: 'Cette dépense est en attente. Voulez-vous payer quand même ?',
            other: 'Ces dépenses sont en attente. Voulez-vous payer quand même ?',
        }),
        payOnly: 'Payer seulement',
        approveOnly: 'Approuver seulement',
        holdEducationalTitle: 'Cette demande est activée',
        holdEducationalText: 'tenir',
        whatIsHoldExplain: 'La mise en attente, c\'est comme appuyer sur "pause" pour une dépense afin de demander plus de détails avant l\'approbation ou le paiement.',
        holdIsLeftBehind: 'Les dépenses en attente sont déplacées vers un autre rapport après approbation ou paiement.',
        unholdWhenReady: "Les approbateurs peuvent débloquer les dépenses lorsqu'elles sont prêtes pour approbation ou paiement.",
        changePolicyEducational: {
            title: 'Vous avez déplacé ce rapport !',
            description: 'Vérifiez ces éléments, qui ont tendance à changer lors du déplacement des rapports vers un nouvel espace de travail.',
            reCategorize: "<strong>Re-catégorisez toutes les dépenses</strong> pour se conformer aux règles de l'espace de travail.",
            workflows: "Ce rapport peut désormais être soumis à un <strong>flux de travail d'approbation</strong> différent.",
        },
        changeWorkspace: "Changer d'espace de travail",
        set: 'set',
        changed: 'changé',
        removed: 'removed',
        transactionPending: 'Transaction en attente.',
        chooseARate: "Sélectionnez un taux de remboursement par mile ou kilomètre pour l'espace de travail",
        unapprove: 'Désapprouver',
        unapproveReport: 'Désapprouver le rapport',
        headsUp: 'Attention !',
        unapproveWithIntegrationWarning: ({accountingIntegration}: UnapproveWithIntegrationWarningParams) =>
            `Ce rapport a déjà été exporté vers ${accountingIntegration}. Le modifier pourrait entraîner des incohérences de données. Êtes-vous sûr de vouloir désapprouver ce rapport ?`,
        reimbursable: 'remboursable',
        nonReimbursable: 'non-remboursable',
        bookingPending: 'Cette réservation est en attente',
        bookingPendingDescription: "Cette réservation est en attente car elle n'a pas encore été payée.",
        bookingArchived: 'Cette réservation est archivée',
        bookingArchivedDescription: 'Cette réservation est archivée car la date du voyage est passée. Ajoutez une dépense pour le montant final si nécessaire.',
        attendees: 'Participants',
        whoIsYourAccountant: 'Qui est votre comptable ?',
        paymentComplete: 'Paiement effectué',
        time: 'Temps',
        startDate: 'Date de début',
        endDate: 'Date de fin',
        startTime: 'Heure de début',
        endTime: 'Heure de fin',
        deleteSubrate: 'Supprimer le sous-taux',
        deleteSubrateConfirmation: 'Êtes-vous sûr de vouloir supprimer ce sous-taux ?',
        quantity: 'Quantité',
        subrateSelection: 'Sélectionnez un sous-taux et entrez une quantité.',
        qty: 'Qté',
        firstDayText: () => ({
            one: `Premier jour : 1 heure`,
            other: (count: number) => `Premier jour : ${count.toFixed(2)} heures`,
        }),
        lastDayText: () => ({
            one: `Dernier jour : 1 heure`,
            other: (count: number) => `Dernier jour : ${count.toFixed(2)} heures`,
        }),
        tripLengthText: () => ({
            one: `Voyage : 1 journée complète`,
            other: (count: number) => `Voyage : ${count} jours complets`,
        }),
        dates: 'Dates',
        rates: 'Tarifs',
        submitsTo: ({name}: SubmitsToParams) => `Soumet à ${name}`,
        moveExpenses: () => ({one: 'Déplacer la dépense', other: 'Déplacer les dépenses'}),
    },
    share: {
        shareToExpensify: 'Partager sur Expensify',
        messageInputLabel: 'Message',
    },
    notificationPreferencesPage: {
        header: 'Préférences de notification',
        label: 'Me notifier des nouveaux messages',
        notificationPreferences: {
            always: 'Immédiatement',
            daily: 'Quotidiennement',
            mute: 'Muet',
            hidden: 'Hidden',
        },
    },
    loginField: {
        numberHasNotBeenValidated: "Le numéro n'a pas été validé. Cliquez sur le bouton pour renvoyer le lien de validation par SMS.",
        emailHasNotBeenValidated: "L'e-mail n'a pas été validé. Cliquez sur le bouton pour renvoyer le lien de validation par SMS.",
    },
    avatarWithImagePicker: {
        uploadPhoto: 'Télécharger une photo',
        removePhoto: 'Supprimer la photo',
        editImage: 'Modifier la photo',
        viewPhoto: 'Voir la photo',
        imageUploadFailed: "Échec du téléchargement de l'image",
        deleteWorkspaceError: "Désolé, un problème inattendu est survenu lors de la suppression de l'avatar de votre espace de travail.",
        sizeExceeded: ({maxUploadSizeInMB}: SizeExceededParams) => `L'image sélectionnée dépasse la taille maximale de téléchargement de ${maxUploadSizeInMB} Mo.`,
        resolutionConstraints: ({minHeightInPx, minWidthInPx, maxHeightInPx, maxWidthInPx}: ResolutionConstraintsParams) =>
            `Veuillez télécharger une image de taille supérieure à ${minHeightInPx}x${minWidthInPx} pixels et inférieure à ${maxHeightInPx}x${maxWidthInPx} pixels.`,
        notAllowedExtension: ({allowedExtensions}: NotAllowedExtensionParams) => `La photo de profil doit être l'un des types suivants : ${allowedExtensions.join(', ')}.`,
    },
    modal: {
        backdropLabel: 'Toile de fond du modal',
    },
    profilePage: {
        profile: 'Profil',
        preferredPronouns: 'Pronoms préférés',
        selectYourPronouns: 'Sélectionnez vos pronoms',
        selfSelectYourPronoun: 'Sélectionnez votre pronom vous-même',
        emailAddress: 'Adresse e-mail',
        setMyTimezoneAutomatically: 'Définir mon fuseau horaire automatiquement',
        timezone: 'Fuseau horaire',
        invalidFileMessage: 'Fichier invalide. Veuillez essayer une autre image.',
        avatarUploadFailureMessage: "Une erreur s'est produite lors du téléchargement de l'avatar. Veuillez réessayer.",
        online: 'En ligne',
        offline: 'Hors ligne',
        syncing: 'Synchronisation',
        profileAvatar: 'Avatar de profil',
        publicSection: {
            title: 'Public',
            subtitle: 'Ces détails sont affichés sur votre profil public. Tout le monde peut les voir.',
        },
        privateSection: {
            title: 'Privé',
            subtitle: 'Ces détails sont utilisés pour les voyages et les paiements. Ils ne sont jamais affichés sur votre profil public.',
        },
    },
    securityPage: {
        title: 'Options de sécurité',
        subtitle: "Activez l'authentification à deux facteurs pour sécuriser votre compte.",
        goToSecurity: 'Retourner à la page de sécurité',
    },
    shareCodePage: {
        title: 'Votre code',
        subtitle: 'Invitez des membres à Expensify en partageant votre code QR personnel ou votre lien de parrainage.',
    },
    pronounsPage: {
        pronouns: 'Pronoms',
        isShownOnProfile: 'Vos pronoms sont affichés sur votre profil.',
        placeholderText: 'Recherchez pour voir les options',
    },
    contacts: {
        contactMethod: 'Méthode de contact',
        contactMethods: 'Méthodes de contact',
        featureRequiresValidate: 'Cette fonctionnalité nécessite que vous validiez votre compte.',
        validateAccount: 'Validez votre compte',
        helpTextBeforeEmail: 'Ajoutez plus de moyens pour que les gens vous trouvent, et transférez les reçus à',
        helpTextAfterEmail: 'depuis plusieurs adresses e-mail.',
        pleaseVerify: 'Veuillez vérifier cette méthode de contact',
        getInTouch: 'Chaque fois que nous devons vous contacter, nous utiliserons cette méthode de contact.',
        enterMagicCode: ({contactMethod}: EnterMagicCodeParams) => `Veuillez entrer le code magique envoyé à ${contactMethod}. Il devrait arriver dans une minute ou deux.`,
        setAsDefault: 'Définir par défaut',
        yourDefaultContactMethod:
            "C'est votre méthode de contact par défaut actuelle. Avant de pouvoir la supprimer, vous devez choisir une autre méthode de contact et cliquer sur « Définir par défaut ».",
        removeContactMethod: 'Supprimer la méthode de contact',
        removeAreYouSure: 'Êtes-vous sûr de vouloir supprimer ce moyen de contact ? Cette action est irréversible.',
        failedNewContact: "Échec de l'ajout de ce moyen de contact.",
        genericFailureMessages: {
            requestContactMethodValidateCode: "Échec de l'envoi d'un nouveau code magique. Veuillez patienter un peu et réessayer.",
            validateSecondaryLogin: 'Code magique incorrect ou invalide. Veuillez réessayer ou demander un nouveau code.',
            deleteContactMethod: "Échec de la suppression de la méthode de contact. Veuillez contacter Concierge pour obtenir de l'aide.",
            setDefaultContactMethod: "Échec de la définition d'une nouvelle méthode de contact par défaut. Veuillez contacter Concierge pour obtenir de l'aide.",
            addContactMethod: "Échec de l'ajout de ce moyen de contact. Veuillez contacter Concierge pour obtenir de l'aide.",
            enteredMethodIsAlreadySubmitted: 'Cette méthode de contact existe déjà',
            passwordRequired: 'mot de passe requis.',
            contactMethodRequired: 'La méthode de contact est requise',
            invalidContactMethod: 'Méthode de contact invalide',
        },
        newContactMethod: 'Nouvelle méthode de contact',
        goBackContactMethods: 'Revenir aux méthodes de contact',
    },
    // cspell:disable
    pronouns: {
        coCos: 'Co / Cos',
        eEyEmEir: 'E / Ey / Em / Eir',
        faeFaer: 'Fae / Faer',
        heHimHis: 'Il / Lui / Son',
        heHimHisTheyThemTheirs: 'Il / Lui / Son / Ils / Eux / Leurs',
        sheHerHers: 'Elle / Elle / Sa',
        sheHerHersTheyThemTheirs: 'Elle / Elle / Sienne / Iel / Iel / Leur',
        merMers: 'Mer / Mers',
        neNirNirs: 'Ne / Nir / Nirs',
        neeNerNers: 'Nee / Ner / Ners',
        perPers: 'Par / Pers',
        theyThemTheirs: 'Ils / Elles / Leurs',
        thonThons: 'Thon / Thons',
        veVerVis: 'Aller / Voir / Vue',
        viVir: 'Vi / Vir',
        xeXemXyr: 'Xe / Xem / Xyr',
        zeZieZirHir: 'Ze / Zie / Zir / Hir',
        zeHirHirs: 'Ze / Hir',
        callMeByMyName: 'Appelle-moi par mon nom',
    },
    // cspell:enable
    displayNamePage: {
        headerTitle: "Nom d'affichage",
        isShownOnProfile: "Votre nom d'affichage est affiché sur votre profil.",
    },
    timezonePage: {
        timezone: 'Fuseau horaire',
        isShownOnProfile: 'Votre fuseau horaire est affiché sur votre profil.',
        getLocationAutomatically: 'Déterminer automatiquement votre emplacement',
    },
    updateRequiredView: {
        updateRequired: 'Mise à jour requise',
        pleaseInstall: 'Veuillez mettre à jour vers la dernière version de New Expensify.',
        pleaseInstallExpensifyClassic: "Veuillez installer la dernière version d'Expensify.",
        toGetLatestChanges: 'Pour mobile ou ordinateur de bureau, téléchargez et installez la dernière version. Pour le web, actualisez votre navigateur.',
        newAppNotAvailable: "L'application New Expensify n'est plus disponible.",
    },
    initialSettingsPage: {
        about: 'À propos',
        aboutPage: {
            description: "La nouvelle application Expensify est construite par une communauté de développeurs open-source du monde entier. Aidez-nous à construire l'avenir d'Expensify.",
            appDownloadLinks: 'App download links',
            viewKeyboardShortcuts: 'Voir les raccourcis clavier',
            viewTheCode: 'Voir le code',
            viewOpenJobs: "Voir les offres d'emploi ouvertes",
            reportABug: 'Signaler un bug',
            troubleshoot: 'Dépanner',
        },
        appDownloadLinks: {
            android: {
                label: 'Android',
            },
            ios: {
                label: 'iOS',
            },
            desktop: {
                label: 'macOS',
            },
        },
        troubleshoot: {
            clearCacheAndRestart: 'Effacer le cache et redémarrer',
            viewConsole: 'Afficher la console de débogage',
            debugConsole: 'Console de débogage',
            description: "Utilisez les outils ci-dessous pour vous aider à résoudre les problèmes liés à l'expérience Expensify. Si vous rencontrez des problèmes, veuillez",
            submitBug: 'soumettre un bug',
            confirmResetDescription: 'Tous les brouillons de messages non envoyés seront perdus, mais le reste de vos données est en sécurité.',
            resetAndRefresh: 'Réinitialiser et actualiser',
            clientSideLogging: 'Journalisation côté client',
            noLogsToShare: 'Aucun journal à partager',
            useProfiling: 'Utiliser le profilage',
            profileTrace: 'Profil de trace',
            releaseOptions: 'Options de publication',
            testingPreferences: 'Préférences de test',
            useStagingServer: 'Utiliser le serveur de staging',
            forceOffline: 'Forcer hors ligne',
            simulatePoorConnection: 'Simuler une mauvaise connexion Internet',
            simulateFailingNetworkRequests: 'Simuler des échecs de requêtes réseau',
            authenticationStatus: "Statut d'authentification",
            deviceCredentials: "Identifiants de l'appareil",
            invalidate: 'Invalider',
            destroy: 'Détruire',
            maskExportOnyxStateData: "Masquer les données sensibles des membres lors de l'exportation de l'état Onyx",
            exportOnyxState: "Exporter l'état Onyx",
            importOnyxState: "Importer l'état Onyx",
            testCrash: 'Test crash',
            resetToOriginalState: "Réinitialiser à l'état d'origine",
            usingImportedState: 'Vous utilisez un état importé. Appuyez ici pour le réinitialiser.',
            debugMode: 'Mode débogage',
            invalidFile: 'Fichier invalide',
            invalidFileDescription: "Le fichier que vous essayez d'importer n'est pas valide. Veuillez réessayer.",
            invalidateWithDelay: 'Invalider avec délai',
        },
        debugConsole: {
            saveLog: 'Enregistrer le journal',
            shareLog: 'Partager le journal',
            enterCommand: 'Entrer la commande',
            execute: 'Exécuter',
            noLogsAvailable: 'Aucun journal disponible',
            logSizeTooLarge: ({size}: LogSizeParams) =>
                `La taille du journal dépasse la limite de ${size} Mo. Veuillez utiliser "Enregistrer le journal" pour télécharger le fichier journal à la place.`,
            logs: 'Journaux',
            viewConsole: 'Afficher la console',
        },
        security: 'Sécurité',
        signOut: 'Déconnexion',
        restoreStashed: 'Restaurer la connexion mise en attente',
        signOutConfirmationText: 'Vous perdrez toutes les modifications hors ligne si vous vous déconnectez.',
        versionLetter: 'v',
        readTheTermsAndPrivacy: {
            phrase1: 'Lire le',
            phrase2: "Conditions d'utilisation",
            phrase3: 'et',
            phrase4: 'Confidentialité',
        },
        help: 'Aide',
        accountSettings: 'Paramètres du compte',
        account: 'Compte',
        general: 'Général',
    },
    closeAccountPage: {
        closeAccount: 'Fermer le compte',
        reasonForLeavingPrompt: 'Nous serions désolés de vous voir partir ! Pourriez-vous nous dire pourquoi, afin que nous puissions nous améliorer ?',
        enterMessageHere: 'Entrez le message ici',
        closeAccountWarning: 'La fermeture de votre compte est irréversible.',
        closeAccountPermanentlyDeleteData: 'Êtes-vous sûr de vouloir supprimer votre compte ? Cela supprimera définitivement toutes les dépenses en cours.',
        enterDefaultContactToConfirm: 'Veuillez entrer votre méthode de contact par défaut pour confirmer que vous souhaitez fermer votre compte. Votre méthode de contact par défaut est :',
        enterDefaultContact: 'Entrez votre méthode de contact par défaut',
        defaultContact: 'Méthode de contact par défaut :',
        enterYourDefaultContactMethod: 'Veuillez entrer votre méthode de contact par défaut pour clôturer votre compte.',
    },
    mergeAccountsPage: {
        mergeAccount: 'Fusionner les comptes',
        accountDetails: {
            accountToMergeInto: 'Entrez le compte dans lequel vous souhaitez fusionner',
            notReversibleConsent: "Je comprends que cela n'est pas réversible",
        },
        accountValidate: {
            confirmMerge: 'Êtes-vous sûr de vouloir fusionner les comptes ?',
            lossOfUnsubmittedData: `La fusion de vos comptes est irréversible et entraînera la perte de toutes les dépenses non soumises pour`,
            enterMagicCode: `Pour continuer, veuillez entrer le code magique envoyé à`,
            errors: {
                incorrectMagicCode: 'Code magique incorrect ou invalide. Veuillez réessayer ou demander un nouveau code.',
                fallback: 'Un problème est survenu. Veuillez réessayer plus tard.',
            },
        },
        mergeSuccess: {
            accountsMerged: 'Comptes fusionnés !',
            successfullyMergedAllData: {
                beforeFirstEmail: `Vous avez fusionné avec succès toutes les données de`,
                beforeSecondEmail: `en`,
                afterSecondEmail: `. À l'avenir, vous pouvez utiliser l'un ou l'autre identifiant pour ce compte.`,
            },
        },
        mergePendingSAML: {
            weAreWorkingOnIt: 'Nous y travaillons',
            limitedSupport: 'Nous ne prenons pas encore en charge la fusion des comptes sur New Expensify. Veuillez effectuer cette action sur Expensify Classic à la place.',
            reachOutForHelp: {
                beforeLink: "N'hésitez pas à",
                linkText: 'contactez Concierge',
                afterLink: 'si vous avez des questions !',
            },
            goToExpensifyClassic: 'Aller à Expensify Classic',
        },
        mergeFailureSAMLDomainControl: {
            beforeFirstEmail: 'Vous ne pouvez pas fusionner',
            beforeDomain: "parce que c'est contrôlé par",
            afterDomain: ". S'il vous plaît",
            linkText: 'contactez Concierge',
            afterLink: 'pour assistance.',
        },
        mergeFailureSAMLAccount: {
            beforeEmail: 'Vous ne pouvez pas fusionner',
            afterEmail: "dans d'autres comptes car votre administrateur de domaine l'a défini comme votre identifiant principal. Veuillez plutôt fusionner d'autres comptes avec celui-ci.",
        },
        mergeFailure2FA: {
            oldAccount2FAEnabled: {
                beforeFirstEmail: 'Vous ne pouvez pas fusionner les comptes car',
                beforeSecondEmail: "a activé l'authentification à deux facteurs (2FA). Veuillez désactiver la 2FA pour",
                afterSecondEmail: 'et réessayez.',
            },
            learnMore: 'En savoir plus sur la fusion des comptes.',
        },
        mergeFailureAccountLocked: {
            beforeEmail: 'Vous ne pouvez pas fusionner',
            afterEmail: "parce qu'il est verrouillé. Veuillez",
            linkText: 'contactez Concierge',
            afterLink: `pour assistance.`,
        },
        mergeFailureUncreatedAccount: {
            noExpensifyAccount: {
                beforeEmail: 'Vous ne pouvez pas fusionner les comptes car',
                afterEmail: "n'a pas de compte Expensify.",
            },
            addContactMethod: {
                beforeLink: "S'il vous plaît",
                linkText: 'ajoutez-le comme méthode de contact',
                afterLink: 'au lieu.',
            },
        },
        mergeFailureSmartScannerAccount: {
            beforeEmail: 'Vous ne pouvez pas fusionner',
            afterEmail: "dans d'autres comptes. Veuillez fusionner les autres comptes avec celui-ci à la place.",
        },
        mergeFailureInvoicedAccount: {
            beforeEmail: 'Vous ne pouvez pas fusionner',
            afterEmail: "dans d'autres comptes car c'est le propriétaire de facturation d'un compte facturé. Veuillez plutôt fusionner d'autres comptes avec celui-ci.",
        },
        mergeFailureTooManyAttempts: {
            heading: 'Réessayez plus tard',
            description: 'Il y a eu trop de tentatives de fusion de comptes. Veuillez réessayer plus tard.',
        },
        mergeFailureUnvalidatedAccount: {
            description: "Vous ne pouvez pas fusionner avec d'autres comptes car il n'est pas validé. Veuillez valider le compte et réessayer.",
        },
        mergeFailureSelfMerge: {
            description: 'Vous ne pouvez pas fusionner un compte avec lui-même.',
        },
        mergeFailureGenericHeading: 'Impossible de fusionner les comptes',
    },
    lockAccountPage: {
        lockAccount: 'Verrouiller le compte',
        unlockAccount: 'Déverrouiller le compte',
        compromisedDescription:
            'Si vous soupçonnez que votre compte Expensify est compromis, vous pouvez le verrouiller pour empêcher les nouvelles transactions avec la carte Expensify et bloquer les modifications indésirables du compte.',
        domainAdminsDescriptionPartOne: 'Pour les administrateurs de domaine,',
        domainAdminsDescriptionPartTwo: 'cette action arrête toute activité de la carte Expensify et les actions administratives',
        domainAdminsDescriptionPartThree: "sur l'ensemble de votre/vos domaine(s).",
        warning: `Une fois que votre compte est verrouillé, notre équipe enquêtera et supprimera tout accès non autorisé. Pour retrouver l'accès, vous devrez travailler avec Concierge pour sécuriser votre compte.`,
    },
    failedToLockAccountPage: {
        failedToLockAccount: 'Échec du verrouillage du compte',
        failedToLockAccountDescription: `Nous n'avons pas pu verrouiller votre compte. Veuillez discuter avec Concierge pour résoudre ce problème.`,
        chatWithConcierge: 'Discuter avec Concierge',
    },
    unlockAccountPage: {
        accountLocked: 'Compte verrouillé',
        yourAccountIsLocked: 'Votre compte est verrouillé',
        chatToConciergeToUnlock: 'Discutez avec Concierge pour résoudre les problèmes de sécurité et débloquer votre compte.',
        chatWithConcierge: 'Discuter avec Concierge',
    },
    passwordPage: {
        changePassword: 'Changer le mot de passe',
        changingYourPasswordPrompt: 'Changer votre mot de passe mettra à jour votre mot de passe pour vos comptes Expensify.com et New Expensify.',
        currentPassword: 'Mot de passe actuel',
        newPassword: 'Nouveau mot de passe',
        newPasswordPrompt:
            'Votre nouveau mot de passe doit être différent de votre ancien mot de passe et contenir au moins 8 caractères, 1 lettre majuscule, 1 lettre minuscule et 1 chiffre.',
    },
    twoFactorAuth: {
        headerTitle: 'Authentification à deux facteurs',
        twoFactorAuthEnabled: 'Authentification à deux facteurs activée',
        whatIsTwoFactorAuth:
            "L'authentification à deux facteurs (2FA) aide à sécuriser votre compte. Lors de la connexion, vous devrez entrer un code généré par votre application d'authentification préférée.",
        disableTwoFactorAuth: "Désactiver l'authentification à deux facteurs",
        explainProcessToRemove: "Pour désactiver l'authentification à deux facteurs (2FA), veuillez entrer un code valide depuis votre application d'authentification.",
        disabled: "L'authentification à deux facteurs est maintenant désactivée",
        noAuthenticatorApp: "Vous n'aurez plus besoin d'une application d'authentification pour vous connecter à Expensify.",
        stepCodes: 'Codes de récupération',
        keepCodesSafe: 'Gardez ces codes de récupération en sécurité !',
        codesLoseAccess:
            "Si vous perdez l'accès à votre application d'authentification et n'avez pas ces codes, vous perdrez l'accès à votre compte.\n\nRemarque : La configuration de l'authentification à deux facteurs vous déconnectera de toutes les autres sessions actives.",
        errorStepCodes: 'Veuillez copier ou télécharger les codes avant de continuer.',
        stepVerify: 'Vérifier',
        scanCode: 'Scannez le code QR en utilisant votre',
        authenticatorApp: "application d'authentification",
        addKey: "Ou ajoutez cette clé secrète à votre application d'authentification :",
        enterCode: "Ensuite, entrez le code à six chiffres généré par votre application d'authentification.",
        stepSuccess: 'Terminé',
        enabled: 'Authentification à deux facteurs activée',
        congrats: 'Félicitations ! Vous avez maintenant cette sécurité supplémentaire.',
        copy: 'Copier',
        disable: 'Désactiver',
        enableTwoFactorAuth: "Activer l'authentification à deux facteurs",
        pleaseEnableTwoFactorAuth: "Veuillez activer l'authentification à deux facteurs.",
        twoFactorAuthIsRequiredDescription: "Pour des raisons de sécurité, Xero nécessite une authentification à deux facteurs pour connecter l'intégration.",
        twoFactorAuthIsRequiredForAdminsHeader: 'Authentification à deux facteurs requise',
        twoFactorAuthIsRequiredForAdminsTitle: "Veuillez activer l'authentification à deux facteurs.",
        twoFactorAuthIsRequiredForAdminsDescription:
            "Votre connexion comptable Xero nécessite l'utilisation de l'authentification à deux facteurs. Pour continuer à utiliser Expensify, veuillez l'activer.",
        twoFactorAuthCannotDisable: 'Impossible de désactiver la 2FA',
        twoFactorAuthRequired: "L'authentification à deux facteurs (2FA) est requise pour votre connexion Xero et ne peut pas être désactivée.",
    },
    recoveryCodeForm: {
        error: {
            pleaseFillRecoveryCode: 'Veuillez entrer votre code de récupération',
            incorrectRecoveryCode: 'Code de récupération incorrect. Veuillez réessayer.',
        },
        useRecoveryCode: 'Utiliser le code de récupération',
        recoveryCode: 'Code de récupération',
        use2fa: "Utilisez le code d'authentification à deux facteurs",
    },
    twoFactorAuthForm: {
        error: {
            pleaseFillTwoFactorAuth: "Veuillez entrer votre code d'authentification à deux facteurs",
            incorrect2fa: "Code d'authentification à deux facteurs incorrect. Veuillez réessayer.",
        },
    },
    passwordConfirmationScreen: {
        passwordUpdated: 'Mot de passe mis à jour !',
        allSet: 'Tout est prêt. Gardez votre nouveau mot de passe en sécurité.',
    },
    privateNotes: {
        title: 'Notes privées',
        personalNoteMessage: 'Conservez des notes sur cette discussion ici. Vous êtes la seule personne qui peut ajouter, modifier ou consulter ces notes.',
        sharedNoteMessage: "Conservez des notes sur cette discussion ici. Les employés d'Expensify et les autres membres du domaine team.expensify.com peuvent consulter ces notes.",
        composerLabel: 'Notes',
        myNote: 'Ma note',
        error: {
            genericFailureMessage: "Les notes privées n'ont pas pu être enregistrées.",
        },
    },
    billingCurrency: {
        error: {
            securityCode: 'Veuillez entrer un code de sécurité valide',
        },
        securityCode: 'Code de sécurité',
        changeBillingCurrency: 'Changer la devise de facturation',
        changePaymentCurrency: 'Changer la devise de paiement',
        paymentCurrency: 'Devise de paiement',
        paymentCurrencyDescription: 'Sélectionnez une devise standardisée à laquelle toutes les dépenses personnelles doivent être converties',
        note: 'Remarque : Changer votre devise de paiement peut affecter le montant que vous paierez pour Expensify. Consultez notre',
        noteLink: 'page de tarification',
        noteDetails: 'pour plus de détails.',
    },
    addDebitCardPage: {
        addADebitCard: 'Ajouter une carte de débit',
        nameOnCard: 'Nom sur la carte',
        debitCardNumber: 'Numéro de carte de débit',
        expiration: "Date d'expiration",
        expirationDate: 'MMYY',
        cvv: 'CVV',
        billingAddress: 'Adresse de facturation',
        growlMessageOnSave: 'Votre carte de débit a été ajoutée avec succès',
        expensifyPassword: 'Mot de passe Expensify',
        error: {
            invalidName: 'Le nom ne peut contenir que des lettres',
            addressZipCode: 'Veuillez entrer un code postal valide',
            debitCardNumber: 'Veuillez saisir un numéro de carte de débit valide',
            expirationDate: "Veuillez sélectionner une date d'expiration valide",
            securityCode: 'Veuillez entrer un code de sécurité valide',
            addressStreet: "Veuillez entrer une adresse de facturation valide qui n'est pas une boîte postale.",
            addressState: 'Veuillez sélectionner un état',
            addressCity: 'Veuillez entrer une ville',
            genericFailureMessage: "Une erreur s'est produite lors de l'ajout de votre carte. Veuillez réessayer.",
            password: 'Veuillez entrer votre mot de passe Expensify',
        },
    },
    addPaymentCardPage: {
        addAPaymentCard: 'Ajouter une carte de paiement',
        nameOnCard: 'Nom sur la carte',
        paymentCardNumber: 'Numéro de carte',
        expiration: "Date d'expiration",
        expirationDate: 'MMYY',
        cvv: 'CVV',
        billingAddress: 'Adresse de facturation',
        growlMessageOnSave: 'Votre carte de paiement a été ajoutée avec succès',
        expensifyPassword: 'Mot de passe Expensify',
        error: {
            invalidName: 'Le nom ne peut contenir que des lettres',
            addressZipCode: 'Veuillez entrer un code postal valide',
            paymentCardNumber: 'Veuillez entrer un numéro de carte valide',
            expirationDate: "Veuillez sélectionner une date d'expiration valide",
            securityCode: 'Veuillez entrer un code de sécurité valide',
            addressStreet: "Veuillez entrer une adresse de facturation valide qui n'est pas une boîte postale.",
            addressState: 'Veuillez sélectionner un état',
            addressCity: 'Veuillez entrer une ville',
            genericFailureMessage: "Une erreur s'est produite lors de l'ajout de votre carte. Veuillez réessayer.",
            password: 'Veuillez entrer votre mot de passe Expensify',
        },
    },
    walletPage: {
        balance: 'Solde',
        paymentMethodsTitle: 'Méthodes de paiement',
        setDefaultConfirmation: 'Définir comme méthode de paiement par défaut',
        setDefaultSuccess: 'Méthode de paiement par défaut définie !',
        deleteAccount: 'Supprimer le compte',
        deleteConfirmation: 'Êtes-vous sûr de vouloir supprimer ce compte ?',
        error: {
            notOwnerOfBankAccount: "Une erreur s'est produite lors de la définition de ce compte bancaire comme méthode de paiement par défaut.",
            invalidBankAccount: 'Ce compte bancaire est temporairement suspendu',
            notOwnerOfFund: "Une erreur s'est produite lors de la définition de cette carte comme votre méthode de paiement par défaut.",
            setDefaultFailure: "Un problème est survenu. Veuillez discuter avec Concierge pour obtenir de l'aide supplémentaire.",
        },
        addBankAccountFailure: "Une erreur inattendue s'est produite lors de l'ajout de votre compte bancaire. Veuillez réessayer.",
        getPaidFaster: 'Soyez payé plus rapidement',
        addPaymentMethod: "Ajoutez un mode de paiement pour envoyer et recevoir des paiements directement dans l'application.",
        getPaidBackFaster: 'Soyez remboursé plus rapidement',
        secureAccessToYourMoney: 'Accédez à votre argent en toute sécurité',
        receiveMoney: "Recevez de l'argent dans votre devise locale",
        expensifyWallet: 'Expensify Wallet (Bêta)',
        sendAndReceiveMoney: "Envoyez et recevez de l'argent avec des amis. Comptes bancaires américains uniquement.",
        enableWallet: 'Activer le portefeuille',
        addBankAccountToSendAndReceive: 'Soyez remboursé pour les dépenses que vous soumettez à un espace de travail.',
        addBankAccount: 'Ajouter un compte bancaire',
        assignedCards: 'Cartes assignées',
        assignedCardsDescription: "Ce sont des cartes attribuées par un administrateur d'espace de travail pour gérer les dépenses de l'entreprise.",
        expensifyCard: 'Expensify Card',
        walletActivationPending: 'Nous examinons vos informations. Veuillez revenir dans quelques minutes !',
        walletActivationFailed: "Malheureusement, votre portefeuille ne peut pas être activé pour le moment. Veuillez discuter avec Concierge pour obtenir de l'aide supplémentaire.",
        addYourBankAccount: 'Ajoutez votre compte bancaire',
        addBankAccountBody: "Connectons votre compte bancaire à Expensify pour qu'il soit plus facile que jamais d'envoyer et de recevoir des paiements directement dans l'application.",
        chooseYourBankAccount: 'Choisissez votre compte bancaire',
        chooseAccountBody: 'Assurez-vous de sélectionner le bon.',
        confirmYourBankAccount: 'Confirmez votre compte bancaire',
    },
    cardPage: {
        expensifyCard: 'Expensify Card',
        expensifyTravelCard: 'Carte de Voyage Expensify',
        availableSpend: 'Limite restante',
        smartLimit: {
            name: 'Limite intelligent',
            title: ({formattedLimit}: ViolationsOverLimitParams) =>
                `Vous pouvez dépenser jusqu'à ${formattedLimit} avec cette carte, et la limite sera réinitialisée au fur et à mesure que vos dépenses soumises sont approuvées.`,
        },
        fixedLimit: {
            name: 'Limite fixe',
            title: ({formattedLimit}: ViolationsOverLimitParams) => `Vous pouvez dépenser jusqu'à ${formattedLimit} avec cette carte, puis elle sera désactivée.`,
        },
        monthlyLimit: {
            name: 'Limite mensuel',
            title: ({formattedLimit}: ViolationsOverLimitParams) =>
                `Vous pouvez dépenser jusqu'à ${formattedLimit} sur cette carte par mois. La limite sera réinitialisée le 1er jour de chaque mois calendaire.`,
        },
        virtualCardNumber: 'Numéro de carte virtuelle',
        travelCardCvv: 'CVV de la carte de voyage',
        physicalCardNumber: 'Numéro de carte physique',
        getPhysicalCard: 'Obtenir une carte physique',
        reportFraud: 'Signaler une fraude à la carte virtuelle',
        reportTravelFraud: 'Signaler une fraude à la carte de voyage',
        reviewTransaction: 'Examiner la transaction',
        suspiciousBannerTitle: 'Transaction suspecte',
        suspiciousBannerDescription: 'Nous avons remarqué des transactions suspectes sur votre carte. Appuyez ci-dessous pour les examiner.',
        cardLocked: 'Votre carte est temporairement bloquée pendant que notre équipe examine le compte de votre entreprise.',
        cardDetails: {
            cardNumber: 'Numéro de carte virtuelle',
            expiration: 'Expiration',
            cvv: 'CVV',
            address: 'Adresse',
            revealDetails: 'Révéler les détails',
            revealCvv: 'Révéler le CVV',
            copyCardNumber: 'Copier le numéro de carte',
            updateAddress: "Mettre à jour l'adresse",
        },
        cardAddedToWallet: ({platform}: {platform: 'Google' | 'Apple'}) => `Ajouté au portefeuille ${platform}`,
        cardDetailsLoadingFailure: "Une erreur s'est produite lors du chargement des détails de la carte. Veuillez vérifier votre connexion Internet et réessayer.",
        validateCardTitle: "Assurons-nous que c'est bien vous",
        enterMagicCode: ({contactMethod}: EnterMagicCodeParams) =>
            `Veuillez entrer le code magique envoyé à ${contactMethod} pour voir les détails de votre carte. Il devrait arriver dans une minute ou deux.`,
    },
    workflowsPage: {
        workflowTitle: 'Dépenser',
        workflowDescription: "Configurez un flux de travail dès que la dépense survient, y compris l'approbation et le paiement.",
        delaySubmissionTitle: 'Retarder les soumissions',
        delaySubmissionDescription:
            'Choisissez un calendrier personnalisé pour soumettre les dépenses, ou laissez cette option désactivée pour des mises à jour en temps réel sur les dépenses.',
        submissionFrequency: 'Fréquence de soumission',
        submissionFrequencyDateOfMonth: 'Date du mois',
        addApprovalsTitle: 'Ajouter des approbations',
        addApprovalButton: "Ajouter un flux de travail d'approbation",
        addApprovalTip: "Ce flux de travail par défaut s'applique à tous les membres, sauf si un flux de travail plus spécifique existe.",
        approver: 'Approbateur',
        connectBankAccount: 'Connecter un compte bancaire',
        addApprovalsDescription: "Exiger une approbation supplémentaire avant d'autoriser un paiement.",
        makeOrTrackPaymentsTitle: 'Effectuer ou suivre des paiements',
        makeOrTrackPaymentsDescription: 'Ajoutez un payeur autorisé pour les paiements effectués dans Expensify ou suivez les paiements effectués ailleurs.',
        editor: {
            submissionFrequency: 'Choisissez combien de temps Expensify doit attendre avant de partager les dépenses sans erreur.',
        },
        frequencyDescription: 'Choisissez la fréquence à laquelle vous souhaitez que les dépenses soient soumises automatiquement, ou faites-le manuellement.',
        frequencies: {
            instant: 'Instantané',
            weekly: 'Hebdomadaire',
            monthly: 'Mensuel',
            twiceAMonth: 'Deux fois par mois',
            byTrip: 'Par voyage',
            manually: 'Manuellement',
            daily: 'Quotidiennement',
            lastDayOfMonth: 'Dernier jour du mois',
            lastBusinessDayOfMonth: 'Dernier jour ouvrable du mois',
            ordinals: {
                one: 'st',
                two: 'nd',
                few: 'rd',
                other: 'th',
                /* eslint-disable @typescript-eslint/naming-convention */
                '1': 'Premier',
                '2': 'Deuxième',
                '3': 'Troisième',
                '4': 'Quatrième',
                '5': 'Cinquième',
                '6': 'Sixième',
                '7': 'Septième',
                '8': 'Huitième',
                '9': 'Neuvième',
                '10': 'Dixième',
                /* eslint-enable @typescript-eslint/naming-convention */
            },
        },
        approverInMultipleWorkflows: "Ce membre appartient déjà à un autre flux de travail d'approbation. Toute mise à jour ici sera également reflétée là-bas.",
        approverCircularReference: ({name1, name2}: ApprovalWorkflowErrorParams) =>
            `<strong>${name1}</strong> approuve déjà les rapports à <strong>${name2}</strong>. Veuillez choisir un autre approbateur pour éviter un flux de travail circulaire.`,
        emptyContent: {
            title: 'Aucun membre à afficher',
            expensesFromSubtitle: "Tous les membres de l'espace de travail appartiennent déjà à un flux de travail d'approbation existant.",
            approverSubtitle: 'Tous les approbateurs appartiennent à un flux de travail existant.',
        },
    },
    workflowsDelayedSubmissionPage: {
        autoReportingErrorMessage: "La soumission retardée n'a pas pu être modifiée. Veuillez réessayer ou contacter le support.",
        autoReportingFrequencyErrorMessage: "La fréquence de soumission n'a pas pu être modifiée. Veuillez réessayer ou contacter le support.",
        monthlyOffsetErrorMessage: "La fréquence mensuelle n'a pas pu être modifiée. Veuillez réessayer ou contacter le support.",
    },
    workflowsCreateApprovalsPage: {
        title: 'Confirmer',
        header: "Ajoutez plus d'approbateurs et confirmez.",
        additionalApprover: 'Approbateur supplémentaire',
        submitButton: 'Ajouter un flux de travail',
    },
    workflowsEditApprovalsPage: {
        title: "Modifier le flux de travail d'approbation",
        deleteTitle: "Supprimer le flux de travail d'approbation",
        deletePrompt: "Êtes-vous sûr de vouloir supprimer ce flux de travail d'approbation ? Tous les membres suivront ensuite le flux de travail par défaut.",
    },
    workflowsExpensesFromPage: {
        title: 'Dépenses de',
        header: 'Lorsque les membres suivants soumettent des dépenses :',
    },
    workflowsApproverPage: {
        genericErrorMessage: "L'approbateur n'a pas pu être modifié. Veuillez réessayer ou contacter le support.",
        header: 'Envoyer à ce membre pour approbation :',
    },
    workflowsPayerPage: {
        title: 'Payeur autorisé',
        genericErrorMessage: "Le payeur autorisé n'a pas pu être modifié. Veuillez réessayer.",
        admins: 'Admins',
        payer: 'Payer',
        paymentAccount: 'Compte de paiement',
    },
    reportFraudPage: {
        title: 'Signaler une fraude à la carte virtuelle',
        description:
            'Si les détails de votre carte virtuelle ont été volés ou compromis, nous désactiverons définitivement votre carte existante et vous fournirons une nouvelle carte virtuelle et un nouveau numéro.',
        deactivateCard: 'Désactiver la carte',
        reportVirtualCardFraud: 'Signaler une fraude à la carte virtuelle',
    },
    reportFraudConfirmationPage: {
        title: 'Fraude à la carte signalée',
        description:
            'Nous avons désactivé votre carte existante de façon permanente. Lorsque vous reviendrez pour consulter les détails de votre carte, une nouvelle carte virtuelle sera disponible.',
        buttonText: 'Compris, merci !',
    },
    activateCardPage: {
        activateCard: 'Activer la carte',
        pleaseEnterLastFour: 'Veuillez entrer les quatre derniers chiffres de votre carte.',
        activatePhysicalCard: 'Activer la carte physique',
        error: {
            thatDidNotMatch: 'Cela ne correspondait pas aux 4 derniers chiffres de votre carte. Veuillez réessayer.',
            throttled:
                'Vous avez saisi incorrectement les 4 derniers chiffres de votre carte Expensify trop de fois. Si vous êtes sûr que les chiffres sont corrects, veuillez contacter Concierge pour résoudre le problème. Sinon, réessayez plus tard.',
        },
    },
    getPhysicalCard: {
        header: 'Obtenir une carte physique',
        nameMessage: 'Entrez votre prénom et votre nom, car ils seront affichés sur votre carte.',
        legalName: 'Nom légal',
        legalFirstName: 'Prénom légal',
        legalLastName: 'Nom de famille légal',
        phoneMessage: 'Entrez votre numéro de téléphone.',
        phoneNumber: 'Numéro de téléphone',
        address: 'Adresse',
        addressMessage: 'Entrez votre adresse de livraison.',
        streetAddress: 'Adresse postale',
        city: 'Ville',
        state: 'État',
        zipPostcode: 'Code postal',
        country: 'Pays',
        confirmMessage: 'Veuillez confirmer vos informations ci-dessous.',
        estimatedDeliveryMessage: 'Votre carte physique arrivera dans 2 à 3 jours ouvrables.',
        next: 'Suivant',
        getPhysicalCard: 'Obtenir une carte physique',
        shipCard: "Carte d'expédition",
    },
    transferAmountPage: {
        transfer: ({amount}: TransferParams) => `Transfer${amount ? ` ${amount}` : ''}`,
        instant: 'Instantané (carte de débit)',
        instantSummary: ({rate, minAmount}: InstantSummaryParams) => `${rate}% de frais (${minAmount} minimum)`,
        ach: '1 à 3 jours ouvrables (Compte bancaire)',
        achSummary: 'Pas de frais',
        whichAccount: 'Quel compte ?',
        fee: 'Frais',
        transferSuccess: 'Transfert réussi !',
        transferDetailBankAccount: 'Votre argent devrait arriver dans les 1 à 3 jours ouvrables.',
        transferDetailDebitCard: 'Votre argent devrait arriver immédiatement.',
        failedTransfer: "Votre solde n'est pas entièrement réglé. Veuillez transférer vers un compte bancaire.",
        notHereSubTitle: 'Veuillez transférer votre solde depuis la page du portefeuille.',
        goToWallet: 'Aller au Portefeuille',
    },
    chooseTransferAccountPage: {
        chooseAccount: 'Choisir un compte',
    },
    paymentMethodList: {
        addPaymentMethod: 'Ajouter un mode de paiement',
        addNewDebitCard: 'Ajouter une nouvelle carte de débit',
        addNewBankAccount: 'Ajouter un nouveau compte bancaire',
        accountLastFour: 'Se terminant par',
        cardLastFour: 'Carte se terminant par',
        addFirstPaymentMethod: "Ajoutez un mode de paiement pour envoyer et recevoir des paiements directement dans l'application.",
        defaultPaymentMethod: 'Par défaut',
    },
    preferencesPage: {
        appSection: {
            title: "Préférences de l'application",
        },
        testSection: {
            title: 'Tester les préférences',
            subtitle: "Paramètres pour aider à déboguer et tester l'application en staging.",
        },
        receiveRelevantFeatureUpdatesAndExpensifyNews: "Recevez des mises à jour de fonctionnalités pertinentes et des nouvelles d'Expensify",
        muteAllSounds: "Couper tous les sons d'Expensify",
    },
    priorityModePage: {
        priorityMode: 'Mode priorité',
        explainerText: 'Choisissez de #focus sur les discussions non lues et épinglées uniquement, ou affichez tout avec les discussions les plus récentes et épinglées en haut.',
        priorityModes: {
            default: {
                label: 'Plus récent',
                description: 'Afficher toutes les discussions triées par les plus récentes',
            },
            gsd: {
                label: '#focus',
                description: 'Afficher uniquement les non lus triés par ordre alphabétique',
            },
        },
    },
    reportDetailsPage: {
        inWorkspace: ({policyName}: ReportPolicyNameParams) => `dans ${policyName}`,
        generatingPDF: 'Génération du PDF',
        waitForPDF: 'Veuillez patienter pendant que nous générons le PDF',
        errorPDF: "Une erreur s'est produite lors de la tentative de génération de votre PDF.",
        generatedPDF: 'Votre rapport PDF a été généré !',
    },
    reportDescriptionPage: {
        roomDescription: 'Description de la chambre',
        roomDescriptionOptional: 'Description de la salle (facultatif)',
        explainerText: 'Définir une description personnalisée pour la salle.',
    },
    groupChat: {
        lastMemberTitle: 'Attention !',
        lastMemberWarning: 'Puisque vous êtes la dernière personne ici, partir rendra cette discussion inaccessible à tous les membres. Êtes-vous sûr de vouloir partir ?',
        defaultReportName: ({displayName}: ReportArchiveReasonsClosedParams) => `Discussion de groupe de ${displayName}`,
    },
    languagePage: {
        language: 'Langue',
        aiGenerated: 'Les traductions pour cette langue sont générées automatiquement et peuvent contenir des erreurs.',
    },
    themePage: {
        theme: 'Thème',
        themes: {
            dark: {
                label: 'Sombre',
            },
            light: {
                label: 'Lumière',
            },
            system: {
                label: "Utiliser les paramètres de l'appareil",
            },
        },
        chooseThemeBelowOrSync: 'Choisissez un thème ci-dessous ou synchronisez avec les paramètres de votre appareil.',
    },
    termsOfUse: {
        phrase1: 'En vous connectant, vous acceptez les',
        phrase2: "Conditions d'utilisation",
        phrase3: 'et',
        phrase4: 'Confidentialité',
        phrase5: `La transmission d'argent est fournie par ${CONST.WALLET.PROGRAM_ISSUERS.EXPENSIFY_PAYMENTS} (NMLS ID:2017010) conformément à ses`,
        phrase6: 'licences',
    },
    validateCodeForm: {
        magicCodeNotReceived: "Vous n'avez pas reçu de code magique ?",
        enterAuthenticatorCode: "Veuillez entrer votre code d'authentification",
        enterRecoveryCode: 'Veuillez entrer votre code de récupération',
        requiredWhen2FAEnabled: "Requis lorsque l'authentification à deux facteurs est activée",
        requestNewCode: 'Demander un nouveau code dans',
        requestNewCodeAfterErrorOccurred: 'Demander un nouveau code',
        error: {
            pleaseFillMagicCode: 'Veuillez entrer votre code magique',
            incorrectMagicCode: 'Code magique incorrect ou invalide. Veuillez réessayer ou demander un nouveau code.',
            pleaseFillTwoFactorAuth: "Veuillez entrer votre code d'authentification à deux facteurs",
        },
    },
    passwordForm: {
        pleaseFillOutAllFields: 'Veuillez remplir tous les champs',
        pleaseFillPassword: 'Veuillez entrer votre mot de passe',
        pleaseFillTwoFactorAuth: 'Veuillez entrer votre code de double authentification',
        enterYourTwoFactorAuthenticationCodeToContinue: "Entrez votre code d'authentification à deux facteurs pour continuer",
        forgot: 'Oublié ?',
        requiredWhen2FAEnabled: "Requis lorsque l'authentification à deux facteurs est activée",
        error: {
            incorrectPassword: 'Mot de passe incorrect. Veuillez réessayer.',
            incorrectLoginOrPassword: 'Identifiant ou mot de passe incorrect. Veuillez réessayer.',
            incorrect2fa: "Code d'authentification à deux facteurs incorrect. Veuillez réessayer.",
            twoFactorAuthenticationEnabled:
                "Vous avez activé l'authentification à deux facteurs sur ce compte. Veuillez vous connecter en utilisant votre e-mail ou votre numéro de téléphone.",
            invalidLoginOrPassword: 'Identifiant ou mot de passe invalide. Veuillez réessayer ou réinitialiser votre mot de passe.',
            unableToResetPassword:
                "Nous n'avons pas pu changer votre mot de passe. Cela est probablement dû à un lien de réinitialisation de mot de passe expiré dans un ancien e-mail de réinitialisation de mot de passe. Nous vous avons envoyé un nouveau lien par e-mail afin que vous puissiez réessayer. Vérifiez votre boîte de réception et votre dossier de spam ; il devrait arriver dans quelques minutes.",
            noAccess: "Vous n'avez pas accès à cette application. Veuillez ajouter votre nom d'utilisateur GitHub pour obtenir l'accès.",
            accountLocked: 'Votre compte a été verrouillé après trop de tentatives infructueuses. Veuillez réessayer dans 1 heure.',
            fallback: 'Un problème est survenu. Veuillez réessayer plus tard.',
        },
    },
    loginForm: {
        phoneOrEmail: 'Téléphone ou e-mail',
        error: {
            invalidFormatEmailLogin: "L'email saisie est invalide. Veuillez corriger le format et réessayer.",
        },
        cannotGetAccountDetails: 'Impossible de récupérer les détails du compte. Veuillez essayer de vous reconnecter.',
        loginForm: 'Formulaire de connexion',
        notYou: ({user}: NotYouParams) => `Pas ${user} ?`,
    },
    onboarding: {
        welcome: 'Bienvenue !',
        welcomeSignOffTitleManageTeam:
            "Une fois que vous aurez terminé les tâches ci-dessus, nous pourrons explorer davantage de fonctionnalités comme les flux de travail d'approbation et les règles !",
        welcomeSignOffTitle: 'Ravi de vous rencontrer !',
        explanationModal: {
            title: 'Bienvenue sur Expensify',
            description:
                'Une application pour gérer vos dépenses professionnelles et personnelles à la vitesse de la conversation. Essayez-la et faites-nous savoir ce que vous en pensez. Beaucoup plus à venir !',
            secondaryDescription: "Pour revenir à Expensify Classic, il suffit d'appuyer sur votre photo de profil > Aller à Expensify Classic.",
        },
        welcomeVideo: {
            title: 'Bienvenue sur Expensify',
            description: 'Une application pour gérer toutes vos dépenses professionnelles et personnelles dans un chat. Conçue pour votre entreprise, votre équipe et vos amis.',
        },
        getStarted: 'Commencer',
        whatsYourName: 'Quel est votre nom ?',
        peopleYouMayKnow: 'Des personnes que vous connaissez sont déjà ici ! Vérifiez votre e-mail pour les rejoindre.',
        workspaceYouMayJoin: ({domain, email}: WorkspaceYouMayJoin) => `Quelqu'un de ${domain} a déjà créé un espace de travail. Veuillez entrer le code magique envoyé à ${email}.`,
        joinAWorkspace: 'Rejoindre un espace de travail',
        listOfWorkspaces: 'Voici la liste des espaces de travail que vous pouvez rejoindre. Ne vous inquiétez pas, vous pouvez toujours les rejoindre plus tard si vous le préférez.',
        workspaceMemberList: ({employeeCount, policyOwner}: WorkspaceMemberList) => `${employeeCount} membre${employeeCount > 1 ? 's' : ''} • ${policyOwner}`,
        whereYouWork: 'Où travaillez-vous ?',
        errorSelection: 'Sélectionnez une option pour continuer',
        purpose: {
            title: "Que voulez-vous faire aujourd'hui ?",
            errorContinue: 'Veuillez appuyer sur continuer pour commencer la configuration.',
            errorBackButton: "Veuillez terminer les questions de configuration pour commencer à utiliser l'application.",
            [CONST.ONBOARDING_CHOICES.EMPLOYER]: 'Être remboursé par mon employeur',
            [CONST.ONBOARDING_CHOICES.MANAGE_TEAM]: 'Gérer les dépenses de mon équipe',
            [CONST.ONBOARDING_CHOICES.PERSONAL_SPEND]: 'Suivre et budgétiser les dépenses',
            [CONST.ONBOARDING_CHOICES.CHAT_SPLIT]: 'Discutez et partagez les dépenses avec des amis',
            [CONST.ONBOARDING_CHOICES.LOOKING_AROUND]: "Quelque chose d'autre",
        },
        employees: {
            title: "Combien d'employés avez-vous ?",
            [CONST.ONBOARDING_COMPANY_SIZE.MICRO]: '1-10 employés',
            [CONST.ONBOARDING_COMPANY_SIZE.SMALL]: '11-50 employés',
            [CONST.ONBOARDING_COMPANY_SIZE.MEDIUM_SMALL]: '51-100 employés',
            [CONST.ONBOARDING_COMPANY_SIZE.MEDIUM]: '101-1 000 employés',
            [CONST.ONBOARDING_COMPANY_SIZE.LARGE]: 'Plus de 1 000 employés',
        },
        accounting: {
            title: 'Utilisez-vous un logiciel de comptabilité ?',
            none: 'Aucun',
        },
        error: {
            requiredFirstName: 'Veuillez entrer votre prénom pour continuer',
        },
        workEmail: {
            title: 'Quelle est votre adresse e-mail professionnelle ?',
            subtitle: 'Expensify fonctionne mieux lorsque vous connectez votre e-mail professionnel.',
            explanationModal: {
                descriptionOne: 'Transférez à receipts@expensify.com pour numérisation',
                descriptionTwo: 'Rejoignez vos collègues qui utilisent déjà Expensify',
                descriptionThree: "Profitez d'une expérience plus personnalisée",
            },
            addWorkEmail: 'Ajouter un e-mail professionnel',
        },
        workEmailValidation: {
            title: 'Vérifiez votre adresse e-mail professionnelle',
            magicCodeSent: ({workEmail}: WorkEmailResendCodeParams) => `Veuillez entrer le code magique envoyé à ${workEmail}. Il devrait arriver dans une minute ou deux.`,
        },
        workEmailValidationError: {
            publicEmail: "Veuillez entrer une adresse e-mail professionnelle valide provenant d'un domaine privé, par exemple mitch@company.com.",
            offline: "Nous n'avons pas pu ajouter votre e-mail professionnel car vous semblez être hors ligne.",
        },
        mergeBlockScreen: {
            title: "Impossible d'ajouter l'email professionnel",
            subtitle: ({workEmail}: WorkEmailMergingBlockedParams) =>
                `Nous n'avons pas pu ajouter ${workEmail}. Veuillez réessayer plus tard dans les Paramètres ou discuter avec Concierge pour obtenir de l'aide.`,
        },
        workspace: {
            title: 'Restez organisé avec un espace de travail',
            subtitle: 'Débloquez des outils puissants pour simplifier la gestion de vos dépenses, le tout en un seul endroit. Avec un espace de travail, vous pouvez :',
            explanationModal: {
                descriptionOne: 'Suivre et organiser les reçus',
                descriptionTwo: 'Catégoriser et étiqueter les dépenses',
                descriptionThree: 'Créer et partager des rapports',
            },
            price: "Essayez-le gratuitement pendant 30 jours, puis passez à l'abonnement pour seulement <strong>5 $/mois</strong>.",
            createWorkspace: 'Créer un espace de travail',
        },
        confirmWorkspace: {
            title: "Confirmer l'espace de travail",
            subtitle:
                'Créez un espace de travail pour suivre les reçus, rembourser les dépenses, gérer les voyages, créer des rapports, et plus encore — tout à la vitesse de la discussion.',
        },
        inviteMembers: {
            title: 'Inviter des membres',
            subtitle: 'Gérez et partagez vos dépenses avec un comptable ou créez un groupe de voyage avec des amis.',
        },
    },
    featureTraining: {
        doNotShowAgain: 'Ne plus me montrer ceci',
    },
    personalDetails: {
        error: {
            containsReservedWord: 'Le nom ne peut pas contenir les mots Expensify ou Concierge',
            hasInvalidCharacter: 'Le nom ne peut pas contenir de virgule ou de point-virgule',
            requiredFirstName: 'Le prénom ne peut pas être vide',
        },
    },
    privatePersonalDetails: {
        enterLegalName: 'Quel est votre nom légal ?',
        enterDateOfBirth: 'Quelle est votre date de naissance ?',
        enterAddress: 'Quelle est votre adresse ?',
        enterPhoneNumber: 'Quel est votre numéro de téléphone ?',
        personalDetails: 'Détails personnels',
        privateDataMessage: 'Ces détails sont utilisés pour les voyages et les paiements. Ils ne sont jamais affichés sur votre profil public.',
        legalName: 'Nom légal',
        legalFirstName: 'Prénom légal',
        legalLastName: 'Nom de famille légal',
        address: 'Adresse',
        error: {
            dateShouldBeBefore: ({dateString}: DateShouldBeBeforeParams) => `La date doit être avant ${dateString}`,
            dateShouldBeAfter: ({dateString}: DateShouldBeAfterParams) => `La date doit être après ${dateString}`,
            hasInvalidCharacter: 'Le nom ne peut inclure que des caractères latins.',
            incorrectZipFormat: ({zipFormat}: IncorrectZipFormatParams = {}) => `Format de code postal incorrect${zipFormat ? `Format acceptable : ${zipFormat}` : ''}`,
            invalidPhoneNumber: `Veuillez vous assurer que le numéro de téléphone est valide (par exemple, ${CONST.EXAMPLE_PHONE_NUMBER})`,
        },
    },
    resendValidationForm: {
        linkHasBeenResent: 'Le lien a été renvoyé',
        weSentYouMagicSignInLink: ({login, loginType}: WeSentYouMagicSignInLinkParams) =>
            `J'ai envoyé un lien magique de connexion à ${login}. Veuillez vérifier votre ${loginType} pour vous connecter.`,
        resendLink: 'Renvoyer le lien',
    },
    unlinkLoginForm: {
        toValidateLogin: ({primaryLogin, secondaryLogin}: ToValidateLoginParams) =>
            `Pour valider ${secondaryLogin}, veuillez renvoyer le code magique depuis les Paramètres du compte de ${primaryLogin}.`,
        noLongerHaveAccess: ({primaryLogin}: NoLongerHaveAccessParams) => `Si vous n'avez plus accès à ${primaryLogin}, veuillez dissocier vos comptes.`,
        unlink: 'Dissocier',
        linkSent: 'Lien envoyé !',
        successfullyUnlinkedLogin: 'Connexion secondaire dissociée avec succès !',
    },
    emailDeliveryFailurePage: {
        ourEmailProvider: ({login}: OurEmailProviderParams) =>
            `Notre fournisseur de messagerie a temporairement suspendu les emails vers ${login} en raison de problèmes de livraison. Pour débloquer votre connexion, veuillez suivre ces étapes :`,
        confirmThat: ({login}: ConfirmThatParams) => `Confirmez que ${login} est orthographié correctement et qu'il s'agit d'une adresse e-mail réelle et valide.`,
        emailAliases: 'Les alias d\'e-mail tels que "expenses@domain.com" doivent avoir accès à leur propre boîte de réception pour être un identifiant Expensify valide.',
        ensureYourEmailClient: 'Assurez-vous que votre client de messagerie autorise les emails de expensify.com.',
        youCanFindDirections: 'Vous pouvez trouver des instructions sur la façon de compléter cette étape',
        helpConfigure: 'mais vous pourriez avoir besoin de votre service informatique pour vous aider à configurer vos paramètres de messagerie.',
        onceTheAbove: 'Une fois les étapes ci-dessus terminées, veuillez contacter',
        toUnblock: 'pour débloquer votre connexion.',
    },
    smsDeliveryFailurePage: {
        smsDeliveryFailureMessage: ({login}: OurEmailProviderParams) =>
            `Nous n'avons pas pu livrer les messages SMS à ${login}, nous l'avons donc suspendu temporairement. Veuillez essayer de valider votre numéro :`,
        validationSuccess: 'Votre numéro a été validé ! Cliquez ci-dessous pour envoyer un nouveau code de connexion magique.',
        validationFailed: ({
            timeData,
        }: {
            timeData?: {
                days?: number;
                hours?: number;
                minutes?: number;
            } | null;
        }) => {
            if (!timeData) {
                return 'Veuillez patienter un moment avant de réessayer.';
            }
            const timeParts = [];
            if (timeData.days) {
                timeParts.push(`${timeData.days} ${timeData.days === 1 ? 'jour' : 'jours'}`);
            }
            if (timeData.hours) {
                timeParts.push(`${timeData.hours} ${timeData.hours === 1 ? 'heure' : 'heures'}`);
            }
            if (timeData.minutes) {
                timeParts.push(`${timeData.minutes} ${timeData.minutes === 1 ? 'minute' : 'minutes'}`);
            }
            let timeText = '';
            if (timeParts.length === 1) {
                timeText = timeParts.at(0) ?? '';
            } else if (timeParts.length === 2) {
                timeText = `${timeParts.at(0)} and ${timeParts.at(1)}`;
            } else if (timeParts.length === 3) {
                timeText = `${timeParts.at(0)}, ${timeParts.at(1)}, and ${timeParts.at(2)}`;
            }
            return `Patientez un peu ! Vous devez attendre ${timeText} avant de réessayer de valider votre numéro.`;
        },
    },
    welcomeSignUpForm: {
        join: 'Rejoindre',
    },
    detailsPage: {
        localTime: 'Heure locale',
    },
    newChatPage: {
        startGroup: 'Démarrer un groupe',
        addToGroup: 'Ajouter au groupe',
    },
    yearPickerPage: {
        year: 'Année',
        selectYear: 'Veuillez sélectionner une année',
    },
    focusModeUpdateModal: {
        title: 'Bienvenue en mode #focus !',
        prompt: 'Restez au courant des choses en ne voyant que les discussions non lues ou celles qui nécessitent votre attention. Ne vous inquiétez pas, vous pouvez changer cela à tout moment dans',
        settings: 'paramètres',
    },
    notFound: {
        chatYouLookingForCannotBeFound: 'Le chat que vous recherchez est introuvable.',
        getMeOutOfHere: "Sortez-moi d'ici",
        iouReportNotFound: 'Les détails de paiement que vous recherchez ne peuvent pas être trouvés.',
        notHere: "Hmm... ce n'est pas là.",
        pageNotFound: 'Oups, cette page est introuvable',
        noAccess: "Ce chat ou cette dépense a peut-être été supprimé ou vous n'y avez pas accès.\n\nPour toute question, veuillez contacter concierge@expensify.com",
        goBackHome: "Retourner à la page d'accueil",
    },
    errorPage: {
        title: ({isBreakLine}: {isBreakLine: boolean}) => `Oups... ${isBreakLine ? '\n' : ''}Quelque chose a mal tourné`,
        subtitle: "Votre demande n'a pas pu être complétée. Veuillez réessayer plus tard.",
    },
    setPasswordPage: {
        enterPassword: 'Entrez un mot de passe',
        setPassword: 'Définir le mot de passe',
        newPasswordPrompt: 'Votre mot de passe doit comporter au moins 8 caractères, 1 lettre majuscule, 1 lettre minuscule et 1 chiffre.',
        passwordFormTitle: 'Bienvenue dans le nouveau Expensify ! Veuillez définir votre mot de passe.',
        passwordNotSet: "Nous n'avons pas pu définir votre nouveau mot de passe. Nous vous avons envoyé un nouveau lien pour réessayer.",
        setPasswordLinkInvalid: 'Ce lien de réinitialisation de mot de passe est invalide ou a expiré. Un nouveau vous attend dans votre boîte de réception !',
        validateAccount: 'Vérifier le compte',
    },
    statusPage: {
        status: 'Statut',
        statusExplanation: 'Ajoutez un emoji pour donner à vos collègues et amis un moyen facile de savoir ce qui se passe. Vous pouvez également ajouter un message si vous le souhaitez !',
        today: "Aujourd'hui",
        clearStatus: 'Effacer le statut',
        save: 'Enregistrer',
        message: 'Message',
        timePeriods: {
            never: 'Never',
            thirtyMinutes: '30 minutes',
            oneHour: '1 heure',
            afterToday: "Aujourd'hui",
            afterWeek: 'Une semaine',
            custom: 'Custom',
        },
        untilTomorrow: 'À demain',
        untilTime: ({time}: UntilTimeParams) => `Jusqu'à ${time}`,
        date: 'Date',
        time: 'Temps',
        clearAfter: 'Effacer après',
        whenClearStatus: 'Quand devrions-nous effacer votre statut ?',
    },
    stepCounter: ({step, total, text}: StepCounterParams) => {
        let result = `Étape ${step}`;
        if (total) {
            result = `${result} of ${total}`;
        }
        if (text) {
            result = `${result}: ${text}`;
        }
        return result;
    },
    bankAccount: {
        bankInfo: 'Infos bancaires',
        confirmBankInfo: 'Confirmer les informations bancaires',
        manuallyAdd: 'Ajoutez manuellement votre compte bancaire',
        letsDoubleCheck: 'Vérifions que tout est correct.',
        accountEnding: 'Compte se terminant par',
        thisBankAccount: 'Ce compte bancaire sera utilisé pour les paiements professionnels sur votre espace de travail.',
        accountNumber: 'Numéro de compte',
        routingNumber: "Numéro d'acheminement",
        chooseAnAccountBelow: 'Choisissez un compte ci-dessous',
        addBankAccount: 'Ajouter un compte bancaire',
        chooseAnAccount: 'Choisissez un compte',
        connectOnlineWithPlaid: 'Connectez-vous à votre banque',
        connectManually: 'Connecter manuellement',
        desktopConnection: 'Remarque : Pour vous connecter à Chase, Wells Fargo, Capital One ou Bank of America, veuillez cliquer ici pour terminer ce processus dans un navigateur.',
        yourDataIsSecure: 'Vos données sont sécurisées',
        toGetStarted:
            'Ajoutez un compte bancaire pour rembourser les dépenses, émettre des cartes Expensify, collecter les paiements de factures et payer les factures, le tout depuis un seul endroit.',
        plaidBodyCopy: "Offrez à vos employés un moyen plus simple de payer - et d'être remboursés - pour les dépenses de l'entreprise.",
        checkHelpLine: 'Votre numéro de routage et votre numéro de compte se trouvent sur un chèque pour le compte.',
        hasPhoneLoginError: {
            phrase1: 'Pour connecter un compte bancaire, veuillez',
            link: 'ajoutez un e-mail comme identifiant principal',
            phrase2: 'et réessayez. Vous pouvez ajouter votre numéro de téléphone comme connexion secondaire.',
        },
        hasBeenThrottledError: "Une erreur s'est produite lors de l'ajout de votre compte bancaire. Veuillez attendre quelques minutes et réessayer.",
        hasCurrencyError: {
            phrase1: "Oups ! Il semble que la devise de votre espace de travail soit différente de l'USD. Pour continuer, veuillez aller sur",
            link: "vos paramètres d'espace de travail",
            phrase2: 'pour le régler sur USD et réessayer.',
        },
        error: {
            youNeedToSelectAnOption: 'Veuillez sélectionner une option pour continuer',
            noBankAccountAvailable: "Désolé, aucun compte bancaire n'est disponible.",
            noBankAccountSelected: 'Veuillez choisir un compte',
            taxID: "Veuillez entrer un numéro d'identification fiscale valide",
            website: 'Veuillez entrer un site web valide',
            zipCode: `Veuillez entrer un code postal valide en utilisant le format : ${CONST.COUNTRY_ZIP_REGEX_DATA.US.samples}`,
            phoneNumber: 'Veuillez entrer un numéro de téléphone valide',
            email: 'Veuillez entrer une adresse e-mail valide',
            companyName: "Veuillez entrer un nom d'entreprise valide",
            addressCity: 'Veuillez entrer une ville valide',
            addressStreet: 'Veuillez entrer une adresse de rue valide',
            addressState: 'Veuillez sélectionner un état valide',
            incorporationDateFuture: "La date d'incorporation ne peut pas être dans le futur.",
            incorporationState: 'Veuillez sélectionner un état valide',
            industryCode: 'Veuillez entrer un code de classification industrielle valide à six chiffres',
            restrictedBusiness: "Veuillez confirmer que l'entreprise ne figure pas sur la liste des entreprises restreintes.",
            routingNumber: "Veuillez entrer un numéro d'acheminement valide",
            accountNumber: 'Veuillez entrer un numéro de compte valide',
            routingAndAccountNumberCannotBeSame: 'Les numéros de routage et de compte ne peuvent pas correspondre.',
            companyType: "Veuillez sélectionner un type d'entreprise valide",
            tooManyAttempts:
                "En raison d'un nombre élevé de tentatives de connexion, cette option a été désactivée pendant 24 heures. Veuillez réessayer plus tard ou entrer les détails manuellement à la place.",
            address: 'Veuillez entrer une adresse valide',
            dob: 'Veuillez sélectionner une date de naissance valide',
            age: 'Doit avoir plus de 18 ans',
            ssnLast4: 'Veuillez entrer les 4 derniers chiffres valides du SSN',
            firstName: 'Veuillez entrer un prénom valide',
            lastName: 'Veuillez entrer un nom de famille valide',
            noDefaultDepositAccountOrDebitCardAvailable: 'Veuillez ajouter un compte de dépôt par défaut ou une carte de débit',
            validationAmounts: 'Les montants de validation que vous avez saisis sont incorrects. Veuillez vérifier votre relevé bancaire et réessayer.',
            fullName: 'Veuillez entrer un nom complet valide',
            ownershipPercentage: 'Veuillez entrer un nombre en pourcentage valide',
        },
    },
    addPersonalBankAccount: {
        countrySelectionStepHeader: 'Où se trouve votre compte bancaire ?',
        accountDetailsStepHeader: 'Quels sont les détails de votre compte ?',
        accountTypeStepHeader: 'Quel type de compte est-ce ?',
        bankInformationStepHeader: 'Quelles sont vos coordonnées bancaires ?',
        accountHolderInformationStepHeader: 'Quelles sont les informations du titulaire du compte ?',
        howDoWeProtectYourData: 'Comment protégeons-nous vos données ?',
        currencyHeader: 'Quelle est la devise de votre compte bancaire ?',
        confirmationStepHeader: 'Vérifiez vos informations.',
        confirmationStepSubHeader: 'Vérifiez les détails ci-dessous et cochez la case des conditions pour confirmer.',
    },
    addPersonalBankAccountPage: {
        enterPassword: 'Entrez le mot de passe Expensify',
        alreadyAdded: 'Ce compte a déjà été ajouté.',
        chooseAccountLabel: 'Compte',
        successTitle: 'Compte bancaire personnel ajouté !',
        successMessage: 'Félicitations, votre compte bancaire est configuré et prêt à recevoir des remboursements.',
    },
    attachmentView: {
        unknownFilename: 'Nom de fichier inconnu',
        passwordRequired: 'Veuillez entrer un mot de passe',
        passwordIncorrect: 'Mot de passe incorrect. Veuillez réessayer.',
        failedToLoadPDF: 'Échec du chargement du fichier PDF',
        pdfPasswordForm: {
            title: 'PDF protégé par mot de passe',
            infoText: 'Ce PDF est protégé par un mot de passe.',
            beforeLinkText: "S'il vous plaît",
            linkText: 'entrez le mot de passe',
            afterLinkText: 'pour le voir.',
            formLabel: 'Voir le PDF',
        },
        attachmentNotFound: 'Pièce jointe introuvable',
    },
    messages: {
        errorMessageInvalidPhone: `Veuillez entrer un numéro de téléphone valide sans parenthèses ni tirets. Si vous êtes en dehors des États-Unis, veuillez inclure votre indicatif de pays (par exemple, ${CONST.EXAMPLE_PHONE_NUMBER}).`,
        errorMessageInvalidEmail: 'E-mail invalide',
        userIsAlreadyMember: ({login, name}: UserIsAlreadyMemberParams) => `${login} est déjà membre de ${name}`,
    },
    onfidoStep: {
        acceptTerms: "En continuant avec la demande d'activation de votre Expensify Wallet, vous confirmez que vous avez lu, compris et accepté",
        facialScan: "Politique et autorisation de scan facial d'Onfido",
        tryAgain: 'Réessayez',
        verifyIdentity: "Vérifier l'identité",
        letsVerifyIdentity: 'Vérifions votre identité',
        butFirst: `Mais d'abord, les choses ennuyeuses. Lisez les termes juridiques à l'étape suivante et cliquez sur "Accepter" lorsque vous êtes prêt.`,
        genericError: "Une erreur s'est produite lors du traitement de cette étape. Veuillez réessayer.",
        cameraPermissionsNotGranted: "Activer l'accès à la caméra",
        cameraRequestMessage: "Nous avons besoin d'accéder à votre appareil photo pour compléter la vérification de votre compte bancaire. Veuillez l'activer via Réglages > New Expensify.",
        microphonePermissionsNotGranted: "Activer l'accès au microphone",
        microphoneRequestMessage: "Nous avons besoin d'accéder à votre microphone pour terminer la vérification de votre compte bancaire. Veuillez l'activer via Paramètres > New Expensify.",
        originalDocumentNeeded: "Veuillez télécharger une image originale de votre pièce d'identité plutôt qu'une capture d'écran ou une image numérisée.",
        documentNeedsBetterQuality:
            "Votre pièce d'identité semble être endommagée ou avoir des caractéristiques de sécurité manquantes. Veuillez télécharger une image originale d'une pièce d'identité non endommagée et entièrement visible.",
        imageNeedsBetterQuality:
            "Il y a un problème avec la qualité de l'image de votre pièce d'identité. Veuillez télécharger une nouvelle image où l'ensemble de votre pièce d'identité est clairement visible.",
        selfieIssue: 'Il y a un problème avec votre selfie/vidéo. Veuillez télécharger un selfie/vidéo en direct.',
        selfieNotMatching: "Votre selfie/vidéo ne correspond pas à votre pièce d'identité. Veuillez télécharger un nouveau selfie/vidéo où votre visage est clairement visible.",
        selfieNotLive: 'Votre selfie/vidéo ne semble pas être une photo/vidéo en direct. Veuillez télécharger un selfie/vidéo en direct.',
    },
    additionalDetailsStep: {
        headerTitle: 'Détails supplémentaires',
        helpText: "Nous devons confirmer les informations suivantes avant que vous puissiez envoyer et recevoir de l'argent depuis votre portefeuille.",
        helpTextIdologyQuestions: 'Nous devons vous poser encore quelques questions pour terminer la validation de votre identité.',
        helpLink: 'En savoir plus sur pourquoi nous en avons besoin.',
        legalFirstNameLabel: 'Prénom légal',
        legalMiddleNameLabel: 'Deuxième prénom légal',
        legalLastNameLabel: 'Nom de famille légal',
        selectAnswer: 'Veuillez sélectionner une réponse pour continuer',
        ssnFull9Error: 'Veuillez entrer un numéro de sécurité sociale valide à neuf chiffres',
        needSSNFull9: 'Nous rencontrons des difficultés pour vérifier votre SSN. Veuillez entrer les neuf chiffres complets de votre SSN.',
        weCouldNotVerify: "Nous n'avons pas pu vérifier",
        pleaseFixIt: 'Veuillez corriger ces informations avant de continuer.',
        failedKYCTextBefore: "Nous n'avons pas pu vérifier votre identité. Veuillez réessayer plus tard ou contacter",
        failedKYCTextAfter: 'si vous avez des questions.',
    },
    termsStep: {
        headerTitle: 'Conditions et frais',
        headerTitleRefactor: 'Frais et conditions',
        haveReadAndAgree: "J'ai lu et j'accepte de recevoir",
        electronicDisclosures: 'divulgations électroniques',
        agreeToThe: "J'accepte les",
        walletAgreement: 'Accord de portefeuille',
        enablePayments: 'Activer les paiements',
        monthlyFee: 'Frais mensuel',
        inactivity: 'Inactivité',
        noOverdraftOrCredit: 'Pas de fonctionnalité de découvert/crédit.',
        electronicFundsWithdrawal: 'Retrait de fonds électronique',
        standard: 'Standard',
        reviewTheFees: "Jetez un coup d'œil à certains frais.",
        checkTheBoxes: 'Veuillez cocher les cases ci-dessous.',
        agreeToTerms: 'Acceptez les conditions et vous serez prêt à partir !',
        shortTermsForm: {
            expensifyPaymentsAccount: ({walletProgram}: WalletProgramParams) => `Le portefeuille Expensify est émis par ${walletProgram}.`,
            perPurchase: 'Par achat',
            atmWithdrawal: 'Retrait au distributeur automatique',
            cashReload: 'Recharge en espèces',
            inNetwork: 'dans le réseau',
            outOfNetwork: 'hors réseau',
            atmBalanceInquiry: 'Demande de solde au distributeur automatique',
            inOrOutOfNetwork: '(dans le réseau ou hors réseau)',
            customerService: 'Service client',
            automatedOrLive: '(automated or live agent)',
            afterTwelveMonths: '(après 12 mois sans transactions)',
            weChargeOneFee: "Nous facturons 1 autre type de frais. Il s'agit de :",
            fdicInsurance: "Vos fonds sont éligibles à l'assurance FDIC.",
            generalInfo: 'Pour des informations générales sur les comptes prépayés, visitez',
            conditionsDetails: 'Pour plus de détails et de conditions concernant tous les frais et services, visitez',
            conditionsPhone: 'ou en appelant le +1 833-400-0904.',
            instant: '(instant)',
            electronicFundsInstantFeeMin: ({amount}: TermsParams) => `(min ${amount})`,
        },
        longTermsForm: {
            listOfAllFees: 'Une liste de tous les frais du portefeuille Expensify',
            typeOfFeeHeader: 'Tous les frais',
            feeAmountHeader: 'Montant',
            moreDetailsHeader: 'Détails',
            openingAccountTitle: "Ouverture d'un compte",
            openingAccountDetails: "Il n'y a pas de frais pour ouvrir un compte.",
            monthlyFeeDetails: "Il n'y a pas de frais mensuels.",
            customerServiceTitle: 'Service client',
            customerServiceDetails: "Il n'y a pas de frais de service client.",
            inactivityDetails: "Il n'y a pas de frais d'inactivité.",
            sendingFundsTitle: 'Envoi de fonds à un autre titulaire de compte',
            sendingFundsDetails: "Il n'y a pas de frais pour envoyer des fonds à un autre titulaire de compte en utilisant votre solde, votre compte bancaire ou votre carte de débit.",
            electronicFundsStandardDetails:
                "There's no fee to transfer funds from your Expensify Wallet " +
                'to your bank account using the standard option. This transfer usually completes within 1-3 business' +
                ' days.',
            electronicFundsInstantDetails: ({percentage, amount}: ElectronicFundsParams) =>
                "There's a fee to transfer funds from your Expensify Wallet to " +
                'your linked debit card using the instant transfer option. This transfer usually completes within ' +
                `several minutes. The fee is ${percentage}% of the transfer amount (with a minimum fee of ${amount}).`,
            fdicInsuranceBancorp: ({amount}: TermsParams) =>
                'Your funds are eligible for FDIC insurance. Your funds will be held at or ' +
                `transferred to ${CONST.WALLET.PROGRAM_ISSUERS.BANCORP_BANK}, an FDIC-insured institution. Once there, your funds are insured up ` +
                `to ${amount} by the FDIC in the event ${CONST.WALLET.PROGRAM_ISSUERS.BANCORP_BANK} fails, if specific deposit insurance requirements ` +
                `are met and your card is registered. See`,
            fdicInsuranceBancorp2: 'pour plus de détails.',
            contactExpensifyPayments: `Contactez ${CONST.WALLET.PROGRAM_ISSUERS.EXPENSIFY_PAYMENTS} en appelant le +1 833-400-0904, par email à`,
            contactExpensifyPayments2: 'ou connectez-vous à',
            generalInformation: 'Pour des informations générales sur les comptes prépayés, visitez',
            generalInformation2: 'Si vous avez une plainte concernant un compte prépayé, appelez le Bureau de Protection Financière des Consommateurs au 1-855-411-2372 ou visitez',
            printerFriendlyView: 'Voir la version imprimable',
            automated: 'Automatisé',
            liveAgent: 'Agent en direct',
            instant: 'Instantané',
            electronicFundsInstantFeeMin: ({amount}: TermsParams) => `Min ${amount}`,
        },
    },
    activateStep: {
        headerTitle: 'Activer les paiements',
        activatedTitle: 'Portefeuille activé !',
        activatedMessage: 'Félicitations, votre portefeuille est configuré et prêt à effectuer des paiements.',
        checkBackLaterTitle: 'Juste une minute...',
        checkBackLaterMessage: 'Nous examinons toujours vos informations. Veuillez revenir plus tard.',
        continueToPayment: 'Continuer vers le paiement',
        continueToTransfer: 'Continuer à transférer',
    },
    companyStep: {
        headerTitle: "Informations sur l'entreprise",
        subtitle: 'Presque terminé ! Pour des raisons de sécurité, nous devons confirmer certaines informations :',
        legalBusinessName: 'Nom commercial légal',
        companyWebsite: "Site web de l'entreprise",
        taxIDNumber: "Numéro d'identification fiscale",
        taxIDNumberPlaceholder: '9 chiffres',
        companyType: "Type d'entreprise",
        incorporationDate: "Date d'incorporation",
        incorporationState: "État d'incorporation",
        industryClassificationCode: "Code de classification de l'industrie",
        confirmCompanyIsNot: "Je confirme que cette entreprise n'est pas sur la liste des",
        listOfRestrictedBusinesses: 'liste des entreprises restreintes',
        incorporationDatePlaceholder: 'Date de début (aaaa-mm-jj)',
        incorporationTypes: {
            LLC: 'LLC',
            CORPORATION: 'Corp',
            PARTNERSHIP: 'Partenariat',
            COOPERATIVE: 'Coopérative',
            SOLE_PROPRIETORSHIP: 'Entreprise individuelle',
            OTHER: 'Autre',
        },
        industryClassification: "Dans quel secteur d'activité l'entreprise est-elle classée ?",
        industryClassificationCodePlaceholder: "Rechercher le code de classification de l'industrie",
    },
    requestorStep: {
        headerTitle: 'Informations personnelles',
        learnMore: 'En savoir plus',
        isMyDataSafe: 'Mes données sont-elles en sécurité ?',
    },
    personalInfoStep: {
        personalInfo: 'Informations personnelles',
        enterYourLegalFirstAndLast: 'Quel est votre nom légal ?',
        legalFirstName: 'Prénom légal',
        legalLastName: 'Nom de famille légal',
        legalName: 'Nom légal',
        enterYourDateOfBirth: 'Quelle est votre date de naissance ?',
        enterTheLast4: 'Quels sont les quatre derniers chiffres de votre numéro de sécurité sociale ?',
        dontWorry: 'Ne vous inquiétez pas, nous ne faisons aucune vérification de crédit personnel !',
        last4SSN: 'Derniers 4 du SSN',
        enterYourAddress: 'Quelle est votre adresse ?',
        address: 'Adresse',
        letsDoubleCheck: 'Vérifions que tout est correct.',
        byAddingThisBankAccount: 'En ajoutant ce compte bancaire, vous confirmez que vous avez lu, compris et accepté',
        whatsYourLegalName: 'Quel est votre nom légal ?',
        whatsYourDOB: 'Quelle est votre date de naissance ?',
        whatsYourAddress: 'Quelle est votre adresse ?',
        whatsYourSSN: 'Quels sont les quatre derniers chiffres de votre numéro de sécurité sociale ?',
        noPersonalChecks: 'Ne vous inquiétez pas, aucun contrôle de crédit personnel ici !',
        whatsYourPhoneNumber: 'Quel est votre numéro de téléphone ?',
        weNeedThisToVerify: 'Nous avons besoin de cela pour vérifier votre portefeuille.',
    },
    businessInfoStep: {
        businessInfo: "Informations sur l'entreprise",
        enterTheNameOfYourBusiness: 'Quel est le nom de votre entreprise ?',
        businessName: "Nom légal de l'entreprise",
        enterYourCompanyTaxIdNumber: "Quel est le numéro d'identification fiscale de votre entreprise ?",
        taxIDNumber: "Numéro d'identification fiscale",
        taxIDNumberPlaceholder: '9 chiffres',
        enterYourCompanyWebsite: 'Quel est le site web de votre entreprise ?',
        companyWebsite: "Site web de l'entreprise",
        enterYourCompanyPhoneNumber: 'Quel est le numéro de téléphone de votre entreprise ?',
        enterYourCompanyAddress: "Quelle est l'adresse de votre entreprise ?",
        selectYourCompanyType: "Quel type d'entreprise est-ce ?",
        companyType: "Type d'entreprise",
        incorporationType: {
            LLC: 'LLC',
            CORPORATION: 'Corp',
            PARTNERSHIP: 'Partenariat',
            COOPERATIVE: 'Coopérative',
            SOLE_PROPRIETORSHIP: 'Entreprise individuelle',
            OTHER: 'Autre',
        },
        selectYourCompanyIncorporationDate: 'Quelle est la date de constitution de votre entreprise ?',
        incorporationDate: "Date d'incorporation",
        incorporationDatePlaceholder: 'Date de début (aaaa-mm-jj)',
        incorporationState: "État d'incorporation",
        pleaseSelectTheStateYourCompanyWasIncorporatedIn: 'Dans quel état votre entreprise a-t-elle été constituée ?',
        letsDoubleCheck: 'Vérifions que tout est correct.',
        companyAddress: "Adresse de l'entreprise",
        listOfRestrictedBusinesses: 'liste des entreprises restreintes',
        confirmCompanyIsNot: "Je confirme que cette entreprise n'est pas sur la liste des",
        businessInfoTitle: "Informations sur l'entreprise",
        legalBusinessName: 'Nom commercial légal',
        whatsTheBusinessName: "Quel est le nom de l'entreprise ?",
        whatsTheBusinessAddress: "Quelle est l'adresse de l'entreprise ?",
        whatsTheBusinessContactInformation: 'Quelles sont les coordonnées professionnelles ?',
        whatsTheBusinessRegistrationNumber: "Quel est le numéro d'enregistrement de l'entreprise ?",
        whatsTheBusinessTaxIDEIN: "Quel est le numéro d'identification fiscale/de TVA/d'enregistrement GST de l'entreprise ?",
        whatsThisNumber: 'Quel est ce numéro ?',
        whereWasTheBusinessIncorporated: "Où l'entreprise a-t-elle été constituée ?",
        whatTypeOfBusinessIsIt: "Quel type d'entreprise est-ce ?",
        whatsTheBusinessAnnualPayment: "Quel est le volume annuel de paiements de l'entreprise ?",
        whatsYourExpectedAverageReimbursements: 'Quel est le montant moyen de remboursement que vous attendez ?',
        registrationNumber: "Numéro d'enregistrement",
        taxIDEIN: "Numéro d'identification fiscale/EIN",
        businessAddress: 'Adresse professionnelle',
        businessType: "Type d'entreprise",
        incorporation: 'Incorporation',
        incorporationCountry: "Pays d'incorporation",
        incorporationTypeName: "Type d'incorporation",
        businessCategory: "Catégorie d'entreprise",
        annualPaymentVolume: 'Volume de paiement annuel',
        annualPaymentVolumeInCurrency: ({currencyCode}: CurrencyCodeParams) => `Volume de paiement annuel en ${currencyCode}`,
        averageReimbursementAmount: 'Montant moyen de remboursement',
        averageReimbursementAmountInCurrency: ({currencyCode}: CurrencyCodeParams) => `Montant moyen de remboursement en ${currencyCode}`,
        selectIncorporationType: "Sélectionnez le type d'incorporation",
        selectBusinessCategory: "Sélectionner la catégorie d'entreprise",
        selectAnnualPaymentVolume: 'Sélectionner le volume de paiement annuel',
        selectIncorporationCountry: "Sélectionnez le pays d'incorporation",
        selectIncorporationState: "Sélectionnez l'état d'incorporation",
        selectAverageReimbursement: 'Sélectionner le montant moyen de remboursement',
        findIncorporationType: "Trouver le type d'incorporation",
        findBusinessCategory: "Trouver la catégorie d'entreprise",
        findAnnualPaymentVolume: 'Trouver le volume de paiement annuel',
        findIncorporationState: "Trouver l'état d'incorporation",
        findAverageReimbursement: 'Trouver le montant moyen de remboursement',
        error: {
            registrationNumber: "Veuillez fournir un numéro d'enregistrement valide",
        },
    },
    beneficialOwnerInfoStep: {
        doYouOwn25percent: 'Possédez-vous 25 % ou plus de',
        doAnyIndividualOwn25percent: 'Des individus possèdent-ils 25 % ou plus de',
        areThereMoreIndividualsWhoOwn25percent: "Y a-t-il plus d'individus qui possèdent 25 % ou plus de",
        regulationRequiresUsToVerifyTheIdentity: "La réglementation nous oblige à vérifier l'identité de toute personne qui possède plus de 25 % de l'entreprise.",
        companyOwner: "Propriétaire d'entreprise",
        enterLegalFirstAndLastName: 'Quel est le nom légal du propriétaire ?',
        legalFirstName: 'Prénom légal',
        legalLastName: 'Nom de famille légal',
        enterTheDateOfBirthOfTheOwner: 'Quelle est la date de naissance du propriétaire ?',
        enterTheLast4: 'Quels sont les 4 derniers chiffres du numéro de sécurité sociale du propriétaire ?',
        last4SSN: 'Derniers 4 du SSN',
        dontWorry: 'Ne vous inquiétez pas, nous ne faisons aucune vérification de crédit personnel !',
        enterTheOwnersAddress: "Quelle est l'adresse du propriétaire ?",
        letsDoubleCheck: 'Vérifions que tout est correct.',
        legalName: 'Nom légal',
        address: 'Adresse',
        byAddingThisBankAccount: 'En ajoutant ce compte bancaire, vous confirmez que vous avez lu, compris et accepté',
        owners: 'Propriétaires',
    },
    ownershipInfoStep: {
        ownerInfo: 'Informations sur le propriétaire',
        businessOwner: "Propriétaire d'entreprise",
        signerInfo: 'Informations du signataire',
        doYouOwn: ({companyName}: CompanyNameParams) => `Possédez-vous 25 % ou plus de ${companyName} ?`,
        doesAnyoneOwn: ({companyName}: CompanyNameParams) => `Est-ce qu'une personne possède 25 % ou plus de ${companyName} ?`,
        regulationsRequire: "Les réglementations nous obligent à vérifier l'identité de toute personne possédant plus de 25 % de l'entreprise.",
        legalFirstName: 'Prénom légal',
        legalLastName: 'Nom de famille légal',
        whatsTheOwnersName: 'Quel est le nom légal du propriétaire ?',
        whatsYourName: 'Quel est votre nom légal ?',
        whatPercentage: "Quel pourcentage de l'entreprise appartient au propriétaire ?",
        whatsYoursPercentage: "Quel pourcentage de l'entreprise possédez-vous ?",
        ownership: 'Propriété',
        whatsTheOwnersDOB: 'Quelle est la date de naissance du propriétaire ?',
        whatsYourDOB: 'Quelle est votre date de naissance ?',
        whatsTheOwnersAddress: "Quelle est l'adresse du propriétaire ?",
        whatsYourAddress: 'Quelle est votre adresse ?',
        whatAreTheLast: 'Quels sont les 4 derniers chiffres du numéro de sécurité sociale du propriétaire ?',
        whatsYourLast: 'Quels sont les 4 derniers chiffres de votre numéro de sécurité sociale ?',
        dontWorry: 'Ne vous inquiétez pas, nous ne faisons aucune vérification de crédit personnel !',
        last4: 'Derniers 4 du SSN',
        whyDoWeAsk: 'Pourquoi demandons-nous cela ?',
        letsDoubleCheck: 'Vérifions que tout est correct.',
        legalName: 'Nom légal',
        ownershipPercentage: 'Pourcentage de propriété',
        areThereOther: ({companyName}: CompanyNameParams) => `Y a-t-il d'autres personnes qui possèdent 25 % ou plus de ${companyName} ?`,
        owners: 'Propriétaires',
        addCertified: 'Ajoutez un organigramme certifié qui montre les propriétaires bénéficiaires',
        regulationRequiresChart:
            "La réglementation nous oblige à collecter une copie certifiée du tableau de propriété qui montre chaque individu ou entité possédant 25 % ou plus de l'entreprise.",
        uploadEntity: 'Télécharger le tableau de propriété des entités',
        noteEntity: "Remarque : Le schéma de propriété de l'entité doit être signé par votre comptable, votre conseiller juridique ou être notarié.",
        certified: "Tableau de propriété de l'entité certifiée",
        selectCountry: 'Sélectionner le pays',
        findCountry: 'Trouver le pays',
        address: 'Adresse',
        chooseFile: 'Choisir un fichier',
        uploadDocuments: 'Télécharger des documents supplémentaires',
        pleaseUpload:
            "Veuillez télécharger des documents supplémentaires ci-dessous pour nous aider à vérifier votre identité en tant que propriétaire direct ou indirect de 25 % ou plus de l'entité commerciale.",
        acceptedFiles: 'Formats de fichiers acceptés : PDF, PNG, JPEG. La taille totale des fichiers pour chaque section ne peut pas dépasser 5 Mo.',
        proofOfBeneficialOwner: 'Preuve du bénéficiaire effectif',
        proofOfBeneficialOwnerDescription:
            "Veuillez fournir une attestation signée et un organigramme d'un comptable public, notaire ou avocat vérifiant la propriété de 25 % ou plus de l'entreprise. Elle doit être datée des trois derniers mois et inclure le numéro de licence du signataire.",
        copyOfID: "Copie de la pièce d'identité pour le bénéficiaire effectif",
        copyOfIDDescription: 'Exemples : Passeport, permis de conduire, etc.',
        proofOfAddress: 'Justificatif de domicile pour le bénéficiaire effectif',
        proofOfAddressDescription: 'Exemples : Facture de services publics, contrat de location, etc.',
        codiceFiscale: 'Codice fiscale/Tax ID',
        codiceFiscaleDescription:
            "Veuillez télécharger une vidéo d'une visite de site ou un appel enregistré avec le signataire. Le signataire doit fournir : nom complet, date de naissance, nom de l'entreprise, numéro d'enregistrement, numéro de code fiscal, adresse enregistrée, nature de l'activité et objet du compte.",
    },
    validationStep: {
        headerTitle: 'Valider le compte bancaire',
        buttonText: 'Terminer la configuration',
        maxAttemptsReached: 'La validation de ce compte bancaire a été désactivée en raison de trop nombreuses tentatives incorrectes.',
        description: `Dans un délai de 1 à 2 jours ouvrables, nous enverrons trois (3) petites transactions sur votre compte bancaire sous un nom tel que "Expensify, Inc. Validation".`,
        descriptionCTA: 'Veuillez entrer le montant de chaque transaction dans les champs ci-dessous. Exemple : 1,51.',
        reviewingInfo: 'Merci ! Nous examinons vos informations et nous vous contacterons sous peu. Veuillez vérifier votre chat avec Concierge.',
        forNextStep: 'pour les prochaines étapes pour terminer la configuration de votre compte bancaire.',
        letsChatCTA: 'Oui, discutons.',
        letsChatText: 'Presque terminé ! Nous avons besoin de votre aide pour vérifier quelques dernières informations par chat. Prêt ?',
        letsChatTitle: 'Discutons !',
        enable2FATitle: "Prévenez la fraude, activez l'authentification à deux facteurs (2FA)",
        enable2FAText:
            "Nous prenons votre sécurité au sérieux. Veuillez configurer l'authentification à deux facteurs (2FA) maintenant pour ajouter une couche de protection supplémentaire à votre compte.",
        secureYourAccount: 'Sécurisez votre compte',
    },
    beneficialOwnersStep: {
        additionalInformation: 'Informations supplémentaires',
        checkAllThatApply: "Cochez tout ce qui s'applique, sinon laissez vide.",
        iOwnMoreThan25Percent: 'Je possède plus de 25 % de',
        someoneOwnsMoreThan25Percent: "Quelqu'un d'autre possède plus de 25 % de",
        additionalOwner: 'Bénéficiaire effectif supplémentaire',
        removeOwner: 'Supprimer ce bénéficiaire effectif',
        addAnotherIndividual: 'Ajouter une autre personne qui possède plus de 25 % de',
        agreement: 'Accord :',
        termsAndConditions: 'termes et conditions',
        certifyTrueAndAccurate: 'Je certifie que les informations fournies sont vraies et exactes.',
        error: {
            certify: 'Doit certifier que les informations sont vraies et exactes',
        },
    },
    completeVerificationStep: {
        completeVerification: 'Terminer la vérification',
        confirmAgreements: 'Veuillez confirmer les accords ci-dessous.',
        certifyTrueAndAccurate: 'Je certifie que les informations fournies sont vraies et exactes.',
        certifyTrueAndAccurateError: "Veuillez certifier que l'information est vraie et exacte.",
        isAuthorizedToUseBankAccount: 'Je suis autorisé à utiliser ce compte bancaire professionnel pour les dépenses professionnelles.',
        isAuthorizedToUseBankAccountError: "Vous devez être un agent de contrôle avec l'autorisation d'opérer le compte bancaire de l'entreprise.",
        termsAndConditions: 'termes et conditions',
    },
    connectBankAccountStep: {
        connectBankAccount: 'Connecter un compte bancaire',
        finishButtonText: 'Terminer la configuration',
        validateYourBankAccount: 'Validez votre compte bancaire',
        validateButtonText: 'Valider',
        validationInputLabel: 'Transaction',
        maxAttemptsReached: 'La validation de ce compte bancaire a été désactivée en raison de trop nombreuses tentatives incorrectes.',
        description: `Dans un délai de 1 à 2 jours ouvrables, nous enverrons trois (3) petites transactions sur votre compte bancaire sous un nom tel que "Expensify, Inc. Validation".`,
        descriptionCTA: 'Veuillez entrer le montant de chaque transaction dans les champs ci-dessous. Exemple : 1,51.',
        reviewingInfo: 'Merci ! Nous examinons vos informations et nous vous contacterons sous peu. Veuillez vérifier votre chat avec Concierge.',
        forNextSteps: 'pour les prochaines étapes pour terminer la configuration de votre compte bancaire.',
        letsChatCTA: 'Oui, discutons.',
        letsChatText: 'Presque terminé ! Nous avons besoin de votre aide pour vérifier quelques dernières informations par chat. Prêt ?',
        letsChatTitle: 'Discutons !',
        enable2FATitle: "Prévenez la fraude, activez l'authentification à deux facteurs (2FA)",
        enable2FAText:
            "Nous prenons votre sécurité au sérieux. Veuillez configurer l'authentification à deux facteurs (2FA) maintenant pour ajouter une couche de protection supplémentaire à votre compte.",
        secureYourAccount: 'Sécurisez votre compte',
    },
    countryStep: {
        confirmBusinessBank: 'Confirmer la devise et le pays du compte bancaire professionnel',
        confirmCurrency: 'Confirmer la devise et le pays',
        yourBusiness: 'La devise de votre compte bancaire professionnel doit correspondre à la devise de votre espace de travail.',
        youCanChange: 'Vous pouvez changer la devise de votre espace de travail dans votre',
        findCountry: 'Trouver le pays',
        selectCountry: 'Sélectionner le pays',
    },
    bankInfoStep: {
        whatAreYour: 'Quelles sont les coordonnées de votre compte bancaire professionnel ?',
        letsDoubleCheck: 'Vérifions que tout est en ordre.',
        thisBankAccount: 'Ce compte bancaire sera utilisé pour les paiements professionnels sur votre espace de travail.',
        accountNumber: 'Numéro de compte',
        accountHolderNameDescription: 'Nom complet du signataire autorisé',
    },
    signerInfoStep: {
        signerInfo: 'Informations du signataire',
        areYouDirector: ({companyName}: CompanyNameParams) => `Êtes-vous un directeur ou un cadre supérieur chez ${companyName} ?`,
        regulationRequiresUs: "La réglementation nous oblige à vérifier si le signataire a l'autorité pour prendre cette action au nom de l'entreprise.",
        whatsYourName: 'Quel est votre nom légal ?',
        fullName: 'Nom légal complet',
        whatsYourJobTitle: 'Quel est votre titre de poste ?',
        jobTitle: 'Intitulé du poste',
        whatsYourDOB: 'Quelle est votre date de naissance ?',
        uploadID: "Téléchargez une pièce d'identité et un justificatif de domicile",
        personalAddress: "Preuve d'adresse personnelle (par exemple, facture de services publics)",
        letsDoubleCheck: 'Vérifions que tout est correct.',
        legalName: 'Nom légal',
        proofOf: 'Justificatif de domicile personnel',
        enterOneEmail: ({companyName}: CompanyNameParams) => `Entrez l'email du directeur ou d'un cadre supérieur chez ${companyName}`,
        regulationRequiresOneMoreDirector: 'La réglementation exige au moins un autre directeur ou cadre supérieur en tant que signataire.',
        hangTight: 'Patientez...',
        enterTwoEmails: ({companyName}: CompanyNameParams) => `Entrez les e-mails de deux directeurs ou cadres supérieurs chez ${companyName}`,
        sendReminder: 'Envoyer un rappel',
        chooseFile: 'Choisir un fichier',
        weAreWaiting: "Nous attendons que d'autres vérifient leur identité en tant que directeurs ou cadres supérieurs de l'entreprise.",
        id: "Copie de la pièce d'identité",
        proofOfDirectors: 'Preuve du ou des directeur(s)',
        proofOfDirectorsDescription: "Exemples : Profil d'entreprise Oncorp ou Enregistrement d'entreprise.",
        codiceFiscale: 'Codice Fiscale',
        codiceFiscaleDescription: 'Codice Fiscale pour les signataires, utilisateurs autorisés et bénéficiaires effectifs.',
        PDSandFSG: 'Documents de divulgation PDS + FSG',
        PDSandFSGDescription:
            "Notre partenariat avec Corpay utilise une connexion API pour tirer parti de leur vaste réseau de partenaires bancaires internationaux afin d'alimenter les Remboursements Globaux dans Expensify. Conformément à la réglementation australienne, nous vous fournissons le Guide des Services Financiers (FSG) et le Document de Révélation de Produit (PDS) de Corpay.\n\nVeuillez lire attentivement les documents FSG et PDS car ils contiennent des détails complets et des informations importantes sur les produits et services offerts par Corpay. Conservez ces documents pour référence future.",
        pleaseUpload:
            "Veuillez télécharger ci-dessous des documents supplémentaires pour nous aider à vérifier votre identité en tant que directeur ou cadre supérieur de l'entité commerciale.",
    },
    agreementsStep: {
        agreements: 'Accords',
        pleaseConfirm: 'Veuillez confirmer les accords ci-dessous',
        regulationRequiresUs: "La réglementation nous oblige à vérifier l'identité de toute personne qui possède plus de 25 % de l'entreprise.",
        iAmAuthorized: 'Je suis autorisé à utiliser le compte bancaire professionnel pour les dépenses professionnelles.',
        iCertify: 'Je certifie que les informations fournies sont vraies et exactes.',
        termsAndConditions: 'termes et conditions',
        accept: 'Accepter et ajouter un compte bancaire',
        iConsentToThe: 'Je consens à la',
        privacyNotice: 'avis de confidentialité',
        error: {
            authorized: "Vous devez être un agent de contrôle avec l'autorisation d'opérer le compte bancaire de l'entreprise.",
            certify: "Veuillez certifier que l'information est vraie et exacte.",
            consent: "Veuillez consentir à l'avis de confidentialité",
        },
    },
    finishStep: {
        connect: 'Connecter un compte bancaire',
        letsFinish: 'Terminons dans le chat !',
        thanksFor:
            "Merci pour ces détails. Un agent de support dédié va maintenant examiner vos informations. Nous reviendrons vers vous si nous avons besoin de quelque chose d'autre, mais en attendant, n'hésitez pas à nous contacter si vous avez des questions.",
        iHaveA: "J'ai une question",
        enable2FA: "Activez l'authentification à deux facteurs (2FA) pour prévenir la fraude",
        weTake: "Nous prenons votre sécurité au sérieux. Veuillez configurer l'authentification à deux facteurs (2FA) maintenant pour ajouter une couche de protection supplémentaire à votre compte.",
        secure: 'Sécurisez votre compte',
    },
    reimbursementAccountLoadingAnimation: {
        oneMoment: 'Un instant',
        explanationLine: 'Nous examinons vos informations. Vous pourrez bientôt passer aux étapes suivantes.',
    },
    session: {
        offlineMessageRetry: 'Il semble que vous soyez hors ligne. Veuillez vérifier votre connexion et réessayer.',
    },
    travel: {
        header: 'Réserver un voyage',
        title: 'Voyagez intelligemment',
        subtitle: 'Utilisez Expensify Travel pour obtenir les meilleures offres de voyage et gérer toutes vos dépenses professionnelles en un seul endroit.',
        features: {
            saveMoney: 'Économisez sur vos réservations',
            alerts: 'Recevez des mises à jour et des alertes en temps réel',
        },
        bookTravel: 'Réserver un voyage',
        bookDemo: 'Réserver une démo',
        bookADemo: 'Réserver une démo',
        toLearnMore: 'pour en savoir plus.',
        termsAndConditions: {
            header: 'Avant de continuer...',
            title: 'Termes et conditions',
            subtitle: 'Veuillez accepter les conditions de Expensify Travel.',
            termsAndConditions: 'termes et conditions',
            travelTermsAndConditions: 'termes et conditions',
            agree: "J'accepte les",
            error: 'Vous devez accepter les conditions générales de Expensify Travel pour continuer.',
            defaultWorkspaceError:
                "Vous devez définir un espace de travail par défaut pour activer Expensify Travel. Allez dans Paramètres > Espaces de travail > cliquez sur les trois points verticaux à côté d'un espace de travail > Définir comme espace de travail par défaut, puis réessayez !",
        },
        flight: 'Vol',
        flightDetails: {
            passenger: 'Passager',
            layover: ({layover}: FlightLayoverParams) => `<muted-text-label>Vous avez une <strong>escale de ${layover}</strong> avant ce vol</muted-text-label>`,
            takeOff: 'Décollage',
            landing: 'Atterrissage',
            seat: 'Siège',
            class: 'Classe Cabine',
            recordLocator: "Localisateur d'enregistrement",
            cabinClasses: {
                unknown: 'Unknown',
                economy: 'Économie',
                premiumEconomy: 'Premium Economy',
                business: 'Entreprise',
                first: 'Premier',
            },
        },
        hotel: 'Hôtel',
        hotelDetails: {
            guest: 'Invité',
            checkIn: 'Enregistrement',
            checkOut: 'Check-out',
            roomType: 'Type de chambre',
            cancellation: "Politique d'annulation",
            cancellationUntil: "Annulation gratuite jusqu'à",
            confirmation: 'Numéro de confirmation',
            cancellationPolicies: {
                unknown: 'Unknown',
                nonRefundable: 'Non remboursable',
                freeCancellationUntil: "Annulation gratuite jusqu'à",
                partiallyRefundable: 'Partiellement remboursable',
            },
        },
        car: 'Voiture',
        carDetails: {
            rentalCar: 'Location de voiture',
            pickUp: 'Ramassage',
            dropOff: 'Dépose',
            driver: 'Conducteur',
            carType: 'Type de voiture',
            cancellation: "Politique d'annulation",
            cancellationUntil: "Annulation gratuite jusqu'à",
            freeCancellation: 'Annulation gratuite',
            confirmation: 'Numéro de confirmation',
        },
        train: 'Rail',
        trainDetails: {
            passenger: 'Passager',
            departs: 'Départs',
            arrives: 'Arrive',
            coachNumber: 'Numéro de coach',
            seat: 'Siège',
            fareDetails: 'Détails du tarif',
            confirmation: 'Numéro de confirmation',
        },
        viewTrip: 'Voir le voyage',
        modifyTrip: 'Modifier le voyage',
        tripSupport: 'Assistance de voyage',
        tripDetails: 'Détails du voyage',
        viewTripDetails: 'Voir les détails du voyage',
        trip: 'Voyage',
        trips: 'Voyages',
        tripSummary: 'Résumé du voyage',
        departs: 'Départs',
        errorMessage: 'Un problème est survenu. Veuillez réessayer plus tard.',
        phoneError: {
            phrase1: "S'il vous plaît",
            link: 'ajoutez un e-mail professionnel comme identifiant principal',
            phrase2: 'pour réserver un voyage.',
        },
        domainSelector: {
            title: 'Domaine',
            subtitle: "Choisissez un domaine pour la configuration d'Expensify Travel.",
            recommended: 'Recommandé',
        },
        domainPermissionInfo: {
            title: 'Domaine',
            restrictionPrefix: `Vous n'avez pas la permission d'activer Expensify Travel pour le domaine.`,
            restrictionSuffix: `Vous devrez demander à quelqu'un de ce domaine d'activer le voyage à la place.`,
            accountantInvitationPrefix: `Si vous êtes comptable, envisagez de rejoindre le`,
            accountantInvitationLink: `Programme ExpensifyApproved! pour comptables`,
            accountantInvitationSuffix: `pour activer les voyages pour ce domaine.`,
        },
        publicDomainError: {
            title: 'Commencez avec Expensify Travel',
            message: `Vous devrez utiliser votre e-mail professionnel (par exemple, nom@entreprise.com) avec Expensify Travel, et non votre e-mail personnel (par exemple, nom@gmail.com).`,
        },
        blockedFeatureModal: {
            title: 'Expensify Travel a été désactivé',
            message: `Votre administrateur a désactivé Expensify Travel. Veuillez suivre la politique de réservation de votre entreprise pour les arrangements de voyage.`,
        },
        verifyCompany: {
            title: "Commencez votre voyage dès aujourd'hui !",
            message: `Veuillez contacter votre gestionnaire de compte ou salesteam@expensify.com pour obtenir une démonstration de voyage et l'activer pour votre entreprise.`,
        },
        updates: {
            bookingTicketed: ({airlineCode, origin, destination, startDate, confirmationID = ''}: FlightParams) =>
                `Votre vol ${airlineCode} (${origin} → ${destination}) le ${startDate} a été réservé. Code de confirmation : ${confirmationID}`,
            ticketVoided: ({airlineCode, origin, destination, startDate}: FlightParams) =>
                `Votre billet pour le vol ${airlineCode} (${origin} → ${destination}) du ${startDate} a été annulé.`,
            ticketRefunded: ({airlineCode, origin, destination, startDate}: FlightParams) =>
                `Votre billet pour le vol ${airlineCode} (${origin} → ${destination}) le ${startDate} a été remboursé ou échangé.`,
            flightCancelled: ({airlineCode, origin, destination, startDate}: FlightParams) =>
                `Votre vol ${airlineCode} (${origin} → ${destination}) du ${startDate} a été annulé par la compagnie aérienne.`,
            flightScheduleChangePending: ({airlineCode}: AirlineParams) =>
                `La compagnie aérienne a proposé un changement d'horaire pour le vol ${airlineCode} ; nous attendons la confirmation.`,
            flightScheduleChangeClosed: ({airlineCode, startDate}: AirlineParams) => `Changement d'horaire confirmé : le vol ${airlineCode} part maintenant à ${startDate}.`,
            flightUpdated: ({airlineCode, origin, destination, startDate}: FlightParams) => `Votre vol ${airlineCode} (${origin} → ${destination}) le ${startDate} a été mis à jour.`,
            flightCabinChanged: ({airlineCode, cabinClass}: AirlineParams) => `Votre classe de cabine a été mise à jour en ${cabinClass} sur le vol ${airlineCode}.`,
            flightSeatConfirmed: ({airlineCode}: AirlineParams) => `Votre attribution de siège sur le vol ${airlineCode} a été confirmée.`,
            flightSeatChanged: ({airlineCode}: AirlineParams) => `Votre attribution de siège sur le vol ${airlineCode} a été modifiée.`,
            flightSeatCancelled: ({airlineCode}: AirlineParams) => `Votre attribution de siège sur le vol ${airlineCode} a été supprimée.`,
            paymentDeclined: 'Le paiement de votre réservation de vol a échoué. Veuillez réessayer.',
            bookingCancelledByTraveler: ({type, id = ''}: TravelTypeParams) => `Vous avez annulé votre réservation de ${type} ${id}.`,
            bookingCancelledByVendor: ({type, id = ''}: TravelTypeParams) => `Le fournisseur a annulé votre réservation de ${type} ${id}.`,
            bookingRebooked: ({type, id = ''}: TravelTypeParams) => `Votre réservation de ${type} a été rebookée. Nouveau numéro de confirmation : ${id}.`,
            bookingUpdated: ({type}: TravelTypeParams) => `Votre réservation de ${type} a été mise à jour. Consultez les nouveaux détails dans l'itinéraire.`,
            railTicketRefund: ({origin, destination, startDate}: RailTicketParams) =>
                `Votre billet de train pour ${origin} → ${destination} le ${startDate} a été remboursé. Un crédit sera traité.`,
            railTicketExchange: ({origin, destination, startDate}: RailTicketParams) => `Votre billet de train pour ${origin} → ${destination} le ${startDate} a été échangé.`,
            railTicketUpdate: ({origin, destination, startDate}: RailTicketParams) => `Votre billet de train pour ${origin} → ${destination} le ${startDate} a été mis à jour.`,
            defaultUpdate: ({type}: TravelTypeParams) => `Votre réservation de ${type} a été mise à jour.`,
        },
    },
    workspace: {
        common: {
            card: 'Cartes',
            expensifyCard: 'Expensify Card',
            companyCards: "Cartes d'entreprise",
            workflows: 'Workflows',
            workspace: 'Espace de travail',
            findWorkspace: "Trouver l'espace de travail",
            edit: "Modifier l'espace de travail",
            enabled: 'Activé',
            disabled: 'Désactivé',
            everyone: 'Tout le monde',
            delete: "Supprimer l'espace de travail",
            settings: 'Paramètres',
            reimburse: 'Remboursements',
            categories: 'Catégories',
            tags: 'Tags',
            customField1: 'Champ personnalisé 1',
            customField2: 'Champ personnalisé 2',
            customFieldHint: "Ajoutez un codage personnalisé qui s'applique à toutes les dépenses de ce membre.",
            reportFields: 'Champs de rapport',
            reportTitle: 'Titre du rapport',
            reportField: 'Champ de rapport',
            taxes: 'Taxes',
            bills: 'Bills',
            invoices: 'Factures',
            travel: 'Voyage',
            members: 'Membres',
            accounting: 'Comptabilité',
            rules: 'Règles',
            displayedAs: 'Affiché comme',
            plan: 'Planification',
            profile: 'Aperçu',
            bankAccount: 'Compte bancaire',
            connectBankAccount: 'Connecter un compte bancaire',
            testTransactions: 'Tester les transactions',
            issueAndManageCards: 'Émettre et gérer des cartes',
            reconcileCards: 'Rapprocher les cartes',
            selected: () => ({
                one: '1 sélectionné',
                other: (count: number) => `${count} sélectionné(s)`,
            }),
            settlementFrequency: 'Fréquence de règlement',
            setAsDefault: 'Définir comme espace de travail par défaut',
            defaultNote: `Les reçus envoyés à ${CONST.EMAIL.RECEIPTS} apparaîtront dans cet espace de travail.`,
            deleteConfirmation: 'Êtes-vous sûr de vouloir supprimer cet espace de travail ?',
            deleteWithCardsConfirmation: 'Êtes-vous sûr de vouloir supprimer cet espace de travail ? Cela supprimera tous les flux de cartes et les cartes attribuées.',
            unavailable: 'Espace de travail indisponible',
            memberNotFound: "Membre introuvable. Pour inviter un nouveau membre à l'espace de travail, veuillez utiliser le bouton d'invitation ci-dessus.",
            notAuthorized: `Vous n'avez pas accès à cette page. Si vous essayez de rejoindre cet espace de travail, demandez simplement au propriétaire de l'espace de travail de vous ajouter en tant que membre. Autre chose ? Contactez ${CONST.EMAIL.CONCIERGE}.`,
            goToRoom: ({roomName}: GoToRoomParams) => `Aller à la salle ${roomName}`,
            goToWorkspace: "Aller à l'espace de travail",
            goToWorkspaces: 'Aller aux espaces de travail',
            clearFilter: 'Effacer le filtre',
            workspaceName: "Nom de l'espace de travail",
            workspaceOwner: 'Propriétaire',
            workspaceType: "Type d'espace de travail",
            workspaceAvatar: "Avatar de l'espace de travail",
            mustBeOnlineToViewMembers: 'Vous devez être en ligne pour voir les membres de cet espace de travail.',
            moreFeatures: 'Plus de fonctionnalités',
            requested: 'Demandé',
            distanceRates: 'Tarifs de distance',
            defaultDescription: 'Un seul endroit pour tous vos reçus et dépenses.',
            descriptionHint: 'Partager des informations sur cet espace de travail avec tous les membres.',
            welcomeNote: 'Veuillez utiliser Expensify pour soumettre vos reçus pour remboursement, merci !',
            subscription: 'Abonnement',
            markAsEntered: 'Marquer comme saisi manuellement',
            markAsExported: 'Marquer comme exporté manuellement',
            exportIntegrationSelected: ({connectionName}: ExportIntegrationSelectedParams) => `Exporter vers ${CONST.POLICY.CONNECTIONS.NAME_USER_FRIENDLY[connectionName]}`,
            letsDoubleCheck: 'Vérifions que tout est correct.',
            lineItemLevel: 'Niveau des postes de dépense',
            reportLevel: 'Niveau de rapport',
            topLevel: 'Niveau supérieur',
            appliedOnExport: "Non importé dans Expensify, appliqué à l'exportation",
            shareNote: {
                header: "Partagez votre espace de travail avec d'autres membres",
                content: {
                    firstPart:
                        "Partagez ce code QR ou copiez le lien ci-dessous pour faciliter la demande d'accès des membres à votre espace de travail. Toutes les demandes pour rejoindre l'espace de travail apparaîtront dans le",
                    secondPart: 'espace pour votre avis.',
                },
            },
            connectTo: ({connectionName}: ConnectionNameParams) => `Se connecter à ${CONST.POLICY.CONNECTIONS.NAME_USER_FRIENDLY[connectionName]}`,
            createNewConnection: 'Créer une nouvelle connexion',
            reuseExistingConnection: 'Réutiliser la connexion existante',
            existingConnections: 'Connexions existantes',
            existingConnectionsDescription: ({connectionName}: ConnectionNameParams) =>
                `Puisque vous vous êtes déjà connecté à ${CONST.POLICY.CONNECTIONS.NAME_USER_FRIENDLY[connectionName]}, vous pouvez choisir de réutiliser une connexion existante ou d'en créer une nouvelle.`,
            lastSyncDate: ({connectionName, formattedDate}: LastSyncDateParams) => `${connectionName} - Dernière synchronisation le ${formattedDate}`,
            authenticationError: ({connectionName}: AuthenticationErrorParams) => `Impossible de se connecter à ${connectionName} en raison d'une erreur d'authentification`,
            learnMore: 'En savoir plus.',
            memberAlternateText: 'Les membres peuvent soumettre et approuver des rapports.',
            adminAlternateText: "Les administrateurs ont un accès complet pour modifier tous les rapports et les paramètres de l'espace de travail.",
            auditorAlternateText: 'Les auditeurs peuvent voir et commenter les rapports.',
            roleName: ({role}: OptionalParam<RoleNamesParams> = {}) => {
                switch (role) {
                    case CONST.POLICY.ROLE.ADMIN:
                        return 'Admin';
                    case CONST.POLICY.ROLE.AUDITOR:
                        return 'Auditeur';
                    case CONST.POLICY.ROLE.USER:
                        return 'Membre';
                    default:
                        return 'Membre';
                }
            },
            frequency: {
                manual: 'Manuellement',
                instant: 'Instantané',
                immediate: 'Quotidiennement',
                trip: 'Par voyage',
                weekly: 'Hebdomadaire',
                semimonthly: 'Deux fois par mois',
                monthly: 'Mensuel',
            },
            planType: 'Type de plan',
            submitExpense: 'Soumettez vos dépenses ci-dessous :',
            defaultCategory: 'Catégorie par défaut',
            viewTransactions: 'Voir les transactions',
            policyExpenseChatName: ({displayName}: PolicyExpenseChatNameParams) => `Les dépenses de ${displayName}`,
        },
        perDiem: {
            subtitle: 'Définissez des taux de per diem pour contrôler les dépenses quotidiennes des employés.',
            amount: 'Montant',
            deleteRates: () => ({
                one: 'Supprimer le taux',
                other: 'Supprimer les tarifs',
            }),
            deletePerDiemRate: 'Supprimer le taux de per diem',
            findPerDiemRate: 'Trouver le taux journalier',
            areYouSureDelete: () => ({
                one: 'Êtes-vous sûr de vouloir supprimer ce tarif ?',
                other: 'Êtes-vous sûr de vouloir supprimer ces tarifs ?',
            }),
            emptyList: {
                title: 'Per diem',
                subtitle: 'Définissez des taux de per diem pour contrôler les dépenses quotidiennes des employés. Importez les taux depuis une feuille de calcul pour commencer.',
            },
            errors: {
                existingRateError: ({rate}: CustomUnitRateParams) => `Un taux avec la valeur ${rate} existe déjà`,
            },
            importPerDiemRates: 'Importer les taux de per diem',
            editPerDiemRate: 'Modifier le taux de per diem',
            editPerDiemRates: 'Modifier les taux de per diem',
            editDestinationSubtitle: ({destination}: EditDestinationSubtitleParams) => `La mise à jour de cette destination la modifiera pour tous les sous-taux de ${destination} par diem.`,
            editCurrencySubtitle: ({destination}: EditDestinationSubtitleParams) => `La mise à jour de cette devise la modifiera pour tous les sous-taux de per diem ${destination}.`,
        },
        qbd: {
            exportOutOfPocketExpensesDescription: 'Définissez comment les dépenses hors de la poche sont exportées vers QuickBooks Desktop.',
            exportOutOfPocketExpensesCheckToggle: 'Marquer les chèques comme « imprimer plus tard »',
            exportDescription: 'Configurez comment les données Expensify sont exportées vers QuickBooks Desktop.',
            date: "Date d'exportation",
            exportInvoices: 'Exporter les factures vers',
            exportExpensifyCard: 'Exporter les transactions de la carte Expensify en tant que',
            account: 'Compte',
            accountDescription: 'Choisissez où publier les écritures de journal.',
            accountsPayable: 'Comptes fournisseurs',
            accountsPayableDescription: 'Choisissez où créer des factures fournisseurs.',
            bankAccount: 'Compte bancaire',
            notConfigured: 'Non configuré',
            bankAccountDescription: "Choisissez d'où envoyer les chèques.",
            creditCardAccount: 'Compte de carte de crédit',
            exportDate: {
                label: "Date d'exportation",
                description: "Utilisez cette date lors de l'exportation des rapports vers QuickBooks Desktop.",
                values: {
                    [CONST.QUICKBOOKS_EXPORT_DATE.LAST_EXPENSE]: {
                        label: 'Date de la dernière dépense',
                        description: 'Date de la dépense la plus récente sur le rapport.',
                    },
                    [CONST.QUICKBOOKS_EXPORT_DATE.REPORT_EXPORTED]: {
                        label: "Date d'exportation",
                        description: 'Date à laquelle le rapport a été exporté vers QuickBooks Desktop.',
                    },
                    [CONST.QUICKBOOKS_EXPORT_DATE.REPORT_SUBMITTED]: {
                        label: 'Date de soumission',
                        description: 'Date à laquelle le rapport a été soumis pour approbation.',
                    },
                },
            },
            exportCheckDescription: "Nous créerons un chèque détaillé pour chaque rapport Expensify et l'enverrons depuis le compte bancaire ci-dessous.",
            exportJournalEntryDescription: 'Nous créerons une écriture de journal détaillée pour chaque rapport Expensify et la publierons sur le compte ci-dessous.',
            exportVendorBillDescription:
                "Nous créerons une facture détaillée pour chaque rapport Expensify et l'ajouterons au compte ci-dessous. Si cette période est clôturée, nous la publierons au 1er de la prochaine période ouverte.",
            deepDiveExpensifyCard: 'Les transactions de la carte Expensify seront automatiquement exportées vers un "Compte de responsabilité de carte Expensify" créé avec',
            deepDiveExpensifyCardIntegration: 'notre intégration.',
            outOfPocketTaxEnabledDescription:
                "QuickBooks Desktop ne prend pas en charge les taxes sur les exportations d'écritures de journal. Comme vous avez activé les taxes dans votre espace de travail, cette option d'exportation n'est pas disponible.",
            outOfPocketTaxEnabledError: "Les écritures de journal ne sont pas disponibles lorsque les taxes sont activées. Veuillez choisir une autre option d'exportation.",
            accounts: {
                [CONST.QUICKBOOKS_DESKTOP_NON_REIMBURSABLE_EXPORT_ACCOUNT_TYPE.CREDIT_CARD]: 'Carte de crédit',
                [CONST.QUICKBOOKS_DESKTOP_REIMBURSABLE_ACCOUNT_TYPE.VENDOR_BILL]: 'Facture fournisseur',
                [CONST.QUICKBOOKS_DESKTOP_REIMBURSABLE_ACCOUNT_TYPE.JOURNAL_ENTRY]: 'Écriture comptable',
                [CONST.QUICKBOOKS_DESKTOP_REIMBURSABLE_ACCOUNT_TYPE.CHECK]: 'Vérifier',
                [`${CONST.QUICKBOOKS_DESKTOP_NON_REIMBURSABLE_EXPORT_ACCOUNT_TYPE.CHECK}Description`]:
                    "Nous créerons un chèque détaillé pour chaque rapport Expensify et l'enverrons depuis le compte bancaire ci-dessous.",
                [`${CONST.QUICKBOOKS_DESKTOP_NON_REIMBURSABLE_EXPORT_ACCOUNT_TYPE.CREDIT_CARD}Description`]:
                    "Nous associerons automatiquement le nom du commerçant sur la transaction par carte de crédit à tout fournisseur correspondant dans QuickBooks. Si aucun fournisseur n'existe, nous créerons un fournisseur « Crédit Carte Divers » pour l'association.",
                [`${CONST.QUICKBOOKS_DESKTOP_REIMBURSABLE_ACCOUNT_TYPE.VENDOR_BILL}Description`]:
                    "Nous créerons une facture fournisseur détaillée pour chaque rapport Expensify avec la date de la dernière dépense, et l'ajouterons au compte ci-dessous. Si cette période est clôturée, nous la publierons au 1er de la prochaine période ouverte.",
                [`${CONST.QUICKBOOKS_DESKTOP_NON_REIMBURSABLE_EXPORT_ACCOUNT_TYPE.CREDIT_CARD}AccountDescription`]: 'Choisissez où exporter les transactions par carte de crédit.',
                [`${CONST.QUICKBOOKS_DESKTOP_REIMBURSABLE_ACCOUNT_TYPE.VENDOR_BILL}AccountDescription`]:
                    'Choisissez un fournisseur à appliquer à toutes les transactions par carte de crédit.',
                [`${CONST.QUICKBOOKS_DESKTOP_REIMBURSABLE_ACCOUNT_TYPE.CHECK}AccountDescription`]: "Choisissez d'où envoyer les chèques.",
                [`${CONST.QUICKBOOKS_DESKTOP_REIMBURSABLE_ACCOUNT_TYPE.VENDOR_BILL}Error`]:
                    "Les factures des fournisseurs ne sont pas disponibles lorsque les emplacements sont activés. Veuillez choisir une autre option d'exportation.",
                [`${CONST.QUICKBOOKS_DESKTOP_REIMBURSABLE_ACCOUNT_TYPE.CHECK}Error`]:
                    "Les chèques sont indisponibles lorsque les emplacements sont activés. Veuillez choisir une autre option d'exportation.",
                [`${CONST.QUICKBOOKS_DESKTOP_REIMBURSABLE_ACCOUNT_TYPE.JOURNAL_ENTRY}Error`]:
                    "Les écritures de journal ne sont pas disponibles lorsque les taxes sont activées. Veuillez choisir une autre option d'exportation.",
            },
            noAccountsFound: 'Aucun compte trouvé',
            noAccountsFoundDescription: 'Ajoutez le compte dans QuickBooks Desktop et synchronisez à nouveau la connexion.',
            qbdSetup: 'Configuration de QuickBooks Desktop',
            requiredSetupDevice: {
                title: 'Impossible de se connecter depuis cet appareil',
                body1: "Vous devrez configurer cette connexion à partir de l'ordinateur qui héberge votre fichier d'entreprise QuickBooks Desktop.",
                body2: "Une fois connecté, vous pourrez synchroniser et exporter de n'importe où.",
            },
            setupPage: {
                title: 'Ouvrez ce lien pour vous connecter.',
                body: "Pour terminer la configuration, ouvrez le lien suivant sur l'ordinateur où QuickBooks Desktop est en cours d'exécution.",
                setupErrorTitle: "Quelque chose s'est mal passé",
                setupErrorBody1: 'La connexion QuickBooks Desktop ne fonctionne pas pour le moment. Veuillez réessayer plus tard ou',
                setupErrorBody2: 'si le problème persiste.',
                setupErrorBodyContactConcierge: 'contactez Concierge',
            },
            importDescription: 'Choisissez quelles configurations de codage importer de QuickBooks Desktop vers Expensify.',
            classes: 'Cours',
            items: 'Articles',
            customers: 'Clients/projets',
            exportCompanyCardsDescription: "Définir comment les achats par carte d'entreprise sont exportés vers QuickBooks Desktop.",
            defaultVendorDescription: "Définir un fournisseur par défaut qui s'appliquera à toutes les transactions par carte de crédit lors de l'exportation.",
            accountsDescription: 'Votre plan comptable QuickBooks Desktop sera importé dans Expensify en tant que catégories.',
            accountsSwitchTitle: "Choisissez d'importer de nouveaux comptes en tant que catégories activées ou désactivées.",
            accountsSwitchDescription: 'Les catégories activées seront disponibles pour les membres lors de la création de leurs dépenses.',
            classesDescription: 'Choisissez comment gérer les classes QuickBooks Desktop dans Expensify.',
            tagsDisplayedAsDescription: "Niveau de ligne d'article",
            reportFieldsDisplayedAsDescription: 'Niveau de rapport',
            customersDescription: 'Choisissez comment gérer les clients/projets QuickBooks Desktop dans Expensify.',
            advancedConfig: {
                autoSyncDescription: 'Expensify se synchronisera automatiquement avec QuickBooks Desktop tous les jours.',
                createEntities: 'Créer automatiquement des entités',
                createEntitiesDescription: "Expensify créera automatiquement des fournisseurs dans QuickBooks Desktop s'ils n'existent pas déjà.",
            },
            itemsDescription: 'Choisissez comment gérer les éléments QuickBooks Desktop dans Expensify.',
        },
        qbo: {
            connectedTo: 'Connecté à',
            importDescription: 'Choisissez quelles configurations de codage importer de QuickBooks Online vers Expensify.',
            classes: 'Cours',
            locations: 'Lieux',
            customers: 'Clients/projets',
            accountsDescription: 'Votre plan comptable QuickBooks Online sera importé dans Expensify en tant que catégories.',
            accountsSwitchTitle: "Choisissez d'importer de nouveaux comptes en tant que catégories activées ou désactivées.",
            accountsSwitchDescription: 'Les catégories activées seront disponibles pour les membres lors de la création de leurs dépenses.',
            classesDescription: 'Choisissez comment gérer les classes QuickBooks Online dans Expensify.',
            customersDescription: 'Choisissez comment gérer les clients/projets QuickBooks Online dans Expensify.',
            locationsDescription: 'Choisissez comment gérer les emplacements QuickBooks Online dans Expensify.',
            taxesDescription: 'Choisissez comment gérer les taxes QuickBooks Online dans Expensify.',
            locationsLineItemsRestrictionDescription:
                "QuickBooks Online ne prend pas en charge les emplacements au niveau des lignes pour les chèques ou les factures fournisseurs. Si vous souhaitez avoir des emplacements au niveau des lignes, assurez-vous d'utiliser les écritures de journal et les dépenses par carte de crédit/débit.",
            taxesJournalEntrySwitchNote:
                "QuickBooks Online ne prend pas en charge les taxes sur les écritures de journal. Veuillez changer votre option d'exportation en facture fournisseur ou chèque.",
            exportDescription: 'Configurez comment les données Expensify sont exportées vers QuickBooks Online.',
            date: "Date d'exportation",
            exportInvoices: 'Exporter les factures vers',
            exportExpensifyCard: 'Exporter les transactions de la carte Expensify en tant que',
            deepDiveExpensifyCard: 'Les transactions de la carte Expensify seront automatiquement exportées vers un "Compte de responsabilité de carte Expensify" créé avec',
            deepDiveExpensifyCardIntegration: 'notre intégration.',
            exportDate: {
                label: "Date d'exportation",
                description: "Utilisez cette date lors de l'exportation des rapports vers QuickBooks Online.",
                values: {
                    [CONST.QUICKBOOKS_EXPORT_DATE.LAST_EXPENSE]: {
                        label: 'Date de la dernière dépense',
                        description: 'Date de la dépense la plus récente sur le rapport.',
                    },
                    [CONST.QUICKBOOKS_EXPORT_DATE.REPORT_EXPORTED]: {
                        label: "Date d'exportation",
                        description: 'Date à laquelle le rapport a été exporté vers QuickBooks Online.',
                    },
                    [CONST.QUICKBOOKS_EXPORT_DATE.REPORT_SUBMITTED]: {
                        label: 'Date de soumission',
                        description: 'Date à laquelle le rapport a été soumis pour approbation.',
                    },
                },
            },
            receivable: 'Comptes clients', // This is an account name that will come directly from QBO, so I don't know why we need a translation for it. It should take whatever the name of the account is in QBO. Leaving this note for CS.
            archive: 'Archive des comptes clients', // This is an account name that will come directly from QBO, so I don't know why we need a translation for it. It should take whatever the name of the account is in QBO. Leaving this note for CS.
            exportInvoicesDescription: "Utilisez ce compte lors de l'exportation des factures vers QuickBooks Online.",
            exportCompanyCardsDescription: "Définir comment les achats par carte d'entreprise sont exportés vers QuickBooks Online.",
            vendor: 'Fournisseur',
            defaultVendorDescription: "Définir un fournisseur par défaut qui s'appliquera à toutes les transactions par carte de crédit lors de l'exportation.",
            exportOutOfPocketExpensesDescription: 'Définissez comment les dépenses hors de la poche sont exportées vers QuickBooks Online.',
            exportCheckDescription: "Nous créerons un chèque détaillé pour chaque rapport Expensify et l'enverrons depuis le compte bancaire ci-dessous.",
            exportJournalEntryDescription: 'Nous créerons une écriture de journal détaillée pour chaque rapport Expensify et la publierons sur le compte ci-dessous.',
            exportVendorBillDescription:
                "Nous créerons une facture détaillée pour chaque rapport Expensify et l'ajouterons au compte ci-dessous. Si cette période est clôturée, nous la publierons au 1er de la prochaine période ouverte.",
            account: 'Compte',
            accountDescription: 'Choisissez où publier les écritures de journal.',
            accountsPayable: 'Comptes fournisseurs',
            accountsPayableDescription: 'Choisissez où créer des factures fournisseurs.',
            bankAccount: 'Compte bancaire',
            notConfigured: 'Non configuré',
            bankAccountDescription: "Choisissez d'où envoyer les chèques.",
            creditCardAccount: 'Compte de carte de crédit',
            companyCardsLocationEnabledDescription:
                "QuickBooks Online ne prend pas en charge les emplacements pour les exportations de factures fournisseurs. Comme vous avez activé les emplacements dans votre espace de travail, cette option d'exportation n'est pas disponible.",
            outOfPocketTaxEnabledDescription:
                "QuickBooks Online ne prend pas en charge les taxes sur les exportations d'écritures de journal. Comme vous avez activé les taxes sur votre espace de travail, cette option d'exportation n'est pas disponible.",
            outOfPocketTaxEnabledError: "Les écritures de journal ne sont pas disponibles lorsque les taxes sont activées. Veuillez choisir une autre option d'exportation.",
            advancedConfig: {
                autoSyncDescription: 'Expensify se synchronisera automatiquement avec QuickBooks Online chaque jour.',
                inviteEmployees: 'Inviter des employés',
                inviteEmployeesDescription: 'Importer les dossiers des employés de QuickBooks Online et inviter les employés à cet espace de travail.',
                createEntities: 'Créer automatiquement des entités',
                createEntitiesDescription:
                    "Expensify créera automatiquement des fournisseurs dans QuickBooks Online s'ils n'existent pas déjà, et créera automatiquement des clients lors de l'exportation des factures.",
                reimbursedReportsDescription:
                    "Chaque fois qu'un rapport est payé en utilisant Expensify ACH, le paiement de facture correspondant sera créé dans le compte QuickBooks Online ci-dessous.",
                qboBillPaymentAccount: 'Compte de paiement de factures QuickBooks',
                qboInvoiceCollectionAccount: 'Compte de recouvrement des factures QuickBooks',
                accountSelectDescription: "Choisissez d'où payer les factures et nous créerons le paiement dans QuickBooks Online.",
                invoiceAccountSelectorDescription: 'Choisissez où recevoir les paiements de factures et nous créerons le paiement dans QuickBooks Online.',
            },
            accounts: {
                [CONST.QUICKBOOKS_NON_REIMBURSABLE_EXPORT_ACCOUNT_TYPE.DEBIT_CARD]: 'Carte de débit',
                [CONST.QUICKBOOKS_NON_REIMBURSABLE_EXPORT_ACCOUNT_TYPE.CREDIT_CARD]: 'Carte de crédit',
                [CONST.QUICKBOOKS_REIMBURSABLE_ACCOUNT_TYPE.VENDOR_BILL]: 'Facture fournisseur',
                [CONST.QUICKBOOKS_REIMBURSABLE_ACCOUNT_TYPE.JOURNAL_ENTRY]: 'Écriture comptable',
                [CONST.QUICKBOOKS_REIMBURSABLE_ACCOUNT_TYPE.CHECK]: 'Vérifier',
                [`${CONST.QUICKBOOKS_NON_REIMBURSABLE_EXPORT_ACCOUNT_TYPE.DEBIT_CARD}Description`]:
                    "Nous associerons automatiquement le nom du marchand sur la transaction par carte de débit à tout fournisseur correspondant dans QuickBooks. Si aucun fournisseur n'existe, nous créerons un fournisseur 'Carte de Débit Divers' pour l'association.",
                [`${CONST.QUICKBOOKS_NON_REIMBURSABLE_EXPORT_ACCOUNT_TYPE.CREDIT_CARD}Description`]:
                    "Nous associerons automatiquement le nom du commerçant sur la transaction par carte de crédit à tout fournisseur correspondant dans QuickBooks. Si aucun fournisseur n'existe, nous créerons un fournisseur « Crédit Carte Divers » pour l'association.",
                [`${CONST.QUICKBOOKS_REIMBURSABLE_ACCOUNT_TYPE.VENDOR_BILL}Description`]:
                    "Nous créerons une facture fournisseur détaillée pour chaque rapport Expensify avec la date de la dernière dépense, et l'ajouterons au compte ci-dessous. Si cette période est clôturée, nous la publierons au 1er de la prochaine période ouverte.",
                [`${CONST.QUICKBOOKS_NON_REIMBURSABLE_EXPORT_ACCOUNT_TYPE.DEBIT_CARD}AccountDescription`]: 'Choisissez où exporter les transactions par carte de débit.',
                [`${CONST.QUICKBOOKS_NON_REIMBURSABLE_EXPORT_ACCOUNT_TYPE.CREDIT_CARD}AccountDescription`]: 'Choisissez où exporter les transactions par carte de crédit.',
                [`${CONST.QUICKBOOKS_REIMBURSABLE_ACCOUNT_TYPE.VENDOR_BILL}AccountDescription`]: 'Choisissez un fournisseur à appliquer à toutes les transactions par carte de crédit.',
                [`${CONST.QUICKBOOKS_REIMBURSABLE_ACCOUNT_TYPE.VENDOR_BILL}Error`]:
                    "Les factures des fournisseurs ne sont pas disponibles lorsque les emplacements sont activés. Veuillez choisir une autre option d'exportation.",
                [`${CONST.QUICKBOOKS_REIMBURSABLE_ACCOUNT_TYPE.CHECK}Error`]:
                    "Les chèques sont indisponibles lorsque les emplacements sont activés. Veuillez choisir une autre option d'exportation.",
                [`${CONST.QUICKBOOKS_REIMBURSABLE_ACCOUNT_TYPE.JOURNAL_ENTRY}Error`]:
                    "Les écritures de journal ne sont pas disponibles lorsque les taxes sont activées. Veuillez choisir une autre option d'exportation.",
            },
            exportDestinationAccountsMisconfigurationError: {
                [CONST.QUICKBOOKS_REIMBURSABLE_ACCOUNT_TYPE.VENDOR_BILL]: "Choisissez un compte valide pour l'exportation de la facture fournisseur",
                [CONST.QUICKBOOKS_REIMBURSABLE_ACCOUNT_TYPE.JOURNAL_ENTRY]: "Choisissez un compte valide pour l'exportation de l'écriture de journal",
                [CONST.QUICKBOOKS_REIMBURSABLE_ACCOUNT_TYPE.CHECK]: "Choisissez un compte valide pour l'exportation de chèques",
            },
            exportDestinationSetupAccountsInfo: {
                [CONST.QUICKBOOKS_REIMBURSABLE_ACCOUNT_TYPE.VENDOR_BILL]:
                    "Pour utiliser l'exportation de factures fournisseurs, configurez un compte de comptes fournisseurs dans QuickBooks Online.",
                [CONST.QUICKBOOKS_REIMBURSABLE_ACCOUNT_TYPE.JOURNAL_ENTRY]: "Pour utiliser l'exportation d'écritures de journal, configurez un compte de journal dans QuickBooks Online.",
                [CONST.QUICKBOOKS_REIMBURSABLE_ACCOUNT_TYPE.CHECK]: "Pour utiliser l'exportation de chèques, configurez un compte bancaire dans QuickBooks Online.",
            },
            noAccountsFound: 'Aucun compte trouvé',
            noAccountsFoundDescription: 'Ajoutez le compte dans QuickBooks Online et synchronisez à nouveau la connexion.',
            accountingMethods: {
                label: 'Quand exporter',
                description: 'Choisissez quand exporter les dépenses :',
                values: {
                    [COMMON_CONST.INTEGRATIONS.ACCOUNTING_METHOD.ACCRUAL]: 'Accrual',
                    [COMMON_CONST.INTEGRATIONS.ACCOUNTING_METHOD.CASH]: 'Espèces',
                },
                alternateText: {
                    [COMMON_CONST.INTEGRATIONS.ACCOUNTING_METHOD.ACCRUAL]: 'Les dépenses hors de la poche seront exportées une fois approuvées définitivement.',
                    [COMMON_CONST.INTEGRATIONS.ACCOUNTING_METHOD.CASH]: "Les dépenses personnelles seront exportées lorsqu'elles seront payées.",
                },
            },
        },
        workspaceList: {
            joinNow: 'Rejoignez maintenant',
            askToJoin: 'Demander à rejoindre',
        },
        xero: {
            organization: 'organisation Xero',
            organizationDescription: "Choisissez l'organisation Xero à partir de laquelle vous souhaitez importer des données.",
            importDescription: 'Choisissez quelles configurations de codage importer de Xero vers Expensify.',
            accountsDescription: 'Votre plan comptable Xero sera importé dans Expensify en tant que catégories.',
            accountsSwitchTitle: "Choisissez d'importer de nouveaux comptes en tant que catégories activées ou désactivées.",
            accountsSwitchDescription: 'Les catégories activées seront disponibles pour les membres lors de la création de leurs dépenses.',
            trackingCategories: 'Catégories de suivi',
            trackingCategoriesDescription: 'Choisissez comment gérer les catégories de suivi Xero dans Expensify.',
            mapTrackingCategoryTo: ({categoryName}: CategoryNameParams) => `Mapper ${categoryName} de Xero à`,
            mapTrackingCategoryToDescription: ({categoryName}: CategoryNameParams) => `Choisissez où mapper ${categoryName} lors de l'exportation vers Xero.`,
            customers: 'Refacturer les clients',
            customersDescription:
                'Choisissez si vous souhaitez refacturer les clients dans Expensify. Vos contacts clients Xero peuvent être associés à des dépenses et seront exportés vers Xero en tant que facture de vente.',
            taxesDescription: 'Choisissez comment gérer les taxes Xero dans Expensify.',
            notImported: 'Non importé',
            notConfigured: 'Non configuré',
            trackingCategoriesOptions: {
                [CONST.XERO_CONFIG.TRACKING_CATEGORY_OPTIONS.DEFAULT]: 'Xero contact par défaut',
                [CONST.XERO_CONFIG.TRACKING_CATEGORY_OPTIONS.TAG]: 'Tags',
                [CONST.XERO_CONFIG.TRACKING_CATEGORY_OPTIONS.REPORT_FIELD]: 'Champs de rapport',
            },
            exportDescription: 'Configurez comment les données Expensify sont exportées vers Xero.',
            purchaseBill: "Facture d'achat",
            exportDeepDiveCompanyCard:
                'Les dépenses exportées seront enregistrées comme transactions bancaires sur le compte bancaire Xero ci-dessous, et les dates des transactions correspondront aux dates de votre relevé bancaire.',
            bankTransactions: 'Transactions bancaires',
            xeroBankAccount: 'Compte bancaire Xero',
            xeroBankAccountDescription: 'Choisissez où les dépenses seront enregistrées en tant que transactions bancaires.',
            exportExpensesDescription: "Les rapports seront exportés en tant que facture d'achat avec la date et le statut sélectionnés ci-dessous.",
            purchaseBillDate: "Date de la facture d'achat",
            exportInvoices: 'Exporter les factures en tant que',
            salesInvoice: 'Facture de vente',
            exportInvoicesDescription: 'Les factures de vente affichent toujours la date à laquelle la facture a été envoyée.',
            advancedConfig: {
                autoSyncDescription: 'Expensify se synchronisera automatiquement avec Xero tous les jours.',
                purchaseBillStatusTitle: "Statut de la facture d'achat",
                reimbursedReportsDescription: "Chaque fois qu'un rapport est payé en utilisant Expensify ACH, le paiement de facture correspondant sera créé dans le compte Xero ci-dessous.",
                xeroBillPaymentAccount: 'Compte de paiement de factures Xero',
                xeroInvoiceCollectionAccount: 'Compte de recouvrement des factures Xero',
                xeroBillPaymentAccountDescription: "Choisissez d'où payer les factures et nous créerons le paiement dans Xero.",
                invoiceAccountSelectorDescription: 'Choisissez où recevoir les paiements de factures et nous créerons le paiement dans Xero.',
            },
            exportDate: {
                label: "Date de la facture d'achat",
                description: "Utilisez cette date lors de l'exportation des rapports vers Xero.",
                values: {
                    [CONST.XERO_EXPORT_DATE.LAST_EXPENSE]: {
                        label: 'Date de la dernière dépense',
                        description: 'Date de la dépense la plus récente sur le rapport.',
                    },
                    [CONST.XERO_EXPORT_DATE.REPORT_EXPORTED]: {
                        label: "Date d'exportation",
                        description: 'Date à laquelle le rapport a été exporté vers Xero.',
                    },
                    [CONST.XERO_EXPORT_DATE.REPORT_SUBMITTED]: {
                        label: 'Date de soumission',
                        description: 'Date à laquelle le rapport a été soumis pour approbation.',
                    },
                },
            },
            invoiceStatus: {
                label: "Statut de la facture d'achat",
                description: "Utilisez ce statut lors de l'exportation des factures d'achat vers Xero.",
                values: {
                    [CONST.XERO_CONFIG.INVOICE_STATUS.DRAFT]: 'Brouillon',
                    [CONST.XERO_CONFIG.INVOICE_STATUS.AWAITING_APPROVAL]: "En attente d'approbation",
                    [CONST.XERO_CONFIG.INVOICE_STATUS.AWAITING_PAYMENT]: 'En attente de paiement',
                },
            },
            noAccountsFound: 'Aucun compte trouvé',
            noAccountsFoundDescription: 'Veuillez ajouter le compte dans Xero et synchroniser à nouveau la connexion.',
        },
        sageIntacct: {
            preferredExporter: 'Exportateur préféré',
            taxSolution: 'Solution fiscale',
            notConfigured: 'Non configuré',
            exportDate: {
                label: "Date d'exportation",
                description: "Utilisez cette date lors de l'exportation des rapports vers Sage Intacct.",
                values: {
                    [CONST.SAGE_INTACCT_EXPORT_DATE.LAST_EXPENSE]: {
                        label: 'Date de la dernière dépense',
                        description: 'Date de la dépense la plus récente sur le rapport.',
                    },
                    [CONST.SAGE_INTACCT_EXPORT_DATE.EXPORTED]: {
                        label: "Date d'exportation",
                        description: 'Date à laquelle le rapport a été exporté vers Sage Intacct.',
                    },
                    [CONST.SAGE_INTACCT_EXPORT_DATE.SUBMITTED]: {
                        label: 'Date de soumission',
                        description: 'Date à laquelle le rapport a été soumis pour approbation.',
                    },
                },
            },
            reimbursableExpenses: {
                description: 'Définissez comment les dépenses personnelles sont exportées vers Sage Intacct.',
                values: {
                    [CONST.SAGE_INTACCT_REIMBURSABLE_EXPENSE_TYPE.EXPENSE_REPORT]: 'Rapports de dépenses',
                    [CONST.SAGE_INTACCT_REIMBURSABLE_EXPENSE_TYPE.VENDOR_BILL]: 'Factures fournisseurs',
                },
            },
            nonReimbursableExpenses: {
                description: "Définissez comment les achats par carte d'entreprise sont exportés vers Sage Intacct.",
                values: {
                    [CONST.SAGE_INTACCT_NON_REIMBURSABLE_EXPENSE_TYPE.CREDIT_CARD_CHARGE]: 'Cartes de crédit',
                    [CONST.SAGE_INTACCT_NON_REIMBURSABLE_EXPENSE_TYPE.VENDOR_BILL]: 'Factures fournisseurs',
                },
            },
            creditCardAccount: 'Compte de carte de crédit',
            defaultVendor: 'Fournisseur par défaut',
            defaultVendorDescription: ({isReimbursable}: DefaultVendorDescriptionParams) =>
                `Définissez un fournisseur par défaut qui s'appliquera aux dépenses remboursables de ${isReimbursable ? '' : 'non-'} qui n'ont pas de fournisseur correspondant dans Sage Intacct.`,
            exportDescription: 'Configurez comment les données Expensify sont exportées vers Sage Intacct.',
            exportPreferredExporterNote:
                "L'exportateur préféré peut être n'importe quel administrateur de l'espace de travail, mais doit également être un administrateur de domaine si vous définissez différents comptes d'exportation pour des cartes d'entreprise individuelles dans les paramètres de domaine.",
            exportPreferredExporterSubNote: "Une fois défini, l'exportateur préféré verra les rapports à exporter dans son compte.",
            noAccountsFound: 'Aucun compte trouvé',
            noAccountsFoundDescription: `Veuillez ajouter le compte dans Sage Intacct et synchroniser à nouveau la connexion.`,
            autoSync: 'Synchronisation automatique',
            autoSyncDescription: 'Expensify se synchronisera automatiquement avec Sage Intacct tous les jours.',
            inviteEmployees: 'Inviter des employés',
            inviteEmployeesDescription:
                "Importer les dossiers des employés Sage Intacct et inviter les employés à cet espace de travail. Votre flux de travail d'approbation sera par défaut une approbation par le manager et peut être configuré davantage sur la page Membres.",
            syncReimbursedReports: 'Synchroniser les rapports remboursés',
            syncReimbursedReportsDescription:
                "Chaque fois qu'un rapport est payé en utilisant Expensify ACH, le paiement de facture correspondant sera créé dans le compte Sage Intacct ci-dessous.",
            paymentAccount: 'Compte de paiement Sage Intacct',
        },
        netsuite: {
            subsidiary: 'Filiale',
            subsidiarySelectDescription: 'Choisissez la filiale dans NetSuite à partir de laquelle vous souhaitez importer des données.',
            exportDescription: 'Configurez comment les données Expensify sont exportées vers NetSuite.',
            exportInvoices: 'Exporter les factures vers',
            journalEntriesTaxPostingAccount: 'Comptes de publication fiscale des écritures de journal',
            journalEntriesProvTaxPostingAccount: 'Entrées de journal compte de publication de la taxe provinciale',
            foreignCurrencyAmount: 'Exporter le montant en devise étrangère',
            exportToNextOpenPeriod: 'Exporter vers la prochaine période ouverte',
            nonReimbursableJournalPostingAccount: 'Compte de publication de journal non remboursable',
            reimbursableJournalPostingAccount: 'Compte de publication de journal remboursable',
            journalPostingPreference: {
                label: 'Préférence de publication des écritures de journal',
                values: {
                    [CONST.NETSUITE_JOURNAL_POSTING_PREFERENCE.JOURNALS_POSTING_INDIVIDUAL_LINE]: 'Entrée unique et détaillée pour chaque rapport',
                    [CONST.NETSUITE_JOURNAL_POSTING_PREFERENCE.JOURNALS_POSTING_TOTAL_LINE]: 'Une seule entrée pour chaque dépense',
                },
            },
            invoiceItem: {
                label: 'Article de facture',
                values: {
                    [CONST.NETSUITE_INVOICE_ITEM_PREFERENCE.CREATE]: {
                        label: 'Créez-en un pour moi',
                        description: 'Nous créerons un "élément de ligne de facture Expensify" pour vous lors de l\'exportation (si un n\'existe pas déjà).',
                    },
                    [CONST.NETSUITE_INVOICE_ITEM_PREFERENCE.SELECT]: {
                        label: 'Sélectionner existant',
                        description: "Nous lierons les factures d'Expensify à l'élément sélectionné ci-dessous.",
                    },
                },
            },
            exportDate: {
                label: "Date d'exportation",
                description: "Utilisez cette date lors de l'exportation des rapports vers NetSuite.",
                values: {
                    [CONST.NETSUITE_EXPORT_DATE.LAST_EXPENSE]: {
                        label: 'Date de la dernière dépense',
                        description: 'Date de la dépense la plus récente sur le rapport.',
                    },
                    [CONST.NETSUITE_EXPORT_DATE.EXPORTED]: {
                        label: "Date d'exportation",
                        description: 'Date à laquelle le rapport a été exporté vers NetSuite.',
                    },
                    [CONST.NETSUITE_EXPORT_DATE.SUBMITTED]: {
                        label: 'Date de soumission',
                        description: 'Date à laquelle le rapport a été soumis pour approbation.',
                    },
                },
            },
            exportDestination: {
                values: {
                    [CONST.NETSUITE_EXPORT_DESTINATION.EXPENSE_REPORT]: {
                        label: 'Rapports de dépenses',
                        reimbursableDescription: 'Les dépenses personnelles seront exportées sous forme de rapports de dépenses vers NetSuite.',
                        nonReimbursableDescription: "Les dépenses des cartes d'entreprise seront exportées sous forme de rapports de dépenses vers NetSuite.",
                    },
                    [CONST.NETSUITE_EXPORT_DESTINATION.VENDOR_BILL]: {
                        label: 'Factures fournisseurs',
                        reimbursableDescription:
                            'Out-of-pocket expenses will export as bills payable to the NetSuite vendor specified below.\n' +
                            '\n' +
                            'If you’d like to set a specific vendor for each card, go to *Settings > Domains > Company Cards*.',
                        nonReimbursableDescription:
                            'Company card expenses will export as bills payable to the NetSuite vendor specified below.\n' +
                            '\n' +
                            'If you’d like to set a specific vendor for each card, go to *Settings > Domains > Company Cards*.',
                    },
                    [CONST.NETSUITE_EXPORT_DESTINATION.JOURNAL_ENTRY]: {
                        label: 'Écritures de journal',
                        reimbursableDescription:
                            'Out-of-pocket expenses will export as journal entries to the NetSuite account specified below.\n' +
                            '\n' +
                            'If you’d like to set a specific vendor for each card, go to *Settings > Domains > Company Cards*.',
                        nonReimbursableDescription:
                            'Company card expenses will export as journal entries to the NetSuite account specified below.\n' +
                            '\n' +
                            'If you’d like to set a specific vendor for each card, go to *Settings > Domains > Company Cards*.',
                    },
                },
            },
            advancedConfig: {
                autoSyncDescription: 'Expensify se synchronisera automatiquement avec NetSuite tous les jours.',
                reimbursedReportsDescription:
                    "Chaque fois qu'un rapport est payé en utilisant Expensify ACH, le paiement de facture correspondant sera créé dans le compte NetSuite ci-dessous.",
                reimbursementsAccount: 'Compte de remboursements',
                reimbursementsAccountDescription: 'Choisissez le compte bancaire que vous utiliserez pour les remboursements, et nous créerons le paiement associé dans NetSuite.',
                collectionsAccount: 'Compte de recouvrement',
                collectionsAccountDescription: "Une fois qu'une facture est marquée comme payée dans Expensify et exportée vers NetSuite, elle apparaîtra sur le compte ci-dessous.",
                approvalAccount: "Compte d'approbation A/P",
                approvalAccountDescription:
                    "Choisissez le compte contre lequel les transactions seront approuvées dans NetSuite. Si vous synchronisez des rapports remboursés, c'est également le compte contre lequel les paiements de factures seront créés.",
                defaultApprovalAccount: 'NetSuite par défaut',
                inviteEmployees: 'Invitez des employés et définissez les approbations',
                inviteEmployeesDescription:
                    "Importer les dossiers des employés de NetSuite et inviter les employés à cet espace de travail. Votre flux de travail d'approbation sera par défaut l'approbation du gestionnaire et peut être configuré davantage sur la page *Membres*.",
                autoCreateEntities: 'Créer automatiquement des employés/fournisseurs',
                enableCategories: 'Activer les catégories nouvellement importées',
                customFormID: 'ID de formulaire personnalisé',
                customFormIDDescription:
                    'Par défaut, Expensify créera des entrées en utilisant le formulaire de transaction préféré défini dans NetSuite. Vous pouvez également désigner un formulaire de transaction spécifique à utiliser.',
                customFormIDReimbursable: 'Dépense personnelle',
                customFormIDNonReimbursable: "Dépense de carte d'entreprise",
                exportReportsTo: {
                    label: "Niveau d'approbation du rapport de dépenses",
                    description:
                        "Une fois qu'un rapport de dépenses est approuvé dans Expensify et exporté vers NetSuite, vous pouvez définir un niveau d'approbation supplémentaire dans NetSuite avant la publication.",
                    values: {
                        [CONST.NETSUITE_REPORTS_APPROVAL_LEVEL.REPORTS_APPROVED_NONE]: 'Préférence par défaut de NetSuite',
                        [CONST.NETSUITE_REPORTS_APPROVAL_LEVEL.REPORTS_SUPERVISOR_APPROVED]: 'Approuvé uniquement par le superviseur',
                        [CONST.NETSUITE_REPORTS_APPROVAL_LEVEL.REPORTS_ACCOUNTING_APPROVED]: 'Seulement la comptabilité approuvée',
                        [CONST.NETSUITE_REPORTS_APPROVAL_LEVEL.REPORTS_APPROVED_BOTH]: 'Superviseur et comptabilité approuvés',
                    },
                },
                accountingMethods: {
                    label: 'Quand exporter',
                    description: 'Choisissez quand exporter les dépenses :',
                    values: {
                        [COMMON_CONST.INTEGRATIONS.ACCOUNTING_METHOD.ACCRUAL]: 'Accrual',
                        [COMMON_CONST.INTEGRATIONS.ACCOUNTING_METHOD.CASH]: 'Espèces',
                    },
                    alternateText: {
                        [COMMON_CONST.INTEGRATIONS.ACCOUNTING_METHOD.ACCRUAL]: 'Les dépenses hors de la poche seront exportées une fois approuvées définitivement.',
                        [COMMON_CONST.INTEGRATIONS.ACCOUNTING_METHOD.CASH]: "Les dépenses personnelles seront exportées lorsqu'elles seront payées.",
                    },
                },
                exportVendorBillsTo: {
                    label: "Niveau d'approbation des factures fournisseurs",
                    description:
                        "Une fois qu'une facture fournisseur est approuvée dans Expensify et exportée vers NetSuite, vous pouvez définir un niveau d'approbation supplémentaire dans NetSuite avant la publication.",
                    values: {
                        [CONST.NETSUITE_VENDOR_BILLS_APPROVAL_LEVEL.VENDOR_BILLS_APPROVED_NONE]: 'Préférence par défaut de NetSuite',
                        [CONST.NETSUITE_VENDOR_BILLS_APPROVAL_LEVEL.VENDOR_BILLS_APPROVAL_PENDING]: "En attente d'approbation",
                        [CONST.NETSUITE_VENDOR_BILLS_APPROVAL_LEVEL.VENDOR_BILLS_APPROVED]: 'Approuvé pour publication',
                    },
                },
                exportJournalsTo: {
                    label: "Niveau d'approbation de l'écriture de journal",
                    description:
                        "Une fois qu'une écriture de journal est approuvée dans Expensify et exportée vers NetSuite, vous pouvez définir un niveau d'approbation supplémentaire dans NetSuite avant de la comptabiliser.",
                    values: {
                        [CONST.NETSUITE_JOURNALS_APPROVAL_LEVEL.JOURNALS_APPROVED_NONE]: 'Préférence par défaut de NetSuite',
                        [CONST.NETSUITE_JOURNALS_APPROVAL_LEVEL.JOURNALS_APPROVAL_PENDING]: "En attente d'approbation",
                        [CONST.NETSUITE_JOURNALS_APPROVAL_LEVEL.JOURNALS_APPROVED]: 'Approuvé pour publication',
                    },
                },
                error: {
                    customFormID: 'Veuillez entrer un ID de formulaire personnalisé numérique valide',
                },
            },
            noAccountsFound: 'Aucun compte trouvé',
            noAccountsFoundDescription: 'Veuillez ajouter le compte dans NetSuite et synchroniser à nouveau la connexion.',
            noVendorsFound: 'Aucun fournisseur trouvé',
            noVendorsFoundDescription: 'Veuillez ajouter des fournisseurs dans NetSuite et synchroniser à nouveau la connexion.',
            noItemsFound: 'Aucun élément de facture trouvé',
            noItemsFoundDescription: 'Veuillez ajouter des éléments de facture dans NetSuite et synchroniser à nouveau la connexion.',
            noSubsidiariesFound: 'Aucune filiale trouvée',
            noSubsidiariesFoundDescription: 'Veuillez ajouter une filiale dans NetSuite et synchroniser à nouveau la connexion.',
            tokenInput: {
                title: 'Configuration de NetSuite',
                formSteps: {
                    installBundle: {
                        title: 'Installer le bundle Expensify',
                        description: 'Dans NetSuite, allez à *Customization > SuiteBundler > Search & Install Bundles* > recherchez "Expensify" > installez le bundle.',
                    },
                    enableTokenAuthentication: {
                        title: "Activer l'authentification par jeton",
                        description: "Dans NetSuite, allez à *Setup > Company > Enable Features > SuiteCloud* > activez *l'authentification basée sur les jetons*.",
                    },
                    enableSoapServices: {
                        title: 'Activer les services web SOAP',
                        description: 'Dans NetSuite, allez dans *Setup > Company > Enable Features > SuiteCloud* > activez *SOAP Web Services*.',
                    },
                    createAccessToken: {
                        title: "Créer un jeton d'accès",
                        description:
                            'Dans NetSuite, allez à *Setup > Users/Roles > Access Tokens* > créez un jeton d\'accès pour l\'application "Expensify" et soit le rôle "Expensify Integration" soit le rôle "Administrator".\n\n*Important :* Assurez-vous de sauvegarder le *Token ID* et le *Token Secret* de cette étape. Vous en aurez besoin pour l\'étape suivante.',
                    },
                    enterCredentials: {
                        title: 'Entrez vos identifiants NetSuite',
                        formInputs: {
                            netSuiteAccountID: 'NetSuite Account ID',
                            netSuiteTokenID: 'Token ID',
                            netSuiteTokenSecret: 'Token Secret',
                        },
                        netSuiteAccountIDDescription: 'Dans NetSuite, allez à *Setup > Integration > SOAP Web Services Preferences*.',
                    },
                },
            },
            import: {
                expenseCategories: 'Catégories de dépenses',
                expenseCategoriesDescription: 'Vos catégories de dépenses NetSuite seront importées dans Expensify en tant que catégories.',
                crossSubsidiaryCustomers: 'Clients/projets inter-filiales',
                importFields: {
                    departments: {
                        title: 'Départements',
                        subtitle: 'Choisissez comment gérer les *départements* NetSuite dans Expensify.',
                    },
                    classes: {
                        title: 'Cours',
                        subtitle: 'Choisissez comment gérer les *classes* dans Expensify.',
                    },
                    locations: {
                        title: 'Lieux',
                        subtitle: 'Choisissez comment gérer les *emplacements* dans Expensify.',
                    },
                },
                customersOrJobs: {
                    title: 'Clients/projets',
                    subtitle: 'Choisissez comment gérer les *clients* et les *projets* NetSuite dans Expensify.',
                    importCustomers: 'Importer des clients',
                    importJobs: 'Importer des projets',
                    customers: 'clients',
                    jobs: 'projets',
                    label: ({importFields, importType}: CustomersOrJobsLabelParams) => `${importFields.join('et')}, ${importType}`,
                },
                importTaxDescription: 'Importer des groupes de taxes depuis NetSuite.',
                importCustomFields: {
                    chooseOptionBelow: 'Choisissez une option ci-dessous :',
                    label: ({importedTypes}: ImportedTypesParams) => `Importé en tant que ${importedTypes.join('et')}`,
                    requiredFieldError: ({fieldName}: RequiredFieldParams) => `Veuillez entrer le ${fieldName}`,
                    customSegments: {
                        title: 'Segments/enregistrements personnalisés',
                        addText: 'Ajouter un segment/enregistrement personnalisé',
                        recordTitle: 'Segment/record personnalisé',
                        helpLink: CONST.NETSUITE_IMPORT.HELP_LINKS.CUSTOM_SEGMENTS,
                        helpLinkText: 'Voir les instructions détaillées',
                        helpText: 'sur la configuration de segments/enregistrements personnalisés.',
                        emptyTitle: 'Ajouter un segment personnalisé ou un enregistrement personnalisé',
                        fields: {
                            segmentName: 'Nom',
                            internalID: 'ID interne',
                            scriptID: 'Script ID',
                            customRecordScriptID: 'ID de colonne de transaction',
                            mapping: 'Affiché comme',
                        },
                        removeTitle: 'Supprimer le segment/enregistrement personnalisé',
                        removePrompt: 'Êtes-vous sûr de vouloir supprimer ce segment/enregistrement personnalisé ?',
                        addForm: {
                            customSegmentName: 'nom de segment personnalisé',
                            customRecordName: "nom d'enregistrement personnalisé",
                            segmentTitle: 'Segment personnalisé',
                            customSegmentAddTitle: 'Ajouter un segment personnalisé',
                            customRecordAddTitle: 'Ajouter un enregistrement personnalisé',
                            recordTitle: 'Enregistrement personnalisé',
                            segmentRecordType: 'Voulez-vous ajouter un segment personnalisé ou un enregistrement personnalisé ?',
                            customSegmentNameTitle: 'Quel est le nom du segment personnalisé ?',
                            customRecordNameTitle: "Quel est le nom de l'enregistrement personnalisé ?",
                            customSegmentNameFooter: `Vous pouvez trouver les noms de segments personnalisés dans NetSuite sous *Customizations > Links, Records & Fields > Custom Segments*.\n\n_Pour des instructions plus détaillées, [visitez notre site d'aide](${CONST.NETSUITE_IMPORT.HELP_LINKS.CUSTOM_SEGMENTS})_.`,
                            customRecordNameFooter: `Vous pouvez trouver des noms d'enregistrements personnalisés dans NetSuite en entrant "Transaction Column Field" dans la recherche globale.\n\n_Pour des instructions plus détaillées, [visitez notre site d'aide](${CONST.NETSUITE_IMPORT.HELP_LINKS.CUSTOM_SEGMENTS})_.`,
                            customSegmentInternalIDTitle: "Quel est l'ID interne ?",
                            customSegmentInternalIDFooter: `Tout d'abord, assurez-vous d'avoir activé les ID internes dans NetSuite sous *Accueil > Définir les préférences > Afficher l'ID interne.*\n\nVous pouvez trouver les ID internes des segments personnalisés dans NetSuite sous :\n\n1. *Personnalisation > Listes, enregistrements et champs > Segments personnalisés*.\n2. Cliquez sur un segment personnalisé.\n3. Cliquez sur le lien hypertexte à côté de *Type d'enregistrement personnalisé*.\n4. Trouvez l'ID interne dans le tableau en bas.\n\n_Pour des instructions plus détaillées, [visitez notre site d'aide](${CONST.NETSUITE_IMPORT.HELP_LINKS.CUSTOM_LISTS})_.`,
                            customRecordInternalIDFooter: `Vous pouvez trouver les ID internes des enregistrements personnalisés dans NetSuite en suivant ces étapes :\n\n1. Entrez "Transaction Line Fields" dans la recherche globale.\n2. Cliquez sur un enregistrement personnalisé.\n3. Trouvez l'ID interne sur le côté gauche.\n\n_Pour des instructions plus détaillées, [visitez notre site d'aide](${CONST.NETSUITE_IMPORT.HELP_LINKS.CUSTOM_SEGMENTS})_.`,
                            customSegmentScriptIDTitle: "Quel est l'ID du script ?",
                            customSegmentScriptIDFooter: `Vous pouvez trouver les IDs de script de segment personnalisé dans NetSuite sous :\n\n1. *Personnalisation > Listes, Enregistrements et Champs > Segments Personnalisés*.\n2. Cliquez sur un segment personnalisé.\n3. Cliquez sur l'onglet *Application et Sourcing* en bas, puis :\n    a. Si vous souhaitez afficher le segment personnalisé comme un *tag* (au niveau de l'article) dans Expensify, cliquez sur le sous-onglet *Colonnes de Transaction* et utilisez l'*ID de Champ*.\n    b. Si vous souhaitez afficher le segment personnalisé comme un *champ de rapport* (au niveau du rapport) dans Expensify, cliquez sur le sous-onglet *Transactions* et utilisez l'*ID de Champ*.\n\n_Pour des instructions plus détaillées, [visitez notre site d'aide](${CONST.NETSUITE_IMPORT.HELP_LINKS.CUSTOM_LISTS})_.`,
                            customRecordScriptIDTitle: "Quel est l'ID de la colonne de transaction ?",
                            customRecordScriptIDFooter: `Vous pouvez trouver les ID de script d'enregistrement personnalisé dans NetSuite sous :\n\n1. Entrez "Transaction Line Fields" dans la recherche globale.\n2. Cliquez sur un enregistrement personnalisé.\n3. Trouvez l'ID de script sur le côté gauche.\n\n_Pour des instructions plus détaillées, [visitez notre site d'aide](${CONST.NETSUITE_IMPORT.HELP_LINKS.CUSTOM_SEGMENTS})_.`,
                            customSegmentMappingTitle: 'Comment ce segment personnalisé doit-il être affiché dans Expensify ?',
                            customRecordMappingTitle: 'Comment cet enregistrement personnalisé doit-il être affiché dans Expensify ?',
                        },
                        errors: {
                            uniqueFieldError: ({fieldName}: RequiredFieldParams) => `Un segment/enregistrement personnalisé avec ce ${fieldName?.toLowerCase()} existe déjà.`,
                        },
                    },
                    customLists: {
                        title: 'Listes personnalisées',
                        addText: 'Ajouter une liste personnalisée',
                        recordTitle: 'Liste personnalisée',
                        helpLink: CONST.NETSUITE_IMPORT.HELP_LINKS.CUSTOM_LISTS,
                        helpLinkText: 'Voir les instructions détaillées',
                        helpText: 'sur la configuration des listes personnalisées.',
                        emptyTitle: 'Ajouter une liste personnalisée',
                        fields: {
                            listName: 'Nom',
                            internalID: 'ID interne',
                            transactionFieldID: 'ID du champ de transaction',
                            mapping: 'Affiché comme',
                        },
                        removeTitle: 'Supprimer la liste personnalisée',
                        removePrompt: 'Êtes-vous sûr de vouloir supprimer cette liste personnalisée ?',
                        addForm: {
                            listNameTitle: 'Choisir une liste personnalisée',
                            transactionFieldIDTitle: "Quel est l'ID du champ de transaction ?",
                            transactionFieldIDFooter: `Vous pouvez trouver les identifiants des champs de transaction dans NetSuite en suivant ces étapes :\n\n1. Entrez "Champs de ligne de transaction" dans la recherche globale.\n2. Cliquez sur une liste personnalisée.\n3. Trouvez l'identifiant du champ de transaction sur le côté gauche.\n\n_Pour des instructions plus détaillées, [visitez notre site d'aide](${CONST.NETSUITE_IMPORT.HELP_LINKS.CUSTOM_LISTS})_.`,
                            mappingTitle: 'Comment cette liste personnalisée doit-elle être affichée dans Expensify ?',
                        },
                        errors: {
                            uniqueTransactionFieldIDError: `Une liste personnalisée avec cet ID de champ de transaction existe déjà.`,
                        },
                    },
                },
                importTypes: {
                    [CONST.INTEGRATION_ENTITY_MAP_TYPES.NETSUITE_DEFAULT]: {
                        label: 'Employé par défaut de NetSuite',
                        description: "Non importé dans Expensify, appliqué à l'exportation",
                        footerContent: ({importField}: ImportFieldParams) =>
                            `Si vous utilisez ${importField} dans NetSuite, nous appliquerons la valeur par défaut définie sur le dossier de l'employé lors de l'exportation vers le rapport de dépenses ou l'écriture de journal.`,
                    },
                    [CONST.INTEGRATION_ENTITY_MAP_TYPES.TAG]: {
                        label: 'Tags',
                        description: 'Niveau des postes de dépense',
                        footerContent: ({importField}: ImportFieldParams) => `${startCase(importField)} sera sélectionnable pour chaque dépense individuelle sur le rapport d'un employé.`,
                    },
                    [CONST.INTEGRATION_ENTITY_MAP_TYPES.REPORT_FIELD]: {
                        label: 'Champs de rapport',
                        description: 'Niveau de rapport',
                        footerContent: ({importField}: ImportFieldParams) => `La sélection ${startCase(importField)} s'appliquera à toutes les dépenses sur le rapport d'un employé.`,
                    },
                },
            },
        },
        intacct: {
            sageIntacctSetup: 'Configuration de Sage Intacct',
            prerequisitesTitle: 'Avant de vous connecter...',
            downloadExpensifyPackage: 'Téléchargez le package Expensify pour Sage Intacct',
            followSteps: 'Suivez les étapes de notre guide Comment faire : Connecter à Sage Intacct.',
            enterCredentials: 'Entrez vos identifiants Sage Intacct',
            entity: 'Entity',
            employeeDefault: 'Sage Intacct employé par défaut',
            employeeDefaultDescription: "Le département par défaut de l'employé sera appliqué à ses dépenses dans Sage Intacct si un existe.",
            displayedAsTagDescription: "Le département sera sélectionnable pour chaque dépense individuelle sur le rapport d'un employé.",
            displayedAsReportFieldDescription: "La sélection du département s'appliquera à toutes les dépenses sur le rapport d'un employé.",
            toggleImportTitleFirstPart: 'Choisissez comment gérer Sage Intacct',
            toggleImportTitleSecondPart: 'dans Expensify.',
            expenseTypes: 'Types de dépenses',
            expenseTypesDescription: 'Vos types de dépenses Sage Intacct seront importés dans Expensify en tant que catégories.',
            accountTypesDescription: 'Votre plan comptable Sage Intacct sera importé dans Expensify en tant que catégories.',
            importTaxDescription: "Importer le taux de taxe d'achat depuis Sage Intacct.",
            userDefinedDimensions: "Dimensions définies par l'utilisateur",
            addUserDefinedDimension: "Ajouter une dimension définie par l'utilisateur",
            integrationName: "Nom de l'intégration",
            dimensionExists: 'Une dimension portant ce nom existe déjà.',
            removeDimension: "Supprimer la dimension définie par l'utilisateur",
            removeDimensionPrompt: "Êtes-vous sûr de vouloir supprimer cette dimension définie par l'utilisateur ?",
            userDefinedDimension: "Dimension définie par l'utilisateur",
            addAUserDefinedDimension: "Ajouter une dimension définie par l'utilisateur",
            detailedInstructionsLink: 'Voir les instructions détaillées',
            detailedInstructionsRestOfSentence: "sur l'ajout de dimensions définies par l'utilisateur.",
            userDimensionsAdded: () => ({
                one: '1 UDD ajouté',
                other: (count: number) => `${count} UDD ajoutés`,
            }),
            mappingTitle: ({mappingName}: IntacctMappingTitleParams) => {
                switch (mappingName) {
                    case CONST.SAGE_INTACCT_CONFIG.MAPPINGS.DEPARTMENTS:
                        return 'départements';
                    case CONST.SAGE_INTACCT_CONFIG.MAPPINGS.CLASSES:
                        return 'classes';
                    case CONST.SAGE_INTACCT_CONFIG.MAPPINGS.LOCATIONS:
                        return 'locations';
                    case CONST.SAGE_INTACCT_CONFIG.MAPPINGS.CUSTOMERS:
                        return 'clients';
                    case CONST.SAGE_INTACCT_CONFIG.MAPPINGS.PROJECTS:
                        return 'projets (emplois)';
                    default:
                        return 'mappages';
                }
            },
        },
        type: {
            free: 'Gratuit',
            control: 'Contrôle',
            collect: 'Collecter',
        },
        companyCards: {
            addCards: 'Ajouter des cartes',
            selectCards: 'Sélectionner des cartes',
            addNewCard: {
                other: 'Autre',
                cardProviders: {
                    gl1025: 'American Express Corporate Cards',
                    cdf: 'Mastercard Cartes Commerciales',
                    vcf: 'Visa Commercial Cards',
                    stripe: 'Cartes Stripe',
                },
                yourCardProvider: `Qui est votre fournisseur de carte ?`,
                whoIsYourBankAccount: 'Quelle est votre banque ?',
                whereIsYourBankLocated: 'Où se trouve votre banque ?',
                howDoYouWantToConnect: 'Comment souhaitez-vous vous connecter à votre banque ?',
                learnMoreAboutOptions: {
                    text: 'En savoir plus sur ces',
                    linkText: 'options.',
                },
                commercialFeedDetails:
                    'Nécessite une configuration avec votre banque. Cela est généralement utilisé par les grandes entreprises et est souvent la meilleure option si vous êtes éligible.',
                commercialFeedPlaidDetails: `Nécessite une configuration avec votre banque, mais nous vous guiderons. Cela est généralement limité aux grandes entreprises.`,
                directFeedDetails: "L'approche la plus simple. Connectez-vous immédiatement en utilisant vos identifiants principaux. Cette méthode est la plus courante.",
                enableFeed: {
                    title: ({provider}: GoBackMessageParams) => `Activez votre flux ${provider}`,
                    heading:
                        "Nous avons une intégration directe avec l'émetteur de votre carte et pouvons importer vos données de transaction dans Expensify rapidement et avec précision.\n\nPour commencer, il vous suffit de :",
                    visa: "Nous avons des intégrations globales avec Visa, bien que l'éligibilité varie selon la banque et le programme de carte.\n\nPour commencer, il suffit de :",
                    mastercard:
                        "Nous avons des intégrations globales avec Mastercard, bien que l'éligibilité varie selon la banque et le programme de carte.\n\nPour commencer, il vous suffit de :",
                    vcf: `1. Consultez [cet article d'aide](${CONST.COMPANY_CARDS_VISA_COMMERCIAL_CARD_HELP}) pour des instructions détaillées sur la configuration de vos cartes commerciales Visa.\n\n2. [Contactez votre banque](${CONST.COMPANY_CARDS_VISA_COMMERCIAL_CARD_HELP}) pour vérifier qu'elle prend en charge un flux commercial pour votre programme, et demandez-lui de l'activer.\n\n3. *Une fois le flux activé et ses détails obtenus, passez à l'écran suivant.*`,
                    gl1025: `1. Visitez [cet article d'aide](${CONST.COMPANY_CARDS_AMEX_COMMERCIAL_CARD_HELP}) pour savoir si American Express peut activer un flux commercial pour votre programme.\n\n2. Une fois le flux activé, Amex vous enverra une lettre de production.\n\n3. *Une fois que vous avez les informations du flux, continuez à l'écran suivant.*`,
                    cdf: `1. Consultez [cet article d'aide](${CONST.COMPANY_CARDS_MASTERCARD_COMMERCIAL_CARDS}) pour obtenir des instructions détaillées sur la configuration de vos cartes commerciales Mastercard.\n\n2. [Contactez votre banque](${CONST.COMPANY_CARDS_MASTERCARD_COMMERCIAL_CARDS}) pour vérifier qu'elle prend en charge un flux commercial pour votre programme et demandez-lui de l'activer.\n\n3. *Une fois le flux activé et ses détails obtenus, passez à l'écran suivant.*`,
                    stripe: `1. Visitez le tableau de bord de Stripe, et allez dans [Paramètres](${CONST.COMPANY_CARDS_STRIPE_HELP}).\n\n2. Sous Intégrations de produits, cliquez sur Activer à côté de Expensify.\n\n3. Une fois le flux activé, cliquez sur Soumettre ci-dessous et nous travaillerons à l'ajouter.`,
                },
                whatBankIssuesCard: 'Quelle banque émet ces cartes ?',
                enterNameOfBank: 'Entrez le nom de la banque',
                feedDetails: {
                    vcf: {
                        title: 'Quels sont les détails du flux Visa ?',
                        processorLabel: 'ID du processeur',
                        bankLabel: "ID de l'institution financière (banque)",
                        companyLabel: "ID de l'entreprise",
                        helpLabel: 'Où puis-je trouver ces identifiants ?',
                    },
                    gl1025: {
                        title: `Quel est le nom du fichier de livraison Amex ?`,
                        fileNameLabel: 'Nom du fichier de livraison',
                        helpLabel: 'Où puis-je trouver le nom du fichier de livraison ?',
                    },
                    cdf: {
                        title: `Quel est l'identifiant de distribution Mastercard ?`,
                        distributionLabel: 'ID de distribution',
                        helpLabel: "Où puis-je trouver l'ID de distribution ?",
                    },
                },
                amexCorporate: 'Sélectionnez ceci si le devant de vos cartes indique « Corporate »',
                amexBusiness: 'Sélectionnez ceci si le recto de vos cartes indique « Business »',
                amexPersonal: 'Sélectionnez ceci si vos cartes sont personnelles',
                error: {
                    pleaseSelectProvider: 'Veuillez sélectionner un fournisseur de carte avant de continuer',
                    pleaseSelectBankAccount: 'Veuillez sélectionner un compte bancaire avant de continuer',
                    pleaseSelectBank: 'Veuillez sélectionner une banque avant de continuer.',
                    pleaseSelectCountry: 'Veuillez sélectionner un pays avant de continuer',
                    pleaseSelectFeedType: 'Veuillez sélectionner un type de flux avant de continuer',
                },
            },
            assignCard: 'Attribuer la carte',
            findCard: 'Trouver la carte',
            cardNumber: 'Numéro de carte',
            commercialFeed: 'Flux commercial',
            feedName: ({feedName}: CompanyCardFeedNameParams) => `Cartes ${feedName}`,
            directFeed: 'Flux direct',
            whoNeedsCardAssigned: "Qui a besoin d'une carte assignée ?",
            chooseCard: 'Choisissez une carte',
            chooseCardFor: ({assignee, feed}: AssignCardParams) => `Choisissez une carte pour ${assignee} à partir du flux de cartes ${feed}.`,
            noActiveCards: 'Aucune carte active dans ce flux',
            somethingMightBeBroken: "Ou quelque chose pourrait être cassé. Quoi qu'il en soit, si vous avez des questions, il vous suffit de",
            contactConcierge: 'contacter Concierge',
            chooseTransactionStartDate: 'Choisissez une date de début de transaction',
            startDateDescription: "Nous importerons toutes les transactions à partir de cette date. Si aucune date n'est spécifiée, nous remonterons aussi loin que votre banque le permet.",
            fromTheBeginning: 'Depuis le début',
            customStartDate: 'Date de début personnalisé',
            letsDoubleCheck: 'Vérifions que tout est correct.',
            confirmationDescription: 'Nous commencerons à importer les transactions immédiatement.',
            cardholder: 'Titulaire de carte',
            card: 'Carte',
            cardName: 'Nom de la carte',
            brokenConnectionErrorFirstPart: `La connexion du flux de carte est interrompue. S'il vous plaît`,
            brokenConnectionErrorLink: 'connectez-vous à votre banque',
            brokenConnectionErrorSecondPart: 'afin que nous puissions rétablir la connexion.',
            assignedCard: ({assignee, link}: AssignedCardParams) => `a attribué ${link} à ${assignee} ! Les transactions importées apparaîtront dans cette discussion.`,
            companyCard: "carte d'entreprise",
            chooseCardFeed: 'Choisir le flux de cartes',
            ukRegulation:
                "Expensify, Inc. est un agent de Plaid Financial Ltd., une institution de paiement autorisée régulée par la Financial Conduct Authority sous les Payment Services Regulations 2017 (Numéro de Référence de l'Entreprise : 804718). Plaid vous fournit des services d'information de compte régulés via Expensify Limited en tant qu'agent.",
        },
        expensifyCard: {
            issueAndManageCards: 'Émettre et gérer vos cartes Expensify',
            getStartedIssuing: 'Commencez en émettant votre première carte virtuelle ou physique.',
            verificationInProgress: 'Vérification en cours...',
            verifyingTheDetails: 'Nous vérifions quelques détails. Concierge vous informera lorsque les cartes Expensify seront prêtes à être émises.',
            disclaimer:
                "La carte commerciale Expensify Visa® est émise par The Bancorp Bank, N.A., membre FDIC, conformément à une licence de Visa U.S.A. Inc. et ne peut pas être utilisée chez tous les commerçants qui acceptent les cartes Visa. Apple® et le logo Apple® sont des marques déposées d'Apple Inc., enregistrées aux États-Unis et dans d'autres pays. App Store est une marque de service d'Apple Inc. Google Play et le logo Google Play sont des marques de commerce de Google LLC.",
            issueCard: 'Émettre une carte',
            findCard: 'Trouver la carte',
            newCard: 'Nouvelle carte',
            name: 'Nom',
            lastFour: 'Derniers 4',
            limit: 'Limite',
            currentBalance: 'Solde actuel',
            currentBalanceDescription: 'Le solde actuel est la somme de toutes les transactions effectuées avec la carte Expensify depuis la dernière date de règlement.',
            balanceWillBeSettledOn: ({settlementDate}: SettlementDateParams) => `Le solde sera réglé le ${settlementDate}`,
            settleBalance: 'Régler le solde',
            cardLimit: 'Limite de carte',
            remainingLimit: 'Limite restante',
            requestLimitIncrease: "Demande d'augmentation de la limite",
            remainingLimitDescription:
                "Nous prenons en compte plusieurs facteurs pour calculer votre limite restante : votre ancienneté en tant que client, les informations professionnelles que vous avez fournies lors de l'inscription, et la trésorerie disponible sur votre compte bancaire professionnel. Votre limite restante peut fluctuer quotidiennement.",
            earnedCashback: 'Cashback',
            earnedCashbackDescription: 'Le solde de cashback est basé sur les dépenses mensuelles réglées avec la carte Expensify dans votre espace de travail.',
            issueNewCard: 'Émettre une nouvelle carte',
            finishSetup: 'Terminer la configuration',
            chooseBankAccount: 'Choisir un compte bancaire',
            chooseExistingBank: 'Choisissez un compte bancaire professionnel existant pour payer le solde de votre carte Expensify, ou ajoutez un nouveau compte bancaire.',
            accountEndingIn: 'Compte se terminant par',
            addNewBankAccount: 'Ajouter un nouveau compte bancaire',
            settlementAccount: 'Compte de règlement',
            settlementAccountDescription: 'Choisissez un compte pour payer le solde de votre carte Expensify.',
            settlementAccountInfoPt1: 'Assurez-vous que ce compte correspond au vôtre',
            settlementAccountInfoPt2: 'afin que la Réconciliation Continue fonctionne correctement.',
            reconciliationAccount: 'Compte de réconciliation',
            settlementFrequency: 'Fréquence de règlement',
            settlementFrequencyDescription: 'Choisissez la fréquence à laquelle vous paierez le solde de votre Expensify Card.',
            settlementFrequencyInfo:
                'Si vous souhaitez passer à un règlement mensuel, vous devrez connecter votre compte bancaire via Plaid et avoir un historique de solde positif sur 90 jours.',
            frequency: {
                daily: 'Quotidiennement',
                monthly: 'Mensuel',
            },
            cardDetails: 'Détails de la carte',
            virtual: 'Virtuel',
            physical: 'Physique',
            deactivate: 'Désactiver la carte',
            changeCardLimit: 'Modifier la limite de la carte',
            changeLimit: 'Modifier la limite',
            smartLimitWarning: ({limit}: CharacterLimitParams) =>
                `Si vous modifiez la limite de cette carte à ${limit}, les nouvelles transactions seront refusées jusqu'à ce que vous approuviez plus de dépenses sur la carte.`,
            monthlyLimitWarning: ({limit}: CharacterLimitParams) => `Si vous changez la limite de cette carte à ${limit}, les nouvelles transactions seront refusées jusqu'au mois prochain.`,
            fixedLimitWarning: ({limit}: CharacterLimitParams) => `Si vous changez la limite de cette carte à ${limit}, les nouvelles transactions seront refusées.`,
            changeCardLimitType: 'Modifier le type de limite de carte',
            changeLimitType: 'Modifier le type de limite',
            changeCardSmartLimitTypeWarning: ({limit}: CharacterLimitParams) =>
                `Si vous changez le type de limite de cette carte en Limite Intelligente, les nouvelles transactions seront refusées car la limite non approuvée de ${limit} a déjà été atteinte.`,
            changeCardMonthlyLimitTypeWarning: ({limit}: CharacterLimitParams) =>
                `Si vous changez le type de limite de cette carte en Mensuel, les nouvelles transactions seront refusées car la limite mensuelle de ${limit} a déjà été atteinte.`,
            addShippingDetails: "Ajouter les détails d'expédition",
            issuedCard: ({assignee}: AssigneeParams) => `a émis une carte Expensify à ${assignee} ! La carte arrivera dans 2-3 jours ouvrables.`,
            issuedCardNoShippingDetails: ({assignee}: AssigneeParams) =>
                `a émis une carte Expensify à ${assignee} ! La carte sera expédiée une fois que les détails d'expédition seront ajoutés.`,
            issuedCardVirtual: ({assignee, link}: IssueVirtualCardParams) => `a émis une ${link} virtuelle à ${assignee} ! La carte peut être utilisée immédiatement.`,
            addedShippingDetails: ({assignee}: AssigneeParams) => `${assignee} a ajouté les détails d'expédition. La carte Expensify arrivera dans 2-3 jours ouvrables.`,
            verifyingHeader: 'Vérification en cours',
            bankAccountVerifiedHeader: 'Compte bancaire vérifié',
            verifyingBankAccount: 'Vérification du compte bancaire...',
            verifyingBankAccountDescription: 'Veuillez patienter pendant que nous confirmons que ce compte peut être utilisé pour émettre des cartes Expensify.',
            bankAccountVerified: 'Compte bancaire vérifié !',
            bankAccountVerifiedDescription: "Vous pouvez maintenant émettre des cartes Expensify à vos membres de l'espace de travail.",
            oneMoreStep: 'Encore une étape...',
            oneMoreStepDescription: 'Il semble que nous devions vérifier manuellement votre compte bancaire. Veuillez vous rendre sur Concierge où vos instructions vous attendent.',
            gotIt: 'Compris',
            goToConcierge: 'Aller à Concierge',
        },
        categories: {
            deleteCategories: 'Supprimer les catégories',
            deleteCategoriesPrompt: 'Êtes-vous sûr de vouloir supprimer ces catégories ?',
            deleteCategory: 'Supprimer la catégorie',
            deleteCategoryPrompt: 'Êtes-vous sûr de vouloir supprimer cette catégorie ?',
            disableCategories: 'Désactiver les catégories',
            disableCategory: 'Désactiver la catégorie',
            enableCategories: 'Activer les catégories',
            enableCategory: 'Activer la catégorie',
            defaultSpendCategories: 'Catégories de dépenses par défaut',
            spendCategoriesDescription: 'Personnalisez la façon dont les dépenses des commerçants sont catégorisées pour les transactions par carte de crédit et les reçus scannés.',
            deleteFailureMessage: "Une erreur s'est produite lors de la suppression de la catégorie, veuillez réessayer.",
            categoryName: 'Nom de catégorie',
            requiresCategory: 'Les membres doivent catégoriser toutes les dépenses',
            needCategoryForExportToIntegration: ({connectionName}: NeedCategoryForExportToIntegrationParams) =>
                `Toutes les dépenses doivent être catégorisées pour pouvoir être exportées vers ${connectionName}.`,
            subtitle: "Obtenez une meilleure vue d'ensemble de l'endroit où l'argent est dépensé. Utilisez nos catégories par défaut ou ajoutez les vôtres.",
            emptyCategories: {
                title: "Vous n'avez créé aucune catégorie",
                subtitle: 'Ajoutez une catégorie pour organiser vos dépenses.',
            },
            emptyCategoriesWithAccounting: {
                subtitle1: 'Vos catégories sont actuellement importées depuis une connexion comptable. Rendez-vous sur',
                subtitle2: 'comptabilité',
                subtitle3: 'pour apporter des modifications.',
            },
            updateFailureMessage: "Une erreur s'est produite lors de la mise à jour de la catégorie, veuillez réessayer.",
            createFailureMessage: "Une erreur s'est produite lors de la création de la catégorie, veuillez réessayer.",
            addCategory: 'Ajouter une catégorie',
            editCategory: 'Modifier la catégorie',
            editCategories: 'Modifier les catégories',
            findCategory: 'Trouver la catégorie',
            categoryRequiredError: 'Le nom de la catégorie est requis',
            existingCategoryError: 'Une catégorie avec ce nom existe déjà',
            invalidCategoryName: 'Nom de catégorie invalide',
            importedFromAccountingSoftware: 'Les catégories ci-dessous sont importées de votre',
            payrollCode: 'Code de paie',
            updatePayrollCodeFailureMessage: "Une erreur s'est produite lors de la mise à jour du code de paie, veuillez réessayer.",
            glCode: 'Code GL',
            updateGLCodeFailureMessage: "Une erreur s'est produite lors de la mise à jour du code GL, veuillez réessayer.",
            importCategories: 'Importer des catégories',
            cannotDeleteOrDisableAllCategories: {
                title: 'Impossible de supprimer ou désactiver toutes les catégories',
                description: `Au moins une catégorie doit rester activée car votre espace de travail nécessite des catégories.`,
            },
        },
        moreFeatures: {
            subtitle:
                'Utilisez les commutateurs ci-dessous pour activer plus de fonctionnalités à mesure que vous vous développez. Chaque fonctionnalité apparaîtra dans le menu de navigation pour une personnalisation supplémentaire.',
            spendSection: {
                title: 'Dépenser',
                subtitle: 'Activez la fonctionnalité qui vous aide à faire évoluer votre équipe.',
            },
            manageSection: {
                title: 'Gérer',
                subtitle: 'Ajoutez des contrôles qui aident à maintenir les dépenses dans le budget.',
            },
            earnSection: {
                title: 'Gagner',
                subtitle: 'Rationalisez vos revenus et soyez payé plus rapidement.',
            },
            organizeSection: {
                title: 'Organiser',
                subtitle: 'Regroupez et analysez les dépenses, enregistrez chaque taxe payée.',
            },
            integrateSection: {
                title: 'Intégrer',
                subtitle: 'Connectez Expensify à des produits financiers populaires.',
            },
            distanceRates: {
                title: 'Tarifs de distance',
                subtitle: 'Ajouter, mettre à jour et appliquer les tarifs.',
            },
            perDiem: {
                title: 'Per diem',
                subtitle: 'Définissez des taux de per diem pour contrôler les dépenses quotidiennes des employés.',
            },
            expensifyCard: {
                title: 'Expensify Card',
                subtitle: 'Obtenez des informations et contrôlez les dépenses.',
                disableCardTitle: 'Désactiver la carte Expensify',
                disableCardPrompt: 'Vous ne pouvez pas désactiver la carte Expensify car elle est déjà utilisée. Contactez Concierge pour connaître les prochaines étapes.',
                disableCardButton: 'Discuter avec Concierge',
                feed: {
                    title: 'Obtenez la carte Expensify',
                    subTitle: "Rationalisez vos dépenses professionnelles et économisez jusqu'à 50 % sur votre facture Expensify, plus :",
                    features: {
                        cashBack: 'Cashback sur chaque achat aux États-Unis',
                        unlimited: 'Cartes virtuelles illimitées',
                        spend: 'Contrôles de dépenses et limites personnalisées',
                    },
                    ctaTitle: 'Émettre une nouvelle carte',
                },
            },
            companyCards: {
                title: "Cartes d'entreprise",
                subtitle: "Importer les dépenses à partir des cartes d'entreprise existantes.",
                feed: {
                    title: "Importer des cartes d'entreprise",
                    features: {
                        support: 'Prise en charge de tous les principaux fournisseurs de cartes',
                        assignCards: "Attribuer des cartes à toute l'équipe",
                        automaticImport: 'Importation automatique des transactions',
                    },
                },
                disableCardTitle: "Désactiver les cartes d'entreprise",
                disableCardPrompt:
                    "Vous ne pouvez pas désactiver les cartes d'entreprise car cette fonctionnalité est en cours d'utilisation. Contactez le Concierge pour connaître les prochaines étapes.",
                disableCardButton: 'Discuter avec Concierge',
                cardDetails: 'Détails de la carte',
                cardNumber: 'Numéro de carte',
                cardholder: 'Titulaire de carte',
                cardName: 'Nom de la carte',
                integrationExport: ({integration, type}: IntegrationExportParams) =>
                    integration && type ? `${integration} ${type.toLowerCase()} exportation` : `exportation ${integration}`,
                integrationExportTitleFirstPart: ({integration}: IntegrationExportParams) => `Choisissez le compte ${integration} vers lequel les transactions doivent être exportées.`,
                integrationExportTitlePart: 'Sélectionner un autre',
                integrationExportTitleLinkPart: "option d'exportation",
                integrationExportTitleSecondPart: 'pour changer les comptes disponibles.',
                lastUpdated: 'Dernière mise à jour',
                transactionStartDate: 'Date de début de la transaction',
                updateCard: 'Mettre à jour la carte',
                unassignCard: 'Désattribuer la carte',
                unassign: 'Désassigner',
                unassignCardDescription: 'Désassigner cette carte supprimera toutes les transactions sur les rapports en brouillon du compte du titulaire de la carte.',
                assignCard: 'Attribuer la carte',
                cardFeedName: 'Nom du flux de carte',
                cardFeedNameDescription: 'Donnez un nom unique au flux de cartes afin de le distinguer des autres.',
                cardFeedTransaction: 'Supprimer les transactions',
                cardFeedTransactionDescription: 'Choisissez si les titulaires de carte peuvent supprimer les transactions par carte. Les nouvelles transactions suivront ces règles.',
                cardFeedRestrictDeletingTransaction: 'Restreindre la suppression des transactions',
                cardFeedAllowDeletingTransaction: 'Autoriser la suppression des transactions',
                removeCardFeed: 'Supprimer le flux de cartes',
                removeCardFeedTitle: ({feedName}: CompanyCardFeedNameParams) => `Supprimer le flux ${feedName}`,
                removeCardFeedDescription: 'Êtes-vous sûr de vouloir supprimer ce flux de cartes ? Cela désassignera toutes les cartes.',
                error: {
                    feedNameRequired: 'Le nom du flux de carte est requis',
                },
                corporate: 'Restreindre la suppression des transactions',
                personal: 'Autoriser la suppression des transactions',
                setFeedNameDescription: 'Donnez un nom unique au flux de cartes afin de le distinguer des autres.',
                setTransactionLiabilityDescription:
                    "Lorsqu'elle est activée, les titulaires de carte peuvent supprimer des transactions par carte. Les nouvelles transactions suivront cette règle.",
                emptyAddedFeedTitle: "Attribuer des cartes d'entreprise",
                emptyAddedFeedDescription: 'Commencez en attribuant votre première carte à un membre.',
                pendingFeedTitle: `Nous examinons votre demande...`,
                pendingFeedDescription: `Nous examinons actuellement les détails de votre flux. Une fois cela terminé, nous vous contacterons via`,
                pendingBankTitle: 'Vérifiez la fenêtre de votre navigateur',
                pendingBankDescription: ({bankName}: CompanyCardBankName) =>
                    `Veuillez vous connecter à ${bankName} via la fenêtre de votre navigateur qui vient de s'ouvrir. Si aucune ne s'est ouverte,`,
                pendingBankLink: 'veuillez cliquer ici.',
                giveItNameInstruction: 'Donnez un nom à la carte qui la distingue des autres.',
                updating: 'Mise à jour...',
                noAccountsFound: 'Aucun compte trouvé',
                defaultCard: 'Carte par défaut',
                downgradeTitle: `Impossible de rétrograder l'espace de travail`,
                downgradeSubTitleFirstPart: `Cet espace de travail ne peut pas être rétrogradé car plusieurs flux de cartes sont connectés (à l'exclusion des cartes Expensify). Veuillez`,
                downgradeSubTitleMiddlePart: `garder uniquement un flux de cartes`,
                downgradeSubTitleLastPart: 'pour continuer.',
                noAccountsFoundDescription: ({connection}: ConnectionParams) => `Veuillez ajouter le compte dans ${connection} et synchroniser à nouveau la connexion.`,
                expensifyCardBannerTitle: 'Obtenez la carte Expensify',
                expensifyCardBannerSubtitle:
                    "Profitez de remises en argent sur chaque achat aux États-Unis, jusqu'à 50 % de réduction sur votre facture Expensify, des cartes virtuelles illimitées, et bien plus encore.",
                expensifyCardBannerLearnMoreButton: 'En savoir plus',
            },
            workflows: {
                title: 'Workflows',
                subtitle: 'Configurez comment les dépenses sont approuvées et payées.',
                disableApprovalPrompt:
                    "Les cartes Expensify de cet espace de travail dépendent actuellement de l'approbation pour définir leurs limites intelligentes. Veuillez modifier les types de limites de toute carte Expensify avec des limites intelligentes avant de désactiver les approbations.",
            },
            invoices: {
                title: 'Factures',
                subtitle: 'Envoyez et recevez des factures.',
            },
            categories: {
                title: 'Catégories',
                subtitle: 'Suivre et organiser les dépenses.',
            },
            tags: {
                title: 'Tags',
                subtitle: 'Classifiez les coûts et suivez les dépenses facturables.',
            },
            taxes: {
                title: 'Taxes',
                subtitle: 'Documentez et récupérez les taxes éligibles.',
            },
            reportFields: {
                title: 'Champs de rapport',
                subtitle: 'Configurer des champs personnalisés pour les dépenses.',
            },
            connections: {
                title: 'Comptabilité',
                subtitle: 'Synchronisez votre plan comptable et plus encore.',
            },
            connectionsWarningModal: {
                featureEnabledTitle: 'Pas si vite...',
                featureEnabledText: "Pour activer ou désactiver cette fonctionnalité, vous devrez modifier vos paramètres d'importation comptable.",
                disconnectText: 'Pour désactiver la comptabilité, vous devrez déconnecter votre connexion comptable de votre espace de travail.',
                manageSettings: 'Gérer les paramètres',
            },
            workflowWarningModal: {
                featureEnabledTitle: 'Pas si vite...',
                featureEnabledText:
                    "Les cartes Expensify dans cet espace de travail dépendent des flux de travail d'approbation pour définir leurs limites intelligentes.\n\nVeuillez modifier les types de limites de toutes les cartes avec des limites intelligentes avant de désactiver les flux de travail.",
                confirmText: 'Aller aux cartes Expensify',
            },
            rules: {
                title: 'Règles',
                subtitle: 'Exiger des reçus, signaler les dépenses élevées, et plus encore.',
            },
        },
        reportFields: {
            addField: 'Ajouter un champ',
            delete: 'Supprimer le champ',
            deleteFields: 'Supprimer les champs',
            findReportField: 'Trouver le champ du rapport',
            deleteConfirmation: 'Êtes-vous sûr de vouloir supprimer ce champ de rapport ?',
            deleteFieldsConfirmation: 'Êtes-vous sûr de vouloir supprimer ces champs de rapport ?',
            emptyReportFields: {
                title: "Vous n'avez créé aucun champ de rapport",
                subtitle: 'Ajoutez un champ personnalisé (texte, date ou liste déroulante) qui apparaît sur les rapports.',
            },
            subtitle: "Les champs de rapport s'appliquent à toutes les dépenses et peuvent être utiles lorsque vous souhaitez demander des informations supplémentaires.",
            disableReportFields: 'Désactiver les champs de rapport',
            disableReportFieldsConfirmation: 'Êtes-vous sûr ? Les champs de texte et de date seront supprimés, et les listes seront désactivées.',
            importedFromAccountingSoftware: 'Les champs de rapport ci-dessous sont importés de votre',
            textType: 'Texte',
            dateType: 'Date',
            dropdownType: 'Liste',
            textAlternateText: 'Ajoutez un champ pour la saisie de texte libre.',
            dateAlternateText: 'Ajouter un calendrier pour la sélection de la date.',
            dropdownAlternateText: "Ajouter une liste d'options à choisir.",
            nameInputSubtitle: 'Choisissez un nom pour le champ du rapport.',
            typeInputSubtitle: 'Choisissez le type de champ de rapport à utiliser.',
            initialValueInputSubtitle: 'Entrez une valeur de départ à afficher dans le champ du rapport.',
            listValuesInputSubtitle: 'Ces valeurs apparaîtront dans le menu déroulant des champs de votre rapport. Les valeurs activées peuvent être sélectionnées par les membres.',
            listInputSubtitle: 'Ces valeurs apparaîtront dans la liste des champs de votre rapport. Les valeurs activées peuvent être sélectionnées par les membres.',
            deleteValue: 'Supprimer la valeur',
            deleteValues: 'Supprimer les valeurs',
            disableValue: 'Désactiver la valeur',
            disableValues: 'Désactiver les valeurs',
            enableValue: 'Activer la valeur',
            enableValues: 'Activer les valeurs',
            emptyReportFieldsValues: {
                title: "Vous n'avez créé aucune valeur de liste",
                subtitle: 'Ajoutez des valeurs personnalisées pour apparaître sur les rapports.',
            },
            deleteValuePrompt: 'Êtes-vous sûr de vouloir supprimer cette valeur de la liste ?',
            deleteValuesPrompt: 'Êtes-vous sûr de vouloir supprimer ces valeurs de la liste ?',
            listValueRequiredError: 'Veuillez entrer un nom de valeur de liste',
            existingListValueError: 'Une valeur de liste avec ce nom existe déjà',
            editValue: 'Modifier la valeur',
            listValues: 'Lister les valeurs',
            addValue: 'Ajouter de la valeur',
            existingReportFieldNameError: 'Un champ de rapport avec ce nom existe déjà',
            reportFieldNameRequiredError: 'Veuillez entrer un nom de champ de rapport',
            reportFieldTypeRequiredError: 'Veuillez choisir un type de champ de rapport',
            reportFieldInitialValueRequiredError: 'Veuillez choisir une valeur initiale pour le champ du rapport',
            genericFailureMessage: "Une erreur s'est produite lors de la mise à jour du champ du rapport. Veuillez réessayer.",
        },
        tags: {
            tagName: 'Nom de balise',
            requiresTag: 'Les membres doivent étiqueter toutes les dépenses',
            trackBillable: 'Suivre les dépenses facturables',
            customTagName: 'Nom de balise personnalisé',
            enableTag: 'Activer le tag',
            enableTags: 'Activer les étiquettes',
            requireTag: 'Étiquette requise',
            requireTags: 'Exiger des balises',
            notRequireTags: 'Ne pas exiger',
            disableTag: 'Désactiver le tag',
            disableTags: 'Désactiver les tags',
            addTag: 'Ajouter une étiquette',
            editTag: 'Modifier le tag',
            editTags: 'Modifier les balises',
            findTag: 'Trouver une balise',
            subtitle: 'Les étiquettes ajoutent des moyens plus détaillés pour classer les coûts.',
            dependentMultiLevelTagsSubtitle: {
                phrase1: 'Vous utilisez',
                phrase2: 'balises dépendantes',
                phrase3: '. Vous pouvez',
                phrase4: 'réimporter une feuille de calcul',
                phrase5: 'mettre à jour vos tags.',
            },
            emptyTags: {
                title: "Vous n'avez créé aucun tag",
                //  We need to remove the subtitle and use the below one when we remove the canUseMultiLevelTags beta
                subtitle: 'Ajoutez une étiquette pour suivre les projets, les emplacements, les départements, et plus encore.',
                subtitle1: 'Importez une feuille de calcul pour ajouter des étiquettes afin de suivre les projets, les emplacements, les départements, et plus encore.',
                subtitle2: 'En savoir plus',
                subtitle3: 'à propos des fichiers de balises de formatage.',
            },
            emptyTagsWithAccounting: {
                subtitle1: "Vos balises sont actuellement importées à partir d'une connexion comptable. Rendez-vous sur",
                subtitle2: 'comptabilité',
                subtitle3: 'pour apporter des modifications.',
            },
            deleteTag: 'Supprimer le tag',
            deleteTags: 'Supprimer les balises',
            deleteTagConfirmation: 'Êtes-vous sûr de vouloir supprimer ce tag ?',
            deleteTagsConfirmation: 'Êtes-vous sûr de vouloir supprimer ces étiquettes ?',
            deleteFailureMessage: "Une erreur s'est produite lors de la suppression du tag, veuillez réessayer.",
            tagRequiredError: 'Le nom de la balise est requis',
            existingTagError: 'Un tag avec ce nom existe déjà',
            invalidTagNameError: 'Le nom de la balise ne peut pas être 0. Veuillez choisir une autre valeur.',
            genericFailureMessage: "Une erreur s'est produite lors de la mise à jour du tag, veuillez réessayer.",
            importedFromAccountingSoftware: 'Les balises ci-dessous sont importées de votre',
            glCode: 'Code GL',
            updateGLCodeFailureMessage: "Une erreur s'est produite lors de la mise à jour du code GL, veuillez réessayer.",
            tagRules: 'Règles de balise',
            approverDescription: 'Approbateur',
            importTags: 'Importer des tags',
            importTagsSupportingText: 'Codez vos dépenses avec un type de balise ou plusieurs.',
            configureMultiLevelTags: 'Configurez votre liste de tags pour un étiquetage multi-niveaux.',
            importMultiLevelTagsSupportingText: `Voici un aperçu de vos étiquettes. Si tout semble correct, cliquez ci-dessous pour les importer.`,
            importMultiLevelTags: {
                firstRowTitle: 'La première ligne est le titre de chaque liste de tags',
                independentTags: 'Ce sont des balises indépendantes',
                glAdjacentColumn: 'Il y a un code GL dans la colonne adjacente',
            },
            tagLevel: {
                singleLevel: 'Niveau unique de balises',
                multiLevel: 'Tags multi-niveaux',
            },
            switchSingleToMultiLevelTagWarning: {
                title: 'Changer les niveaux de balise',
                prompt1: 'Changer les niveaux de balises effacera toutes les balises actuelles.',
                prompt2: "Nous vous suggérons d'abord",
                prompt3: 'télécharger une sauvegarde',
                prompt4: 'en exportant vos étiquettes.',
                prompt5: 'En savoir plus',
                prompt6: 'à propos des niveaux de balises.',
            },
            importedTagsMessage: ({columnCounts}: ImportedTagsMessageParams) =>
                `Nous avons trouvé *${columnCounts} colonnes* dans votre feuille de calcul. Sélectionnez *Nom* à côté de la colonne contenant les noms des balises. Vous pouvez également sélectionner *Activé* à côté de la colonne qui définit le statut des balises.`,
            cannotDeleteOrDisableAllTags: {
                title: 'Impossible de supprimer ou de désactiver tous les tags',
                description: `Au moins une étiquette doit rester activée car votre espace de travail nécessite des étiquettes.`,
            },
            cannotMakeAllTagsOptional: {
                title: 'Impossible de rendre toutes les balises facultatives',
                description: `Au moins une étiquette doit rester obligatoire car les paramètres de votre espace de travail exigent des étiquettes.`,
            },
            tagCount: () => ({
                one: '1 jour',
                other: (count: number) => `${count} Tags`,
            }),
        },
        taxes: {
            subtitle: 'Ajoutez les noms de taxes, les taux et définissez les valeurs par défaut.',
            addRate: 'Ajouter un tarif',
            workspaceDefault: "Devise par défaut de l'espace de travail",
            foreignDefault: 'Devise étrangère par défaut',
            customTaxName: 'Nom de taxe personnalisé',
            value: 'Valeur',
            taxReclaimableOn: 'Taxe récupérable sur',
            taxRate: "Taux d'imposition",
            findTaxRate: "Trouver le taux d'imposition",
            error: {
                taxRateAlreadyExists: 'Ce nom de taxe est déjà utilisé',
                taxCodeAlreadyExists: 'Ce code fiscal est déjà utilisé.',
                valuePercentageRange: 'Veuillez entrer un pourcentage valide entre 0 et 100',
                customNameRequired: 'Le nom de la taxe personnalisée est requis',
                deleteFailureMessage: "Une erreur s'est produite lors de la suppression du taux de taxe. Veuillez réessayer ou demander de l'aide à Concierge.",
                updateFailureMessage: "Une erreur s'est produite lors de la mise à jour du taux de taxe. Veuillez réessayer ou demander de l'aide à Concierge.",
                createFailureMessage: "Une erreur s'est produite lors de la création du taux de taxe. Veuillez réessayer ou demander de l'aide à Concierge.",
                updateTaxClaimableFailureMessage: 'La portion récupérable doit être inférieure au montant du taux de distance.',
            },
            deleteTaxConfirmation: 'Êtes-vous sûr de vouloir supprimer cette taxe ?',
            deleteMultipleTaxConfirmation: ({taxAmount}: TaxAmountParams) => `Êtes-vous sûr de vouloir supprimer les taxes de ${taxAmount} ?`,
            actions: {
                delete: 'Supprimer le taux',
                deleteMultiple: 'Supprimer les tarifs',
                enable: 'Activer le tarif',
                disable: 'Désactiver le taux',
                enableTaxRates: () => ({
                    one: 'Activer le tarif',
                    other: 'Activer les tarifs',
                }),
                disableTaxRates: () => ({
                    one: 'Désactiver le taux',
                    other: 'Désactiver les taux',
                }),
            },
            importedFromAccountingSoftware: 'Les taxes ci-dessous sont importées de votre',
            taxCode: 'Code fiscal',
            updateTaxCodeFailureMessage: "Une erreur s'est produite lors de la mise à jour du code fiscal, veuillez réessayer.",
        },
        emptyWorkspace: {
            title: 'Créer un espace de travail',
            subtitle: 'Créez un espace de travail pour suivre les reçus, rembourser les dépenses, gérer les voyages, envoyer des factures, et plus encore — le tout à la vitesse du chat.',
            createAWorkspaceCTA: 'Commencer',
            features: {
                trackAndCollect: 'Suivre et collecter les reçus',
                reimbursements: 'Rembourser les employés',
                companyCards: "Gérer les cartes de l'entreprise",
            },
            notFound: 'Aucun espace de travail trouvé',
            description: 'Les salles sont un excellent endroit pour discuter et travailler avec plusieurs personnes. Pour commencer à collaborer, créez ou rejoignez un espace de travail.',
        },
        new: {
            newWorkspace: 'Nouvel espace de travail',
            getTheExpensifyCardAndMore: 'Obtenez la carte Expensify et plus encore',
            confirmWorkspace: "Confirmer l'espace de travail",
            myGroupWorkspace: 'Mon espace de travail de groupe',
            workspaceName: ({userName, workspaceNumber}: NewWorkspaceNameParams) => `Espace de travail de ${userName}${workspaceNumber ? ` ${workspaceNumber}` : ''}`,
        },
        people: {
            genericFailureMessage: "Une erreur s'est produite lors de la suppression d'un membre de l'espace de travail, veuillez réessayer.",
            removeMembersPrompt: ({memberName}: {memberName: string}) => ({
                one: `Êtes-vous sûr de vouloir supprimer ${memberName} ?`,
                other: 'Êtes-vous sûr de vouloir supprimer ces membres ?',
            }),
            removeMembersWarningPrompt: ({memberName, ownerName}: RemoveMembersWarningPrompt) =>
                `${memberName} est un approbateur dans cet espace de travail. Lorsque vous ne partagez plus cet espace de travail avec eux, nous les remplacerons dans le flux d'approbation par le propriétaire de l'espace de travail, ${ownerName}.`,
            removeMembersTitle: () => ({
                one: 'Supprimer le membre',
                other: 'Supprimer des membres',
            }),
            findMember: 'Trouver un membre',
            removeWorkspaceMemberButtonTitle: "Supprimer de l'espace de travail",
            removeGroupMemberButtonTitle: 'Retirer du groupe',
            removeRoomMemberButtonTitle: 'Supprimer du chat',
            removeMemberPrompt: ({memberName}: RemoveMemberPromptParams) => `Êtes-vous sûr de vouloir supprimer ${memberName} ?`,
            removeMemberTitle: 'Supprimer le membre',
            transferOwner: 'Transférer le propriétaire',
            makeMember: 'Rendre membre',
            makeAdmin: 'Nommer administrateur',
            makeAuditor: 'Créer un auditeur',
            selectAll: 'Tout sélectionner',
            error: {
                genericAdd: "Un problème est survenu lors de l'ajout de ce membre de l'espace de travail.",
                cannotRemove: "Vous ne pouvez pas vous supprimer ou supprimer le propriétaire de l'espace de travail.",
                genericRemove: "Un problème est survenu lors de la suppression de ce membre de l'espace de travail.",
            },
            addedWithPrimary: 'Certains membres ont été ajoutés avec leurs identifiants principaux.',
            invitedBySecondaryLogin: ({secondaryLogin}: SecondaryLoginParams) => `Ajouté par la connexion secondaire ${secondaryLogin}.`,
            membersListTitle: "Annuaire de tous les membres de l'espace de travail.",
            importMembers: 'Importer des membres',
        },
        card: {
            getStartedIssuing: 'Commencez en émettant votre première carte virtuelle ou physique.',
            issueCard: 'Émettre une carte',
            issueNewCard: {
                whoNeedsCard: "Qui a besoin d'une carte ?",
                findMember: 'Trouver un membre',
                chooseCardType: 'Choisissez un type de carte',
                physicalCard: 'Carte physique',
                physicalCardDescription: 'Idéal pour le dépensier fréquent',
                virtualCard: 'Carte virtuelle',
                virtualCardDescription: 'Instantané et flexible',
                chooseLimitType: 'Choisissez un type de limite',
                smartLimit: 'Limite Intelligent',
                smartLimitDescription: "Dépenser jusqu'à un certain montant avant de nécessiter une approbation",
                monthly: 'Mensuel',
                monthlyDescription: "Dépenser jusqu'à un certain montant par mois",
                fixedAmount: 'Montant fixe',
                fixedAmountDescription: "Dépenser jusqu'à un certain montant une fois",
                setLimit: 'Définir une limite',
                cardLimitError: 'Veuillez entrer un montant inférieur à 21 474 836 $',
                giveItName: 'Donnez-lui un nom',
                giveItNameInstruction: "Rendez-le suffisamment unique pour le distinguer des autres cartes. Des cas d'utilisation spécifiques sont encore mieux !",
                cardName: 'Nom de la carte',
                letsDoubleCheck: 'Vérifions que tout est correct.',
                willBeReady: 'Cette carte sera prête à être utilisée immédiatement.',
                cardholder: 'Titulaire de carte',
                cardType: 'Type de carte',
                limit: 'Limite',
                limitType: 'Limiter le type',
                name: 'Nom',
            },
            deactivateCardModal: {
                deactivate: 'Désactiver',
                deactivateCard: 'Désactiver la carte',
                deactivateConfirmation: 'La désactivation de cette carte entraînera le refus de toutes les transactions futures et ne pourra pas être annulée.',
            },
        },
        accounting: {
            settings: 'paramètres',
            title: 'Connexions',
            subtitle:
                'Connectez-vous à votre système comptable pour coder les transactions avec votre plan comptable, faire correspondre automatiquement les paiements et garder vos finances synchronisées.',
            qbo: 'QuickBooks Online',
            qbd: 'QuickBooks Desktop',
            xero: 'Xero',
            netsuite: 'NetSuite',
            intacct: 'Sage Intacct',
            sap: 'SAP',
            oracle: 'Oracle',
            microsoftDynamics: 'Microsoft Dynamics',
            talkYourOnboardingSpecialist: 'Discutez avec votre spécialiste de configuration.',
            talkYourAccountManager: 'Discutez avec votre gestionnaire de compte.',
            talkToConcierge: 'Discuter avec Concierge.',
            needAnotherAccounting: "Besoin d'un autre logiciel de comptabilité ?",
            connectionName: ({connectionName}: ConnectionNameParams) => {
                switch (connectionName) {
                    case CONST.POLICY.CONNECTIONS.NAME.QBO:
                        return 'QuickBooks Online';
                    case CONST.POLICY.CONNECTIONS.NAME.XERO:
                        return 'Xero';
                    case CONST.POLICY.CONNECTIONS.NAME.NETSUITE:
                        return 'NetSuite';
                    case CONST.POLICY.CONNECTIONS.NAME.SAGE_INTACCT:
                        return 'Sage Intacct';
                    default: {
                        return '';
                    }
                }
            },
            errorODIntegration: 'Il y a une erreur avec une connexion qui a été configurée dans Expensify Classic.',
            goToODToFix: 'Allez sur Expensify Classic pour résoudre ce problème.',
            goToODToSettings: 'Accédez à Expensify Classic pour gérer vos paramètres.',
            setup: 'Connecter',
            lastSync: ({relativeDate}: LastSyncAccountingParams) => `Dernière synchronisation ${relativeDate}`,
            notSync: 'Non synchronisé',
            import: 'Importation',
            export: 'Exportation',
            advanced: 'Avancé',
            other: 'Autre',
            syncNow: 'Synchroniser maintenant',
            disconnect: 'Déconnecter',
            reinstall: 'Réinstaller le connecteur',
            disconnectTitle: ({connectionName}: OptionalParam<ConnectionNameParams> = {}) => {
                const integrationName =
                    connectionName && CONST.POLICY.CONNECTIONS.NAME_USER_FRIENDLY[connectionName] ? CONST.POLICY.CONNECTIONS.NAME_USER_FRIENDLY[connectionName] : 'intégration';
                return `Déconnecter ${integrationName}`;
            },
            connectTitle: ({connectionName}: ConnectionNameParams) => `Connecter ${CONST.POLICY.CONNECTIONS.NAME_USER_FRIENDLY[connectionName] ?? 'intégration comptable'}`,
            syncError: ({connectionName}: ConnectionNameParams) => {
                switch (connectionName) {
                    case CONST.POLICY.CONNECTIONS.NAME.QBO:
                        return 'Impossible de se connecter à QuickBooks Online';
                    case CONST.POLICY.CONNECTIONS.NAME.XERO:
                        return 'Impossible de se connecter à Xero';
                    case CONST.POLICY.CONNECTIONS.NAME.NETSUITE:
                        return 'Impossible de se connecter à NetSuite';
                    case CONST.POLICY.CONNECTIONS.NAME.QBD:
                        return 'Impossible de se connecter à QuickBooks Desktop';
                    default: {
                        return "Impossible de se connecter à l'intégration";
                    }
                }
            },
            accounts: 'Plan comptable',
            taxes: 'Taxes',
            imported: 'Importé',
            notImported: 'Non importé',
            importAsCategory: 'Importé en tant que catégories',
            importTypes: {
                [CONST.INTEGRATION_ENTITY_MAP_TYPES.IMPORTED]: 'Importé',
                [CONST.INTEGRATION_ENTITY_MAP_TYPES.TAG]: 'Importé en tant que tags',
                [CONST.INTEGRATION_ENTITY_MAP_TYPES.DEFAULT]: 'Importé',
                [CONST.INTEGRATION_ENTITY_MAP_TYPES.NOT_IMPORTED]: 'Non importé',
                [CONST.INTEGRATION_ENTITY_MAP_TYPES.NONE]: 'Non importé',
                [CONST.INTEGRATION_ENTITY_MAP_TYPES.REPORT_FIELD]: 'Importé en tant que champs de rapport',
                [CONST.INTEGRATION_ENTITY_MAP_TYPES.NETSUITE_DEFAULT]: 'Employé par défaut de NetSuite',
            },
            disconnectPrompt: ({connectionName}: OptionalParam<ConnectionNameParams> = {}) => {
                const integrationName =
                    connectionName && CONST.POLICY.CONNECTIONS.NAME_USER_FRIENDLY[connectionName] ? CONST.POLICY.CONNECTIONS.NAME_USER_FRIENDLY[connectionName] : 'cette intégration';
                return `Êtes-vous sûr de vouloir déconnecter ${integrationName} ?`;
            },
            connectPrompt: ({connectionName}: ConnectionNameParams) =>
                `Êtes-vous sûr de vouloir connecter ${CONST.POLICY.CONNECTIONS.NAME_USER_FRIENDLY[connectionName] ?? 'cette intégration comptable'} ? Cela supprimera toutes les connexions comptables existantes.`,
            enterCredentials: 'Entrez vos identifiants',
            connections: {
                syncStageName: ({stage}: SyncStageNameConnectionsParams) => {
                    switch (stage) {
                        case 'quickbooksOnlineImportCustomers':
                        case 'quickbooksDesktopImportCustomers':
                            return 'Importation des clients';
                        case 'quickbooksOnlineImportEmployees':
                        case 'netSuiteSyncImportEmployees':
                        case 'intacctImportEmployees':
                        case 'quickbooksDesktopImportEmployees':
                            return 'Importation des employés';
                        case 'quickbooksOnlineImportAccounts':
                        case 'quickbooksDesktopImportAccounts':
                            return 'Importation de comptes';
                        case 'quickbooksOnlineImportClasses':
                        case 'quickbooksDesktopImportClasses':
                            return 'Importation de classes';
                        case 'quickbooksOnlineImportLocations':
                            return 'Importation des emplacements';
                        case 'quickbooksOnlineImportProcessing':
                            return 'Traitement des données importées';
                        case 'quickbooksOnlineSyncBillPayments':
                        case 'intacctImportSyncBillPayments':
                            return 'Synchronisation des rapports remboursés et des paiements de factures';
                        case 'quickbooksOnlineSyncTaxCodes':
                            return 'Importation des codes fiscaux';
                        case 'quickbooksOnlineCheckConnection':
                            return 'Vérification de la connexion QuickBooks Online';
                        case 'quickbooksOnlineImportMain':
                            return 'Importation des données QuickBooks Online';
                        case 'startingImportXero':
                            return 'Importation des données Xero';
                        case 'startingImportQBO':
                            return 'Importation des données QuickBooks Online';
                        case 'startingImportQBD':
                        case 'quickbooksDesktopImportMore':
                            return 'Importation des données QuickBooks Desktop';
                        case 'quickbooksDesktopImportTitle':
                            return "Titre d'importation";
                        case 'quickbooksDesktopImportApproveCertificate':
                            return "Importer le certificat d'approbation";
                        case 'quickbooksDesktopImportDimensions':
                            return 'Importation des dimensions';
                        case 'quickbooksDesktopImportSavePolicy':
                            return "Importer la politique d'enregistrement";
                        case 'quickbooksDesktopWebConnectorReminder':
                            return "Synchronisation des données avec QuickBooks en cours... Veuillez vous assurer que le Web Connector est en cours d'exécution.";
                        case 'quickbooksOnlineSyncTitle':
                            return 'Synchronisation des données QuickBooks Online';
                        case 'quickbooksOnlineSyncLoadData':
                        case 'xeroSyncStep':
                        case 'intacctImportData':
                            return 'Chargement des données';
                        case 'quickbooksOnlineSyncApplyCategories':
                            return 'Mise à jour des catégories';
                        case 'quickbooksOnlineSyncApplyCustomers':
                            return 'Mise à jour des clients/projets';
                        case 'quickbooksOnlineSyncApplyEmployees':
                            return 'Mise à jour de la liste des personnes';
                        case 'quickbooksOnlineSyncApplyClassesLocations':
                            return 'Mise à jour des champs du rapport';
                        case 'jobDone':
                            return 'En attente du chargement des données importées';
                        case 'xeroSyncImportChartOfAccounts':
                            return 'Synchronisation du plan comptable';
                        case 'xeroSyncImportCategories':
                            return 'Synchronisation des catégories';
                        case 'xeroSyncImportCustomers':
                            return 'Synchronisation des clients';
                        case 'xeroSyncXeroReimbursedReports':
                            return 'Marquer les rapports Expensify comme remboursés';
                        case 'xeroSyncExpensifyReimbursedReports':
                            return 'Marquer les factures et les factures Xero comme payées';
                        case 'xeroSyncImportTrackingCategories':
                            return 'Synchronisation des catégories de suivi';
                        case 'xeroSyncImportBankAccounts':
                            return 'Synchronisation des comptes bancaires';
                        case 'xeroSyncImportTaxRates':
                            return 'Synchronisation des taux de taxe';
                        case 'xeroCheckConnection':
                            return 'Vérification de la connexion Xero';
                        case 'xeroSyncTitle':
                            return 'Synchronisation des données Xero';
                        case 'netSuiteSyncConnection':
                            return 'Initialisation de la connexion à NetSuite';
                        case 'netSuiteSyncCustomers':
                            return 'Importation des clients';
                        case 'netSuiteSyncInitData':
                            return 'Récupération des données depuis NetSuite';
                        case 'netSuiteSyncImportTaxes':
                            return 'Importation des taxes';
                        case 'netSuiteSyncImportItems':
                            return "Importation d'articles";
                        case 'netSuiteSyncData':
                            return 'Importation de données dans Expensify';
                        case 'netSuiteSyncAccounts':
                            return 'Synchronisation des comptes';
                        case 'netSuiteSyncCurrencies':
                            return 'Synchronisation des devises';
                        case 'netSuiteSyncCategories':
                            return 'Synchronisation des catégories';
                        case 'netSuiteSyncReportFields':
                            return 'Importer des données en tant que champs de rapport Expensify';
                        case 'netSuiteSyncTags':
                            return 'Importer des données en tant que tags Expensify';
                        case 'netSuiteSyncUpdateConnectionData':
                            return 'Mise à jour des informations de connexion';
                        case 'netSuiteSyncNetSuiteReimbursedReports':
                            return 'Marquer les rapports Expensify comme remboursés';
                        case 'netSuiteSyncExpensifyReimbursedReports':
                            return 'Marquer les factures et les factures NetSuite comme payées';
                        case 'netSuiteImportVendorsTitle':
                            return 'Importation des fournisseurs';
                        case 'netSuiteImportCustomListsTitle':
                            return 'Importation de listes personnalisées';
                        case 'netSuiteSyncImportCustomLists':
                            return 'Importation de listes personnalisées';
                        case 'netSuiteSyncImportSubsidiaries':
                            return 'Importation de filiales';
                        case 'netSuiteSyncImportVendors':
                        case 'quickbooksDesktopImportVendors':
                            return 'Importation des fournisseurs';
                        case 'intacctCheckConnection':
                            return 'Vérification de la connexion Sage Intacct';
                        case 'intacctImportDimensions':
                            return 'Importation des dimensions Sage Intacct';
                        case 'intacctImportTitle':
                            return 'Importation des données Sage Intacct';
                        default: {
                            // eslint-disable-next-line @typescript-eslint/restrict-template-expressions
                            return `Traduction manquante pour l'étape : ${stage}`;
                        }
                    }
                },
            },
            preferredExporter: 'Exportateur préféré',
            exportPreferredExporterNote:
                "L'exportateur préféré peut être n'importe quel administrateur de l'espace de travail, mais doit également être un administrateur de domaine si vous définissez différents comptes d'exportation pour des cartes d'entreprise individuelles dans les paramètres de domaine.",
            exportPreferredExporterSubNote: "Une fois défini, l'exportateur préféré verra les rapports à exporter dans son compte.",
            exportAs: 'Exporter en tant que',
            exportOutOfPocket: 'Exporter les dépenses personnelles en tant que',
            exportCompanyCard: "Exporter les dépenses de la carte de l'entreprise en tant que",
            exportDate: "Date d'exportation",
            defaultVendor: 'Fournisseur par défaut',
            autoSync: 'Synchronisation automatique',
            autoSyncDescription: 'Synchronisez NetSuite et Expensify automatiquement, chaque jour. Exportez le rapport finalisé en temps réel.',
            reimbursedReports: 'Synchroniser les rapports remboursés',
            cardReconciliation: 'Rapprochement de carte',
            reconciliationAccount: 'Compte de réconciliation',
            continuousReconciliation: 'Réconciliation Continue',
            saveHoursOnReconciliation:
                'Gagnez des heures sur la réconciliation à chaque période comptable en laissant Expensify réconcilier en continu les relevés et les règlements de la carte Expensify pour vous.',
            enableContinuousReconciliation: 'Pour activer la Réconciliation Continue, veuillez activer',
            chooseReconciliationAccount: {
                chooseBankAccount: 'Choisissez le compte bancaire sur lequel les paiements de votre carte Expensify seront rapprochés.',
                accountMatches: 'Assurez-vous que ce compte correspond à votre',
                settlementAccount: 'Compte de règlement de la carte Expensify',
                reconciliationWorks: ({lastFourPAN}: ReconciliationWorksParams) => `(terminant par ${lastFourPAN}) afin que la Réconciliation Continue fonctionne correctement.`,
            },
        },
        export: {
            notReadyHeading: 'Pas prêt à exporter',
            notReadyDescription:
                'Les rapports de dépenses brouillons ou en attente ne peuvent pas être exportés vers le système comptable. Veuillez approuver ou payer ces dépenses avant de les exporter.',
        },
        invoices: {
            sendInvoice: 'Envoyer la facture',
            sendFrom: 'Envoyer depuis',
            invoicingDetails: 'Détails de facturation',
            invoicingDetailsDescription: 'Ces informations apparaîtront sur vos factures.',
            companyName: "Nom de l'entreprise",
            companyWebsite: "Site web de l'entreprise",
            paymentMethods: {
                personal: 'Personnel',
                business: 'Entreprise',
                chooseInvoiceMethod: 'Choisissez un mode de paiement ci-dessous :',
                addBankAccount: 'Ajouter un compte bancaire',
                payingAsIndividual: "Payer en tant qu'individu",
                payingAsBusiness: "Payer en tant qu'entreprise",
            },
            invoiceBalance: 'Solde de la facture',
            invoiceBalanceSubtitle:
                "Ceci est votre solde actuel provenant de l'encaissement des paiements de factures. Il sera transféré automatiquement sur votre compte bancaire si vous en avez ajouté un.",
            bankAccountsSubtitle: 'Ajoutez un compte bancaire pour effectuer et recevoir des paiements de factures.',
        },
        invite: {
            member: 'Inviter un membre',
            members: 'Inviter des membres',
            invitePeople: 'Inviter de nouveaux membres',
            genericFailureMessage: "Une erreur s'est produite lors de l'invitation du membre à l'espace de travail. Veuillez réessayer.",
            pleaseEnterValidLogin: `Veuillez vous assurer que l'email ou le numéro de téléphone est valide (par exemple, ${CONST.EXAMPLE_PHONE_NUMBER}).`,
            user: 'utilisateur',
            users: 'utilisateurs',
            invited: 'invité',
            removed: 'removed',
            to: 'à',
            from: 'de',
        },
        inviteMessage: {
            confirmDetails: 'Confirmer les détails',
            inviteMessagePrompt: 'Rendez votre invitation encore plus spéciale en ajoutant un message ci-dessous !',
            personalMessagePrompt: 'Message',
            genericFailureMessage: "Une erreur s'est produite lors de l'invitation du membre à l'espace de travail. Veuillez réessayer.",
            inviteNoMembersError: 'Veuillez sélectionner au moins un membre à inviter',
            joinRequest: ({user, workspaceName}: {user: string; workspaceName: string}) => `${user} a demandé à rejoindre ${workspaceName}`,
        },
        distanceRates: {
            oopsNotSoFast: 'Oups ! Pas si vite...',
            workspaceNeeds: 'Un espace de travail nécessite au moins un tarif de distance activé.',
            distance: 'Distance',
            centrallyManage: 'Gérez les tarifs de manière centralisée, suivez en miles ou en kilomètres, et définissez une catégorie par défaut.',
            rate: 'Taux',
            addRate: 'Ajouter un tarif',
            findRate: 'Trouver le tarif',
            trackTax: 'Suivre la taxe',
            deleteRates: () => ({
                one: 'Supprimer le taux',
                other: 'Supprimer les tarifs',
            }),
            enableRates: () => ({
                one: 'Activer le tarif',
                other: 'Activer les tarifs',
            }),
            disableRates: () => ({
                one: 'Désactiver le taux',
                other: 'Désactiver les taux',
            }),
            enableRate: 'Activer le tarif',
            status: 'Statut',
            unit: 'Unité',
            taxFeatureNotEnabledMessage: "Les taxes doivent être activées sur l'espace de travail pour utiliser cette fonctionnalité. Rendez-vous sur",
            changePromptMessage: 'pour effectuer ce changement.',
            deleteDistanceRate: 'Supprimer le tarif de distance',
            areYouSureDelete: () => ({
                one: 'Êtes-vous sûr de vouloir supprimer ce tarif ?',
                other: 'Êtes-vous sûr de vouloir supprimer ces tarifs ?',
            }),
        },
        editor: {
            descriptionInputLabel: 'Description',
            nameInputLabel: 'Nom',
            typeInputLabel: 'Type',
            initialValueInputLabel: 'Valeur initiale',
            nameInputHelpText: "C'est le nom que vous verrez sur votre espace de travail.",
            nameIsRequiredError: 'Vous devrez donner un nom à votre espace de travail',
            currencyInputLabel: 'Devise par défaut',
            currencyInputHelpText: 'Toutes les dépenses de cet espace de travail seront converties dans cette devise.',
            currencyInputDisabledText: ({currency}: CurrencyInputDisabledTextParams) =>
                `La devise par défaut ne peut pas être modifiée car cet espace de travail est lié à un compte bancaire en ${currency}.`,
            save: 'Enregistrer',
            genericFailureMessage: "Une erreur s'est produite lors de la mise à jour de l'espace de travail. Veuillez réessayer.",
            avatarUploadFailureMessage: "Une erreur s'est produite lors du téléchargement de l'avatar. Veuillez réessayer.",
            addressContext: "Une adresse de l'espace de travail est requise pour activer Expensify Travel. Veuillez entrer une adresse associée à votre entreprise.",
        },
        bankAccount: {
            continueWithSetup: 'Continuer la configuration',
            youAreAlmostDone:
                "Vous avez presque terminé de configurer votre compte bancaire, ce qui vous permettra d'émettre des cartes d'entreprise, de rembourser des dépenses, de collecter des factures et de payer des factures.",
            streamlinePayments: 'Rationaliser les paiements',
            connectBankAccountNote: 'Remarque : Les comptes bancaires personnels ne peuvent pas être utilisés pour les paiements sur les espaces de travail.',
            oneMoreThing: 'Encore une chose !',
            allSet: 'Vous êtes prêt !',
            accountDescriptionWithCards: "Ce compte bancaire sera utilisé pour émettre des cartes d'entreprise, rembourser des dépenses, encaisser des factures et payer des factures.",
            letsFinishInChat: 'Terminons dans le chat !',
            finishInChat: 'Terminer dans le chat',
            almostDone: 'Presque terminé !',
            disconnectBankAccount: 'Déconnecter le compte bancaire',
            startOver: 'Recommencer',
            updateDetails: 'Mettre à jour les détails',
            yesDisconnectMyBankAccount: 'Oui, déconnectez mon compte bancaire.',
            yesStartOver: 'Oui, recommencez',
            disconnectYour: 'Déconnectez votre',
            bankAccountAnyTransactions: 'compte bancaire. Toutes les transactions en cours pour ce compte seront toujours effectuées.',
            clearProgress: "Recommencer effacera les progrès que vous avez réalisés jusqu'à présent.",
            areYouSure: 'Êtes-vous sûr ?',
            workspaceCurrency: "Devise de l'espace de travail",
            updateCurrencyPrompt:
                "Il semble que votre espace de travail soit actuellement configuré pour une devise différente de l'USD. Veuillez cliquer sur le bouton ci-dessous pour mettre à jour votre devise en USD maintenant.",
            updateToUSD: 'Mettre à jour en USD',
            updateWorkspaceCurrency: "Mettre à jour la devise de l'espace de travail",
            workspaceCurrencyNotSupported: "Devise de l'espace de travail non prise en charge",
            yourWorkspace: 'Votre espace de travail est configuré avec une devise non prise en charge. Consultez le',
            listOfSupportedCurrencies: 'liste des devises prises en charge',
        },
        changeOwner: {
            changeOwnerPageTitle: 'Transférer le propriétaire',
            addPaymentCardTitle: 'Entrez votre carte de paiement pour transférer la propriété',
            addPaymentCardButtonText: 'Accepter les conditions et ajouter une carte de paiement',
            addPaymentCardReadAndAcceptTextPart1: 'Lire et accepter',
            addPaymentCardReadAndAcceptTextPart2: 'politique pour ajouter votre carte',
            addPaymentCardTerms: 'termes',
            addPaymentCardPrivacy: 'confidentialité',
            addPaymentCardAnd: '&',
            addPaymentCardPciCompliant: 'Conforme à la norme PCI-DSS',
            addPaymentCardBankLevelEncrypt: 'Chiffrement de niveau bancaire',
            addPaymentCardRedundant: 'Infrastructure redondante',
            addPaymentCardLearnMore: 'En savoir plus sur notre',
            addPaymentCardSecurity: 'sécurité',
            amountOwedTitle: 'Solde impayé',
            amountOwedButtonText: "D'accord",
            amountOwedText: "Ce compte a un solde impayé d'un mois précédent.\n\nVoulez-vous régler le solde et prendre en charge la facturation de cet espace de travail ?",
            ownerOwesAmountTitle: 'Solde impayé',
            ownerOwesAmountButtonText: 'Transférer le solde',
            ownerOwesAmountText: ({email, amount}: OwnerOwesAmountParams) =>
                `Le compte propriétaire de cet espace de travail (${email}) a un solde impayé d'un mois précédent.\n\nSouhaitez-vous transférer ce montant (${amount}) afin de prendre en charge la facturation de cet espace de travail ? Votre carte de paiement sera débitée immédiatement.`,
            subscriptionTitle: "Prendre en charge l'abonnement annuel",
            subscriptionButtonText: "Transférer l'abonnement",
            subscriptionText: ({usersCount, finalCount}: ChangeOwnerSubscriptionParams) =>
                `Prendre en charge cet espace de travail fusionnera son abonnement annuel avec votre abonnement actuel. Cela augmentera la taille de votre abonnement de ${usersCount} membres, portant la nouvelle taille de votre abonnement à ${finalCount}. Souhaitez-vous continuer ?`,
            duplicateSubscriptionTitle: "Alerte d'abonnement en double",
            duplicateSubscriptionButtonText: 'Continuer',
            duplicateSubscriptionText: ({email, workspaceName}: ChangeOwnerDuplicateSubscriptionParams) =>
                `Il semble que vous essayiez de prendre en charge la facturation des espaces de travail de ${email}, mais pour cela, vous devez d'abord être administrateur sur tous leurs espaces de travail.\n\nCliquez sur "Continuer" si vous souhaitez uniquement prendre en charge la facturation pour l'espace de travail ${workspaceName}.\n\nSi vous souhaitez prendre en charge la facturation de l'ensemble de leur abonnement, veuillez leur demander de vous ajouter en tant qu'administrateur à tous leurs espaces de travail avant de prendre en charge la facturation.`,
            hasFailedSettlementsTitle: 'Impossible de transférer la propriété',
            hasFailedSettlementsButtonText: 'Compris',
            hasFailedSettlementsText: ({email}: ChangeOwnerHasFailedSettlementsParams) =>
                `Vous ne pouvez pas prendre en charge la facturation car ${email} a un règlement de carte Expensify en retard. Veuillez leur demander de contacter concierge@expensify.com pour résoudre le problème. Ensuite, vous pourrez prendre en charge la facturation de cet espace de travail.`,
            failedToClearBalanceTitle: "Échec de l'effacement du solde",
            failedToClearBalanceButtonText: "D'accord",
            failedToClearBalanceText: "Nous n'avons pas pu régler le solde. Veuillez réessayer plus tard.",
            successTitle: 'Youpi ! Tout est prêt.',
            successDescription: 'Vous êtes maintenant le propriétaire de cet espace de travail.',
            errorTitle: 'Oups ! Pas si vite...',
            errorDescriptionPartOne: 'Un problème est survenu lors du transfert de la propriété de cet espace de travail. Réessayez, ou',
            errorDescriptionPartTwo: 'contactez Concierge',
            errorDescriptionPartThree: "pour obtenir de l'aide.",
        },
        exportAgainModal: {
            title: 'Attention !',
            description: ({reportName, connectionName}: ExportAgainModalDescriptionParams) =>
                `Les rapports suivants ont déjà été exportés vers ${CONST.POLICY.CONNECTIONS.NAME_USER_FRIENDLY[connectionName]} :\n\n${reportName}\n\nÊtes-vous sûr de vouloir les exporter à nouveau ?`,
            confirmText: 'Oui, exporter à nouveau',
            cancelText: 'Annuler',
        },
        upgrade: {
            reportFields: {
                title: 'Champs de rapport',
                description: `Les champs de rapport vous permettent de spécifier des détails au niveau de l'en-tête, distincts des tags qui se rapportent aux dépenses sur des éléments de ligne individuels. Ces détails peuvent inclure des noms de projet spécifiques, des informations sur les voyages d'affaires, des emplacements, et plus encore.`,
                onlyAvailableOnPlan: 'Les champs de rapport ne sont disponibles que sur le plan Control, à partir de',
            },
            [CONST.POLICY.CONNECTIONS.NAME.NETSUITE]: {
                title: 'NetSuite',
                description: `Profitez de la synchronisation automatisée et réduisez les saisies manuelles grâce à l'intégration Expensify + NetSuite. Obtenez des informations financières approfondies et en temps réel avec la prise en charge des segments natifs et personnalisés, y compris la cartographie des projets et des clients.`,
                onlyAvailableOnPlan: 'Notre intégration NetSuite est uniquement disponible avec le plan Control, à partir de',
            },
            [CONST.POLICY.CONNECTIONS.NAME.SAGE_INTACCT]: {
                title: 'Sage Intacct',
                description: `Profitez de la synchronisation automatisée et réduisez les saisies manuelles avec l'intégration Expensify + Sage Intacct. Obtenez des informations financières approfondies et en temps réel grâce à des dimensions définies par l'utilisateur, ainsi qu'un codage des dépenses par département, classe, emplacement, client et projet (travail).`,
                onlyAvailableOnPlan: 'Notre intégration Sage Intacct est uniquement disponible avec le plan Control, à partir de',
            },
            [CONST.POLICY.CONNECTIONS.NAME.QBD]: {
                title: 'QuickBooks Desktop',
                description: `Profitez de la synchronisation automatisée et réduisez les saisies manuelles avec l'intégration Expensify + QuickBooks Desktop. Obtenez une efficacité ultime grâce à une connexion bidirectionnelle en temps réel et au codage des dépenses par classe, article, client et projet.`,
                onlyAvailableOnPlan: 'Notre intégration QuickBooks Desktop est uniquement disponible avec le plan Control, à partir de',
            },
            [CONST.UPGRADE_FEATURE_INTRO_MAPPING.approvals.id]: {
                title: 'Approvals avancés',
                description: `Si vous souhaitez ajouter plus de niveaux d'approbation au processus – ou simplement vous assurer que les dépenses les plus importantes bénéficient d'un autre regard – nous avons ce qu'il vous faut. Les approbations avancées vous aident à mettre en place les contrôles appropriés à chaque niveau afin de garder les dépenses de votre équipe sous contrôle.`,
                onlyAvailableOnPlan: 'Les approbations avancées ne sont disponibles que sur le plan Control, qui commence à',
            },
            categories: {
                title: 'Catégories',
                description: `Les catégories vous aident à mieux organiser vos dépenses pour suivre où vous dépensez votre argent. Utilisez notre liste de catégories suggérées ou créez les vôtres.`,
                onlyAvailableOnPlan: 'Les catégories sont disponibles sur le plan Collect, à partir de',
            },
            glCodes: {
                title: 'Codes GL',
                description: `Ajoutez des codes GL à vos catégories et étiquettes pour faciliter l'exportation des dépenses vers vos systèmes de comptabilité et de paie.`,
                onlyAvailableOnPlan: 'Les codes GL sont uniquement disponibles sur le plan Control, à partir de',
            },
            glAndPayrollCodes: {
                title: 'Codes GL et de paie',
                description: `Ajoutez des codes GL et de paie à vos catégories pour faciliter l'exportation des dépenses vers vos systèmes de comptabilité et de paie.`,
                onlyAvailableOnPlan: 'Les codes GL et de paie sont uniquement disponibles sur le plan Control, à partir de',
            },
            taxCodes: {
                title: 'Codes fiscaux',
                description: `Ajoutez des codes fiscaux à vos taxes pour faciliter l'exportation des dépenses vers vos systèmes de comptabilité et de paie.`,
                onlyAvailableOnPlan: 'Les codes fiscaux sont uniquement disponibles avec le plan Control, à partir de',
            },
            companyCards: {
                title: "Cartes d'entreprise illimitées",
                description: `Besoin d'ajouter plus de flux de cartes ? Débloquez des cartes d'entreprise illimitées pour synchroniser les transactions de tous les principaux émetteurs de cartes.`,
                onlyAvailableOnPlan: 'Ceci est uniquement disponible sur le plan Control, à partir de',
            },
            rules: {
                title: 'Règles',
                description: `Les règles fonctionnent en arrière-plan et gardent vos dépenses sous contrôle pour que vous n'ayez pas à vous soucier des petites choses.\n\nExigez des détails de dépense comme des reçus et des descriptions, définissez des limites et des valeurs par défaut, et automatisez les approbations et les paiements – tout en un seul endroit.`,
                onlyAvailableOnPlan: 'Les règles sont uniquement disponibles sur le plan Control, à partir de',
            },
            perDiem: {
                title: 'Per diem',
                description:
                    'Le per diem est un excellent moyen de maintenir vos coûts quotidiens conformes et prévisibles lorsque vos employés voyagent. Profitez de fonctionnalités telles que des tarifs personnalisés, des catégories par défaut et des détails plus précis comme les destinations et les sous-tarifs.',
                onlyAvailableOnPlan: 'Les indemnités journalières ne sont disponibles que sur le plan Control, à partir de',
            },
            travel: {
                title: 'Voyage',
                description:
                    "Expensify Travel est une nouvelle plateforme de réservation et de gestion de voyages d'affaires qui permet aux membres de réserver des hébergements, des vols, des transports, et plus encore.",
                onlyAvailableOnPlan: 'Le voyage est disponible sur le plan Collect, à partir de',
            },
            multiLevelTags: {
                title: 'Tags multi-niveaux',
                description:
                    "Les balises multi-niveaux vous aident à suivre les dépenses avec plus de précision. Assignez plusieurs balises à chaque poste—comme le département, le client ou le centre de coût—pour capturer le contexte complet de chaque dépense. Cela permet des rapports plus détaillés, des flux de travail d'approbation et des exportations comptables.",
                onlyAvailableOnPlan: 'Les balises multi-niveaux sont uniquement disponibles sur le plan Control, à partir de',
            },
            pricing: {
                perActiveMember: 'par membre actif par mois.',
                perMember: 'par membre par mois.',
            },
            note: {
                upgradeWorkspace: 'Mettez à niveau votre espace de travail pour accéder à cette fonctionnalité, ou',
                learnMore: 'en savoir plus',
                aboutOurPlans: 'à propos de nos plans et tarifs.',
            },
            upgradeToUnlock: 'Débloquez cette fonctionnalité',
            completed: {
                headline: `Vous avez amélioré votre espace de travail !`,
                successMessage: ({policyName}: ReportPolicyNameParams) => `Vous avez réussi à passer ${policyName} au plan Control !`,
                categorizeMessage: `Vous avez réussi à passer à un espace de travail sur le plan Collect. Vous pouvez maintenant catégoriser vos dépenses !`,
                travelMessage: `Vous avez réussi à passer à un espace de travail sur le plan Collect. Vous pouvez maintenant commencer à réserver et gérer vos voyages !`,
                viewSubscription: 'Voir votre abonnement',
                moreDetails: 'pour plus de détails.',
                gotIt: 'Compris, merci',
            },
            commonFeatures: {
                title: 'Passez au plan Control',
                note: 'Débloquez nos fonctionnalités les plus puissantes, y compris :',
                benefits: {
                    startsAt: 'Le plan Control commence à',
                    perMember: 'par membre actif par mois.',
                    learnMore: 'En savoir plus',
                    pricing: 'à propos de nos plans et tarifs.',
                    benefit1: 'Connexions comptables avancées (NetSuite, Sage Intacct, et plus)',
                    benefit2: 'Règles de dépenses intelligentes',
                    benefit3: "Flux de travail d'approbation à plusieurs niveaux",
                    benefit4: 'Contrôles de sécurité renforcés',
                    toUpgrade: 'Pour mettre à niveau, cliquez',
                    selectWorkspace: 'sélectionnez un espace de travail et changez le type de plan en',
                },
            },
        },
        downgrade: {
            commonFeatures: {
                title: 'Passer au plan Collect',
                note: "Si vous rétrogradez, vous perdrez l'accès à ces fonctionnalités et plus encore :",
                benefits: {
                    note: 'Pour une comparaison complète de nos plans, consultez notre',
                    pricingPage: 'page de tarification',
                    confirm: 'Êtes-vous sûr de vouloir rétrograder et supprimer vos configurations ?',
                    warning: 'Ceci ne peut pas être annulé.',
                    benefit1: 'Connexions comptables (sauf QuickBooks Online et Xero)',
                    benefit2: 'Règles de dépenses intelligentes',
                    benefit3: "Flux de travail d'approbation à plusieurs niveaux",
                    benefit4: 'Contrôles de sécurité renforcés',
                    headsUp: 'Attention !',
                    multiWorkspaceNote: 'Vous devrez rétrograder tous vos espaces de travail avant votre premier paiement mensuel pour commencer un abonnement au tarif Collect. Cliquez',
                    selectStep: '> sélectionnez chaque espace de travail > changez le type de plan en',
                },
            },
            completed: {
                headline: 'Votre espace de travail a été rétrogradé',
                description: "Vous avez d'autres espaces de travail sur le plan Control. Pour être facturé au tarif Collect, vous devez rétrograder tous les espaces de travail.",
                gotIt: 'Compris, merci',
            },
        },
        payAndDowngrade: {
            title: 'Payer et rétrograder',
            headline: 'Votre paiement final',
            description1: 'Votre facture finale pour cet abonnement sera',
            description2: ({date}: DateParams) => `Voir votre répartition ci-dessous pour le ${date} :`,
            subscription:
                "Attention ! Cette action mettra fin à votre abonnement Expensify, supprimera cet espace de travail et retirera tous les membres de l'espace de travail. Si vous souhaitez conserver cet espace de travail et seulement vous retirer, demandez à un autre administrateur de prendre en charge la facturation d'abord.",
            genericFailureMessage: "Une erreur s'est produite lors du paiement de votre facture. Veuillez réessayer.",
        },
        restrictedAction: {
            restricted: 'Restreint',
            actionsAreCurrentlyRestricted: ({workspaceName}: ActionsAreCurrentlyRestricted) => `Les actions sur l'espace de travail ${workspaceName} sont actuellement restreintes.`,
            workspaceOwnerWillNeedToAddOrUpdatePaymentCard: ({workspaceOwnerName}: WorkspaceOwnerWillNeedToAddOrUpdatePaymentCardParams) =>
                `Le propriétaire de l'espace de travail, ${workspaceOwnerName}, devra ajouter ou mettre à jour la carte de paiement enregistrée pour débloquer la nouvelle activité de l'espace de travail.`,
            youWillNeedToAddOrUpdatePaymentCard: "Vous devrez ajouter ou mettre à jour la carte de paiement enregistrée pour débloquer la nouvelle activité de l'espace de travail.",
            addPaymentCardToUnlock: 'Ajoutez une carte de paiement pour débloquer !',
            addPaymentCardToContinueUsingWorkspace: 'Ajoutez une carte de paiement pour continuer à utiliser cet espace de travail.',
            pleaseReachOutToYourWorkspaceAdmin: "Veuillez contacter l'administrateur de votre espace de travail pour toute question.",
            chatWithYourAdmin: 'Discutez avec votre administrateur',
            chatInAdmins: 'Discuter dans #admins',
            addPaymentCard: 'Ajouter une carte de paiement',
        },
        rules: {
            individualExpenseRules: {
                title: 'Dépenses',
                subtitle: 'Définissez des contrôles de dépenses et des paramètres par défaut pour les dépenses individuelles. Vous pouvez également créer des règles pour',
                receiptRequiredAmount: 'Montant requis pour le reçu',
                receiptRequiredAmountDescription: 'Exiger des reçus lorsque les dépenses dépassent ce montant, sauf si une règle de catégorie le remplace.',
                maxExpenseAmount: 'Montant maximum de la dépense',
                maxExpenseAmountDescription: 'Signaler les dépenses qui dépassent ce montant, sauf si une règle de catégorie les remplace.',
                maxAge: 'Âge maximum',
                maxExpenseAge: 'Âge maximal des dépenses',
                maxExpenseAgeDescription: "Signaler les dépenses plus anciennes qu'un nombre spécifique de jours.",
                maxExpenseAgeDays: () => ({
                    one: '1 jour',
                    other: (count: number) => `${count} jours`,
                }),
                billableDefault: 'Par défaut facturable',
                billableDefaultDescription:
                    'Choisissez si les dépenses en espèces et par carte de crédit doivent être facturables par défaut. Les dépenses facturables sont activées ou désactivées dans',
                billable: 'Facturable',
                billableDescription: 'Les dépenses sont le plus souvent refacturées aux clients.',
                nonBillable: 'Non-facturable',
                nonBillableDescription: 'Les dépenses sont occasionnellement refacturées aux clients.',
                eReceipts: 'eReceipts',
                eReceiptsHint: 'Les eReceipts sont créés automatiquement',
                eReceiptsHintLink: 'pour la plupart des transactions de crédit en USD',
                attendeeTracking: 'Suivi des participants',
                attendeeTrackingHint: 'Suivez le coût par personne pour chaque dépense.',
                prohibitedDefaultDescription:
                    "Signalez tous les reçus où apparaissent de l'alcool, des jeux d'argent ou d'autres articles restreints. Les dépenses avec des reçus contenant ces articles devront faire l'objet d'une vérification manuelle.",
                prohibitedExpenses: 'Dépenses interdites',
                alcohol: 'Alcool',
                hotelIncidentals: "Frais accessoires d'hôtel",
                gambling: "Jeux d'argent",
                tobacco: 'Tabac',
                adultEntertainment: 'Divertissement pour adultes',
            },
            expenseReportRules: {
                examples: 'Exemples :',
                title: 'Rapports de dépenses',
                subtitle: 'Automatisez la conformité des rapports de dépenses, les approbations et le paiement.',
                customReportNamesSubtitle: 'Personnalisez les titres des rapports en utilisant notre',
                customNameTitle: 'Titre de rapport par défaut',
                customNameDescription: 'Choisissez un nom personnalisé pour les rapports de dépenses en utilisant notre',
                customNameDescriptionLink: 'formules étendues',
                customNameInputLabel: 'Nom',
                customNameEmailPhoneExample: 'E-mail ou téléphone du membre : {report:submit:from}',
                customNameStartDateExample: 'Date de début du rapport : {report:startdate}',
                customNameWorkspaceNameExample: "Nom de l'espace de travail : {report:workspacename}",
                customNameReportIDExample: 'Report ID : {report:id}',
                customNameTotalExample: 'Total : {report:total}.',
                preventMembersFromChangingCustomNamesTitle: 'Empêcher les membres de modifier les noms des rapports personnalisés',
                preventSelfApprovalsTitle: 'Empêcher les auto-approbations',
                preventSelfApprovalsSubtitle: "Empêcher les membres de l'espace de travail d'approuver leurs propres rapports de dépenses.",
                autoApproveCompliantReportsTitle: 'Approuver automatiquement les rapports conformes',
                autoApproveCompliantReportsSubtitle: "Configurez quels rapports de dépenses sont éligibles pour l'approbation automatique.",
                autoApproveReportsUnderTitle: 'Approuver automatiquement les rapports sous',
                autoApproveReportsUnderDescription: 'Les rapports de dépenses entièrement conformes en dessous de ce montant seront automatiquement approuvés.',
                randomReportAuditTitle: 'Audit de rapport aléatoire',
                randomReportAuditDescription: "Exiger que certains rapports soient approuvés manuellement, même s'ils sont éligibles pour une approbation automatique.",
                autoPayApprovedReportsTitle: 'Rapports approuvés de paiement automatique',
                autoPayApprovedReportsSubtitle: 'Configurez quels rapports de dépenses sont éligibles pour le paiement automatique.',
                autoPayApprovedReportsLimitError: ({currency}: AutoPayApprovedReportsLimitErrorParams = {}) => `Veuillez entrer un montant inférieur à ${currency ?? ''}20 000`,
                autoPayApprovedReportsLockedSubtitle: 'Allez dans plus de fonctionnalités et activez les flux de travail, puis ajoutez des paiements pour débloquer cette fonctionnalité.',
                autoPayReportsUnderTitle: 'Rapports de paiement automatique sous',
                autoPayReportsUnderDescription: 'Les rapports de dépenses entièrement conformes en dessous de ce montant seront automatiquement payés.',
                unlockFeatureGoToSubtitle: 'Aller à',
                unlockFeatureEnableWorkflowsSubtitle: ({featureName}: FeatureNameParams) =>
                    `et activez les flux de travail, puis ajoutez ${featureName} pour débloquer cette fonctionnalité.`,
                enableFeatureSubtitle: ({featureName}: FeatureNameParams) => `et activez ${featureName} pour débloquer cette fonctionnalité.`,
            },
            categoryRules: {
                title: 'Règles de catégorie',
                approver: 'Approbateur',
                requireDescription: 'Description requise',
                descriptionHint: 'Indice de description',
                descriptionHintDescription: ({categoryName}: CategoryNameParams) =>
                    `Rappelez aux employés de fournir des informations supplémentaires pour les dépenses de « ${categoryName} ». Cet indice apparaît dans le champ de description des dépenses.`,
                descriptionHintLabel: 'Indice',
                descriptionHintSubtitle: "Astuce : Plus c'est court, mieux c'est !",
                maxAmount: 'Montant maximum',
                flagAmountsOver: 'Signaler les montants supérieurs à',
                flagAmountsOverDescription: ({categoryName}: CategoryNameParams) => `S'applique à la catégorie « ${categoryName} ».`,
                flagAmountsOverSubtitle: 'Cela remplace le montant maximum pour toutes les dépenses.',
                expenseLimitTypes: {
                    expense: 'Dépense individuelle',
                    expenseSubtitle: "Marquer les montants des dépenses par catégorie. Cette règle remplace la règle générale de l'espace de travail pour le montant maximal des dépenses.",
                    daily: 'Total de la catégorie',
                    dailySubtitle: 'Indiquer le total des dépenses par catégorie pour chaque rapport de dépenses.',
                },
                requireReceiptsOver: 'Exiger des reçus au-dessus de',
                requireReceiptsOverList: {
                    default: ({defaultAmount}: DefaultAmountParams) => `${defaultAmount} ${CONST.DOT_SEPARATOR} Par défaut`,
                    never: 'Ne jamais exiger de reçus',
                    always: 'Toujours exiger des reçus',
                },
                defaultTaxRate: 'Taux de taxe par défaut',
                goTo: 'Aller à',
                andEnableWorkflows: 'et activez les flux de travail, puis ajoutez des approbations pour débloquer cette fonctionnalité.',
            },
            customRules: {
                title: 'Règles personnalisées',
                subtitle: 'Description',
                description: 'Saisir des règles personnalisées pour les rapports de dépenses',
            },
        },
        planTypePage: {
            planTypes: {
                team: {
                    label: 'Collecter',
                    description: 'Pour les équipes cherchant à automatiser leurs processus.',
                },
                corporate: {
                    label: 'Contrôle',
                    description: 'Pour les organisations ayant des exigences avancées.',
                },
            },
            description: 'Choisissez un plan qui vous convient. Pour une liste détaillée des fonctionnalités et des tarifs, consultez notre',
            subscriptionLink: "types de plan et page d'aide sur les tarifs",
            lockedPlanDescription: ({count, annualSubscriptionEndDate}: WorkspaceLockedPlanTypeParams) => ({
                one: `Vous vous êtes engagé à avoir 1 membre actif sur le plan Control jusqu'à la fin de votre abonnement annuel le ${annualSubscriptionEndDate}. Vous pouvez passer à un abonnement à l'utilisation et rétrograder vers le plan Collect à partir du ${annualSubscriptionEndDate} en désactivant le renouvellement automatique dans`,
                other: `Vous vous êtes engagé à avoir ${count} membres actifs sur le plan Control jusqu'à la fin de votre abonnement annuel le ${annualSubscriptionEndDate}. Vous pouvez passer à l'abonnement à l'utilisation et rétrograder au plan Collect à partir du ${annualSubscriptionEndDate} en désactivant le renouvellement automatique dans`,
            }),
            subscriptions: 'Abonnements',
        },
    },
    getAssistancePage: {
        title: "Obtenir de l'aide",
        subtitle: 'Nous sommes ici pour vous ouvrir la voie vers la grandeur !',
        description: 'Choisissez parmi les options de support ci-dessous :',
        chatWithConcierge: 'Discuter avec Concierge',
        scheduleSetupCall: 'Planifier un appel de configuration',
        scheduleACall: 'Planifier un appel',
        questionMarkButtonTooltip: "Obtenez de l'aide de notre équipe",
        exploreHelpDocs: "Explorer les documents d'aide",
        registerForWebinar: "S'inscrire au webinaire",
        onboardingHelp: "Aide à l'intégration",
    },
    emojiPicker: {
        skinTonePickerLabel: 'Changer la couleur de peau par défaut',
        headers: {
            frequentlyUsed: 'Fréquemment utilisé',
            smileysAndEmotion: 'Smileys et émotions',
            peopleAndBody: 'Personnes et Corps',
            animalsAndNature: 'Animaux et Nature',
            foodAndDrink: 'Nourriture et Boissons',
            travelAndPlaces: 'Voyages et lieux',
            activities: 'Activités',
            objects: 'Objets',
            symbols: 'Symboles',
            flags: 'Drapeaux',
        },
    },
    newRoomPage: {
        newRoom: 'Nouvelle salle',
        groupName: 'Nom du groupe',
        roomName: 'Nom de la salle',
        visibility: 'Visibilité',
        restrictedDescription: 'Les personnes de votre espace de travail peuvent trouver cette salle',
        privateDescription: 'Les personnes invitées à cette salle peuvent la trouver.',
        publicDescription: 'Tout le monde peut trouver cette salle',
        // eslint-disable-next-line @typescript-eslint/naming-convention
        public_announceDescription: 'Tout le monde peut trouver cette salle',
        createRoom: 'Créer une salle',
        roomAlreadyExistsError: 'Une salle portant ce nom existe déjà',
        roomNameReservedError: ({reservedName}: RoomNameReservedErrorParams) => `${reservedName} est une salle par défaut sur tous les espaces de travail. Veuillez choisir un autre nom.`,
        roomNameInvalidError: 'Les noms de salle peuvent uniquement inclure des lettres minuscules, des chiffres et des tirets',
        pleaseEnterRoomName: 'Veuillez entrer un nom de salle',
        pleaseSelectWorkspace: 'Veuillez sélectionner un espace de travail',
        renamedRoomAction: ({oldName, newName, actorName, isExpenseReport}: RenamedRoomActionParams) => {
            const actor = actorName ? `${actorName} ` : '';
            return isExpenseReport ? `${actor} renommé en "${newName}" (précédemment "${oldName}")` : `${actor} a renommé cette salle en "${newName}" (précédemment "${oldName}")`;
        },
        roomRenamedTo: ({newName}: RoomRenamedToParams) => `Salle renommée en ${newName}`,
        social: 'social',
        selectAWorkspace: 'Sélectionner un espace de travail',
        growlMessageOnRenameError: "Impossible de renommer la salle de l'espace de travail. Veuillez vérifier votre connexion et réessayer.",
        visibilityOptions: {
            restricted: 'Espace de travail', // the translation for "restricted" visibility is actually workspace. This is so we can display restricted visibility rooms as "workspace" without having to change what's stored.
            private: 'Privé',
            public: 'Public',
            // eslint-disable-next-line @typescript-eslint/naming-convention
            public_announce: 'Annonce publique',
        },
    },
    workspaceApprovalModes: {
        submitAndClose: 'Soumettre et fermer',
        submitAndApprove: 'Soumettre et Approuver',
        advanced: 'AVANCÉ',
        dynamicExternal: 'DYNAMIC_EXTERNAL',
        smartReport: 'SMARTREPORT',
        billcom: 'BILLCOM',
    },
    workspaceActions: {
        addApprovalRule: ({approverEmail, approverName, field, name}: AddedPolicyApprovalRuleParams) =>
            `ajouté ${approverName} (${approverEmail}) comme approbateur pour le ${field} "${name}"`,
        deleteApprovalRule: ({approverEmail, approverName, field, name}: AddedPolicyApprovalRuleParams) =>
            `supprimé ${approverName} (${approverEmail}) en tant qu'approbateur pour le ${field} "${name}"`,
        updateApprovalRule: ({field, name, newApproverEmail, newApproverName, oldApproverEmail, oldApproverName}: UpdatedPolicyApprovalRuleParams) => {
            const formatApprover = (displayName?: string, email?: string) => (displayName ? `${displayName} (${email})` : email);
            return `a changé l'approbateur pour le ${field} "${name}" à ${formatApprover(newApproverName, newApproverEmail)} (précédemment ${formatApprover(oldApproverName, oldApproverEmail)})`;
        },
        addCategory: ({categoryName}: UpdatedPolicyCategoryParams) => `a ajouté la catégorie "${categoryName}"`,
        deleteCategory: ({categoryName}: UpdatedPolicyCategoryParams) => `a supprimé la catégorie "${categoryName}"`,
        updateCategory: ({oldValue, categoryName}: UpdatedPolicyCategoryParams) => `${oldValue ? 'désactivé' : 'activé'} la catégorie "${categoryName}"`,
        updateCategoryPayrollCode: ({oldValue, categoryName, newValue}: UpdatedPolicyCategoryGLCodeParams) => {
            if (!oldValue) {
                return `ajouté le code de paie "${newValue}" à la catégorie "${categoryName}"`;
            }
            if (!newValue && oldValue) {
                return `a supprimé le code de paie "${oldValue}" de la catégorie "${categoryName}"`;
            }
            return `a changé le code de paie de la catégorie "${categoryName}" en “${newValue}” (auparavant “${oldValue}”)`;
        },
        updateCategoryGLCode: ({oldValue, categoryName, newValue}: UpdatedPolicyCategoryGLCodeParams) => {
            if (!oldValue) {
                return `a ajouté le code GL "${newValue}" à la catégorie "${categoryName}"`;
            }
            if (!newValue && oldValue) {
                return `a supprimé le code GL "${oldValue}" de la catégorie "${categoryName}"`;
            }
            return `a changé le code GL de la catégorie “${categoryName}” en “${newValue}” (précédemment “${oldValue}“)`;
        },
        updateAreCommentsRequired: ({oldValue, categoryName}: UpdatedPolicyCategoryParams) => {
            return `a changé la description de la catégorie "${categoryName}" en ${!oldValue ? 'requis' : 'pas requis'} (précédemment ${!oldValue ? 'pas requis' : 'requis'})`;
        },
        updateCategoryMaxExpenseAmount: ({categoryName, oldAmount, newAmount}: UpdatedPolicyCategoryMaxExpenseAmountParams) => {
            if (newAmount && !oldAmount) {
                return `a ajouté un montant maximum de ${newAmount} à la catégorie "${categoryName}"`;
            }
            if (oldAmount && !newAmount) {
                return `a supprimé le montant maximum de ${oldAmount} de la catégorie "${categoryName}"`;
            }
            return `a modifié le montant maximum de la catégorie "${categoryName}" à ${newAmount} (précédemment ${oldAmount})`;
        },
        updateCategoryExpenseLimitType: ({categoryName, oldValue, newValue}: UpdatedPolicyCategoryExpenseLimitTypeParams) => {
            if (!oldValue) {
                return `a ajouté un type de limite de ${newValue} à la catégorie "${categoryName}"`;
            }
            return `a changé le type de limite de la catégorie "${categoryName}" en ${newValue} (précédemment ${oldValue})`;
        },
        updateCategoryMaxAmountNoReceipt: ({categoryName, oldValue, newValue}: UpdatedPolicyCategoryMaxAmountNoReceiptParams) => {
            if (!oldValue) {
                return `mis à jour la catégorie "${categoryName}" en changeant Reçus en ${newValue}`;
            }
            return `a changé la catégorie "${categoryName}" en ${newValue} (précédemment ${oldValue})`;
        },
        setCategoryName: ({oldName, newName}: UpdatedPolicyCategoryNameParams) => `a renommé la catégorie "${oldName}" en "${newName}"`,
        updatedDescriptionHint: ({categoryName, oldValue, newValue}: UpdatedPolicyCategoryDescriptionHintTypeParams) => {
            if (!newValue) {
                return `a supprimé l'indication de description "${oldValue}" de la catégorie "${categoryName}"`;
            }
            return !oldValue
                ? `ajouté l'indice de description "${newValue}" à la catégorie "${categoryName}"`
                : `a changé l'indice de description de la catégorie "${categoryName}" en « ${newValue} » (auparavant « ${oldValue} »)`;
        },
        updateTagListName: ({oldName, newName}: UpdatedPolicyCategoryNameParams) => `a changé le nom de la liste de tags en "${newName}" (précédemment "${oldName}")`,
        addTag: ({tagListName, tagName}: UpdatedPolicyTagParams) => `a ajouté le tag "${tagName}" à la liste "${tagListName}"`,
        updateTagName: ({tagListName, newName, oldName}: UpdatedPolicyTagNameParams) =>
            `a mis à jour la liste des étiquettes "${tagListName}" en changeant l'étiquette "${oldName}" en "${newName}"`,
        updateTagEnabled: ({tagListName, tagName, enabled}: UpdatedPolicyTagParams) => `${enabled ? 'activé' : 'désactivé'} le tag "${tagName}" dans la liste "${tagListName}"`,
        deleteTag: ({tagListName, tagName}: UpdatedPolicyTagParams) => `a supprimé le tag "${tagName}" de la liste "${tagListName}"`,
        deleteMultipleTags: ({count, tagListName}: UpdatedPolicyTagParams) => `supprimé les balises "${count}" de la liste "${tagListName}"`,
        updateTag: ({tagListName, newValue, tagName, updatedField, oldValue}: UpdatedPolicyTagFieldParams) => {
            if (oldValue) {
                return `mis à jour le tag "${tagName}" dans la liste "${tagListName}" en changeant le ${updatedField} à "${newValue}" (auparavant "${oldValue}")`;
            }
            return `a mis à jour le tag "${tagName}" dans la liste "${tagListName}" en ajoutant un ${updatedField} de "${newValue}"`;
        },
        updateCustomUnit: ({customUnitName, newValue, oldValue, updatedField}: UpdatePolicyCustomUnitParams) =>
            `a changé le ${customUnitName} ${updatedField} en "${newValue}" (auparavant "${oldValue}")`,
        updateCustomUnitTaxEnabled: ({newValue}: UpdatePolicyCustomUnitTaxEnabledParams) => `Suivi fiscal ${newValue ? 'activé' : 'désactivé'} sur les taux de distance`,
        addCustomUnitRate: ({customUnitName, rateName}: AddOrDeletePolicyCustomUnitRateParams) => `a ajouté un nouveau taux "${customUnitName}" "${rateName}"`,
        updatedCustomUnitRate: ({customUnitName, customUnitRateName, newValue, oldValue, updatedField}: UpdatedPolicyCustomUnitRateParams) =>
            `a changé le taux de ${customUnitName} ${updatedField} "${customUnitRateName}" à "${newValue}" (auparavant "${oldValue}")`,
        updatedCustomUnitTaxRateExternalID: ({customUnitRateName, newValue, newTaxPercentage, oldTaxPercentage, oldValue}: UpdatedPolicyCustomUnitTaxRateExternalIDParams) => {
            if (oldTaxPercentage && oldValue) {
                return `a modifié le taux de taxe sur le taux de distance "${customUnitRateName}" à "${newValue} (${newTaxPercentage})" (précédemment "${oldValue} (${oldTaxPercentage})")`;
            }
            return `a ajouté le taux de taxe "${newValue} (${newTaxPercentage})" au taux de distance "${customUnitRateName}"`;
        },
        updatedCustomUnitTaxClaimablePercentage: ({customUnitRateName, newValue, oldValue}: UpdatedPolicyCustomUnitTaxClaimablePercentageParams) => {
            if (oldValue) {
                return `a modifié la partie récupérable de la taxe sur le taux de distance "${customUnitRateName}" à "${newValue}" (auparavant "${oldValue}")`;
            }
            return `ajouté une partie récupérable de taxe de "${newValue}" au taux de distance "${customUnitRateName}"`;
        },
        deleteCustomUnitRate: ({customUnitName, rateName}: AddOrDeletePolicyCustomUnitRateParams) => `supprimé le taux "${rateName}" de "${customUnitName}"`,
        addedReportField: ({fieldType, fieldName}: AddedOrDeletedPolicyReportFieldParams) => `ajouté le champ de rapport ${fieldType} "${fieldName}"`,
        updateReportFieldDefaultValue: ({defaultValue, fieldName}: UpdatedPolicyReportFieldDefaultValueParams) =>
            `définir la valeur par défaut du champ de rapport "${fieldName}" sur "${defaultValue}"`,
        addedReportFieldOption: ({fieldName, optionName}: PolicyAddedReportFieldOptionParams) => `a ajouté l'option "${optionName}" au champ de rapport "${fieldName}"`,
        removedReportFieldOption: ({fieldName, optionName}: PolicyAddedReportFieldOptionParams) => `a supprimé l'option "${optionName}" du champ de rapport "${fieldName}"`,
        updateReportFieldOptionDisabled: ({fieldName, optionName, optionEnabled}: PolicyDisabledReportFieldOptionParams) =>
            `${optionEnabled ? 'activé' : 'désactivé'} l'option "${optionName}" pour le champ de rapport "${fieldName}"`,
        updateReportFieldAllOptionsDisabled: ({fieldName, optionName, allEnabled, toggledOptionsCount}: PolicyDisabledReportFieldAllOptionsParams) => {
            if (toggledOptionsCount && toggledOptionsCount > 1) {
                return `${allEnabled ? 'activé' : 'désactivé'} toutes les options pour le champ de rapport "${fieldName}"`;
            }
            return `${allEnabled ? 'activé' : 'désactivé'} l'option "${optionName}" pour le champ de rapport "${fieldName}", rendant toutes les options ${allEnabled ? 'activé' : 'désactivé'}`;
        },
        deleteReportField: ({fieldType, fieldName}: AddedOrDeletedPolicyReportFieldParams) => `supprimé le champ de rapport ${fieldType} "${fieldName}"`,
        preventSelfApproval: ({oldValue, newValue}: UpdatedPolicyPreventSelfApprovalParams) =>
            `mis à jour "Empêcher l'auto-approbation" en "${newValue === 'true' ? 'Activé' : 'Désactivé'}" (précédemment "${oldValue === 'true' ? 'Activé' : 'Désactivé'}")`,
        updateMaxExpenseAmountNoReceipt: ({oldValue, newValue}: UpdatedPolicyFieldWithNewAndOldValueParams) =>
            `a modifié le montant maximum requis pour les dépenses avec reçu à ${newValue} (auparavant ${oldValue})`,
        updateMaxExpenseAmount: ({oldValue, newValue}: UpdatedPolicyFieldWithNewAndOldValueParams) =>
            `a modifié le montant maximum des dépenses pour les violations à ${newValue} (précédemment ${oldValue})`,
        updateMaxExpenseAge: ({oldValue, newValue}: UpdatedPolicyFieldWithNewAndOldValueParams) =>
            `mis à jour "Âge maximal des dépenses (jours)" à "${newValue}" (précédemment "${oldValue === 'false' ? CONST.POLICY.DEFAULT_MAX_EXPENSE_AGE : oldValue}")`,
        updateMonthlyOffset: ({oldValue, newValue}: UpdatedPolicyFieldWithNewAndOldValueParams) => {
            if (!oldValue) {
                return `définir la date de soumission du rapport mensuel sur "${newValue}"`;
            }
            return `a mis à jour la date de soumission du rapport mensuel à "${newValue}" (précédemment "${oldValue}")`;
        },
        updateDefaultBillable: ({oldValue, newValue}: UpdatedPolicyFieldWithNewAndOldValueParams) =>
            `mis à jour "Refacturer les dépenses aux clients" à "${newValue}" (précédemment "${oldValue}")`,
        updateDefaultTitleEnforced: ({value}: UpdatedPolicyFieldWithValueParam) => `"Appliquer les titres de rapport par défaut" ${value ? 'sur' : 'désactivé'}`,
        renamedWorkspaceNameAction: ({oldName, newName}: RenamedWorkspaceNameActionParams) => `a mis à jour le nom de cet espace de travail en "${newName}" (précédemment "${oldName}")`,
        updateWorkspaceDescription: ({newDescription, oldDescription}: UpdatedPolicyDescriptionParams) =>
            !oldDescription
                ? `définir la description de cet espace de travail sur "${newDescription}"`
                : `a mis à jour la description de cet espace de travail en "${newDescription}" (précédemment "${oldDescription}")`,
        removedFromApprovalWorkflow: ({submittersNames}: RemovedFromApprovalWorkflowParams) => {
            let joinedNames = '';
            if (submittersNames.length === 1) {
                joinedNames = submittersNames.at(0) ?? '';
            } else if (submittersNames.length === 2) {
                joinedNames = submittersNames.join('et');
            } else if (submittersNames.length > 2) {
                joinedNames = `${submittersNames.slice(0, submittersNames.length - 1).join(', ')} and ${submittersNames.at(-1)}`;
            }
            return {
                one: `vous a retiré du flux de travail d'approbation et du chat de dépenses de ${joinedNames}. Les rapports précédemment soumis resteront disponibles pour approbation dans votre boîte de réception.`,
                other: `vous a retiré des flux de travail d'approbation et des discussions de dépenses de ${joinedNames}. Les rapports précédemment soumis resteront disponibles pour approbation dans votre boîte de réception.`,
            };
        },
        demotedFromWorkspace: ({policyName, oldRole}: DemotedFromWorkspaceParams) =>
            `a mis à jour votre rôle dans ${policyName} de ${oldRole} à utilisateur. Vous avez été retiré de toutes les discussions de dépenses des soumetteurs, sauf la vôtre.`,
        updatedWorkspaceCurrencyAction: ({oldCurrency, newCurrency}: UpdatedPolicyCurrencyParams) => `a mis à jour la devise par défaut en ${newCurrency} (précédemment ${oldCurrency})`,
        updatedWorkspaceFrequencyAction: ({oldFrequency, newFrequency}: UpdatedPolicyFrequencyParams) =>
            `a mis à jour la fréquence de rapport automatique à "${newFrequency}" (précédemment "${oldFrequency}")`,
        updateApprovalMode: ({newValue, oldValue}: ChangeFieldParams) => `a mis à jour le mode d'approbation en "${newValue}" (auparavant "${oldValue}")`,
        upgradedWorkspace: 'a mis à niveau cet espace de travail vers le plan Control',
        downgradedWorkspace: 'a rétrogradé cet espace de travail vers le plan Collect',
        updatedAuditRate: ({oldAuditRate, newAuditRate}: UpdatedPolicyAuditRateParams) =>
            `a changé le taux de rapports acheminés aléatoirement pour approbation manuelle à ${Math.round(newAuditRate * 100)}% (précédemment ${Math.round(oldAuditRate * 100)}%)`,
        updatedManualApprovalThreshold: ({oldLimit, newLimit}: UpdatedPolicyManualApprovalThresholdParams) =>
            `a modifié la limite d'approbation manuelle pour toutes les dépenses à ${newLimit} (précédemment ${oldLimit})`,
    },
    roomMembersPage: {
        memberNotFound: 'Membre non trouvé.',
        useInviteButton: "Pour inviter un nouveau membre à la discussion, veuillez utiliser le bouton d'invitation ci-dessus.",
        notAuthorized: `Vous n'avez pas accès à cette page. Si vous essayez de rejoindre cette salle, demandez simplement à un membre de la salle de vous ajouter. Autre chose ? Contactez ${CONST.EMAIL.CONCIERGE}`,
        removeMembersPrompt: ({memberName}: {memberName: string}) => ({
            one: `Êtes-vous sûr de vouloir retirer ${memberName} de la salle ?`,
            other: 'Êtes-vous sûr de vouloir supprimer les membres sélectionnés de la salle ?',
        }),
        error: {
            genericAdd: "Un problème est survenu lors de l'ajout de ce membre à la salle.",
        },
    },
    newTaskPage: {
        assignTask: 'Attribuer une tâche',
        assignMe: 'Assigner à moi',
        confirmTask: 'Confirmer la tâche',
        confirmError: 'Veuillez entrer un titre et sélectionner une destination de partage',
        descriptionOptional: 'Description (facultatif)',
        pleaseEnterTaskName: 'Veuillez entrer un titre',
        pleaseEnterTaskDestination: 'Veuillez sélectionner où vous souhaitez partager cette tâche.',
    },
    task: {
        task: 'Tâche',
        title: 'Titre',
        description: 'Description',
        assignee: 'Cessionnaire',
        completed: 'Terminé',
        action: 'Compléter',
        messages: {
            created: ({title}: TaskCreatedActionParams) => `tâche pour ${title}`,
            completed: 'marqué comme terminé',
            canceled: 'tâche supprimée',
            reopened: 'marqué comme incomplet',
            error: "Vous n'avez pas la permission d'effectuer l'action demandée.",
        },
        markAsComplete: 'Marquer comme terminé',
        markAsIncomplete: 'Marquer comme incomplet',
        assigneeError: "Une erreur s'est produite lors de l'attribution de cette tâche. Veuillez essayer un autre assigné.",
        genericCreateTaskFailureMessage: "Une erreur s'est produite lors de la création de cette tâche. Veuillez réessayer plus tard.",
        deleteTask: 'Supprimer la tâche',
        deleteConfirmation: 'Êtes-vous sûr de vouloir supprimer cette tâche ?',
    },
    statementPage: {
        title: ({year, monthName}: StatementTitleParams) => `Relevé de ${monthName} ${year}`,
    },
    keyboardShortcutsPage: {
        title: 'Raccourcis clavier',
        subtitle: 'Gagnez du temps avec ces raccourcis clavier pratiques :',
        shortcuts: {
            openShortcutDialog: 'Ouvre la boîte de dialogue des raccourcis clavier',
            markAllMessagesAsRead: 'Marquer tous les messages comme lus',
            escape: "Boîtes de dialogue d'échappement",
            search: 'Ouvrir la boîte de dialogue de recherche',
            newChat: 'Nouvel écran de chat',
            copy: 'Copier le commentaire',
            openDebug: 'Ouvrir la boîte de dialogue des préférences de test',
        },
    },
    guides: {
        screenShare: "Partage d'écran",
        screenShareRequest: "Expensify vous invite à un partage d'écran",
    },
    search: {
        resultsAreLimited: 'Les résultats de recherche sont limités.',
        viewResults: 'Voir les résultats',
        resetFilters: 'Réinitialiser les filtres',
        searchResults: {
            emptyResults: {
                title: 'Rien à afficher',
                subtitle: "Essayez d'ajuster vos critères de recherche ou de créer quelque chose avec le bouton vert +.",
            },
            emptyExpenseResults: {
                title: "Vous n'avez pas encore créé de dépenses.",
                subtitle: "Créez une dépense ou faites un essai d'Expensify pour en savoir plus.",
                subtitleWithOnlyCreateButton: 'Utilisez le bouton vert ci-dessous pour créer une dépense.',
            },
            emptyReportResults: {
                title: "Vous n'avez pas encore créé de rapports",
                subtitle: 'Créez un rapport ou essayez Expensify pour en savoir plus.',
                subtitleWithOnlyCreateButton: 'Utilisez le bouton vert ci-dessous pour créer un rapport.',
            },
            emptyInvoiceResults: {
                title: "Vous n'avez pas encore créé de factures.",
                subtitle: 'Envoyez une facture ou faites un essai de Expensify pour en savoir plus.',
                subtitleWithOnlyCreateButton: 'Utilisez le bouton vert ci-dessous pour envoyer une facture.',
            },
            emptyTripResults: {
                title: 'Aucun voyage à afficher',
                subtitle: 'Commencez par réserver votre premier voyage ci-dessous.',
                buttonText: 'Réserver un voyage',
            },
            emptySubmitResults: {
                title: 'Aucune dépense à soumettre',
                subtitle: 'Tout est en ordre. Faites un tour de victoire !',
                buttonText: 'Créer un rapport',
            },
            emptyApproveResults: {
                title: 'Aucune dépense à approuver',
                subtitle: 'Zéro dépenses. Détente maximale. Bien joué !',
            },
            emptyPayResults: {
                title: 'Aucune dépense à payer',
                subtitle: "Félicitations ! Vous avez franchi la ligne d'arrivée.",
            },
            emptyExportResults: {
                title: 'Aucune dépense à exporter',
                subtitle: 'Il est temps de se détendre, beau travail.',
            },
        },
        saveSearch: 'Enregistrer la recherche',
        deleteSavedSearch: 'Supprimer la recherche enregistrée',
        deleteSavedSearchConfirm: 'Êtes-vous sûr de vouloir supprimer cette recherche ?',
        searchName: 'Rechercher un nom',
        savedSearchesMenuItemTitle: 'Enregistré',
        groupedExpenses: 'dépenses groupées',
        bulkActions: {
            approve: 'Approuver',
            pay: 'Payer',
            delete: 'Supprimer',
            hold: 'Attente',
            unhold: 'Supprimer la suspension',
            noOptionsAvailable: 'Aucune option disponible pour le groupe de dépenses sélectionné.',
        },
        filtersHeader: 'Filtres',
        filters: {
            date: {
                before: ({date}: OptionalParam<DateParams> = {}) => `Before ${date ?? ''}`,
                after: ({date}: OptionalParam<DateParams> = {}) => `Après ${date ?? ''}`,
                on: ({date}: OptionalParam<DateParams> = {}) => `On ${date ?? ''}`,
            },
            status: 'Statut',
            keyword: 'Mot-clé',
            hasKeywords: 'A des mots-clés',
            currency: 'Devise',
            link: 'Lien',
            pinned: 'Épinglé',
            unread: 'Non lu',
            completed: 'Terminé',
            amount: {
                lessThan: ({amount}: OptionalParam<RequestAmountParams> = {}) => `Moins de ${amount ?? ''}`,
                greaterThan: ({amount}: OptionalParam<RequestAmountParams> = {}) => `Supérieur à ${amount ?? ''}`,
                between: ({greaterThan, lessThan}: FiltersAmountBetweenParams) => `Entre ${greaterThan} et ${lessThan}`,
            },
            card: {
                expensify: 'Expensify',
                individualCards: 'Cartes individuelles',
                closedCards: 'Cartes fermées',
                cardFeeds: 'Flux de cartes',
                cardFeedName: ({cardFeedBankName, cardFeedLabel}: {cardFeedBankName: string; cardFeedLabel?: string}) =>
                    `Tout ${cardFeedBankName}${cardFeedLabel ? ` - ${cardFeedLabel}` : ''}`,
                cardFeedNameCSV: ({cardFeedLabel}: {cardFeedLabel?: string}) => `Toutes les cartes importées CSV${cardFeedLabel ? ` - ${cardFeedLabel}` : ''}`,
            },
            current: 'Actuel',
            past: 'Passé',
            submitted: 'Date de soumission',
            approved: 'Date approuvée',
            paid: 'Date de paiement',
            exported: 'Date exportée',
            posted: 'Date de publication',
            billable: 'Facturable',
            reimbursable: 'Remboursable',
        },
        moneyRequestReport: {
            emptyStateTitle: "Ce rapport n'a pas de dépenses.",
            emptyStateSubtitle: 'Vous pouvez ajouter des dépenses à ce rapport en utilisant le bouton ci-dessus.',
        },
        noCategory: 'Aucune catégorie',
        noTag: 'Aucun tag',
        expenseType: 'Type de dépense',
        recentSearches: 'Recherches récentes',
        recentChats: 'Discussions récentes',
        searchIn: 'Rechercher dans',
        searchPlaceholder: 'Rechercher quelque chose',
        suggestions: 'Suggestions',
        exportSearchResults: {
            title: 'Créer une exportation',
            description: "Wow, ça fait beaucoup d'articles ! Nous allons les regrouper, et Concierge vous enverra un fichier sous peu.",
        },
        exportAll: {
            selectAllMatchingItems: 'Sélectionnez tous les éléments correspondants',
            allMatchingItemsSelected: 'Tous les éléments correspondants sélectionnés',
        },
    },
    genericErrorPage: {
        title: 'Oh-oh, quelque chose a mal tourné !',
        body: {
            helpTextMobile: "Veuillez fermer et rouvrir l'application, ou passer à",
            helpTextWeb: 'web.',
            helpTextConcierge: 'Si le problème persiste, contactez',
        },
        refresh: 'Rafraîchir',
    },
    fileDownload: {
        success: {
            title: 'Téléchargé !',
            message: 'Pièce jointe téléchargée avec succès !',
            qrMessage:
                'Vérifiez votre dossier de photos ou de téléchargements pour une copie de votre code QR. Astuce : Ajoutez-le à une présentation pour que votre audience puisse le scanner et se connecter directement avec vous.',
        },
        generalError: {
            title: 'Erreur de pièce jointe',
            message: 'La pièce jointe ne peut pas être téléchargée',
        },
        permissionError: {
            title: 'Accès au stockage',
            message: 'Expensify ne peut pas enregistrer les pièces jointes sans accès au stockage. Appuyez sur paramètres pour mettre à jour les autorisations.',
        },
    },
    desktopApplicationMenu: {
        mainMenu: 'Nouveau Expensify',
        about: 'About New Expensify',
        update: 'Mettre à jour New Expensify',
        checkForUpdates: 'Vérifier les mises à jour',
        toggleDevTools: 'Basculer les outils de développement',
        viewShortcuts: 'Voir les raccourcis clavier',
        services: 'Services',
        hide: 'Masquer New Expensify',
        hideOthers: 'Masquer les autres',
        showAll: 'Afficher tout',
        quit: 'Quitter New Expensify',
        fileMenu: 'Fichier',
        closeWindow: 'Fermer la fenêtre',
        editMenu: 'Modifier',
        undo: 'Annuler',
        redo: 'Refaire',
        cut: 'Couper',
        copy: 'Copier',
        paste: 'Coller',
        pasteAndMatchStyle: 'Coller et adapter le style',
        pasteAsPlainText: 'Coller en tant que texte brut',
        delete: 'Supprimer',
        selectAll: 'Tout sélectionner',
        speechSubmenu: 'Discours',
        startSpeaking: 'Commencer à parler',
        stopSpeaking: 'Arrête de parler',
        viewMenu: 'Voir',
        reload: 'Recharger',
        forceReload: 'Recharger de force',
        resetZoom: 'Taille réelle',
        zoomIn: 'Zoomer',
        zoomOut: 'Dézoomer',
        togglefullscreen: 'Basculer en plein écran',
        historyMenu: 'Historique',
        back: 'Retour',
        forward: 'Transférer',
        windowMenu: 'Fenêtre',
        minimize: 'Minimiser',
        zoom: 'Zoom',
        front: 'Tout amener au premier plan',
        helpMenu: 'Aide',
        learnMore: 'En savoir plus',
        documentation: 'Documentation',
        communityDiscussions: 'Discussions Communautaires',
        searchIssues: 'Rechercher des problèmes',
    },
    historyMenu: {
        forward: 'Transférer',
        back: 'Retour',
    },
    checkForUpdatesModal: {
        available: {
            title: 'Mise à jour disponible',
            message: ({isSilentUpdating}: {isSilentUpdating: boolean}) =>
                `La nouvelle version sera bientôt disponible.${!isSilentUpdating ? 'Nous vous informerons lorsque nous serons prêts à mettre à jour.' : ''}`,
            soundsGood: 'Ça marche',
        },
        notAvailable: {
            title: 'Mise à jour indisponible',
            message: "Aucune mise à jour n'est disponible pour le moment. Veuillez revenir plus tard !",
            okay: "D'accord",
        },
        error: {
            title: 'Échec de la vérification de mise à jour',
            message: "Nous n'avons pas pu vérifier la mise à jour. Veuillez réessayer dans un moment.",
        },
    },
    report: {
        newReport: {
            createReport: 'Créer un rapport',
            chooseWorkspace: 'Choisissez un espace de travail pour ce rapport.',
        },
        genericCreateReportFailureMessage: 'Erreur inattendue lors de la création de ce chat. Veuillez réessayer plus tard.',
        genericAddCommentFailureMessage: 'Erreur inattendue lors de la publication du commentaire. Veuillez réessayer plus tard.',
        genericUpdateReportFieldFailureMessage: 'Erreur inattendue lors de la mise à jour du champ. Veuillez réessayer plus tard.',
        genericUpdateReportNameEditFailureMessage: 'Erreur inattendue lors du renommage du rapport. Veuillez réessayer plus tard.',
        noActivityYet: 'Aucune activité pour le moment',
        actions: {
            type: {
                changeField: ({oldValue, newValue, fieldName}: ChangeFieldParams) => `modifié ${fieldName} de ${oldValue} à ${newValue}`,
                changeFieldEmpty: ({newValue, fieldName}: ChangeFieldParams) => `changé ${fieldName} en ${newValue}`,
                changeReportPolicy: ({fromPolicyName, toPolicyName}: ChangeReportPolicyParams) =>
                    `a changé l'espace de travail en ${toPolicyName}${fromPolicyName ? `(anciennement ${fromPolicyName})` : ''}`,
                changeType: ({oldType, newType}: ChangeTypeParams) => `changé le type de ${oldType} à ${newType}`,
                delegateSubmit: ({delegateUser, originalManager}: DelegateSubmitParams) => `a envoyé ce rapport à ${delegateUser} puisque ${originalManager} est en vacances`,
                exportedToCSV: `exporté en CSV`,
                exportedToIntegration: {
                    automatic: ({label}: ExportedToIntegrationParams) => `exporté vers ${label}`,
                    automaticActionOne: ({label}: ExportedToIntegrationParams) => `exporté vers ${label} via`,
                    automaticActionTwo: 'paramètres de comptabilité',
                    manual: ({label}: ExportedToIntegrationParams) => `a marqué ce rapport comme exporté manuellement vers ${label}.`,
                    automaticActionThree: 'et a créé avec succès un enregistrement pour',
                    reimburseableLink: 'dépenses personnelles',
                    nonReimbursableLink: "dépenses de carte d'entreprise",
                    pending: ({label}: ExportedToIntegrationParams) => `a commencé à exporter ce rapport vers ${label}...`,
                },
                integrationsMessage: ({errorMessage, label, linkText, linkURL}: IntegrationSyncFailedParams) =>
                    `échec de l'exportation de ce rapport vers ${label} ("${errorMessage} ${linkText ? `<a href="${linkURL}">${linkText}</a>` : ''}")`,
                managerAttachReceipt: `a ajouté un reçu`,
                managerDetachReceipt: `a supprimé un reçu`,
                markedReimbursed: ({amount, currency}: MarkedReimbursedParams) => `payé ${currency}${amount} ailleurs`,
                markedReimbursedFromIntegration: ({amount, currency}: MarkReimbursedFromIntegrationParams) => `payé ${currency}${amount} via intégration`,
                outdatedBankAccount: `n’a pas pu traiter le paiement en raison d’un problème avec le compte bancaire du payeur`,
                reimbursementACHBounce: `impossible de traiter le paiement, car le payeur n'a pas suffisamment de fonds`,
                reimbursementACHCancelled: `annulé le paiement`,
                reimbursementAccountChanged: `impossible de traiter le paiement, car le payeur a changé de compte bancaire`,
                reimbursementDelayed: `a traité le paiement mais il est retardé de 1 à 2 jours ouvrables supplémentaires`,
                selectedForRandomAudit: `sélectionné au hasard pour examen`,
                selectedForRandomAuditMarkdown: `[sélectionné au hasard](https://help.expensify.com/articles/expensify-classic/reports/Set-a-random-report-audit-schedule) pour examen`,
                share: ({to}: ShareParams) => `membre invité ${to}`,
                unshare: ({to}: UnshareParams) => `membre supprimé ${to}`,
                stripePaid: ({amount, currency}: StripePaidParams) => `payé ${currency}${amount}`,
                takeControl: `a pris le contrôle`,
                integrationSyncFailed: ({label, errorMessage}: IntegrationSyncFailedParams) => `échec de la synchronisation avec ${label}${errorMessage ? ` ("${errorMessage}")` : ''}`,
                addEmployee: ({email, role}: AddEmployeeParams) => `ajouté ${email} en tant que ${role === 'member' ? 'a' : 'un'} ${role}`,
                updateRole: ({email, currentRole, newRole}: UpdateRoleParams) => `a mis à jour le rôle de ${email} à ${newRole} (précédemment ${currentRole})`,
                updatedCustomField1: ({email, previousValue, newValue}: UpdatedCustomFieldParams) => {
                    if (!newValue) {
                        return `a supprimé le champ personnalisé 1 de ${email} (précédemment "${previousValue}")`;
                    }
                    return !previousValue
                        ? `ajouté "${newValue}" au champ personnalisé 1 de ${email}`
                        : `a changé le champ personnalisé 1 de ${email} en "${newValue}" (précédemment "${previousValue}")`;
                },
                updatedCustomField2: ({email, previousValue, newValue}: UpdatedCustomFieldParams) => {
                    if (!newValue) {
                        return `supprimé le champ personnalisé 2 de ${email} (précédemment "${previousValue}")`;
                    }
                    return !previousValue
                        ? `ajouté "${newValue}" au champ personnalisé 2 de ${email}`
                        : `a changé le champ personnalisé 2 de ${email} en "${newValue}" (auparavant "${previousValue}")`;
                },
                leftWorkspace: ({nameOrEmail}: LeftWorkspaceParams) => `${nameOrEmail} a quitté l'espace de travail`,
                removeMember: ({email, role}: AddEmployeeParams) => `supprimé ${role} ${email}`,
                removedConnection: ({connectionName}: ConnectionNameParams) => `connexion supprimée vers ${CONST.POLICY.CONNECTIONS.NAME_USER_FRIENDLY[connectionName]}`,
                addedConnection: ({connectionName}: ConnectionNameParams) => `connecté à ${CONST.POLICY.CONNECTIONS.NAME_USER_FRIENDLY[connectionName]}`,
                leftTheChat: 'a quitté le chat',
            },
        },
    },
    chronos: {
        oooEventSummaryFullDay: ({summary, dayCount, date}: OOOEventSummaryFullDayParams) => `${summary} pour ${dayCount} ${dayCount === 1 ? 'jour' : 'jours'} jusqu'à ${date}`,
        oooEventSummaryPartialDay: ({summary, timePeriod, date}: OOOEventSummaryPartialDayParams) => `${summary} de ${timePeriod} le ${date}`,
    },
    footer: {
        features: 'Fonctionnalités',
        expenseManagement: 'Gestion des dépenses',
        spendManagement: 'Gestion des dépenses',
        expenseReports: 'Rapports de dépenses',
        companyCreditCard: "Carte de crédit d'entreprise",
        receiptScanningApp: 'Application de numérisation de reçus',
        billPay: 'Bill Pay',
        invoicing: 'Facturation',
        CPACard: 'Carte CPA',
        payroll: 'Paie',
        travel: 'Voyage',
        resources: 'Ressources',
        expensifyApproved: 'ExpensifyApproved!',
        pressKit: 'Kit de presse',
        support: 'Support',
        expensifyHelp: 'ExpensifyHelp',
        terms: "Conditions d'utilisation",
        privacy: 'Confidentialité',
        learnMore: 'En savoir plus',
        aboutExpensify: "À propos d'Expensify",
        blog: 'Blog',
        jobs: 'Emplois',
        expensifyOrg: 'Expensify.org',
        investorRelations: 'Relations avec les investisseurs',
        getStarted: 'Commencer',
        createAccount: 'Créer un nouveau compte',
        logIn: 'Se connecter',
    },
    allStates: COMMON_CONST.STATES as States,
    allCountries: CONST.ALL_COUNTRIES as AllCountries,
    accessibilityHints: {
        navigateToChatsList: 'Revenir à la liste des discussions',
        chatWelcomeMessage: 'Message de bienvenue du chat',
        navigatesToChat: 'Navigue vers un chat',
        newMessageLineIndicator: 'Indicateur de nouvelle ligne de message',
        chatMessage: 'Message de chat',
        lastChatMessagePreview: 'Aperçu du dernier message de chat',
        workspaceName: "Nom de l'espace de travail",
        chatUserDisplayNames: "Noms d'affichage des membres du chat",
        scrollToNewestMessages: "Faites défiler jusqu'aux messages les plus récents",
        preStyledText: 'Texte pré-stylé',
        viewAttachment: 'Voir la pièce jointe',
    },
    parentReportAction: {
        deletedReport: 'Rapport supprimé',
        deletedMessage: 'Message supprimé',
        deletedExpense: 'Dépense supprimée',
        reversedTransaction: 'Transaction inversée',
        deletedTask: 'Tâche supprimée',
        hiddenMessage: 'Message caché',
    },
    threads: {
        thread: 'Fil de discussion',
        replies: 'Réponses',
        reply: 'Répondre',
        from: 'De',
        in: 'dans',
        parentNavigationSummary: ({reportName, workspaceName}: ParentNavigationSummaryParams) => `De ${reportName}${workspaceName ? `dans ${workspaceName}` : ''}`,
    },
    qrCodes: {
        copy: "Copier l'URL",
        copied: 'Copié !',
    },
    moderation: {
        flagDescription: 'Tous les messages signalés seront envoyés à un modérateur pour examen.',
        chooseAReason: 'Choisissez une raison pour signaler ci-dessous :',
        spam: 'Spam',
        spamDescription: 'Promotion hors sujet non sollicitée',
        inconsiderate: 'Inconsidéré',
        inconsiderateDescription: 'Phraséologie insultante ou irrespectueuse, avec des intentions douteuses',
        intimidation: 'Intimidation',
        intimidationDescription: 'Poursuivre agressivement un programme malgré des objections valides',
        bullying: 'Harcèlement',
        bullyingDescription: 'Cibler un individu pour obtenir son obéissance',
        harassment: 'Harcèlement',
        harassmentDescription: 'Comportement raciste, misogyne ou autre comportement largement discriminatoire',
        assault: 'Agression',
        assaultDescription: "Attaque émotionnelle spécifiquement ciblée avec l'intention de nuire",
        flaggedContent: 'Ce message a été signalé comme enfreignant nos règles communautaires et le contenu a été masqué.',
        hideMessage: 'Masquer le message',
        revealMessage: 'Révéler le message',
        levelOneResult: 'Envoie un avertissement anonyme et le message est signalé pour examen.',
        levelTwoResult: 'Message masqué du canal, avec avertissement anonyme et le message est signalé pour examen.',
        levelThreeResult: 'Message supprimé du canal avec un avertissement anonyme et le message est signalé pour examen.',
    },
    actionableMentionWhisperOptions: {
        invite: 'Invitez-les',
        nothing: 'Ne rien faire',
    },
    actionableMentionJoinWorkspaceOptions: {
        accept: 'Accepter',
        decline: 'Refuser',
    },
    actionableMentionTrackExpense: {
        submit: "Soumettez-le à quelqu'un",
        categorize: 'Catégorisez-le',
        share: 'Partagez-le avec mon comptable',
        nothing: "Rien pour l'instant",
    },
    teachersUnitePage: {
        teachersUnite: 'Teachers Unite',
        joinExpensifyOrg:
            'Rejoignez Expensify.org pour éliminer l\'injustice dans le monde entier. La campagne actuelle "Teachers Unite" soutient les éducateurs partout en partageant les coûts des fournitures scolaires essentielles.',
        iKnowATeacher: 'Je connais un enseignant',
        iAmATeacher: 'Je suis enseignant(e)',
        getInTouch: 'Excellent ! Veuillez partager leurs informations afin que nous puissions les contacter.',
        introSchoolPrincipal: "Présentation à votre directeur d'école",
        schoolPrincipalVerifyExpense:
            "Expensify.org partage le coût des fournitures scolaires essentielles afin que les élèves de ménages à faible revenu puissent avoir une meilleure expérience d'apprentissage. Votre principal sera invité à vérifier vos dépenses.",
        principalFirstName: 'Prénom du principal',
        principalLastName: 'Nom de famille du principal',
        principalWorkEmail: 'Email professionnel principal',
        updateYourEmail: 'Mettez à jour votre adresse e-mail',
        updateEmail: "Mettre à jour l'adresse e-mail",
        contactMethods: 'Méthodes de contact.',
        schoolMailAsDefault:
            'Avant de continuer, veuillez vous assurer de définir votre e-mail scolaire comme méthode de contact par défaut. Vous pouvez le faire dans Paramètres > Profil >',
        error: {
            enterPhoneEmail: 'Entrez un e-mail ou un numéro de téléphone valide',
            enterEmail: 'Entrez un e-mail',
            enterValidEmail: 'Entrez une adresse e-mail valide',
            tryDifferentEmail: 'Veuillez essayer un autre e-mail',
        },
    },
    cardTransactions: {
        notActivated: 'Non activé',
        outOfPocket: 'Dépenses personnelles',
        companySpend: "Dépenses de l'entreprise",
    },
    distance: {
        addStop: 'Ajouter un arrêt',
        deleteWaypoint: 'Supprimer le point de passage',
        deleteWaypointConfirmation: 'Êtes-vous sûr de vouloir supprimer ce point de passage ?',
        address: 'Adresse',
        waypointDescription: {
            start: 'Commencer',
            stop: 'Arrêter',
        },
        mapPending: {
            title: 'Carte en attente',
            subtitle: 'La carte sera générée lorsque vous serez de nouveau en ligne.',
            onlineSubtitle: 'Un instant pendant que nous configurons la carte',
            errorTitle: 'Erreur de carte',
            errorSubtitle: "Une erreur s'est produite lors du chargement de la carte. Veuillez réessayer.",
        },
        error: {
            selectSuggestedAddress: "Veuillez sélectionner une adresse suggérée ou utiliser l'emplacement actuel",
        },
    },
    reportCardLostOrDamaged: {
        report: "Signaler la perte / l'endommagement de la carte physique",
        screenTitle: 'Bulletin perdu ou endommagé',
        nextButtonLabel: 'Suivant',
        reasonTitle: "Pourquoi avez-vous besoin d'une nouvelle carte ?",
        cardDamaged: 'Ma carte a été endommagée',
        cardLostOrStolen: 'Ma carte a été perdue ou volée',
        confirmAddressTitle: "Veuillez confirmer l'adresse postale pour votre nouvelle carte.",
        cardDamagedInfo: "Votre nouvelle carte arrivera dans 2 à 3 jours ouvrables. Votre carte actuelle continuera à fonctionner jusqu'à ce que vous activiez la nouvelle.",
        cardLostOrStolenInfo: 'Votre carte actuelle sera définitivement désactivée dès que votre commande sera passée. La plupart des cartes arrivent en quelques jours ouvrables.',
        address: 'Adresse',
        deactivateCardButton: 'Désactiver la carte',
        shipNewCardButton: 'Expédier une nouvelle carte',
        addressError: "L'adresse est requise",
        reasonError: 'La raison est requise',
    },
    eReceipt: {
        guaranteed: 'eReçu garanti',
        transactionDate: 'Date de transaction',
    },
    referralProgram: {
        [CONST.REFERRAL_PROGRAM.CONTENT_TYPES.START_CHAT]: {
            buttonText1: 'Démarrer une discussion,',
            buttonText2: 'parrainez un ami.',
            header: 'Démarrer une discussion, recommander un ami',
            body: 'Vous voulez que vos amis utilisent aussi Expensify ? Commencez simplement une discussion avec eux et nous nous occuperons du reste.',
        },
        [CONST.REFERRAL_PROGRAM.CONTENT_TYPES.SUBMIT_EXPENSE]: {
            buttonText1: 'Soumettre une dépense,',
            buttonText2: 'parrainez votre patron.',
            header: 'Soumettre une dépense, référer votre patron',
            body: 'Vous voulez que votre patron utilise Expensify aussi ? Soumettez-lui simplement une dépense et nous nous occuperons du reste.',
        },
        [CONST.REFERRAL_PROGRAM.CONTENT_TYPES.REFER_FRIEND]: {
            header: 'Parrainez un ami',
            body: "Vous voulez que vos amis utilisent aussi Expensify ? Discutez, payez ou partagez une dépense avec eux et nous nous occupons du reste. Ou partagez simplement votre lien d'invitation !",
        },
        [CONST.REFERRAL_PROGRAM.CONTENT_TYPES.SHARE_CODE]: {
            buttonText: 'Parrainez un ami',
            header: 'Parrainez un ami',
            body: "Vous voulez que vos amis utilisent aussi Expensify ? Discutez, payez ou partagez une dépense avec eux et nous nous occupons du reste. Ou partagez simplement votre lien d'invitation !",
        },
        copyReferralLink: "Copier le lien d'invitation",
    },
    systemChatFooterMessage: {
        [CONST.INTRO_CHOICES.MANAGE_TEAM]: {
            phrase1: 'Discutez avec votre spécialiste de configuration en',
            phrase2: "pour obtenir de l'aide",
        },
        default: {
            phrase1: 'Message',
            phrase2: "pour obtenir de l'aide avec la configuration",
        },
    },
    violations: {
        allTagLevelsRequired: 'Tous les tags requis',
        autoReportedRejectedExpense: ({rejectReason, rejectedBy}: ViolationsAutoReportedRejectedExpenseParams) =>
            `${rejectedBy} a rejeté cette dépense avec le commentaire "${rejectReason}"`,
        billableExpense: "Facturable n'est plus valide",
        cashExpenseWithNoReceipt: ({formattedLimit}: ViolationsCashExpenseWithNoReceiptParams = {}) => `Receipt required${formattedLimit ? `au-delà de ${formattedLimit}` : ''}`,
        categoryOutOfPolicy: 'Catégorie non valide',
        conversionSurcharge: ({surcharge}: ViolationsConversionSurchargeParams) => `Surcharge de conversion de ${surcharge}% appliqué`,
        customUnitOutOfPolicy: 'Tarif non valide pour cet espace de travail',
        duplicatedTransaction: 'Duplicate',
        fieldRequired: 'Les champs du rapport sont obligatoires',
        futureDate: 'Date future non autorisée',
        invoiceMarkup: ({invoiceMarkup}: ViolationsInvoiceMarkupParams) => `Majoré de ${invoiceMarkup}%`,
        maxAge: ({maxAge}: ViolationsMaxAgeParams) => `Date antérieure à ${maxAge} jours`,
        missingCategory: 'Catégorie manquante',
        missingComment: 'Description requise pour la catégorie sélectionnée',
        missingTag: ({tagName}: ViolationsMissingTagParams = {}) => `Manquant ${tagName ?? 'tag'}`,
        modifiedAmount: ({type, displayPercentVariance}: ViolationsModifiedAmountParams) => {
            switch (type) {
                case 'distance':
                    return 'Le montant diffère de la distance calculée';
                case 'card':
                    return 'Montant supérieur à la transaction par carte';
                default:
                    if (displayPercentVariance) {
                        return `Montant ${displayPercentVariance}% supérieur au reçu scanné`;
                    }
                    return 'Montant supérieur au reçu scanné';
            }
        },
        modifiedDate: 'La date diffère du reçu scanné',
        nonExpensiworksExpense: 'Dépense non-Expensiworks',
        overAutoApprovalLimit: ({formattedLimit}: ViolationsOverLimitParams) => `La dépense dépasse la limite d'approbation automatique de ${formattedLimit}`,
        overCategoryLimit: ({formattedLimit}: ViolationsOverCategoryLimitParams) => `Montant supérieur à ${formattedLimit}/limite de catégorie par personne`,
        overLimit: ({formattedLimit}: ViolationsOverLimitParams) => `Montant au-delà de la limite de ${formattedLimit}/personne`,
        overLimitAttendee: ({formattedLimit}: ViolationsOverLimitParams) => `Montant au-delà de la limite de ${formattedLimit}/personne`,
        perDayLimit: ({formattedLimit}: ViolationsPerDayLimitParams) => `Montant dépassant la limite quotidienne de ${formattedLimit}/personne pour la catégorie`,
        receiptNotSmartScanned:
            'Détails de la dépense et reçu ajoutés manuellement. Veuillez vérifier les détails. <a href="https://help.expensify.com/articles/expensify-classic/reports/Automatic-Receipt-Audit">En savoir plus</a> sur l\'audit automatique pour tous les reçus.',
        receiptRequired: ({formattedLimit, category}: ViolationsReceiptRequiredParams) => {
            let message = 'Reçu requis';
            if (formattedLimit ?? category) {
                message += 'terminé';
                if (formattedLimit) {
                    message += ` ${formattedLimit}`;
                }
                if (category) {
                    message += 'limite de catégorie';
                }
            }
            return message;
        },
        prohibitedExpense: ({prohibitedExpenseType}: ViolationsProhibitedExpenseParams) => {
            const preMessage = 'Dépense interdite :';
            switch (prohibitedExpenseType) {
                case 'alcohol':
                    return `${preMessage} alcool`;
                case 'gambling':
                    return `${preMessage} jeu d'argent`;
                case 'tobacco':
                    return `${preMessage} tabac`;
                case 'adultEntertainment':
                    return `${preMessage} divertissement pour adultes`;
                case 'hotelIncidentals':
                    return `${preMessage} frais accessoires d'hôtel`;
                default:
                    return `${preMessage}${prohibitedExpenseType}`;
            }
        },
        customRules: ({message}: ViolationsCustomRulesParams) => message,
        reviewRequired: 'Examen requis',
        rter: ({brokenBankConnection, email, isAdmin, isTransactionOlderThan7Days, member, rterType}: ViolationsRterParams) => {
            if (rterType === CONST.RTER_VIOLATION_TYPES.BROKEN_CARD_CONNECTION_530 || rterType === CONST.RTER_VIOLATION_TYPES.BROKEN_CARD_CONNECTION) {
                return '';
            }
            if (brokenBankConnection) {
                return isAdmin
                    ? `Impossible de faire correspondre automatiquement le reçu en raison d'une connexion bancaire défectueuse que ${email} doit corriger.`
                    : "Impossible de faire correspondre automatiquement le reçu en raison d'une connexion bancaire défectueuse que vous devez réparer.";
            }
            if (!isTransactionOlderThan7Days) {
                return isAdmin ? `Demandez à ${member} de marquer comme espèce ou attendez 7 jours et réessayez` : 'En attente de fusion avec la transaction par carte.';
            }
            return '';
        },
        brokenConnection530Error: "Reçu en attente en raison d'une connexion bancaire interrompue",
        adminBrokenConnectionError: "Reçu en attente en raison d'une connexion bancaire défaillante. Veuillez résoudre dans",
        memberBrokenConnectionError: "Reçu en attente en raison d'une connexion bancaire défectueuse. Veuillez demander à un administrateur de l'espace de travail de résoudre le problème.",
        markAsCashToIgnore: 'Marquer comme espèce pour ignorer et demander un paiement.',
        smartscanFailed: ({canEdit = true}) => `Échec de la numérisation du reçu.${canEdit ? 'Saisir les détails manuellement.' : ''}`,
        receiptGeneratedWithAI: 'Reçu potentiellement généré par IA',
        someTagLevelsRequired: ({tagName}: ViolationsTagOutOfPolicyParams = {}) => `Missing ${tagName ?? 'Tag'}`,
        tagOutOfPolicy: ({tagName}: ViolationsTagOutOfPolicyParams = {}) => `${tagName ?? 'Tag'} n'est plus valide`,
        taxAmountChanged: 'Le montant de la taxe a été modifié',
        taxOutOfPolicy: ({taxName}: ViolationsTaxOutOfPolicyParams = {}) => `${taxName ?? 'Taxe'} n'est plus valide`,
        taxRateChanged: 'Le taux de taxe a été modifié',
        taxRequired: 'Taux de taxe manquant',
        none: 'Aucun',
        taxCodeToKeep: 'Choisissez le code fiscal à conserver',
        tagToKeep: 'Choisissez quelle balise conserver',
        isTransactionReimbursable: 'Choisissez si la transaction est remboursable',
        merchantToKeep: 'Choisissez quel commerçant conserver',
        descriptionToKeep: 'Choisissez quelle description conserver',
        categoryToKeep: 'Choisissez quelle catégorie conserver',
        isTransactionBillable: 'Choisissez si la transaction est facturable',
        keepThisOne: 'Keep this one',
        confirmDetails: `Confirmez les détails que vous conservez`,
        confirmDuplicatesInfo: `Les demandes en double que vous ne conservez pas seront conservées pour que le membre les supprime.`,
        hold: 'Cette dépense a été mise en attente',
        resolvedDuplicates: 'résolu le doublon',
    },
    reportViolations: {
        [CONST.REPORT_VIOLATIONS.FIELD_REQUIRED]: ({fieldName}: RequiredFieldParams) => `${fieldName} est requis`,
    },
    violationDismissal: {
        rter: {
            manual: 'a marqué ce reçu comme espèces',
        },
        duplicatedTransaction: {
            manual: 'résolu le doublon',
        },
    },
    videoPlayer: {
        play: 'Jouer',
        pause: 'Pause',
        fullscreen: 'Plein écran',
        playbackSpeed: 'Vitesse de lecture',
        expand: 'Développer',
        mute: 'Muet',
        unmute: 'Réactiver le son',
        normal: 'Normal',
    },
    exitSurvey: {
        header: 'Avant de partir',
        reasonPage: {
            title: 'Veuillez nous dire pourquoi vous partez',
            subtitle: 'Avant de partir, veuillez nous dire pourquoi vous souhaitez passer à Expensify Classic.',
        },
        reasons: {
            [CONST.EXIT_SURVEY.REASONS.FEATURE_NOT_AVAILABLE]: "J'ai besoin d'une fonctionnalité qui n'est disponible que dans Expensify Classic.",
            [CONST.EXIT_SURVEY.REASONS.DONT_UNDERSTAND]: 'Je ne comprends pas comment utiliser New Expensify.',
            [CONST.EXIT_SURVEY.REASONS.PREFER_CLASSIC]: 'Je comprends comment utiliser New Expensify, mais je préfère Expensify Classic.',
        },
        prompts: {
            [CONST.EXIT_SURVEY.REASONS.FEATURE_NOT_AVAILABLE]: 'Quelle fonctionnalité vous manque-t-il dans le nouveau Expensify ?',
            [CONST.EXIT_SURVEY.REASONS.DONT_UNDERSTAND]: 'Que cherchez-vous à faire ?',
            [CONST.EXIT_SURVEY.REASONS.PREFER_CLASSIC]: 'Pourquoi préférez-vous Expensify Classic ?',
        },
        responsePlaceholder: 'Votre réponse',
        thankYou: 'Merci pour le retour !',
        thankYouSubtitle: 'Vos réponses nous aideront à créer un meilleur produit pour accomplir les tâches. Merci beaucoup !',
        goToExpensifyClassic: 'Passer à Expensify Classic',
        offlineTitle: 'On dirait que vous êtes coincé ici...',
        offline:
            'Vous semblez être hors ligne. Malheureusement, Expensify Classic ne fonctionne pas hors ligne, mais New Expensify le fait. Si vous préférez utiliser Expensify Classic, réessayez lorsque vous aurez une connexion Internet.',
        quickTip: 'Petit conseil...',
        quickTipSubTitle: 'Vous pouvez accéder directement à Expensify Classic en visitant expensify.com. Ajoutez-le à vos favoris pour un raccourci facile !',
        bookACall: 'Réserver un appel',
        noThanks: 'Non merci',
        bookACallTitle: 'Souhaitez-vous parler à un chef de produit ?',
        benefits: {
            [CONST.EXIT_SURVEY.BENEFIT.CHATTING_DIRECTLY]: 'Discussion directe sur les dépenses et les rapports',
            [CONST.EXIT_SURVEY.BENEFIT.EVERYTHING_MOBILE]: 'Possibilité de tout faire sur mobile',
            [CONST.EXIT_SURVEY.BENEFIT.TRAVEL_EXPENSE]: 'Voyage et dépenses à la vitesse du chat',
        },
        bookACallTextTop: 'En passant à Expensify Classic, vous manquerez :',
        bookACallTextBottom:
            "Nous serions ravis de vous appeler pour comprendre pourquoi. Vous pouvez réserver un appel avec l'un de nos chefs de produit senior pour discuter de vos besoins.",
        takeMeToExpensifyClassic: 'Emmenez-moi à Expensify Classic',
    },
    listBoundary: {
        errorMessage: "Une erreur s'est produite lors du chargement de plus de messages",
        tryAgain: 'Réessayez',
    },
    systemMessage: {
        mergedWithCashTransaction: 'a associé un reçu à cette transaction',
    },
    subscription: {
        authenticatePaymentCard: 'Authentifier la carte de paiement',
        mobileReducedFunctionalityMessage: "Vous ne pouvez pas apporter de modifications à votre abonnement dans l'application mobile.",
        badge: {
            freeTrial: ({numOfDays}: BadgeFreeTrialParams) => `Essai gratuit : ${numOfDays} ${numOfDays === 1 ? 'jour' : 'jours'} restants`,
        },
        billingBanner: {
            policyOwnerAmountOwed: {
                title: 'Vos informations de paiement sont obsolètes.',
                subtitle: ({date}: BillingBannerSubtitleWithDateParams) =>
                    `Mettez à jour votre carte de paiement avant le ${date} pour continuer à utiliser toutes vos fonctionnalités préférées.`,
            },
            policyOwnerAmountOwedOverdue: {
                title: "Votre paiement n'a pas pu être traité",
                subtitle: ({date, purchaseAmountOwed}: BillingBannerOwnerAmountOwedOverdueParams) =>
                    date && purchaseAmountOwed
                        ? `Votre charge du ${date} de ${purchaseAmountOwed} n'a pas pu être traitée. Veuillez ajouter une carte de paiement pour régler le montant dû.`
                        : 'Veuillez ajouter une carte de paiement pour régler le montant dû.',
            },
            policyOwnerUnderInvoicing: {
                title: 'Vos informations de paiement sont obsolètes.',
                subtitle: ({date}: BillingBannerSubtitleWithDateParams) =>
                    `Votre paiement est en retard. Veuillez régler votre facture avant le ${date} pour éviter une interruption de service.`,
            },
            policyOwnerUnderInvoicingOverdue: {
                title: 'Vos informations de paiement sont obsolètes.',
                subtitle: 'Votre paiement est en retard. Veuillez régler votre facture.',
            },
            billingDisputePending: {
                title: "Votre carte n'a pas pu être débitée",
                subtitle: ({amountOwed, cardEnding}: BillingBannerDisputePendingParams) =>
                    `Vous avez contesté le débit de ${amountOwed} sur la carte se terminant par ${cardEnding}. Votre compte sera verrouillé jusqu'à ce que le litige soit résolu avec votre banque.`,
            },
            cardAuthenticationRequired: {
                title: "Votre carte n'a pas pu être débitée",
                subtitle: ({cardEnding}: BillingBannerCardAuthenticationRequiredParams) =>
                    `Votre carte de paiement n'a pas été entièrement authentifiée. Veuillez compléter le processus d'authentification pour activer votre carte de paiement se terminant par ${cardEnding}.`,
            },
            insufficientFunds: {
                title: "Votre carte n'a pas pu être débitée",
                subtitle: ({amountOwed}: BillingBannerInsufficientFundsParams) =>
                    `Votre carte de paiement a été refusée en raison de fonds insuffisants. Veuillez réessayer ou ajouter une nouvelle carte de paiement pour régler votre solde impayé de ${amountOwed}.`,
            },
            cardExpired: {
                title: "Votre carte n'a pas pu être débitée",
                subtitle: ({amountOwed}: BillingBannerCardExpiredParams) =>
                    `Votre carte de paiement a expiré. Veuillez ajouter une nouvelle carte de paiement pour régler votre solde impayé de ${amountOwed}.`,
            },
            cardExpireSoon: {
                title: 'Votre carte expire bientôt',
                subtitle:
                    'Votre carte de paiement expirera à la fin de ce mois. Cliquez sur le menu à trois points ci-dessous pour la mettre à jour et continuer à utiliser toutes vos fonctionnalités préférées.',
            },
            retryBillingSuccess: {
                title: 'Succès !',
                subtitle: 'Votre carte a été débitée avec succès.',
            },
            retryBillingError: {
                title: "Votre carte n'a pas pu être débitée",
                subtitle:
                    "Avant de réessayer, veuillez appeler directement votre banque pour autoriser les frais Expensify et supprimer toute retenue. Sinon, essayez d'ajouter une autre carte de paiement.",
            },
            cardOnDispute: ({amountOwed, cardEnding}: BillingBannerCardOnDisputeParams) =>
                `Vous avez contesté le débit de ${amountOwed} sur la carte se terminant par ${cardEnding}. Votre compte sera verrouillé jusqu'à ce que le litige soit résolu avec votre banque.`,
            preTrial: {
                title: 'Commencer un essai gratuit',
                subtitleStart: 'Comme prochaine étape,',
                subtitleLink: 'complétez votre liste de vérification de configuration',
                subtitleEnd: 'afin que votre équipe puisse commencer à soumettre des notes de frais.',
            },
            trialStarted: {
                title: ({numOfDays}: TrialStartedTitleParams) => `Essai : ${numOfDays} ${numOfDays === 1 ? 'jour' : 'jours'} restants !`,
                subtitle: 'Ajoutez une carte de paiement pour continuer à utiliser toutes vos fonctionnalités préférées.',
            },
            trialEnded: {
                title: 'Votre essai gratuit est terminé',
                subtitle: 'Ajoutez une carte de paiement pour continuer à utiliser toutes vos fonctionnalités préférées.',
            },
            earlyDiscount: {
                claimOffer: "Réclamer l'offre",
                noThanks: 'Non merci',
                subscriptionPageTitle: {
                    phrase1: ({discountType}: EarlyDiscountTitleParams) => `${discountType}% de réduction sur votre première année !`,
                    phrase2: `Ajoutez simplement une carte de paiement et commencez un abonnement annuel.`,
                },
                onboardingChatTitle: {
                    phrase1: 'Offre à durée limitée :',
                    phrase2: ({discountType}: EarlyDiscountTitleParams) => `${discountType}% de réduction sur votre première année !`,
                },
                subtitle: ({days, hours, minutes, seconds}: EarlyDiscountSubtitleParams) => `Réclamer dans ${days > 0 ? `${days}j :` : ''}${hours}h : ${minutes}m : ${seconds}s`,
            },
        },
        cardSection: {
            title: 'Paiement',
            subtitle: 'Ajoutez une carte pour payer votre abonnement Expensify.',
            addCardButton: 'Ajouter une carte de paiement',
            cardNextPayment: ({nextPaymentDate}: CardNextPaymentParams) => `Votre prochaine date de paiement est le ${nextPaymentDate}.`,
            cardEnding: ({cardNumber}: CardEndingParams) => `Carte se terminant par ${cardNumber}`,
            cardInfo: ({name, expiration, currency}: CardInfoParams) => `Nom : ${name}, Expiration : ${expiration}, Devise : ${currency}`,
            changeCard: 'Changer la carte de paiement',
            changeCurrency: 'Changer la devise de paiement',
            cardNotFound: 'Aucune carte de paiement ajoutée',
            retryPaymentButton: 'Réessayer le paiement',
            authenticatePayment: 'Authentifier le paiement',
            requestRefund: 'Demander un remboursement',
            requestRefundModal: {
                phrase1: 'Obtenir un remboursement est facile, il suffit de rétrograder votre compte avant votre prochaine date de facturation et vous recevrez un remboursement.',
                phrase2:
                    "Attention : La rétrogradation de votre compte entraînera la suppression de votre/vos espace(s) de travail. Cette action est irréversible, mais vous pouvez toujours créer un nouvel espace de travail si vous changez d'avis.",
                confirm: 'Supprimer le(s) espace(s) de travail et rétrograder',
            },
            viewPaymentHistory: "Voir l'historique des paiements",
        },
        yourPlan: {
            title: 'Votre plan',
            exploreAllPlans: 'Explorez tous les forfaits',
            customPricing: 'Tarification personnalisée',
            asLowAs: ({price}: YourPlanPriceValueParams) => `à partir de ${price} par membre actif/mois`,
            pricePerMemberMonth: ({price}: YourPlanPriceValueParams) => `${price} par membre/mois`,
            pricePerMemberPerMonth: ({price}: YourPlanPriceValueParams) => `${price} par membre par mois`,
            perMemberMonth: 'par membre/mois',
            collect: {
                title: 'Collecter',
                description: 'Le plan pour petites entreprises qui vous offre la gestion des dépenses, des voyages et le chat.',
                priceAnnual: ({lower, upper}: YourPlanPriceParams) => `De ${lower}/membre actif avec la carte Expensify, ${upper}/membre actif sans la carte Expensify.`,
                pricePayPerUse: ({lower, upper}: YourPlanPriceParams) => `De ${lower}/membre actif avec la carte Expensify, ${upper}/membre actif sans la carte Expensify.`,
                benefit1: 'Numérisation de reçus',
                benefit2: 'Remboursements',
                benefit3: "Gestion des cartes d'entreprise",
                benefit4: 'Approbations de dépenses et de voyages',
                benefit5: 'Réservation de voyage et règles',
                benefit6: 'Intégrations QuickBooks/Xero',
                benefit7: 'Discuter des dépenses, des rapports et des salles',
                benefit8: 'Assistance AI et humaine',
            },
            control: {
                title: 'Contrôle',
                description: 'Dépenses, voyages et discussions pour les grandes entreprises.',
                priceAnnual: ({lower, upper}: YourPlanPriceParams) => `De ${lower}/membre actif avec la carte Expensify, ${upper}/membre actif sans la carte Expensify.`,
                pricePayPerUse: ({lower, upper}: YourPlanPriceParams) => `De ${lower}/membre actif avec la carte Expensify, ${upper}/membre actif sans la carte Expensify.`,
                benefit1: 'Tout dans le plan Collect',
                benefit2: "Flux de travail d'approbation à plusieurs niveaux",
                benefit3: 'Règles de dépenses personnalisées',
                benefit4: 'Intégrations ERP (NetSuite, Sage Intacct, Oracle)',
                benefit5: 'Intégrations RH (Workday, Certinia)',
                benefit6: 'SAML/SSO',
                benefit7: 'Informations et rapports personnalisés',
                benefit8: 'Budgétisation',
            },
            thisIsYourCurrentPlan: "C'est votre plan actuel",
            downgrade: 'Rétrograder vers Collect',
            upgrade: 'Passer à Control',
            addMembers: 'Ajouter des membres',
            saveWithExpensifyTitle: 'Économisez avec la carte Expensify',
            saveWithExpensifyDescription: "Utilisez notre calculateur d'économies pour voir comment le cashback de la carte Expensify peut réduire votre facture Expensify.",
            saveWithExpensifyButton: 'En savoir plus',
        },
        compareModal: {
            comparePlans: 'Comparer les forfaits',
            unlockTheFeatures: 'Débloquez les fonctionnalités dont vous avez besoin avec le plan qui vous convient.',
            viewOurPricing: 'Consultez notre page de tarification',
            forACompleteFeatureBreakdown: 'pour un aperçu complet des fonctionnalités de chacun de nos plans.',
        },
        details: {
            title: "Détails de l'abonnement",
            annual: 'Abonnement annuel',
            taxExempt: "Demander le statut d'exonération fiscale",
            taxExemptEnabled: "Exonéré d'impôt",
            taxExemptStatus: "Statut d'exonération fiscale",
            payPerUse: "Paiement à l'utilisation",
            subscriptionSize: "Taille de l'abonnement",
            headsUp:
                'Attention : Si vous ne définissez pas la taille de votre abonnement maintenant, nous la définirons automatiquement en fonction du nombre de membres actifs de votre premier mois. Vous serez alors engagé à payer pour au moins ce nombre de membres pendant les 12 prochains mois. Vous pouvez augmenter la taille de votre abonnement à tout moment, mais vous ne pouvez pas la diminuer avant la fin de votre abonnement.',
            zeroCommitment: "Aucun engagement au tarif d'abonnement annuel réduit",
        },
        subscriptionSize: {
            title: "Taille de l'abonnement",
            yourSize: "La taille de votre abonnement est le nombre de places disponibles qui peuvent être occupées par tout membre actif au cours d'un mois donné.",
            eachMonth:
                "Chaque mois, votre abonnement couvre jusqu'au nombre de membres actifs défini ci-dessus. Chaque fois que vous augmentez la taille de votre abonnement, vous commencerez un nouvel abonnement de 12 mois à cette nouvelle taille.",
            note: "Remarque : Un membre actif est toute personne qui a créé, modifié, soumis, approuvé, remboursé ou exporté des données de dépenses liées à l'espace de travail de votre entreprise.",
            confirmDetails: 'Confirmez les détails de votre nouvel abonnement annuel :',
            subscriptionSize: "Taille de l'abonnement",
            activeMembers: ({size}: SubscriptionSizeParams) => `${size} membres actifs/mois`,
            subscriptionRenews: "Renouvellement de l'abonnement",
            youCantDowngrade: 'Vous ne pouvez pas rétrograder pendant votre abonnement annuel.',
            youAlreadyCommitted: ({size, date}: SubscriptionCommitmentParams) =>
                `Vous vous êtes déjà engagé à un abonnement annuel de ${size} membres actifs par mois jusqu'au ${date}. Vous pouvez passer à un abonnement à l'utilisation le ${date} en désactivant le renouvellement automatique.`,
            error: {
                size: "Veuillez entrer une taille d'abonnement valide",
                sameSize: 'Veuillez entrer un nombre différent de la taille actuelle de votre abonnement',
            },
        },
        paymentCard: {
            addPaymentCard: 'Ajouter une carte de paiement',
            enterPaymentCardDetails: 'Entrez les détails de votre carte de paiement',
            security: 'Expensify est conforme à la norme PCI-DSS, utilise un cryptage de niveau bancaire et utilise une infrastructure redondante pour protéger vos données.',
            learnMoreAboutSecurity: 'En savoir plus sur notre sécurité.',
        },
        subscriptionSettings: {
            title: "Paramètres d'abonnement",
            summary: ({subscriptionType, subscriptionSize, autoRenew, autoIncrease}: SubscriptionSettingsSummaryParams) =>
                `Type d'abonnement : ${subscriptionType}, Taille de l'abonnement : ${subscriptionSize}, Renouvellement automatique : ${autoRenew}, Augmentation automatique des sièges annuels : ${autoIncrease}`,
            none: 'aucun',
            on: 'sur',
            off: 'désactivé',
            annual: 'Annuel',
            autoRenew: 'Renouvellement automatique',
            autoIncrease: 'Augmenter automatiquement les sièges annuels',
            saveUpTo: ({amountWithCurrency}: SubscriptionSettingsSaveUpToParams) => `Économisez jusqu'à ${amountWithCurrency}/mois par membre actif`,
            automaticallyIncrease:
                'Augmentez automatiquement vos sièges annuels pour accueillir les membres actifs qui dépassent la taille de votre abonnement. Remarque : Cela prolongera la date de fin de votre abonnement annuel.',
            disableAutoRenew: 'Désactiver le renouvellement automatique',
            helpUsImprove: 'Aidez-nous à améliorer Expensify',
            whatsMainReason: 'Quelle est la principale raison pour laquelle vous désactivez le renouvellement automatique ?',
            renewsOn: ({date}: SubscriptionSettingsRenewsOnParams) => `Renouvelle le ${date}.`,
            pricingConfiguration: 'Les tarifs dépendent de la configuration. Pour le prix le plus bas, choisissez un abonnement annuel et obtenez la carte Expensify.',
            learnMore: {
                part1: 'En savoir plus sur notre',
                pricingPage: 'page de tarification',
                part2: 'ou discutez avec notre équipe dans votre',
                adminsRoom: '#admins room.',
            },
            estimatedPrice: 'Prix estimé',
            changesBasedOn: "Cela change en fonction de votre utilisation de la carte Expensify et des options d'abonnement ci-dessous.",
        },
        requestEarlyCancellation: {
            title: 'Demander une annulation anticipée',
            subtitle: 'Quelle est la principale raison pour laquelle vous demandez une annulation anticipée ?',
            subscriptionCanceled: {
<<<<<<< HEAD
                title: 'Abonnement annul\u00E9',
                subtitle: 'Votre abonnement annuel a \u00E9t\u00E9 annul\u00E9.',
                info: "Si vous souhaitez continuer \u00E0 utiliser votre/vos espace(s) de travail sur une base de paiement \u00E0 l'utilisation, vous \u00EAtes pr\u00EAt.",
                preventFutureActivity:
                    'Si vous souhaitez \u00E9viter toute activit\u00E9 et frais futurs, vous devez <a>supprimer votre/vos espace(s) de travail</a> . Notez que lorsque vous supprimez votre/vos espace(s) de travail, vous serez factur\u00E9 pour toute activit\u00E9 en cours qui a \u00E9t\u00E9 engag\u00E9e au cours du mois civil en cours.',
=======
                title: 'Abonnement annulé',
                subtitle: 'Votre abonnement annuel a été annulé.',
                info: "Si vous souhaitez continuer à utiliser votre/vos espace(s) de travail sur une base de paiement à l'utilisation, vous êtes prêt.",
                preventFutureActivity: {
                    part1: 'Si vous souhaitez éviter toute activité et frais futurs, vous devez',
                    link: 'supprimer votre/vos espace(s) de travail',
                    part2: '. Notez que lorsque vous supprimez votre(vos) espace(s) de travail, vous serez facturé pour toute activité en cours qui a été engagée au cours du mois civil en cours.',
                },
>>>>>>> cbdf3233
            },
            requestSubmitted: {
                title: 'Demande soumise',
                subtitle: {
                    part1: "Merci de nous avoir informés de votre intérêt pour l'annulation de votre abonnement. Nous examinons votre demande et vous contacterons bientôt via votre chat avec",
                    link: 'Concierge',
                    part2: '.',
                },
            },
            acknowledgement: {
                part1: "En demandant une annulation anticipée, je reconnais et accepte qu'Expensify n'a aucune obligation d'accéder à cette demande en vertu d'Expensify.",
                link: "Conditions d'utilisation",
                part2: "ou tout autre accord de services applicable entre moi et Expensify et qu'Expensify conserve l'entière discrétion quant à l'octroi de toute demande de ce type.",
            },
        },
    },
    feedbackSurvey: {
        tooLimited: 'La fonctionnalité doit être améliorée',
        tooExpensive: 'Trop cher',
        inadequateSupport: 'Support client insuffisant',
        businessClosing: "Fermeture, réduction d'effectifs ou acquisition de l'entreprise",
        additionalInfoTitle: 'Quel logiciel utilisez-vous et pourquoi ?',
        additionalInfoInputLabel: 'Votre réponse',
    },
    roomChangeLog: {
        updateRoomDescription: 'définir la description de la salle sur :',
        clearRoomDescription: 'effacé la description de la salle',
    },
    delegate: {
        switchAccount: 'Changer de compte :',
        copilotDelegatedAccess: 'Copilot : Accès délégué',
        copilotDelegatedAccessDescription: "Autoriser d'autres membres à accéder à votre compte.",
        addCopilot: 'Ajouter copilote',
        membersCanAccessYourAccount: 'Ces membres peuvent accéder à votre compte :',
        youCanAccessTheseAccounts: 'Vous pouvez accéder à ces comptes via le sélecteur de compte :',
        role: ({role}: OptionalParam<DelegateRoleParams> = {}) => {
            switch (role) {
                case CONST.DELEGATE_ROLE.ALL:
                    return 'Complet';
                case CONST.DELEGATE_ROLE.SUBMITTER:
                    return 'Limité';
                default:
                    return '';
            }
        },
        genericError: "Oups, quelque chose s'est mal passé. Veuillez réessayer.",
        onBehalfOfMessage: ({delegator}: DelegatorParams) => `au nom de ${delegator}`,
        accessLevel: "Niveau d'accès",
        confirmCopilot: 'Confirmez votre copilote ci-dessous.',
        accessLevelDescription: "Choisissez un niveau d'accès ci-dessous. Les accès Complet et Limité permettent aux copilotes de voir toutes les conversations et dépenses.",
        roleDescription: ({role}: OptionalParam<DelegateRoleParams> = {}) => {
            switch (role) {
                case CONST.DELEGATE_ROLE.ALL:
                    return 'Autoriser un autre membre à effectuer toutes les actions sur votre compte, en votre nom. Inclut le chat, les soumissions, les approbations, les paiements, les mises à jour des paramètres, et plus encore.';
                case CONST.DELEGATE_ROLE.SUBMITTER:
                    return 'Autoriser un autre membre à effectuer la plupart des actions sur votre compte, en votre nom. Exclut les approbations, paiements, rejets et blocages.';
                default:
                    return '';
            }
        },
        removeCopilot: 'Supprimer copilot',
        removeCopilotConfirmation: 'Êtes-vous sûr de vouloir supprimer ce copilote ?',
        changeAccessLevel: "Modifier le niveau d'accès",
        makeSureItIsYou: "Assurons-nous que c'est bien vous",
        enterMagicCode: ({contactMethod}: EnterMagicCodeParams) =>
            `Veuillez entrer le code magique envoyé à ${contactMethod} pour ajouter un copilote. Il devrait arriver d'ici une à deux minutes.`,
        enterMagicCodeUpdate: ({contactMethod}: EnterMagicCodeParams) => `Veuillez entrer le code magique envoyé à ${contactMethod} pour mettre à jour votre copilote.`,
        notAllowed: 'Pas si vite...',
        noAccessMessage: "En tant que copilote, vous n'avez pas accès à cette page. Désolé !",
        notAllowedMessageStart: `En tant que`,
        notAllowedMessageHyperLinked: 'copilot',
        notAllowedMessageEnd: ({accountOwnerEmail}: AccountOwnerParams) => `pour ${accountOwnerEmail}, vous n'avez pas la permission d'effectuer cette action. Désolé !`,
        copilotAccess: 'Accès Copilot',
    },
    debug: {
        debug: 'Déboguer',
        details: 'Détails',
        JSON: 'JSON',
        reportActions: 'Actions',
        reportActionPreview: 'Aperçu',
        nothingToPreview: 'Rien à prévisualiser',
        editJson: 'Modifier JSON :',
        preview: 'Aperçu :',
        missingProperty: ({propertyName}: MissingPropertyParams) => `${propertyName} manquant`,
        invalidProperty: ({propertyName, expectedType}: InvalidPropertyParams) => `Propriété invalide : ${propertyName} - Attendu : ${expectedType}`,
        invalidValue: ({expectedValues}: InvalidValueParams) => `Valeur invalide - Attendu : ${expectedValues}`,
        missingValue: 'Valeur manquante',
        createReportAction: 'Créer une action de rapport',
        reportAction: "Signaler l'action",
        report: 'Rapport',
        transaction: 'Transaction',
        violations: 'Violations',
        transactionViolation: 'Violation de transaction',
        hint: 'Les modifications de données ne seront pas envoyées au backend.',
        textFields: 'Champs de texte',
        numberFields: 'Champs numériques',
        booleanFields: 'Champs booléens',
        constantFields: 'Champs constants',
        dateTimeFields: 'Champs DateTime',
        date: 'Date',
        time: 'Temps',
        none: 'Aucun',
        visibleInLHN: 'Visible dans le LHN',
        GBR: 'GBR',
        RBR: 'RBR',
        true: 'true',
        false: 'false',
        viewReport: 'Voir le rapport',
        viewTransaction: 'Voir la transaction',
        createTransactionViolation: 'Créer une violation de transaction',
        reasonVisibleInLHN: {
            hasDraftComment: 'A un commentaire brouillon',
            hasGBR: 'Has GBR',
            hasRBR: 'Has RBR',
            pinnedByUser: 'Épinglé par un membre',
            hasIOUViolations: 'A des violations de dette (IOU)',
            hasAddWorkspaceRoomErrors: "A des erreurs d'ajout de salle de travail",
            isUnread: 'Est non lu (mode de concentration)',
            isArchived: 'Est archivé (mode le plus récent)',
            isSelfDM: 'Est un message direct à soi-même',
            isFocused: 'Est temporairement concentré(e)',
        },
        reasonGBR: {
            hasJoinRequest: 'A une demande de rejoindre (salle admin)',
            isUnreadWithMention: 'Est non lu avec mention',
            isWaitingForAssigneeToCompleteAction: "Attend que le responsable termine l'action",
            hasChildReportAwaitingAction: 'Le rapport enfant attend une action',
            hasMissingInvoiceBankAccount: 'Il manque le compte bancaire de la facture',
        },
        reasonRBR: {
            hasErrors: 'Contient des erreurs dans les données du rapport ou des actions du rapport',
            hasViolations: 'A des violations',
            hasTransactionThreadViolations: 'A des violations de fil de transaction',
        },
        indicatorStatus: {
            theresAReportAwaitingAction: "Il y a un rapport en attente d'action",
            theresAReportWithErrors: 'Il y a un rapport avec des erreurs',
            theresAWorkspaceWithCustomUnitsErrors: "Il y a un espace de travail avec des erreurs d'unités personnalisées.",
            theresAProblemWithAWorkspaceMember: "Il y a un problème avec un membre de l'espace de travail",
            theresAProblemWithAWorkspaceQBOExport: "Il y a eu un problème avec un paramètre d'exportation de connexion de l'espace de travail.",
            theresAProblemWithAContactMethod: 'Il y a un problème avec un moyen de contact',
            aContactMethodRequiresVerification: 'Une méthode de contact nécessite une vérification',
            theresAProblemWithAPaymentMethod: 'Il y a un problème avec un mode de paiement',
            theresAProblemWithAWorkspace: 'Il y a un problème avec un espace de travail.',
            theresAProblemWithYourReimbursementAccount: 'Il y a un problème avec votre compte de remboursement',
            theresABillingProblemWithYourSubscription: 'Il y a un problème de facturation avec votre abonnement.',
            yourSubscriptionHasBeenSuccessfullyRenewed: 'Votre abonnement a été renouvelé avec succès',
            theresWasAProblemDuringAWorkspaceConnectionSync: "Un problème est survenu lors de la synchronisation de la connexion de l'espace de travail.",
            theresAProblemWithYourWallet: 'Il y a un problème avec votre portefeuille',
            theresAProblemWithYourWalletTerms: 'Il y a un problème avec les conditions de votre portefeuille',
        },
    },
    emptySearchView: {
        takeATestDrive: 'Faites un essai',
    },
    migratedUserWelcomeModal: {
        title: 'Voyage et dépenses, à la vitesse du chat',
        subtitle: 'New Expensify a la même excellente automatisation, mais maintenant avec une collaboration incroyable :',
        confirmText: 'Allons-y !',
        features: {
            chat: "<strong>Discutez directement sur n'importe quelle dépense</strong>, rapport ou espace de travail",
            scanReceipt: '<strong>Scannez les reçus</strong> et soyez remboursé',
            crossPlatform: 'Faites <strong>tout</strong> depuis votre téléphone ou navigateur',
        },
    },
    productTrainingTooltip: {
        // TODO: CONCIERGE_LHN_GBR tooltip will be replaced by a tooltip in the #admins room
        // https://github.com/Expensify/App/issues/57045#issuecomment-2701455668
        conciergeLHNGBR: {
            part1: 'Commencer',
            part2: 'ici !',
        },
        saveSearchTooltip: {
            part1: 'Renommez vos recherches enregistrées',
            part2: 'ici !',
        },
        bottomNavInboxTooltip: {
            part1: 'Vérifier quoi',
            part2: 'nécessite votre attention',
            part3: 'et',
            part4: 'discuter des dépenses.',
        },
        workspaceChatTooltip: {
            part1: 'Discuter avec',
            part2: 'approbateurs',
        },
        globalCreateTooltip: {
            part1: 'Créer des dépenses',
            part2: ', commencer à discuter,',
            part3: 'et plus.',
            part4: 'Essayez-le !',
        },
        GBRRBRChat: {
            part1: 'Vous verrez 🟢 sur',
            part2: 'actions à entreprendre',
            part3: ',\net 🔴 sur',
            part4: 'éléments à examiner.',
        },
        accountSwitcher: {
            part1: 'Accédez à votre',
            part2: 'Comptes Copilot',
            part3: 'ici',
        },
        expenseReportsFilter: {
            part1: 'Bienvenue ! Trouvez tous vos',
            part2: "rapports de l'entreprise",
            part3: 'ici.',
        },
        scanTestTooltip: {
            part1: 'Vous voulez voir comment fonctionne Scan ?',
            part2: 'Essayez un reçu de test !',
            part3: 'Choisissez notre',
            part4: 'responsable des tests',
            part5: "pour l'essayer !",
            part6: 'Maintenant,',
            part7: 'soumettez votre dépense',
            part8: 'et regardez la magie opérer !',
            tryItOut: 'Essayez-le',
            noThanks: 'Non merci',
        },
        outstandingFilter: {
            part1: 'Filtrer les dépenses qui',
            part2: "besoin d'approbation",
        },
        scanTestDriveTooltip: {
            part1: 'Envoyer ce reçu à',
            part2: "complétez l'essai !",
        },
    },
    discardChangesConfirmation: {
        title: 'Annuler les modifications ?',
        body: 'Êtes-vous sûr de vouloir abandonner les modifications que vous avez apportées ?',
        confirmText: 'Annuler les modifications',
    },
    scheduledCall: {
        book: {
            title: 'Planifier un appel',
            description: 'Trouvez un moment qui vous convient.',
            slots: 'Heures disponibles pour',
        },
        confirmation: {
            title: "Confirmer l'appel",
            description: "Assurez-vous que les détails ci-dessous vous conviennent. Une fois que vous confirmez l'appel, nous enverrons une invitation avec plus d'informations.",
            setupSpecialist: 'Votre spécialiste de configuration',
            meetingLength: 'Durée de la réunion',
            dateTime: 'Date et heure',
            minutes: '30 minutes',
        },
        callScheduled: 'Appel programmé',
    },
    autoSubmitModal: {
        title: 'Tout est clair et soumis !',
        description: 'Tous les avertissements et infractions ont été levés, donc :',
        submittedExpensesTitle: 'Ces dépenses ont été soumises',
        submittedExpensesDescription: "Ces dépenses ont été envoyées à votre approbateur mais peuvent encore être modifiées jusqu'à ce qu'elles soient approuvées.",
        pendingExpensesTitle: 'Les dépenses en attente ont été déplacées',
        pendingExpensesDescription: "Toutes les dépenses de carte en attente ont été déplacées vers un rapport séparé jusqu'à ce qu'elles soient publiées.",
    },
    testDrive: {
        quickAction: {
            takeATwoMinuteTestDrive: 'Faites un essai de 2 minutes',
        },
        modal: {
            title: 'Faites un essai avec nous',
            description: "Faites une visite rapide du produit pour vous mettre rapidement à jour. Pas d'arrêts nécessaires !",
            confirmText: "Commencer l'essai",
            helpText: 'Passer',
            employee: {
                description:
                    "<muted-text>Offrez à votre équipe <strong>3 mois gratuits d'Expensify !</strong> Entrez simplement l'email de votre patron ci-dessous et envoyez-lui une dépense test.</muted-text>",
                email: "Entrez l'email de votre patron",
                error: 'Ce membre possède un espace de travail, veuillez entrer un nouveau membre pour tester.',
            },
        },
        banner: {
            currentlyTestDrivingExpensify: 'Vous êtes actuellement en train de tester Expensify',
            readyForTheRealThing: 'Prêt pour le grand saut ?',
            getStarted: 'Commencer',
        },
        employeeInviteMessage: ({name}: EmployeeInviteMessageParams) =>
            `# ${name} vous a invité à essayer Expensify\nSalut ! Je viens de nous obtenir *3 mois gratuits* pour essayer Expensify, la façon la plus rapide de gérer les notes de frais.\n\nVoici un *reçu de test* pour vous montrer comment cela fonctionne :`,
    },
};
// IMPORTANT: This line is manually replaced in generate translation files by scripts/generateTranslations.ts,
// so if you change it here, please update it there as well.
export default translations satisfies TranslationDeepObject<typeof en>;<|MERGE_RESOLUTION|>--- conflicted
+++ resolved
@@ -6503,22 +6503,11 @@
             title: 'Demander une annulation anticipée',
             subtitle: 'Quelle est la principale raison pour laquelle vous demandez une annulation anticipée ?',
             subscriptionCanceled: {
-<<<<<<< HEAD
                 title: 'Abonnement annul\u00E9',
                 subtitle: 'Votre abonnement annuel a \u00E9t\u00E9 annul\u00E9.',
                 info: "Si vous souhaitez continuer \u00E0 utiliser votre/vos espace(s) de travail sur une base de paiement \u00E0 l'utilisation, vous \u00EAtes pr\u00EAt.",
                 preventFutureActivity:
                     'Si vous souhaitez \u00E9viter toute activit\u00E9 et frais futurs, vous devez <a>supprimer votre/vos espace(s) de travail</a> . Notez que lorsque vous supprimez votre/vos espace(s) de travail, vous serez factur\u00E9 pour toute activit\u00E9 en cours qui a \u00E9t\u00E9 engag\u00E9e au cours du mois civil en cours.',
-=======
-                title: 'Abonnement annulé',
-                subtitle: 'Votre abonnement annuel a été annulé.',
-                info: "Si vous souhaitez continuer à utiliser votre/vos espace(s) de travail sur une base de paiement à l'utilisation, vous êtes prêt.",
-                preventFutureActivity: {
-                    part1: 'Si vous souhaitez éviter toute activité et frais futurs, vous devez',
-                    link: 'supprimer votre/vos espace(s) de travail',
-                    part2: '. Notez que lorsque vous supprimez votre(vos) espace(s) de travail, vous serez facturé pour toute activité en cours qui a été engagée au cours du mois civil en cours.',
-                },
->>>>>>> cbdf3233
             },
             requestSubmitted: {
                 title: 'Demande soumise',
