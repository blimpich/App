/**
 *   _____                      __         __
 *  / ___/__ ___  ___ _______ _/ /____ ___/ /
 * / (_ / -_) _ \/ -_) __/ _ \`/ __/ -_) _  /
 * \___/\__/_//_/\__/_/  \_,_/\__/\__/\_,_/
 *
 * This file was automatically generated. Please consider these alternatives before manually editing it:
 *
 * - Improve the prompts in prompts/translation, or
 * - Improve context annotations in src/languages/en.ts
 */
import {CONST as COMMON_CONST} from 'expensify-common';
import startCase from 'lodash/startCase';
import type {OnboardingCompanySize, OnboardingTask} from '@libs/actions/Welcome/OnboardingFlow';
import CONST from '@src/CONST';
import type {Country} from '@src/CONST';
import type OriginalMessage from '@src/types/onyx/OriginalMessage';
import type en from './en';
import type {
    AccountOwnerParams,
    ActionsAreCurrentlyRestricted,
    AddedOrDeletedPolicyReportFieldParams,
    AddedPolicyApprovalRuleParams,
    AddEmployeeParams,
    AddOrDeletePolicyCustomUnitRateParams,
    AddressLineParams,
    AdminCanceledRequestParams,
    AirlineParams,
    AlreadySignedInParams,
    ApprovalWorkflowErrorParams,
    ApprovedAmountParams,
    AssignCardParams,
    AssignedCardParams,
    AssigneeParams,
    AuthenticationErrorParams,
    AutoPayApprovedReportsLimitErrorParams,
    BadgeFreeTrialParams,
    BeginningOfArchivedRoomParams,
    BeginningOfChatHistoryAdminRoomParams,
    BeginningOfChatHistoryAnnounceRoomParams,
    BeginningOfChatHistoryDomainRoomParams,
    BeginningOfChatHistoryInvoiceRoomParams,
    BeginningOfChatHistoryPolicyExpenseChatParams,
    BeginningOfChatHistoryUserRoomParams,
    BillingBannerCardAuthenticationRequiredParams,
    BillingBannerCardExpiredParams,
    BillingBannerCardOnDisputeParams,
    BillingBannerDisputePendingParams,
    BillingBannerInsufficientFundsParams,
    BillingBannerOwnerAmountOwedOverdueParams,
    BillingBannerSubtitleWithDateParams,
    BusinessTaxIDParams,
    CanceledRequestParams,
    CardEndingParams,
    CardInfoParams,
    CardNextPaymentParams,
    CategoryNameParams,
    ChangeFieldParams,
    ChangeOwnerDuplicateSubscriptionParams,
    ChangeOwnerHasFailedSettlementsParams,
    ChangeOwnerSubscriptionParams,
    ChangeReportPolicyParams,
    ChangeTypeParams,
    CharacterLengthLimitParams,
    CharacterLimitParams,
    ChatWithAccountManagerParams,
    CompanyCardBankName,
    CompanyCardFeedNameParams,
    CompanyNameParams,
    ConfirmThatParams,
    ConnectionNameParams,
    ConnectionParams,
    ContactMethodParams,
    ContactMethodsRouteParams,
    CreateExpensesParams,
    CurrencyCodeParams,
    CurrencyInputDisabledTextParams,
    CustomersOrJobsLabelParams,
    CustomUnitRateParams,
    DateParams,
    DateShouldBeAfterParams,
    DateShouldBeBeforeParams,
    DefaultAmountParams,
    DefaultVendorDescriptionParams,
    DelegateRoleParams,
    DelegateSubmitParams,
    DelegatorParams,
    DeleteActionParams,
    DeleteConfirmationParams,
    DeleteTransactionParams,
    DemotedFromWorkspaceParams,
    DidSplitAmountMessageParams,
    DuplicateTransactionParams,
    EarlyDiscountSubtitleParams,
    EarlyDiscountTitleParams,
    EditActionParams,
    EditDestinationSubtitleParams,
    ElectronicFundsParams,
    EmployeeInviteMessageParams,
    EnterMagicCodeParams,
    ExportAgainModalDescriptionParams,
    ExportedToIntegrationParams,
    ExportIntegrationSelectedParams,
    FeatureNameParams,
    FileLimitParams,
    FileTypeParams,
    FiltersAmountBetweenParams,
    FlightLayoverParams,
    FlightParams,
    FormattedMaxLengthParams,
    GoBackMessageParams,
    ImportedTagsMessageParams,
    ImportedTypesParams,
    ImportFieldParams,
    ImportMembersSuccessfulDescriptionParams,
    ImportPerDiemRatesSuccessfulDescriptionParams,
    ImportTagsSuccessfulDescriptionParams,
    IncorrectZipFormatParams,
    InstantSummaryParams,
    IntacctMappingTitleParams,
    IntegrationExportParams,
    IntegrationSyncFailedParams,
    InvalidPropertyParams,
    InvalidValueParams,
    IssueVirtualCardParams,
    LastSyncAccountingParams,
    LastSyncDateParams,
    LeftWorkspaceParams,
    LocalTimeParams,
    LoggedInAsParams,
    LogSizeParams,
    ManagerApprovedAmountParams,
    ManagerApprovedParams,
    MarkedReimbursedParams,
    MarkReimbursedFromIntegrationParams,
    MissingPropertyParams,
    MovedFromPersonalSpaceParams,
    MovedFromReportParams,
    MovedTransactionParams,
    NeedCategoryForExportToIntegrationParams,
    NewWorkspaceNameParams,
    NoLongerHaveAccessParams,
    NotAllowedExtensionParams,
    NotYouParams,
    OOOEventSummaryFullDayParams,
    OOOEventSummaryPartialDayParams,
    OptionalParam,
    OurEmailProviderParams,
    OwnerOwesAmountParams,
    PaidElsewhereParams,
    PaidWithExpensifyParams,
    ParentNavigationSummaryParams,
    PayerOwesAmountParams,
    PayerOwesParams,
    PayerPaidAmountParams,
    PayerPaidParams,
    PayerSettledParams,
    PaySomeoneParams,
    PolicyAddedReportFieldOptionParams,
    PolicyDisabledReportFieldAllOptionsParams,
    PolicyDisabledReportFieldOptionParams,
    PolicyExpenseChatNameParams,
    RailTicketParams,
    ReconciliationWorksParams,
    RemovedFromApprovalWorkflowParams,
    RemovedTheRequestParams,
    RemoveMemberPromptParams,
    RemoveMembersWarningPrompt,
    RenamedRoomActionParams,
    RenamedWorkspaceNameActionParams,
    ReportArchiveReasonsClosedParams,
    ReportArchiveReasonsInvoiceReceiverPolicyDeletedParams,
    ReportArchiveReasonsMergedParams,
    ReportArchiveReasonsRemovedFromPolicyParams,
    ReportPolicyNameParams,
    RequestAmountParams,
    RequestCountParams,
    RequestedAmountMessageParams,
    RequiredFieldParams,
    ResolutionConstraintsParams,
    ReviewParams,
    RoleNamesParams,
    RoomNameReservedErrorParams,
    RoomRenamedToParams,
    SecondaryLoginParams,
    SetTheDistanceMerchantParams,
    SetTheRequestParams,
    SettledAfterAddedBankAccountParams,
    SettleExpensifyCardParams,
    SettlementAccountInfoParams,
    SettlementDateParams,
    ShareParams,
    SignUpNewFaceCodeParams,
    SizeExceededParams,
    SplitAmountParams,
    SplitExpenseEditTitleParams,
    SplitExpenseSubtitleParams,
    SpreadCategoriesParams,
    SpreadFieldNameParams,
    SpreadSheetColumnParams,
    StatementTitleParams,
    StepCounterParams,
    StripePaidParams,
    SubmitsToParams,
    SubmittedToVacationDelegateParams,
    SubscriptionCommitmentParams,
    SubscriptionSettingsRenewsOnParams,
    SubscriptionSettingsSaveUpToParams,
    SubscriptionSettingsSummaryParams,
    SubscriptionSizeParams,
    SyncStageNameConnectionsParams,
    TaskCreatedActionParams,
    TaxAmountParams,
    TermsParams,
    ThreadRequestReportNameParams,
    ThreadSentMoneyReportNameParams,
    TotalAmountGreaterOrLessThanOriginalParams,
    ToValidateLoginParams,
    TransferParams,
    TravelTypeParams,
    TrialStartedTitleParams,
    UnapproveWithIntegrationWarningParams,
    UnshareParams,
    UntilTimeParams,
    UpdatedCustomFieldParams,
    UpdatedPolicyApprovalRuleParams,
    UpdatedPolicyAuditRateParams,
    UpdatedPolicyCategoryDescriptionHintTypeParams,
    UpdatedPolicyCategoryExpenseLimitTypeParams,
    UpdatedPolicyCategoryGLCodeParams,
    UpdatedPolicyCategoryMaxAmountNoReceiptParams,
    UpdatedPolicyCategoryMaxExpenseAmountParams,
    UpdatedPolicyCategoryNameParams,
    UpdatedPolicyCategoryParams,
    UpdatedPolicyCurrencyParams,
    UpdatedPolicyCustomUnitRateParams,
    UpdatedPolicyCustomUnitTaxClaimablePercentageParams,
    UpdatedPolicyCustomUnitTaxRateExternalIDParams,
    UpdatedPolicyDescriptionParams,
    UpdatedPolicyFieldWithNewAndOldValueParams,
    UpdatedPolicyFieldWithValueParam,
    UpdatedPolicyFrequencyParams,
    UpdatedPolicyManualApprovalThresholdParams,
    UpdatedPolicyPreventSelfApprovalParams,
    UpdatedPolicyReportFieldDefaultValueParams,
    UpdatedPolicyTagFieldParams,
    UpdatedPolicyTagNameParams,
    UpdatedPolicyTagParams,
    UpdatedTheDistanceMerchantParams,
    UpdatedTheRequestParams,
    UpdatePolicyCustomUnitParams,
    UpdatePolicyCustomUnitTaxEnabledParams,
    UpdateRoleParams,
    UsePlusButtonParams,
    UserIsAlreadyMemberParams,
    UserSplitParams,
    VacationDelegateParams,
    ViolationsAutoReportedRejectedExpenseParams,
    ViolationsCashExpenseWithNoReceiptParams,
    ViolationsConversionSurchargeParams,
    ViolationsCustomRulesParams,
    ViolationsInvoiceMarkupParams,
    ViolationsMaxAgeParams,
    ViolationsMissingTagParams,
    ViolationsModifiedAmountParams,
    ViolationsOverCategoryLimitParams,
    ViolationsOverLimitParams,
    ViolationsPerDayLimitParams,
    ViolationsProhibitedExpenseParams,
    ViolationsReceiptRequiredParams,
    ViolationsRterParams,
    ViolationsTagOutOfPolicyParams,
    ViolationsTaxOutOfPolicyParams,
    WaitingOnBankAccountParams,
    WalletProgramParams,
    WelcomeEnterMagicCodeParams,
    WelcomeToRoomParams,
    WeSentYouMagicSignInLinkParams,
    WorkEmailMergingBlockedParams,
    WorkEmailResendCodeParams,
    WorkspaceLockedPlanTypeParams,
    WorkspaceMemberList,
    WorkspaceOwnerWillNeedToAddOrUpdatePaymentCardParams,
    WorkspaceRouteParams,
    WorkspacesListRouteParams,
    WorkspaceYouMayJoin,
    YourPlanPriceParams,
    YourPlanPriceValueParams,
    ZipCodeExampleFormatParams,
} from './params';
import type {TranslationDeepObject} from './types';

type StateValue = {
    stateISO: string;
    stateName: string;
};
type States = Record<keyof typeof COMMON_CONST.STATES, StateValue>;
type AllCountries = Record<Country, string>;
/* eslint-disable max-len */
const translations = {
    common: {
        count: 'Contare',
        cancel: 'Annulla',
        dismiss: 'Ignora',
        yes: 'Sì',
        no: 'No',
        ok: 'OK',
        notNow: 'Non ora',
        learnMore: 'Scopri di più.',
        buttonConfirm: 'Capito',
        name: 'Nome',
        attachment: 'Allegato',
        attachments: 'Allegati',
        center: 'Centro',
        from: 'Da',
        to: 'A',
        in: 'In',
        optional: 'Opzionale',
        new: 'Nuovo',
        search: 'Cerca',
        reports: 'Report',
        find: 'Trova',
        searchWithThreeDots: 'Cerca...',
        next: 'Successivo',
        previous: 'Precedente',
        goBack: 'Torna indietro',
        create: 'Crea',
        add: 'Aggiungi',
        resend: 'Invia di nuovo',
        save: 'Salva',
        select: 'Seleziona',
        deselect: 'Deseleziona',
        selectMultiple: 'Seleziona multipli',
        saveChanges: 'Salva le modifiche',
        submit: 'Invia',
        rotate: 'Ruota',
        zoom: 'Zoom',
        password: 'Password',
        magicCode: 'Magic code',
        twoFactorCode: 'Codice a due fattori',
        workspaces: 'Spazi di lavoro',
        inbox: 'Posta in arrivo',
        success: 'Successo',
        group: 'Gruppo',
        profile: 'Profilo',
        referral: 'Referenza',
        payments: 'Pagamenti',
        approvals: 'Approvazioni',
        wallet: 'Portafoglio',
        preferences: 'Preferenze',
        view: 'Visualizza',
        review: (reviewParams?: ReviewParams) => `Review${reviewParams?.amount ? ` ${reviewParams?.amount}` : ''}`,
        not: 'Non',
        signIn: 'Accedi',
        signInWithGoogle: 'Accedi con Google',
        signInWithApple: 'Accedi con Apple',
        signInWith: 'Accedi con',
        continue: 'Continua',
        firstName: 'Nome',
        lastName: 'Cognome',
        scanning: 'Scansione',
        addCardTermsOfService: 'Termini di servizio di Expensify',
        perPerson: 'per persona',
        phone: 'Telefono',
        phoneNumber: 'Numero di telefono',
        phoneNumberPlaceholder: '(xxx) xxx-xxxx',
        email: 'Email',
        and: 'e',
        or: 'o',
        details: 'Dettagli',
        privacy: 'Privacy',
        privacyPolicy: 'Informativa sulla privacy',
        hidden: 'Nascosto',
        visible: 'Visibile',
        delete: 'Elimina',
        archived: 'archiviato',
        contacts: 'Contatti',
        recents: 'Recenti',
        close: 'Chiudi',
        download: 'Scarica',
        downloading: 'Scaricamento',
        uploading: 'Caricamento in corso',
        pin: 'Pin',
        unPin: 'Rimuovi dal pin',
        back: 'Indietro',
        saveAndContinue: 'Salva e continua',
        settings: 'Impostazioni',
        termsOfService: 'Termini di Servizio',
        members: 'Membri',
        invite: 'Invita',
        here: 'qui',
        date: 'Data',
        dob: 'Data di nascita',
        currentYear: 'Anno corrente',
        currentMonth: 'Mese corrente',
        ssnLast4: 'Ultime 4 cifre del SSN',
        ssnFull9: 'Tutti i 9 cifre del SSN',
        addressLine: ({lineNumber}: AddressLineParams) => `Indirizzo linea ${lineNumber}`,
        personalAddress: 'Indirizzo personale',
        companyAddress: "Indirizzo dell'azienda",
        noPO: 'Niente caselle postali o indirizzi di caselle postali, per favore.',
        city: 'Città',
        state: 'Stato',
        streetAddress: 'Indirizzo stradale',
        stateOrProvince: 'Stato / Provincia',
        country: 'Paese',
        zip: 'Codice postale',
        zipPostCode: 'CAP / Codice postale',
        whatThis: "Cos'è questo?",
        iAcceptThe: 'Accetto il',
        remove: 'Rimuovi',
        admin: 'Admin',
        owner: 'Proprietario',
        dateFormat: 'YYYY-MM-DD',
        send: 'Invia',
        na: 'N/A',
        noResultsFound: 'Nessun risultato trovato',
        noResultsFoundMatching: ({searchString}: {searchString: string}) => `Nessun risultato trovato corrispondente a "${searchString}"`,
        recentDestinations: 'Destinazioni recenti',
        timePrefix: 'È',
        conjunctionFor: 'per',
        todayAt: 'Oggi alle',
        tomorrowAt: 'Domani alle',
        yesterdayAt: 'Ieri alle',
        conjunctionAt: 'at',
        conjunctionTo: 'a',
        genericErrorMessage: 'Ops... qualcosa è andato storto e la tua richiesta non può essere completata. Per favore riprova più tardi.',
        percentage: 'Percentuale',
        error: {
            invalidAmount: 'Importo non valido',
            acceptTerms: 'Devi accettare i Termini di Servizio per continuare',
            phoneNumber: `Per favore, inserisci un numero di telefono valido, con il prefisso internazionale (ad es. ${CONST.EXAMPLE_PHONE_NUMBER})`,
            fieldRequired: 'Questo campo è obbligatorio',
            requestModified: 'Questa richiesta è in fase di modifica da un altro membro.',
            characterLimitExceedCounter: ({length, limit}: CharacterLengthLimitParams) => `Limite di caratteri superato (${length}/${limit})`,
            dateInvalid: 'Si prega di selezionare una data valida',
            invalidDateShouldBeFuture: 'Si prega di scegliere oggi o una data futura',
            invalidTimeShouldBeFuture: 'Si prega di scegliere un orario almeno un minuto avanti',
            invalidCharacter: 'Carattere non valido',
            enterMerchant: 'Inserisci il nome di un commerciante',
            enterAmount: 'Inserisci un importo',
            missingMerchantName: 'Nome del commerciante mancante',
            missingAmount: 'Importo mancante',
            missingDate: 'Data mancante',
            enterDate: 'Inserisci una data',
            invalidTimeRange: 'Inserisci un orario utilizzando il formato a 12 ore (es. 14:30)',
            pleaseCompleteForm: 'Si prega di completare il modulo sopra per continuare',
            pleaseSelectOne: "Si prega di selezionare un'opzione sopra",
            invalidRateError: 'Per favore, inserisci una tariffa valida',
            lowRateError: 'La tariffa deve essere maggiore di 0',
            email: 'Per favore, inserisci un indirizzo email valido',
            login: "Si è verificato un errore durante l'accesso. Per favore riprova.",
        },
        comma: 'virgola',
        semicolon: 'semicolon',
        please: 'Per favore',
        contactUs: 'contattaci',
        pleaseEnterEmailOrPhoneNumber: "Per favore inserisci un'email o un numero di telefono",
        fixTheErrors: 'correggi gli errori',
        inTheFormBeforeContinuing: 'nel modulo prima di continuare',
        confirm: 'Conferma',
        reset: 'Reimposta',
        done: 'Fatto',
        more: 'Di più',
        debitCard: 'Carta di debito',
        bankAccount: 'Conto bancario',
        personalBankAccount: 'Conto bancario personale',
        businessBankAccount: 'Conto bancario aziendale',
        join: 'Unisciti',
        leave: 'Lasciare',
        decline: 'Rifiuta',
        transferBalance: 'Trasferisci saldo',
        cantFindAddress: 'Non riesci a trovare il tuo indirizzo?',
        enterManually: 'Inseriscilo manualmente',
        message: 'Messaggio',
        leaveThread: 'Abbandona discussione',
        you: 'Tu',
        youAfterPreposition: 'tu/voi (depending on the context)',
        your: 'tuo/tuoi/tuoi/tuo (depending on context and gender/number)',
        conciergeHelp: 'Si prega di contattare Concierge per assistenza.',
        youAppearToBeOffline: 'Sembri essere offline.',
        thisFeatureRequiresInternet: 'Questa funzione richiede una connessione internet attiva.',
        attachmentWillBeAvailableOnceBackOnline: "L'allegato sarà disponibile una volta tornato online.",
        errorOccurredWhileTryingToPlayVideo: 'Si è verificato un errore durante il tentativo di riprodurre questo video.',
        areYouSure: 'Sei sicuro?',
        verify: 'Verifica',
        yesContinue: 'Sì, continua.',
        websiteExample: 'e.g. https://www.expensify.com',
        zipCodeExampleFormat: ({zipSampleFormat}: ZipCodeExampleFormatParams) => (zipSampleFormat ? `e.g. ${zipSampleFormat}` : ''),
        description: 'Descrizione',
        title: 'Titolo',
        assignee: 'Assegnatario',
        createdBy: 'Creato da',
        with: 'con',
        shareCode: 'Condividi codice',
        share: 'Condividi',
        per: 'per',
        mi: 'miglio',
        km: 'chilometro',
        copied: 'Copiato!',
        someone: 'Qualcuno',
        total: 'Totale',
        edit: 'Modifica',
        letsDoThis: `Facciamolo!`,
        letsStart: `Iniziamo pure!`,
        showMore: 'Mostra di più',
        merchant: 'Commerciante',
        category: 'Categoria',
        report: 'Rapporto',
        billable: 'Fatturabile',
        nonBillable: 'Non-fatturabile',
        tag: 'Etichetta',
        receipt: 'Ricevuta',
        verified: 'Verificato',
        replace: 'Sostituire',
        distance: 'Distanza',
        mile: 'miglio',
        miles: 'miglia',
        kilometer: 'chilometro',
        kilometers: 'chilometri',
        recent: 'Recente',
        all: 'Tutti',
        am: 'AM',
        pm: 'PM',
        tbd: 'TBD',
        selectCurrency: 'Seleziona una valuta',
        card: 'Carta',
        whyDoWeAskForThis: 'Perché lo chiediamo?',
        required: 'Richiesto',
        showing: 'Mostrando',
        of: 'di',
        default: 'Predefinito',
        update: 'Aggiorna',
        member: 'Membro',
        auditor: 'Revisore dei conti',
        role: 'Ruolo',
        currency: 'Valuta',
        rate: 'Valuta',
        emptyLHN: {
            title: 'Woohoo! Tutto aggiornato.',
            subtitleText1: 'Trova una chat utilizzando il',
            subtitleText2: 'pulsante sopra, o crea qualcosa usando il',
            subtitleText3: 'pulsante qui sotto.',
        },
        businessName: "Nome dell'azienda",
        clear: 'Chiaro',
        type: 'Tipo',
        action: 'Azione',
        expenses: 'Spese',
        totalSpend: 'Spesa totale',
        tax: 'Tassa',
        shared: 'Condiviso',
        drafts: 'Bozze',
        draft: 'Bozza',
        finished: 'Finito',
        upgrade: 'Aggiorna',
        downgradeWorkspace: 'Declassa spazio di lavoro',
        companyID: 'ID azienda',
        userID: 'User ID',
        disable: 'Disabilita',
        export: 'Esporta',
        basicExport: 'Esportazione basica',
        initialValue: 'Valore iniziale',
        currentDate: 'La data odierna',
        value: 'Valore',
        downloadFailedTitle: 'Download non riuscito',
        downloadFailedDescription: 'Il tuo download non è stato completato. Per favore riprova più tardi.',
        filterLogs: 'Filtra registri',
        network: 'Rete',
        reportID: 'ID Rapporto',
        longID: 'ID lungo',
        bankAccounts: 'Conti bancari',
        chooseFile: 'Scegli file',
        chooseFiles: 'Scegli file',
        dropTitle: 'Lascia andare',
        dropMessage: 'Trascina qui il tuo file',
        ignore: 'Ignore',
        enabled: 'Abilitato',
        disabled: 'Disabilitato',
        import: 'Importa',
        offlinePrompt: 'Non puoi eseguire questa azione in questo momento.',
        outstanding: 'Eccezionale',
        chats: 'Chat',
        tasks: 'Attività',
        unread: 'Non letto',
        sent: 'Inviato',
        links: 'Link',
        days: 'giorni',
        rename: 'Rinomina',
        address: 'Indirizzo',
        hourAbbreviation: 'h',
        minuteAbbreviation: 'm',
        skip: 'Salta',
        chatWithAccountManager: ({accountManagerDisplayName}: ChatWithAccountManagerParams) =>
            `Hai bisogno di qualcosa di specifico? Chatta con il tuo account manager, ${accountManagerDisplayName}.`,
        chatNow: 'Chatta ora',
        workEmail: 'Email di lavoro',
        destination: 'Destinazione',
        subrate: 'Subrate',
        perDiem: 'Per diem',
        validate: 'Convalida',
        downloadAsPDF: 'Scarica come PDF',
        downloadAsCSV: 'Scarica come CSV',
        help: 'Aiuto',
        expenseReports: 'Report di spesa',
        rateOutOfPolicy: 'Valuta fuori politica',
        reimbursable: 'Rimborsabile',
        editYourProfile: 'Modifica il tuo profilo',
        comments: 'Commenti',
        sharedIn: 'Condiviso in',
        unreported: 'Non segnalato',
        explore: 'Esplora',
        todo: 'Da fare',
        invoice: 'Fattura',
        expense: 'Spesa',
        chat: 'Chatta',
        task: 'Compito',
        trip: 'Viaggio',
        apply: 'Applica',
        status: 'Stato',
        on: 'Su',
        before: 'Prima',
        after: 'Dopo',
        reschedule: 'Ripianifica',
        general: 'Generale',
        workspacesTabTitle: 'Spazi di lavoro',
        getTheApp: "Scarica l'app",
        scanReceiptsOnTheGo: 'Scansiona le ricevute dal tuo telefono',
        headsUp: 'Attenzione!',
    },
    supportalNoAccess: {
        title: 'Non così in fretta',
        description: 'Non sei autorizzato a eseguire questa azione quando il supporto è connesso.',
    },
    lockedAccount: {
        title: 'Account bloccato',
        description: 'Non sei autorizzato a completare questa azione poiché questo account è stato bloccato. Si prega di contattare concierge@expensify.com per i prossimi passi.',
    },
    location: {
        useCurrent: 'Usa la posizione attuale',
        notFound: 'Non siamo riusciti a trovare la tua posizione. Per favore riprova o inserisci un indirizzo manualmente.',
        permissionDenied: "Sembra che tu abbia negato l'accesso alla tua posizione.",
        please: 'Per favore',
        allowPermission: "consenti l'accesso alla posizione nelle impostazioni",
        tryAgain: 'e riprova.',
    },
    contact: {
        importContacts: 'Importa contatti',
        importContactsTitle: 'Importa i tuoi contatti',
        importContactsText: 'Importa i contatti dal tuo telefono così le tue persone preferite sono sempre a portata di tocco.',
        importContactsExplanation: 'così le tue persone preferite sono sempre a portata di tocco.',
        importContactsNativeText: 'Ancora un passo! Dacci il via libera per importare i tuoi contatti.',
    },
    anonymousReportFooter: {
        logoTagline: 'Unisciti alla discussione.',
    },
    attachmentPicker: {
        cameraPermissionRequired: 'Accesso alla fotocamera',
        expensifyDoesNotHaveAccessToCamera: 'Expensify non può scattare foto senza accesso alla tua fotocamera. Tocca le impostazioni per aggiornare i permessi.',
        attachmentError: 'Errore allegato',
        errorWhileSelectingAttachment: 'Si è verificato un errore durante la selezione di un allegato. Per favore, riprova.',
        errorWhileSelectingCorruptedAttachment: 'Si è verificato un errore durante la selezione di un allegato danneggiato. Si prega di provare un altro file.',
        takePhoto: 'Scatta foto',
        chooseFromGallery: 'Scegli dalla galleria',
        chooseDocument: 'Scegli file',
        attachmentTooLarge: "L'allegato è troppo grande",
        sizeExceeded: "La dimensione dell'allegato supera il limite di 24 MB",
        sizeExceededWithLimit: ({maxUploadSizeInMB}: SizeExceededParams) => `La dimensione dell'allegato supera il limite di ${maxUploadSizeInMB} MB`,
        attachmentTooSmall: "L'allegato è troppo piccolo",
        sizeNotMet: "La dimensione dell'allegato deve essere superiore a 240 byte.",
        wrongFileType: 'Tipo di file non valido',
        notAllowedExtension: 'Questo tipo di file non è consentito. Si prega di provare un tipo di file diverso.',
        folderNotAllowedMessage: 'Il caricamento di una cartella non è consentito. Si prega di provare con un file diverso.',
        protectedPDFNotSupported: 'PDF protetto da password non è supportato',
        attachmentImageResized: "Questa immagine è stata ridimensionata per l'anteprima. Scarica per la risoluzione completa.",
        attachmentImageTooLarge: 'Questa immagine è troppo grande per essere visualizzata in anteprima prima del caricamento.',
        tooManyFiles: ({fileLimit}: FileLimitParams) => `Puoi caricare solo fino a ${fileLimit} file alla volta.`,
        sizeExceededWithValue: ({maxUploadSizeInMB}: SizeExceededParams) => `I file superano ${maxUploadSizeInMB} MB. Per favore riprova.`,
        someFilesCantBeUploaded: 'Alcuni file non possono essere caricati',
        sizeLimitExceeded: ({maxUploadSizeInMB}: SizeExceededParams) => `I file devono essere inferiori a ${maxUploadSizeInMB} MB. I file più grandi non verranno caricati.`,
        maxFileLimitExceeded: 'Puoi caricare fino a 30 ricevute alla volta. Quelle in eccesso non verranno caricate.',
        unsupportedFileType: ({fileType}: FileTypeParams) => `I file ${fileType} non sono supportati. Verranno caricati solo i tipi di file supportati.`,
        learnMoreAboutSupportedFiles: 'Scopri di più sui formati supportati.',
        passwordProtected: 'I PDF protetti da password non sono supportati. Verranno caricati solo i file supportati.',
    },
    dropzone: {
        addAttachments: 'Aggiungi allegati',
        addReceipt: 'Aggiungi ricevuta',
        scanReceipts: 'Scansiona ricevute',
        replaceReceipt: 'Sostituisci ricevuta',
    },
    filePicker: {
        fileError: 'Errore del file',
        errorWhileSelectingFile: 'Si è verificato un errore durante la selezione di un file. Per favore riprova.',
    },
    connectionComplete: {
        title: 'Connessione completata',
        supportingText: "Puoi chiudere questa finestra e tornare all'app Expensify.",
    },
    avatarCropModal: {
        title: 'Modifica foto',
        description: 'Trascina, ingrandisci e ruota la tua immagine come preferisci.',
    },
    composer: {
        noExtensionFoundForMimeType: 'Nessuna estensione trovata per il tipo MIME',
        problemGettingImageYouPasted: "Si è verificato un problema nel recuperare l'immagine che hai incollato.",
        commentExceededMaxLength: ({formattedMaxLength}: FormattedMaxLengthParams) => `La lunghezza massima del commento è di ${formattedMaxLength} caratteri.`,
        taskTitleExceededMaxLength: ({formattedMaxLength}: FormattedMaxLengthParams) => `La lunghezza massima del titolo del compito è di ${formattedMaxLength} caratteri.`,
    },
    baseUpdateAppModal: {
        updateApp: 'Aggiorna app',
        updatePrompt: "È disponibile una nuova versione di questa app.  \nAggiorna ora o riavvia l'app più tardi per scaricare le ultime modifiche.",
    },
    deeplinkWrapper: {
        launching: 'Avvio di Expensify',
        expired: 'La tua sessione è scaduta.',
        signIn: 'Per favore accedi di nuovo.',
        redirectedToDesktopApp: "Ti abbiamo reindirizzato all'app desktop.",
        youCanAlso: 'Puoi anche',
        openLinkInBrowser: 'apri questo link nel tuo browser',
        loggedInAs: ({email}: LoggedInAsParams) => `Sei connesso come ${email}. Fai clic su "Apri link" nel prompt per accedere all'app desktop con questo account.`,
        doNotSeePrompt: 'Non riesci a vedere il prompt?',
        tryAgain: 'Riprova',
        or: ', o',
        continueInWeb: "continua all'app web",
    },
    validateCodeModal: {
        successfulSignInTitle: 'Abracadabra,\nsei connesso!',
        successfulSignInDescription: 'Torna alla tua scheda originale per continuare.',
        title: 'Ecco il tuo codice magico',
        description: 'Inserisci il codice dal dispositivo dove è stato originariamente richiesto',
        doNotShare: 'Non condividere il tuo codice con nessuno. Expensify non te lo chiederà mai!',
        or: ', o',
        signInHere: 'accedi qui',
        expiredCodeTitle: 'Codice magico scaduto',
        expiredCodeDescription: 'Torna al dispositivo originale e richiedi un nuovo codice',
        successfulNewCodeRequest: 'Codice richiesto. Si prega di controllare il dispositivo.',
        tfaRequiredTitle: 'Autenticazione a due fattori richiesta',
        tfaRequiredDescription: 'Inserisci il codice di autenticazione a due fattori dove stai cercando di accedere.',
        requestOneHere: 'richiedine uno qui.',
    },
    moneyRequestConfirmationList: {
        paidBy: 'Pagato da',
        whatsItFor: 'A cosa serve?',
    },
    selectionList: {
        nameEmailOrPhoneNumber: 'Nome, email o numero di telefono',
        findMember: 'Trova un membro',
        searchForSomeone: 'Cerca qualcuno',
    },
    emptyList: {
        [CONST.IOU.TYPE.CREATE]: {
            title: 'Invia una spesa, riferisci al tuo capo',
            subtitleText: 'Vuoi che anche il tuo capo usi Expensify? Basta inviare loro una spesa e ci occuperemo del resto.',
        },
    },
    videoChatButtonAndMenu: {
        tooltip: 'Prenota una chiamata',
    },
    hello: 'Ciao',
    phoneCountryCode: '1',
    welcomeText: {
        getStarted: 'Inizia qui sotto.',
        anotherLoginPageIsOpen: "Un'altra pagina di accesso è aperta.",
        anotherLoginPageIsOpenExplanation: 'Hai aperto la pagina di accesso in una scheda separata. Effettua il login da quella scheda.',
        welcome: 'Benvenuto!',
        welcomeWithoutExclamation: 'Benvenuto',
        phrase2: 'I soldi parlano. E ora che chat e pagamenti sono in un unico posto, è anche facile.',
        phrase3: 'I tuoi pagamenti ti arrivano velocemente quanto riesci a far capire il tuo punto di vista.',
        enterPassword: 'Per favore inserisci la tua password',
        welcomeNewFace: ({login}: SignUpNewFaceCodeParams) => `${login}, è sempre un piacere vedere una nuova faccia da queste parti!`,
        welcomeEnterMagicCode: ({login}: WelcomeEnterMagicCodeParams) => `Inserisci il codice magico inviato a ${login}. Dovrebbe arrivare entro un minuto o due.`,
    },
    login: {
        hero: {
            header: 'Viaggi e spese, alla velocità della chat',
            body: "Benvenuto nella nuova generazione di Expensify, dove i tuoi viaggi e le tue spese si muovono più velocemente con l'aiuto di una chat contestuale e in tempo reale.",
        },
    },
    thirdPartySignIn: {
        alreadySignedIn: ({email}: AlreadySignedInParams) => `Sei già connesso come ${email}.`,
        goBackMessage: ({provider}: GoBackMessageParams) => `Non vuoi accedere con ${provider}?`,
        continueWithMyCurrentSession: 'Continua con la mia sessione attuale',
        redirectToDesktopMessage: "Ti reindirizzeremo all'app desktop una volta completato l'accesso.",
        signInAgreementMessage: 'Accedendo, accetti i',
        termsOfService: 'Termini di Servizio',
        privacy: 'Privacy',
    },
    samlSignIn: {
        welcomeSAMLEnabled: 'Continua ad accedere con single sign-on:',
        orContinueWithMagicCode: 'Puoi anche accedere con un codice magico',
        useSingleSignOn: 'Usa il single sign-on',
        useMagicCode: 'Usa il codice magico',
        launching: 'Avvio in corso...',
        oneMoment: 'Un momento mentre ti reindirizziamo al portale di single sign-on della tua azienda.',
    },
    reportActionCompose: {
        dropToUpload: 'Trascina per caricare',
        sendAttachment: 'Invia allegato',
        addAttachment: 'Aggiungi allegato',
        writeSomething: 'Scrivi qualcosa...',
        blockedFromConcierge: 'La comunicazione è bloccata',
        fileUploadFailed: 'Caricamento fallito. Il file non è supportato.',
        localTime: ({user, time}: LocalTimeParams) => `Sono le ${time} per ${user}`,
        edited: '(modificato)',
        emoji: 'Emoji',
        collapse: 'Comprimi',
        expand: 'Espandi',
    },
    reportActionContextMenu: {
        copyToClipboard: 'Copia negli appunti',
        copied: 'Copiato!',
        copyLink: 'Copia link',
        copyURLToClipboard: 'Copia URL negli appunti',
        copyEmailToClipboard: 'Copia email negli appunti',
        markAsUnread: 'Segna come non letto',
        markAsRead: 'Segna come letto',
        editAction: ({action}: EditActionParams) => `Modifica ${action?.actionName === CONST.REPORT.ACTIONS.TYPE.IOU ? 'spesa' : 'commento'}`,
        deleteAction: ({action}: DeleteActionParams) => `Elimina ${action?.actionName === CONST.REPORT.ACTIONS.TYPE.IOU ? 'spesa' : 'commento'}`,
        deleteConfirmation: ({action}: DeleteConfirmationParams) => `Sei sicuro di voler eliminare questo ${action?.actionName === CONST.REPORT.ACTIONS.TYPE.IOU ? 'spesa' : 'commento'}?`,
        onlyVisible: 'Visibile solo a',
        replyInThread: 'Rispondi nel thread',
        joinThread: 'Unisciti al thread',
        leaveThread: 'Abbandona discussione',
        copyOnyxData: 'Copia i dati Onyx',
        flagAsOffensive: 'Segnala come offensivo',
        menu: 'Menu',
    },
    emojiReactions: {
        addReactionTooltip: 'Aggiungi reazione',
        reactedWith: 'ha reagito con',
    },
    reportActionsView: {
        beginningOfArchivedRoom: ({reportName, reportDetailsLink}: BeginningOfArchivedRoomParams) =>
            `Ti sei perso la festa in <strong><a class="no-style-link" href="${reportDetailsLink}">${reportName}</a></strong>, non c'è niente da vedere qui.`,
        beginningOfChatHistoryDomainRoom: ({domainRoom}: BeginningOfChatHistoryDomainRoomParams) =>
            `Questa chat è dedicata a tutti i membri di Expensify sul dominio <strong>${domainRoom}</strong>. Utilizzatela per chattare con i colleghi, condividere suggerimenti e porre domande.`,
        beginningOfChatHistoryAdminRoom: ({workspaceName}: BeginningOfChatHistoryAdminRoomParams) =>
            `Questa chat è dedicata agli amministratori <strong>${workspaceName}</strong>. Utilizzatela per chattare sulla configurazione dello spazio di lavoro e altro ancora.`,
        beginningOfChatHistoryAnnounceRoom: ({workspaceName}: BeginningOfChatHistoryAnnounceRoomParams) =>
            `Questa chat è dedicata a tutti i membri della <strong>${workspaceName}</strong>. Usatela per gli annunci più importanti.`,
        beginningOfChatHistoryUserRoom: ({reportName, reportDetailsLink}: BeginningOfChatHistoryUserRoomParams) =>
            `Questa chat è per tutto ciò che riguarda <strong><a class="no-style-link" href="${reportDetailsLink}">${reportName}</a></strong>.`,
        beginningOfChatHistoryInvoiceRoom: ({invoicePayer, invoiceReceiver}: BeginningOfChatHistoryInvoiceRoomParams) =>
            `Questa chat è per le fatture tra <strong>${invoicePayer}</strong> e <strong>${invoiceReceiver}</strong>. Utilizzare il pulsante + per inviare una fattura.`,
        beginningOfChatHistory: 'Questa chat è con',
        beginningOfChatHistoryPolicyExpenseChat: ({workspaceName, submitterDisplayName}: BeginningOfChatHistoryPolicyExpenseChatParams) =>
            `È qui che <strong>${submitterDisplayName}</strong> presenterà le spese a <strong>${workspaceName}</strong>. Basta usare il pulsante +.`,
        beginningOfChatHistorySelfDM: 'Questo è il tuo spazio personale. Usalo per appunti, compiti, bozze e promemoria.',
        beginningOfChatHistorySystemDM: 'Benvenuto! Iniziamo con la configurazione.',
        chatWithAccountManager: 'Chatta con il tuo account manager qui',
        sayHello: 'Ciao!',
        yourSpace: 'Il tuo spazio',
        welcomeToRoom: ({roomName}: WelcomeToRoomParams) => `Benvenuto in ${roomName}!`,
        usePlusButton: ({additionalText}: UsePlusButtonParams) => `Usa il pulsante + per ${additionalText} una spesa.`,
        askConcierge: 'Fai domande e ricevi supporto in tempo reale 24/7.',
        conciergeSupport: 'Supporto 24/7',
        create: 'creare',
        iouTypes: {
            pay: 'paga',
            split: 'split',
            submit: 'inviare',
            track: 'tracciare',
            invoice: 'fattura',
        },
    },
    adminOnlyCanPost: 'Solo gli amministratori possono inviare messaggi in questa stanza.',
    reportAction: {
        asCopilot: 'come copilota per',
    },
    mentionSuggestions: {
        hereAlternateText: 'Notifica tutti in questa conversazione',
    },
    newMessages: 'Nuovi messaggi',
    youHaveBeenBanned: 'Nota: Sei stato bannato dalla chat in questo canale.',
    reportTypingIndicator: {
        isTyping: 'sta scrivendo...',
        areTyping: 'sta digitando...',
        multipleMembers: 'Più membri',
    },
    reportArchiveReasons: {
        [CONST.REPORT.ARCHIVE_REASON.DEFAULT]: 'Questa chat è stata archiviata.',
        [CONST.REPORT.ARCHIVE_REASON.ACCOUNT_CLOSED]: ({displayName}: ReportArchiveReasonsClosedParams) => `Questa chat non è più attiva perché ${displayName} ha chiuso il loro account.`,
        [CONST.REPORT.ARCHIVE_REASON.ACCOUNT_MERGED]: ({displayName, oldDisplayName}: ReportArchiveReasonsMergedParams) =>
            `Questa chat non è più attiva perché ${oldDisplayName} ha unito il proprio account con ${displayName}.`,
        [CONST.REPORT.ARCHIVE_REASON.REMOVED_FROM_POLICY]: ({displayName, policyName, shouldUseYou = false}: ReportArchiveReasonsRemovedFromPolicyParams) =>
            shouldUseYou
                ? `Questa chat non è più attiva perché <strong>tu</strong> non sei più un membro dello spazio di lavoro ${policyName}.`
                : `Questa chat non è più attiva perché ${displayName} non è più un membro dello spazio di lavoro ${policyName}.`,
        [CONST.REPORT.ARCHIVE_REASON.POLICY_DELETED]: ({policyName}: ReportArchiveReasonsInvoiceReceiverPolicyDeletedParams) =>
            `Questa chat non è più attiva perché ${policyName} non è più uno spazio di lavoro attivo.`,
        [CONST.REPORT.ARCHIVE_REASON.INVOICE_RECEIVER_POLICY_DELETED]: ({policyName}: ReportArchiveReasonsInvoiceReceiverPolicyDeletedParams) =>
            `Questa chat non è più attiva perché ${policyName} non è più uno spazio di lavoro attivo.`,
        [CONST.REPORT.ARCHIVE_REASON.BOOKING_END_DATE_HAS_PASSED]: 'Questa prenotazione è archiviata.',
    },
    writeCapabilityPage: {
        label: 'Chi può pubblicare',
        writeCapability: {
            all: 'Tutti i membri',
            admins: 'Solo amministratori',
        },
    },
    sidebarScreen: {
        buttonFind: 'Trova qualcosa...',
        buttonMySettings: 'Le mie impostazioni',
        fabNewChat: 'Inizia chat',
        fabNewChatExplained: 'Avvia chat (Azione flottante)',
        chatPinned: 'Chat fissata',
        draftedMessage: 'Messaggio redatto',
        listOfChatMessages: 'Elenco dei messaggi di chat',
        listOfChats: 'Elenco delle chat',
        saveTheWorld: 'Salva il mondo',
        tooltip: 'Inizia qui!',
        redirectToExpensifyClassicModal: {
            title: 'In arrivo presto',
            description: 'Stiamo perfezionando alcuni dettagli di New Expensify per adattarci alla tua configurazione specifica. Nel frattempo, vai su Expensify Classic.',
        },
    },
    allSettingsScreen: {
        subscription: 'Abbonamento',
        domains: 'Domini',
    },
    tabSelector: {
        chat: 'Chatta',
        room: 'Stanza',
        distance: 'Distanza',
        manual: 'Manuale',
        scan: 'Scansiona',
    },
    spreadsheet: {
        upload: 'Carica un foglio di calcolo',
        import: 'Importa foglio di calcolo',
        dragAndDrop: '<muted-link>Trascina e rilascia il tuo foglio di calcolo qui, oppure scegli un file qui sotto. Formati supportati: .csv, .txt, .xls e .xlsx.</muted-link>',
        dragAndDropMultiLevelTag: `<muted-link>Trascina e rilascia il tuo foglio di calcolo qui, oppure scegli un file qui sotto. <a href="${CONST.IMPORT_SPREADSHEET.MULTI_LEVEL_TAGS_ARTICLE_LINK}">Scopri di più</a> sui formati di file supportati.</muted-link>`,
        chooseSpreadsheet: '<muted-link>Seleziona un file di foglio di calcolo da importare. Formati supportati: .csv, .txt, .xls e .xlsx.</muted-link>',
        chooseSpreadsheetMultiLevelTag: `<muted-link>Seleziona un file di foglio di calcolo da importare. <a href="${CONST.IMPORT_SPREADSHEET.MULTI_LEVEL_TAGS_ARTICLE_LINK}">Scopri di più</a> sui formati di file supportati.</muted-link>`,
        fileContainsHeader: 'Il file contiene intestazioni di colonna',
        column: ({name}: SpreadSheetColumnParams) => `Colonna ${name}`,
        fieldNotMapped: ({fieldName}: SpreadFieldNameParams) => `Ops! Un campo obbligatorio ("${fieldName}") non è stato mappato. Si prega di controllare e riprovare.`,
        singleFieldMultipleColumns: ({fieldName}: SpreadFieldNameParams) => `Ops! Hai mappato un singolo campo ("${fieldName}") a più colonne. Per favore, controlla e riprova.`,
        emptyMappedField: ({fieldName}: SpreadFieldNameParams) => `Ops! Il campo ("${fieldName}") contiene uno o più valori vuoti. Si prega di controllare e riprovare.`,
        importSuccessfulTitle: 'Importazione riuscita',
        importCategoriesSuccessfulDescription: ({categories}: SpreadCategoriesParams) => (categories > 1 ? `Sono state aggiunte ${categories} categorie.` : '1 categoria è stata aggiunta.'),
        importMembersSuccessfulDescription: ({added, updated}: ImportMembersSuccessfulDescriptionParams) => {
            if (!added && !updated) {
                return 'Nessun membro è stato aggiunto o aggiornato.';
            }
            if (added && updated) {
                return `${added} membro${added > 1 ? 's' : ''} aggiunto, ${updated} membro${updated > 1 ? 's' : ''} aggiornato.`;
            }
            if (updated) {
                return updated > 1 ? `${updated} membri sono stati aggiornati.` : '1 membro è stato aggiornato.';
            }
            return added > 1 ? `${added} membri sono stati aggiunti.` : '1 membro è stato aggiunto.';
        },
        importTagsSuccessfulDescription: ({tags}: ImportTagsSuccessfulDescriptionParams) => (tags > 1 ? `Sono stati aggiunti ${tags} tag.` : '1 tag è stato aggiunto.'),
        importMultiLevelTagsSuccessfulDescription: 'Sono stati aggiunti tag multilivello.',
        importPerDiemRatesSuccessfulDescription: ({rates}: ImportPerDiemRatesSuccessfulDescriptionParams) =>
            rates > 1 ? `Sono state aggiunte ${rates} tariffe giornaliere.` : 'È stata aggiunta 1 tariffa di diaria.',
        importFailedTitle: 'Importazione fallita',
        importFailedDescription: 'Assicurati che tutti i campi siano compilati correttamente e riprova. Se il problema persiste, contatta Concierge.',
        importDescription: 'Scegli quali campi mappare dal tuo foglio di calcolo facendo clic sul menu a discesa accanto a ciascuna colonna importata qui sotto.',
        sizeNotMet: 'La dimensione del file deve essere maggiore di 0 byte',
        invalidFileMessage:
            'Il file che hai caricato è vuoto o contiene dati non validi. Assicurati che il file sia formattato correttamente e contenga le informazioni necessarie prima di caricarlo di nuovo.',
        importSpreadsheet: 'Importa foglio di calcolo',
        downloadCSV: 'Scarica CSV',
    },
    receipt: {
        upload: 'Carica ricevuta',
        uploadMultiple: 'Carica ricevute',
        dragReceiptBeforeEmail: 'Trascina una ricevuta su questa pagina, inoltra una ricevuta a',
        dragReceiptsBeforeEmail: 'Trascina ricevute su questa pagina, inoltra ricevute a',
        dragReceiptAfterEmail: 'oppure scegli un file da caricare qui sotto.',
        dragReceiptsAfterEmail: 'oppure scegli file da caricare qui sotto.',
        chooseReceipt: 'Scegli una ricevuta da caricare o inoltra una ricevuta a',
        chooseReceipts: 'Scegli ricevute da caricare o inoltra ricevute a',
        takePhoto: 'Scatta una foto',
        cameraAccess: "L'accesso alla fotocamera è necessario per scattare foto delle ricevute.",
        deniedCameraAccess: "L'accesso alla fotocamera non è ancora stato concesso, si prega di seguire",
        deniedCameraAccessInstructions: 'queste istruzioni',
        cameraErrorTitle: 'Errore della fotocamera',
        cameraErrorMessage: 'Si è verificato un errore durante lo scatto della foto. Riprova.',
        locationAccessTitle: "Consenti l'accesso alla posizione",
        locationAccessMessage: "L'accesso alla posizione ci aiuta a mantenere il tuo fuso orario e la tua valuta accurati ovunque tu vada.",
        locationErrorTitle: "Consenti l'accesso alla posizione",
        locationErrorMessage: "L'accesso alla posizione ci aiuta a mantenere il tuo fuso orario e la tua valuta accurati ovunque tu vada.",
        allowLocationFromSetting: `L'accesso alla posizione ci aiuta a mantenere il tuo fuso orario e la tua valuta precisi ovunque tu vada. Consenti l'accesso alla posizione dalle impostazioni delle autorizzazioni del tuo dispositivo.`,
        dropTitle: 'Lascia andare',
        dropMessage: 'Trascina qui il tuo file',
        flash: 'flash',
        multiScan: 'multi-scan',
        shutter: 'otturatore',
        gallery: 'galleria',
        deleteReceipt: 'Elimina ricevuta',
        deleteConfirmation: 'Sei sicuro di voler eliminare questa ricevuta?',
        addReceipt: 'Aggiungi ricevuta',
        scanFailed: 'La ricevuta non può essere scansionata perché mancano il commerciante, la data o l’importo.',
    },
    quickAction: {
        scanReceipt: 'Scansiona ricevuta',
        recordDistance: 'Traccia distanza',
        requestMoney: 'Crea spesa',
        perDiem: 'Crea diaria',
        splitBill: 'Dividi spesa',
        splitScan: 'Dividi ricevuta',
        splitDistance: 'Dividi distanza',
        paySomeone: ({name}: PaySomeoneParams = {}) => `Paga ${name ?? 'qualcuno'}`,
        assignTask: 'Assegna compito',
        header: 'Azione rapida',
        noLongerHaveReportAccess: 'Non hai più accesso alla tua precedente destinazione di azione rapida. Scegline una nuova qui sotto.',
        updateDestination: 'Aggiorna destinazione',
        createReport: 'Crea rapporto',
    },
    iou: {
        amount: 'Importo',
        taxAmount: 'Importo fiscale',
        taxRate: 'Aliquota fiscale',
        approve: ({
            formattedAmount,
        }: {
            formattedAmount?: string;
        } = {}) => (formattedAmount ? `Approva ${formattedAmount}` : 'Approva'),
        approved: 'Approvato',
        cash: 'Contanti',
        card: 'Carta',
        original: 'Original',
        split: 'Dividi',
        splitExpense: 'Dividi spesa',
        splitExpenseSubtitle: ({amount, merchant}: SplitExpenseSubtitleParams) => `${amount} da ${merchant}`,
        addSplit: 'Aggiungi divisione',
        totalAmountGreaterThanOriginal: ({amount}: TotalAmountGreaterOrLessThanOriginalParams) => `L'importo totale è ${amount} maggiore della spesa originale.`,
        totalAmountLessThanOriginal: ({amount}: TotalAmountGreaterOrLessThanOriginalParams) => `L'importo totale è ${amount} inferiore alla spesa originale.`,
        splitExpenseZeroAmount: 'Per favore inserisci un importo valido prima di continuare.',
        splitExpenseEditTitle: ({amount, merchant}: SplitExpenseEditTitleParams) => `Modifica ${amount} per ${merchant}`,
        removeSplit: 'Rimuovi divisione',
        paySomeone: ({name}: PaySomeoneParams = {}) => `Paga ${name ?? 'qualcuno'}`,
        expense: 'Spesa',
        categorize: 'Categorizza',
        share: 'Condividi',
        participants: 'Partecipanti',
        createExpense: 'Crea spesa',
        trackDistance: 'Traccia distanza',
        createExpenses: ({expensesNumber}: CreateExpensesParams) => `Crea ${expensesNumber} spese`,
        removeExpense: 'Rimuovi spesa',
        removeThisExpense: 'Rimuovi questa spesa',
        removeExpenseConfirmation: 'Sei sicuro di voler rimuovere questa ricevuta? Questa azione non può essere annullata.',
        addExpense: 'Aggiungi spesa',
        chooseRecipient: 'Scegli destinatario',
        createExpenseWithAmount: ({amount}: {amount: string}) => `Crea ${amount} spesa`,
        confirmDetails: 'Conferma i dettagli',
        pay: 'Paga',
        cancelPayment: 'Annulla pagamento',
        cancelPaymentConfirmation: 'Sei sicuro di voler annullare questo pagamento?',
        viewDetails: 'Visualizza dettagli',
        pending: 'In sospeso',
        canceled: 'Annullato',
        posted: 'Pubblicato',
        deleteReceipt: 'Elimina ricevuta',
        deletedTransaction: ({amount, merchant}: DeleteTransactionParams) => `ha eliminato una spesa in questo rapporto (${merchant} - ${amount})`,
        movedFromReport: ({reportName}: MovedFromReportParams) => `ha spostato una spesa${reportName ? `da ${reportName}` : ''}`,
        movedTransaction: ({reportUrl, reportName}: MovedTransactionParams) => `spostato questa spesa${reportName ? `a <a href="${reportUrl}">${reportName}</a>` : ''}`,
        unreportedTransaction: 'spostato questa spesa nel tuo spazio personale',
        pendingMatchWithCreditCard: 'Ricevuta in attesa di abbinamento con transazione della carta',
        pendingMatch: 'Partita in sospeso',
        pendingMatchWithCreditCardDescription: 'Ricevuta in attesa di abbinamento con transazione della carta. Segna come contante per annullare.',
        markAsCash: 'Segna come contante',
        routePending: 'Instradamento in corso...',
        receiptScanning: () => ({
            one: 'Scansione della ricevuta...',
            other: 'Scansione delle ricevute...',
        }),
        scanMultipleReceipts: 'Scansiona più ricevute',
        scanMultipleReceiptsDescription: 'Scatta foto di tutte le tue ricevute in una volta, poi conferma i dettagli tu stesso o lascia che SmartScan se ne occupi.',
        receiptScanInProgress: 'Scansione della ricevuta in corso',
        receiptScanInProgressDescription: 'Scansione della ricevuta in corso. Controlla più tardi o inserisci i dettagli ora.',
        duplicateTransaction: ({isSubmitted}: DuplicateTransactionParams) =>
            !isSubmitted
                ? "Spese potenzialmente duplicate identificate. Rivedi i duplicati per consentire l'invio."
                : "Spese potenzialmente duplicate identificate. Rivedi i duplicati per abilitare l'approvazione.",
        receiptIssuesFound: () => ({
            one: 'Problema riscontrato',
            other: 'Problemi riscontrati',
        }),
        fieldPending: 'In sospeso...',
        defaultRate: 'Tariffa predefinita',
        receiptMissingDetails: 'Dettagli della ricevuta mancanti',
        missingAmount: 'Importo mancante',
        missingMerchant: 'Commerciante mancante',
        receiptStatusTitle: 'Scansione in corso…',
        receiptStatusText: 'Solo tu puoi vedere questa ricevuta mentre viene scansionata. Controlla più tardi o inserisci i dettagli ora.',
        receiptScanningFailed: 'La scansione della ricevuta non è riuscita. Inserisci i dettagli manualmente.',
        transactionPendingDescription: 'Transazione in sospeso. Potrebbe richiedere alcuni giorni per essere registrata.',
        companyInfo: "Informazioni sull'azienda",
        companyInfoDescription: 'Abbiamo bisogno di alcuni dettagli in più prima che tu possa inviare la tua prima fattura.',
        yourCompanyName: 'Il nome della tua azienda',
        yourCompanyWebsite: 'Il sito web della tua azienda',
        yourCompanyWebsiteNote: 'Se non hai un sito web, puoi fornire il profilo LinkedIn della tua azienda o un profilo sui social media.',
        invalidDomainError: 'Hai inserito un dominio non valido. Per continuare, inserisci un dominio valido.',
        publicDomainError: 'Sei entrato in un dominio pubblico. Per continuare, inserisci un dominio privato.',
        // TODO: This key should be deprecated. More details: https://github.com/Expensify/App/pull/59653#discussion_r2028653252
        expenseCountWithStatus: ({scanningReceipts = 0, pendingReceipts = 0}: RequestCountParams) => {
            const statusText: string[] = [];
            if (scanningReceipts > 0) {
                statusText.push(`${scanningReceipts} scansione`);
            }
            if (pendingReceipts > 0) {
                statusText.push(`${pendingReceipts} in sospeso`);
            }
            return {
                one: statusText.length > 0 ? `1 spesa (${statusText.join(', ')})` : `1 spesa`,
                other: (count: number) => (statusText.length > 0 ? `${count} spese (${statusText.join(', ')})` : `${count} spese`),
            };
        },
        expenseCount: () => {
            return {
                one: '1 spesa',
                other: (count: number) => `${count} spese`,
            };
        },
        deleteExpense: () => ({
            one: 'Elimina spesa',
            other: 'Elimina spese',
        }),
        deleteConfirmation: () => ({
            one: 'Sei sicuro di voler eliminare questa spesa?',
            other: 'Sei sicuro di voler eliminare queste spese?',
        }),
        deleteReport: 'Elimina rapporto',
        deleteReportConfirmation: 'Sei sicuro di voler eliminare questo report?',
        settledExpensify: 'Pagato',
        done: 'Fatto',
        settledElsewhere: 'Pagato altrove',
        individual: 'Individuale',
        business: 'Business',
        settleExpensify: ({formattedAmount}: SettleExpensifyCardParams) => (formattedAmount ? `Paga ${formattedAmount} con Expensify` : `Paga con Expensify`),
        settlePersonal: ({formattedAmount}: SettleExpensifyCardParams) => (formattedAmount ? `Paga ${formattedAmount} come individuo` : `Paga come individuo`),
        settlePayment: ({formattedAmount}: SettleExpensifyCardParams) => `Paga ${formattedAmount}`,
        settleBusiness: ({formattedAmount}: SettleExpensifyCardParams) => (formattedAmount ? `Paga ${formattedAmount} come azienda` : `Paga come un'azienda`),
        payElsewhere: ({formattedAmount}: SettleExpensifyCardParams) => (formattedAmount ? `Paga ${formattedAmount} altrove` : `Paga altrove`),
        nextStep: 'Prossimi passi',
        finished: 'Finito',
        sendInvoice: ({amount}: RequestAmountParams) => `Invia fattura di ${amount}`,
        submitAmount: ({amount}: RequestAmountParams) => `Invia ${amount}`,
        expenseAmount: ({formattedAmount, comment}: RequestedAmountMessageParams) => `${formattedAmount}${comment ? `per ${comment}` : ''}`,
        submitted: `inviato`,
        automaticallySubmitted: `inviato tramite <a href="${CONST.SELECT_WORKFLOWS_HELP_URL}">invio ritardato</a>`,
        trackedAmount: ({formattedAmount, comment}: RequestedAmountMessageParams) => `tracking ${formattedAmount}${comment ? `per ${comment}` : ''}`,
        splitAmount: ({amount}: SplitAmountParams) => `dividi ${amount}`,
        didSplitAmount: ({formattedAmount, comment}: DidSplitAmountMessageParams) => `split ${formattedAmount}${comment ? `per ${comment}` : ''}`,
        yourSplit: ({amount}: UserSplitParams) => `La tua parte ${amount}`,
        payerOwesAmount: ({payer, amount, comment}: PayerOwesAmountParams) => `${payer} deve ${amount}${comment ? `per ${comment}` : ''}`,
        payerOwes: ({payer}: PayerOwesParams) => `${payer} deve:`,
        payerPaidAmount: ({payer, amount}: PayerPaidAmountParams) => `${payer ? `${payer} ` : ''}ha pagato ${amount}`,
        payerPaid: ({payer}: PayerPaidParams) => `${payer} ha pagato:`,
        payerSpentAmount: ({payer, amount}: PayerPaidAmountParams) => `${payer} ha speso ${amount}`,
        payerSpent: ({payer}: PayerPaidParams) => `${payer} ha speso:`,
        managerApproved: ({manager}: ManagerApprovedParams) => `${manager} approvato:`,
        managerApprovedAmount: ({manager, amount}: ManagerApprovedAmountParams) => `${manager} ha approvato ${amount}`,
        payerSettled: ({amount}: PayerSettledParams) => `pagato ${amount}`,
        payerSettledWithMissingBankAccount: ({amount}: PayerSettledParams) => `pagato ${amount}. Aggiungi un conto bancario per ricevere il tuo pagamento.`,
        automaticallyApproved: `approvato tramite <a href="${CONST.CONFIGURE_EXPENSE_REPORT_RULES_HELP_URL}">regole dello spazio di lavoro</a>`,
        approvedAmount: ({amount}: ApprovedAmountParams) => `approvato ${amount}`,
        approvedMessage: `approvato`,
        unapproved: `non approvato`,
        automaticallyForwarded: `approvato tramite <a href="${CONST.CONFIGURE_EXPENSE_REPORT_RULES_HELP_URL}">regole dello spazio di lavoro</a>`,
        forwarded: `approvato`,
        rejectedThisReport: 'ha respinto questo rapporto',
        waitingOnBankAccount: ({submitterDisplayName}: WaitingOnBankAccountParams) => `ha avviato il pagamento, ma è in attesa che ${submitterDisplayName} aggiunga un conto bancario.`,
        adminCanceledRequest: ({manager}: AdminCanceledRequestParams) => `${manager ? `${manager}: ` : ''} ha annullato il pagamento`,
        canceledRequest: ({amount, submitterDisplayName}: CanceledRequestParams) =>
            `annullato il pagamento di ${amount}, perché ${submitterDisplayName} non ha attivato il loro Expensify Wallet entro 30 giorni`,
        settledAfterAddedBankAccount: ({submitterDisplayName, amount}: SettledAfterAddedBankAccountParams) =>
            `${submitterDisplayName} ha aggiunto un conto bancario. Il pagamento di ${amount} è stato effettuato.`,
        paidElsewhere: ({payer}: PaidElsewhereParams = {}) => `${payer ? `${payer} ` : ''}pagato altrove`,
        paidWithExpensify: ({payer}: PaidWithExpensifyParams = {}) => `${payer ? `${payer} ` : ''} pagato con Expensify`,
        automaticallyPaidWithExpensify: ({payer}: PaidWithExpensifyParams = {}) =>
            `${payer ? `${payer} ` : ''} ha pagato con Expensify tramite <a href="${CONST.CONFIGURE_EXPENSE_REPORT_RULES_HELP_URL}">regole dello spazio di lavoro</a>`,
        noReimbursableExpenses: 'Questo rapporto ha un importo non valido',
        pendingConversionMessage: 'Il totale verrà aggiornato quando sarai di nuovo online.',
        changedTheExpense: 'modificato la spesa',
        setTheRequest: ({valueName, newValueToDisplay}: SetTheRequestParams) => `il ${valueName} a ${newValueToDisplay}`,
        setTheDistanceMerchant: ({translatedChangedField, newMerchant, newAmountToDisplay}: SetTheDistanceMerchantParams) =>
            `imposta il ${translatedChangedField} su ${newMerchant}, che imposta l'importo su ${newAmountToDisplay}`,
        removedTheRequest: ({valueName, oldValueToDisplay}: RemovedTheRequestParams) => `il ${valueName} (precedentemente ${oldValueToDisplay})`,
        updatedTheRequest: ({valueName, newValueToDisplay, oldValueToDisplay}: UpdatedTheRequestParams) => `il ${valueName} a ${newValueToDisplay} (precedentemente ${oldValueToDisplay})`,
        updatedTheDistanceMerchant: ({translatedChangedField, newMerchant, oldMerchant, newAmountToDisplay, oldAmountToDisplay}: UpdatedTheDistanceMerchantParams) =>
            `ha cambiato il ${translatedChangedField} in ${newMerchant} (precedentemente ${oldMerchant}), il che ha aggiornato l'importo a ${newAmountToDisplay} (precedentemente ${oldAmountToDisplay})`,
        threadExpenseReportName: ({formattedAmount, comment}: ThreadRequestReportNameParams) => `${formattedAmount} ${comment ? `per ${comment}` : 'spesa'}`,
        invoiceReportName: ({linkedReportID}: OriginalMessage<typeof CONST.REPORT.ACTIONS.TYPE.REPORT_PREVIEW>) => `Rapporto Fattura n. ${linkedReportID}`,
        threadPaySomeoneReportName: ({formattedAmount, comment}: ThreadSentMoneyReportNameParams) => `${formattedAmount} inviato${comment ? `per ${comment}` : ''}`,
        movedFromPersonalSpace: ({workspaceName, reportName}: MovedFromPersonalSpaceParams) => `spostato la spesa dallo spazio personale a ${workspaceName ?? `chatta con ${reportName}`}`,
        movedToPersonalSpace: 'spesa spostata nello spazio personale',
        tagSelection: 'Seleziona un tag per organizzare meglio le tue spese.',
        categorySelection: 'Seleziona una categoria per organizzare meglio le tue spese.',
        error: {
            invalidCategoryLength: 'Il nome della categoria supera i 255 caratteri. Si prega di accorciarlo o scegliere una categoria diversa.',
            invalidTagLength: 'Il nome del tag supera i 255 caratteri. Per favore, accorcialo o scegli un tag diverso.',
            invalidAmount: 'Si prega di inserire un importo valido prima di continuare',
            invalidIntegerAmount: 'Inserisci un importo in dollari intero prima di continuare',
            invalidTaxAmount: ({amount}: RequestAmountParams) => `L'importo massimo delle tasse è ${amount}`,
            invalidSplit: "La somma delle suddivisioni deve essere uguale all'importo totale",
            invalidSplitParticipants: 'Inserisci un importo maggiore di zero per almeno due partecipanti',
            invalidSplitYourself: 'Inserisci un importo diverso da zero per la tua divisione',
            noParticipantSelected: 'Seleziona un partecipante per favore',
            other: 'Errore imprevisto. Per favore riprova più tardi.',
            genericCreateFailureMessage: "Errore imprevisto durante l'invio di questa spesa. Per favore riprova più tardi.",
            genericCreateInvoiceFailureMessage: "Errore imprevisto nell'invio di questa fattura. Per favore riprova più tardi.",
            genericHoldExpenseFailureMessage: 'Errore imprevisto nel trattenere questa spesa. Per favore riprova più tardi.',
            genericUnholdExpenseFailureMessage: 'Errore imprevisto nel rimuovere questa spesa dalla sospensione. Per favore riprova più tardi.',
            receiptDeleteFailureError: "Errore imprevisto durante l'eliminazione di questa ricevuta. Per favore, riprova più tardi.",
            receiptFailureMessage: 'Si è verificato un errore durante il caricamento della tua ricevuta. Per favore',
            receiptFailureMessageShort: 'Si è verificato un errore durante il caricamento della tua ricevuta.',
            tryAgainMessage: 'riprova',
            saveFileMessage: 'salva la ricevuta',
            uploadLaterMessage: 'da caricare più tardi.',
            genericDeleteFailureMessage: "Errore imprevisto nell'eliminazione di questa spesa. Per favore riprova più tardi.",
            genericEditFailureMessage: 'Errore imprevisto durante la modifica di questa spesa. Per favore riprova più tardi.',
            genericSmartscanFailureMessage: 'La transazione manca di campi',
            duplicateWaypointsErrorMessage: 'Si prega di rimuovere i punti di passaggio duplicati',
            atLeastTwoDifferentWaypoints: 'Inserisci almeno due indirizzi diversi per favore.',
            splitExpenseMultipleParticipantsErrorMessage: 'Una spesa non può essere suddivisa tra un workspace e altri membri. Si prega di aggiornare la selezione.',
            invalidMerchant: 'Per favore, inserisci un commerciante valido',
            atLeastOneAttendee: 'Deve essere selezionato almeno un partecipante',
            invalidQuantity: 'Per favore, inserisci una quantità valida',
            quantityGreaterThanZero: 'La quantità deve essere maggiore di zero',
            invalidSubrateLength: 'Deve esserci almeno una sottotariffa',
            invalidRate: 'Tariffa non valida per questo spazio di lavoro. Si prega di selezionare una tariffa disponibile dallo spazio di lavoro.',
        },
        dismissReceiptError: 'Ignora errore',
        dismissReceiptErrorConfirmation: 'Attenzione! Ignorare questo errore rimuoverà completamente la ricevuta caricata. Sei sicuro?',
        waitingOnEnabledWallet: ({submitterDisplayName}: WaitingOnBankAccountParams) =>
            `ha iniziato a regolare. Il pagamento è in sospeso fino a quando ${submitterDisplayName} non abilita il loro portafoglio.`,
        enableWallet: 'Abilita portafoglio',
        hold: 'Attendere',
        unhold: 'Rimuovi blocco',
        holdExpense: 'Trattieni spesa',
        unholdExpense: 'Sblocca spesa',
        heldExpense: 'trattenuto questa spesa',
        unheldExpense: 'sblocca questa spesa',
        moveUnreportedExpense: 'Sposta spesa non segnalata',
        addUnreportedExpense: 'Aggiungi spesa non segnalata',
        selectUnreportedExpense: 'Seleziona almeno una spesa da aggiungere al rapporto.',
        emptyStateUnreportedExpenseTitle: 'Nessuna spesa non segnalata',
        emptyStateUnreportedExpenseSubtitle: 'Sembra che non hai spese non segnalate. Prova a crearne una qui sotto.',
        addUnreportedExpenseConfirm: 'Aggiungi al report',
        explainHold: 'Spiega perché stai trattenendo questa spesa.',
        undoSubmit: 'Annulla invio',
        retracted: 'retratato',
        undoClose: 'Annulla chiusura',
        reopened: 'riaperto',
        reopenReport: 'Riapri rapporto',
        reopenExportedReportConfirmation: ({connectionName}: {connectionName: string}) =>
            `Questo report è già stato esportato su ${connectionName}. Modificarlo potrebbe causare discrepanze nei dati. Sei sicuro di voler riaprire questo report?`,
        reason: 'Motivo',
        holdReasonRequired: 'È necessario fornire una motivazione quando si mette in attesa.',
        expenseWasPutOnHold: 'La spesa è stata messa in sospeso',
        expenseOnHold: 'Questa spesa è stata messa in sospeso. Si prega di controllare i commenti per i prossimi passi.',
        expensesOnHold: 'Tutte le spese sono state sospese. Si prega di rivedere i commenti per i prossimi passi.',
        expenseDuplicate: "Questa spesa ha dettagli simili a un'altra. Si prega di controllare i duplicati per continuare.",
        someDuplicatesArePaid: 'Alcuni di questi duplicati sono già stati approvati o pagati.',
        reviewDuplicates: 'Rivedi duplicati',
        keepAll: 'Tieni tutto',
        confirmApprove: "Conferma l'importo approvato",
        confirmApprovalAmount: "Approva solo le spese conformi o approva l'intero rapporto.",
        confirmApprovalAllHoldAmount: () => ({
            one: 'Questa spesa è in sospeso. Vuoi approvarla comunque?',
            other: 'Queste spese sono in sospeso. Vuoi approvarle comunque?',
        }),
        confirmPay: "Conferma l'importo del pagamento",
        confirmPayAmount: "Paga ciò che non è in sospeso o paga l'intero rapporto.",
        confirmPayAllHoldAmount: () => ({
            one: 'Questa spesa è in sospeso. Vuoi pagare comunque?',
            other: 'Queste spese sono in sospeso. Vuoi pagare comunque?',
        }),
        payOnly: 'Paga solo',
        approveOnly: 'Approva solo',
        holdEducationalTitle: 'Questa richiesta è attiva',
        holdEducationalText: 'tieni',
        whatIsHoldExplain: 'Mettere in sospeso è come premere "pausa" su una spesa per chiedere ulteriori dettagli prima dell\'approvazione o del pagamento.',
        holdIsLeftBehind: "Le spese trattenute vengono spostate in un altro report al momento dell'approvazione o del pagamento.",
        unholdWhenReady: "Gli approvatori possono sbloccare le spese quando sono pronte per l'approvazione o il pagamento.",
        changePolicyEducational: {
            title: 'Hai spostato questo report!',
            description: 'Ricontrolla questi elementi, che tendono a cambiare quando si spostano i report in un nuovo spazio di lavoro.',
            reCategorize: '<strong>Ricategorizza qualsiasi spesa</strong> per conformarti alle regole dello spazio di lavoro.',
            workflows: 'Questo rapporto potrebbe ora essere soggetto a un diverso <strong>flusso di approvazione.</strong>',
        },
        changeWorkspace: 'Cambia spazio di lavoro',
        set: 'set',
        changed: 'cambiato',
        removed: 'rimosso',
        transactionPending: 'Transazione in sospeso.',
        chooseARate: "Seleziona una tariffa di rimborso per miglio o chilometro per l'area di lavoro",
        unapprove: 'Non approvare',
        unapproveReport: 'Disapprova rapporto',
        headsUp: 'Attenzione!',
        unapproveWithIntegrationWarning: ({accountingIntegration}: UnapproveWithIntegrationWarningParams) =>
            `Questo report è già stato esportato su ${accountingIntegration}. Modificarlo potrebbe portare a discrepanze nei dati. Sei sicuro di voler disapprovare questo report?`,
        reimbursable: 'rimborsabile',
        nonReimbursable: 'non-rimborsabile',
        bookingPending: 'Questa prenotazione è in sospeso',
        bookingPendingDescription: 'Questa prenotazione è in sospeso perché non è stata ancora pagata.',
        bookingArchived: 'Questa prenotazione è archiviata',
        bookingArchivedDescription: "Questa prenotazione è archiviata perché la data del viaggio è passata. Aggiungi una spesa per l'importo finale, se necessario.",
        attendees: 'Partecipanti',
        whoIsYourAccountant: 'Chi è il tuo contabile?',
        paymentComplete: 'Pagamento completato',
        time: 'Tempo',
        startDate: 'Data di inizio',
        endDate: 'Data di fine',
        startTime: 'Ora di inizio',
        endTime: 'Ora di fine',
        deleteSubrate: 'Elimina sottotariffa',
        deleteSubrateConfirmation: 'Sei sicuro di voler eliminare questa sottotariffa?',
        quantity: 'Quantità',
        subrateSelection: 'Seleziona una sottotariffa e inserisci una quantità.',
        qty: 'Qtà.',
        firstDayText: () => ({
            one: `Primo giorno: 1 ora`,
            other: (count: number) => `Primo giorno: ${count.toFixed(2)} ore`,
        }),
        lastDayText: () => ({
            one: `Ultimo giorno: 1 ora`,
            other: (count: number) => `Ultimo giorno: ${count.toFixed(2)} ore`,
        }),
        tripLengthText: () => ({
            one: `Viaggio: 1 giorno intero`,
            other: (count: number) => `Viaggio: ${count} giorni interi`,
        }),
        dates: 'Date di calendario',
        rates: 'Tariffe',
        submitsTo: ({name}: SubmitsToParams) => `Invia a ${name}`,
        moveExpenses: () => ({one: 'Sposta spesa', other: 'Sposta spese'}),
    },
    share: {
        shareToExpensify: 'Condividi su Expensify',
        messageInputLabel: 'Messaggio',
    },
    notificationPreferencesPage: {
        header: 'Preferenze di notifica',
        label: 'Notificami dei nuovi messaggi',
        notificationPreferences: {
            always: 'Immediatamente',
            daily: 'Quotidiano',
            mute: 'Disattiva audio',
            hidden: 'Nascosto',
        },
    },
    loginField: {
        numberHasNotBeenValidated: 'Il numero non è stato convalidato. Clicca il pulsante per rinviare il link di convalida tramite SMS.',
        emailHasNotBeenValidated: "L'email non è stata convalidata. Clicca il pulsante per rinviare il link di convalida tramite SMS.",
    },
    avatarWithImagePicker: {
        uploadPhoto: 'Carica foto',
        removePhoto: 'Rimuovi foto',
        editImage: 'Modifica foto',
        viewPhoto: 'Visualizza foto',
        imageUploadFailed: "Caricamento dell'immagine non riuscito",
        deleteWorkspaceError: "Spiacenti, si è verificato un problema inaspettato nell'eliminazione dell'avatar del tuo spazio di lavoro.",
        sizeExceeded: ({maxUploadSizeInMB}: SizeExceededParams) => `L'immagine selezionata supera la dimensione massima di caricamento di ${maxUploadSizeInMB} MB.`,
        resolutionConstraints: ({minHeightInPx, minWidthInPx, maxHeightInPx, maxWidthInPx}: ResolutionConstraintsParams) =>
            `Carica un'immagine più grande di ${minHeightInPx}x${minWidthInPx} pixel e più piccola di ${maxHeightInPx}x${maxWidthInPx} pixel.`,
        notAllowedExtension: ({allowedExtensions}: NotAllowedExtensionParams) => `L'immagine del profilo deve essere di uno dei seguenti tipi: ${allowedExtensions.join(', ')}.`,
    },
    modal: {
        backdropLabel: 'Sfondo del Modale',
    },
    profilePage: {
        profile: 'Profilo',
        preferredPronouns: 'Pronomi preferiti',
        selectYourPronouns: 'Seleziona i tuoi pronomi',
        selfSelectYourPronoun: 'Seleziona il tuo pronome',
        emailAddress: 'Indirizzo email',
        setMyTimezoneAutomatically: 'Imposta automaticamente il mio fuso orario',
        timezone: 'Fuso orario',
        invalidFileMessage: "File non valido. Per favore prova con un'immagine diversa.",
        avatarUploadFailureMessage: "Si è verificato un errore durante il caricamento dell'avatar. Per favore riprova.",
        online: 'Online',
        offline: 'Offline',
        syncing: 'Sincronizzazione',
        profileAvatar: 'Avatar del profilo',
        publicSection: {
            title: 'Pubblico',
            subtitle: 'Questi dettagli sono visualizzati sul tuo profilo pubblico. Chiunque può vederli.',
        },
        privateSection: {
            title: 'Privato',
            subtitle: 'Questi dettagli sono utilizzati per viaggi e pagamenti. Non vengono mai mostrati nel tuo profilo pubblico.',
        },
    },
    securityPage: {
        title: 'Opzioni di sicurezza',
        subtitle: "Abilita l'autenticazione a due fattori per mantenere sicuro il tuo account.",
        goToSecurity: 'Torna alla pagina di sicurezza',
    },
    shareCodePage: {
        title: 'Il tuo codice',
        subtitle: 'Invita i membri a Expensify condividendo il tuo codice QR personale o il link di riferimento.',
    },
    pronounsPage: {
        pronouns: 'Pronomi',
        isShownOnProfile: 'I tuoi pronomi sono mostrati nel tuo profilo.',
        placeholderText: 'Cerca per vedere le opzioni',
    },
    contacts: {
        contactMethod: 'Metodo di contatto',
        contactMethods: 'Metodi di contatto',
        featureRequiresValidate: 'Questa funzione richiede di convalidare il tuo account.',
        validateAccount: 'Convalida il tuo account',
        helpTextBeforeEmail: 'Aggiungi più modi per farti trovare e inoltra le ricevute a',
        helpTextAfterEmail: 'da più indirizzi email.',
        pleaseVerify: 'Si prega di verificare questo metodo di contatto',
        getInTouch: 'Ogni volta che avremo bisogno di contattarti, useremo questo metodo di contatto.',
        enterMagicCode: ({contactMethod}: EnterMagicCodeParams) => `Per favore, inserisci il codice magico inviato a ${contactMethod}. Dovrebbe arrivare entro un minuto o due.`,
        setAsDefault: 'Imposta come predefinito',
        yourDefaultContactMethod:
            'Questo è il tuo metodo di contatto predefinito attuale. Prima di poterlo eliminare, dovrai scegliere un altro metodo di contatto e fare clic su "Imposta come predefinito".',
        removeContactMethod: 'Rimuovi metodo di contatto',
        removeAreYouSure: 'Sei sicuro di voler rimuovere questo metodo di contatto? Questa azione non può essere annullata.',
        failedNewContact: 'Impossibile aggiungere questo metodo di contatto.',
        genericFailureMessages: {
            requestContactMethodValidateCode: 'Impossibile inviare un nuovo codice magico. Attendere un momento e riprovare.',
            validateSecondaryLogin: 'Codice magico errato o non valido. Per favore riprova o richiedi un nuovo codice.',
            deleteContactMethod: 'Impossibile eliminare il metodo di contatto. Si prega di contattare Concierge per assistenza.',
            setDefaultContactMethod: 'Impossibile impostare un nuovo metodo di contatto predefinito. Si prega di contattare Concierge per assistenza.',
            addContactMethod: 'Impossibile aggiungere questo metodo di contatto. Si prega di contattare Concierge per assistenza.',
            enteredMethodIsAlreadySubmitted: 'Questo metodo di contatto esiste già',
            passwordRequired: 'password richiesto.',
            contactMethodRequired: 'Il metodo di contatto è obbligatorio',
            invalidContactMethod: 'Metodo di contatto non valido',
        },
        newContactMethod: 'Nuovo metodo di contatto',
        goBackContactMethods: 'Torna ai metodi di contatto',
    },
    // cspell:disable
    pronouns: {
        coCos: 'Co / Cos',
        eEyEmEir: 'E / Ey / Em / Eir',
        faeFaer: 'Fae / Faer',
        heHimHis: 'Lui / Lui / Suo',
        heHimHisTheyThemTheirs: 'Lui / Lui / Suo / Loro / Loro / Loro',
        sheHerHers: 'Lei / Lei / Suoi',
        sheHerHersTheyThemTheirs: 'Lei / Lei / Suo / Loro / Loro / Loro',
        merMers: 'Mer / Mers',
        neNirNirs: 'Ne / Nir / Nirs',
        neeNerNers: 'Nee / Ner / Ners',
        perPers: 'Per / Pers',
        theyThemTheirs: 'Loro / Loro / Loro',
        thonThons: 'Thon / Thons',
        veVerVis: 'Vai / Vedi / Visibilità',
        viVir: 'Vi / Vir',
        xeXemXyr: 'Xe / Xem / Xyr',
        zeZieZirHir: 'Ze / Zie / Zir / Hir',
        zeHirHirs: 'Ze / Hir',
        callMeByMyName: 'Chiamami per nome',
    },
    // cspell:enable
    displayNamePage: {
        headerTitle: 'Nome visualizzato',
        isShownOnProfile: 'Il tuo nome visualizzato è mostrato sul tuo profilo.',
    },
    timezonePage: {
        timezone: 'Fuso orario',
        isShownOnProfile: 'Il tuo fuso orario è mostrato nel tuo profilo.',
        getLocationAutomatically: 'Determina automaticamente la tua posizione',
    },
    updateRequiredView: {
        updateRequired: 'Aggiornamento richiesto',
        pleaseInstall: "Si prega di aggiornare all'ultima versione di New Expensify",
        pleaseInstallExpensifyClassic: "Si prega di installare l'ultima versione di Expensify",
        toGetLatestChanges: "Per dispositivi mobili o desktop, scarica e installa l'ultima versione. Per il web, aggiorna il tuo browser.",
        newAppNotAvailable: 'La nuova app Expensify non è più disponibile.',
    },
    initialSettingsPage: {
        about: 'Informazioni su',
        aboutPage: {
            description: 'La nuova app Expensify è costruita da una comunità di sviluppatori open-source provenienti da tutto il mondo. Aiutaci a costruire il futuro di Expensify.',
            appDownloadLinks: "Link per il download dell'app",
            viewKeyboardShortcuts: 'Visualizza le scorciatoie da tastiera',
            viewTheCode: 'Visualizza il codice',
            viewOpenJobs: 'Visualizza lavori aperti',
            reportABug: 'Segnala un bug',
            troubleshoot: 'Risoluzione dei problemi',
        },
        appDownloadLinks: {
            android: {
                label: 'Android',
            },
            ios: {
                label: 'iOS',
            },
            desktop: {
                label: 'macOS',
            },
        },
        troubleshoot: {
            clearCacheAndRestart: 'Cancella cache e riavvia',
            viewConsole: 'Visualizza console di debug',
            debugConsole: 'Console di debug',
            description: "Usa gli strumenti qui sotto per aiutarti a risolvere i problemi con l'esperienza Expensify. Se incontri problemi, per favore",
            submitBug: 'segnala un bug',
            confirmResetDescription: 'Tutti i messaggi di bozza non inviati andranno persi, ma il resto dei tuoi dati è al sicuro.',
            resetAndRefresh: 'Reimposta e aggiorna',
            clientSideLogging: 'Registrazione lato client',
            noLogsToShare: 'Nessun registro da condividere',
            useProfiling: 'Usa il profiling',
            profileTrace: 'Traccia profilo',
            results: 'Risultati',
            releaseOptions: 'Opzioni di rilascio',
            testingPreferences: 'Preferenze di test',
            useStagingServer: 'Usa il server di staging',
            forceOffline: 'Forza offline',
            simulatePoorConnection: 'Simula una connessione internet scadente.',
            simulateFailingNetworkRequests: 'Simula richieste di rete non riuscite',
            authenticationStatus: 'Stato di autenticazione',
            deviceCredentials: 'Credenziali del dispositivo',
            invalidate: 'Invalidare',
            destroy: 'Distruggere',
            maskExportOnyxStateData: "Maschera i dati sensibili dei membri durante l'esportazione dello stato di Onyx",
            exportOnyxState: 'Esporta stato Onyx',
            importOnyxState: 'Importa lo stato di Onyx',
            testCrash: 'Test crash',
            resetToOriginalState: 'Ripristina allo stato originale',
            usingImportedState: 'Stai utilizzando uno stato importato. Premi qui per cancellarlo.',
            debugMode: 'Modalità debug',
            invalidFile: 'File non valido',
            invalidFileDescription: 'Il file che stai cercando di importare non è valido. Per favore riprova.',
            invalidateWithDelay: 'Invalidare con ritardo',
            recordTroubleshootData: 'Registrazione dei dati di risoluzione dei problemi',
            softKillTheApp: "Disattivare l'applicazione",
            kill: 'Uccidere',
        },
        debugConsole: {
            saveLog: 'Salva registro',
            shareLog: 'Condividi registro',
            enterCommand: 'Inserisci comando',
            execute: 'Esegui',
            noLogsAvailable: 'Nessun registro disponibile',
            logSizeTooLarge: ({size}: LogSizeParams) =>
                `La dimensione del registro supera il limite di ${size} MB. Si prega di utilizzare "Salva registro" per scaricare il file di registro.`,
            logs: 'Registri',
            viewConsole: 'Visualizza console',
        },
        security: 'Sicurezza',
        signOut: 'Esci',
        restoreStashed: 'Ripristina accesso nascosto',
        signOutConfirmationText: 'Perderai tutte le modifiche offline se esci.',
        versionLetter: 'v',
        readTheTermsAndPrivacy: {
            phrase1: 'Leggi il',
            phrase2: 'Termini di Servizio',
            phrase3: 'e',
            phrase4: 'Privacy',
        },
        help: 'Aiuto',
        whatIsNew: 'Novità',
        accountSettings: 'Impostazioni account',
        account: 'Account',
        general: 'Generale',
    },
    closeAccountPage: {
        closeAccount: 'Chiudi account',
        reasonForLeavingPrompt: 'Ci dispiacerebbe vederti andare via! Potresti gentilmente dirci il motivo, così possiamo migliorare?',
        enterMessageHere: 'Inserisci il messaggio qui',
        closeAccountWarning: 'La chiusura del tuo account non può essere annullata.',
        closeAccountPermanentlyDeleteData: 'Sei sicuro di voler eliminare il tuo account? Questo eliminerà definitivamente tutte le spese in sospeso.',
        enterDefaultContactToConfirm: 'Inserisci il tuo metodo di contatto predefinito per confermare che desideri chiudere il tuo account. Il tuo metodo di contatto predefinito è:',
        enterDefaultContact: 'Inserisci il tuo metodo di contatto predefinito',
        defaultContact: 'Metodo di contatto predefinito:',
        enterYourDefaultContactMethod: 'Inserisci il tuo metodo di contatto predefinito per chiudere il tuo account.',
    },
    mergeAccountsPage: {
        mergeAccount: 'Unisci account',
        accountDetails: {
            accountToMergeInto: "Inserisci l'account in cui vuoi unire",
            notReversibleConsent: 'Capisco che questo non è reversibile.',
        },
        accountValidate: {
            confirmMerge: 'Sei sicuro di voler unire gli account?',
            lossOfUnsubmittedData: `Unire i tuoi account è irreversibile e comporterà la perdita di eventuali spese non inviate per`,
            enterMagicCode: `Per continuare, inserisci il codice magico inviato a`,
            errors: {
                incorrectMagicCode: 'Codice magico errato o non valido. Per favore riprova o richiedi un nuovo codice.',
                fallback: 'Qualcosa è andato storto. Per favore riprova più tardi.',
            },
        },
        mergeSuccess: {
            accountsMerged: 'Account uniti!',
            successfullyMergedAllData: {
                beforeFirstEmail: `Hai unito con successo tutti i dati da`,
                beforeSecondEmail: `in`,
                afterSecondEmail: `. D'ora in poi, puoi utilizzare entrambi i login per questo account.`,
            },
        },
        mergePendingSAML: {
            weAreWorkingOnIt: 'Ci stiamo lavorando su.',
            limitedSupport: 'Non supportiamo ancora la fusione degli account su New Expensify. Si prega di effettuare questa operazione su Expensify Classic.',
            reachOutForHelp: {
                beforeLink: 'Sentiti libero di',
                linkText: 'contatta Concierge',
                afterLink: 'se hai domande!',
            },
            goToExpensifyClassic: 'Vai a Expensify Classic',
        },
        mergeFailureSAMLDomainControl: {
            beforeFirstEmail: 'Non puoi unire',
            beforeDomain: 'perché è controllato da',
            afterDomain: '. Per favore',
            linkText: 'contatta Concierge',
            afterLink: 'per assistenza.',
        },
        mergeFailureSAMLAccount: {
            beforeEmail: 'Non puoi unire',
            afterEmail: "in altri account perché l'amministratore del tuo dominio l'ha impostato come login principale. Unisci invece altri account in questo.",
        },
        mergeFailure2FA: {
            oldAccount2FAEnabled: {
                beforeFirstEmail: 'Non puoi unire gli account perché',
                beforeSecondEmail: "ha l'autenticazione a due fattori (2FA) abilitata. Si prega di disabilitare 2FA per",
                afterSecondEmail: 'e riprova.',
            },
            learnMore: 'Scopri di più sulla fusione degli account.',
        },
        mergeFailureAccountLocked: {
            beforeEmail: 'Non puoi unire',
            afterEmail: 'perché è bloccato. Per favore',
            linkText: 'contatta Concierge',
            afterLink: `per assistenza.`,
        },
        mergeFailureUncreatedAccount: {
            noExpensifyAccount: {
                beforeEmail: 'Non puoi unire gli account perché',
                afterEmail: 'non ha un account Expensify.',
            },
            addContactMethod: {
                beforeLink: 'Per favore',
                linkText: 'aggiungilo come metodo di contatto',
                afterLink: 'invece.',
            },
        },
        mergeFailureSmartScannerAccount: {
            beforeEmail: 'Non puoi unire',
            afterEmail: 'in altri account. Si prega di unire altri account in esso invece.',
        },
        mergeFailureInvoicedAccount: {
            beforeEmail: 'Non puoi unire account in ',
            afterEmail: ' perché questo account possiede una relazione di fatturazione con fattura emessa.',
        },

        mergeFailureTooManyAttempts: {
            heading: 'Riprova più tardi',
            description: 'Ci sono stati troppi tentativi di unire gli account. Per favore riprova più tardi.',
        },
        mergeFailureUnvalidatedAccount: {
            description: "Non puoi unire ad altri account perché non è convalidato. Per favore, convalida l'account e riprova.",
        },
        mergeFailureSelfMerge: {
            description: 'Non puoi unire un account con se stesso.',
        },
        mergeFailureGenericHeading: 'Impossibile unire gli account',
    },
    lockAccountPage: {
        reportSuspiciousActivity: 'Segnala attività sospetta',
        lockAccount: 'Blocca account',
        unlockAccount: 'Sblocca account',
        compromisedDescription: 'Notato qualcosa di strano nel tuo account? Segnalandolo lo bloccherai immediatamente, fermerai le transazioni con la carta Expensify e impedirai modifiche.',
        domainAdminsDescription: 'Per gli amministratori di dominio: questo sospende anche tutta l’attività delle carte Expensify e le azioni amministrative.',
        areYouSure: 'Sei sicuro di voler bloccare il tuo account Expensify?',
        ourTeamWill: 'Il nostro team indagherà e rimuoverà eventuali accessi non autorizzati. Per riottenere l’accesso, dovrai collaborare con Concierge.',
    },
    failedToLockAccountPage: {
        failedToLockAccount: "Impossibile bloccare l'account",
        failedToLockAccountDescription: `Non siamo riusciti a bloccare il tuo account. Per favore, chatta con Concierge per risolvere questo problema.`,
        chatWithConcierge: 'Chatta con Concierge',
    },
    unlockAccountPage: {
        accountLocked: 'Account bloccato',
        yourAccountIsLocked: 'Il tuo account è bloccato',
        chatToConciergeToUnlock: 'Chatta con Concierge per risolvere i problemi di sicurezza e sbloccare il tuo account.',
        chatWithConcierge: 'Chatta con Concierge',
    },
    passwordPage: {
        changePassword: 'Cambia password',
        changingYourPasswordPrompt: 'Cambiare la tua password aggiornerà la password sia per il tuo account Expensify.com che per il tuo account New Expensify.',
        currentPassword: 'Password attuale',
        newPassword: 'Nuova password',
        newPasswordPrompt: 'La tua nuova password deve essere diversa dalla tua vecchia password e contenere almeno 8 caratteri, 1 lettera maiuscola, 1 lettera minuscola e 1 numero.',
    },
    twoFactorAuth: {
        headerTitle: 'Autenticazione a due fattori',
        twoFactorAuthEnabled: 'Autenticazione a due fattori abilitata',
        whatIsTwoFactorAuth:
            "L'autenticazione a due fattori (2FA) aiuta a mantenere sicuro il tuo account. Quando accedi, dovrai inserire un codice generato dalla tua app di autenticazione preferita.",
        disableTwoFactorAuth: "Disabilita l'autenticazione a due fattori",
        explainProcessToRemove: "Per disabilitare l'autenticazione a due fattori (2FA), inserisci un codice valido dalla tua app di autenticazione.",
        disabled: "L'autenticazione a due fattori è ora disabilitata",
        noAuthenticatorApp: "Non avrai più bisogno di un'app di autenticazione per accedere a Expensify.",
        stepCodes: 'Codici di recupero',
        keepCodesSafe: 'Conserva questi codici di recupero al sicuro!',
        codesLoseAccess:
            "Se perdi l'accesso alla tua app di autenticazione e non hai questi codici, perderai l'accesso al tuo account.\n\nNota: Configurare l'autenticazione a due fattori ti disconnetterà da tutte le altre sessioni attive.",
        errorStepCodes: 'Si prega di copiare o scaricare i codici prima di continuare',
        stepVerify: 'Verifica',
        scanCode: 'Scansiona il codice QR utilizzando il tuo',
        authenticatorApp: 'app di autenticazione',
        addKey: 'Oppure aggiungi questa chiave segreta alla tua app di autenticazione:',
        enterCode: 'Quindi inserisci il codice a sei cifre generato dalla tua app di autenticazione.',
        stepSuccess: 'Finito',
        enabled: 'Autenticazione a due fattori abilitata',
        congrats: 'Congratulazioni! Ora hai quella sicurezza in più.',
        copy: 'Copiare',
        disable: 'Disabilita',
        enableTwoFactorAuth: "Abilita l'autenticazione a due fattori",
        pleaseEnableTwoFactorAuth: "Si prega di abilitare l'autenticazione a due fattori.",
        twoFactorAuthIsRequiredDescription: "Per motivi di sicurezza, Xero richiede l'autenticazione a due fattori per connettere l'integrazione.",
        twoFactorAuthIsRequiredForAdminsHeader: 'Autenticazione a due fattori richiesta',
        twoFactorAuthIsRequiredForAdminsTitle: "Si prega di abilitare l'autenticazione a due fattori",
        twoFactorAuthIsRequiredForAdminsDescription:
            "La tua connessione contabile Xero richiede l'uso dell'autenticazione a due fattori. Per continuare a utilizzare Expensify, ti preghiamo di abilitarla.",
        twoFactorAuthCannotDisable: "Impossibile disabilitare l'autenticazione a due fattori (2FA)",
        twoFactorAuthRequired: "L'autenticazione a due fattori (2FA) è necessaria per la tua connessione Xero e non può essere disabilitata.",
    },
    recoveryCodeForm: {
        error: {
            pleaseFillRecoveryCode: 'Per favore inserisci il tuo codice di recupero',
            incorrectRecoveryCode: 'Codice di recupero errato. Per favore riprova.',
        },
        useRecoveryCode: 'Usa il codice di recupero',
        recoveryCode: 'Codice di recupero',
        use2fa: 'Usa il codice di autenticazione a due fattori',
    },
    twoFactorAuthForm: {
        error: {
            pleaseFillTwoFactorAuth: 'Inserisci il tuo codice di autenticazione a due fattori',
            incorrect2fa: 'Codice di autenticazione a due fattori errato. Per favore riprova.',
        },
    },
    passwordConfirmationScreen: {
        passwordUpdated: 'Password aggiornato!',
        allSet: 'Tutto pronto. Tieni al sicuro la tua nuova password.',
    },
    privateNotes: {
        title: 'Note private',
        personalNoteMessage: "Tieni appunti su questa chat qui. Sei l'unica persona che può aggiungere, modificare o visualizzare questi appunti.",
        sharedNoteMessage: 'Tieni appunti su questa chat qui. I dipendenti di Expensify e altri membri del dominio team.expensify.com possono visualizzare questi appunti.',
        composerLabel: 'Note',
        myNote: 'La mia nota',
        error: {
            genericFailureMessage: 'Le note private non possono essere salvate',
        },
    },
    billingCurrency: {
        error: {
            securityCode: 'Per favore, inserisci un codice di sicurezza valido',
        },
        securityCode: 'Codice di sicurezza',
        changeBillingCurrency: 'Cambia valuta di fatturazione',
        changePaymentCurrency: 'Cambia la valuta di pagamento',
        paymentCurrency: 'Valuta di pagamento',
        paymentCurrencyDescription: 'Seleziona una valuta standard a cui tutte le spese personali dovrebbero essere convertite',
        note: 'Nota: Cambiare la valuta di pagamento può influire su quanto pagherai per Expensify. Consulta il nostro',
        noteLink: 'pagina dei prezzi',
        noteDetails: 'per i dettagli completi.',
    },
    addDebitCardPage: {
        addADebitCard: 'Aggiungi una carta di debito',
        nameOnCard: 'Nome sulla carta',
        debitCardNumber: 'Numero della carta di debito',
        expiration: 'Data di scadenza',
        expirationDate: 'MMYY',
        cvv: 'CVV',
        billingAddress: 'Indirizzo di fatturazione',
        growlMessageOnSave: 'La tua carta di debito è stata aggiunta con successo',
        expensifyPassword: 'Password di Expensify',
        error: {
            invalidName: 'Il nome può includere solo lettere',
            addressZipCode: 'Si prega di inserire un codice postale valido',
            debitCardNumber: 'Inserisci un numero di carta di debito valido',
            expirationDate: 'Si prega di selezionare una data di scadenza valida',
            securityCode: 'Per favore, inserisci un codice di sicurezza valido',
            addressStreet: 'Inserisci un indirizzo di fatturazione valido che non sia una casella postale',
            addressState: 'Seleziona uno stato per favore',
            addressCity: 'Per favore inserisci una città',
            genericFailureMessage: "Si è verificato un errore durante l'aggiunta della tua carta. Per favore riprova.",
            password: 'Per favore inserisci la tua password di Expensify',
        },
    },
    addPaymentCardPage: {
        addAPaymentCard: 'Aggiungi carta di pagamento',
        nameOnCard: 'Nome sulla carta',
        paymentCardNumber: 'Numero di carta',
        expiration: 'Data di scadenza',
        expirationDate: 'MM/YY',
        cvv: 'CVV',
        billingAddress: 'Indirizzo di fatturazione',
        growlMessageOnSave: 'La tua carta di pagamento è stata aggiunta con successo',
        expensifyPassword: 'Password di Expensify',
        error: {
            invalidName: 'Il nome può includere solo lettere',
            addressZipCode: 'Si prega di inserire un codice postale valido',
            paymentCardNumber: 'Per favore, inserisci un numero di carta valido',
            expirationDate: 'Si prega di selezionare una data di scadenza valida',
            securityCode: 'Per favore, inserisci un codice di sicurezza valido',
            addressStreet: 'Inserisci un indirizzo di fatturazione valido che non sia una casella postale',
            addressState: 'Seleziona uno stato per favore',
            addressCity: 'Per favore inserisci una città',
            genericFailureMessage: "Si è verificato un errore durante l'aggiunta della tua carta. Per favore riprova.",
            password: 'Per favore inserisci la tua password di Expensify',
        },
    },
    walletPage: {
        balance: 'Saldo',
        paymentMethodsTitle: 'Metodi di pagamento',
        setDefaultConfirmation: 'Imposta il metodo di pagamento predefinito',
        setDefaultSuccess: 'Metodo di pagamento predefinito impostato!',
        deleteAccount: 'Elimina account',
        deleteConfirmation: 'Sei sicuro di voler eliminare questo account?',
        error: {
            notOwnerOfBankAccount: "Si è verificato un errore durante l'impostazione di questo conto bancario come metodo di pagamento predefinito.",
            invalidBankAccount: 'Questo conto bancario è temporaneamente sospeso.',
            notOwnerOfFund: "Si è verificato un errore durante l'impostazione di questa carta come metodo di pagamento predefinito.",
            setDefaultFailure: 'Qualcosa è andato storto. Si prega di contattare Concierge per ulteriore assistenza.',
        },
        addBankAccountFailure: 'Si è verificato un errore imprevisto durante il tentativo di aggiungere il tuo conto bancario. Per favore riprova.',
        getPaidFaster: 'Ricevi pagamenti più velocemente',
        addPaymentMethod: "Aggiungi un metodo di pagamento per inviare e ricevere pagamenti direttamente nell'app.",
        getPaidBackFaster: 'Ricevi il rimborso più velocemente',
        secureAccessToYourMoney: 'Accesso sicuro ai tuoi soldi',
        receiveMoney: 'Ricevi denaro nella tua valuta locale',
        expensifyWallet: 'Expensify Wallet (Beta)',
        sendAndReceiveMoney: 'Invia e ricevi denaro con gli amici. Solo conti bancari statunitensi.',
        enableWallet: 'Abilita portafoglio',
<<<<<<< HEAD
        addBankAccountToSendAndReceive: 'Aggiungi un conto bancario per effettuare o ricevere pagamenti.',
        addBankAccount: 'Aggiungi conto bancario',
=======
        addBankAccountToSendAndReceive: "Ricevi il rimborso per le spese che invii a un'area di lavoro.",
>>>>>>> 44d8ae59
        assignedCards: 'Carte assegnate',
        assignedCardsDescription: 'Queste sono carte assegnate da un amministratore del workspace per gestire le spese aziendali.',
        expensifyCard: 'Expensify Card',
        walletActivationPending: 'Stiamo esaminando le tue informazioni. Per favore, ricontrolla tra qualche minuto!',
        walletActivationFailed: 'Purtroppo, il tuo portafoglio non può essere attivato in questo momento. Per favore, contatta Concierge per ulteriore assistenza.',
        addYourBankAccount: 'Aggiungi il tuo conto bancario',
        addBankAccountBody: "Colleghiamo il tuo conto bancario a Expensify in modo che sia più facile che mai inviare e ricevere pagamenti direttamente nell'app.",
        chooseYourBankAccount: 'Scegli il tuo conto bancario',
        chooseAccountBody: 'Assicurati di selezionare quello giusto.',
        confirmYourBankAccount: 'Conferma il tuo conto bancario',
        personalBankAccounts: 'Conti bancari personali',
        businessBankAccounts: 'Conti bancari aziendali',
    },
    cardPage: {
        expensifyCard: 'Expensify Card',
        expensifyTravelCard: 'Carta Viaggio Expensify',
        availableSpend: 'Limite rimanente',
        smartLimit: {
            name: 'Limite intelligente',
            title: ({formattedLimit}: ViolationsOverLimitParams) =>
                `Puoi spendere fino a ${formattedLimit} su questa carta, e il limite verrà ripristinato man mano che le tue spese inviate vengono approvate.`,
        },
        fixedLimit: {
            name: 'Limite fisso',
            title: ({formattedLimit}: ViolationsOverLimitParams) => `Puoi spendere fino a ${formattedLimit} su questa carta, dopodiché si disattiverà.`,
        },
        monthlyLimit: {
            name: 'Limite mensile',
            title: ({formattedLimit}: ViolationsOverLimitParams) =>
                `Puoi spendere fino a ${formattedLimit} su questa carta al mese. Il limite verrà reimpostato il primo giorno di ogni mese di calendario.`,
        },
        virtualCardNumber: 'Numero della carta virtuale',
        travelCardCvv: 'CVV della carta di viaggio',
        physicalCardNumber: 'Numero della carta fisica',
        getPhysicalCard: 'Ottieni carta fisica',
        reportFraud: 'Segnala frode con carta virtuale',
        reportTravelFraud: 'Segnala frode con carta di viaggio',
        reviewTransaction: 'Rivedi transazione',
        suspiciousBannerTitle: 'Transazione sospetta',
        suspiciousBannerDescription: 'Abbiamo notato transazioni sospette sulla tua carta. Tocca qui sotto per rivederle.',
        cardLocked: 'La tua carta è temporaneamente bloccata mentre il nostro team esamina il conto della tua azienda.',
        cardDetails: {
            cardNumber: 'Numero della carta virtuale',
            expiration: 'Scadenza',
            cvv: 'CVV',
            address: 'Indirizzo',
            revealDetails: 'Rivela dettagli',
            revealCvv: 'Mostra CVV',
            copyCardNumber: 'Copia numero di carta',
            updateAddress: 'Aggiorna indirizzo',
        },
        cardAddedToWallet: ({platform}: {platform: 'Google' | 'Apple'}) => `Aggiunto al portafoglio ${platform}`,
        cardDetailsLoadingFailure: 'Si è verificato un errore durante il caricamento dei dettagli della carta. Controlla la tua connessione internet e riprova.',
        validateCardTitle: 'Verifichiamo che sei tu',
        enterMagicCode: ({contactMethod}: EnterMagicCodeParams) =>
            `Inserisci il codice magico inviato a ${contactMethod} per visualizzare i dettagli della tua carta. Dovrebbe arrivare entro un minuto o due.`,
    },
    workflowsPage: {
        workflowTitle: 'Spendere',
        workflowDescription: 'Configura un flusso di lavoro dal momento in cui si verifica una spesa, inclusi approvazione e pagamento.',
        delaySubmissionTitle: 'Ritarda invii',
        delaySubmissionDescription: "Scegli un programma personalizzato per l'invio delle spese, oppure lascia disattivato per aggiornamenti in tempo reale sulle spese.",
        submissionFrequency: 'Frequenza di invio',
        submissionFrequencyDateOfMonth: 'Data del mese',
        addApprovalsTitle: 'Aggiungi approvazioni',
        addApprovalButton: 'Aggiungi flusso di lavoro di approvazione',
        addApprovalTip: 'Questo flusso di lavoro predefinito si applica a tutti i membri, a meno che non esista un flusso di lavoro più specifico.',
        approver: 'Approvante',
        addApprovalsDescription: "Richiedi un'approvazione aggiuntiva prima di autorizzare un pagamento.",
        makeOrTrackPaymentsTitle: 'Effettua o traccia pagamenti',
        makeOrTrackPaymentsDescription: 'Aggiungi un pagatore autorizzato per i pagamenti effettuati in Expensify o traccia i pagamenti effettuati altrove.',
        editor: {
            submissionFrequency: 'Scegli quanto tempo Expensify dovrebbe aspettare prima di condividere le spese senza errori.',
        },
        frequencyDescription: 'Scegli con quale frequenza desideri che le spese vengano inviate automaticamente, oppure impostale manualmente.',
        frequencies: {
            instant: 'Istantaneo',
            weekly: 'Settimanale',
            monthly: 'Mensile',
            twiceAMonth: 'Due volte al mese',
            byTrip: 'Per viaggio',
            manually: 'Manuale',
            daily: 'Quotidiano',
            lastDayOfMonth: 'Ultimo giorno del mese',
            lastBusinessDayOfMonth: 'Ultimo giorno lavorativo del mese',
            ordinals: {
                one: 'st',
                two: 'nd',
                few: 'rd',
                other: 'th',
                /* eslint-disable @typescript-eslint/naming-convention */
                '1': 'Primo',
                '2': 'Secondo',
                '3': 'Terzo',
                '4': 'Quarto',
                '5': 'Quinto',
                '6': 'Sesto',
                '7': 'Settimo',
                '8': 'Ottavo',
                '9': 'Nono',
                '10': 'Decimo',
                /* eslint-enable @typescript-eslint/naming-convention */
            },
        },
        approverInMultipleWorkflows: 'Questo membro appartiene già a un altro flusso di approvazione. Eventuali aggiornamenti qui si rifletteranno anche lì.',
        approverCircularReference: ({name1, name2}: ApprovalWorkflowErrorParams) =>
            `<strong>${name1}</strong> approva già i report a <strong>${name2}</strong>. Si prega di scegliere un approvatore diverso per evitare un flusso di lavoro circolare.`,
        emptyContent: {
            title: 'Nessun membro da visualizzare',
            expensesFromSubtitle: 'Tutti i membri dello spazio di lavoro appartengono già a un flusso di approvazione esistente.',
            approverSubtitle: 'Tutti gli approvatori appartengono a un flusso di lavoro esistente.',
        },
    },
    workflowsDelayedSubmissionPage: {
        autoReportingErrorMessage: 'La presentazione ritardata non può essere modificata. Per favore, riprova o contatta il supporto.',
        autoReportingFrequencyErrorMessage: "La frequenza di invio non può essere modificata. Riprova o contatta l'assistenza.",
        monthlyOffsetErrorMessage: 'La frequenza mensile non può essere modificata. Riprova o contatta il supporto.',
    },
    workflowsCreateApprovalsPage: {
        title: 'Conferma',
        header: 'Aggiungi altri approvatori e conferma.',
        additionalApprover: 'Approvazione aggiuntiva',
        submitButton: 'Aggiungi flusso di lavoro',
    },
    workflowsEditApprovalsPage: {
        title: 'Modifica il flusso di lavoro di approvazione',
        deleteTitle: 'Elimina il flusso di lavoro di approvazione',
        deletePrompt: 'Sei sicuro di voler eliminare questo flusso di lavoro di approvazione? Tutti i membri seguiranno successivamente il flusso di lavoro predefinito.',
    },
    workflowsExpensesFromPage: {
        title: 'Spese da',
        header: 'Quando i seguenti membri inviano spese:',
    },
    workflowsApproverPage: {
        genericErrorMessage: "L'approvatore non può essere modificato. Per favore riprova o contatta il supporto.",
        header: "Invia a questo membro per l'approvazione:",
    },
    workflowsPayerPage: {
        title: 'Pagatore autorizzato',
        genericErrorMessage: 'Il pagatore autorizzato non può essere modificato. Per favore riprova.',
        admins: 'Amministratori',
        payer: 'Pagatore',
        paymentAccount: 'Conto di pagamento',
    },
    reportFraudPage: {
        title: 'Segnala frode con carta virtuale',
        description:
            'Se i dettagli della tua carta virtuale sono stati rubati o compromessi, disattiveremo permanentemente la tua carta esistente e ti forniremo una nuova carta virtuale e un nuovo numero.',
        deactivateCard: 'Disattiva carta',
        reportVirtualCardFraud: 'Segnala frode con carta virtuale',
    },
    reportFraudConfirmationPage: {
        title: 'Frode con carta segnalato',
        description: 'Abbiamo disattivato permanentemente la tua carta esistente. Quando torni a visualizzare i dettagli della tua carta, avrai una nuova carta virtuale disponibile.',
        buttonText: 'Ricevuto, grazie!',
    },
    activateCardPage: {
        activateCard: 'Attiva carta',
        pleaseEnterLastFour: 'Per favore, inserisci le ultime quattro cifre della tua carta.',
        activatePhysicalCard: 'Attiva carta fisica',
        error: {
            thatDidNotMatch: 'Quello non corrispondeva alle ultime 4 cifre della tua carta. Per favore riprova.',
            throttled:
                'Hai inserito in modo errato le ultime 4 cifre della tua Expensify Card troppe volte. Se sei sicuro che i numeri siano corretti, contatta Concierge per risolvere il problema. Altrimenti, riprova più tardi.',
        },
    },
    getPhysicalCard: {
        header: 'Ottieni carta fisica',
        nameMessage: 'Inserisci il tuo nome e cognome, poiché verranno mostrati sulla tua carta.',
        legalName: 'Nome legale',
        legalFirstName: 'Nome legale',
        legalLastName: 'Cognome legale',
        phoneMessage: 'Inserisci il tuo numero di telefono.',
        phoneNumber: 'Numero di telefono',
        address: 'Indirizzo',
        addressMessage: 'Inserisci il tuo indirizzo di spedizione.',
        streetAddress: 'Indirizzo stradale',
        city: 'Città',
        state: 'Stato',
        zipPostcode: 'CAP/Codice postale',
        country: 'Paese',
        confirmMessage: 'Si prega di confermare i tuoi dati qui sotto.',
        estimatedDeliveryMessage: 'La tua carta fisica arriverà in 2-3 giorni lavorativi.',
        next: 'Successivo',
        getPhysicalCard: 'Ottieni carta fisica',
        shipCard: 'Spedisci carta',
    },
    transferAmountPage: {
        transfer: ({amount}: TransferParams) => `Transfer${amount ? ` ${amount}` : ''}`,
        instant: 'Instantaneo (Carta di debito)',
        instantSummary: ({rate, minAmount}: InstantSummaryParams) => `${rate}% di commissione (${minAmount} minimo)`,
        ach: '1-3 giorni lavorativi (Conto bancario)',
        achSummary: 'Nessuna commissione',
        whichAccount: 'Quale account?',
        fee: 'Tariffa',
        transferSuccess: 'Trasferimento riuscito!',
        transferDetailBankAccount: 'Il tuo denaro dovrebbe arrivare nei prossimi 1-3 giorni lavorativi.',
        transferDetailDebitCard: 'Il tuo denaro dovrebbe arrivare immediatamente.',
        failedTransfer: 'Il tuo saldo non è completamente regolato. Si prega di trasferire su un conto bancario.',
        notHereSubTitle: 'Si prega di trasferire il saldo dalla pagina del portafoglio',
        goToWallet: 'Vai al Portafoglio',
    },
    chooseTransferAccountPage: {
        chooseAccount: 'Scegli account',
    },
    paymentMethodList: {
        addPaymentMethod: 'Aggiungi metodo di pagamento',
        addNewDebitCard: 'Aggiungi nuova carta di debito',
        addNewBankAccount: 'Aggiungi nuovo conto bancario',
        accountLastFour: 'Terminante in',
        cardLastFour: 'Carta che termina con',
        addFirstPaymentMethod: "Aggiungi un metodo di pagamento per inviare e ricevere pagamenti direttamente nell'app.",
        defaultPaymentMethod: 'Predefinito',
    },
    preferencesPage: {
        appSection: {
            title: "Preferenze dell'app",
        },
        testSection: {
            title: 'Preferenze di prova',
            subtitle: "Impostazioni per aiutare a fare il debug e testare l'app in staging.",
        },
        receiveRelevantFeatureUpdatesAndExpensifyNews: 'Ricevi aggiornamenti sulle funzionalità e notizie di Expensify rilevanti',
        muteAllSounds: 'Disattiva tutti i suoni da Expensify',
    },
    priorityModePage: {
        priorityMode: 'Modalità prioritaria',
        explainerText: 'Scegli se #focus sui messaggi non letti e fissati solo, o mostra tutto con i messaggi più recenti e fissati in cima.',
        priorityModes: {
            default: {
                label: 'Più recente',
                description: 'Mostra tutte le chat ordinate per le più recenti',
            },
            gsd: {
                label: '#focus',
                description: 'Mostra solo i non letti ordinati alfabeticamente',
            },
        },
    },
    reportDetailsPage: {
        inWorkspace: ({policyName}: ReportPolicyNameParams) => `in ${policyName}`,
        generatingPDF: 'Generazione PDF',
        waitForPDF: 'Attendere mentre generiamo il PDF',
        errorPDF: 'Si è verificato un errore durante il tentativo di generare il tuo PDF.',
        generatedPDF: 'Il tuo PDF del rapporto è stato generato!',
    },
    reportDescriptionPage: {
        roomDescription: 'Descrizione della stanza',
        roomDescriptionOptional: 'Descrizione della stanza (opzionale)',
        explainerText: 'Imposta una descrizione personalizzata per la stanza.',
    },
    groupChat: {
        lastMemberTitle: 'Attenzione!',
        lastMemberWarning: "Poiché sei l'ultima persona qui, andartene renderà questa chat inaccessibile a tutti i membri. Sei sicuro di voler uscire?",
        defaultReportName: ({displayName}: ReportArchiveReasonsClosedParams) => `Chat di gruppo di ${displayName}`,
    },
    languagePage: {
        language: 'Lingua',
        aiGenerated: 'Le traduzioni per questa lingua sono generate automaticamente e potrebbero contenere errori.',
    },
    themePage: {
        theme: 'Tema',
        themes: {
            dark: {
                label: 'Scuro',
            },
            light: {
                label: 'Luce',
            },
            system: {
                label: 'Usa le impostazioni del dispositivo',
            },
        },
        chooseThemeBelowOrSync: 'Scegli un tema qui sotto o sincronizza con le impostazioni del tuo dispositivo.',
    },
    termsOfUse: {
        phrase1: 'Accedendo, accetti i',
        phrase2: 'Termini di Servizio',
        phrase3: 'e',
        phrase4: 'Privacy',
        phrase5: `La trasmissione di denaro è fornita da ${CONST.WALLET.PROGRAM_ISSUERS.EXPENSIFY_PAYMENTS} (NMLS ID:2017010) in base al suo`,
        phrase6: 'licenze',
    },
    validateCodeForm: {
        magicCodeNotReceived: 'Non hai ricevuto un codice magico?',
        enterAuthenticatorCode: "Per favore, inserisci il tuo codice dell'autenticatore",
        enterRecoveryCode: 'Per favore inserisci il tuo codice di recupero',
        requiredWhen2FAEnabled: "Richiesto quando l'autenticazione a due fattori è abilitata",
        requestNewCode: 'Richiedi un nuovo codice in',
        requestNewCodeAfterErrorOccurred: 'Richiedi un nuovo codice',
        error: {
            pleaseFillMagicCode: 'Per favore, inserisci il tuo codice magico',
            incorrectMagicCode: 'Codice magico errato o non valido. Per favore riprova o richiedi un nuovo codice.',
            pleaseFillTwoFactorAuth: 'Inserisci il tuo codice di autenticazione a due fattori',
        },
    },
    passwordForm: {
        pleaseFillOutAllFields: 'Si prega di compilare tutti i campi',
        pleaseFillPassword: 'Per favore inserisci la tua password',
        pleaseFillTwoFactorAuth: 'Per favore, inserisci il tuo codice a due fattori',
        enterYourTwoFactorAuthenticationCodeToContinue: 'Inserisci il tuo codice di autenticazione a due fattori per continuare',
        forgot: 'Dimenticato?',
        requiredWhen2FAEnabled: "Richiesto quando l'autenticazione a due fattori è abilitata",
        error: {
            incorrectPassword: 'Password errata. Riprova.',
            incorrectLoginOrPassword: 'Login o password errati. Riprova.',
            incorrect2fa: 'Codice di autenticazione a due fattori errato. Per favore riprova.',
            twoFactorAuthenticationEnabled: "Hai l'autenticazione a due fattori abilitata su questo account. Accedi utilizzando la tua email o il tuo numero di telefono.",
            invalidLoginOrPassword: 'Accesso o password non validi. Riprova o reimposta la tua password.',
            unableToResetPassword:
                'Non siamo riusciti a cambiare la tua password. Questo è probabilmente dovuto a un link di reimpostazione della password scaduto in una vecchia email di reimpostazione della password. Ti abbiamo inviato un nuovo link via email, così puoi riprovare. Controlla la tua Posta in arrivo e la cartella Spam; dovrebbe arrivare tra pochi minuti.',
            noAccess: "Non hai accesso a questa applicazione. Per favore aggiungi il tuo nome utente GitHub per ottenere l'accesso.",
            accountLocked: 'Il tuo account è stato bloccato dopo troppi tentativi non riusciti. Riprova tra 1 ora.',
            fallback: 'Qualcosa è andato storto. Per favore riprova più tardi.',
        },
    },
    loginForm: {
        phoneOrEmail: 'Telefono o email',
        error: {
            invalidFormatEmailLogin: "L'email inserita non è valida. Si prega di correggere il formato e riprovare.",
        },
        cannotGetAccountDetails: "Impossibile recuperare i dettagli dell'account. Per favore, prova ad accedere di nuovo.",
        loginForm: 'Modulo di accesso',
        notYou: ({user}: NotYouParams) => `Non ${user}?`,
    },
    onboarding: {
        welcome: 'Benvenuto!',
        welcomeSignOffTitleManageTeam: 'Una volta completati i compiti sopra, possiamo esplorare più funzionalità come i flussi di lavoro di approvazione e le regole!',
        welcomeSignOffTitle: 'È un piacere conoscerti!',
        explanationModal: {
            title: 'Benvenuto in Expensify',
            description: "Un'app per gestire le tue spese aziendali e personali alla velocità della chat. Provala e facci sapere cosa ne pensi. Molto altro in arrivo!",
            secondaryDescription: 'Per tornare a Expensify Classic, basta toccare la tua immagine del profilo > Vai a Expensify Classic.',
        },
        welcomeVideo: {
            title: 'Benvenuto in Expensify',
            description: "Un'app per gestire tutte le tue spese aziendali e personali in una chat. Progettata per la tua azienda, il tuo team e i tuoi amici.",
        },
        getStarted: 'Inizia',
        whatsYourName: 'Qual è il tuo nome?',
        peopleYouMayKnow: 'Persone che potresti conoscere sono già qui! Verifica la tua email per unirti a loro.',
        workspaceYouMayJoin: ({domain, email}: WorkspaceYouMayJoin) => `Qualcuno da ${domain} ha già creato uno spazio di lavoro. Inserisci il codice magico inviato a ${email}.`,
        joinAWorkspace: 'Unisciti a uno spazio di lavoro',
        listOfWorkspaces: "Ecco l'elenco degli spazi di lavoro a cui puoi unirti. Non preoccuparti, puoi sempre unirti più tardi se preferisci.",
        workspaceMemberList: ({employeeCount, policyOwner}: WorkspaceMemberList) => `${employeeCount} membro${employeeCount > 1 ? 's' : ''} • ${policyOwner}`,
        whereYouWork: 'Dove lavori?',
        errorSelection: "Seleziona un'opzione per procedere",
        purpose: {
            title: 'Cosa vuoi fare oggi?',
            errorContinue: 'Premi continua per configurare',
            errorBackButton: "Per favore, completa le domande di configurazione per iniziare a usare l'app",
            [CONST.ONBOARDING_CHOICES.EMPLOYER]: 'Essere rimborsato dal mio datore di lavoro',
            [CONST.ONBOARDING_CHOICES.MANAGE_TEAM]: 'Gestisci le spese del mio team',
            [CONST.ONBOARDING_CHOICES.PERSONAL_SPEND]: 'Traccia e gestisci le spese',
            [CONST.ONBOARDING_CHOICES.CHAT_SPLIT]: 'Chatta e dividi le spese con gli amici',
            [CONST.ONBOARDING_CHOICES.LOOKING_AROUND]: "Qualcos'altro",
        },
        employees: {
            title: 'Quanti dipendenti avete?',
            [CONST.ONBOARDING_COMPANY_SIZE.MICRO]: '1-10 dipendenti',
            [CONST.ONBOARDING_COMPANY_SIZE.SMALL]: '11-50 dipendenti',
            [CONST.ONBOARDING_COMPANY_SIZE.MEDIUM_SMALL]: '51-100 dipendenti',
            [CONST.ONBOARDING_COMPANY_SIZE.MEDIUM]: '101-1.000 dipendenti',
            [CONST.ONBOARDING_COMPANY_SIZE.LARGE]: 'Più di 1.000 dipendenti',
        },
        accounting: {
            title: 'Usi qualche software di contabilità?',
            none: 'Nessuno',
        },
        interestedFeatures: {
            title: 'Quali funzionalità ti interessano?',
            featuresAlreadyEnabled: 'Il tuo spazio di lavoro ha già abilitato quanto segue:',
            featureYouMayBeInterestedIn: 'Abilita funzionalità aggiuntive che potrebbero interessarti:',
        },
        error: {
            requiredFirstName: 'Per favore, inserisci il tuo nome per continuare',
        },
        workEmail: {
            title: 'Qual è la tua email di lavoro?',
            subtitle: 'Expensify funziona al meglio quando colleghi la tua email di lavoro.',
            explanationModal: {
                descriptionOne: 'Inoltra a receipts@expensify.com per la scansione',
                descriptionTwo: 'Unisciti ai tuoi colleghi che già utilizzano Expensify',
                descriptionThree: "Goditi un'esperienza più personalizzata",
            },
            addWorkEmail: 'Aggiungi email di lavoro',
        },
        workEmailValidation: {
            title: 'Verifica la tua email di lavoro',
            magicCodeSent: ({workEmail}: WorkEmailResendCodeParams) => `Inserisci il codice magico inviato a ${workEmail}. Dovrebbe arrivare tra un minuto o due.`,
        },
        workEmailValidationError: {
            publicEmail: "Inserisci un'email di lavoro valida da un dominio privato, ad esempio mitch@company.com",
            offline: 'Non siamo riusciti ad aggiungere la tua email di lavoro poiché sembri essere offline.',
        },
        mergeBlockScreen: {
            title: "Impossibile aggiungere l'email di lavoro",
            subtitle: ({workEmail}: WorkEmailMergingBlockedParams) =>
                `Non siamo riusciti ad aggiungere ${workEmail}. Riprova più tardi in Impostazioni o chatta con Concierge per assistenza.`,
        },
        tasks: {
            testDriveAdminTask: {
                title: ({testDriveURL}) => `Fai un [test drive](${testDriveURL})`,
                description: ({testDriveURL}) => `[Fai un breve tour del prodotto](${testDriveURL}) per scoprire perché Expensify è il modo più veloce per gestire le tue spese.`,
            },
            testDriveEmployeeTask: {
                title: ({testDriveURL}) => `Fai un [test drive](${testDriveURL})`,
                description: ({testDriveURL}) => `Prova un [test drive](${testDriveURL}) e ottieni *3 mesi gratuiti di Expensify!* per il tuo team`,
            },
            createTestDriveAdminWorkspaceTask: {
                title: ({workspaceConfirmationLink}) => `[Crea](${workspaceConfirmationLink}) uno spazio di lavoro`,
                description: 'Crea uno spazio di lavoro e configura le impostazioni con l’aiuto del tuo specialista di configurazione!',
            },
            createWorkspaceTask: {
                title: ({workspaceSettingsLink}) => `Crea uno [spazio di lavoro](${workspaceSettingsLink})`,
                description: ({workspaceSettingsLink}) =>
                    '*Crea uno spazio di lavoro* per monitorare le spese, scansionare ricevute, chattare e altro.\n' +
                    '\n' +
                    '1. Clicca su *Spazi di lavoro* > *Nuovo spazio di lavoro*.\n' +
                    '\n' +
                    `*Il tuo nuovo spazio di lavoro è pronto!* [Dai un’occhiata](${workspaceSettingsLink}).`,
            },
            setupCategoriesTask: {
                title: ({workspaceCategoriesLink}) => `Configura le [categorie](${workspaceCategoriesLink})`,
                description: ({workspaceCategoriesLink}) =>
                    '*Configura le categorie* in modo che il tuo team possa codificare le spese per una rendicontazione semplice.\n' +
                    '\n' +
                    '1. Clicca su *Spazi di lavoro*.\n' +
                    '3. Seleziona il tuo spazio di lavoro.\n' +
                    '4. Clicca su *Categorie*.\n' +
                    '5. Disattiva le categorie che non ti servono.\n' +
                    '6. Aggiungi le tue categorie in alto a destra.\n' +
                    '\n' +
                    `[Vai alle impostazioni delle categorie dello spazio di lavoro](${workspaceCategoriesLink}).\n` +
                    '\n' +
                    `![Configura le categorie](${CONST.CLOUDFRONT_URL}/videos/walkthrough-categories-v2.mp4)`,
            },
            combinedTrackSubmitExpenseTask: {
                title: 'Invia una spesa',
                description:
                    '*Invia una spesa* inserendo un importo o scansionando una ricevuta.\n' +
                    '\n' +
                    `1. Clicca sul pulsante ${CONST.CUSTOM_EMOJIS.GLOBAL_CREATE}.\n` +
                    '2. Scegli *Crea spesa*.\n' +
                    '3. Inserisci un importo o scansiona una ricevuta.\n' +
                    `4. Aggiungi l’email o il numero di telefono del tuo responsabile.\n` +
                    '5. Clicca su *Crea*.\n' +
                    '\n' +
                    'E il gioco è fatto!',
            },
            adminSubmitExpenseTask: {
                title: 'Invia una spesa',
                description:
                    '*Invia una spesa* inserendo un importo o scansionando una ricevuta.\n' +
                    '\n' +
                    `1. Clicca sul pulsante ${CONST.CUSTOM_EMOJIS.GLOBAL_CREATE}.\n` +
                    '2. Scegli *Crea spesa*.\n' +
                    '3. Inserisci un importo o scansiona una ricevuta.\n' +
                    '4. Conferma i dettagli.\n' +
                    '5. Clicca su *Crea*.\n' +
                    '\n' +
                    'E il gioco è fatto!',
            },
            trackExpenseTask: {
                title: 'Monitora una spesa',
                description:
                    '*Monitora una spesa* in qualsiasi valuta, con o senza ricevuta.\n' +
                    '\n' +
                    `1. Clicca sul pulsante ${CONST.CUSTOM_EMOJIS.GLOBAL_CREATE}.\n` +
                    '2. Scegli *Crea spesa*.\n' +
                    '3. Inserisci un importo o scansiona una ricevuta.\n' +
                    '4. Scegli il tuo spazio *personale*.\n' +
                    '5. Clicca su *Crea*.\n' +
                    '\n' +
                    'E il gioco è fatto! Sì, è davvero così facile.',
            },
            addAccountingIntegrationTask: {
                title: ({integrationName, workspaceAccountingLink}) =>
                    `Connetti${integrationName === CONST.ONBOARDING_ACCOUNTING_MAPPING.other ? '' : ' a'} [${integrationName === CONST.ONBOARDING_ACCOUNTING_MAPPING.other ? 'il tuo' : ''} ${integrationName}](${workspaceAccountingLink})`,
                description: ({integrationName, workspaceAccountingLink}) =>
                    `Connetti${integrationName === CONST.ONBOARDING_ACCOUNTING_MAPPING.other ? ' il tuo' : ' a'} ${integrationName} per una codifica automatica delle spese e sincronizzazione che semplifica la chiusura di fine mese.\n` +
                    '\n' +
                    '1. Clicca su *Impostazioni*.\n' +
                    '2. Vai a *Spazi di lavoro*.\n' +
                    '3. Seleziona il tuo spazio di lavoro.\n' +
                    '4. Clicca su *Contabilità*.\n' +
                    `5. Trova ${integrationName}.\n` +
                    '6. Clicca su *Connetti*.\n' +
                    '\n' +
                    `${
                        integrationName && CONST.connectionsVideoPaths[integrationName]
                            ? `[Vai alla contabilità](${workspaceAccountingLink}).\n\n![Connetti a ${integrationName}](${CONST.CLOUDFRONT_URL}/${CONST.connectionsVideoPaths[integrationName]})`
                            : `[Vai alla contabilità](${workspaceAccountingLink}).`
                    }`,
            },
            connectCorporateCardTask: {
                title: ({corporateCardLink}) => `Collega [la tua carta aziendale](${corporateCardLink})`,
                description: ({corporateCardLink}) =>
                    `Collega la tua carta aziendale per importare e codificare automaticamente le spese.\n` +
                    '\n' +
                    '1. Clicca su *Spazi di lavoro*.\n' +
                    '2. Seleziona il tuo spazio di lavoro.\n' +
                    '3. Clicca su *Carte aziendali*.\n' +
                    '4. Segui le istruzioni per collegare la tua carta.\n' +
                    '\n' +
                    `[Vai per collegare le mie carte aziendali](${corporateCardLink}).`,
            },
            inviteTeamTask: {
                title: ({workspaceMembersLink}) => `Invita [il tuo team](${workspaceMembersLink})`,
                description: ({workspaceMembersLink}) =>
                    '*Invita il tuo team* su Expensify così possono iniziare a monitorare le spese oggi stesso.\n' +
                    '\n' +
                    '1. Clicca su *Spazi di lavoro*.\n' +
                    '3. Seleziona il tuo spazio di lavoro.\n' +
                    '4. Clicca su *Membri* > *Invita membro*.\n' +
                    '5. Inserisci email o numeri di telefono.\n' +
                    '6. Aggiungi un messaggio personalizzato se vuoi!\n' +
                    '\n' +
                    `[Vai ai membri dello spazio di lavoro](${workspaceMembersLink}).\n` +
                    '\n' +
                    `![Invita il tuo team](${CONST.CLOUDFRONT_URL}/videos/walkthrough-invite_members-v2.mp4)`,
            },
            setupCategoriesAndTags: {
                title: ({workspaceCategoriesLink, workspaceMoreFeaturesLink}) => `Configura [categorie](${workspaceCategoriesLink}) e [tag](${workspaceMoreFeaturesLink})`,
                description: ({workspaceCategoriesLink, workspaceAccountingLink}) =>
                    '*Configura categorie e tag* in modo che il tuo team possa codificare le spese per una rendicontazione semplice.\n' +
                    '\n' +
                    `Importale automaticamente [collegando il software di contabilità](${workspaceAccountingLink}), oppure configuralo manualmente nelle [impostazioni dello spazio di lavoro](${workspaceCategoriesLink}).`,
            },
            setupTagsTask: {
                title: ({workspaceMoreFeaturesLink}) => `Configura i [tag](${workspaceMoreFeaturesLink})`,
                description: ({workspaceMoreFeaturesLink}) =>
                    'Usa i tag per aggiungere dettagli extra alle spese come progetti, clienti, sedi e reparti. Se ti servono più livelli di tag, puoi passare al piano Control.\n' +
                    '\n' +
                    '1. Clicca su *Spazi di lavoro*.\n' +
                    '3. Seleziona il tuo spazio di lavoro.\n' +
                    '4. Clicca su *Altre funzionalità*.\n' +
                    '5. Abilita *Tag*.\n' +
                    '6. Vai a *Tag* nell’editor dello spazio di lavoro.\n' +
                    '7. Clicca su *+ Aggiungi tag* per crearne uno tuo.\n' +
                    '\n' +
                    `[Vai a altre funzionalità](${workspaceMoreFeaturesLink}).\n` +
                    '\n' +
                    `![Configura i tag](${CONST.CLOUDFRONT_URL}/videos/walkthrough-tags-v2.mp4)`,
            },
            inviteAccountantTask: {
                title: ({workspaceMembersLink}) => `Invita il tuo [commercialista](${workspaceMembersLink})`,
                description: ({workspaceMembersLink}) =>
                    '*Invita il tuo commercialista* a collaborare nel tuo spazio di lavoro e a gestire le spese aziendali.\n' +
                    '\n' +
                    '1. Clicca su *Spazi di lavoro*.\n' +
                    '2. Seleziona il tuo spazio di lavoro.\n' +
                    '3. Clicca su *Membri*.\n' +
                    '4. Clicca su *Invita un membro*.\n' +
                    "5. Inserisci l'indirizzo email del tuo commercialista.\n" +
                    '\n' +
                    `[Invita ora il tuo commercialista](${workspaceMembersLink}).`,
            },
            startChatTask: {
                title: 'Avvia una chat',
                description:
                    '*Avvia una chat* con chiunque utilizzando la loro email o numero di telefono.\n' +
                    '\n' +
                    `1. Clicca sul pulsante ${CONST.CUSTOM_EMOJIS.GLOBAL_CREATE}.\n` +
                    '2. Scegli *Avvia chat*.\n' +
                    '3. Inserisci un’email o numero di telefono.\n' +
                    '\n' +
                    'Se non stanno già usando Expensify, riceveranno automaticamente un invito.\n' +
                    '\n' +
                    'Ogni chat si trasformerà anche in un’email o messaggio a cui potranno rispondere direttamente.',
            },
            splitExpenseTask: {
                title: 'Dividi una spesa',
                description:
                    '*Dividi le spese* con una o più persone.\n' +
                    '\n' +
                    `1. Clicca sul pulsante ${CONST.CUSTOM_EMOJIS.GLOBAL_CREATE}.\n` +
                    '2. Scegli *Avvia chat*.\n' +
                    '3. Inserisci email o numeri di telefono.\n' +
                    '4. Clicca sul pulsante grigio *+* nella chat > *Dividi spesa*.\n' +
                    '5. Crea la spesa selezionando *Manuale*, *Scansione* o *Distanza*.\n' +
                    '\n' +
                    'Puoi aggiungere altri dettagli se vuoi, oppure inviarla subito. Recuperiamo i tuoi soldi!',
            },
            reviewWorkspaceSettingsTask: {
                title: ({workspaceSettingsLink}) => `Rivedi le [impostazioni dello spazio di lavoro](${workspaceSettingsLink})`,
                description: ({workspaceSettingsLink}) =>
                    'Ecco come rivedere e aggiornare le impostazioni dello spazio di lavoro:\n' +
                    '1. Clicca sulla scheda delle impostazioni.\n' +
                    '2. Clicca su *Spazi di lavoro* > [Il tuo spazio di lavoro].\n' +
                    `[Vai al tuo spazio di lavoro](${workspaceSettingsLink}). Le tracceremo nella stanza #admins.`,
            },
            createReportTask: {
                title: 'Crea il tuo primo report',
                description:
                    'Ecco come creare un report:\n' +
                    '\n' +
                    `1. Clicca sul pulsante ${CONST.CUSTOM_EMOJIS.GLOBAL_CREATE}.\n` +
                    '2. Scegli *Crea report*.\n' +
                    '3. Clicca su *Aggiungi spesa*.\n' +
                    '4. Aggiungi la tua prima spesa.\n' +
                    '\n' +
                    'E il gioco è fatto!',
            },
        } satisfies Record<string, Pick<OnboardingTask, 'title' | 'description'>>,
        testDrive: {
            name: ({testDriveURL}: {testDriveURL?: string}) => (testDriveURL ? `Fai un [test drive](${testDriveURL})` : 'Fai un test drive'),
            embeddedDemoIframeTitle: 'Test Drive',
            employeeFakeReceipt: {
                description: 'La mia ricevuta del test drive!',
            },
        },
        messages: {
            onboardingEmployerOrSubmitMessage: 'Ricevere un rimborso è facile come inviare un messaggio. Vediamo le basi.',
            onboardingPersonalSpendMessage: 'Ecco come monitorare le tue spese in pochi clic.',
            onboardingMangeTeamMessage: ({onboardingCompanySize}: {onboardingCompanySize?: OnboardingCompanySize}) =>
                `Ecco un elenco di attività che consiglio per un’azienda delle tue dimensioni con ${onboardingCompanySize} persone che inviano spese:`,
            onboardingTrackWorkspaceMessage:
                '# Iniziamo\n👋 Sono qui per aiutarti! Per iniziare, ho personalizzato le impostazioni dello spazio di lavoro per ditte individuali e aziende simili. Puoi modificarle cliccando il link qui sotto!\n\nEcco come monitorare le tue spese in pochi clic:',
            onboardingChatSplitMessage: 'Dividere le spese con gli amici è facile come inviare un messaggio. Ecco come.',
            onboardingAdminMessage: 'Scopri come gestire lo spazio di lavoro del tuo team come admin e inviare le tue spese.',
            onboardingLookingAroundMessage:
                'Expensify è noto per la gestione di spese, viaggi e carte aziendali, ma facciamo molto di più. Fammi sapere cosa ti interessa e ti aiuterò a iniziare.',
            onboardingTestDriveReceiverMessage: '*Hai ottenuto 3 mesi gratuiti! Inizia da qui sotto.*',
        },
        workspace: {
            title: 'Rimani organizzato con uno spazio di lavoro',
            subtitle: 'Sblocca strumenti potenti per semplificare la gestione delle tue spese, tutto in un unico posto. Con uno spazio di lavoro, puoi:',
            explanationModal: {
                descriptionOne: 'Traccia e organizza le ricevute',
                descriptionTwo: 'Categorizza e tagga le spese',
                descriptionThree: 'Crea e condividi rapporti',
            },
            price: 'Provalo gratis per 30 giorni, poi passa al piano superiore per soli <strong>$5/mese</strong>.',
            createWorkspace: 'Crea workspace',
        },
        confirmWorkspace: {
            title: 'Conferma workspace',
            subtitle: 'Crea uno spazio di lavoro per tracciare le ricevute, rimborsare le spese, gestire i viaggi, creare report e altro ancora — tutto alla velocità della chat.',
        },
        inviteMembers: {
            title: 'Invita membri',
            subtitle: 'Gestisci e condividi le tue spese con un commercialista o avvia un gruppo di viaggio con gli amici.',
        },
    },
    featureTraining: {
        doNotShowAgain: 'Non mostrarmelo più',
    },
    personalDetails: {
        error: {
            containsReservedWord: 'Il nome non può contenere le parole Expensify o Concierge',
            hasInvalidCharacter: 'Il nome non può contenere una virgola o un punto e virgola',
            requiredFirstName: 'Il nome non può essere vuoto',
        },
    },
    privatePersonalDetails: {
        enterLegalName: 'Qual è il tuo nome legale?',
        enterDateOfBirth: 'Qual è la tua data di nascita?',
        enterAddress: 'Qual è il tuo indirizzo?',
        enterPhoneNumber: 'Qual è il tuo numero di telefono?',
        personalDetails: 'Dettagli personali',
        privateDataMessage: 'Questi dettagli sono utilizzati per viaggi e pagamenti. Non vengono mai mostrati sul tuo profilo pubblico.',
        legalName: 'Nome legale',
        legalFirstName: 'Nome legale',
        legalLastName: 'Cognome legale',
        address: 'Indirizzo',
        error: {
            dateShouldBeBefore: ({dateString}: DateShouldBeBeforeParams) => `La data dovrebbe essere precedente a ${dateString}`,
            dateShouldBeAfter: ({dateString}: DateShouldBeAfterParams) => `La data deve essere successiva a ${dateString}`,
            hasInvalidCharacter: 'Il nome può includere solo caratteri latini',
            incorrectZipFormat: ({zipFormat}: IncorrectZipFormatParams = {}) => `Formato del codice postale errato${zipFormat ? `Formato accettabile: ${zipFormat}` : ''}`,
            invalidPhoneNumber: `Si prega di assicurarsi che il numero di telefono sia valido (ad esempio ${CONST.EXAMPLE_PHONE_NUMBER})`,
        },
    },
    resendValidationForm: {
        linkHasBeenResent: 'Il link è stato reinviato',
        weSentYouMagicSignInLink: ({login, loginType}: WeSentYouMagicSignInLinkParams) => `Ho inviato un link magico per l'accesso a ${login}. Controlla il tuo ${loginType} per accedere.`,
        resendLink: 'Invia nuovamente il link',
    },
    unlinkLoginForm: {
        toValidateLogin: ({primaryLogin, secondaryLogin}: ToValidateLoginParams) =>
            `Per convalidare ${secondaryLogin}, per favore reinvia il codice magico dalle Impostazioni dell'Account di ${primaryLogin}.`,
        noLongerHaveAccess: ({primaryLogin}: NoLongerHaveAccessParams) => `Se non hai più accesso a ${primaryLogin}, scollega i tuoi account.`,
        unlink: 'Scollega',
        linkSent: 'Link inviato!',
        successfullyUnlinkedLogin: 'Accesso secondario scollegato con successo!',
    },
    emailDeliveryFailurePage: {
        ourEmailProvider: ({login}: OurEmailProviderParams) =>
            `Il nostro provider di posta elettronica ha temporaneamente sospeso le email a ${login} a causa di problemi di consegna. Per sbloccare il tuo login, segui questi passaggi:`,
        confirmThat: ({login}: ConfirmThatParams) => `Conferma che ${login} sia scritto correttamente e sia un indirizzo email reale e consegnabile.`,
        emailAliases: 'Gli alias email come "expenses@domain.com" devono avere accesso alla propria casella di posta elettronica per essere un login valido di Expensify.',
        ensureYourEmailClient: 'Assicurati che il tuo client di posta elettronica consenta le email da expensify.com.',
        youCanFindDirections: 'Puoi trovare le indicazioni su come completare questo passaggio',
        helpConfigure: 'ma potresti aver bisogno del tuo reparto IT per aiutarti a configurare le impostazioni email.',
        onceTheAbove: 'Una volta completati i passaggi sopra indicati, contatta per favore',
        toUnblock: 'per sbloccare il tuo accesso.',
    },
    smsDeliveryFailurePage: {
        smsDeliveryFailureMessage: ({login}: OurEmailProviderParams) =>
            `Non siamo riusciti a consegnare i messaggi SMS a ${login}, quindi lo abbiamo sospeso temporaneamente. Si prega di provare a convalidare il proprio numero:`,
        validationSuccess: 'Il tuo numero è stato convalidato! Clicca qui sotto per inviare un nuovo codice magico di accesso.',
        validationFailed: ({
            timeData,
        }: {
            timeData?: {
                days?: number;
                hours?: number;
                minutes?: number;
            } | null;
        }) => {
            if (!timeData) {
                return 'Attendere un momento prima di riprovare.';
            }
            const timeParts = [];
            if (timeData.days) {
                timeParts.push(`${timeData.days} ${timeData.days === 1 ? 'giorno' : 'giorni'}`);
            }
            if (timeData.hours) {
                timeParts.push(`${timeData.hours} ${timeData.hours === 1 ? 'ora' : 'ore'}`);
            }
            if (timeData.minutes) {
                timeParts.push(`${timeData.minutes} ${timeData.minutes === 1 ? 'minuto' : 'minuti'}`);
            }
            let timeText = '';
            if (timeParts.length === 1) {
                timeText = timeParts.at(0) ?? '';
            } else if (timeParts.length === 2) {
                timeText = `${timeParts.at(0)} and ${timeParts.at(1)}`;
            } else if (timeParts.length === 3) {
                timeText = `${timeParts.at(0)}, ${timeParts.at(1)}, and ${timeParts.at(2)}`;
            }
            return `Aspetta! Devi attendere ${timeText} prima di provare a convalidare nuovamente il tuo numero.`;
        },
    },
    welcomeSignUpForm: {
        join: 'Unisciti',
    },
    detailsPage: {
        localTime: 'Ora locale',
    },
    newChatPage: {
        startGroup: 'Avvia gruppo',
        addToGroup: 'Aggiungi al gruppo',
    },
    yearPickerPage: {
        year: 'Anno',
        selectYear: 'Si prega di selezionare un anno',
    },
    focusModeUpdateModal: {
        title: 'Benvenuto in modalità #focus!',
        prompt: 'Rimani al passo vedendo solo le chat non lette o quelle che richiedono la tua attenzione. Non preoccuparti, puoi cambiare questa impostazione in qualsiasi momento in',
        settings: 'impostazioni',
    },
    notFound: {
        chatYouLookingForCannotBeFound: 'La chat che stai cercando non può essere trovata.',
        getMeOutOfHere: 'Portami via di qui',
        iouReportNotFound: 'I dettagli di pagamento che stai cercando non possono essere trovati.',
        notHere: 'Hmm... non è qui',
        pageNotFound: 'Ops, questa pagina non può essere trovata',
        noAccess: 'Questa chat o spesa potrebbe essere stata eliminata o potresti non avere accesso ad essa.\n\nPer qualsiasi domanda, contatta concierge@expensify.com',
        goBackHome: 'Torna alla pagina principale',
    },
    errorPage: {
        title: ({isBreakLine}: {isBreakLine: boolean}) => `Oops... ${isBreakLine ? '\n' : ''}Qualcosa è andato storto`,
        subtitle: 'La tua richiesta non può essere completata. Per favore riprova più tardi.',
    },
    setPasswordPage: {
        enterPassword: 'Inserisci una password',
        setPassword: 'Imposta password',
        newPasswordPrompt: 'La tua password deve avere almeno 8 caratteri, 1 lettera maiuscola, 1 lettera minuscola e 1 numero.',
        passwordFormTitle: 'Bentornato nel nuovo Expensify! Per favore, imposta la tua password.',
        passwordNotSet: 'Non siamo riusciti a impostare la tua nuova password. Ti abbiamo inviato un nuovo link per riprovare.',
        setPasswordLinkInvalid: 'Questo link per impostare la password non è valido o è scaduto. Un nuovo link ti sta aspettando nella tua casella di posta elettronica!',
        validateAccount: 'Verifica account',
    },
    statusPage: {
        status: 'Stato',
        statusExplanation: "Aggiungi un'emoji per dare ai tuoi colleghi e amici un modo semplice per sapere cosa sta succedendo. Puoi anche aggiungere un messaggio opzionale!",
        today: 'Oggi',
        clearStatus: 'Cancella stato',
        save: 'Salva',
        message: 'Messaggio',
        timePeriods: {
            never: 'Never',
            thirtyMinutes: '30 minuti',
            oneHour: '1 ora',
            afterToday: 'Oggi',
            afterWeek: 'Una settimana',
            custom: 'Customizzato',
        },
        untilTomorrow: 'Fino a domani',
        untilTime: ({time}: UntilTimeParams) => `Fino a ${time}`,
        date: 'Data',
        time: 'Tempo',
        clearAfter: 'Cancella dopo',
        whenClearStatus: 'Quando dovremmo cancellare il tuo stato?',
        vacationDelegate: 'Delegato per le vacanze',
        setVacationDelegate: `Imposta un delegato per le vacanze per approvare i report al tuo posto mentre sei fuori ufficio.`,
        vacationDelegateError: 'Si è verificato un errore durante l’aggiornamento del delegato per le vacanze.',
        asVacationDelegate: ({nameOrEmail: managerName}: VacationDelegateParams) => `come delegato per le vacanze di ${managerName}`,
        toAsVacationDelegate: ({submittedToName, vacationDelegateName}: SubmittedToVacationDelegateParams) => `a ${submittedToName} come delegato per le vacanze di ${vacationDelegateName}`,
        vacationDelegateWarning: ({nameOrEmail}: VacationDelegateParams) =>
            `Stai assegnando ${nameOrEmail} come tuo delegato per le vacanze. Non è ancora presente in tutti i tuoi workspace. Se scegli di continuare, verrà inviata un'e-mail a tutti gli amministratori dei tuoi workspace per aggiungerlo.`,
    },
    stepCounter: ({step, total, text}: StepCounterParams) => {
        let result = `Passo ${step}`;
        if (total) {
            result = `${result} of ${total}`;
        }
        if (text) {
            result = `${result}: ${text}`;
        }
        return result;
    },
    bankAccount: {
        bankInfo: 'Informazioni bancarie',
        confirmBankInfo: 'Conferma le informazioni bancarie',
        manuallyAdd: 'Aggiungi manualmente il tuo conto bancario',
        letsDoubleCheck: 'Verifichiamo che tutto sia corretto.',
        accountEnding: 'Account con terminazione in',
        thisBankAccount: 'Questo conto bancario sarà utilizzato per i pagamenti aziendali nel tuo spazio di lavoro.',
        accountNumber: 'Numero di conto',
        routingNumber: 'Numero di instradamento',
        chooseAnAccountBelow: 'Scegli un account qui sotto',
        addBankAccount: 'Aggiungi conto bancario',
        chooseAnAccount: 'Scegli un account',
        connectOnlineWithPlaid: 'Accedi alla tua banca',
        connectManually: 'Connetti manualmente',
        desktopConnection: 'Nota: Per connettersi con Chase, Wells Fargo, Capital One o Bank of America, fare clic qui per completare questo processo in un browser.',
        yourDataIsSecure: 'I tuoi dati sono al sicuro',
        toGetStarted: 'Aggiungi un conto bancario per rimborsare le spese, emettere le carte Expensify, riscuotere i pagamenti delle fatture e pagare le bollette tutto da un unico posto.',
        plaidBodyCopy: 'Offri ai tuoi dipendenti un modo più semplice per pagare - e farsi rimborsare - le spese aziendali.',
        checkHelpLine: 'Il tuo numero di instradamento e il numero di conto possono essere trovati su un assegno per il conto.',
        hasPhoneLoginError: ({contactMethodRoute}: ContactMethodParams) =>
            `Per collegare un conto bancario, per favore <a href="${contactMethodRoute}">aggiungi un'email come login principale</a> e riprova. Puoi aggiungere il tuo numero di telefono come login secondario.`,
        hasBeenThrottledError: "Si è verificato un errore durante l'aggiunta del tuo conto bancario. Attendi qualche minuto e riprova.",
        hasCurrencyError: ({workspaceRoute}: WorkspaceRouteParams) =>
            `Ops! Sembra che la valuta del tuo spazio di lavoro sia impostata su una valuta diversa da USD. Per procedere, vai a <a href="${workspaceRoute}">le impostazioni del tuo spazio di lavoro</a> impostarlo su USD e riprovare.`,
        error: {
            youNeedToSelectAnOption: "Seleziona un'opzione per procedere",
            noBankAccountAvailable: 'Spiacente, non è disponibile alcun conto bancario.',
            noBankAccountSelected: 'Per favore, scegli un account',
            taxID: 'Inserisci un numero di partita IVA valido',
            website: 'Per favore, inserisci un sito web valido',
            zipCode: `Inserisci un codice postale valido utilizzando il formato: ${CONST.COUNTRY_ZIP_REGEX_DATA.US.samples}`,
            phoneNumber: 'Per favore, inserisci un numero di telefono valido',
            email: 'Per favore, inserisci un indirizzo email valido',
            companyName: 'Per favore inserisci un nome aziendale valido',
            addressCity: 'Per favore, inserisci una città valida',
            addressStreet: 'Per favore, inserisci un indirizzo stradale valido',
            addressState: 'Seleziona un stato valido per favore',
            incorporationDateFuture: 'La data di costituzione non può essere nel futuro',
            incorporationState: 'Seleziona un stato valido per favore',
            industryCode: 'Inserisci un codice di classificazione industriale valido composto da sei cifre',
            restrictedBusiness: "Per favore conferma che l'azienda non è nell'elenco delle attività commerciali ristrette.",
            routingNumber: 'Inserisci un numero di instradamento valido',
            accountNumber: 'Per favore, inserisci un numero di conto valido',
            routingAndAccountNumberCannotBeSame: 'I numeri di routing e di conto non possono corrispondere',
            companyType: 'Seleziona un tipo di azienda valido',
            tooManyAttempts:
                'A causa di un elevato numero di tentativi di accesso, questa opzione è stata disabilitata per 24 ore. Si prega di riprovare più tardi o di inserire i dettagli manualmente.',
            address: 'Per favore, inserisci un indirizzo valido',
            dob: 'Si prega di selezionare una data di nascita valida',
            age: 'Devi avere più di 18 anni',
            ssnLast4: 'Inserisci gli ultimi 4 cifre validi del SSN',
            firstName: 'Per favore, inserisci un nome valido',
            lastName: 'Per favore, inserisci un cognome valido',
            noDefaultDepositAccountOrDebitCardAvailable: 'Si prega di aggiungere un conto di deposito predefinito o una carta di debito',
            validationAmounts: "Gli importi di convalida inseriti non sono corretti. Si prega di ricontrollare l'estratto conto bancario e riprovare.",
            fullName: 'Per favore, inserisci un nome completo valido',
            ownershipPercentage: 'Per favore, inserisci un numero percentuale valido',
            deletePaymentBankAccount:
                'Questo conto bancario non può essere eliminato perché viene utilizzato per i pagamenti con la carta Expensify. Se desideri comunque eliminare questo conto, contatta il Concierge.',
        },
    },
    addPersonalBankAccount: {
        countrySelectionStepHeader: 'Dove si trova il tuo conto bancario?',
        accountDetailsStepHeader: 'Quali sono i dettagli del tuo account?',
        accountTypeStepHeader: 'Che tipo di account è questo?',
        bankInformationStepHeader: 'Quali sono i tuoi dettagli bancari?',
        accountHolderInformationStepHeader: 'Quali sono i dettagli del titolare del conto?',
        howDoWeProtectYourData: 'Come proteggiamo i tuoi dati?',
        currencyHeader: 'Qual è la valuta del tuo conto bancario?',
        confirmationStepHeader: 'Controlla le tue informazioni.',
        confirmationStepSubHeader: 'Ricontrolla i dettagli qui sotto e seleziona la casella dei termini per confermare.',
    },
    addPersonalBankAccountPage: {
        enterPassword: 'Inserisci la password di Expensify',
        alreadyAdded: 'Questo account è già stato aggiunto.',
        chooseAccountLabel: 'Account',
        successTitle: 'Conto bancario personale aggiunto!',
        successMessage: 'Congratulazioni, il tuo conto bancario è configurato ed è pronto a ricevere i rimborsi.',
    },
    attachmentView: {
        unknownFilename: 'Nome file sconosciuto',
        passwordRequired: 'Per favore inserisci una password',
        passwordIncorrect: 'Password errata. Riprova.',
        failedToLoadPDF: 'Impossibile caricare il file PDF',
        pdfPasswordForm: {
            title: 'PDF protetto da password',
            infoText: 'Questo PDF è protetto da password.',
            beforeLinkText: 'Per favore',
            linkText: 'inserisci la password',
            afterLinkText: 'per visualizzarlo.',
            formLabel: 'Visualizza PDF',
        },
        attachmentNotFound: 'Allegato non trovato',
    },
    messages: {
        errorMessageInvalidPhone: `Per favore, inserisci un numero di telefono valido senza parentesi o trattini. Se ti trovi al di fuori degli Stati Uniti, includi il tuo prefisso internazionale (ad es. ${CONST.EXAMPLE_PHONE_NUMBER}).`,
        errorMessageInvalidEmail: 'Email non valido',
        userIsAlreadyMember: ({login, name}: UserIsAlreadyMemberParams) => `${login} è già un membro di ${name}`,
    },
    onfidoStep: {
        acceptTerms: 'Continuando con la richiesta di attivare il tuo Expensify Wallet, confermi di aver letto, compreso e accettato',
        facialScan: 'Politica e Rilascio della Scansione Facciale di Onfido',
        tryAgain: 'Riprova',
        verifyIdentity: 'Verifica identità',
        letsVerifyIdentity: 'Verifichiamo la tua identità',
        butFirst: `Ma prima, le cose noiose. Leggi le informazioni legali nel prossimo passaggio e fai clic su "Accetta" quando sei pronto.`,
        genericError: "Si è verificato un errore durante l'elaborazione di questo passaggio. Per favore riprova.",
        cameraPermissionsNotGranted: "Abilita l'accesso alla fotocamera",
        cameraRequestMessage: 'Abbiamo bisogno di accedere alla tua fotocamera per completare la verifica del conto bancario. Abilitala tramite Impostazioni > New Expensify.',
        microphonePermissionsNotGranted: "Abilita l'accesso al microfono",
        microphoneRequestMessage: 'Abbiamo bisogno di accedere al tuo microfono per completare la verifica del conto bancario. Abilitalo tramite Impostazioni > New Expensify.',
        originalDocumentNeeded: "Per favore carica un'immagine originale del tuo documento d'identità invece di uno screenshot o un'immagine scansionata.",
        documentNeedsBetterQuality:
            "Il tuo documento d'identità sembra essere danneggiato o mancano caratteristiche di sicurezza. Carica un'immagine originale di un documento d'identità non danneggiato che sia completamente visibile.",
        imageNeedsBetterQuality:
            "C'è un problema con la qualità dell'immagine del tuo documento d'identità. Per favore, carica una nuova immagine in cui il tuo documento d'identità sia visibile chiaramente.",
        selfieIssue: "C'è un problema con il tuo selfie/video. Per favore carica un selfie/video dal vivo.",
        selfieNotMatching: "Il tuo selfie/video non corrisponde al tuo documento d'identità. Per favore carica un nuovo selfie/video in cui il tuo viso sia chiaramente visibile.",
        selfieNotLive: 'Il tuo selfie/video non sembra essere una foto/video dal vivo. Per favore, carica un selfie/video dal vivo.',
    },
    additionalDetailsStep: {
        headerTitle: 'Dettagli aggiuntivi',
        helpText: 'Dobbiamo confermare le seguenti informazioni prima che tu possa inviare e ricevere denaro dal tuo portafoglio.',
        helpTextIdologyQuestions: 'Abbiamo bisogno di farti solo alcune altre domande per completare la validazione della tua identità.',
        helpLink: 'Scopri di più sul perché ne abbiamo bisogno.',
        legalFirstNameLabel: 'Nome legale',
        legalMiddleNameLabel: 'Secondo nome legale',
        legalLastNameLabel: 'Cognome legale',
        selectAnswer: 'Seleziona una risposta per procedere',
        ssnFull9Error: 'Inserisci un SSN valido di nove cifre',
        needSSNFull9: 'Stiamo riscontrando problemi nel verificare il tuo SSN. Inserisci tutti i nove numeri del tuo SSN.',
        weCouldNotVerify: 'Non siamo riusciti a verificare',
        pleaseFixIt: 'Si prega di correggere queste informazioni prima di continuare.',
        failedKYCTextBefore: 'Non siamo riusciti a verificare la tua identità. Per favore riprova più tardi o contatta',
        failedKYCTextAfter: 'se hai domande.',
    },
    termsStep: {
        headerTitle: 'Termini e tariffe',
        headerTitleRefactor: 'Commissioni e termini',
        haveReadAndAgree: 'Ho letto e accetto di ricevere',
        electronicDisclosures: 'informative elettroniche',
        agreeToThe: 'Accetto il',
        walletAgreement: 'Accordo del portafoglio',
        enablePayments: 'Abilita pagamenti',
        monthlyFee: 'Tariffa mensile',
        inactivity: 'Inattività',
        noOverdraftOrCredit: 'Nessuna funzione di scoperto/credito.',
        electronicFundsWithdrawal: 'Prelievo di fondi elettronici',
        standard: 'Standard',
        reviewTheFees: "Dai un'occhiata ad alcune tariffe.",
        checkTheBoxes: 'Si prega di selezionare le caselle qui sotto.',
        agreeToTerms: 'Accetta i termini e sarai pronto per partire!',
        shortTermsForm: {
            expensifyPaymentsAccount: ({walletProgram}: WalletProgramParams) => `Il Portafoglio Expensify è emesso da ${walletProgram}.`,
            perPurchase: 'Per acquisto',
            atmWithdrawal: 'Prelievo bancomat',
            cashReload: 'Ricarica in contanti',
            inNetwork: 'in-network',
            outOfNetwork: 'fuori rete',
            atmBalanceInquiry: 'Richiesta saldo bancomat',
            inOrOutOfNetwork: '(in-network o out-of-network)',
            customerService: 'Servizio clienti',
            automatedOrLive: '(automated or live agent)',
            afterTwelveMonths: '(dopo 12 mesi senza transazioni)',
            weChargeOneFee: 'Addebitiamo un altro tipo di commissione. È:',
            fdicInsurance: "I tuoi fondi sono idonei per l'assicurazione FDIC.",
            generalInfo: 'Per informazioni generali sui conti prepagati, visita',
            conditionsDetails: 'Per dettagli e condizioni su tutte le tariffe e i servizi, visita',
            conditionsPhone: 'o chiamando il +1 833-400-0904.',
            instant: '(instant)',
            electronicFundsInstantFeeMin: ({amount}: TermsParams) => `(min ${amount})`,
        },
        longTermsForm: {
            listOfAllFees: 'Un elenco di tutte le commissioni del Portafoglio Expensify',
            typeOfFeeHeader: 'Tutte le commissioni',
            feeAmountHeader: 'Importo',
            moreDetailsHeader: 'Dettagli',
            openingAccountTitle: 'Apertura di un account',
            openingAccountDetails: "Non c'è alcuna commissione per aprire un account.",
            monthlyFeeDetails: 'Non ci sono costi mensili.',
            customerServiceTitle: 'Servizio clienti',
            customerServiceDetails: 'Non ci sono commissioni per il servizio clienti.',
            inactivityDetails: 'Non ci sono commissioni di inattività.',
            sendingFundsTitle: 'Invio di fondi a un altro titolare di conto',
            sendingFundsDetails: "Non c'è alcuna commissione per inviare fondi a un altro titolare di conto utilizzando il tuo saldo, conto bancario o carta di debito.",
            electronicFundsStandardDetails:
                "There's no fee to transfer funds from your Expensify Wallet " +
                'to your bank account using the standard option. This transfer usually completes within 1-3 business' +
                ' days.',
            electronicFundsInstantDetails: ({percentage, amount}: ElectronicFundsParams) =>
                "There's a fee to transfer funds from your Expensify Wallet to " +
                'your linked debit card using the instant transfer option. This transfer usually completes within ' +
                `several minutes. The fee is ${percentage}% of the transfer amount (with a minimum fee of ${amount}).`,
            fdicInsuranceBancorp: ({amount}: TermsParams) =>
                'Your funds are eligible for FDIC insurance. Your funds will be held at or ' +
                `transferred to ${CONST.WALLET.PROGRAM_ISSUERS.BANCORP_BANK}, an FDIC-insured institution. Once there, your funds are insured up ` +
                `to ${amount} by the FDIC in the event ${CONST.WALLET.PROGRAM_ISSUERS.BANCORP_BANK} fails, if specific deposit insurance requirements ` +
                `are met and your card is registered. See`,
            fdicInsuranceBancorp2: 'per dettagli.',
            contactExpensifyPayments: `Contatta ${CONST.WALLET.PROGRAM_ISSUERS.EXPENSIFY_PAYMENTS} chiamando il numero +1 833-400-0904, via email a`,
            contactExpensifyPayments2: 'oppure accedi su',
            generalInformation: 'Per informazioni generali sui conti prepagati, visita',
            generalInformation2: 'Se hai un reclamo su un account prepagato, chiama il Consumer Financial Protection Bureau al numero 1-855-411-2372 o visita',
            printerFriendlyView: 'Visualizza la versione stampabile',
            automated: 'Automatizzato',
            liveAgent: 'Agente dal vivo',
            instant: 'Istantaneo',
            electronicFundsInstantFeeMin: ({amount}: TermsParams) => `Min ${amount}`,
        },
    },
    activateStep: {
        headerTitle: 'Abilita pagamenti',
        activatedTitle: 'Portafoglio attivato!',
        activatedMessage: 'Congratulazioni, il tuo portafoglio è configurato e pronto per effettuare pagamenti.',
        checkBackLaterTitle: 'Solo un minuto...',
        checkBackLaterMessage: 'Stiamo ancora esaminando le tue informazioni. Per favore, ricontrolla più tardi.',
        continueToPayment: 'Continua al pagamento',
        continueToTransfer: 'Continua a trasferire',
    },
    companyStep: {
        headerTitle: "Informazioni sull'azienda",
        subtitle: 'Quasi fatto! Per motivi di sicurezza, dobbiamo confermare alcune informazioni:',
        legalBusinessName: "Nome legale dell'azienda",
        companyWebsite: "Sito web dell'azienda",
        taxIDNumber: 'Numero di identificazione fiscale',
        taxIDNumberPlaceholder: '9 cifre',
        companyType: 'Tipo di azienda',
        incorporationDate: 'Data di costituzione',
        incorporationState: 'Stato di incorporazione',
        industryClassificationCode: 'Codice di classificazione industriale',
        confirmCompanyIsNot: 'Confermo che questa azienda non è nel',
        listOfRestrictedBusinesses: 'elenco delle attività commerciali soggette a restrizioni',
        incorporationDatePlaceholder: 'Data di inizio (aaaa-mm-gg)',
        incorporationTypes: {
            LLC: 'LLC',
            CORPORATION: 'Corp',
            PARTNERSHIP: 'Partnership',
            COOPERATIVE: 'Cooperativa',
            SOLE_PROPRIETORSHIP: 'Ditta individuale',
            OTHER: 'Altro',
        },
        industryClassification: "In quale settore è classificata l'azienda?",
        industryClassificationCodePlaceholder: "Cerca il codice di classificazione dell'industria",
    },
    requestorStep: {
        headerTitle: 'Informazioni personali',
        learnMore: 'Scopri di più',
        isMyDataSafe: 'I miei dati sono al sicuro?',
    },
    personalInfoStep: {
        personalInfo: 'Informazioni personali',
        enterYourLegalFirstAndLast: 'Qual è il tuo nome legale?',
        legalFirstName: 'Nome legale',
        legalLastName: 'Cognome legale',
        legalName: 'Nome legale',
        enterYourDateOfBirth: 'Qual è la tua data di nascita?',
        enterTheLast4: 'Quali sono le ultime quattro cifre del tuo numero di previdenza sociale?',
        dontWorry: 'Non preoccuparti, non facciamo alcun controllo del credito personale!',
        last4SSN: 'Ultime 4 cifre del SSN',
        enterYourAddress: 'Qual è il tuo indirizzo?',
        address: 'Indirizzo',
        letsDoubleCheck: 'Verifichiamo che tutto sia corretto.',
        byAddingThisBankAccount: 'Aggiungendo questo conto bancario, confermi di aver letto, compreso e accettato',
        whatsYourLegalName: 'Qual è il tuo nome legale?',
        whatsYourDOB: 'Qual è la tua data di nascita?',
        whatsYourAddress: 'Qual è il tuo indirizzo?',
        whatsYourSSN: 'Quali sono le ultime quattro cifre del tuo numero di previdenza sociale?',
        noPersonalChecks: 'Non preoccuparti, qui non ci sono controlli del credito personali!',
        whatsYourPhoneNumber: 'Qual è il tuo numero di telefono?',
        weNeedThisToVerify: 'Abbiamo bisogno di questo per verificare il tuo portafoglio.',
    },
    businessInfoStep: {
        businessInfo: "Informazioni sull'azienda",
        enterTheNameOfYourBusiness: 'Qual è il nome della tua azienda?',
        businessName: "Nome legale dell'azienda",
        enterYourCompanyTaxIdNumber: 'Qual è il numero di partita IVA della tua azienda?',
        taxIDNumber: 'Numero di identificazione fiscale',
        taxIDNumberPlaceholder: '9 cifre',
        enterYourCompanyWebsite: 'Qual è il sito web della tua azienda?',
        companyWebsite: "Sito web dell'azienda",
        enterYourCompanyPhoneNumber: 'Qual è il numero di telefono della tua azienda?',
        enterYourCompanyAddress: "Qual è l'indirizzo della tua azienda?",
        selectYourCompanyType: 'Che tipo di azienda è?',
        companyType: 'Tipo di azienda',
        incorporationType: {
            LLC: 'LLC',
            CORPORATION: 'Corp',
            PARTNERSHIP: 'Partnership',
            COOPERATIVE: 'Cooperativa',
            SOLE_PROPRIETORSHIP: 'Ditta individuale',
            OTHER: 'Altro',
        },
        selectYourCompanyIncorporationDate: 'Qual è la data di costituzione della tua azienda?',
        incorporationDate: 'Data di costituzione',
        incorporationDatePlaceholder: 'Data di inizio (aaaa-mm-gg)',
        incorporationState: 'Stato di incorporazione',
        pleaseSelectTheStateYourCompanyWasIncorporatedIn: 'In quale stato è stata costituita la tua azienda?',
        letsDoubleCheck: 'Verifichiamo che tutto sia corretto.',
        companyAddress: "Indirizzo dell'azienda",
        listOfRestrictedBusinesses: 'elenco delle attività commerciali soggette a restrizioni',
        confirmCompanyIsNot: 'Confermo che questa azienda non è nel',
        businessInfoTitle: 'Informazioni aziendali',
        legalBusinessName: "Nome legale dell'azienda",
        whatsTheBusinessName: "Qual è il nome dell'azienda?",
        whatsTheBusinessAddress: "Qual è l'indirizzo dell'azienda?",
        whatsTheBusinessContactInformation: 'Quali sono le informazioni di contatto aziendali?',
        whatsTheBusinessRegistrationNumber: "Qual è il numero di registrazione dell'azienda?",
        whatsTheBusinessTaxIDEIN: ({country}: BusinessTaxIDParams) => {
            switch (country) {
                case CONST.COUNTRY.US:
                    return 'Qual è il numero di identificazione del datore di lavoro (EIN)?';
                case CONST.COUNTRY.CA:
                    return 'Qual è il numero aziendale (BN)?';
                case CONST.COUNTRY.GB:
                    return 'Qual è il numero di partita IVA (VRN)?';
                case CONST.COUNTRY.AU:
                    return 'Qual è il numero aziendale australiano (ABN)?';
                default:
                    return 'Qual è il numero di partita IVA UE?';
            }
        },
        whatsThisNumber: 'Qual è questo numero?',
        whereWasTheBusinessIncorporated: "Dove è stata costituita l'azienda?",
        whatTypeOfBusinessIsIt: 'Che tipo di attività è?',
        whatsTheBusinessAnnualPayment: "Qual è il volume di pagamento annuale dell'azienda?",
        whatsYourExpectedAverageReimbursements: "Qual è l'importo medio di rimborso previsto?",
        registrationNumber: 'Numero di registrazione',
        taxIDEIN: ({country}: BusinessTaxIDParams) => {
            switch (country) {
                case CONST.COUNTRY.US:
                    return 'EIN';
                case CONST.COUNTRY.CA:
                    return 'BN';
                case CONST.COUNTRY.GB:
                    return 'VRN';
                case CONST.COUNTRY.AU:
                    return 'ABN';
                default:
                    return 'IVA UE';
            }
        },
        businessAddress: 'Indirizzo aziendale',
        businessType: 'Tipo di attività',
        incorporation: 'Incorporazione',
        incorporationCountry: 'Paese di costituzione',
        incorporationTypeName: 'Tipo di incorporazione',
        businessCategory: 'Categoria aziendale',
        annualPaymentVolume: 'Volume di pagamento annuale',
        annualPaymentVolumeInCurrency: ({currencyCode}: CurrencyCodeParams) => `Volume di pagamento annuale in ${currencyCode}`,
        averageReimbursementAmount: 'Importo medio del rimborso',
        averageReimbursementAmountInCurrency: ({currencyCode}: CurrencyCodeParams) => `Importo medio del rimborso in ${currencyCode}`,
        selectIncorporationType: 'Seleziona il tipo di incorporazione',
        selectBusinessCategory: 'Seleziona categoria aziendale',
        selectAnnualPaymentVolume: 'Seleziona il volume di pagamento annuale',
        selectIncorporationCountry: 'Seleziona il paese di incorporazione',
        selectIncorporationState: 'Seleziona lo stato di incorporazione',
        selectAverageReimbursement: "Seleziona l'importo medio del rimborso",
        findIncorporationType: 'Trova il tipo di incorporazione',
        findBusinessCategory: 'Trova categoria aziendale',
        findAnnualPaymentVolume: 'Trova il volume dei pagamenti annuali',
        findIncorporationState: 'Trova lo stato di incorporazione',
        findAverageReimbursement: "Trova l'importo medio del rimborso",
        error: {
            registrationNumber: 'Si prega di fornire un numero di registrazione valido',
            taxIDEIN: ({country}: BusinessTaxIDParams) => {
                switch (country) {
                    case CONST.COUNTRY.US:
                        return 'Si prega di fornire un numero di identificazione del datore di lavoro (EIN) valido';
                    case CONST.COUNTRY.CA:
                        return 'Si prega di fornire un numero aziendale (BN) valido';
                    case CONST.COUNTRY.GB:
                        return 'Si prega di fornire un numero di partita IVA (VRN) valido';
                    case CONST.COUNTRY.AU:
                        return 'Si prega di fornire un numero aziendale australiano (ABN) valido';
                    default:
                        return 'Si prega di fornire un numero di partita IVA UE valido';
                }
            },
        },
    },
    beneficialOwnerInfoStep: {
        doYouOwn25percent: 'Possiedi il 25% o più di',
        doAnyIndividualOwn25percent: 'Qualcuno possiede il 25% o più di',
        areThereMoreIndividualsWhoOwn25percent: 'Ci sono più individui che possiedono il 25% o più di',
        regulationRequiresUsToVerifyTheIdentity: "La normativa ci impone di verificare l'identità di qualsiasi individuo che possieda più del 25% dell'azienda.",
        companyOwner: "Proprietario dell'azienda",
        enterLegalFirstAndLastName: 'Qual è il nome legale del proprietario?',
        legalFirstName: 'Nome legale',
        legalLastName: 'Cognome legale',
        enterTheDateOfBirthOfTheOwner: 'Qual è la data di nascita del proprietario?',
        enterTheLast4: 'Quali sono le ultime 4 cifre del numero di previdenza sociale del proprietario?',
        last4SSN: 'Ultime 4 cifre del SSN',
        dontWorry: 'Non preoccuparti, non facciamo alcun controllo del credito personale!',
        enterTheOwnersAddress: "Qual è l'indirizzo del proprietario?",
        letsDoubleCheck: 'Verifichiamo che tutto sia corretto.',
        legalName: 'Nome legale',
        address: 'Indirizzo',
        byAddingThisBankAccount: 'Aggiungendo questo conto bancario, confermi di aver letto, compreso e accettato',
        owners: 'Proprietari',
    },
    ownershipInfoStep: {
        ownerInfo: 'Informazioni sul proprietario',
        businessOwner: "Proprietario dell'azienda",
        signerInfo: 'Informazioni sul firmatario',
        doYouOwn: ({companyName}: CompanyNameParams) => `Possiedi il 25% o più di ${companyName}?`,
        doesAnyoneOwn: ({companyName}: CompanyNameParams) => `Qualcuno possiede il 25% o più di ${companyName}?`,
        regulationsRequire: "Le normative ci impongono di verificare l'identità di qualsiasi individuo che possieda più del 25% dell'azienda.",
        legalFirstName: 'Nome legale',
        legalLastName: 'Cognome legale',
        whatsTheOwnersName: 'Qual è il nome legale del proprietario?',
        whatsYourName: 'Qual è il tuo nome legale?',
        whatPercentage: "Quale percentuale dell'azienda appartiene al proprietario?",
        whatsYoursPercentage: "Quale percentuale dell'azienda possiedi?",
        ownership: 'Proprietà',
        whatsTheOwnersDOB: 'Qual è la data di nascita del proprietario?',
        whatsYourDOB: 'Qual è la tua data di nascita?',
        whatsTheOwnersAddress: "Qual è l'indirizzo del proprietario?",
        whatsYourAddress: 'Qual è il tuo indirizzo?',
        whatAreTheLast: 'Quali sono le ultime 4 cifre del numero di previdenza sociale del proprietario?',
        whatsYourLast: 'Quali sono le ultime 4 cifre del tuo numero di previdenza sociale?',
        dontWorry: 'Non preoccuparti, non facciamo alcun controllo del credito personale!',
        last4: 'Ultime 4 cifre del SSN',
        whyDoWeAsk: 'Perché lo chiediamo?',
        letsDoubleCheck: 'Verifichiamo che tutto sia corretto.',
        legalName: 'Nome legale',
        ownershipPercentage: 'Percentuale di proprietà',
        areThereOther: ({companyName}: CompanyNameParams) => `Ci sono altre persone che possiedono il 25% o più di ${companyName}?`,
        owners: 'Proprietari',
        addCertified: 'Aggiungi un organigramma certificato che mostri i proprietari beneficiari',
        regulationRequiresChart:
            "La normativa ci impone di raccogliere una copia certificata dell'organigramma di proprietà che mostra ogni individuo o entità che possiede il 25% o più dell'azienda.",
        uploadEntity: "Carica il grafico di proprietà dell'entità",
        noteEntity: "Nota: Il grafico di proprietà dell'entità deve essere firmato dal tuo commercialista, consulente legale o notarizzato.",
        certified: "Grafico di proprietà dell'entità certificata",
        selectCountry: 'Seleziona paese',
        findCountry: 'Trova paese',
        address: 'Indirizzo',
        chooseFile: 'Scegli file',
        uploadDocuments: 'Carica documentazione aggiuntiva',
        pleaseUpload:
            "Si prega di caricare ulteriore documentazione qui sotto per aiutarci a verificare la tua identità come proprietario diretto o indiretto del 25% o più dell'entità aziendale.",
        acceptedFiles: 'Formati di file accettati: PDF, PNG, JPEG. La dimensione totale del file per ciascuna sezione non può superare i 5 MB.',
        proofOfBeneficialOwner: 'Prova del titolare effettivo',
        proofOfBeneficialOwnerDescription:
            "Si prega di fornire un'attestazione firmata e un organigramma da un commercialista, notaio o avvocato che verifichi la proprietà del 25% o più dell'azienda. Deve essere datato negli ultimi tre mesi e includere il numero di licenza del firmatario.",
        copyOfID: "Copia del documento d'identità per il titolare effettivo",
        copyOfIDDescription: 'Esempi: passaporto, patente di guida, ecc.',
        proofOfAddress: 'Prova di indirizzo per il titolare effettivo',
        proofOfAddressDescription: 'Esempi: bolletta delle utenze, contratto di locazione, ecc.',
        codiceFiscale: 'Codice fiscale/Tax ID',
        codiceFiscaleDescription:
            "Si prega di caricare un video di una visita al sito o una chiamata registrata con l'ufficiale firmatario. L'ufficiale deve fornire: nome completo, data di nascita, nome dell'azienda, numero di registrazione, codice fiscale, indirizzo registrato, natura dell'attività e scopo del conto.",
    },
    validationStep: {
        headerTitle: 'Convalida conto bancario',
        buttonText: 'Completa la configurazione',
        maxAttemptsReached: 'La convalida per questo conto bancario è stata disabilitata a causa di troppi tentativi errati.',
        description: `Entro 1-2 giorni lavorativi, invieremo tre (3) piccole transazioni al tuo conto bancario da un nome come "Expensify, Inc. Validation".`,
        descriptionCTA: "Inserisci l'importo di ciascuna transazione nei campi sottostanti. Esempio: 1.51.",
        reviewingInfo: 'Grazie! Stiamo esaminando le tue informazioni e ti contatteremo a breve. Per favore, controlla la tua chat con Concierge.',
        forNextStep: 'per i prossimi passaggi per completare la configurazione del tuo conto bancario.',
        letsChatCTA: 'Sì, parliamo.',
        letsChatText: 'Quasi fatto! Abbiamo bisogno del tuo aiuto per verificare alcune ultime informazioni tramite chat. Pronto?',
        letsChatTitle: 'Parliamo!',
        enable2FATitle: "Previeni le frodi, abilita l'autenticazione a due fattori (2FA)",
        enable2FAText: "Prendiamo la tua sicurezza sul serio. Imposta ora l'autenticazione a due fattori (2FA) per aggiungere un ulteriore livello di protezione al tuo account.",
        secureYourAccount: 'Proteggi il tuo account',
    },
    beneficialOwnersStep: {
        additionalInformation: 'Informazioni aggiuntive',
        checkAllThatApply: 'Seleziona tutte le opzioni applicabili, altrimenti lascia vuoto.',
        iOwnMoreThan25Percent: 'Possiedo più del 25% di',
        someoneOwnsMoreThan25Percent: 'Qualcun altro possiede più del 25% di',
        additionalOwner: 'Proprietario beneficiario aggiuntivo',
        removeOwner: 'Rimuovi questo titolare effettivo',
        addAnotherIndividual: "Aggiungi un'altra persona che possiede più del 25% di",
        agreement: 'Accordo:',
        termsAndConditions: 'termini e condizioni',
        certifyTrueAndAccurate: 'Certifico che le informazioni fornite sono veritiere e accurate.',
        error: {
            certify: 'Deve certificare che le informazioni siano veritiere e accurate',
        },
    },
    completeVerificationStep: {
        completeVerification: 'Completa la verifica',
        confirmAgreements: 'Per favore, conferma gli accordi qui sotto.',
        certifyTrueAndAccurate: 'Certifico che le informazioni fornite sono veritiere e accurate.',
        certifyTrueAndAccurateError: 'Si prega di certificare che le informazioni sono veritiere e accurate',
        isAuthorizedToUseBankAccount: 'Sono autorizzato a utilizzare questo conto bancario aziendale per le spese aziendali.',
        isAuthorizedToUseBankAccountError: "Devi essere un ufficiale di controllo con l'autorizzazione per operare sul conto bancario aziendale.",
        termsAndConditions: 'termini e condizioni',
    },
    connectBankAccountStep: {
        finishButtonText: 'Completa la configurazione',
        validateYourBankAccount: 'Convalida il tuo conto bancario',
        validateButtonText: 'Convalida',
        validationInputLabel: 'Transazione',
        maxAttemptsReached: 'La convalida per questo conto bancario è stata disabilitata a causa di troppi tentativi errati.',
        description: `Entro 1-2 giorni lavorativi, invieremo tre (3) piccole transazioni al tuo conto bancario da un nome come "Expensify, Inc. Validation".`,
        descriptionCTA: "Inserisci l'importo di ciascuna transazione nei campi sottostanti. Esempio: 1.51.",
        reviewingInfo: 'Grazie! Stiamo esaminando le tue informazioni e ti contatteremo a breve. Controlla la tua chat con Concierge.',
        forNextSteps: 'per i prossimi passaggi per completare la configurazione del tuo conto bancario.',
        letsChatCTA: 'Sì, parliamo.',
        letsChatText: 'Quasi fatto! Abbiamo bisogno del tuo aiuto per verificare alcune ultime informazioni tramite chat. Pronto?',
        letsChatTitle: 'Parliamo!',
        enable2FATitle: "Previeni le frodi, abilita l'autenticazione a due fattori (2FA)",
        enable2FAText: "Prendiamo la tua sicurezza sul serio. Imposta ora l'autenticazione a due fattori (2FA) per aggiungere un ulteriore livello di protezione al tuo account.",
        secureYourAccount: 'Proteggi il tuo account',
    },
    countryStep: {
        confirmBusinessBank: 'Conferma la valuta e il paese del conto bancario aziendale',
        confirmCurrency: 'Conferma valuta e paese',
        yourBusiness: 'La valuta del conto bancario aziendale deve corrispondere alla valuta dello spazio di lavoro.',
        youCanChange: 'Puoi cambiare la valuta del tuo spazio di lavoro nel tuo',
        findCountry: 'Trova paese',
        selectCountry: 'Seleziona paese',
    },
    bankInfoStep: {
        whatAreYour: 'Quali sono i dettagli del tuo conto bancario aziendale?',
        letsDoubleCheck: 'Verifichiamo che tutto sia a posto.',
        thisBankAccount: 'Questo conto bancario sarà utilizzato per i pagamenti aziendali nel tuo spazio di lavoro.',
        accountNumber: 'Numero di conto',
        accountHolderNameDescription: 'Nome completo del firmatario autorizzato',
    },
    signerInfoStep: {
        signerInfo: 'Informazioni sul firmatario',
        areYouDirector: ({companyName}: CompanyNameParams) => `Sei un direttore o un dirigente senior presso ${companyName}?`,
        regulationRequiresUs: "La normativa ci impone di verificare se il firmatario ha l'autorità di intraprendere questa azione per conto dell'azienda.",
        whatsYourName: 'Qual è il tuo nome legale?',
        fullName: 'Nome completo legale',
        whatsYourJobTitle: 'Qual è il tuo titolo di lavoro?',
        jobTitle: 'Titolo di lavoro',
        whatsYourDOB: 'Qual è la tua data di nascita?',
        uploadID: "Carica documento d'identità e prova di indirizzo",
        personalAddress: 'Prova di indirizzo personale (ad esempio, bolletta)',
        letsDoubleCheck: 'Verifichiamo che tutto sia corretto.',
        legalName: 'Nome legale',
        proofOf: 'Prova di indirizzo personale',
        enterOneEmail: ({companyName}: CompanyNameParams) => `Inserisci l'email del direttore o dirigente senior presso ${companyName}`,
        regulationRequiresOneMoreDirector: 'La normativa richiede almeno un altro direttore o dirigente senior come firmatario.',
        hangTight: 'Attendi un attimo...',
        enterTwoEmails: ({companyName}: CompanyNameParams) => `Inserisci le email di due direttori o dirigenti senior presso ${companyName}`,
        sendReminder: 'Invia un promemoria',
        chooseFile: 'Scegli file',
        weAreWaiting: "Stiamo aspettando che altri verifichino la loro identità come direttori o dirigenti senior dell'azienda.",
        id: "Copia del documento d'identità",
        proofOfDirectors: 'Prova del/i direttore/i',
        proofOfDirectorsDescription: 'Esempi: Profilo aziendale Oncorp o registrazione aziendale.',
        codiceFiscale: 'Codice Fiscale',
        codiceFiscaleDescription: 'Codice Fiscale per Firmatari, Utenti Autorizzati e Beneficiari Effettivi.',
        PDSandFSG: 'Documentazione di divulgazione PDS + FSG',
        PDSandFSGDescription:
            'La nostra partnership con Corpay utilizza una connessione API per sfruttare la loro vasta rete di partner bancari internazionali per alimentare i Rimborsi Globali in Expensify. Secondo la normativa australiana, ti forniamo la Guida ai Servizi Finanziari (FSG) e la Dichiarazione di Divulgazione del Prodotto (PDS) di Corpay.\n\nSi prega di leggere attentamente i documenti FSG e PDS poiché contengono dettagli completi e informazioni importanti sui prodotti e servizi offerti da Corpay. Conserva questi documenti per riferimento futuro.',
        pleaseUpload: "Si prega di caricare ulteriore documentazione qui sotto per aiutarci a verificare la tua identità come direttore o dirigente senior dell'entità aziendale.",
    },
    agreementsStep: {
        agreements: 'Accordi',
        pleaseConfirm: 'Si prega di confermare gli accordi di seguito',
        regulationRequiresUs: "La normativa ci impone di verificare l'identità di qualsiasi individuo che possieda più del 25% dell'azienda.",
        iAmAuthorized: 'Sono autorizzato a utilizzare il conto bancario aziendale per le spese aziendali.',
        iCertify: 'Certifico che le informazioni fornite sono veritiere e accurate.',
        termsAndConditions: 'termini e condizioni',
        accept: 'Accetta e aggiungi conto bancario',
        iConsentToThe: 'Acconsento al',
        privacyNotice: 'informativa sulla privacy',
        error: {
            authorized: "Devi essere un ufficiale di controllo con l'autorizzazione per operare sul conto bancario aziendale.",
            certify: 'Si prega di certificare che le informazioni sono veritiere e accurate',
            consent: "Si prega di acconsentire all'informativa sulla privacy",
        },
    },
    docusignStep: {
        subheader: 'Modulo Docusign',
        pleaseComplete:
            'Completa il modulo di autorizzazione ACH tramite il link Docusign qui sotto e carica una copia firmata qui per consentirci di prelevare fondi direttamente dal tuo conto bancario.',
        pleaseCompleteTheBusinessAccount: 'Completa la richiesta di conto aziendale e l’accordo di addebito diretto.',
        pleaseCompleteTheDirect:
            'Completa l’accordo di addebito diretto tramite il link Docusign qui sotto e carica una copia firmata qui per consentirci di prelevare fondi direttamente dal tuo conto bancario.',
        takeMeTo: 'Vai a Docusign',
        uploadAdditional: 'Carica documentazione aggiuntiva',
        pleaseUpload: 'Carica il modulo DEFT e la pagina di firma Docusign.',
        pleaseUploadTheDirect: 'Carica l’accordo di addebito diretto e la pagina di firma Docusign.',
    },
    finishStep: {
        letsFinish: 'Finisciamo in chat!',
        thanksFor:
            'Grazie per questi dettagli. Un agente di supporto dedicato esaminerà ora le tue informazioni. Ti ricontatteremo se avremo bisogno di ulteriori informazioni da parte tua, ma nel frattempo, non esitare a contattarci per qualsiasi domanda.',
        iHaveA: 'Ho una domanda',
        enable2FA: "Abilita l'autenticazione a due fattori (2FA) per prevenire le frodi",
        weTake: "Prendiamo la tua sicurezza sul serio. Imposta ora l'autenticazione a due fattori (2FA) per aggiungere un ulteriore livello di protezione al tuo account.",
        secure: 'Proteggi il tuo account',
    },
    reimbursementAccountLoadingAnimation: {
        oneMoment: 'Un momento',
        explanationLine: 'Stiamo esaminando le tue informazioni. Potrai continuare con i prossimi passaggi a breve.',
    },
    session: {
        offlineMessageRetry: 'Sembra che tu sia offline. Controlla la tua connessione e riprova.',
    },
    travel: {
        header: 'Prenota viaggio',
        title: 'Viaggia con intelligenza',
        subtitle: 'Usa Expensify Travel per ottenere le migliori offerte di viaggio e gestire tutte le tue spese aziendali in un unico posto.',
        features: {
            saveMoney: 'Risparmia sui tuoi prenotazioni',
            alerts: 'Ricevi aggiornamenti e avvisi in tempo reale',
        },
        bookTravel: 'Prenota viaggio',
        bookDemo: 'Prenota una demo',
        bookADemo: 'Prenota una demo',
        toLearnMore: 'per saperne di più.',
        termsAndConditions: {
            header: 'Prima di continuare...',
            title: 'Termini e condizioni',
            label: 'Accetto i termini e le condizioni',
            subtitle: `Accettate <a href="${CONST.TRAVEL_TERMS_URL}">i termini e le condizioni</a> di Expensify Travel.`,
            error: 'Devi accettare i termini e le condizioni di Expensify Travel per continuare',
            defaultWorkspaceError:
                "Devi impostare un'area di lavoro predefinita per abilitare Expensify Travel. Vai su Impostazioni > Aree di lavoro > clicca sui tre punti verticali accanto a un'area di lavoro > Imposta come area di lavoro predefinita, quindi riprova!",
        },
        flight: 'Volo',
        flightDetails: {
            passenger: 'Passeggero',
            layover: ({layover}: FlightLayoverParams) => `<muted-text-label>Hai uno <strong>scalo di ${layover}</strong> prima di questo volo</muted-text-label>`,
            takeOff: 'Decollo',
            landing: 'Atterraggio',
            seat: 'Posto',
            class: 'Classe Cabina',
            recordLocator: 'Localizzatore di registrazione',
            cabinClasses: {
                unknown: 'Unknown',
                economy: 'Economia',
                premiumEconomy: 'Premium Economy',
                business: 'Business',
                first: 'Primo',
            },
        },
        hotel: 'Hotel',
        hotelDetails: {
            guest: 'Ospite',
            checkIn: 'Check-in',
            checkOut: 'Check-out',
            roomType: 'Tipo di stanza',
            cancellation: 'Politica di cancellazione',
            cancellationUntil: 'Cancellazione gratuita fino al',
            confirmation: 'Numero di conferma',
            cancellationPolicies: {
                unknown: 'Unknown',
                nonRefundable: 'Non rimborsabile',
                freeCancellationUntil: 'Cancellazione gratuita fino al',
                partiallyRefundable: 'Parzialmente rimborsabile',
            },
        },
        car: 'Auto',
        carDetails: {
            rentalCar: 'Noleggio auto',
            pickUp: 'Ritiro',
            dropOff: 'Consegna',
            driver: 'Autista',
            carType: 'Tipo di auto',
            cancellation: 'Politica di cancellazione',
            cancellationUntil: 'Cancellazione gratuita fino al',
            freeCancellation: 'Cancellazione gratuita',
            confirmation: 'Numero di conferma',
        },
        train: 'Rail',
        trainDetails: {
            passenger: 'Passeggero',
            departs: 'Parte',
            arrives: 'Arriva',
            coachNumber: 'Numero del coach',
            seat: 'Posto',
            fareDetails: 'Dettagli della tariffa',
            confirmation: 'Numero di conferma',
        },
        viewTrip: 'Visualizza viaggio',
        modifyTrip: 'Modifica viaggio',
        tripSupport: 'Supporto per i viaggi',
        tripDetails: 'Dettagli del viaggio',
        viewTripDetails: 'Visualizza i dettagli del viaggio',
        trip: 'Viaggio',
        trips: 'Viaggi',
        tripSummary: 'Riepilogo del viaggio',
        departs: 'Parte',
        errorMessage: 'Qualcosa è andato storto. Per favore riprova più tardi.',
        phoneError: {
            phrase1: 'Per favore',
            link: "aggiungi un'email di lavoro come login principale",
            phrase2: 'per prenotare viaggi.',
        },
        domainSelector: {
            title: 'Dominio',
            subtitle: 'Scegli un dominio per la configurazione di Expensify Travel.',
            recommended: 'Consigliato',
        },
        domainPermissionInfo: {
            title: 'Dominio',
            restrictionPrefix: `Non hai il permesso di abilitare Expensify Travel per il dominio`,
            restrictionSuffix: `Dovrai chiedere a qualcuno di quel dominio di abilitare i viaggi invece.`,
            accountantInvitationPrefix: `Se sei un contabile, considera di unirti al`,
            accountantInvitationLink: `Programma per contabili ExpensifyApproved!`,
            accountantInvitationSuffix: `abilitare i viaggi per questo dominio.`,
        },
        publicDomainError: {
            title: 'Inizia con Expensify Travel',
            message: `Dovrai utilizzare la tua email di lavoro (ad esempio, nome@azienda.com) con Expensify Travel, non la tua email personale (ad esempio, nome@gmail.com).`,
        },
        blockedFeatureModal: {
            title: 'Expensify Travel è stato disabilitato',
            message: `Il tuo amministratore ha disattivato Expensify Travel. Si prega di seguire la politica di prenotazione della tua azienda per le disposizioni di viaggio.`,
        },
        verifyCompany: {
            title: 'Inizia a viaggiare oggi stesso!',
            message: `Si prega di contattare il proprio Account Manager o salesteam@expensify.com per ottenere una demo di viaggio e attivarla per la vostra azienda.`,
        },
        updates: {
            bookingTicketed: ({airlineCode, origin, destination, startDate, confirmationID = ''}: FlightParams) =>
                `Il tuo volo ${airlineCode} (${origin} → ${destination}) del ${startDate} è stato prenotato. Codice di conferma: ${confirmationID}`,
            ticketVoided: ({airlineCode, origin, destination, startDate}: FlightParams) =>
                `Il tuo biglietto per il volo ${airlineCode} (${origin} → ${destination}) del ${startDate} è stato annullato.`,
            ticketRefunded: ({airlineCode, origin, destination, startDate}: FlightParams) =>
                `Il tuo biglietto per il volo ${airlineCode} (${origin} → ${destination}) del ${startDate} è stato rimborsato o cambiato.`,
            flightCancelled: ({airlineCode, origin, destination, startDate}: FlightParams) =>
                `Il tuo volo ${airlineCode} (${origin} → ${destination}) del ${startDate} è stato cancellato dalla compagnia aerea.`,
            flightScheduleChangePending: ({airlineCode}: AirlineParams) => `La compagnia aerea ha proposto una modifica all'orario per il volo ${airlineCode}; stiamo aspettando conferma.`,
            flightScheduleChangeClosed: ({airlineCode, startDate}: AirlineParams) => `Conferma del cambio di orario: il volo ${airlineCode} ora parte alle ${startDate}.`,
            flightUpdated: ({airlineCode, origin, destination, startDate}: FlightParams) => `Il tuo volo ${airlineCode} (${origin} → ${destination}) del ${startDate} è stato aggiornato.`,
            flightCabinChanged: ({airlineCode, cabinClass}: AirlineParams) => `La tua classe di cabina è stata aggiornata a ${cabinClass} sul volo ${airlineCode}.`,
            flightSeatConfirmed: ({airlineCode}: AirlineParams) => `Il tuo posto assegnato sul volo ${airlineCode} è stato confermato.`,
            flightSeatChanged: ({airlineCode}: AirlineParams) => `Il tuo posto assegnato sul volo ${airlineCode} è stato cambiato.`,
            flightSeatCancelled: ({airlineCode}: AirlineParams) => `La tua assegnazione del posto sul volo ${airlineCode} è stata rimossa.`,
            paymentDeclined: 'Il pagamento per la tua prenotazione aerea non è riuscito. Per favore, riprova.',
            bookingCancelledByTraveler: ({type, id = ''}: TravelTypeParams) => `Hai annullato la tua prenotazione ${type} ${id}.`,
            bookingCancelledByVendor: ({type, id = ''}: TravelTypeParams) => `Il fornitore ha cancellato la tua prenotazione ${type} ${id}.`,
            bookingRebooked: ({type, id = ''}: TravelTypeParams) => `La tua prenotazione ${type} è stata riprenotata. Nuovo numero di conferma: ${id}.`,
            bookingUpdated: ({type}: TravelTypeParams) => `La tua prenotazione ${type} è stata aggiornata. Controlla i nuovi dettagli nell'itinerario.`,
            railTicketRefund: ({origin, destination, startDate}: RailTicketParams) =>
                `Il tuo biglietto ferroviario per ${origin} → ${destination} del ${startDate} è stato rimborsato. Un credito verrà elaborato.`,
            railTicketExchange: ({origin, destination, startDate}: RailTicketParams) => `Il tuo biglietto ferroviario per ${origin} → ${destination} del ${startDate} è stato scambiato.`,
            railTicketUpdate: ({origin, destination, startDate}: RailTicketParams) => `Il tuo biglietto ferroviario per ${origin} → ${destination} del ${startDate} è stato aggiornato.`,
            defaultUpdate: ({type}: TravelTypeParams) => `La tua prenotazione ${type} è stata aggiornata.`,
        },
    },
    workspace: {
        common: {
            card: 'Carte',
            expensifyCard: 'Expensify Card',
            companyCards: 'Carte aziendali',
            workflows: 'Flussi di lavoro',
            workspace: 'Spazio di lavoro',
            findWorkspace: 'Trova spazio di lavoro',
            edit: 'Modifica spazio di lavoro',
            enabled: 'Abilitato',
            disabled: 'Disabilitato',
            everyone: 'Tutti quanti',
            delete: 'Elimina spazio di lavoro',
            settings: 'Impostazioni',
            reimburse: 'Rimborsi',
            categories: 'Categorie',
            tags: 'Tag',
            customField1: 'Campo personalizzato 1',
            customField2: 'Campo personalizzato 2',
            customFieldHint: 'Aggiungi una codifica personalizzata che si applica a tutte le spese di questo membro.',
            reportFields: 'Campi del rapporto',
            reportTitle: 'Titolo del rapporto',
            reportField: 'Campo del report',
            taxes: 'Tasse',
            bills: 'Fatture',
            invoices: 'Fatture',
            travel: 'Viaggio',
            members: 'Membri',
            accounting: 'Contabilità',
            rules: 'Regole',
            displayedAs: 'Visualizzato come',
            plan: 'Piano',
            profile: 'Panoramica',
            bankAccount: 'Conto bancario',
            testTransactions: 'Transazioni di prova',
            issueAndManageCards: 'Emetti e gestisci carte',
            reconcileCards: 'Riconcilia carte',
            selected: () => ({
                one: '1 selezionato',
                other: (count: number) => `${count} selezionati`,
            }),
            settlementFrequency: 'Frequenza di liquidazione',
            setAsDefault: 'Imposta come spazio di lavoro predefinito',
            defaultNote: `Le ricevute inviate a ${CONST.EMAIL.RECEIPTS} appariranno in questo spazio di lavoro.`,
            deleteConfirmation: 'Sei sicuro di voler eliminare questo spazio di lavoro?',
            deleteWithCardsConfirmation: 'Sei sicuro di voler eliminare questo spazio di lavoro? Questo rimuoverà tutti i feed delle carte e le carte assegnate.',
            unavailable: 'Spazio di lavoro non disponibile',
            memberNotFound: 'Membro non trovato. Per invitare un nuovo membro al workspace, utilizza il pulsante di invito sopra.',
            notAuthorized: `Non hai accesso a questa pagina. Se stai cercando di unirti a questo spazio di lavoro, chiedi semplicemente al proprietario dello spazio di lavoro di aggiungerti come membro. Qualcos'altro? Contatta ${CONST.EMAIL.CONCIERGE}.`,
            goToWorkspace: 'Vai allo spazio di lavoro',
            goToWorkspaces: 'Vai agli spazi di lavoro',
            clearFilter: 'Cancella filtro',
            workspaceName: 'Nome del workspace',
            workspaceOwner: 'Proprietario',
            workspaceType: 'Tipo di spazio di lavoro',
            workspaceAvatar: 'Avatar del workspace',
            mustBeOnlineToViewMembers: 'Devi essere online per visualizzare i membri di questo spazio di lavoro.',
            moreFeatures: 'Più funzionalità',
            requested: 'Richiesto',
            distanceRates: 'Tariffe a distanza',
            defaultDescription: 'Un unico posto per tutte le tue ricevute e spese.',
            descriptionHint: 'Condividi informazioni su questo spazio di lavoro con tutti i membri.',
            welcomeNote: 'Per favore, usa Expensify per inviare le tue ricevute per il rimborso, grazie!',
            subscription: 'Abbonamento',
            markAsEntered: 'Segna come inserito manualmente',
            markAsExported: 'Segna come esportato',
            exportIntegrationSelected: ({connectionName}: ExportIntegrationSelectedParams) => `Esporta in ${CONST.POLICY.CONNECTIONS.NAME_USER_FRIENDLY[connectionName]}`,
            letsDoubleCheck: 'Verifichiamo che tutto sia corretto.',
            lineItemLevel: 'Livello voce di dettaglio',
            reportLevel: 'Livello del report',
            topLevel: 'Livello superiore',
            appliedOnExport: "Non importato in Expensify, applicato all'esportazione",
            shareNote: {
                header: 'Condividi il tuo spazio di lavoro con altri membri',
                content: {
                    firstPart:
                        'Condividi questo codice QR o copia il link qui sotto per facilitare ai membri la richiesta di accesso al tuo spazio di lavoro. Tutte le richieste di adesione allo spazio di lavoro appariranno nella',
                    secondPart: 'spazio per la tua recensione.',
                },
            },
            connectTo: ({connectionName}: ConnectionNameParams) => `Connettiti a ${CONST.POLICY.CONNECTIONS.NAME_USER_FRIENDLY[connectionName]}`,
            createNewConnection: 'Crea nuova connessione',
            reuseExistingConnection: 'Riutilizza la connessione esistente',
            existingConnections: 'Connessioni esistenti',
            existingConnectionsDescription: ({connectionName}: ConnectionNameParams) =>
                `Poiché ti sei connesso a ${CONST.POLICY.CONNECTIONS.NAME_USER_FRIENDLY[connectionName]} in precedenza, puoi scegliere di riutilizzare una connessione esistente o crearne una nuova.`,
            lastSyncDate: ({connectionName, formattedDate}: LastSyncDateParams) => `${connectionName} - Ultima sincronizzazione ${formattedDate}`,
            authenticationError: ({connectionName}: AuthenticationErrorParams) => `Impossibile connettersi a ${connectionName} a causa di un errore di autenticazione`,
            learnMore: 'Scopri di più.',
            memberAlternateText: 'I membri possono inviare e approvare i rapporti.',
            adminAlternateText: 'Gli amministratori hanno pieno accesso di modifica a tutti i report e alle impostazioni dello spazio di lavoro.',
            auditorAlternateText: 'Gli auditor possono visualizzare e commentare i rapporti.',
            roleName: ({role}: OptionalParam<RoleNamesParams> = {}) => {
                switch (role) {
                    case CONST.POLICY.ROLE.ADMIN:
                        return 'Admin';
                    case CONST.POLICY.ROLE.AUDITOR:
                        return 'Revisore dei conti';
                    case CONST.POLICY.ROLE.USER:
                        return 'Membro';
                    default:
                        return 'Membro';
                }
            },
            frequency: {
                manual: 'Manuale',
                instant: 'Istantaneo',
                immediate: 'Quotidiano',
                trip: 'Per viaggio',
                weekly: 'Settimanale',
                semimonthly: 'Due volte al mese',
                monthly: 'Mensile',
            },
            planType: 'Tipo di piano',
            submitExpense: 'Invia le tue spese qui sotto:',
            defaultCategory: 'Categoria predefinita',
            viewTransactions: 'Visualizza transazioni',
            policyExpenseChatName: ({displayName}: PolicyExpenseChatNameParams) => `Spese di ${displayName}`,
        },
        perDiem: {
            subtitle: 'Imposta le tariffe di diaria per controllare la spesa giornaliera dei dipendenti.',
            amount: 'Importo',
            deleteRates: () => ({
                one: 'Elimina tariffa',
                other: 'Elimina tariffe',
            }),
            deletePerDiemRate: 'Elimina la tariffa di diaria',
            findPerDiemRate: 'Trova la tariffa giornaliera',
            areYouSureDelete: () => ({
                one: 'Sei sicuro di voler eliminare questa tariffa?',
                other: 'Sei sicuro di voler eliminare queste tariffe?',
            }),
            emptyList: {
                title: 'Per diem',
                subtitle: 'Imposta le tariffe diarie per controllare la spesa giornaliera dei dipendenti. Importa le tariffe da un foglio di calcolo per iniziare.',
            },
            errors: {
                existingRateError: ({rate}: CustomUnitRateParams) => `Una tariffa con valore ${rate} esiste già`,
            },
            importPerDiemRates: 'Importa le tariffe diarie',
            editPerDiemRate: 'Modifica la tariffa di diaria',
            editPerDiemRates: 'Modifica le tariffe di diaria',
            editDestinationSubtitle: ({destination}: EditDestinationSubtitleParams) => `Aggiornare questa destinazione cambierà tutte le sottotariffe di diaria per ${destination}.`,
            editCurrencySubtitle: ({destination}: EditDestinationSubtitleParams) => `Aggiornare questa valuta la modificherà per tutte le sottotariffe di diaria di ${destination}.`,
        },
        qbd: {
            exportOutOfPocketExpensesDescription: 'Imposta come esportare le spese anticipate su QuickBooks Desktop.',
            exportOutOfPocketExpensesCheckToggle: 'Contrassegna gli assegni come "stampa più tardi"',
            exportDescription: 'Configura come i dati di Expensify vengono esportati su QuickBooks Desktop.',
            date: 'Data di esportazione',
            exportInvoices: 'Esporta fatture su',
            exportExpensifyCard: 'Esporta le transazioni della Expensify Card come',
            account: 'Account',
            accountDescription: 'Scegli dove pubblicare le registrazioni contabili.',
            accountsPayable: 'Conti da pagare',
            accountsPayableDescription: 'Scegli dove creare le fatture dei fornitori.',
            bankAccount: 'Conto bancario',
            notConfigured: 'Non configurato',
            bankAccountDescription: 'Scegli da dove inviare gli assegni.',
            creditCardAccount: 'Account di carta di credito',
            exportDate: {
                label: 'Data di esportazione',
                description: 'Usa questa data quando esporti i report su QuickBooks Desktop.',
                values: {
                    [CONST.QUICKBOOKS_EXPORT_DATE.LAST_EXPENSE]: {
                        label: "Data dell'ultima spesa",
                        description: 'Data della spesa più recente nel rapporto.',
                    },
                    [CONST.QUICKBOOKS_EXPORT_DATE.REPORT_EXPORTED]: {
                        label: 'Data di esportazione',
                        description: 'Data in cui il report è stato esportato su QuickBooks Desktop.',
                    },
                    [CONST.QUICKBOOKS_EXPORT_DATE.REPORT_SUBMITTED]: {
                        label: 'Data di invio',
                        description: "Data in cui il rapporto è stato inviato per l'approvazione.",
                    },
                },
            },
            exportCheckDescription: 'Creeremo un assegno dettagliato per ogni report di Expensify e lo invieremo dal conto bancario sottostante.',
            exportJournalEntryDescription: "Creeremo una registrazione contabile dettagliata per ogni report di Expensify e la pubblicheremo sull'account qui sotto.",
            exportVendorBillDescription:
                "Creeremo una fattura dettagliata del fornitore per ogni report di Expensify e la aggiungeremo all'account sottostante. Se questo periodo è chiuso, la registreremo al 1° del prossimo periodo aperto.",
            deepDiveExpensifyCard: 'Le transazioni della Expensify Card verranno esportate automaticamente in un "Conto di responsabilità della Expensify Card" creato con',
            deepDiveExpensifyCardIntegration: 'la nostra integrazione.',
            outOfPocketTaxEnabledDescription:
                'QuickBooks Desktop non supporta le tasse sulle esportazioni delle registrazioni contabili. Poiché hai le tasse abilitate nel tuo spazio di lavoro, questa opzione di esportazione non è disponibile.',
            outOfPocketTaxEnabledError: "Le registrazioni contabili non sono disponibili quando le tasse sono abilitate. Si prega di scegliere un'opzione di esportazione diversa.",
            accounts: {
                [CONST.QUICKBOOKS_DESKTOP_NON_REIMBURSABLE_EXPORT_ACCOUNT_TYPE.CREDIT_CARD]: 'Carta di credito',
                [CONST.QUICKBOOKS_DESKTOP_REIMBURSABLE_ACCOUNT_TYPE.VENDOR_BILL]: 'Fattura fornitore',
                [CONST.QUICKBOOKS_DESKTOP_REIMBURSABLE_ACCOUNT_TYPE.JOURNAL_ENTRY]: 'Voce di diario',
                [CONST.QUICKBOOKS_DESKTOP_REIMBURSABLE_ACCOUNT_TYPE.CHECK]: 'Controlla',
                [`${CONST.QUICKBOOKS_DESKTOP_NON_REIMBURSABLE_EXPORT_ACCOUNT_TYPE.CHECK}Description`]:
                    'Creeremo un assegno dettagliato per ogni report di Expensify e lo invieremo dal conto bancario sottostante.',
                [`${CONST.QUICKBOOKS_DESKTOP_NON_REIMBURSABLE_EXPORT_ACCOUNT_TYPE.CREDIT_CARD}Description`]:
                    "Abbineremo automaticamente il nome del commerciante sulla transazione con carta di credito a qualsiasi fornitore corrispondente in QuickBooks. Se non esistono fornitori, creeremo un fornitore 'Credit Card Misc.' per l'associazione.",
                [`${CONST.QUICKBOOKS_DESKTOP_REIMBURSABLE_ACCOUNT_TYPE.VENDOR_BILL}Description`]:
                    "Creeremo una fattura dettagliata del fornitore per ogni report di Expensify con la data dell'ultima spesa e la aggiungeremo al conto sottostante. Se questo periodo è chiuso, la registreremo al 1° del prossimo periodo aperto.",
                [`${CONST.QUICKBOOKS_DESKTOP_NON_REIMBURSABLE_EXPORT_ACCOUNT_TYPE.CREDIT_CARD}AccountDescription`]: 'Scegli dove esportare le transazioni con carta di credito.',
                [`${CONST.QUICKBOOKS_DESKTOP_REIMBURSABLE_ACCOUNT_TYPE.VENDOR_BILL}AccountDescription`]: 'Scegli un fornitore da applicare a tutte le transazioni con carta di credito.',
                [`${CONST.QUICKBOOKS_DESKTOP_REIMBURSABLE_ACCOUNT_TYPE.CHECK}AccountDescription`]: 'Scegli da dove inviare gli assegni.',
                [`${CONST.QUICKBOOKS_DESKTOP_REIMBURSABLE_ACCOUNT_TYPE.VENDOR_BILL}Error`]:
                    "Le fatture dei fornitori non sono disponibili quando le località sono abilitate. Si prega di scegliere un'opzione di esportazione diversa.",
                [`${CONST.QUICKBOOKS_DESKTOP_REIMBURSABLE_ACCOUNT_TYPE.CHECK}Error`]:
                    "Gli assegni non sono disponibili quando le località sono abilitate. Si prega di scegliere un'opzione di esportazione diversa.",
                [`${CONST.QUICKBOOKS_DESKTOP_REIMBURSABLE_ACCOUNT_TYPE.JOURNAL_ENTRY}Error`]:
                    "Le registrazioni contabili non sono disponibili quando le tasse sono abilitate. Si prega di scegliere un'opzione di esportazione diversa.",
            },
            noAccountsFound: 'Nessun account trovato',
            noAccountsFoundDescription: "Aggiungi l'account in QuickBooks Desktop e sincronizza nuovamente la connessione",
            qbdSetup: 'Configurazione di QuickBooks Desktop',
            requiredSetupDevice: {
                title: 'Impossibile connettersi da questo dispositivo',
                body1: 'Dovrai configurare questa connessione dal computer che ospita il file della tua azienda QuickBooks Desktop.',
                body2: 'Una volta connesso, sarai in grado di sincronizzare ed esportare da qualsiasi luogo.',
            },
            setupPage: {
                title: 'Apri questo link per connetterti',
                body: 'Per completare la configurazione, apri il seguente link sul computer dove è in esecuzione QuickBooks Desktop.',
                setupErrorTitle: 'Qualcosa è andato storto',
                setupErrorBody1: 'La connessione a QuickBooks Desktop non funziona al momento. Per favore, riprova più tardi o',
                setupErrorBody2: 'se il problema persiste.',
                setupErrorBodyContactConcierge: 'contatta Concierge',
            },
            importDescription: 'Scegli quali configurazioni di codifica importare da QuickBooks Desktop a Expensify.',
            classes: 'Classi',
            items: 'Articoli',
            customers: 'Clienti/progetti',
            exportCompanyCardsDescription: 'Imposta come le spese con carta aziendale vengono esportate su QuickBooks Desktop.',
            defaultVendorDescription: "Imposta un fornitore predefinito che verrà applicato a tutte le transazioni con carta di credito al momento dell'esportazione.",
            accountsDescription: 'Il tuo piano dei conti di QuickBooks Desktop verrà importato in Expensify come categorie.',
            accountsSwitchTitle: 'Scegli di importare nuovi conti come categorie abilitate o disabilitate.',
            accountsSwitchDescription: 'Le categorie abilitate saranno disponibili per i membri da selezionare quando creano le loro spese.',
            classesDescription: 'Scegli come gestire le classi di QuickBooks Desktop in Expensify.',
            tagsDisplayedAsDescription: 'Livello voce di spesa',
            reportFieldsDisplayedAsDescription: 'Livello del report',
            customersDescription: 'Scegli come gestire i clienti/progetti di QuickBooks Desktop in Expensify.',
            advancedConfig: {
                autoSyncDescription: 'Expensify si sincronizzerà automaticamente con QuickBooks Desktop ogni giorno.',
                createEntities: 'Crea automaticamente entità',
                createEntitiesDescription: 'Expensify creerà automaticamente i fornitori in QuickBooks Desktop se non esistono già.',
            },
            itemsDescription: 'Scegli come gestire gli elementi di QuickBooks Desktop in Expensify.',
        },
        qbo: {
            connectedTo: 'Connesso a',
            importDescription: 'Scegli quali configurazioni di codifica importare da QuickBooks Online a Expensify.',
            classes: 'Classi',
            locations: 'Località',
            customers: 'Clienti/progetti',
            accountsDescription: 'Il tuo piano dei conti di QuickBooks Online verrà importato in Expensify come categorie.',
            accountsSwitchTitle: 'Scegli di importare nuovi conti come categorie abilitate o disabilitate.',
            accountsSwitchDescription: 'Le categorie abilitate saranno disponibili per i membri da selezionare quando creano le loro spese.',
            classesDescription: 'Scegli come gestire le classi di QuickBooks Online in Expensify.',
            customersDescription: 'Scegli come gestire i clienti/progetti di QuickBooks Online in Expensify.',
            locationsDescription: 'Scegli come gestire le sedi di QuickBooks Online in Expensify.',
            taxesDescription: 'Scegli come gestire le tasse di QuickBooks Online in Expensify.',
            locationsLineItemsRestrictionDescription:
                'QuickBooks Online non supporta le Località a livello di riga per Assegni o Fatture Fornitori. Se desideri avere località a livello di riga, assicurati di utilizzare le Scritture Contabili e le spese con Carta di Credito/Debito.',
            taxesJournalEntrySwitchNote:
                "QuickBooks Online non supporta le tasse sulle registrazioni contabili. Si prega di cambiare l'opzione di esportazione in fattura fornitore o assegno.",
            exportDescription: 'Configura come i dati di Expensify vengono esportati su QuickBooks Online.',
            date: 'Data di esportazione',
            exportInvoices: 'Esporta fatture su',
            exportExpensifyCard: 'Esporta le transazioni della Expensify Card come',
            deepDiveExpensifyCard: 'Le transazioni della Expensify Card verranno esportate automaticamente in un "Conto di responsabilità della Expensify Card" creato con',
            deepDiveExpensifyCardIntegration: 'la nostra integrazione.',
            exportDate: {
                label: 'Data di esportazione',
                description: 'Usa questa data quando esporti i rapporti su QuickBooks Online.',
                values: {
                    [CONST.QUICKBOOKS_EXPORT_DATE.LAST_EXPENSE]: {
                        label: "Data dell'ultima spesa",
                        description: 'Data della spesa più recente nel rapporto.',
                    },
                    [CONST.QUICKBOOKS_EXPORT_DATE.REPORT_EXPORTED]: {
                        label: 'Data di esportazione',
                        description: 'Data in cui il report è stato esportato su QuickBooks Online.',
                    },
                    [CONST.QUICKBOOKS_EXPORT_DATE.REPORT_SUBMITTED]: {
                        label: 'Data di invio',
                        description: "Data in cui il rapporto è stato inviato per l'approvazione.",
                    },
                },
            },
            receivable: 'Crediti verso clienti', // This is an account name that will come directly from QBO, so I don't know why we need a translation for it. It should take whatever the name of the account is in QBO. Leaving this note for CS.
            archive: 'Archivio contabilità clienti', // This is an account name that will come directly from QBO, so I don't know why we need a translation for it. It should take whatever the name of the account is in QBO. Leaving this note for CS.
            exportInvoicesDescription: 'Usa questo account quando esporti le fatture su QuickBooks Online.',
            exportCompanyCardsDescription: 'Imposta come esportare gli acquisti con carta aziendale su QuickBooks Online.',
            vendor: 'Fornitore',
            defaultVendorDescription: "Imposta un fornitore predefinito che verrà applicato a tutte le transazioni con carta di credito al momento dell'esportazione.",
            exportOutOfPocketExpensesDescription: 'Imposta come esportare le spese anticipate su QuickBooks Online.',
            exportCheckDescription: 'Creeremo un assegno dettagliato per ogni report di Expensify e lo invieremo dal conto bancario sottostante.',
            exportJournalEntryDescription: "Creeremo una registrazione contabile dettagliata per ogni report di Expensify e la pubblicheremo sull'account qui sotto.",
            exportVendorBillDescription:
                "Creeremo una fattura dettagliata del fornitore per ogni report di Expensify e la aggiungeremo all'account sottostante. Se questo periodo è chiuso, la registreremo al 1° del prossimo periodo aperto.",
            account: 'Account',
            accountDescription: 'Scegli dove pubblicare le registrazioni contabili.',
            accountsPayable: 'Conti da pagare',
            accountsPayableDescription: 'Scegli dove creare le fatture dei fornitori.',
            bankAccount: 'Conto bancario',
            notConfigured: 'Non configurato',
            bankAccountDescription: 'Scegli da dove inviare gli assegni.',
            creditCardAccount: 'Account di carta di credito',
            companyCardsLocationEnabledDescription:
                'QuickBooks Online non supporta le località nelle esportazioni delle fatture dei fornitori. Poiché hai abilitato le località nel tuo spazio di lavoro, questa opzione di esportazione non è disponibile.',
            outOfPocketTaxEnabledDescription:
                'QuickBooks Online non supporta le tasse sulle esportazioni delle registrazioni contabili. Poiché hai abilitato le tasse nel tuo spazio di lavoro, questa opzione di esportazione non è disponibile.',
            outOfPocketTaxEnabledError: "Le registrazioni contabili non sono disponibili quando le tasse sono abilitate. Si prega di scegliere un'opzione di esportazione diversa.",
            advancedConfig: {
                autoSyncDescription: 'Expensify si sincronizzerà automaticamente con QuickBooks Online ogni giorno.',
                inviteEmployees: 'Invita dipendenti',
                inviteEmployeesDescription: 'Importa i record dei dipendenti di QuickBooks Online e invita i dipendenti a questo spazio di lavoro.',
                createEntities: 'Crea automaticamente entità',
                createEntitiesDescription:
                    "Expensify creerà automaticamente fornitori in QuickBooks Online se non esistono già e creerà automaticamente clienti durante l'esportazione delle fatture.",
                reimbursedReportsDescription:
                    "Ogni volta che un report viene pagato utilizzando Expensify ACH, il corrispondente pagamento della fattura verrà creato nell'account QuickBooks Online qui sotto.",
                qboBillPaymentAccount: 'Account di pagamento fatture QuickBooks',
                qboInvoiceCollectionAccount: 'Account di riscossione fatture QuickBooks',
                accountSelectDescription: 'Scegli da dove pagare le fatture e creeremo il pagamento in QuickBooks Online.',
                invoiceAccountSelectorDescription: 'Scegli dove ricevere i pagamenti delle fatture e creeremo il pagamento in QuickBooks Online.',
            },
            accounts: {
                [CONST.QUICKBOOKS_NON_REIMBURSABLE_EXPORT_ACCOUNT_TYPE.DEBIT_CARD]: 'Carta di debito',
                [CONST.QUICKBOOKS_NON_REIMBURSABLE_EXPORT_ACCOUNT_TYPE.CREDIT_CARD]: 'Carta di credito',
                [CONST.QUICKBOOKS_REIMBURSABLE_ACCOUNT_TYPE.VENDOR_BILL]: 'Fattura fornitore',
                [CONST.QUICKBOOKS_REIMBURSABLE_ACCOUNT_TYPE.JOURNAL_ENTRY]: 'Voce di diario',
                [CONST.QUICKBOOKS_REIMBURSABLE_ACCOUNT_TYPE.CHECK]: 'Controlla',
                [`${CONST.QUICKBOOKS_NON_REIMBURSABLE_EXPORT_ACCOUNT_TYPE.DEBIT_CARD}Description`]:
                    "Abbineremo automaticamente il nome del commerciante sulla transazione con carta di debito a qualsiasi fornitore corrispondente in QuickBooks. Se non esistono fornitori, creeremo un fornitore 'Carta di Debito Varie' per l'associazione.",
                [`${CONST.QUICKBOOKS_NON_REIMBURSABLE_EXPORT_ACCOUNT_TYPE.CREDIT_CARD}Description`]:
                    "Abbineremo automaticamente il nome del commerciante sulla transazione con carta di credito a qualsiasi fornitore corrispondente in QuickBooks. Se non esistono fornitori, creeremo un fornitore 'Credit Card Misc.' per l'associazione.",
                [`${CONST.QUICKBOOKS_REIMBURSABLE_ACCOUNT_TYPE.VENDOR_BILL}Description`]:
                    "Creeremo una fattura dettagliata del fornitore per ogni report di Expensify con la data dell'ultima spesa e la aggiungeremo al conto sottostante. Se questo periodo è chiuso, la registreremo al 1° del prossimo periodo aperto.",
                [`${CONST.QUICKBOOKS_NON_REIMBURSABLE_EXPORT_ACCOUNT_TYPE.DEBIT_CARD}AccountDescription`]: 'Scegli dove esportare le transazioni con carta di debito.',
                [`${CONST.QUICKBOOKS_NON_REIMBURSABLE_EXPORT_ACCOUNT_TYPE.CREDIT_CARD}AccountDescription`]: 'Scegli dove esportare le transazioni con carta di credito.',
                [`${CONST.QUICKBOOKS_REIMBURSABLE_ACCOUNT_TYPE.VENDOR_BILL}AccountDescription`]: 'Scegli un fornitore da applicare a tutte le transazioni con carta di credito.',
                [`${CONST.QUICKBOOKS_REIMBURSABLE_ACCOUNT_TYPE.VENDOR_BILL}Error`]:
                    "Le fatture dei fornitori non sono disponibili quando le località sono abilitate. Si prega di scegliere un'opzione di esportazione diversa.",
                [`${CONST.QUICKBOOKS_REIMBURSABLE_ACCOUNT_TYPE.CHECK}Error`]:
                    "Gli assegni non sono disponibili quando le località sono abilitate. Si prega di scegliere un'opzione di esportazione diversa.",
                [`${CONST.QUICKBOOKS_REIMBURSABLE_ACCOUNT_TYPE.JOURNAL_ENTRY}Error`]:
                    "Le registrazioni contabili non sono disponibili quando le tasse sono abilitate. Si prega di scegliere un'opzione di esportazione diversa.",
            },
            exportDestinationAccountsMisconfigurationError: {
                [CONST.QUICKBOOKS_REIMBURSABLE_ACCOUNT_TYPE.VENDOR_BILL]: "Scegli un account valido per l'esportazione delle fatture fornitore",
                [CONST.QUICKBOOKS_REIMBURSABLE_ACCOUNT_TYPE.JOURNAL_ENTRY]: "Scegli un account valido per l'esportazione della registrazione contabile",
                [CONST.QUICKBOOKS_REIMBURSABLE_ACCOUNT_TYPE.CHECK]: "Scegli un account valido per l'esportazione dell'assegno",
            },
            exportDestinationSetupAccountsInfo: {
                [CONST.QUICKBOOKS_REIMBURSABLE_ACCOUNT_TYPE.VENDOR_BILL]:
                    "Per utilizzare l'esportazione delle fatture dei fornitori, configura un conto contabile fornitori in QuickBooks Online.",
                [CONST.QUICKBOOKS_REIMBURSABLE_ACCOUNT_TYPE.JOURNAL_ENTRY]: "Per utilizzare l'esportazione delle registrazioni contabili, configura un conto contabile in QuickBooks Online.",
                [CONST.QUICKBOOKS_REIMBURSABLE_ACCOUNT_TYPE.CHECK]: "Per utilizzare l'esportazione degli assegni, configura un conto bancario in QuickBooks Online.",
            },
            noAccountsFound: 'Nessun account trovato',
            noAccountsFoundDescription: "Aggiungi l'account in QuickBooks Online e sincronizza nuovamente la connessione.",
            accountingMethods: {
                label: 'Quando Esportare',
                description: 'Scegli quando esportare le spese:',
                values: {
                    [COMMON_CONST.INTEGRATIONS.ACCOUNTING_METHOD.ACCRUAL]: 'Accrual',
                    [COMMON_CONST.INTEGRATIONS.ACCOUNTING_METHOD.CASH]: 'Contanti',
                },
                alternateText: {
                    [COMMON_CONST.INTEGRATIONS.ACCOUNTING_METHOD.ACCRUAL]: 'Le spese anticipate verranno esportate quando approvate definitivamente.',
                    [COMMON_CONST.INTEGRATIONS.ACCOUNTING_METHOD.CASH]: 'Le spese anticipate verranno esportate quando pagate',
                },
            },
        },
        workspaceList: {
            joinNow: 'Iscriviti ora',
            askToJoin: 'Chiedi di unirti',
        },
        xero: {
            organization: 'Organizzazione Xero',
            organizationDescription: "Scegli l'organizzazione Xero da cui desideri importare i dati.",
            importDescription: 'Scegli quali configurazioni di codifica importare da Xero a Expensify.',
            accountsDescription: 'Il tuo piano dei conti Xero verrà importato in Expensify come categorie.',
            accountsSwitchTitle: 'Scegli di importare nuovi conti come categorie abilitate o disabilitate.',
            accountsSwitchDescription: 'Le categorie abilitate saranno disponibili per i membri da selezionare quando creano le loro spese.',
            trackingCategories: 'Categorie di tracciamento',
            trackingCategoriesDescription: 'Scegli come gestire le categorie di tracciamento Xero in Expensify.',
            mapTrackingCategoryTo: ({categoryName}: CategoryNameParams) => `Mappa ${categoryName} di Xero a`,
            mapTrackingCategoryToDescription: ({categoryName}: CategoryNameParams) => `Scegli dove mappare ${categoryName} quando esporti su Xero.`,
            customers: 'Riaddebita clienti',
            customersDescription:
                'Scegli se rifatturare i clienti in Expensify. I contatti dei clienti Xero possono essere associati alle spese e verranno esportati in Xero come fattura di vendita.',
            taxesDescription: 'Scegli come gestire le tasse di Xero in Expensify.',
            notImported: 'Non importato',
            notConfigured: 'Non configurato',
            trackingCategoriesOptions: {
                [CONST.XERO_CONFIG.TRACKING_CATEGORY_OPTIONS.DEFAULT]: 'Contatto predefinito Xero',
                [CONST.XERO_CONFIG.TRACKING_CATEGORY_OPTIONS.TAG]: 'Tag',
                [CONST.XERO_CONFIG.TRACKING_CATEGORY_OPTIONS.REPORT_FIELD]: 'Campi del rapporto',
            },
            exportDescription: 'Configura come i dati di Expensify vengono esportati su Xero.',
            purchaseBill: 'Acquisto fattura',
            exportDeepDiveCompanyCard:
                'Le spese esportate verranno registrate come transazioni bancarie sul conto bancario Xero qui sotto, e le date delle transazioni corrisponderanno alle date sul tuo estratto conto bancario.',
            bankTransactions: 'Transazioni bancarie',
            xeroBankAccount: 'Conto bancario Xero',
            xeroBankAccountDescription: 'Scegli dove le spese verranno registrate come transazioni bancarie.',
            exportExpensesDescription: "I rapporti verranno esportati come fattura d'acquisto con la data e lo stato selezionati di seguito.",
            purchaseBillDate: 'Data di acquisto della fattura',
            exportInvoices: 'Esporta fatture come',
            salesInvoice: 'Fattura di vendita',
            exportInvoicesDescription: 'Le fatture di vendita mostrano sempre la data in cui la fattura è stata inviata.',
            advancedConfig: {
                autoSyncDescription: 'Expensify si sincronizzerà automaticamente con Xero ogni giorno.',
                purchaseBillStatusTitle: "Stato della fattura d'acquisto",
                reimbursedReportsDescription:
                    "Ogni volta che un report viene pagato utilizzando Expensify ACH, il corrispondente pagamento della fattura verrà creato nell'account Xero qui sotto.",
                xeroBillPaymentAccount: 'Account di pagamento fatture Xero',
                xeroInvoiceCollectionAccount: 'Account di incasso fatture Xero',
                xeroBillPaymentAccountDescription: 'Scegli da dove pagare le fatture e creeremo il pagamento in Xero.',
                invoiceAccountSelectorDescription: 'Scegli dove ricevere i pagamenti delle fatture e creeremo il pagamento in Xero.',
            },
            exportDate: {
                label: 'Data di acquisto della fattura',
                description: 'Usa questa data quando esporti i report su Xero.',
                values: {
                    [CONST.XERO_EXPORT_DATE.LAST_EXPENSE]: {
                        label: "Data dell'ultima spesa",
                        description: 'Data della spesa più recente nel rapporto.',
                    },
                    [CONST.XERO_EXPORT_DATE.REPORT_EXPORTED]: {
                        label: 'Data di esportazione',
                        description: 'Data in cui il report è stato esportato su Xero.',
                    },
                    [CONST.XERO_EXPORT_DATE.REPORT_SUBMITTED]: {
                        label: 'Data di invio',
                        description: "Data in cui il rapporto è stato inviato per l'approvazione.",
                    },
                },
            },
            invoiceStatus: {
                label: "Stato della fattura d'acquisto",
                description: 'Usa questo stato quando esporti le fatture di acquisto su Xero.',
                values: {
                    [CONST.XERO_CONFIG.INVOICE_STATUS.DRAFT]: 'Bozza',
                    [CONST.XERO_CONFIG.INVOICE_STATUS.AWAITING_APPROVAL]: 'In attesa di approvazione',
                    [CONST.XERO_CONFIG.INVOICE_STATUS.AWAITING_PAYMENT]: 'In attesa di pagamento',
                },
            },
            noAccountsFound: 'Nessun account trovato',
            noAccountsFoundDescription: "Per favore, aggiungi l'account in Xero e sincronizza nuovamente la connessione.",
            accountingMethods: {
                label: 'Quando Esportare',
                description: 'Scegli quando esportare le spese:',
                values: {
                    [COMMON_CONST.INTEGRATIONS.ACCOUNTING_METHOD.ACCRUAL]: 'Accrual',
                    [COMMON_CONST.INTEGRATIONS.ACCOUNTING_METHOD.CASH]: 'Contanti',
                },
                alternateText: {
                    [COMMON_CONST.INTEGRATIONS.ACCOUNTING_METHOD.ACCRUAL]: 'Le spese anticipate verranno esportate quando approvate definitivamente.',
                    [COMMON_CONST.INTEGRATIONS.ACCOUNTING_METHOD.CASH]: 'Le spese anticipate verranno esportate quando pagate',
                },
            },
        },
        sageIntacct: {
            preferredExporter: 'Esportatore preferito',
            taxSolution: 'Soluzione fiscale',
            notConfigured: 'Non configurato',
            exportDate: {
                label: 'Data di esportazione',
                description: 'Usa questa data quando esporti i report su Sage Intacct.',
                values: {
                    [CONST.SAGE_INTACCT_EXPORT_DATE.LAST_EXPENSE]: {
                        label: "Data dell'ultima spesa",
                        description: 'Data della spesa più recente nel rapporto.',
                    },
                    [CONST.SAGE_INTACCT_EXPORT_DATE.EXPORTED]: {
                        label: 'Data di esportazione',
                        description: 'Data in cui il report è stato esportato su Sage Intacct.',
                    },
                    [CONST.SAGE_INTACCT_EXPORT_DATE.SUBMITTED]: {
                        label: 'Data di invio',
                        description: "Data in cui il rapporto è stato inviato per l'approvazione.",
                    },
                },
            },
            reimbursableExpenses: {
                description: 'Imposta come esportare le spese anticipate su Sage Intacct.',
                values: {
                    [CONST.SAGE_INTACCT_REIMBURSABLE_EXPENSE_TYPE.EXPENSE_REPORT]: 'Report di spesa',
                    [CONST.SAGE_INTACCT_REIMBURSABLE_EXPENSE_TYPE.VENDOR_BILL]: 'Fatture fornitore',
                },
            },
            nonReimbursableExpenses: {
                description: 'Imposta come esportare gli acquisti con carta aziendale su Sage Intacct.',
                values: {
                    [CONST.SAGE_INTACCT_NON_REIMBURSABLE_EXPENSE_TYPE.CREDIT_CARD_CHARGE]: 'Carte di credito',
                    [CONST.SAGE_INTACCT_NON_REIMBURSABLE_EXPENSE_TYPE.VENDOR_BILL]: 'Fatture fornitore',
                },
            },
            creditCardAccount: 'Account di carta di credito',
            defaultVendor: 'Fornitore predefinito',
            defaultVendorDescription: ({isReimbursable}: DefaultVendorDescriptionParams) =>
                `Imposta un fornitore predefinito che verrà applicato alle spese rimborsabili ${isReimbursable ? '' : 'non-'} che non hanno un fornitore corrispondente in Sage Intacct.`,
            exportDescription: 'Configura come i dati di Expensify vengono esportati su Sage Intacct.',
            exportPreferredExporterNote:
                "L'esportatore preferito può essere qualsiasi amministratore dello spazio di lavoro, ma deve anche essere un amministratore di dominio se imposti conti di esportazione diversi per singole carte aziendali nelle impostazioni del dominio.",
            exportPreferredExporterSubNote: "Una volta impostato, l'esportatore preferito vedrà i report per l'esportazione nel proprio account.",
            noAccountsFound: 'Nessun account trovato',
            noAccountsFoundDescription: `Si prega di aggiungere l'account in Sage Intacct e sincronizzare nuovamente la connessione.`,
            autoSync: 'Sincronizzazione automatica',
            autoSyncDescription: 'Expensify si sincronizzerà automaticamente con Sage Intacct ogni giorno.',
            inviteEmployees: 'Invita dipendenti',
            inviteEmployeesDescription:
                "Importa i record dei dipendenti di Sage Intacct e invita i dipendenti a questo spazio di lavoro. Il tuo flusso di approvazione predefinito sarà l'approvazione del manager e può essere ulteriormente configurato nella pagina Membri.",
            syncReimbursedReports: 'Sincronizza i rapporti rimborsati',
            syncReimbursedReportsDescription:
                "Ogni volta che un report viene pagato utilizzando Expensify ACH, il pagamento della fattura corrispondente verrà creato nell'account Sage Intacct qui sotto.",
            paymentAccount: 'Account di pagamento Sage Intacct',
        },
        netsuite: {
            subsidiary: 'Sussidiaria',
            subsidiarySelectDescription: 'Scegli la filiale in NetSuite da cui desideri importare i dati.',
            exportDescription: 'Configura come i dati di Expensify vengono esportati su NetSuite.',
            exportInvoices: 'Esporta fatture su',
            journalEntriesTaxPostingAccount: 'Registrazioni contabili conto di registrazione delle imposte',
            journalEntriesProvTaxPostingAccount: 'Voci di diario conto di registrazione imposta provinciale',
            foreignCurrencyAmount: 'Esporta importo in valuta estera',
            exportToNextOpenPeriod: 'Esporta al prossimo periodo aperto',
            nonReimbursableJournalPostingAccount: 'Account di registrazione giornaliera non rimborsabile',
            reimbursableJournalPostingAccount: 'Account di registrazione giornaliera rimborsabile',
            journalPostingPreference: {
                label: 'Preferenza di registrazione delle scritture contabili',
                values: {
                    [CONST.NETSUITE_JOURNAL_POSTING_PREFERENCE.JOURNALS_POSTING_INDIVIDUAL_LINE]: 'Singola voce dettagliata per ciascun report',
                    [CONST.NETSUITE_JOURNAL_POSTING_PREFERENCE.JOURNALS_POSTING_TOTAL_LINE]: 'Voce singola per ogni spesa',
                },
            },
            invoiceItem: {
                label: 'Voce di fattura',
                values: {
                    [CONST.NETSUITE_INVOICE_ITEM_PREFERENCE.CREATE]: {
                        label: 'Creane uno per me',
                        description: 'Creeremo una "voce di fattura Expensify" per te al momento dell\'esportazione (se non esiste già).',
                    },
                    [CONST.NETSUITE_INVOICE_ITEM_PREFERENCE.SELECT]: {
                        label: 'Seleziona esistente',
                        description: "Assoceremo le fatture di Expensify all'elemento selezionato qui sotto.",
                    },
                },
            },
            exportDate: {
                label: 'Data di esportazione',
                description: 'Usa questa data quando esporti i rapporti su NetSuite.',
                values: {
                    [CONST.NETSUITE_EXPORT_DATE.LAST_EXPENSE]: {
                        label: "Data dell'ultima spesa",
                        description: 'Data della spesa più recente nel rapporto.',
                    },
                    [CONST.NETSUITE_EXPORT_DATE.EXPORTED]: {
                        label: 'Data di esportazione',
                        description: 'Data in cui il report è stato esportato su NetSuite.',
                    },
                    [CONST.NETSUITE_EXPORT_DATE.SUBMITTED]: {
                        label: 'Data di invio',
                        description: "Data in cui il rapporto è stato inviato per l'approvazione.",
                    },
                },
            },
            exportDestination: {
                values: {
                    [CONST.NETSUITE_EXPORT_DESTINATION.EXPENSE_REPORT]: {
                        label: 'Report di spesa',
                        reimbursableDescription: 'Le spese anticipate verranno esportate come report di spesa su NetSuite.',
                        nonReimbursableDescription: 'Le spese con carta aziendale verranno esportate come report di spesa su NetSuite.',
                    },
                    [CONST.NETSUITE_EXPORT_DESTINATION.VENDOR_BILL]: {
                        label: 'Fatture fornitore',
                        reimbursableDescription:
                            'Out-of-pocket expenses will export as bills payable to the NetSuite vendor specified below.\n' +
                            '\n' +
                            'If you’d like to set a specific vendor for each card, go to *Settings > Domains > Company Cards*.',
                        nonReimbursableDescription:
                            'Company card expenses will export as bills payable to the NetSuite vendor specified below.\n' +
                            '\n' +
                            'If you’d like to set a specific vendor for each card, go to *Settings > Domains > Company Cards*.',
                    },
                    [CONST.NETSUITE_EXPORT_DESTINATION.JOURNAL_ENTRY]: {
                        label: 'Voci di diario',
                        reimbursableDescription:
                            'Out-of-pocket expenses will export as journal entries to the NetSuite account specified below.\n' +
                            '\n' +
                            'If you’d like to set a specific vendor for each card, go to *Settings > Domains > Company Cards*.',
                        nonReimbursableDescription:
                            'Company card expenses will export as journal entries to the NetSuite account specified below.\n' +
                            '\n' +
                            'If you’d like to set a specific vendor for each card, go to *Settings > Domains > Company Cards*.',
                    },
                },
            },
            advancedConfig: {
                autoSyncDescription: 'Expensify si sincronizzerà automaticamente con NetSuite ogni giorno.',
                reimbursedReportsDescription:
                    "Ogni volta che un report viene pagato utilizzando Expensify ACH, il corrispondente pagamento della fattura verrà creato nell'account NetSuite qui sotto.",
                reimbursementsAccount: 'Account di rimborso',
                reimbursementsAccountDescription: 'Scegli il conto bancario che utilizzerai per i rimborsi e creeremo il pagamento associato in NetSuite.',
                collectionsAccount: 'Account di riscossione',
                collectionsAccountDescription: "Una volta che una fattura è contrassegnata come pagata in Expensify ed esportata su NetSuite, apparirà contro l'account qui sotto.",
                approvalAccount: 'Account di approvazione A/P',
                approvalAccountDescription:
                    "Scegli l'account contro cui verranno approvate le transazioni in NetSuite. Se stai sincronizzando i report rimborsati, questo è anche l'account contro cui verranno creati i pagamenti delle fatture.",
                defaultApprovalAccount: 'Predefinito di NetSuite',
                inviteEmployees: 'Invita i dipendenti e imposta le approvazioni',
                inviteEmployeesDescription:
                    "Importa i record dei dipendenti di NetSuite e invita i dipendenti a questo spazio di lavoro. Il tuo flusso di approvazione predefinito sarà l'approvazione del manager e può essere ulteriormente configurato nella pagina *Membri*.",
                autoCreateEntities: 'Crea automaticamente dipendenti/fornitori',
                enableCategories: 'Abilita le categorie appena importate',
                customFormID: 'ID modulo personalizzato',
                customFormIDDescription:
                    'Per impostazione predefinita, Expensify creerà voci utilizzando il modulo di transazione preferito impostato in NetSuite. In alternativa, puoi designare un modulo di transazione specifico da utilizzare.',
                customFormIDReimbursable: 'Spesa personale',
                customFormIDNonReimbursable: 'Spesa con carta aziendale',
                exportReportsTo: {
                    label: 'Livello di approvazione del rapporto spese',
                    description:
                        'Una volta che un rapporto spese è approvato in Expensify ed esportato su NetSuite, puoi impostare un ulteriore livello di approvazione in NetSuite prima della registrazione.',
                    values: {
                        [CONST.NETSUITE_REPORTS_APPROVAL_LEVEL.REPORTS_APPROVED_NONE]: 'Preferenza predefinita di NetSuite',
                        [CONST.NETSUITE_REPORTS_APPROVAL_LEVEL.REPORTS_SUPERVISOR_APPROVED]: 'Solo supervisore approvato',
                        [CONST.NETSUITE_REPORTS_APPROVAL_LEVEL.REPORTS_ACCOUNTING_APPROVED]: 'Solo contabilità approvata',
                        [CONST.NETSUITE_REPORTS_APPROVAL_LEVEL.REPORTS_APPROVED_BOTH]: 'Supervisore e contabilità approvati',
                    },
                },
                accountingMethods: {
                    label: 'Quando Esportare',
                    description: 'Scegli quando esportare le spese:',
                    values: {
                        [COMMON_CONST.INTEGRATIONS.ACCOUNTING_METHOD.ACCRUAL]: 'Accrual',
                        [COMMON_CONST.INTEGRATIONS.ACCOUNTING_METHOD.CASH]: 'Contanti',
                    },
                    alternateText: {
                        [COMMON_CONST.INTEGRATIONS.ACCOUNTING_METHOD.ACCRUAL]: 'Le spese anticipate verranno esportate quando approvate definitivamente.',
                        [COMMON_CONST.INTEGRATIONS.ACCOUNTING_METHOD.CASH]: 'Le spese anticipate verranno esportate quando pagate',
                    },
                },
                exportVendorBillsTo: {
                    label: 'Livello di approvazione della fattura del fornitore',
                    description:
                        'Una volta che una fattura del fornitore è approvata in Expensify ed esportata in NetSuite, puoi impostare un ulteriore livello di approvazione in NetSuite prima della registrazione.',
                    values: {
                        [CONST.NETSUITE_VENDOR_BILLS_APPROVAL_LEVEL.VENDOR_BILLS_APPROVED_NONE]: 'Preferenza predefinita di NetSuite',
                        [CONST.NETSUITE_VENDOR_BILLS_APPROVAL_LEVEL.VENDOR_BILLS_APPROVAL_PENDING]: 'In attesa di approvazione',
                        [CONST.NETSUITE_VENDOR_BILLS_APPROVAL_LEVEL.VENDOR_BILLS_APPROVED]: 'Approvato per la pubblicazione',
                    },
                },
                exportJournalsTo: {
                    label: 'Livello di approvazione della registrazione contabile',
                    description:
                        'Una volta che una registrazione contabile è approvata in Expensify ed esportata su NetSuite, puoi impostare un ulteriore livello di approvazione in NetSuite prima della registrazione.',
                    values: {
                        [CONST.NETSUITE_JOURNALS_APPROVAL_LEVEL.JOURNALS_APPROVED_NONE]: 'Preferenza predefinita di NetSuite',
                        [CONST.NETSUITE_JOURNALS_APPROVAL_LEVEL.JOURNALS_APPROVAL_PENDING]: 'In attesa di approvazione',
                        [CONST.NETSUITE_JOURNALS_APPROVAL_LEVEL.JOURNALS_APPROVED]: 'Approvato per la pubblicazione',
                    },
                },
                error: {
                    customFormID: 'Inserisci un ID modulo personalizzato numerico valido',
                },
            },
            noAccountsFound: 'Nessun account trovato',
            noAccountsFoundDescription: "Si prega di aggiungere l'account in NetSuite e sincronizzare nuovamente la connessione.",
            noVendorsFound: 'Nessun fornitore trovato',
            noVendorsFoundDescription: 'Si prega di aggiungere i fornitori in NetSuite e sincronizzare nuovamente la connessione.',
            noItemsFound: 'Nessun elemento della fattura trovato',
            noItemsFoundDescription: 'Per favore, aggiungi gli articoli della fattura in NetSuite e sincronizza nuovamente la connessione.',
            noSubsidiariesFound: 'Nessuna filiale trovata',
            noSubsidiariesFoundDescription: 'Per favore, aggiungi una filiale in NetSuite e sincronizza nuovamente la connessione.',
            tokenInput: {
                title: 'NetSuite setup',
                formSteps: {
                    installBundle: {
                        title: 'Installa il pacchetto Expensify',
                        description: 'In NetSuite, vai su *Customization > SuiteBundler > Search & Install Bundles* > cerca "Expensify" > installa il bundle.',
                    },
                    enableTokenAuthentication: {
                        title: "Abilita l'autenticazione basata su token",
                        description: 'In NetSuite, vai su *Setup > Company > Enable Features > SuiteCloud* > abilita *token-based authentication*.',
                    },
                    enableSoapServices: {
                        title: 'Abilita i servizi web SOAP',
                        description: 'In NetSuite, vai su *Setup > Company > Enable Features > SuiteCloud* > abilita *SOAP Web Services*.',
                    },
                    createAccessToken: {
                        title: 'Crea un token di accesso',
                        description:
                            'In NetSuite, vai su *Setup > Users/Roles > Access Tokens* > crea un token di accesso per l\'app "Expensify" e per il ruolo "Expensify Integration" o "Administrator".\n\n*Importante:* Assicurati di salvare il *Token ID* e il *Token Secret* da questo passaggio. Ne avrai bisogno per il passaggio successivo.',
                    },
                    enterCredentials: {
                        title: 'Inserisci le tue credenziali NetSuite',
                        formInputs: {
                            netSuiteAccountID: 'NetSuite Account ID',
                            netSuiteTokenID: 'Token ID',
                            netSuiteTokenSecret: 'Token Secret',
                        },
                        netSuiteAccountIDDescription: 'In NetSuite, vai su *Setup > Integration > SOAP Web Services Preferences*.',
                    },
                },
            },
            import: {
                expenseCategories: 'Categorie di spesa',
                expenseCategoriesDescription: 'Le tue categorie di spesa NetSuite verranno importate in Expensify come categorie.',
                crossSubsidiaryCustomers: 'Clienti/progetti tra sussidiarie',
                importFields: {
                    departments: {
                        title: 'Dipartimenti',
                        subtitle: 'Scegli come gestire i *dipartimenti* di NetSuite in Expensify.',
                    },
                    classes: {
                        title: 'Classi',
                        subtitle: 'Scegli come gestire le *classi* in Expensify.',
                    },
                    locations: {
                        title: 'Località',
                        subtitle: 'Scegli come gestire le *posizioni* in Expensify.',
                    },
                },
                customersOrJobs: {
                    title: 'Clienti/progetti',
                    subtitle: 'Scegli come gestire i *clienti* e i *progetti* di NetSuite in Expensify.',
                    importCustomers: 'Importa clienti',
                    importJobs: 'Importa progetti',
                    customers: 'clienti',
                    jobs: 'progetti',
                    label: ({importFields, importType}: CustomersOrJobsLabelParams) => `${importFields.join('e')}, ${importType}`,
                },
                importTaxDescription: 'Importa gruppi fiscali da NetSuite.',
                importCustomFields: {
                    chooseOptionBelow: "Scegli un'opzione qui sotto:",
                    label: ({importedTypes}: ImportedTypesParams) => `Imported as ${importedTypes.join('e')}`,
                    requiredFieldError: ({fieldName}: RequiredFieldParams) => `Per favore, inserisci il ${fieldName}`,
                    customSegments: {
                        title: 'Segmenti/record personalizzati',
                        addText: 'Aggiungi segmento/record personalizzato',
                        recordTitle: 'Segmento/record personalizzato',
                        helpLink: CONST.NETSUITE_IMPORT.HELP_LINKS.CUSTOM_SEGMENTS,
                        helpLinkText: 'Visualizza istruzioni dettagliate',
                        helpText: 'sulla configurazione di segmenti/record personalizzati.',
                        emptyTitle: 'Aggiungi un segmento personalizzato o un record personalizzato',
                        fields: {
                            segmentName: 'Nome',
                            internalID: 'ID interno',
                            scriptID: 'ID script',
                            customRecordScriptID: 'ID colonna transazione',
                            mapping: 'Visualizzato come',
                        },
                        removeTitle: 'Rimuovi segmento/record personalizzato',
                        removePrompt: 'Sei sicuro di voler rimuovere questo segmento/record personalizzato?',
                        addForm: {
                            customSegmentName: 'nome segmento personalizzato',
                            customRecordName: 'nome del record personalizzato',
                            segmentTitle: 'Segmento personalizzato',
                            customSegmentAddTitle: 'Aggiungi segmento personalizzato',
                            customRecordAddTitle: 'Aggiungi record personalizzato',
                            recordTitle: 'Record personalizzato',
                            segmentRecordType: 'Vuoi aggiungere un segmento personalizzato o un record personalizzato?',
                            customSegmentNameTitle: 'Qual è il nome del segmento personalizzato?',
                            customRecordNameTitle: 'Qual è il nome del record personalizzato?',
                            customSegmentNameFooter: `Puoi trovare i nomi dei segmenti personalizzati in NetSuite nella pagina *Customizations > Links, Records & Fields > Custom Segments*.\n\n_Per istruzioni più dettagliate, [visita il nostro sito di assistenza](${CONST.NETSUITE_IMPORT.HELP_LINKS.CUSTOM_SEGMENTS})_.`,
                            customRecordNameFooter: `Puoi trovare i nomi dei record personalizzati in NetSuite inserendo "Transaction Column Field" nella ricerca globale.\n\n_Per istruzioni più dettagliate, [visita il nostro sito di assistenza](${CONST.NETSUITE_IMPORT.HELP_LINKS.CUSTOM_SEGMENTS})_.`,
                            customSegmentInternalIDTitle: "Qual è l'ID interno?",
                            customSegmentInternalIDFooter: `Prima di tutto, assicurati di aver abilitato gli ID interni in NetSuite sotto *Home > Set Preferences > Show Internal ID.*\n\nPuoi trovare gli ID interni dei segmenti personalizzati in NetSuite sotto:\n\n1. *Customization > Lists, Records, & Fields > Custom Segments*.\n2. Clicca su un segmento personalizzato.\n3. Clicca sul collegamento ipertestuale accanto a *Custom Record Type*.\n4. Trova l'ID interno nella tabella in fondo.\n\n_Per istruzioni più dettagliate, [visita il nostro sito di aiuto](${CONST.NETSUITE_IMPORT.HELP_LINKS.CUSTOM_LISTS})_.`,
                            customRecordInternalIDFooter: `Puoi trovare gli ID interni dei record personalizzati in NetSuite seguendo questi passaggi:\n\n1. Inserisci "Transaction Line Fields" nella ricerca globale.\n2. Clicca su un record personalizzato.\n3. Trova l'ID interno sul lato sinistro.\n\n_Per istruzioni più dettagliate, [visita il nostro sito di aiuto](${CONST.NETSUITE_IMPORT.HELP_LINKS.CUSTOM_SEGMENTS})_.`,
                            customSegmentScriptIDTitle: "Qual è l'ID dello script?",
                            customSegmentScriptIDFooter: `Puoi trovare gli ID script dei segmenti personalizzati in NetSuite sotto:\n\n1. *Customization > Lists, Records, & Fields > Custom Segments*.\n2. Clicca su un segmento personalizzato.\n3. Clicca sulla scheda *Application and Sourcing* vicino al fondo, poi:\n    a. Se vuoi visualizzare il segmento personalizzato come *tag* (a livello di voce) in Expensify, clicca sulla sotto-scheda *Transaction Columns* e usa il *Field ID*.\n    b. Se vuoi visualizzare il segmento personalizzato come *campo di report* (a livello di report) in Expensify, clicca sulla sotto-scheda *Transactions* e usa il *Field ID*.\n\n_Per istruzioni più dettagliate, [visita il nostro sito di aiuto](${CONST.NETSUITE_IMPORT.HELP_LINKS.CUSTOM_LISTS})_.`,
                            customRecordScriptIDTitle: "Qual è l'ID della colonna della transazione?",
                            customRecordScriptIDFooter: `Puoi trovare gli ID script dei record personalizzati in NetSuite sotto:\n\n1. Inserisci "Transaction Line Fields" nella ricerca globale.\n2. Clicca su un record personalizzato.\n3. Trova l'ID script sul lato sinistro.\n\n_Per istruzioni più dettagliate, [visita il nostro sito di aiuto](${CONST.NETSUITE_IMPORT.HELP_LINKS.CUSTOM_SEGMENTS})_.`,
                            customSegmentMappingTitle: 'Come dovrebbe essere visualizzato questo segmento personalizzato in Expensify?',
                            customRecordMappingTitle: 'Come dovrebbe essere visualizzato questo record personalizzato in Expensify?',
                        },
                        errors: {
                            uniqueFieldError: ({fieldName}: RequiredFieldParams) => `Un segmento/record personalizzato con questo ${fieldName?.toLowerCase()} esiste già`,
                        },
                    },
                    customLists: {
                        title: 'Elenchi personalizzati',
                        addText: 'Aggiungi elenco personalizzato',
                        recordTitle: 'Elenco personalizzato',
                        helpLink: CONST.NETSUITE_IMPORT.HELP_LINKS.CUSTOM_LISTS,
                        helpLinkText: 'Visualizza istruzioni dettagliate',
                        helpText: 'su come configurare elenchi personalizzati.',
                        emptyTitle: 'Aggiungi un elenco personalizzato',
                        fields: {
                            listName: 'Nome',
                            internalID: 'ID interno',
                            transactionFieldID: 'ID campo transazione',
                            mapping: 'Visualizzato come',
                        },
                        removeTitle: 'Rimuovi elenco personalizzato',
                        removePrompt: 'Sei sicuro di voler rimuovere questa lista personalizzata?',
                        addForm: {
                            listNameTitle: 'Scegli un elenco personalizzato',
                            transactionFieldIDTitle: "Qual è l'ID del campo transazione?",
                            transactionFieldIDFooter: `Puoi trovare gli ID dei campi di transazione in NetSuite seguendo questi passaggi:\n\n1. Inserisci "Transaction Line Fields" nella ricerca globale.\n2. Clicca su una lista personalizzata.\n3. Trova l'ID del campo di transazione sul lato sinistro.\n\n_Per istruzioni più dettagliate, [visita il nostro sito di assistenza](${CONST.NETSUITE_IMPORT.HELP_LINKS.CUSTOM_LISTS})_.`,
                            mappingTitle: 'Come dovrebbe essere visualizzato questo elenco personalizzato in Expensify?',
                        },
                        errors: {
                            uniqueTransactionFieldIDError: `Esiste già un elenco personalizzato con questo ID campo transazione.`,
                        },
                    },
                },
                importTypes: {
                    [CONST.INTEGRATION_ENTITY_MAP_TYPES.NETSUITE_DEFAULT]: {
                        label: 'Impostazione predefinita dipendente NetSuite',
                        description: "Non importato in Expensify, applicato all'esportazione",
                        footerContent: ({importField}: ImportFieldParams) =>
                            `Se utilizzi ${importField} in NetSuite, applicheremo il valore predefinito impostato nel record del dipendente al momento dell'esportazione su Report Spese o Registrazione Contabile.`,
                    },
                    [CONST.INTEGRATION_ENTITY_MAP_TYPES.TAG]: {
                        label: 'Tag',
                        description: 'Livello voce di dettaglio',
                        footerContent: ({importField}: ImportFieldParams) => `${startCase(importField)} sarà selezionabile per ogni singola spesa nel report di un dipendente.`,
                    },
                    [CONST.INTEGRATION_ENTITY_MAP_TYPES.REPORT_FIELD]: {
                        label: 'Campi del rapporto',
                        description: 'Livello del report',
                        footerContent: ({importField}: ImportFieldParams) => `${startCase(importField)} selezione verrà applicata a tutte le spese nel rapporto di un dipendente.`,
                    },
                },
            },
        },
        intacct: {
            sageIntacctSetup: 'Configurazione di Sage Intacct',
            prerequisitesTitle: 'Prima di connetterti...',
            downloadExpensifyPackage: 'Scarica il pacchetto Expensify per Sage Intacct',
            followSteps: 'Segui i passaggi nelle nostre istruzioni How-to: Connect to Sage Intacct.',
            enterCredentials: 'Inserisci le tue credenziali Sage Intacct',
            entity: 'Entità',
            employeeDefault: 'Impostazione predefinita dipendente Sage Intacct',
            employeeDefaultDescription: 'Il dipartimento predefinito del dipendente verrà applicato alle sue spese in Sage Intacct, se esiste.',
            displayedAsTagDescription: 'Il dipartimento sarà selezionabile per ogni singola spesa nel rapporto di un dipendente.',
            displayedAsReportFieldDescription: 'La selezione del dipartimento verrà applicata a tutte le spese nel rapporto di un dipendente.',
            toggleImportTitleFirstPart: 'Scegli come gestire Sage Intacct',
            toggleImportTitleSecondPart: 'in Expensify.',
            expenseTypes: 'Tipi di spesa',
            expenseTypesDescription: 'I tuoi tipi di spesa Sage Intacct verranno importati in Expensify come categorie.',
            accountTypesDescription: 'Il tuo piano dei conti di Sage Intacct verrà importato in Expensify come categorie.',
            importTaxDescription: "Importa l'aliquota fiscale sugli acquisti da Sage Intacct.",
            userDefinedDimensions: "Dimensioni definite dall'utente",
            addUserDefinedDimension: "Aggiungi dimensione definita dall'utente",
            integrationName: "Nome dell'integrazione",
            dimensionExists: 'Una dimensione con questo nome esiste già.',
            removeDimension: "Rimuovi dimensione definita dall'utente",
            removeDimensionPrompt: "Sei sicuro di voler rimuovere questa dimensione definita dall'utente?",
            userDefinedDimension: "Dimensione definita dall'utente",
            addAUserDefinedDimension: "Aggiungi una dimensione definita dall'utente",
            detailedInstructionsLink: 'Visualizza istruzioni dettagliate',
            detailedInstructionsRestOfSentence: "sull'aggiunta di dimensioni definite dall'utente.",
            userDimensionsAdded: () => ({
                one: '1 UDD aggiunto',
                other: (count: number) => `${count} UDD aggiunti`,
            }),
            mappingTitle: ({mappingName}: IntacctMappingTitleParams) => {
                switch (mappingName) {
                    case CONST.SAGE_INTACCT_CONFIG.MAPPINGS.DEPARTMENTS:
                        return 'dipartimenti';
                    case CONST.SAGE_INTACCT_CONFIG.MAPPINGS.CLASSES:
                        return 'classi';
                    case CONST.SAGE_INTACCT_CONFIG.MAPPINGS.LOCATIONS:
                        return 'località';
                    case CONST.SAGE_INTACCT_CONFIG.MAPPINGS.CUSTOMERS:
                        return 'clienti';
                    case CONST.SAGE_INTACCT_CONFIG.MAPPINGS.PROJECTS:
                        return 'progetti (lavori)';
                    default:
                        return 'mappature';
                }
            },
        },
        type: {
            free: 'Gratuito',
            control: 'Controllo',
            collect: 'Raccogliere',
        },
        companyCards: {
            addCards: 'Aggiungi carte',
            selectCards: 'Seleziona carte',
            addNewCard: {
                other: 'Altro',
                cardProviders: {
                    gl1025: 'American Express Corporate Cards',
                    cdf: 'Mastercard Commercial Cards',
                    vcf: 'Visa Commercial Cards',
                    stripe: 'Carte Stripe',
                },
                yourCardProvider: `Chi è il tuo fornitore di carte?`,
                whoIsYourBankAccount: 'Qual è la tua banca?',
                whereIsYourBankLocated: 'Dove si trova la tua banca?',
                howDoYouWantToConnect: 'Come vuoi connetterti alla tua banca?',
                learnMoreAboutOptions: {
                    text: 'Scopri di più su questi',
                    linkText: 'opzioni.',
                },
                commercialFeedDetails: 'Richiede la configurazione con la tua banca. Questo è tipicamente utilizzato da aziende più grandi ed è spesso la migliore opzione se si è idonei.',
                commercialFeedPlaidDetails: `Richiede la configurazione con la tua banca, ma ti guideremo noi. Questo è generalmente limitato alle aziende più grandi.`,
                directFeedDetails: "L'approccio più semplice. Connettiti subito utilizzando le tue credenziali master. Questo metodo è il più comune.",
                enableFeed: {
                    title: ({provider}: GoBackMessageParams) => `Abilita il tuo feed ${provider}`,
                    heading:
                        "Abbiamo un'integrazione diretta con l'emittente della tua carta e possiamo importare i tuoi dati di transazione in Expensify in modo rapido e preciso.\n\nPer iniziare, semplicemente:",
                    visa: "Abbiamo integrazioni globali con Visa, anche se l'idoneità varia a seconda della banca e del programma della carta.\n\nPer iniziare, semplicemente:",
                    mastercard: "Abbiamo integrazioni globali con Mastercard, sebbene l'idoneità vari a seconda della banca e del programma della carta.\n\nPer iniziare, semplicemente:",
                    vcf: `1. Visita [questo articolo di aiuto](${CONST.COMPANY_CARDS_VISA_COMMERCIAL_CARD_HELP}) per istruzioni dettagliate su come configurare le tue Visa Commercial Cards.\n\n2. [Contatta la tua banca](${CONST.COMPANY_CARDS_VISA_COMMERCIAL_CARD_HELP}) per verificare che supportino un feed commerciale per il tuo programma e chiedi loro di abilitarlo.\n\n3. *Una volta che il feed è abilitato e hai i suoi dettagli, continua alla schermata successiva.*`,
                    gl1025: `1. Visita [questo articolo di aiuto](${CONST.COMPANY_CARDS_AMEX_COMMERCIAL_CARD_HELP}) per scoprire se American Express può abilitare un feed commerciale per il tuo programma.\n\n2. Una volta abilitato il feed, Amex ti invierà una lettera di produzione.\n\n3. *Una volta che hai le informazioni sul feed, continua alla schermata successiva.*`,
                    cdf: `1. Visita [questo articolo di aiuto](${CONST.COMPANY_CARDS_MASTERCARD_COMMERCIAL_CARDS}) per istruzioni dettagliate su come configurare le tue Mastercard Commercial Cards.\n\n2. [Contatta la tua banca](${CONST.COMPANY_CARDS_MASTERCARD_COMMERCIAL_CARDS}) per verificare che supportino un feed commerciale per il tuo programma e chiedi loro di abilitarlo.\n\n3. *Una volta che il feed è abilitato e hai i suoi dettagli, continua alla schermata successiva.*`,
                    stripe: `1. Visita il Dashboard di Stripe e vai su [Impostazioni](${CONST.COMPANY_CARDS_STRIPE_HELP}).\n\n2. Sotto Integrazioni di Prodotto, clicca su Abilita accanto a Expensify.\n\n3. Una volta abilitato il feed, clicca su Invia qui sotto e ci occuperemo di aggiungerlo.`,
                },
                whatBankIssuesCard: 'Quale banca emette queste carte?',
                enterNameOfBank: 'Inserisci il nome della banca',
                feedDetails: {
                    vcf: {
                        title: 'Quali sono i dettagli del feed Visa?',
                        processorLabel: 'ID processore',
                        bankLabel: "ID dell'istituzione finanziaria (banca)",
                        companyLabel: 'ID azienda',
                        helpLabel: 'Dove trovo questi ID?',
                    },
                    gl1025: {
                        title: `Qual è il nome del file di consegna Amex?`,
                        fileNameLabel: 'Nome del file di consegna',
                        helpLabel: 'Dove trovo il nome del file di consegna?',
                    },
                    cdf: {
                        title: `Qual è l'ID di distribuzione Mastercard?`,
                        distributionLabel: 'ID di distribuzione',
                        helpLabel: "Dove trovo l'ID di distribuzione?",
                    },
                },
                amexCorporate: 'Seleziona questo se sul fronte delle tue carte è scritto "Corporate"',
                amexBusiness: 'Seleziona questo se sul fronte delle tue carte c\'è scritto "Business"',
                amexPersonal: 'Seleziona questo se le tue carte sono personali',
                error: {
                    pleaseSelectProvider: 'Si prega di selezionare un fornitore di carte prima di continuare',
                    pleaseSelectBankAccount: 'Si prega di selezionare un conto bancario prima di continuare',
                    pleaseSelectBank: 'Si prega di selezionare una banca prima di continuare',
                    pleaseSelectCountry: 'Si prega di selezionare un paese prima di continuare',
                    pleaseSelectFeedType: 'Si prega di selezionare un tipo di feed prima di continuare',
                },
            },
            statementCloseDate: {
                [CONST.COMPANY_CARDS.STATEMENT_CLOSE_DATE.LAST_DAY_OF_MONTH]: 'Ultimo giorno del mese',
                [CONST.COMPANY_CARDS.STATEMENT_CLOSE_DATE.LAST_BUSINESS_DAY_OF_MONTH]: 'Ultimo giorno lavorativo del mese',
                [CONST.COMPANY_CARDS.STATEMENT_CLOSE_DATE.CUSTOM_DAY_OF_MONTH]: 'Giorno del mese personalizzato',
            },
            assignCard: 'Assegna carta',
            findCard: 'Trova carta',
            cardNumber: 'Numero di carta',
            commercialFeed: 'Feed commerciale',
            feedName: ({feedName}: CompanyCardFeedNameParams) => `Carte ${feedName}`,
            directFeed: 'Feed diretto',
            whoNeedsCardAssigned: 'Chi ha bisogno di una carta assegnata?',
            chooseCard: 'Scegli una carta',
            chooseCardFor: ({assignee, feed}: AssignCardParams) => `Scegli una carta per ${assignee} dal feed delle carte ${feed}.`,
            noActiveCards: 'Nessuna carta attiva in questo feed',
            somethingMightBeBroken: 'Oppure qualcosa potrebbe essere rotto. In ogni caso, se hai domande, basta',
            contactConcierge: 'contatta Concierge',
            chooseTransactionStartDate: 'Scegli una data di inizio transazione',
            startDateDescription:
                'Importeremo tutte le transazioni da questa data in poi. Se non viene specificata alcuna data, risaliremo indietro fino a quanto consentito dalla tua banca.',
            fromTheBeginning: "Dall'inizio",
            customStartDate: 'Data di inizio personalizzata',
            customCloseDate: 'Data di chiusura personalizzata',
            letsDoubleCheck: 'Verifichiamo che tutto sia corretto.',
            confirmationDescription: 'Inizieremo immediatamente a importare le transazioni.',
            cardholder: 'Titolare della carta',
            card: 'Carta',
            cardName: 'Nome della carta',
            brokenConnectionErrorFirstPart: `La connessione del feed della carta è interrotta. Per favore`,
            brokenConnectionErrorLink: 'accedi al tuo conto bancario',
            brokenConnectionErrorSecondPart: 'così possiamo ristabilire la connessione.',
            assignedCard: ({assignee, link}: AssignedCardParams) => `assegnato ${assignee} un ${link}! Le transazioni importate appariranno in questa chat.`,
            companyCard: 'carta aziendale',
            chooseCardFeed: 'Scegli il feed della carta',
            ukRegulation:
                "Expensify, Inc. è un agente di Plaid Financial Ltd., un'istituzione di pagamento autorizzata regolata dalla Financial Conduct Authority ai sensi delle Payment Services Regulations 2017 (Numero di riferimento aziendale: 804718). Plaid ti fornisce servizi di informazione sui conti regolamentati tramite Expensify Limited come suo agente.",
        },
        expensifyCard: {
            issueAndManageCards: 'Emetti e gestisci le tue carte Expensify',
            getStartedIssuing: 'Inizia emettendo la tua prima carta virtuale o fisica.',
            verificationInProgress: 'Verifica in corso...',
            verifyingTheDetails: 'Stiamo verificando alcuni dettagli. Concierge ti farà sapere quando le Expensify Card saranno pronte per essere emesse.',
            disclaimer:
                'La Expensify Visa® Commercial Card è emessa da The Bancorp Bank, N.A., Membro FDIC, in base a una licenza di Visa U.S.A. Inc. e potrebbe non essere accettata da tutti i commercianti che accettano carte Visa. Apple® e il logo Apple® sono marchi di Apple Inc., registrati negli Stati Uniti e in altri paesi. App Store è un marchio di servizio di Apple Inc. Google Play e il logo di Google Play sono marchi di Google LLC.',
            issueCard: 'Emetti carta',
            findCard: 'Trova carta',
            newCard: 'Nuova carta',
            name: 'Nome',
            lastFour: 'Ultimi 4',
            limit: 'Limite',
            currentBalance: 'Saldo attuale',
            currentBalanceDescription: "Il saldo attuale è la somma di tutte le transazioni con la carta Expensify registrate che sono avvenute dalla data dell'ultimo saldo.",
            balanceWillBeSettledOn: ({settlementDate}: SettlementDateParams) => `Il saldo sarà regolato il ${settlementDate}`,
            settleBalance: 'Regola il saldo',
            cardLimit: 'Limite della carta',
            remainingLimit: 'Limite rimanente',
            requestLimitIncrease: 'Richiesta aumento limite',
            remainingLimitDescription:
                'Consideriamo diversi fattori quando calcoliamo il tuo limite rimanente: la tua anzianità come cliente, le informazioni aziendali fornite durante la registrazione e la liquidità disponibile nel conto bancario della tua azienda. Il tuo limite rimanente può variare su base giornaliera.',
            earnedCashback: 'Rimborso',
            earnedCashbackDescription: 'Il saldo del cashback si basa sulla spesa mensile regolata con la Expensify Card nel tuo spazio di lavoro.',
            issueNewCard: 'Emetti nuova carta',
            finishSetup: 'Completa la configurazione',
            chooseBankAccount: 'Scegli conto bancario',
            chooseExistingBank: 'Scegli un conto bancario aziendale esistente per pagare il saldo della tua Expensify Card, oppure aggiungi un nuovo conto bancario',
            accountEndingIn: 'Account con terminazione in',
            addNewBankAccount: 'Aggiungi un nuovo conto bancario',
            settlementAccount: 'Conto di regolamento',
            settlementAccountDescription: 'Scegli un account per pagare il saldo della tua Expensify Card.',
            settlementAccountInfo: ({reconciliationAccountSettingsLink, accountNumber}: SettlementAccountInfoParams) =>
                `Assicurarsi che questo conto corrisponda al <a href="${reconciliationAccountSettingsLink}">conto Riconciliazione</a> (${accountNumber}) in modo che la Riconciliazione continua funzioni correttamente.`,
            settlementFrequency: 'Frequenza di liquidazione',
            settlementFrequencyDescription: 'Scegli la frequenza con cui pagherai il saldo della tua Expensify Card.',
            settlementFrequencyInfo: 'Se desideri passare al regolamento mensile, dovrai collegare il tuo conto bancario tramite Plaid e avere uno storico del saldo positivo di 90 giorni.',
            frequency: {
                daily: 'Quotidiano',
                monthly: 'Mensile',
            },
            cardDetails: 'Dettagli della carta',
            virtual: 'Virtuale',
            physical: 'Fisico',
            deactivate: 'Disattiva carta',
            changeCardLimit: 'Cambia il limite della carta',
            changeLimit: 'Cambia limite',
            smartLimitWarning: ({limit}: CharacterLimitParams) =>
                `Se cambi il limite di questa carta a ${limit}, le nuove transazioni verranno rifiutate finché non approvi ulteriori spese sulla carta.`,
            monthlyLimitWarning: ({limit}: CharacterLimitParams) => `Se cambi il limite di questa carta a ${limit}, le nuove transazioni verranno rifiutate fino al mese prossimo.`,
            fixedLimitWarning: ({limit}: CharacterLimitParams) => `Se cambi il limite di questa carta a ${limit}, le nuove transazioni verranno rifiutate.`,
            changeCardLimitType: 'Cambia il tipo di limite della carta',
            changeLimitType: 'Cambia tipo di limite',
            changeCardSmartLimitTypeWarning: ({limit}: CharacterLimitParams) =>
                `Se cambi il tipo di limite di questa carta a Limite Intelligente, le nuove transazioni verranno rifiutate perché il limite non approvato di ${limit} è già stato raggiunto.`,
            changeCardMonthlyLimitTypeWarning: ({limit}: CharacterLimitParams) =>
                `Se cambi il tipo di limite di questa carta a Mensile, le nuove transazioni verranno rifiutate perché il limite mensile di ${limit} è già stato raggiunto.`,
            addShippingDetails: 'Aggiungi dettagli di spedizione',
            issuedCard: ({assignee}: AssigneeParams) => `ha emesso a ${assignee} una Expensify Card! La carta arriverà in 2-3 giorni lavorativi.`,
            issuedCardNoShippingDetails: ({assignee}: AssigneeParams) => `ha emesso una Expensify Card per ${assignee}! La carta verrà spedita una volta aggiunti i dettagli di spedizione.`,
            issuedCardVirtual: ({assignee, link}: IssueVirtualCardParams) => `ha emesso ${assignee} una ${link} virtuale! La carta può essere utilizzata immediatamente.`,
            addedShippingDetails: ({assignee}: AssigneeParams) => `${assignee} ha aggiunto i dettagli di spedizione. La carta Expensify arriverà in 2-3 giorni lavorativi.`,
            verifyingHeader: 'Verifica in corso',
            bankAccountVerifiedHeader: 'Conto bancario verificato',
            verifyingBankAccount: 'Verifica del conto bancario in corso...',
            verifyingBankAccountDescription: 'Attendere mentre confermiamo che questo account possa essere utilizzato per emettere le carte Expensify.',
            bankAccountVerified: 'Conto bancario verificato!',
            bankAccountVerifiedDescription: 'Ora puoi emettere le Expensify Card ai membri del tuo spazio di lavoro.',
            oneMoreStep: 'Un altro passo...',
            oneMoreStepDescription: 'Sembra che dobbiamo verificare manualmente il tuo conto bancario. Per favore, vai su Concierge dove le tue istruzioni ti stanno aspettando.',
            gotIt: 'Capito',
            goToConcierge: 'Vai a Concierge',
        },
        categories: {
            deleteCategories: 'Elimina categorie',
            deleteCategoriesPrompt: 'Sei sicuro di voler eliminare queste categorie?',
            deleteCategory: 'Elimina categoria',
            deleteCategoryPrompt: 'Sei sicuro di voler eliminare questa categoria?',
            disableCategories: 'Disabilita categorie',
            disableCategory: 'Disabilita categoria',
            enableCategories: 'Abilita categorie',
            enableCategory: 'Abilita categoria',
            defaultSpendCategories: 'Categorie di spesa predefinite',
            spendCategoriesDescription: 'Personalizza come viene categorizzata la spesa del commerciante per le transazioni con carta di credito e le ricevute scansionate.',
            deleteFailureMessage: "Si è verificato un errore durante l'eliminazione della categoria, per favore riprova.",
            categoryName: 'Nome della categoria',
            requiresCategory: 'I membri devono categorizzare tutte le spese',
            needCategoryForExportToIntegration: ({connectionName}: NeedCategoryForExportToIntegrationParams) =>
                `Tutte le spese devono essere categorizzate per poter essere esportate su ${connectionName}.`,
            subtitle: 'Ottieni una panoramica migliore di dove vengono spesi i soldi. Usa le nostre categorie predefinite o aggiungi le tue.',
            emptyCategories: {
                title: 'Non hai creato nessuna categoria',
                subtitle: 'Aggiungi una categoria per organizzare le tue spese.',
            },
            emptyCategoriesWithAccounting: {
                subtitle1: 'Le tue categorie sono attualmente in fase di importazione da una connessione contabile. Vai su',
                subtitle2: 'contabilità',
                subtitle3: 'per apportare qualsiasi modifica.',
            },
            updateFailureMessage: "Si è verificato un errore durante l'aggiornamento della categoria, riprova.",
            createFailureMessage: 'Si è verificato un errore durante la creazione della categoria, per favore riprova.',
            addCategory: 'Aggiungi categoria',
            editCategory: 'Modifica categoria',
            editCategories: 'Modifica categorie',
            findCategory: 'Trova categoria',
            categoryRequiredError: 'Il nome della categoria è obbligatorio',
            existingCategoryError: 'Una categoria con questo nome esiste già',
            invalidCategoryName: 'Nome categoria non valido',
            importedFromAccountingSoftware: 'Le categorie sottostanti sono importate dal tuo',
            payrollCode: 'Codice busta paga',
            updatePayrollCodeFailureMessage: "Si è verificato un errore durante l'aggiornamento del codice delle buste paga, riprova.",
            glCode: 'Codice GL',
            updateGLCodeFailureMessage: "Si è verificato un errore durante l'aggiornamento del codice GL, riprova.",
            importCategories: 'Importa categorie',
            cannotDeleteOrDisableAllCategories: {
                title: 'Non è possibile eliminare o disabilitare tutte le categorie',
                description: `Almeno una categoria deve rimanere abilitata perché il tuo spazio di lavoro richiede categorie.`,
            },
        },
        moreFeatures: {
            subtitle: 'Usa i toggle qui sotto per abilitare più funzionalità man mano che cresci. Ogni funzionalità apparirà nel menu di navigazione per ulteriori personalizzazioni.',
            spendSection: {
                title: 'Spendere',
                subtitle: 'Abilita la funzionalità che ti aiuta a far crescere il tuo team.',
            },
            manageSection: {
                title: 'Gestisci',
                subtitle: 'Aggiungi controlli che aiutano a mantenere le spese entro il budget.',
            },
            earnSection: {
                title: 'Guadagna',
                subtitle: 'Ottimizza i tuoi ricavi e ricevi pagamenti più velocemente.',
            },
            organizeSection: {
                title: 'Organizza',
                subtitle: 'Raggruppa e analizza le spese, registra ogni tassa pagata.',
            },
            integrateSection: {
                title: 'Integrare',
                subtitle: 'Connetti Expensify ai prodotti finanziari più popolari.',
            },
            distanceRates: {
                title: 'Tariffe a distanza',
                subtitle: 'Aggiungi, aggiorna e applica le tariffe.',
            },
            perDiem: {
                title: 'Per diem',
                subtitle: 'Imposta le tariffe diarie per controllare le spese giornaliere dei dipendenti.',
            },
            expensifyCard: {
                title: 'Expensify Card',
                subtitle: 'Ottieni informazioni e controllo sulle spese.',
                disableCardTitle: 'Disabilita Expensify Card',
                disableCardPrompt: 'Non puoi disabilitare la Expensify Card perché è già in uso. Contatta Concierge per i prossimi passi.',
                disableCardButton: 'Chatta con Concierge',
                feed: {
                    title: 'Ottieni la Expensify Card',
                    subTitle: 'Ottimizza le spese aziendali e risparmia fino al 50% sulla tua fattura Expensify, inoltre:',
                    features: {
                        cashBack: 'Cashback su ogni acquisto negli Stati Uniti',
                        unlimited: 'Carte virtuali illimitate',
                        spend: 'Controlli di spesa e limiti personalizzati',
                    },
                    ctaTitle: 'Emetti nuova carta',
                },
            },
            companyCards: {
                title: 'Carte aziendali',
                subtitle: 'Importa le spese dalle carte aziendali esistenti.',
                feed: {
                    title: 'Importa carte aziendali',
                    features: {
                        support: 'Supporto per tutti i principali fornitori di carte',
                        assignCards: "Assegna le carte all'intero team",
                        automaticImport: 'Importazione automatica delle transazioni',
                    },
                },
                disableCardTitle: 'Disabilita carte aziendali',
                disableCardPrompt: 'Non puoi disabilitare le carte aziendali perché questa funzione è in uso. Contatta il Concierge per i prossimi passi.',
                disableCardButton: 'Chatta con Concierge',
                cardDetails: 'Dettagli della carta',
                cardNumber: 'Numero di carta',
                cardholder: 'Titolare della carta',
                cardName: 'Nome della carta',
                integrationExport: ({integration, type}: IntegrationExportParams) =>
                    integration && type ? `${integration} ${type.toLowerCase()} esportazione` : `Esportazione ${integration}`,
                integrationExportTitleFirstPart: ({integration}: IntegrationExportParams) => `Scegli l'account ${integration} in cui esportare le transazioni.`,
                integrationExportTitlePart: 'Seleziona un diverso',
                integrationExportTitleLinkPart: 'opzione di esportazione',
                integrationExportTitleSecondPart: 'per cambiare gli account disponibili.',
                lastUpdated: 'Ultimo aggiornamento',
                transactionStartDate: 'Data di inizio transazione',
                updateCard: 'Aggiorna carta',
                unassignCard: 'Rimuovi assegnazione carta',
                unassign: 'Rimuovi assegnazione',
                unassignCardDescription: "Rimuovere l'assegnazione di questa carta eliminerà tutte le transazioni sui rapporti in bozza dall'account del titolare della carta.",
                assignCard: 'Assegna carta',
                cardFeedName: 'Nome del feed della carta',
                cardFeedNameDescription: 'Dai al feed della carta un nome unico in modo da poterlo distinguere dagli altri.',
                cardFeedTransaction: 'Elimina transazioni',
                cardFeedTransactionDescription: 'Scegli se i titolari di carta possono eliminare le transazioni con carta. Le nuove transazioni seguiranno queste regole.',
                cardFeedRestrictDeletingTransaction: "Limita l'eliminazione delle transazioni",
                cardFeedAllowDeletingTransaction: "Consenti l'eliminazione delle transazioni",
                removeCardFeed: 'Rimuovi feed della carta',
                removeCardFeedTitle: ({feedName}: CompanyCardFeedNameParams) => `Rimuovi feed ${feedName}`,
                removeCardFeedDescription: 'Sei sicuro di voler rimuovere questo feed di carte? Questo disassegnerà tutte le carte.',
                error: {
                    feedNameRequired: 'Il nome del feed della carta è obbligatorio',
                    statementCloseDateRequired: "Selezionare una data di chiusura dell'estratto conto.",
                },
                corporate: "Limita l'eliminazione delle transazioni",
                personal: "Consenti l'eliminazione delle transazioni",
                setFeedNameDescription: 'Dai al feed della carta un nome univoco in modo da poterlo distinguere dagli altri',
                setTransactionLiabilityDescription: 'Quando abilitato, i titolari di carta possono eliminare le transazioni della carta. Le nuove transazioni seguiranno questa regola.',
                emptyAddedFeedTitle: 'Assegna carte aziendali',
                emptyAddedFeedDescription: 'Inizia assegnando la tua prima carta a un membro.',
                pendingFeedTitle: `Stiamo esaminando la tua richiesta...`,
                pendingFeedDescription: `Attualmente stiamo esaminando i dettagli del tuo feed. Una volta completato, ti contatteremo tramite`,
                pendingBankTitle: 'Controlla la finestra del tuo browser',
                pendingBankDescription: ({bankName}: CompanyCardBankName) =>
                    `Si prega di connettersi a ${bankName} tramite la finestra del browser che si è appena aperta. Se non si è aperta,`,
                pendingBankLink: 'per favore clicca qui',
                giveItNameInstruction: 'Dai alla carta un nome che la distingua dalle altre.',
                updating: 'Aggiornamento in corso...',
                noAccountsFound: 'Nessun account trovato',
                defaultCard: 'Carta predefinita',
                downgradeTitle: `Impossibile effettuare il downgrade dello spazio di lavoro`,
                downgradeSubTitleFirstPart: `Questo workspace non può essere declassato perché sono collegati più flussi di carte (escludendo le carte Expensify). Per favore`,
                downgradeSubTitleMiddlePart: `mantieni solo un feed di carte`,
                downgradeSubTitleLastPart: 'per procedere.',
                noAccountsFoundDescription: ({connection}: ConnectionParams) => `Per favore, aggiungi l'account in ${connection} e sincronizza nuovamente la connessione.`,
                expensifyCardBannerTitle: 'Ottieni la Expensify Card',
                expensifyCardBannerSubtitle:
                    'Goditi il cashback su ogni acquisto negli Stati Uniti, fino al 50% di sconto sulla tua fattura Expensify, carte virtuali illimitate e molto altro ancora.',
                expensifyCardBannerLearnMoreButton: 'Scopri di più',
                statementCloseDateTitle: "Data di chiusura dell'estratto conto",
                statementCloseDateDescription: "Comunicateci la data di chiusura dell'estratto conto della vostra carta e creeremo un estratto conto corrispondente in Expensify.",
            },
            workflows: {
                title: 'Flussi di lavoro',
                subtitle: 'Configura come viene approvata e pagata la spesa.',
                disableApprovalPrompt:
                    "Le carte Expensify di questo spazio di lavoro attualmente si basano sull'approvazione per definire i loro limiti intelligenti. Si prega di modificare i tipi di limiti di qualsiasi carta Expensify con limiti intelligenti prima di disabilitare le approvazioni.",
            },
            invoices: {
                title: 'Fatture',
                subtitle: 'Invia e ricevi fatture.',
            },
            categories: {
                title: 'Categorie',
                subtitle: 'Traccia e organizza le spese.',
            },
            tags: {
                title: 'Tag',
                subtitle: 'Classifica i costi e tieni traccia delle spese fatturabili.',
            },
            taxes: {
                title: 'Tasse',
                subtitle: 'Documenta e recupera le tasse ammissibili.',
            },
            reportFields: {
                title: 'Campi del rapporto',
                subtitle: 'Configura campi personalizzati per le spese.',
            },
            connections: {
                title: 'Contabilità',
                subtitle: 'Sincronizza il tuo piano dei conti e altro ancora.',
            },
            connectionsWarningModal: {
                featureEnabledTitle: 'Non così in fretta...',
                featureEnabledText: 'Per abilitare o disabilitare questa funzione, dovrai modificare le impostazioni di importazione contabile.',
                disconnectText: 'Per disabilitare la contabilità, dovrai disconnettere la tua connessione contabile dal tuo spazio di lavoro.',
                manageSettings: 'Gestisci impostazioni',
            },
            workflowWarningModal: {
                featureEnabledTitle: 'Non così in fretta...',
                featureEnabledText:
                    'Le carte Expensify in questo spazio di lavoro si basano su flussi di approvazione per definire i loro Limiti Intelligenti.\n\nSi prega di modificare i tipi di limite di qualsiasi carta con Limiti Intelligenti prima di disabilitare i flussi di lavoro.',
                confirmText: 'Vai a Expensify Cards',
            },
            rules: {
                title: 'Regole',
                subtitle: 'Richiedi ricevute, segnala spese elevate e altro ancora.',
            },
        },
        reportFields: {
            addField: 'Aggiungi campo',
            delete: 'Elimina campo',
            deleteFields: 'Elimina campi',
            findReportField: 'Trova campo del report',
            deleteConfirmation: 'Sei sicuro di voler eliminare questo campo del report?',
            deleteFieldsConfirmation: 'Sei sicuro di voler eliminare questi campi del report?',
            emptyReportFields: {
                title: 'Non hai creato alcun campo di report',
                subtitle: 'Aggiungi un campo personalizzato (testo, data o menu a discesa) che appare nei report.',
            },
            subtitle: 'I campi del report si applicano a tutte le spese e possono essere utili quando si desidera richiedere informazioni aggiuntive.',
            disableReportFields: 'Disabilita i campi del report',
            disableReportFieldsConfirmation: 'Sei sicuro? I campi di testo e data verranno eliminati e le liste verranno disabilitate.',
            importedFromAccountingSoftware: 'I campi del report sottostanti sono importati dal tuo',
            textType: 'Testo',
            dateType: 'Data',
            dropdownType: 'Elenco',
            textAlternateText: "Aggiungi un campo per l'inserimento di testo libero.",
            dateAlternateText: 'Aggiungi un calendario per la selezione delle date.',
            dropdownAlternateText: 'Aggiungi un elenco di opzioni tra cui scegliere.',
            nameInputSubtitle: 'Scegli un nome per il campo del rapporto.',
            typeInputSubtitle: 'Scegli quale tipo di campo del report utilizzare.',
            initialValueInputSubtitle: 'Inserisci un valore iniziale da mostrare nel campo del report.',
            listValuesInputSubtitle: 'Questi valori appariranno nel menu a discesa del campo del tuo report. I valori abilitati possono essere selezionati dai membri.',
            listInputSubtitle: "Questi valori appariranno nell'elenco dei campi del tuo report. I valori abilitati possono essere selezionati dai membri.",
            deleteValue: 'Elimina valore',
            deleteValues: 'Elimina valori',
            disableValue: 'Disabilita valore',
            disableValues: 'Disabilita valori',
            enableValue: 'Abilita valore',
            enableValues: 'Abilita valori',
            emptyReportFieldsValues: {
                title: 'Non hai creato alcun valore di elenco',
                subtitle: 'Aggiungi valori personalizzati da visualizzare nei report.',
            },
            deleteValuePrompt: "Sei sicuro di voler eliminare questo valore dall'elenco?",
            deleteValuesPrompt: 'Sei sicuro di voler eliminare questi valori dalla lista?',
            listValueRequiredError: "Per favore inserisci un nome per il valore dell'elenco",
            existingListValueError: 'Un valore di elenco con questo nome esiste già',
            editValue: 'Modifica valore',
            listValues: 'Elenca i valori',
            addValue: 'Aggiungi valore',
            existingReportFieldNameError: 'Un campo del report con questo nome esiste già',
            reportFieldNameRequiredError: 'Inserisci un nome per il campo del report',
            reportFieldTypeRequiredError: 'Si prega di scegliere un tipo di campo del report',
            reportFieldInitialValueRequiredError: 'Si prega di scegliere un valore iniziale per il campo del report',
            genericFailureMessage: "Si è verificato un errore durante l'aggiornamento del campo del report. Per favore riprova.",
        },
        tags: {
            tagName: 'Nome tag',
            requiresTag: 'I membri devono etichettare tutte le spese',
            trackBillable: 'Traccia le spese fatturabili',
            customTagName: 'Nome tag personalizzato',
            enableTag: 'Abilita tag',
            enableTags: 'Abilita tag',
            requireTag: 'Require tag',
            requireTags: 'Tag obbligatori',
            notRequireTags: 'Non richiedere',
            disableTag: 'Disabilita tag',
            disableTags: 'Disabilita tag',
            addTag: 'Aggiungi tag',
            editTag: 'Modifica tag',
            editTags: 'Modifica tag',
            findTag: 'Trova tag',
            subtitle: 'I tag aggiungono modi più dettagliati per classificare i costi.',
            dependentMultiLevelTagsSubtitle: {
                phrase1: 'Stai usando',
                phrase2: 'tag dipendenti',
                phrase3: 'Puoi',
                phrase4: 'reimporta un foglio di calcolo',
                phrase5: 'aggiornare i tuoi tag.',
            },
            emptyTags: {
                title: 'Non hai creato alcun tag',
                //  We need to remove the subtitle and use the below one when we remove the canUseMultiLevelTags beta
                subtitle: 'Aggiungi un tag per tracciare progetti, sedi, reparti e altro.',
                subtitle1: 'Importa un foglio di calcolo per aggiungere tag per il monitoraggio di progetti, sedi, dipartimenti e altro.',
                subtitle2: 'Scopri di più',
                subtitle3: 'about formatting tag files.',
            },
            emptyTagsWithAccounting: {
                subtitle1: 'I tuoi tag sono attualmente in fase di importazione da una connessione contabile. Vai su',
                subtitle2: 'contabilità',
                subtitle3: 'per apportare qualsiasi modifica.',
            },
            deleteTag: 'Elimina tag',
            deleteTags: 'Elimina tag',
            deleteTagConfirmation: 'Sei sicuro di voler eliminare questo tag?',
            deleteTagsConfirmation: 'Sei sicuro di voler eliminare questi tag?',
            deleteFailureMessage: "Si è verificato un errore durante l'eliminazione del tag, riprova.",
            tagRequiredError: 'Il nome del tag è obbligatorio',
            existingTagError: 'Un tag con questo nome esiste già',
            invalidTagNameError: 'Il nome del tag non può essere 0. Si prega di scegliere un valore diverso.',
            genericFailureMessage: "Si è verificato un errore durante l'aggiornamento del tag, riprova.",
            importedFromAccountingSoftware: 'I tag qui sotto sono importati dal tuo',
            glCode: 'Codice GL',
            updateGLCodeFailureMessage: "Si è verificato un errore durante l'aggiornamento del codice GL, riprova.",
            tagRules: 'Regole dei tag',
            approverDescription: 'Approvante',
            importTags: 'Importa tag',
            importTagsSupportingText: 'Codifica le tue spese con un tipo di etichetta o molte.',
            configureMultiLevelTags: 'Configura il tuo elenco di tag per la classificazione multi-livello.',
            importMultiLevelTagsSupportingText: `Ecco un'anteprima dei tuoi tag. Se tutto sembra a posto, clicca qui sotto per importarli.`,
            importMultiLevelTags: {
                firstRowTitle: 'La prima riga è il titolo per ogni elenco di tag',
                independentTags: 'Questi sono tag indipendenti',
                glAdjacentColumn: "C'è un codice GL nella colonna adiacente",
            },
            tagLevel: {
                singleLevel: 'Singolo livello di tag',
                multiLevel: 'Tag multi-livello',
            },
            switchSingleToMultiLevelTagWarning: {
                title: 'Cambia i livelli dei tag',
                prompt1: 'Cambiare i livelli dei tag cancellerà tutti i tag attuali.',
                prompt2: 'Ti suggeriamo prima di',
                prompt3: 'scarica un backup',
                prompt4: 'esportando i tuoi tag.',
                prompt5: 'Scopri di più',
                prompt6: 'about tag levels.',
            },
            importedTagsMessage: ({columnCounts}: ImportedTagsMessageParams) =>
                `Abbiamo trovato *${columnCounts} colonne* nel tuo foglio di calcolo. Seleziona *Nome* accanto alla colonna che contiene i nomi dei tag. Puoi anche selezionare *Abilitato* accanto alla colonna che imposta lo stato dei tag.`,
            cannotDeleteOrDisableAllTags: {
                title: 'Impossibile eliminare o disabilitare tutti i tag',
                description: `Almeno un tag deve rimanere abilitato perché il tuo spazio di lavoro richiede tag.`,
            },
            cannotMakeAllTagsOptional: {
                title: 'Impossibile rendere tutti i tag opzionali',
                description: `Almeno un tag deve rimanere obbligatorio perché le impostazioni del tuo spazio di lavoro richiedono tag.`,
            },
            tagCount: () => ({
                one: '1 giorno',
                other: (count: number) => `${count} Tag`,
            }),
        },
        taxes: {
            subtitle: 'Aggiungi nomi delle tasse, aliquote e imposta predefiniti.',
            addRate: 'Aggiungi tariffa',
            workspaceDefault: 'Valuta predefinita del workspace',
            foreignDefault: 'Valuta estera predefinita',
            customTaxName: 'Nome tassa personalizzato',
            value: 'Valore',
            taxReclaimableOn: 'Imposta recuperabile su',
            taxRate: 'Aliquota fiscale',
            findTaxRate: "Trova l'aliquota fiscale",
            error: {
                taxRateAlreadyExists: 'Questo nome fiscale è già in uso',
                taxCodeAlreadyExists: 'Questo codice fiscale è già in uso',
                valuePercentageRange: 'Si prega di inserire una percentuale valida tra 0 e 100',
                customNameRequired: 'È richiesto un nome personalizzato per la tassa',
                deleteFailureMessage: "Si è verificato un errore durante l'eliminazione dell'aliquota fiscale. Riprova o chiedi aiuto a Concierge.",
                updateFailureMessage: "Si è verificato un errore durante l'aggiornamento dell'aliquota fiscale. Riprova o chiedi aiuto a Concierge.",
                createFailureMessage: "Si è verificato un errore durante la creazione dell'aliquota fiscale. Riprova o chiedi aiuto a Concierge.",
                updateTaxClaimableFailureMessage: "La parte recuperabile deve essere inferiore all'importo della tariffa di distanza.",
            },
            deleteTaxConfirmation: 'Sei sicuro di voler eliminare questa tassa?',
            deleteMultipleTaxConfirmation: ({taxAmount}: TaxAmountParams) => `Sei sicuro di voler eliminare le tasse di ${taxAmount}?`,
            actions: {
                delete: 'Elimina tariffa',
                deleteMultiple: 'Elimina tariffe',
                enable: 'Abilita tariffa',
                disable: 'Disabilita tariffa',
                enableTaxRates: () => ({
                    one: 'Abilita tariffa',
                    other: 'Abilita tariffe',
                }),
                disableTaxRates: () => ({
                    one: 'Disabilita tariffa',
                    other: 'Disabilita tariffe',
                }),
            },
            importedFromAccountingSoftware: 'Le tasse sottostanti sono importate dal tuo',
            taxCode: 'Codice fiscale',
            updateTaxCodeFailureMessage: "Si è verificato un errore durante l'aggiornamento del codice fiscale, riprova.",
        },
        emptyWorkspace: {
            title: "Crea un'area di lavoro",
            subtitle: 'Crea uno spazio di lavoro per tracciare le ricevute, rimborsare le spese, gestire i viaggi, inviare fatture e altro ancora, tutto alla velocità della chat.',
            createAWorkspaceCTA: 'Inizia',
            features: {
                trackAndCollect: 'Traccia e raccogli ricevute',
                reimbursements: 'Rimborsare i dipendenti',
                companyCards: 'Gestisci carte aziendali',
            },
            notFound: 'Nessun workspace trovato',
            description: 'Le stanze sono un ottimo posto per discutere e lavorare con più persone. Per iniziare a collaborare, crea o unisciti a un workspace.',
        },
        new: {
            newWorkspace: 'Nuovo spazio di lavoro',
            getTheExpensifyCardAndMore: 'Ottieni la Expensify Card e altro ancora',
            confirmWorkspace: 'Conferma Workspace',
            myGroupWorkspace: ({workspaceNumber}: {workspaceNumber?: number}) => `Il mio spazio di lavoro di gruppo${workspaceNumber ? ` ${workspaceNumber}` : ''}`,
            workspaceName: ({userName, workspaceNumber}: NewWorkspaceNameParams) => `Spazio di lavoro di ${userName}${workspaceNumber ? ` ${workspaceNumber}` : ''}`,
        },
        people: {
            genericFailureMessage: 'Si è verificato un errore durante la rimozione di un membro dallo spazio di lavoro, per favore riprova.',
            removeMembersPrompt: ({memberName}: {memberName: string}) => ({
                one: `Sei sicuro di voler rimuovere ${memberName}?`,
                other: 'Sei sicuro di voler rimuovere questi membri?',
            }),
            removeMembersWarningPrompt: ({memberName, ownerName}: RemoveMembersWarningPrompt) =>
                `${memberName} è un approvatore in questo spazio di lavoro. Quando smetti di condividere questo spazio di lavoro con loro, li sostituiremo nel flusso di approvazione con il proprietario dello spazio di lavoro, ${ownerName}`,
            removeMembersTitle: () => ({
                one: 'Rimuovi membro',
                other: 'Rimuovi membri',
            }),
            findMember: 'Trova membro',
            removeWorkspaceMemberButtonTitle: "Rimuovi dall'area di lavoro",
            removeGroupMemberButtonTitle: 'Rimuovi dal gruppo',
            removeRoomMemberButtonTitle: 'Rimuovi dalla chat',
            removeMemberPrompt: ({memberName}: RemoveMemberPromptParams) => `Sei sicuro di voler rimuovere ${memberName}?`,
            removeMemberTitle: 'Rimuovi membro',
            transferOwner: 'Trasferisci proprietario',
            makeMember: 'Rendi membro',
            makeAdmin: 'Rendi amministratore',
            makeAuditor: 'Crea revisore contabile',
            selectAll: 'Seleziona tutto',
            error: {
                genericAdd: "Si è verificato un problema nell'aggiungere questo membro dello spazio di lavoro",
                cannotRemove: 'Non puoi rimuovere te stesso o il proprietario dello spazio di lavoro',
                genericRemove: 'Si è verificato un problema durante la rimozione di quel membro del workspace',
            },
            addedWithPrimary: 'Alcuni membri sono stati aggiunti con i loro accessi principali.',
            invitedBySecondaryLogin: ({secondaryLogin}: SecondaryLoginParams) => `Aggiunto da login secondario ${secondaryLogin}.`,
            membersListTitle: 'Directory di tutti i membri del workspace.',
            importMembers: 'Importa membri',
        },
        card: {
            getStartedIssuing: 'Inizia emettendo la tua prima carta virtuale o fisica.',
            issueCard: 'Emetti carta',
            issueNewCard: {
                whoNeedsCard: 'Chi ha bisogno di una carta?',
                findMember: 'Trova membro',
                chooseCardType: 'Scegli un tipo di carta',
                physicalCard: 'Carta fisica',
                physicalCardDescription: 'Ottimo per chi spende frequentemente',
                virtualCard: 'Carta virtuale',
                virtualCardDescription: 'Istantaneo e flessibile',
                chooseLimitType: 'Scegli un tipo di limite',
                smartLimit: 'Limite Intelligente',
                smartLimitDescription: "Spendere fino a un certo importo prima di richiedere l'approvazione",
                monthly: 'Mensile',
                monthlyDescription: 'Spendere fino a un certo importo al mese',
                fixedAmount: 'Importo fisso',
                fixedAmountDescription: 'Spendere fino a un certo importo una volta sola',
                setLimit: 'Imposta un limite',
                cardLimitError: 'Inserisci un importo inferiore a $21,474,836',
                giveItName: 'Dagli un nome',
                giveItNameInstruction: "Rendila abbastanza unica da distinguerla dalle altre carte. Casi d'uso specifici sono ancora meglio!",
                cardName: 'Nome della carta',
                letsDoubleCheck: 'Verifichiamo che tutto sia corretto.',
                willBeReady: 'Questa carta sarà pronta per essere utilizzata immediatamente.',
                cardholder: 'Titolare della carta',
                cardType: 'Tipo di carta',
                limit: 'Limite',
                limitType: 'Tipo di limite',
                name: 'Nome',
            },
            deactivateCardModal: {
                deactivate: 'Disattiva',
                deactivateCard: 'Disattiva carta',
                deactivateConfirmation: 'Disattivare questa carta rifiuterà tutte le transazioni future e non potrà essere annullato.',
            },
        },
        accounting: {
            settings: 'impostazioni',
            title: 'Connessioni',
            subtitle:
                'Connettiti al tuo sistema contabile per codificare le transazioni con il tuo piano dei conti, abbinare automaticamente i pagamenti e mantenere le tue finanze sincronizzate.',
            qbo: 'QuickBooks Online',
            qbd: 'QuickBooks Desktop',
            xero: 'Xero',
            netsuite: 'NetSuite',
            intacct: 'Sage Intacct',
            sap: 'SAP',
            oracle: 'Oracle',
            microsoftDynamics: 'Microsoft Dynamics',
            talkYourOnboardingSpecialist: 'Chatta con il tuo specialista di configurazione.',
            talkYourAccountManager: 'Chatta con il tuo account manager.',
            talkToConcierge: 'Chatta con Concierge.',
            needAnotherAccounting: 'Hai bisogno di un altro software di contabilità?',
            connectionName: ({connectionName}: ConnectionNameParams) => {
                switch (connectionName) {
                    case CONST.POLICY.CONNECTIONS.NAME.QBO:
                        return 'QuickBooks Online';
                    case CONST.POLICY.CONNECTIONS.NAME.XERO:
                        return 'Xero';
                    case CONST.POLICY.CONNECTIONS.NAME.NETSUITE:
                        return 'NetSuite';
                    case CONST.POLICY.CONNECTIONS.NAME.SAGE_INTACCT:
                        return 'Sage Intacct';
                    default: {
                        return '';
                    }
                }
            },
            errorODIntegration: "C'è un errore con una connessione che è stata impostata in Expensify Classic.",
            goToODToFix: 'Vai su Expensify Classic per risolvere questo problema.',
            goToODToSettings: 'Vai su Expensify Classic per gestire le tue impostazioni.',
            setup: 'Connetti',
            lastSync: ({relativeDate}: LastSyncAccountingParams) => `Ultima sincronizzazione ${relativeDate}`,
            notSync: 'Non sincronizzato',
            import: 'Importa',
            export: 'Esporta',
            advanced: 'Avanzato',
            other: 'Altro',
            syncNow: 'Sincronizza ora',
            disconnect: 'Disconnetti',
            reinstall: 'Reinstalla connettore',
            disconnectTitle: ({connectionName}: OptionalParam<ConnectionNameParams> = {}) => {
                const integrationName =
                    connectionName && CONST.POLICY.CONNECTIONS.NAME_USER_FRIENDLY[connectionName] ? CONST.POLICY.CONNECTIONS.NAME_USER_FRIENDLY[connectionName] : 'integrazione';
                return `Disconnetti ${integrationName}`;
            },
            connectTitle: ({connectionName}: ConnectionNameParams) => `Connetti ${CONST.POLICY.CONNECTIONS.NAME_USER_FRIENDLY[connectionName] ?? 'integrazione contabile'}`,
            syncError: ({connectionName}: ConnectionNameParams) => {
                switch (connectionName) {
                    case CONST.POLICY.CONNECTIONS.NAME.QBO:
                        return 'Impossibile connettersi a QuickBooks Online';
                    case CONST.POLICY.CONNECTIONS.NAME.XERO:
                        return 'Impossibile connettersi a Xero';
                    case CONST.POLICY.CONNECTIONS.NAME.NETSUITE:
                        return 'Impossibile connettersi a NetSuite';
                    case CONST.POLICY.CONNECTIONS.NAME.QBD:
                        return 'Impossibile connettersi a QuickBooks Desktop';
                    default: {
                        return "Impossibile connettersi all'integrazione";
                    }
                }
            },
            accounts: 'Piano dei conti',
            taxes: 'Tasse',
            imported: 'Importato',
            notImported: 'Non importato',
            importAsCategory: 'Importato come categorie',
            importTypes: {
                [CONST.INTEGRATION_ENTITY_MAP_TYPES.IMPORTED]: 'Importato',
                [CONST.INTEGRATION_ENTITY_MAP_TYPES.TAG]: 'Importato come tag',
                [CONST.INTEGRATION_ENTITY_MAP_TYPES.DEFAULT]: 'Importato',
                [CONST.INTEGRATION_ENTITY_MAP_TYPES.NOT_IMPORTED]: 'Non importato',
                [CONST.INTEGRATION_ENTITY_MAP_TYPES.NONE]: 'Non importato',
                [CONST.INTEGRATION_ENTITY_MAP_TYPES.REPORT_FIELD]: 'Importato come campi del report',
                [CONST.INTEGRATION_ENTITY_MAP_TYPES.NETSUITE_DEFAULT]: 'Impostazione predefinita dipendente NetSuite',
            },
            disconnectPrompt: ({connectionName}: OptionalParam<ConnectionNameParams> = {}) => {
                const integrationName =
                    connectionName && CONST.POLICY.CONNECTIONS.NAME_USER_FRIENDLY[connectionName] ? CONST.POLICY.CONNECTIONS.NAME_USER_FRIENDLY[connectionName] : 'questa integrazione';
                return `Sei sicuro di voler disconnettere ${integrationName}?`;
            },
            connectPrompt: ({connectionName}: ConnectionNameParams) =>
                `Sei sicuro di voler connettere ${CONST.POLICY.CONNECTIONS.NAME_USER_FRIENDLY[connectionName] ?? 'questa integrazione contabile'}? Questo rimuoverà tutte le connessioni contabili esistenti.`,
            enterCredentials: 'Inserisci le tue credenziali',
            connections: {
                syncStageName: ({stage}: SyncStageNameConnectionsParams) => {
                    switch (stage) {
                        case 'quickbooksOnlineImportCustomers':
                        case 'quickbooksDesktopImportCustomers':
                            return 'Importazione dei clienti';
                        case 'quickbooksOnlineImportEmployees':
                        case 'netSuiteSyncImportEmployees':
                        case 'intacctImportEmployees':
                        case 'quickbooksDesktopImportEmployees':
                            return 'Importazione dipendenti';
                        case 'quickbooksOnlineImportAccounts':
                        case 'quickbooksDesktopImportAccounts':
                            return 'Importazione degli account';
                        case 'quickbooksOnlineImportClasses':
                        case 'quickbooksDesktopImportClasses':
                            return 'Importazione delle classi';
                        case 'quickbooksOnlineImportLocations':
                            return 'Importazione di località';
                        case 'quickbooksOnlineImportProcessing':
                            return 'Elaborazione dei dati importati';
                        case 'quickbooksOnlineSyncBillPayments':
                        case 'intacctImportSyncBillPayments':
                            return 'Sincronizzazione dei report rimborsati e dei pagamenti delle fatture';
                        case 'quickbooksOnlineSyncTaxCodes':
                            return 'Importazione dei codici fiscali';
                        case 'quickbooksOnlineCheckConnection':
                            return 'Verifica connessione QuickBooks Online';
                        case 'quickbooksOnlineImportMain':
                            return 'Importazione dei dati di QuickBooks Online';
                        case 'startingImportXero':
                            return 'Importazione dei dati Xero';
                        case 'startingImportQBO':
                            return 'Importazione dei dati di QuickBooks Online';
                        case 'startingImportQBD':
                        case 'quickbooksDesktopImportMore':
                            return 'Importazione dei dati di QuickBooks Desktop';
                        case 'quickbooksDesktopImportTitle':
                            return "Titolo dell'importazione";
                        case 'quickbooksDesktopImportApproveCertificate':
                            return 'Importazione certificato di approvazione';
                        case 'quickbooksDesktopImportDimensions':
                            return 'Importazione delle dimensioni';
                        case 'quickbooksDesktopImportSavePolicy':
                            return 'Importazione della politica di salvataggio';
                        case 'quickbooksDesktopWebConnectorReminder':
                            return 'Ancora in fase di sincronizzazione dei dati con QuickBooks... Assicurati che il Web Connector sia in esecuzione';
                        case 'quickbooksOnlineSyncTitle':
                            return 'Sincronizzazione dei dati di QuickBooks Online';
                        case 'quickbooksOnlineSyncLoadData':
                        case 'xeroSyncStep':
                        case 'intacctImportData':
                            return 'Caricamento dei dati';
                        case 'quickbooksOnlineSyncApplyCategories':
                            return 'Aggiornamento delle categorie';
                        case 'quickbooksOnlineSyncApplyCustomers':
                            return 'Aggiornamento clienti/progetti';
                        case 'quickbooksOnlineSyncApplyEmployees':
                            return "Aggiornamento dell'elenco delle persone";
                        case 'quickbooksOnlineSyncApplyClassesLocations':
                            return 'Aggiornamento dei campi del report';
                        case 'jobDone':
                            return 'In attesa che i dati importati vengano caricati';
                        case 'xeroSyncImportChartOfAccounts':
                            return 'Sincronizzazione del piano dei conti';
                        case 'xeroSyncImportCategories':
                            return 'Sincronizzazione delle categorie';
                        case 'xeroSyncImportCustomers':
                            return 'Sincronizzazione dei clienti';
                        case 'xeroSyncXeroReimbursedReports':
                            return 'Contrassegnare i report di Expensify come rimborsati';
                        case 'xeroSyncExpensifyReimbursedReports':
                            return 'Contrassegnare le fatture e le ricevute di Xero come pagate';
                        case 'xeroSyncImportTrackingCategories':
                            return 'Sincronizzazione delle categorie di tracciamento';
                        case 'xeroSyncImportBankAccounts':
                            return 'Sincronizzazione dei conti bancari';
                        case 'xeroSyncImportTaxRates':
                            return 'Sincronizzazione delle aliquote fiscali';
                        case 'xeroCheckConnection':
                            return 'Verifica connessione Xero';
                        case 'xeroSyncTitle':
                            return 'Sincronizzazione dei dati Xero';
                        case 'netSuiteSyncConnection':
                            return 'Inizializzazione della connessione a NetSuite';
                        case 'netSuiteSyncCustomers':
                            return 'Importazione dei clienti';
                        case 'netSuiteSyncInitData':
                            return 'Recupero dati da NetSuite';
                        case 'netSuiteSyncImportTaxes':
                            return 'Importazione delle tasse';
                        case 'netSuiteSyncImportItems':
                            return 'Importazione degli articoli';
                        case 'netSuiteSyncData':
                            return 'Importazione dei dati in Expensify';
                        case 'netSuiteSyncAccounts':
                            return 'Sincronizzazione degli account';
                        case 'netSuiteSyncCurrencies':
                            return 'Sincronizzazione delle valute';
                        case 'netSuiteSyncCategories':
                            return 'Sincronizzazione delle categorie';
                        case 'netSuiteSyncReportFields':
                            return 'Importazione dei dati come campi del report di Expensify';
                        case 'netSuiteSyncTags':
                            return 'Importazione dei dati come tag di Expensify';
                        case 'netSuiteSyncUpdateConnectionData':
                            return 'Aggiornamento delle informazioni di connessione';
                        case 'netSuiteSyncNetSuiteReimbursedReports':
                            return 'Contrassegnare i report di Expensify come rimborsati';
                        case 'netSuiteSyncExpensifyReimbursedReports':
                            return 'Contrassegnare le fatture e le bollette di NetSuite come pagate';
                        case 'netSuiteImportVendorsTitle':
                            return 'Importazione fornitori';
                        case 'netSuiteImportCustomListsTitle':
                            return 'Importazione di elenchi personalizzati';
                        case 'netSuiteSyncImportCustomLists':
                            return 'Importazione di elenchi personalizzati';
                        case 'netSuiteSyncImportSubsidiaries':
                            return 'Importazione di filiali';
                        case 'netSuiteSyncImportVendors':
                        case 'quickbooksDesktopImportVendors':
                            return 'Importazione fornitori';
                        case 'intacctCheckConnection':
                            return 'Verifica connessione Sage Intacct';
                        case 'intacctImportDimensions':
                            return 'Importazione delle dimensioni di Sage Intacct';
                        case 'intacctImportTitle':
                            return 'Importazione dei dati Sage Intacct';
                        default: {
                            // eslint-disable-next-line @typescript-eslint/restrict-template-expressions
                            return `Traduzione mancante per la fase: ${stage}`;
                        }
                    }
                },
            },
            preferredExporter: 'Esportatore preferito',
            exportPreferredExporterNote:
                "L'esportatore preferito può essere qualsiasi amministratore dello spazio di lavoro, ma deve anche essere un amministratore di dominio se imposti conti di esportazione diversi per singole carte aziendali nelle impostazioni del dominio.",
            exportPreferredExporterSubNote: "Una volta impostato, l'esportatore preferito vedrà i report per l'esportazione nel proprio account.",
            exportAs: 'Esporta come',
            exportOutOfPocket: 'Esporta le spese anticipate come',
            exportCompanyCard: 'Esporta le spese della carta aziendale come',
            exportDate: 'Data di esportazione',
            defaultVendor: 'Fornitore predefinito',
            autoSync: 'Sincronizzazione automatica',
            autoSyncDescription: 'Sincronizza automaticamente NetSuite ed Expensify ogni giorno. Esporta il report finalizzato in tempo reale.',
            reimbursedReports: 'Sincronizza i rapporti rimborsati',
            cardReconciliation: 'Riconciliazione della carta',
            reconciliationAccount: 'Conto di riconciliazione',
            continuousReconciliation: 'Riconciliazione Continua',
            saveHoursOnReconciliation:
                'Risparmia ore di riconciliazione ogni periodo contabile facendo riconciliare continuamente a Expensify gli estratti conto e i regolamenti della Expensify Card per tuo conto.',
            enableContinuousReconciliation: 'Per abilitare la Riconciliazione Continua, si prega di abilitare',
            chooseReconciliationAccount: {
                chooseBankAccount: 'Scegli il conto bancario su cui verranno riconciliati i pagamenti della tua carta Expensify.',
                accountMatches: 'Assicurati che questo account corrisponda al tuo',
                settlementAccount: 'Conto di regolamento della carta Expensify',
                reconciliationWorks: ({lastFourPAN}: ReconciliationWorksParams) => `(termine con ${lastFourPAN}) affinché la Riconciliazione Continua funzioni correttamente.`,
            },
        },
        export: {
            notReadyHeading: "Non pronto per l'esportazione",
            notReadyDescription:
                'I rapporti di spesa in bozza o in sospeso non possono essere esportati nel sistema contabile. Si prega di approvare o pagare queste spese prima di esportarle.',
        },
        invoices: {
            sendInvoice: 'Invia fattura',
            sendFrom: 'Invia da',
            invoicingDetails: 'Dettagli di fatturazione',
            invoicingDetailsDescription: 'Queste informazioni appariranno sulle tue fatture.',
            companyName: "Nome dell'azienda",
            companyWebsite: "Sito web dell'azienda",
            paymentMethods: {
                personal: 'Personale',
                business: 'Business',
                chooseInvoiceMethod: 'Scegli un metodo di pagamento qui sotto:',
                payingAsIndividual: 'Pagare come individuo',
                payingAsBusiness: "Pagare come un'azienda",
            },
            invoiceBalance: 'Saldo fattura',
            invoiceBalanceSubtitle:
                'Questo è il tuo saldo attuale derivante dalla riscossione dei pagamenti delle fatture. Verrà trasferito automaticamente sul tuo conto bancario se ne hai aggiunto uno.',
            bankAccountsSubtitle: 'Aggiungi un conto bancario per effettuare e ricevere pagamenti delle fatture.',
        },
        invite: {
            member: 'Invita membro',
            members: 'Invita membri',
            invitePeople: 'Invita nuovi membri',
            genericFailureMessage: "Si è verificato un errore durante l'invito del membro allo spazio di lavoro. Per favore, riprova.",
            pleaseEnterValidLogin: `Assicurati che l'email o il numero di telefono siano validi (ad es. ${CONST.EXAMPLE_PHONE_NUMBER}).`,
            user: 'utente',
            users: 'utenti',
            invited: 'invitato',
            removed: 'rimosso',
            to: 'a',
            from: 'da',
        },
        inviteMessage: {
            confirmDetails: 'Conferma i dettagli',
            inviteMessagePrompt: 'Rendi il tuo invito ancora più speciale aggiungendo un messaggio qui sotto!',
            personalMessagePrompt: 'Messaggio',
            genericFailureMessage: "Si è verificato un errore durante l'invito del membro allo spazio di lavoro. Per favore, riprova.",
            inviteNoMembersError: 'Seleziona almeno un membro da invitare',
            joinRequest: ({user, workspaceName}: {user: string; workspaceName: string}) => `${user} ha richiesto di unirsi a ${workspaceName}`,
        },
        distanceRates: {
            oopsNotSoFast: 'Ops! Non così in fretta...',
            workspaceNeeds: 'Un workspace necessita di almeno una tariffa di distanza abilitata.',
            distance: 'Distanza',
            centrallyManage: 'Gestisci centralmente le tariffe, traccia in miglia o chilometri e imposta una categoria predefinita.',
            rate: 'Valuta',
            addRate: 'Aggiungi tariffa',
            findRate: 'Trova tariffa',
            trackTax: 'Traccia imposta',
            deleteRates: () => ({
                one: 'Elimina tariffa',
                other: 'Elimina tariffe',
            }),
            enableRates: () => ({
                one: 'Abilita tariffa',
                other: 'Abilita tariffe',
            }),
            disableRates: () => ({
                one: 'Disabilita tariffa',
                other: 'Disabilita tariffe',
            }),
            enableRate: 'Abilita tariffa',
            status: 'Stato',
            unit: 'Unit',
            taxFeatureNotEnabledMessage: 'Le tasse devono essere abilitate nello spazio di lavoro per utilizzare questa funzione. Vai su',
            changePromptMessage: 'per apportare quella modifica.',
            deleteDistanceRate: 'Elimina tariffa distanza',
            areYouSureDelete: () => ({
                one: 'Sei sicuro di voler eliminare questa tariffa?',
                other: 'Sei sicuro di voler eliminare queste tariffe?',
            }),
        },
        editor: {
            descriptionInputLabel: 'Descrizione',
            nameInputLabel: 'Nome',
            typeInputLabel: 'Tipo',
            initialValueInputLabel: 'Valore iniziale',
            nameInputHelpText: 'Questo è il nome che vedrai nel tuo spazio di lavoro.',
            nameIsRequiredError: 'Dovrai dare un nome al tuo spazio di lavoro',
            currencyInputLabel: 'Valuta predefinita',
            currencyInputHelpText: 'Tutte le spese in questo spazio di lavoro saranno convertite in questa valuta.',
            currencyInputDisabledText: ({currency}: CurrencyInputDisabledTextParams) =>
                `La valuta predefinita non può essere modificata perché questo spazio di lavoro è collegato a un conto bancario in ${currency}.`,
            save: 'Salva',
            genericFailureMessage: "Si è verificato un errore durante l'aggiornamento dello spazio di lavoro. Per favore riprova.",
            avatarUploadFailureMessage: "Si è verificato un errore durante il caricamento dell'avatar. Per favore riprova.",
            addressContext: 'È necessario un indirizzo Workspace per abilitare Expensify Travel. Si prega di inserire un indirizzo associato alla tua attività.',
        },
        bankAccount: {
            continueWithSetup: 'Continua configurazione',
            youAreAlmostDone:
                'Hai quasi finito di configurare il tuo conto bancario, il che ti permetterà di emettere carte aziendali, rimborsare spese, riscuotere fatture e pagare bollette.',
            streamlinePayments: 'Ottimizza i pagamenti',
            connectBankAccountNote: 'Nota: I conti bancari personali non possono essere utilizzati per i pagamenti negli spazi di lavoro.',
            oneMoreThing: "Un'altra cosa!",
            allSet: 'Tutto pronto!',
            accountDescriptionWithCards: 'Questo conto bancario sarà utilizzato per emettere carte aziendali, rimborsare spese, riscuotere fatture e pagare bollette.',
            letsFinishInChat: 'Finisciamo in chat!',
            finishInChat: 'Termina in chat',
            almostDone: 'Quasi finito!',
            disconnectBankAccount: 'Disconnetti conto bancario',
            startOver: 'Ricomincia',
            updateDetails: 'Aggiorna dettagli',
            yesDisconnectMyBankAccount: 'Sì, disconnetti il mio conto bancario',
            yesStartOver: 'Sì, ricomincia',
            disconnectYour: 'Disconnetti il tuo',
            bankAccountAnyTransactions: 'conto bancario. Qualsiasi transazione in sospeso per questo conto verrà comunque completata.',
            clearProgress: 'Ricominciando si cancellerà il progresso che hai fatto finora.',
            areYouSure: 'Sei sicuro?',
            workspaceCurrency: 'Valuta del workspace',
            updateCurrencyPrompt:
                'Sembra che il tuo spazio di lavoro sia attualmente impostato su una valuta diversa da USD. Clicca il pulsante qui sotto per aggiornare la tua valuta a USD ora.',
            updateToUSD: 'Aggiorna a USD',
            updateWorkspaceCurrency: 'Aggiorna la valuta dello spazio di lavoro',
            workspaceCurrencyNotSupported: "Valuta dell'area di lavoro non supportata",
            yourWorkspace: 'La tua area di lavoro è impostata su una valuta non supportata. Visualizza il',
            listOfSupportedCurrencies: 'elenco delle valute supportate',
        },
        changeOwner: {
            changeOwnerPageTitle: 'Trasferisci proprietario',
            addPaymentCardTitle: 'Inserisci la tua carta di pagamento per trasferire la proprietà',
            addPaymentCardButtonText: 'Accetta i termini e aggiungi una carta di pagamento',
            addPaymentCardReadAndAcceptTextPart1: 'Leggi e accetta',
            addPaymentCardReadAndAcceptTextPart2: 'politica per aggiungere la tua carta',
            addPaymentCardTerms: 'termini',
            addPaymentCardPrivacy: 'privacy',
            addPaymentCardAnd: '&',
            addPaymentCardPciCompliant: 'Conforme a PCI-DSS',
            addPaymentCardBankLevelEncrypt: 'Crittografia a livello bancario',
            addPaymentCardRedundant: 'Infrastruttura ridondante',
            addPaymentCardLearnMore: 'Scopri di più sui nostri',
            addPaymentCardSecurity: 'sicurezza',
            amountOwedTitle: 'Saldo in sospeso',
            amountOwedButtonText: 'OK',
            amountOwedText: 'Questo account ha un saldo in sospeso da un mese precedente.\n\nVuoi saldare il saldo e assumere la gestione della fatturazione di questo spazio di lavoro?',
            ownerOwesAmountTitle: 'Saldo in sospeso',
            ownerOwesAmountButtonText: 'Trasferisci saldo',
            ownerOwesAmountText: ({email, amount}: OwnerOwesAmountParams) =>
                `L'account che possiede questo workspace (${email}) ha un saldo in sospeso da un mese precedente.\n\nVuoi trasferire questo importo (${amount}) per assumere la fatturazione di questo workspace? La tua carta di pagamento verrà addebitata immediatamente.`,
            subscriptionTitle: "Assumere l'abbonamento annuale",
            subscriptionButtonText: 'Trasferisci abbonamento',
            subscriptionText: ({usersCount, finalCount}: ChangeOwnerSubscriptionParams) =>
                `Assumere il controllo di questo spazio di lavoro unirà il suo abbonamento annuale con il tuo abbonamento attuale. Questo aumenterà la dimensione del tuo abbonamento di ${usersCount} membri, portando la nuova dimensione dell'abbonamento a ${finalCount}. Vuoi continuare?`,
            duplicateSubscriptionTitle: 'Avviso di abbonamento duplicato',
            duplicateSubscriptionButtonText: 'Continua',
            duplicateSubscriptionText: ({email, workspaceName}: ChangeOwnerDuplicateSubscriptionParams) =>
                `Sembra che tu stia cercando di assumere la gestione della fatturazione per gli spazi di lavoro di ${email}, ma per farlo devi prima essere un amministratore di tutti i loro spazi di lavoro.\n\nClicca su "Continua" se vuoi solo assumere la gestione della fatturazione per lo spazio di lavoro ${workspaceName}.\n\nSe desideri assumere la gestione della fatturazione per l'intero abbonamento, chiedi loro di aggiungerti come amministratore a tutti i loro spazi di lavoro prima di prendere in carico la fatturazione.`,
            hasFailedSettlementsTitle: 'Impossibile trasferire la proprietà',
            hasFailedSettlementsButtonText: 'Capito',
            hasFailedSettlementsText: ({email}: ChangeOwnerHasFailedSettlementsParams) =>
                `Non puoi assumere la gestione della fatturazione perché ${email} ha un saldo scaduto della Expensify Card. Per favore chiedi loro di contattare concierge@expensify.com per risolvere il problema. Successivamente, potrai assumere la gestione della fatturazione per questo workspace.`,
            failedToClearBalanceTitle: 'Impossibile azzerare il saldo',
            failedToClearBalanceButtonText: 'OK',
            failedToClearBalanceText: 'Non siamo riusciti a saldare il saldo. Per favore riprova più tardi.',
            successTitle: 'Woohoo! Tutto pronto.',
            successDescription: 'Ora sei il proprietario di questo spazio di lavoro.',
            errorTitle: 'Ops! Non così in fretta...',
            errorDescriptionPartOne: 'Si è verificato un problema nel trasferimento della proprietà di questo spazio di lavoro. Riprova, oppure',
            errorDescriptionPartTwo: 'contatta Concierge',
            errorDescriptionPartThree: 'per assistenza.',
        },
        exportAgainModal: {
            title: 'Attento!',
            description: ({reportName, connectionName}: ExportAgainModalDescriptionParams) =>
                `I seguenti report sono già stati esportati su ${CONST.POLICY.CONNECTIONS.NAME_USER_FRIENDLY[connectionName]}:\n\n${reportName}\n\nSei sicuro di volerli esportare di nuovo?`,
            confirmText: 'Sì, esporta di nuovo',
            cancelText: 'Annulla',
        },
        upgrade: {
            reportFields: {
                title: 'Campi del rapporto',
                description: `I campi del report ti permettono di specificare dettagli a livello di intestazione, distinti dai tag che si riferiscono alle spese su singoli articoli. Questi dettagli possono includere nomi di progetti specifici, informazioni sui viaggi di lavoro, località e altro ancora.`,
                onlyAvailableOnPlan: 'I campi del report sono disponibili solo nel piano Control, a partire da',
            },
            [CONST.POLICY.CONNECTIONS.NAME.NETSUITE]: {
                title: 'NetSuite',
                description: `Goditi la sincronizzazione automatica e riduci le immissioni manuali con l'integrazione Expensify + NetSuite. Ottieni approfondimenti finanziari dettagliati e in tempo reale con il supporto di segmenti nativi e personalizzati, inclusa la mappatura di progetti e clienti.`,
                onlyAvailableOnPlan: 'La nostra integrazione con NetSuite è disponibile solo con il piano Control, a partire da',
            },
            [CONST.POLICY.CONNECTIONS.NAME.SAGE_INTACCT]: {
                title: 'Sage Intacct',
                description: `Goditi la sincronizzazione automatica e riduci le immissioni manuali con l'integrazione Expensify + Sage Intacct. Ottieni approfondimenti finanziari in tempo reale con dimensioni definite dall'utente, oltre alla codifica delle spese per dipartimento, classe, posizione, cliente e progetto (lavoro).`,
                onlyAvailableOnPlan: 'La nostra integrazione con Sage Intacct è disponibile solo nel piano Control, a partire da',
            },
            [CONST.POLICY.CONNECTIONS.NAME.QBD]: {
                title: 'QuickBooks Desktop',
                description: `Goditi la sincronizzazione automatica e riduci le immissioni manuali con l'integrazione Expensify + QuickBooks Desktop. Ottieni la massima efficienza con una connessione bidirezionale in tempo reale e la codifica delle spese per classe, articolo, cliente e progetto.`,
                onlyAvailableOnPlan: 'La nostra integrazione con QuickBooks Desktop è disponibile solo con il piano Control, a partire da',
            },
            [CONST.UPGRADE_FEATURE_INTRO_MAPPING.approvals.id]: {
                title: 'Approvazioni Avanzate',
                description: `Se desideri aggiungere più livelli di approvazione al processo – o semplicemente assicurarti che le spese più grandi ricevano un ulteriore controllo – ti abbiamo coperto. Le approvazioni avanzate ti aiutano a mettere in atto i controlli giusti a ogni livello, in modo da mantenere sotto controllo le spese del tuo team.`,
                onlyAvailableOnPlan: 'Le approvazioni avanzate sono disponibili solo nel piano Control, che parte da',
            },
            categories: {
                title: 'Categorie',
                description: `Le categorie ti aiutano a organizzare meglio le spese per tenere traccia di dove stai spendendo i tuoi soldi. Usa la nostra lista di categorie suggerite o crea le tue.`,
                onlyAvailableOnPlan: 'Le categorie sono disponibili nel piano Collect, a partire da',
            },
            glCodes: {
                title: 'Codici GL',
                description: `Aggiungi codici GL alle tue categorie e tag per esportare facilmente le spese nei tuoi sistemi di contabilità e gestione stipendi.`,
                onlyAvailableOnPlan: 'I codici GL sono disponibili solo nel piano Control, a partire da',
            },
            glAndPayrollCodes: {
                title: 'Codici GL e Payroll',
                description: `Aggiungi codici GL e Payroll alle tue categorie per esportare facilmente le spese nei tuoi sistemi contabili e di gestione stipendi.`,
                onlyAvailableOnPlan: 'I codici GL e Payroll sono disponibili solo nel piano Control, a partire da',
            },
            taxCodes: {
                title: 'Codici fiscali',
                description: `Aggiungi i codici fiscali alle tue tasse per esportare facilmente le spese nei tuoi sistemi di contabilità e paghe.`,
                onlyAvailableOnPlan: 'I codici fiscali sono disponibili solo nel piano Control, a partire da',
            },
            companyCards: {
                title: 'Carte aziendali illimitate',
                description: `Hai bisogno di aggiungere più feed di carte? Sblocca carte aziendali illimitate per sincronizzare le transazioni da tutti i principali emittenti di carte.`,
                onlyAvailableOnPlan: 'Questo è disponibile solo nel piano Control, a partire da',
            },
            rules: {
                title: 'Regole',
                description: `Le regole funzionano in background e tengono sotto controllo le tue spese, così non devi preoccuparti delle piccole cose.\n\nRichiedi dettagli delle spese come ricevute e descrizioni, imposta limiti e predefiniti, e automatizza approvazioni e pagamenti, tutto in un unico posto.`,
                onlyAvailableOnPlan: 'Le regole sono disponibili solo nel piano Control, a partire da',
            },
            perDiem: {
                title: 'Per diem',
                description:
                    'Il "per diem" è un ottimo modo per mantenere i costi giornalieri conformi e prevedibili ogni volta che i tuoi dipendenti viaggiano. Goditi funzionalità come tariffe personalizzate, categorie predefinite e dettagli più granulari come destinazioni e sottotariffe.',
                onlyAvailableOnPlan: 'I diari sono disponibili solo nel piano Control, a partire da',
            },
            travel: {
                title: 'Viaggio',
                description:
                    'Expensify Travel è una nuova piattaforma aziendale per la prenotazione e la gestione dei viaggi che consente ai membri di prenotare alloggi, voli, trasporti e altro.',
                onlyAvailableOnPlan: 'Il viaggio è disponibile nel piano Collect, a partire da',
            },
            multiLevelTags: {
                title: 'Tag multi-livello',
                description:
                    'I tag multilivello ti aiutano a monitorare le spese con maggiore precisione. Assegna più tag a ciascuna voce, come reparto, cliente o centro di costo, per catturare il contesto completo di ogni spesa. Questo consente report più dettagliati, flussi di lavoro di approvazione ed esportazioni contabili.',
                onlyAvailableOnPlan: 'I tag multilivello sono disponibili solo nel piano Control, a partire da',
            },
            pricing: {
                perActiveMember: 'per membro attivo al mese.',
                perMember: 'per membro al mese.',
            },
            note: {
                upgradeWorkspace: 'Aggiorna il tuo spazio di lavoro per accedere a questa funzione, oppure',
                learnMore: 'scopri di più',
                aboutOurPlans: 'informazioni sui nostri piani e prezzi.',
            },
            upgradeToUnlock: 'Sblocca questa funzione',
            completed: {
                headline: `Hai aggiornato il tuo spazio di lavoro!`,
                successMessage: ({policyName}: ReportPolicyNameParams) => `Hai aggiornato con successo ${policyName} al piano Control!`,
                categorizeMessage: `Hai effettuato con successo l'upgrade a un workspace con il piano Collect. Ora puoi categorizzare le tue spese!`,
                travelMessage: `Hai eseguito con successo l'upgrade a un workspace con il piano Collect. Ora puoi iniziare a prenotare e gestire i viaggi!`,
                viewSubscription: 'Visualizza il tuo abbonamento',
                moreDetails: 'per maggiori dettagli.',
                gotIt: 'Ricevuto, grazie',
            },
            commonFeatures: {
                title: 'Passa al piano Control',
                note: 'Sblocca le nostre funzionalità più potenti, tra cui:',
                benefits: {
                    startsAt: 'Il piano Control parte da',
                    perMember: 'per membro attivo al mese.',
                    learnMore: 'Scopri di più',
                    pricing: 'informazioni sui nostri piani e prezzi.',
                    benefit1: 'Connessioni contabili avanzate (NetSuite, Sage Intacct e altro)',
                    benefit2: 'Regole intelligenti per le spese',
                    benefit3: 'Flussi di lavoro di approvazione multilivello',
                    benefit4: 'Controlli di sicurezza avanzati',
                    toUpgrade: 'Per aggiornare, fai clic',
                    selectWorkspace: 'seleziona uno spazio di lavoro e cambia il tipo di piano in',
                },
            },
        },
        downgrade: {
            commonFeatures: {
                title: 'Effettua il downgrade al piano Collect',
                note: "Se effettui il downgrade, perderai l'accesso a queste funzionalità e altro ancora:",
                benefits: {
                    note: "Per un confronto completo dei nostri piani, dai un'occhiata al nostro",
                    pricingPage: 'pagina dei prezzi',
                    confirm: 'Sei sicuro di voler effettuare il downgrade e rimuovere le tue configurazioni?',
                    warning: 'Questo non può essere annullato.',
                    benefit1: 'Connessioni contabili (eccetto QuickBooks Online e Xero)',
                    benefit2: 'Regole intelligenti per le spese',
                    benefit3: 'Flussi di lavoro di approvazione multilivello',
                    benefit4: 'Controlli di sicurezza avanzati',
                    headsUp: 'Attenzione!',
                    multiWorkspaceNote:
                        'Dovrai eseguire il downgrade di tutti i tuoi spazi di lavoro prima del tuo primo pagamento mensile per iniziare un abbonamento al tasso Collect. Clicca',
                    selectStep: '> seleziona ogni spazio di lavoro > cambia il tipo di piano in',
                },
            },
            completed: {
                headline: 'Il tuo spazio di lavoro è stato declassato',
                description: 'Hai altri spazi di lavoro nel piano Control. Per essere fatturato al tasso Collect, devi eseguire il downgrade di tutti gli spazi di lavoro.',
                gotIt: 'Ricevuto, grazie',
            },
        },
        payAndDowngrade: {
            title: 'Paga e declassa',
            headline: 'Il tuo pagamento finale',
            description1: 'La tua fattura finale per questo abbonamento sarà',
            description2: ({date}: DateParams) => `Vedi il tuo dettaglio qui sotto per ${date}:`,
            subscription:
                'Attenzione! Questa azione terminerà il tuo abbonamento a Expensify, eliminerà questo spazio di lavoro e rimuoverà tutti i membri dello spazio di lavoro. Se desideri mantenere questo spazio di lavoro e rimuovere solo te stesso, fai in modo che un altro amministratore si occupi prima della fatturazione.',
            genericFailureMessage: 'Si è verificato un errore durante il pagamento della tua fattura. Per favore riprova.',
        },
        restrictedAction: {
            restricted: 'Restricted',
            actionsAreCurrentlyRestricted: ({workspaceName}: ActionsAreCurrentlyRestricted) => `Le azioni nello spazio di lavoro ${workspaceName} sono attualmente limitate`,
            workspaceOwnerWillNeedToAddOrUpdatePaymentCard: ({workspaceOwnerName}: WorkspaceOwnerWillNeedToAddOrUpdatePaymentCardParams) =>
                `Il proprietario dello spazio di lavoro, ${workspaceOwnerName}, dovrà aggiungere o aggiornare la carta di pagamento registrata per sbloccare la nuova attività dello spazio di lavoro.`,
            youWillNeedToAddOrUpdatePaymentCard: 'Dovrai aggiungere o aggiornare la carta di pagamento registrata per sbloccare la nuova attività dello spazio di lavoro.',
            addPaymentCardToUnlock: 'Aggiungi una carta di pagamento per sbloccare!',
            addPaymentCardToContinueUsingWorkspace: 'Aggiungi una carta di pagamento per continuare a utilizzare questo spazio di lavoro',
            pleaseReachOutToYourWorkspaceAdmin: "Si prega di contattare l'amministratore del proprio spazio di lavoro per qualsiasi domanda.",
            chatWithYourAdmin: 'Chatta con il tuo amministratore',
            chatInAdmins: 'Chatta in #admins',
            addPaymentCard: 'Aggiungi carta di pagamento',
        },
        rules: {
            individualExpenseRules: {
                title: 'Spese',
                subtitle: 'Imposta controlli di spesa e predefiniti per le singole spese. Puoi anche creare regole per',
                receiptRequiredAmount: 'Importo richiesto della ricevuta',
                receiptRequiredAmountDescription: 'Richiedi ricevute quando la spesa supera questo importo, a meno che non sia derogato da una regola di categoria.',
                maxExpenseAmount: 'Importo massimo spesa',
                maxExpenseAmountDescription: 'Contrassegna la spesa che supera questo importo, a meno che non sia sostituita da una regola di categoria.',
                maxAge: 'Età massima',
                maxExpenseAge: 'Età massima della spesa',
                maxExpenseAgeDescription: 'Contrassegna le spese più vecchie di un determinato numero di giorni.',
                maxExpenseAgeDays: () => ({
                    one: '1 giorno',
                    other: (count: number) => `${count} giorni`,
                }),
                billableDefault: 'Predefinito fatturabile',
                billableDefaultDescription:
                    'Scegli se le spese in contanti e con carta di credito devono essere fatturabili per impostazione predefinita. Le spese fatturabili sono abilitate o disabilitate in',
                billable: 'Fatturabile',
                billableDescription: 'Le spese sono più spesso riaddebitate ai clienti.',
                nonBillable: 'Non-fatturabile',
                nonBillableDescription: 'Le spese sono occasionalmente riaddebitate ai clienti.',
                eReceipts: 'eReceipts',
                eReceiptsHint: 'Gli eReceipts sono creati automaticamente',
                eReceiptsHintLink: 'per la maggior parte delle transazioni di credito in USD',
                attendeeTracking: 'Monitoraggio dei partecipanti',
                attendeeTrackingHint: 'Tieni traccia del costo per persona per ogni spesa.',
                prohibitedDefaultDescription:
                    "Segnala tutte le ricevute in cui compaiono alcolici, giochi d'azzardo o altri articoli vietati. Le spese con ricevute in cui compaiono questi articoli richiederanno una revisione manuale.",
                prohibitedExpenses: 'Spese vietate',
                alcohol: 'Alcol',
                hotelIncidentals: 'Extra alberghieri',
                gambling: "Gioco d'azzardo",
                tobacco: 'Tabacco',
                adultEntertainment: 'Intrattenimento per adulti',
            },
            expenseReportRules: {
                examples: 'Esempi:',
                title: 'Report di spesa',
                subtitle: 'Automatizza la conformità, le approvazioni e il pagamento dei report di spesa.',
                customReportNamesSubtitle: 'Personalizza i titoli dei report utilizzando il nostro',
                customNameTitle: 'Titolo predefinito del report',
                customNameDescription: 'Scegli un nome personalizzato per i report di spesa utilizzando il nostro',
                customNameDescriptionLink: 'formule estese',
                customNameInputLabel: 'Nome',
                customNameEmailPhoneExample: 'Email o telefono del membro: {report:submit:from}',
                customNameStartDateExample: 'Data di inizio del report: {report:startdate}',
                customNameWorkspaceNameExample: "Nome dell'area di lavoro: {report:workspacename}",
                customNameReportIDExample: 'Report ID: {report:id}',
                customNameTotalExample: 'Totale: {report:total}.',
                preventMembersFromChangingCustomNamesTitle: 'Impedisci ai membri di modificare i nomi dei report personalizzati',
                preventSelfApprovalsTitle: 'Impedisci auto-approvazioni',
                preventSelfApprovalsSubtitle: 'Impedisci ai membri del workspace di approvare i propri report di spesa.',
                autoApproveCompliantReportsTitle: 'Approva automaticamente i rapporti conformi',
                autoApproveCompliantReportsSubtitle: "Configura quali report di spesa sono idonei per l'approvazione automatica.",
                autoApproveReportsUnderTitle: 'Approvare automaticamente i rapporti sotto',
                autoApproveReportsUnderDescription: 'I rapporti spese completamente conformi sotto questo importo saranno approvati automaticamente.',
                randomReportAuditTitle: 'Verifica casuale del report',
                randomReportAuditDescription: "Richiedi che alcuni rapporti siano approvati manualmente, anche se idonei per l'approvazione automatica.",
                autoPayApprovedReportsTitle: 'Rapporti approvati con pagamento automatico',
                autoPayApprovedReportsSubtitle: 'Configura quali report di spesa sono idonei per il pagamento automatico.',
                autoPayApprovedReportsLimitError: ({currency}: AutoPayApprovedReportsLimitErrorParams = {}) => `Per favore inserisci un importo inferiore a ${currency ?? ''}20.000`,
                autoPayApprovedReportsLockedSubtitle: 'Vai su altre funzionalità e abilita i flussi di lavoro, quindi aggiungi i pagamenti per sbloccare questa funzione.',
                autoPayReportsUnderTitle: 'Rapporti di pagamento automatico sotto',
                autoPayReportsUnderDescription: 'I rapporti spese completamente conformi sotto questo importo verranno pagati automaticamente.',
                unlockFeatureGoToSubtitle: 'Vai a',
                unlockFeatureEnableWorkflowsSubtitle: ({featureName}: FeatureNameParams) => `e abilita i flussi di lavoro, quindi aggiungi ${featureName} per sbloccare questa funzione.`,
                enableFeatureSubtitle: ({featureName}: FeatureNameParams) => `e abilita ${featureName} per sbloccare questa funzione.`,
            },
            categoryRules: {
                title: 'Regole di categoria',
                approver: 'Approvante',
                requireDescription: 'Richiede descrizione',
                descriptionHint: 'Suggerimento descrizione',
                descriptionHintDescription: ({categoryName}: CategoryNameParams) =>
                    `Ricorda ai dipendenti di fornire informazioni aggiuntive per la spesa di “${categoryName}”. Questo suggerimento appare nel campo descrizione delle spese.`,
                descriptionHintLabel: 'Suggerimento',
                descriptionHintSubtitle: 'Suggerimento: Più è breve, meglio è!',
                maxAmount: 'Importo massimo',
                flagAmountsOver: 'Segnala importi superiori a',
                flagAmountsOverDescription: ({categoryName}: CategoryNameParams) => `Si applica alla categoria "${categoryName}".`,
                flagAmountsOverSubtitle: "Questo sostituisce l'importo massimo per tutte le spese.",
                expenseLimitTypes: {
                    expense: 'Spesa individuale',
                    expenseSubtitle:
                        "Contrassegna gli importi delle spese per categoria. Questa regola sostituisce la regola generale dello spazio di lavoro per l'importo massimo delle spese.",
                    daily: 'Totale categoria',
                    dailySubtitle: 'Segnala la spesa totale per categoria per ogni rapporto di spesa.',
                },
                requireReceiptsOver: 'Richiedi ricevute superiori a',
                requireReceiptsOverList: {
                    default: ({defaultAmount}: DefaultAmountParams) => `${defaultAmount} ${CONST.DOT_SEPARATOR} Predefinito`,
                    never: 'Non richiedere mai ricevute',
                    always: 'Richiedi sempre le ricevute',
                },
                defaultTaxRate: 'Aliquota fiscale predefinita',
                goTo: 'Vai a',
                andEnableWorkflows: 'e abilita i flussi di lavoro, quindi aggiungi approvazioni per sbloccare questa funzione.',
            },
            customRules: {
                title: 'Regole personalizzate',
                subtitle: 'Descrizione',
                description: 'Inserisci regole personalizzate per i report di spesa',
            },
        },
        planTypePage: {
            planTypes: {
                team: {
                    label: 'Raccogliere',
                    description: 'Per i team che cercano di automatizzare i loro processi.',
                },
                corporate: {
                    label: 'Controllo',
                    description: 'Per organizzazioni con requisiti avanzati.',
                },
            },
            description: 'Scegli un piano che fa per te. Per un elenco dettagliato delle funzionalità e dei prezzi, consulta il nostro',
            subscriptionLink: 'tipi di piano e pagina di aiuto sui prezzi',
            lockedPlanDescription: ({count, annualSubscriptionEndDate}: WorkspaceLockedPlanTypeParams) => ({
                one: `Ti sei impegnato per 1 membro attivo sul piano Control fino alla scadenza del tuo abbonamento annuale il ${annualSubscriptionEndDate}. Puoi passare all'abbonamento a consumo e effettuare il downgrade al piano Collect a partire dal ${annualSubscriptionEndDate} disabilitando il rinnovo automatico in`,
                other: `Hai impegnato ${count} membri attivi nel piano Control fino alla fine del tuo abbonamento annuale il ${annualSubscriptionEndDate}. Puoi passare all'abbonamento a consumo e fare il downgrade al piano Collect a partire dal ${annualSubscriptionEndDate} disabilitando il rinnovo automatico in`,
            }),
            subscriptions: 'Abbonamenti',
        },
    },
    getAssistancePage: {
        title: 'Ottieni assistenza',
        subtitle: 'Siamo qui per spianare la tua strada verso la grandezza!',
        description: 'Scegli tra le opzioni di supporto qui sotto:',
        chatWithConcierge: 'Chatta con Concierge',
        scheduleSetupCall: 'Pianifica una chiamata di configurazione',
        scheduleACall: 'Pianifica chiamata',
        questionMarkButtonTooltip: 'Ottieni assistenza dal nostro team',
        exploreHelpDocs: 'Esplora i documenti di aiuto',
        registerForWebinar: 'Registrati per il webinar',
        onboardingHelp: "Assistenza per l'integrazione",
    },
    emojiPicker: {
        skinTonePickerLabel: 'Cambia il tono della pelle predefinito',
        headers: {
            frequentlyUsed: 'Frequentemente usato',
            smileysAndEmotion: 'Smileys & Emozioni',
            peopleAndBody: 'Persone e Corpo',
            animalsAndNature: 'Animali e Natura',
            foodAndDrink: 'Cibo e Bevande',
            travelAndPlaces: 'Viaggi e Luoghi',
            activities: 'Attività',
            objects: 'Oggetti',
            symbols: 'Simboli',
            flags: 'Bandiere',
        },
    },
    newRoomPage: {
        newRoom: 'Nuova stanza',
        groupName: 'Nome del gruppo',
        roomName: 'Nome della stanza',
        visibility: 'Visibilità',
        restrictedDescription: 'Le persone nel tuo spazio di lavoro possono trovare questa stanza',
        privateDescription: 'Le persone invitate a questa stanza possono trovarla',
        publicDescription: 'Chiunque può trovare questa stanza',
        // eslint-disable-next-line @typescript-eslint/naming-convention
        public_announceDescription: 'Chiunque può trovare questa stanza',
        createRoom: 'Crea stanza',
        roomAlreadyExistsError: 'Una stanza con questo nome esiste già',
        roomNameReservedError: ({reservedName}: RoomNameReservedErrorParams) => `${reservedName} è una stanza predefinita in tutti gli spazi di lavoro. Si prega di scegliere un altro nome.`,
        roomNameInvalidError: 'I nomi delle stanze possono includere solo lettere minuscole, numeri e trattini',
        pleaseEnterRoomName: 'Per favore inserisci un nome per la stanza',
        pleaseSelectWorkspace: "Seleziona un'area di lavoro per favore",
        renamedRoomAction: ({oldName, newName, actorName, isExpenseReport}: RenamedRoomActionParams) => {
            const actor = actorName ? `${actorName} ` : '';
            return isExpenseReport
                ? `${actor} rinominato in "${newName}" (precedentemente "${oldName}")`
                : `${actor} ha rinominato questa stanza in "${newName}" (precedentemente "${oldName}")`;
        },
        roomRenamedTo: ({newName}: RoomRenamedToParams) => `Stanza rinominata in ${newName}`,
        social: 'sociale',
        selectAWorkspace: "Seleziona un'area di lavoro",
        growlMessageOnRenameError: 'Impossibile rinominare la stanza del workspace. Controlla la tua connessione e riprova.',
        visibilityOptions: {
            restricted: 'Spazio di lavoro', // the translation for "restricted" visibility is actually workspace. This is so we can display restricted visibility rooms as "workspace" without having to change what's stored.
            private: 'Privato',
            public: 'Pubblico',
            // eslint-disable-next-line @typescript-eslint/naming-convention
            public_announce: 'Annuncio pubblico',
        },
    },
    workspaceApprovalModes: {
        submitAndClose: 'Invia e Chiudi',
        submitAndApprove: 'Invia e Approva',
        advanced: 'AVANZATO',
        dynamicExternal: 'DYNAMIC_EXTERNAL',
        smartReport: 'SMARTREPORT',
        billcom: 'BILLCOM',
    },
    workspaceActions: {
        addApprovalRule: ({approverEmail, approverName, field, name}: AddedPolicyApprovalRuleParams) =>
            `aggiunto ${approverName} (${approverEmail}) come approvatore per il ${field} "${name}"`,
        deleteApprovalRule: ({approverEmail, approverName, field, name}: AddedPolicyApprovalRuleParams) =>
            `rimosso ${approverName} (${approverEmail}) come approvatore per il ${field} "${name}"`,
        updateApprovalRule: ({field, name, newApproverEmail, newApproverName, oldApproverEmail, oldApproverName}: UpdatedPolicyApprovalRuleParams) => {
            const formatApprover = (displayName?: string, email?: string) => (displayName ? `${displayName} (${email})` : email);
            return `ha cambiato l'approvatore per il ${field} "${name}" a ${formatApprover(newApproverName, newApproverEmail)} (precedentemente ${formatApprover(oldApproverName, oldApproverEmail)})`;
        },
        addCategory: ({categoryName}: UpdatedPolicyCategoryParams) => `ha aggiunto la categoria "${categoryName}"`,
        deleteCategory: ({categoryName}: UpdatedPolicyCategoryParams) => `rimosso la categoria "${categoryName}"`,
        updateCategory: ({oldValue, categoryName}: UpdatedPolicyCategoryParams) => `${oldValue ? 'disabilitato' : 'abilitato'} la categoria "${categoryName}"`,
        updateCategoryPayrollCode: ({oldValue, categoryName, newValue}: UpdatedPolicyCategoryGLCodeParams) => {
            if (!oldValue) {
                return `aggiunto il codice di retribuzione "${newValue}" alla categoria "${categoryName}"`;
            }
            if (!newValue && oldValue) {
                return `rimosso il codice di payroll "${oldValue}" dalla categoria "${categoryName}"`;
            }
            return `ha cambiato il codice payroll della categoria "${categoryName}" in “${newValue}” (precedentemente “${oldValue}”)`;
        },
        updateCategoryGLCode: ({oldValue, categoryName, newValue}: UpdatedPolicyCategoryGLCodeParams) => {
            if (!oldValue) {
                return `ha aggiunto il codice GL "${newValue}" alla categoria "${categoryName}"`;
            }
            if (!newValue && oldValue) {
                return `rimosso il codice GL "${oldValue}" dalla categoria "${categoryName}"`;
            }
            return `ha cambiato il codice GL della categoria “${categoryName}” in “${newValue}” (precedentemente “${oldValue}“)`;
        },
        updateAreCommentsRequired: ({oldValue, categoryName}: UpdatedPolicyCategoryParams) => {
            return `ha cambiato la descrizione della categoria "${categoryName}" in ${!oldValue ? 'richiesto' : 'non richiesto'} (precedentemente ${!oldValue ? 'non richiesto' : 'richiesto'})`;
        },
        updateCategoryMaxExpenseAmount: ({categoryName, oldAmount, newAmount}: UpdatedPolicyCategoryMaxExpenseAmountParams) => {
            if (newAmount && !oldAmount) {
                return `ha aggiunto un importo massimo di ${newAmount} alla categoria "${categoryName}"`;
            }
            if (oldAmount && !newAmount) {
                return `rimosso l'importo massimo di ${oldAmount} dalla categoria "${categoryName}"`;
            }
            return `ha modificato l'importo massimo della categoria "${categoryName}" a ${newAmount} (precedentemente ${oldAmount})`;
        },
        updateCategoryExpenseLimitType: ({categoryName, oldValue, newValue}: UpdatedPolicyCategoryExpenseLimitTypeParams) => {
            if (!oldValue) {
                return `ha aggiunto un tipo di limite di ${newValue} alla categoria "${categoryName}"`;
            }
            return `ha cambiato il tipo di limite della categoria "${categoryName}" a ${newValue} (precedentemente ${oldValue})`;
        },
        updateCategoryMaxAmountNoReceipt: ({categoryName, oldValue, newValue}: UpdatedPolicyCategoryMaxAmountNoReceiptParams) => {
            if (!oldValue) {
                return `aggiornata la categoria "${categoryName}" cambiando Ricevute in ${newValue}`;
            }
            return `ha cambiato la categoria "${categoryName}" in ${newValue} (precedentemente ${oldValue})`;
        },
        setCategoryName: ({oldName, newName}: UpdatedPolicyCategoryNameParams) => `rinominato la categoria "${oldName}" in "${newName}"`,
        updatedDescriptionHint: ({categoryName, oldValue, newValue}: UpdatedPolicyCategoryDescriptionHintTypeParams) => {
            if (!newValue) {
                return `rimosso il suggerimento di descrizione "${oldValue}" dalla categoria "${categoryName}"`;
            }
            return !oldValue
                ? `aggiunto il suggerimento della descrizione "${newValue}" alla categoria "${categoryName}"`
                : `ha cambiato il suggerimento della descrizione della categoria "${categoryName}" in "${newValue}" (precedentemente "${oldValue}")`;
        },
        updateTagListName: ({oldName, newName}: UpdatedPolicyCategoryNameParams) => `ha cambiato il nome dell'elenco di tag in "${newName}" (precedentemente "${oldName}")`,
        addTag: ({tagListName, tagName}: UpdatedPolicyTagParams) => `ha aggiunto il tag "${tagName}" alla lista "${tagListName}"`,
        updateTagName: ({tagListName, newName, oldName}: UpdatedPolicyTagNameParams) => `aggiornato l'elenco dei tag "${tagListName}" cambiando il tag "${oldName}" in "${newName}"`,
        updateTagEnabled: ({tagListName, tagName, enabled}: UpdatedPolicyTagParams) => `${enabled ? 'abilitato' : 'disabilitato'} il tag "${tagName}" nella lista "${tagListName}"`,
        deleteTag: ({tagListName, tagName}: UpdatedPolicyTagParams) => `rimosso il tag "${tagName}" dalla lista "${tagListName}"`,
        deleteMultipleTags: ({count, tagListName}: UpdatedPolicyTagParams) => `rimosso "${count}" tag dall'elenco "${tagListName}"`,
        updateTag: ({tagListName, newValue, tagName, updatedField, oldValue}: UpdatedPolicyTagFieldParams) => {
            if (oldValue) {
                return `aggiornato il tag "${tagName}" nella lista "${tagListName}" cambiando il ${updatedField} in "${newValue}" (precedentemente "${oldValue}")`;
            }
            return `aggiornato il tag "${tagName}" nella lista "${tagListName}" aggiungendo un ${updatedField} di "${newValue}"`;
        },
        updateCustomUnit: ({customUnitName, newValue, oldValue, updatedField}: UpdatePolicyCustomUnitParams) =>
            `ha cambiato il ${customUnitName} ${updatedField} in "${newValue}" (precedentemente "${oldValue}")`,
        updateCustomUnitTaxEnabled: ({newValue}: UpdatePolicyCustomUnitTaxEnabledParams) => `Tracciamento fiscale ${newValue ? 'abilitato' : 'disabilitato'} sui tassi di distanza`,
        addCustomUnitRate: ({customUnitName, rateName}: AddOrDeletePolicyCustomUnitRateParams) => `aggiunto un nuovo tasso "${customUnitName}" "${rateName}"`,
        updatedCustomUnitRate: ({customUnitName, customUnitRateName, newValue, oldValue, updatedField}: UpdatedPolicyCustomUnitRateParams) =>
            `ha modificato la tariffa del ${customUnitName} ${updatedField} "${customUnitRateName}" a "${newValue}" (precedentemente "${oldValue}")`,
        updatedCustomUnitTaxRateExternalID: ({customUnitRateName, newValue, newTaxPercentage, oldTaxPercentage, oldValue}: UpdatedPolicyCustomUnitTaxRateExternalIDParams) => {
            if (oldTaxPercentage && oldValue) {
                return `ha modificato l'aliquota fiscale sulla tariffa di distanza "${customUnitRateName}" a "${newValue} (${newTaxPercentage})" (precedentemente "${oldValue} (${oldTaxPercentage})")`;
            }
            return `ha aggiunto l'aliquota fiscale "${newValue} (${newTaxPercentage})" alla tariffa di distanza "${customUnitRateName}"`;
        },
        updatedCustomUnitTaxClaimablePercentage: ({customUnitRateName, newValue, oldValue}: UpdatedPolicyCustomUnitTaxClaimablePercentageParams) => {
            if (oldValue) {
                return `ha modificato la parte recuperabile delle tasse sulla tariffa di distanza "${customUnitRateName}" a "${newValue}" (in precedenza "${oldValue}")`;
            }
            return `ha aggiunto una parte recuperabile di tasse di "${newValue}" alla tariffa di distanza "${customUnitRateName}"`;
        },
        deleteCustomUnitRate: ({customUnitName, rateName}: AddOrDeletePolicyCustomUnitRateParams) => `rimosso il tasso "${rateName}" di "${customUnitName}"`,
        addedReportField: ({fieldType, fieldName}: AddedOrDeletedPolicyReportFieldParams) => `aggiunto campo di report ${fieldType} "${fieldName}"`,
        updateReportFieldDefaultValue: ({defaultValue, fieldName}: UpdatedPolicyReportFieldDefaultValueParams) =>
            `imposta il valore predefinito del campo del report "${fieldName}" su "${defaultValue}"`,
        addedReportFieldOption: ({fieldName, optionName}: PolicyAddedReportFieldOptionParams) => `aggiunto l'opzione "${optionName}" al campo del report "${fieldName}"`,
        removedReportFieldOption: ({fieldName, optionName}: PolicyAddedReportFieldOptionParams) => `rimosso l'opzione "${optionName}" dal campo del report "${fieldName}"`,
        updateReportFieldOptionDisabled: ({fieldName, optionName, optionEnabled}: PolicyDisabledReportFieldOptionParams) =>
            `${optionEnabled ? 'abilitato' : 'disabilitato'} l'opzione "${optionName}" per il campo del rapporto "${fieldName}"`,
        updateReportFieldAllOptionsDisabled: ({fieldName, optionName, allEnabled, toggledOptionsCount}: PolicyDisabledReportFieldAllOptionsParams) => {
            if (toggledOptionsCount && toggledOptionsCount > 1) {
                return `${allEnabled ? 'abilitato' : 'disabilitato'} tutte le opzioni per il campo del report "${fieldName}"`;
            }
            return `${allEnabled ? 'abilitato' : 'disabilitato'} l'opzione "${optionName}" per il campo del report "${fieldName}", rendendo tutte le opzioni ${allEnabled ? 'abilitato' : 'disabilitato'}`;
        },
        deleteReportField: ({fieldType, fieldName}: AddedOrDeletedPolicyReportFieldParams) => `rimosso il campo del report ${fieldType} "${fieldName}"`,
        preventSelfApproval: ({oldValue, newValue}: UpdatedPolicyPreventSelfApprovalParams) =>
            `aggiornato "Prevent self-approval" a "${newValue === 'true' ? 'Abilitato' : 'Disabilitato'}" (precedentemente "${oldValue === 'true' ? 'Abilitato' : 'Disabilitato'}")`,
        updateMaxExpenseAmountNoReceipt: ({oldValue, newValue}: UpdatedPolicyFieldWithNewAndOldValueParams) =>
            `ha modificato l'importo massimo richiesto per la spesa con ricevuta a ${newValue} (precedentemente ${oldValue})`,
        updateMaxExpenseAmount: ({oldValue, newValue}: UpdatedPolicyFieldWithNewAndOldValueParams) =>
            `ha modificato l'importo massimo della spesa per le violazioni a ${newValue} (precedentemente ${oldValue})`,
        updateMaxExpenseAge: ({oldValue, newValue}: UpdatedPolicyFieldWithNewAndOldValueParams) =>
            `aggiornato "Età massima della spesa (giorni)" a "${newValue}" (precedentemente "${oldValue === 'false' ? CONST.POLICY.DEFAULT_MAX_EXPENSE_AGE : oldValue}")`,
        updateMonthlyOffset: ({oldValue, newValue}: UpdatedPolicyFieldWithNewAndOldValueParams) => {
            if (!oldValue) {
                return `imposta la data di invio del rapporto mensile su "${newValue}"`;
            }
            return `aggiornata la data di presentazione del rapporto mensile a "${newValue}" (precedentemente "${oldValue}")`;
        },
        updateDefaultBillable: ({oldValue, newValue}: UpdatedPolicyFieldWithNewAndOldValueParams) =>
            `aggiornato "Riaddebita le spese ai clienti" a "${newValue}" (precedentemente "${oldValue}")`,
        updateDefaultTitleEnforced: ({value}: UpdatedPolicyFieldWithValueParam) => `trasformato "Imponi titoli di report predefiniti" ${value ? 'su' : 'spento'}`,
        renamedWorkspaceNameAction: ({oldName, newName}: RenamedWorkspaceNameActionParams) =>
            `ha aggiornato il nome di questo spazio di lavoro in "${newName}" (precedentemente "${oldName}")`,
        updateWorkspaceDescription: ({newDescription, oldDescription}: UpdatedPolicyDescriptionParams) =>
            !oldDescription
                ? `imposta la descrizione di questo spazio di lavoro su "${newDescription}"`
                : `ha aggiornato la descrizione di questo spazio di lavoro a "${newDescription}" (precedentemente "${oldDescription}")`,
        removedFromApprovalWorkflow: ({submittersNames}: RemovedFromApprovalWorkflowParams) => {
            let joinedNames = '';
            if (submittersNames.length === 1) {
                joinedNames = submittersNames.at(0) ?? '';
            } else if (submittersNames.length === 2) {
                joinedNames = submittersNames.join('e');
            } else if (submittersNames.length > 2) {
                joinedNames = `${submittersNames.slice(0, submittersNames.length - 1).join(', ')} and ${submittersNames.at(-1)}`;
            }
            return {
                one: `ti ha rimosso dal flusso di approvazione e dalla chat delle spese di ${joinedNames}. I rapporti precedentemente inviati rimarranno disponibili per l'approvazione nella tua Posta in arrivo.`,
                other: `ti ha rimosso dai flussi di approvazione e dalle chat delle spese di ${joinedNames}. I report inviati in precedenza rimarranno disponibili per l'approvazione nella tua Posta in arrivo.`,
            };
        },
        demotedFromWorkspace: ({policyName, oldRole}: DemotedFromWorkspaceParams) =>
            `aggiornato il tuo ruolo in ${policyName} da ${oldRole} a utente. Sei stato rimosso da tutte le chat delle spese dei presentatori tranne la tua.`,
        updatedWorkspaceCurrencyAction: ({oldCurrency, newCurrency}: UpdatedPolicyCurrencyParams) => `aggiornata la valuta predefinita a ${newCurrency} (precedentemente ${oldCurrency})`,
        updatedWorkspaceFrequencyAction: ({oldFrequency, newFrequency}: UpdatedPolicyFrequencyParams) =>
            `aggiornata la frequenza di auto-reporting a "${newFrequency}" (precedentemente "${oldFrequency}")`,
        updateApprovalMode: ({newValue, oldValue}: ChangeFieldParams) => `aggiornata la modalità di approvazione a "${newValue}" (precedentemente "${oldValue}")`,
        upgradedWorkspace: 'ha aggiornato questo spazio di lavoro al piano Control',
        downgradedWorkspace: 'ha declassato questo spazio di lavoro al piano Collect',
        updatedAuditRate: ({oldAuditRate, newAuditRate}: UpdatedPolicyAuditRateParams) =>
            `ha cambiato la percentuale di rapporti instradati casualmente per l'approvazione manuale a ${Math.round(newAuditRate * 100)}% (precedentemente ${Math.round(oldAuditRate * 100)}%)`,
        updatedManualApprovalThreshold: ({oldLimit, newLimit}: UpdatedPolicyManualApprovalThresholdParams) =>
            `ha cambiato il limite di approvazione manuale per tutte le spese a ${newLimit} (precedentemente ${oldLimit})`,
    },
    roomMembersPage: {
        memberNotFound: 'Membro non trovato.',
        useInviteButton: 'Per invitare un nuovo membro alla chat, utilizza il pulsante di invito sopra.',
        notAuthorized: `Non hai accesso a questa pagina. Se stai cercando di unirti a questa stanza, chiedi a un membro della stanza di aggiungerti. Qualcos'altro? Contatta ${CONST.EMAIL.CONCIERGE}`,
        removeMembersPrompt: ({memberName}: {memberName: string}) => ({
            one: `Sei sicuro di voler rimuovere ${memberName} dalla stanza?`,
            other: 'Sei sicuro di voler rimuovere i membri selezionati dalla stanza?',
        }),
        error: {
            genericAdd: "Si è verificato un problema nell'aggiungere questo membro alla stanza",
        },
    },
    newTaskPage: {
        assignTask: 'Assegna compito',
        assignMe: 'Assegna a me',
        confirmTask: 'Conferma attività',
        confirmError: 'Inserisci un titolo e seleziona una destinazione di condivisione',
        descriptionOptional: 'Descrizione (facoltativa)',
        pleaseEnterTaskName: 'Per favore inserisci un titolo',
        pleaseEnterTaskDestination: 'Seleziona dove desideri condividere questo compito',
    },
    task: {
        task: 'Compito',
        title: 'Titolo',
        description: 'Descrizione',
        assignee: 'Assegnatario',
        completed: 'Completato',
        action: 'Completa',
        messages: {
            created: ({title}: TaskCreatedActionParams) => `attività per ${title}`,
            completed: 'contrassegnato come completato',
            canceled: 'attività eliminata',
            reopened: 'contrassegnato come incompleto',
            error: "Non hai il permesso di eseguire l'azione richiesta.",
        },
        markAsComplete: 'Segna come completato',
        markAsIncomplete: 'Segna come incompleto',
        assigneeError: "Si è verificato un errore durante l'assegnazione di questo compito. Si prega di provare con un altro assegnatario.",
        genericCreateTaskFailureMessage: 'Si è verificato un errore durante la creazione di questa attività. Per favore riprova più tardi.',
        deleteTask: 'Elimina attività',
        deleteConfirmation: 'Sei sicuro di voler eliminare questo compito?',
    },
    statementPage: {
        title: ({year, monthName}: StatementTitleParams) => `Estratto conto di ${monthName} ${year}`,
    },
    keyboardShortcutsPage: {
        title: 'Scorciatoie da tastiera',
        subtitle: 'Risparmia tempo con queste utili scorciatoie da tastiera:',
        shortcuts: {
            openShortcutDialog: 'Apre la finestra di dialogo delle scorciatoie da tastiera',
            markAllMessagesAsRead: 'Segna tutti i messaggi come letti',
            escape: 'Fuggi dialoghi',
            search: 'Apri la finestra di dialogo di ricerca',
            newChat: 'Nuova schermata chat',
            copy: 'Copia commento',
            openDebug: 'Apri la finestra di dialogo delle preferenze di test',
        },
    },
    guides: {
        screenShare: 'Condivisione schermo',
        screenShareRequest: 'Expensify ti invita a condividere lo schermo',
    },
    search: {
        resultsAreLimited: 'I risultati della ricerca sono limitati.',
        viewResults: 'Visualizza risultati',
        resetFilters: 'Reimposta filtri',
        searchResults: {
            emptyResults: {
                title: 'Niente da mostrare',
                subtitle: 'Prova a modificare i criteri di ricerca o a creare qualcosa con il pulsante verde +.',
            },
            emptyExpenseResults: {
                title: 'Non hai ancora creato nessuna spesa.',
                subtitle: 'Crea una spesa o fai un giro di prova di Expensify per saperne di più.',
                subtitleWithOnlyCreateButton: 'Usa il pulsante verde qui sotto per creare una spesa.',
            },
            emptyReportResults: {
                title: 'Non hai ancora creato alcun report',
                subtitle: 'Crea un report o fai un test drive di Expensify per saperne di più.',
                subtitleWithOnlyCreateButton: 'Usa il pulsante verde qui sotto per creare un rapporto.',
            },
            emptyInvoiceResults: {
                title: 'Non hai ancora creato nessuna fattura.',
                subtitle: 'Invia una fattura o fai un test drive di Expensify per saperne di più.',
                subtitleWithOnlyCreateButton: 'Utilizza il pulsante verde qui sotto per inviare una fattura.',
            },
            emptyTripResults: {
                title: 'Nessun viaggio da visualizzare',
                subtitle: 'Inizia prenotando il tuo primo viaggio qui sotto.',
                buttonText: 'Prenota un viaggio',
            },
            emptySubmitResults: {
                title: 'Nessuna spesa da inviare',
                subtitle: 'Tutto chiaro. Fai un giro di vittoria!',
                buttonText: 'Crea rapporto',
            },
            emptyApproveResults: {
                title: 'Nessuna spesa da approvare',
                subtitle: 'Zero spese. Massimo relax. Ben fatto!',
            },
            emptyPayResults: {
                title: 'Nessuna spesa da pagare',
                subtitle: 'Congratulazioni! Hai tagliato il traguardo.',
            },
            emptyExportResults: {
                title: 'Nessuna spesa da esportare',
                subtitle: 'È ora di rilassarsi, bel lavoro.',
            },
            emptyStatementsResults: {
                title: 'Nessuna spesa da visualizzare',
                subtitle: 'Nessun risultato. Provare a regolare i filtri.',
            },
            emptyUnapprovedResults: {
                title: 'Nessuna spesa da approvare',
                subtitle: 'Zero spese. Massimo relax. Ben fatto!',
            },
        },
        statements: 'Dichiarazioni',
        unapprovedCash: 'Contanti non approvati',
        unapprovedCompanyCards: 'Carte aziendali non approvate',
        saveSearch: 'Salva ricerca',
        deleteSavedSearch: 'Elimina ricerca salvata',
        deleteSavedSearchConfirm: 'Sei sicuro di voler eliminare questa ricerca?',
        searchName: 'Cerca nome',
        savedSearchesMenuItemTitle: 'Salvato',
        groupedExpenses: 'spese raggruppate',
        bulkActions: {
            approve: 'Approva',
            pay: 'Paga',
            delete: 'Elimina',
            hold: 'Attendere',
            unhold: 'Rimuovi blocco',
            noOptionsAvailable: 'Nessuna opzione disponibile per il gruppo di spese selezionato.',
        },
        filtersHeader: 'Filtri',
        filters: {
            date: {
                before: ({date}: OptionalParam<DateParams> = {}) => `Prima di ${date ?? ''}`,
                after: ({date}: OptionalParam<DateParams> = {}) => `After ${date ?? ''}`,
                on: ({date}: OptionalParam<DateParams> = {}) => `On ${date ?? ''}`,
                presets: {
                    [CONST.SEARCH.DATE_PRESETS.NEVER]: 'Mai',
                    [CONST.SEARCH.DATE_PRESETS.LAST_MONTH]: 'Ultimo mese',
                    [CONST.SEARCH.DATE_PRESETS.LAST_STATEMENT]: 'Ultima dichiarazione',
                },
            },
            status: 'Stato',
            keyword: 'Parola chiave',
            hasKeywords: 'Contiene parole chiave',
            currency: 'Valuta',
            link: 'Link',
            pinned: 'Aggiunto ai preferiti',
            unread: 'Non letto',
            completed: 'Completato',
            amount: {
                lessThan: ({amount}: OptionalParam<RequestAmountParams> = {}) => `Meno di ${amount ?? ''}`,
                greaterThan: ({amount}: OptionalParam<RequestAmountParams> = {}) => `Maggiore di ${amount ?? ''}`,
                between: ({greaterThan, lessThan}: FiltersAmountBetweenParams) => `Tra ${greaterThan} e ${lessThan}`,
            },
            card: {
                expensify: 'Expensify',
                individualCards: 'Carte individuali',
                closedCards: 'Carte chiuse',
                cardFeeds: 'Feed delle carte',
                cardFeedName: ({cardFeedBankName, cardFeedLabel}: {cardFeedBankName: string; cardFeedLabel?: string}) =>
                    `Tutto ${cardFeedBankName}${cardFeedLabel ? ` - ${cardFeedLabel}` : ''}`,
                cardFeedNameCSV: ({cardFeedLabel}: {cardFeedLabel?: string}) => `Tutte le carte importate CSV${cardFeedLabel ? ` - ${cardFeedLabel}` : ''}`,
            },
            current: 'Corrente',
            past: 'Passato',
            submitted: 'Data di invio',
            approved: 'Data approvata',
            paid: 'Data di pagamento',
            exported: 'Data esportata',
            posted: 'Data di pubblicazione',
            billable: 'Fatturabile',
            reimbursable: 'Rimborsabile',
            groupBy: {
                reports: 'Rapporto',
                members: 'Membro',
                cards: 'Carta',
            },
            feed: 'Feed',
        },
        groupBy: 'Gruppo per',
        moneyRequestReport: {
            emptyStateTitle: 'Questo report non ha spese.',
            emptyStateSubtitle: 'Puoi aggiungere spese a questo rapporto utilizzando il pulsante sopra.',
        },
        noCategory: 'Nessuna categoria',
        noTag: 'Nessun tag',
        expenseType: 'Tipo di spesa',
        recentSearches: 'Ricerche recenti',
        recentChats: 'Chat recenti',
        searchIn: 'Cerca in',
        searchPlaceholder: 'Cerca qualcosa',
        suggestions: 'Suggerimenti',
        exportSearchResults: {
            title: 'Crea esportazione',
            description: 'Wow, sono molti articoli! Li raggrupperemo e Concierge ti invierà un file a breve.',
        },
        exportAll: {
            selectAllMatchingItems: 'Seleziona tutti gli elementi corrispondenti',
            allMatchingItemsSelected: 'Tutti gli elementi corrispondenti selezionati',
        },
    },
    genericErrorPage: {
        title: 'Uh-oh, qualcosa è andato storto!',
        body: {
            helpTextMobile: "Chiudi e riapri l'app, oppure passa a",
            helpTextWeb: 'web.',
            helpTextConcierge: 'Se il problema persiste, contatta',
        },
        refresh: 'Aggiorna',
    },
    fileDownload: {
        success: {
            title: 'Scaricato!',
            message: 'Allegato scaricato con successo!',
            qrMessage:
                'Controlla la cartella delle foto o dei download per una copia del tuo codice QR. Suggerimento: Aggiungilo a una presentazione affinché il tuo pubblico possa scansionarlo e connettersi direttamente con te.',
        },
        generalError: {
            title: 'Errore allegato',
            message: "Impossibile scaricare l'allegato",
        },
        permissionError: {
            title: 'Accesso allo storage',
            message: 'Expensify non può salvare gli allegati senza accesso alla memoria. Tocca impostazioni per aggiornare i permessi.',
        },
    },
    desktopApplicationMenu: {
        mainMenu: 'Nuovo Expensify',
        about: 'Informazioni su New Expensify',
        update: 'Aggiorna New Expensify',
        checkForUpdates: 'Controlla aggiornamenti',
        toggleDevTools: 'Attiva/Disattiva Strumenti per Sviluppatori',
        viewShortcuts: 'Visualizza le scorciatoie da tastiera',
        services: 'Servizi',
        hide: 'Nascondi New Expensify',
        hideOthers: 'Nascondi altri',
        showAll: 'Mostra tutto',
        quit: 'Esci da New Expensify',
        fileMenu: 'File',
        closeWindow: 'Chiudi finestra',
        editMenu: 'Modifica',
        undo: 'Annulla',
        redo: 'Rifare',
        cut: 'Tagliare',
        copy: 'Copiare',
        paste: 'Incolla',
        pasteAndMatchStyle: 'Incolla e Adatta Stile',
        pasteAsPlainText: 'Incolla come testo normale',
        delete: 'Elimina',
        selectAll: 'Seleziona tutto',
        speechSubmenu: 'Discorso',
        startSpeaking: 'Inizia a parlare',
        stopSpeaking: 'Smettila di parlare',
        viewMenu: 'Visualizza',
        reload: 'Ricarica',
        forceReload: 'Forza Ricarica',
        resetZoom: 'Dimensione reale',
        zoomIn: 'Ingrandisci',
        zoomOut: 'Riduci lo zoom',
        togglefullscreen: 'Attiva/disattiva schermo intero',
        historyMenu: 'Cronologia',
        back: 'Indietro',
        forward: 'Inoltra',
        windowMenu: 'Finestra',
        minimize: 'Minimizza',
        zoom: 'Zoom',
        front: 'Porta tutto in primo piano',
        helpMenu: 'Aiuto',
        learnMore: 'Scopri di più',
        documentation: 'Documentazione',
        communityDiscussions: 'Discussioni della Comunità',
        searchIssues: 'Cerca Problemi',
    },
    historyMenu: {
        forward: 'Inoltra',
        back: 'Indietro',
    },
    checkForUpdatesModal: {
        available: {
            title: 'Aggiornamento disponibile',
            message: ({isSilentUpdating}: {isSilentUpdating: boolean}) =>
                `La nuova versione sarà disponibile a breve.${!isSilentUpdating ? "Ti avviseremo quando saremo pronti per l'aggiornamento." : ''}`,
            soundsGood: 'Sembra buono',
        },
        notAvailable: {
            title: 'Aggiornamento non disponibile',
            message: 'Non ci sono aggiornamenti disponibili al momento. Si prega di ricontrollare più tardi!',
            okay: 'Okay',
        },
        error: {
            title: 'Aggiornamento del controllo fallito',
            message: "Non siamo riusciti a verificare la presenza di un aggiornamento. Riprova tra un po'.",
        },
    },
    report: {
        newReport: {
            createReport: 'Crea rapporto',
            chooseWorkspace: "Scegli un'area di lavoro per questo report.",
        },
        genericCreateReportFailureMessage: 'Errore imprevisto durante la creazione di questa chat. Si prega di riprovare più tardi.',
        genericAddCommentFailureMessage: 'Errore imprevisto durante la pubblicazione del commento. Per favore riprova più tardi.',
        genericUpdateReportFieldFailureMessage: "Errore imprevisto durante l'aggiornamento del campo. Si prega di riprovare più tardi.",
        genericUpdateReportNameEditFailureMessage: 'Errore imprevisto durante la rinomina del rapporto. Per favore riprova più tardi.',
        noActivityYet: 'Nessuna attività ancora',
        actions: {
            type: {
                changeField: ({oldValue, newValue, fieldName}: ChangeFieldParams) => `modificato ${fieldName} da ${oldValue} a ${newValue}`,
                changeFieldEmpty: ({newValue, fieldName}: ChangeFieldParams) => `modificato ${fieldName} in ${newValue}`,
                changeReportPolicy: ({fromPolicyName, toPolicyName}: ChangeReportPolicyParams) => {
                    if (!toPolicyName) {
                        return `Spazio di lavoro modificato${fromPolicyName ? ` (precedentemente ${fromPolicyName})` : ''}`;
                    }
                    return `Spazio di lavoro modificato in ${toPolicyName}${fromPolicyName ? ` (precedentemente ${fromPolicyName})` : ''}`;
                },
                changeType: ({oldType, newType}: ChangeTypeParams) => `cambiato tipo da ${oldType} a ${newType}`,
                delegateSubmit: ({delegateUser, originalManager}: DelegateSubmitParams) => `inviato questo rapporto a ${delegateUser} poiché ${originalManager} è in vacanza`,
                exportedToCSV: `esportato in CSV`,
                exportedToIntegration: {
                    automatic: ({label}: ExportedToIntegrationParams) => `esportato in ${label}`,
                    automaticActionOne: ({label}: ExportedToIntegrationParams) => `esportato su ${label} tramite`,
                    automaticActionTwo: 'impostazioni contabili',
                    manual: ({label}: ExportedToIntegrationParams) => `ha contrassegnato questo report come esportato manualmente su ${label}.`,
                    automaticActionThree: 'e creato con successo un record per',
                    reimburseableLink: 'spese personali',
                    nonReimbursableLink: 'spese con carta aziendale',
                    pending: ({label}: ExportedToIntegrationParams) => `iniziato a esportare questo report su ${label}...`,
                },
                integrationsMessage: ({errorMessage, label, linkText, linkURL}: IntegrationSyncFailedParams) =>
                    `impossibile esportare questo report su ${label} ("${errorMessage} ${linkText ? `<a href="${linkURL}">${linkText}</a>` : ''}")`,
                managerAttachReceipt: `ha aggiunto una ricevuta`,
                managerDetachReceipt: `rimosso una ricevuta`,
                markedReimbursed: ({amount, currency}: MarkedReimbursedParams) => `pagato ${currency}${amount} altrove`,
                markedReimbursedFromIntegration: ({amount, currency}: MarkReimbursedFromIntegrationParams) => `pagato ${currency}${amount} tramite integrazione`,
                outdatedBankAccount: `impossibile elaborare il pagamento a causa di un problema con il conto bancario del pagatore`,
                reimbursementACHBounce: `impossibile elaborare il pagamento, poiché il pagatore non ha fondi sufficienti`,
                reimbursementACHCancelled: `annullato il pagamento`,
                reimbursementAccountChanged: `non è stato possibile elaborare il pagamento, poiché il pagatore ha cambiato conto bancario`,
                reimbursementDelayed: `elaborato il pagamento ma è in ritardo di 1-2 giorni lavorativi in più`,
                selectedForRandomAudit: `selezionato casualmente per la revisione`,
                selectedForRandomAuditMarkdown: `[selezionato casualmente](https://help.expensify.com/articles/expensify-classic/reports/Set-a-random-report-audit-schedule) per revisione`,
                share: ({to}: ShareParams) => `membro invitato ${to}`,
                unshare: ({to}: UnshareParams) => `membro rimosso ${to}`,
                stripePaid: ({amount, currency}: StripePaidParams) => `pagato ${currency}${amount}`,
                takeControl: `ha preso il controllo`,
                integrationSyncFailed: ({label, errorMessage, workspaceAccountingLink}: IntegrationSyncFailedParams) =>
                    `Si è verificato un problema durante la sincronizzazione con ${label}${errorMessage ? ` ("${errorMessage}")` : ''}. Risolvi il problema nelle <a href="${workspaceAccountingLink}">impostazioni dello spazio di lavoro</a>.`,
                addEmployee: ({email, role}: AddEmployeeParams) => `aggiunto ${email} come ${role === 'member' ? 'a' : 'un/una (depending on the context)'} ${role}`,
                updateRole: ({email, currentRole, newRole}: UpdateRoleParams) => `ha aggiornato il ruolo di ${email} a ${newRole} (precedentemente ${currentRole})`,
                updatedCustomField1: ({email, previousValue, newValue}: UpdatedCustomFieldParams) => {
                    if (!newValue) {
                        return `rimosso il campo personalizzato 1 di ${email} (precedentemente "${previousValue}")`;
                    }
                    return !previousValue
                        ? `aggiunto "${newValue}" al campo personalizzato 1 di ${email}`
                        : `ha cambiato il campo personalizzato 1 di ${email} in "${newValue}" (precedentemente "${previousValue}")`;
                },
                updatedCustomField2: ({email, previousValue, newValue}: UpdatedCustomFieldParams) => {
                    if (!newValue) {
                        return `rimosso il campo personalizzato 2 di ${email} (precedentemente "${previousValue}")`;
                    }
                    return !previousValue
                        ? `aggiunto "${newValue}" al campo personalizzato 2 di ${email}`
                        : `ha cambiato il campo personalizzato 2 di ${email} in "${newValue}" (precedentemente "${previousValue}")`;
                },
                leftWorkspace: ({nameOrEmail}: LeftWorkspaceParams) => `${nameOrEmail} ha lasciato lo spazio di lavoro`,
                removeMember: ({email, role}: AddEmployeeParams) => `rimosso ${role} ${email}`,
                removedConnection: ({connectionName}: ConnectionNameParams) => `rimosso il collegamento a ${CONST.POLICY.CONNECTIONS.NAME_USER_FRIENDLY[connectionName]}`,
                addedConnection: ({connectionName}: ConnectionNameParams) => `connesso a ${CONST.POLICY.CONNECTIONS.NAME_USER_FRIENDLY[connectionName]}`,
                leftTheChat: 'ha lasciato la chat',
            },
        },
    },
    chronos: {
        oooEventSummaryFullDay: ({summary, dayCount, date}: OOOEventSummaryFullDayParams) => `${summary} per ${dayCount} ${dayCount === 1 ? 'giorno' : 'giorni'} fino al ${date}`,
        oooEventSummaryPartialDay: ({summary, timePeriod, date}: OOOEventSummaryPartialDayParams) => `${summary} da ${timePeriod} il ${date}`,
    },
    footer: {
        features: 'Caratteristiche',
        expenseManagement: 'Gestione delle spese',
        spendManagement: 'Gestione delle Spese',
        expenseReports: 'Report di spesa',
        companyCreditCard: 'Carta di Credito Aziendale',
        receiptScanningApp: 'App di scansione ricevute',
        billPay: 'Bill Pay',
        invoicing: 'Fatturazione',
        CPACard: 'Carta CPA',
        payroll: 'Payroll',
        travel: 'Viaggio',
        resources: 'Risorse',
        expensifyApproved: 'ExpensifyApproved!',
        pressKit: 'Press Kit',
        support: 'Supporto',
        expensifyHelp: 'ExpensifyHelp',
        terms: 'Termini di Servizio',
        privacy: 'Privacy',
        learnMore: 'Scopri di più',
        aboutExpensify: 'Informazioni su Expensify',
        blog: 'Blog',
        jobs: 'Lavori',
        expensifyOrg: 'Expensify.org',
        investorRelations: 'Investor Relations',
        getStarted: 'Inizia',
        createAccount: 'Crea un nuovo account',
        logIn: 'Accedi',
    },
    allStates: COMMON_CONST.STATES as States,
    allCountries: CONST.ALL_COUNTRIES as AllCountries,
    accessibilityHints: {
        navigateToChatsList: "Torna all'elenco delle chat",
        chatWelcomeMessage: 'Messaggio di benvenuto in chat',
        navigatesToChat: 'Naviga a una chat',
        newMessageLineIndicator: 'Indicatore di nuova linea di messaggio',
        chatMessage: 'Messaggio di chat',
        lastChatMessagePreview: "Anteprima dell'ultimo messaggio della chat",
        workspaceName: 'Nome del workspace',
        chatUserDisplayNames: 'Nomi visualizzati dei membri della chat',
        scrollToNewestMessages: 'Scorri ai messaggi più recenti',
        preStyledText: 'Testo pre-stilizzato',
        viewAttachment: 'Visualizza allegato',
    },
    parentReportAction: {
        deletedReport: 'Rapporto eliminato',
        deletedMessage: 'Messaggio eliminato',
        deletedExpense: 'Spesa eliminata',
        reversedTransaction: 'Transazione annullata',
        deletedTask: 'Attività eliminata',
        hiddenMessage: 'Messaggio nascosto',
    },
    threads: {
        thread: 'Discussione',
        replies: 'Risposte',
        reply: 'Rispondi',
        from: 'Da',
        in: 'in',
        parentNavigationSummary: ({reportName, workspaceName}: ParentNavigationSummaryParams) => `Da ${reportName}${workspaceName ? `in ${workspaceName}` : ''}`,
    },
    qrCodes: {
        copy: 'Copia URL',
        copied: 'Copiato!',
    },
    moderation: {
        flagDescription: 'Tutti i messaggi contrassegnati saranno inviati a un moderatore per la revisione.',
        chooseAReason: 'Scegli un motivo per segnalare qui sotto:',
        spam: 'Spam',
        spamDescription: 'Promozione non richiesta fuori tema',
        inconsiderate: 'Sconsiderato',
        inconsiderateDescription: 'Frasi offensive o irrispettose, con intenzioni discutibili',
        intimidation: 'Intimidazione',
        intimidationDescription: "Perseguire aggressivamente un'agenda nonostante obiezioni valide",
        bullying: 'Bullismo',
        bullyingDescription: 'Prendere di mira un individuo per ottenere obbedienza',
        harassment: 'Molestia',
        harassmentDescription: 'Comportamento razzista, misogino o altrimenti ampiamente discriminatorio',
        assault: 'Aggressione',
        assaultDescription: "Attacco emotivo mirato specificamente con l'intenzione di nuocere",
        flaggedContent: 'Questo messaggio è stato segnalato per violazione delle nostre regole della comunità e il contenuto è stato nascosto.',
        hideMessage: 'Nascondi messaggio',
        revealMessage: 'Rivela messaggio',
        levelOneResult: 'Invia un avviso anonimo e il messaggio viene segnalato per la revisione.',
        levelTwoResult: 'Messaggio nascosto dal canale, più avviso anonimo e il messaggio è segnalato per revisione.',
        levelThreeResult: 'Messaggio rimosso dal canale più avviso anonimo e messaggio segnalato per revisione.',
    },
    actionableMentionWhisperOptions: {
        inviteToSubmitExpense: 'Invita a inviare le spese',
        inviteToChat: 'Invita solo a chattare',
        nothing: 'Non fare nulla',
    },
    actionableMentionJoinWorkspaceOptions: {
        accept: 'Accetta',
        decline: 'Rifiuta',
    },
    actionableMentionTrackExpense: {
        submit: 'Invialo a qualcuno',
        categorize: 'Categorizzalo',
        share: 'Condividilo con il mio commercialista',
        nothing: 'Niente per ora',
    },
    teachersUnitePage: {
        teachersUnite: 'Insegnanti Uniti',
        joinExpensifyOrg:
            'Unisciti a Expensify.org nell\'eliminare le ingiustizie nel mondo. L\'attuale campagna "Teachers Unite" supporta gli educatori ovunque dividendo i costi dei materiali scolastici essenziali.',
        iKnowATeacher: 'Conosco un insegnante',
        iAmATeacher: 'Sono un insegnante',
        getInTouch: 'Eccellente! Per favore condividi le loro informazioni così possiamo metterci in contatto con loro.',
        introSchoolPrincipal: 'Introduzione al tuo preside',
        schoolPrincipalVerifyExpense:
            "Expensify.org divide il costo dei materiali scolastici essenziali affinché gli studenti provenienti da famiglie a basso reddito possano avere un'esperienza di apprendimento migliore. Il tuo preside sarà invitato a verificare le tue spese.",
        principalFirstName: 'Nome principale',
        principalLastName: 'Cognome del preside',
        principalWorkEmail: 'Email di lavoro principale',
        updateYourEmail: 'Aggiorna il tuo indirizzo email',
        updateEmail: 'Aggiorna indirizzo email',
        schoolMailAsDefault: ({contactMethodsRoute}: ContactMethodsRouteParams) =>
            `Prima di procedere, assicurati di impostare la tua email scolastica come metodo di contatto predefinito. Puoi farlo in Impostazioni > Profilo > <a href="${contactMethodsRoute}">Metodi di contatto</a>.`,
        error: {
            enterPhoneEmail: "Inserisci un'email o un numero di telefono valido",
            enterEmail: "Inserisci un'email",
            enterValidEmail: "Inserisci un'email valida",
            tryDifferentEmail: "Per favore, prova un'email diversa",
        },
    },
    cardTransactions: {
        notActivated: 'Non attivato',
        outOfPocket: 'Spese personali',
        companySpend: 'Spese aziendali',
    },
    distance: {
        addStop: 'Aggiungi fermata',
        deleteWaypoint: 'Elimina waypoint',
        deleteWaypointConfirmation: 'Sei sicuro di voler eliminare questo punto di passaggio?',
        address: 'Indirizzo',
        waypointDescription: {
            start: 'Inizia',
            stop: 'Ferma',
        },
        mapPending: {
            title: 'Mappa in sospeso',
            subtitle: 'La mappa verrà generata quando torni online',
            onlineSubtitle: 'Un momento mentre configuriamo la mappa',
            errorTitle: 'Errore della mappa',
            errorSubtitle: 'Si è verificato un errore durante il caricamento della mappa. Per favore riprova.',
        },
        error: {
            selectSuggestedAddress: 'Seleziona un indirizzo suggerito o usa la posizione attuale',
        },
    },
    reportCardLostOrDamaged: {
        screenTitle: 'Pagella persa o danneggiata',
        nextButtonLabel: 'Successivo',
        reasonTitle: 'Perché hai bisogno di una nuova carta?',
        cardDamaged: 'La mia carta è stata danneggiata',
        cardLostOrStolen: 'La mia carta è stata persa o rubata',
        confirmAddressTitle: "Conferma l'indirizzo di spedizione per la tua nuova carta.",
        cardDamagedInfo: 'La tua nuova carta arriverà in 2-3 giorni lavorativi. La tua carta attuale continuerà a funzionare fino a quando non attiverai quella nuova.',
        cardLostOrStolenInfo: "La tua carta attuale verrà disattivata permanentemente non appena l'ordine sarà effettuato. La maggior parte delle carte arriva in pochi giorni lavorativi.",
        address: 'Indirizzo',
        deactivateCardButton: 'Disattiva carta',
        shipNewCardButton: 'Spedisci nuova carta',
        addressError: 'Indirizzo richiesto',
        successTitle: 'La tua nuova carta è in arrivo!',
        successDescription: 'Dovrai attivarla quando arriverà tra pochi giorni lavorativi. Nel frattempo, puoi utilizzare una carta virtuale.',
        reasonError: 'Il motivo è obbligatorio',
    },
    eReceipt: {
        guaranteed: 'eReceipt garantito',
        transactionDate: 'Data della transazione',
    },
    referralProgram: {
        [CONST.REFERRAL_PROGRAM.CONTENT_TYPES.START_CHAT]: {
            buttonText: 'Avviare una chat, <success><strong>segnalare un amico</strong></success>.',
            header: 'Inizia una chat, invita un amico',
            body: 'Vuoi che i tuoi amici usino Expensify, anche loro? Inizia una chat con loro e ci occuperemo del resto.',
        },
        [CONST.REFERRAL_PROGRAM.CONTENT_TYPES.SUBMIT_EXPENSE]: {
            buttonText: 'Presentate una spesa, <success><strong>riferite al vostro capo</strong></success>.',
            header: 'Invia una spesa, riferisci al tuo capo',
            body: 'Vuoi che anche il tuo capo usi Expensify? Basta inviare loro una spesa e ci occuperemo del resto.',
        },
        [CONST.REFERRAL_PROGRAM.CONTENT_TYPES.REFER_FRIEND]: {
            header: 'Segnala un amico',
            body: 'Vuoi che anche i tuoi amici usino Expensify? Basta chattare, pagare o dividere una spesa con loro e ci occuperemo noi del resto. Oppure condividi semplicemente il tuo link di invito!',
        },
        [CONST.REFERRAL_PROGRAM.CONTENT_TYPES.SHARE_CODE]: {
            buttonText: 'Segnala un amico',
            header: 'Segnala un amico',
            body: 'Vuoi che anche i tuoi amici usino Expensify? Basta chattare, pagare o dividere una spesa con loro e ci occuperemo noi del resto. Oppure condividi semplicemente il tuo link di invito!',
        },
        copyReferralLink: 'Copia il link di invito',
    },
    systemChatFooterMessage: {
        [CONST.INTRO_CHOICES.MANAGE_TEAM]: {
            phrase1: 'Chatta con il tuo specialista di configurazione in',
            phrase2: 'per assistenza',
        },
        default: {
            phrase1: 'Messaggio',
            phrase2: 'per assistenza con la configurazione',
        },
    },
    violations: {
        allTagLevelsRequired: 'Tutti i tag richiesti',
        autoReportedRejectedExpense: ({rejectReason, rejectedBy}: ViolationsAutoReportedRejectedExpenseParams) => `${rejectedBy} ha rifiutato questa spesa con il commento "${rejectReason}"`,
        billableExpense: 'Fatturabile non più valido',
        cashExpenseWithNoReceipt: ({formattedLimit}: ViolationsCashExpenseWithNoReceiptParams = {}) => `Receipt required${formattedLimit ? `oltre ${formattedLimit}` : ''}`,
        categoryOutOfPolicy: 'Categoria non più valida',
        conversionSurcharge: ({surcharge}: ViolationsConversionSurchargeParams) => `Applicata una maggiorazione di conversione del ${surcharge}%`,
        customUnitOutOfPolicy: 'Tariffa non valida per questo spazio di lavoro',
        duplicatedTransaction: 'Duplicato',
        fieldRequired: 'I campi del report sono obbligatori',
        futureDate: 'Data futura non consentita',
        invoiceMarkup: ({invoiceMarkup}: ViolationsInvoiceMarkupParams) => `Contrassegnato con un aumento del ${invoiceMarkup}%`,
        maxAge: ({maxAge}: ViolationsMaxAgeParams) => `Data più vecchia di ${maxAge} giorni`,
        missingCategory: 'Categoria mancante',
        missingComment: 'Descrizione richiesta per la categoria selezionata',
        missingTag: ({tagName}: ViolationsMissingTagParams = {}) => `Missing ${tagName ?? 'tag'}`,
        modifiedAmount: ({type, displayPercentVariance}: ViolationsModifiedAmountParams) => {
            switch (type) {
                case 'distance':
                    return "L'importo differisce dalla distanza calcolata";
                case 'card':
                    return 'Importo superiore alla transazione con carta';
                default:
                    if (displayPercentVariance) {
                        return `Importo ${displayPercentVariance}% superiore alla ricevuta scansionata`;
                    }
                    return 'Importo superiore alla ricevuta scansionata';
            }
        },
        modifiedDate: 'La data differisce dalla ricevuta scansionata',
        nonExpensiworksExpense: 'Spesa non-Expensiworks',
        overAutoApprovalLimit: ({formattedLimit}: ViolationsOverLimitParams) => `La spesa supera il limite di approvazione automatica di ${formattedLimit}`,
        overCategoryLimit: ({formattedLimit}: ViolationsOverCategoryLimitParams) => `Importo superiore al limite di categoria di ${formattedLimit}/persona`,
        overLimit: ({formattedLimit}: ViolationsOverLimitParams) => `Importo oltre il limite di ${formattedLimit}/persona`,
        overLimitAttendee: ({formattedLimit}: ViolationsOverLimitParams) => `Importo oltre il limite di ${formattedLimit}/persona`,
        perDayLimit: ({formattedLimit}: ViolationsPerDayLimitParams) => `Importo oltre il limite giornaliero ${formattedLimit}/persona per categoria`,
        receiptNotSmartScanned:
            'Ricevuta e dettagli della spesa aggiunti manualmente. <a href="https://help.expensify.com/articles/expensify-classic/reports/Automatic-Receipt-Audit">Scopri di più.</a>',
        receiptRequired: ({formattedLimit, category}: ViolationsReceiptRequiredParams) => {
            let message = 'Ricevuta richiesta';
            if (formattedLimit ?? category) {
                message += 'oltre';
                if (formattedLimit) {
                    message += ` ${formattedLimit}`;
                }
                if (category) {
                    message += 'limite categoria';
                }
            }
            return message;
        },
        prohibitedExpense: ({prohibitedExpenseType}: ViolationsProhibitedExpenseParams) => {
            const preMessage = 'Spesa vietata:';
            switch (prohibitedExpenseType) {
                case 'alcohol':
                    return `${preMessage} alcol`;
                case 'gambling':
                    return `${preMessage} gioco d'azzardo`;
                case 'tobacco':
                    return `${preMessage} tabacco`;
                case 'adultEntertainment':
                    return `${preMessage} intrattenimento per adulti`;
                case 'hotelIncidentals':
                    return `${preMessage} spese accessorie dell'hotel`;
                default:
                    return `${preMessage}${prohibitedExpenseType}`;
            }
        },
        customRules: ({message}: ViolationsCustomRulesParams) => message,
        reviewRequired: 'Revisione richiesta',
        rter: ({brokenBankConnection, email, isAdmin, isTransactionOlderThan7Days, member, rterType}: ViolationsRterParams) => {
            if (rterType === CONST.RTER_VIOLATION_TYPES.BROKEN_CARD_CONNECTION_530) {
                return 'Impossibile associare automaticamente la ricevuta a causa di una connessione bancaria interrotta.';
            }
            if (brokenBankConnection || rterType === CONST.RTER_VIOLATION_TYPES.BROKEN_CARD_CONNECTION) {
                return isAdmin
                    ? `Impossibile abbinare automaticamente la ricevuta a causa di una connessione bancaria interrotta che ${email} deve risolvere.`
                    : 'Impossibile abbinare automaticamente la ricevuta a causa di una connessione bancaria interrotta che devi risolvere.';
            }
            if (!isTransactionOlderThan7Days) {
                return isAdmin ? `Chiedi a ${member} di contrassegnarlo come contante o attendi 7 giorni e riprova` : 'In attesa di unione con la transazione della carta.';
            }
            return '';
        },
        brokenConnection530Error: 'Ricevuta in sospeso a causa di una connessione bancaria interrotta',
        adminBrokenConnectionError: 'Ricevuta in sospeso a causa di una connessione bancaria interrotta. Si prega di risolvere in',
        memberBrokenConnectionError: 'Ricevuta in sospeso a causa di una connessione bancaria interrotta. Si prega di chiedere a un amministratore dello spazio di lavoro di risolvere.',
        markAsCashToIgnore: 'Segna come contante per ignorare e richiedere il pagamento.',
        smartscanFailed: ({canEdit = true}) => `Scansione della ricevuta fallita.${canEdit ? 'Inserisci i dettagli manualmente.' : ''}`,
        receiptGeneratedWithAI: "Ricevuta potenzialmente generata dall'IA",
        someTagLevelsRequired: ({tagName}: ViolationsTagOutOfPolicyParams = {}) => `Missing ${tagName ?? 'Etichetta'}`,
        tagOutOfPolicy: ({tagName}: ViolationsTagOutOfPolicyParams = {}) => `${tagName ?? 'Etichetta'} non più valido`,
        taxAmountChanged: "L'importo fiscale è stato modificato",
        taxOutOfPolicy: ({taxName}: ViolationsTaxOutOfPolicyParams = {}) => `${taxName ?? 'Tassa'} non più valido`,
        taxRateChanged: "L'aliquota fiscale è stata modificata",
        taxRequired: 'Aliquota fiscale mancante',
        none: 'Nessuno',
        taxCodeToKeep: 'Scegli quale codice fiscale mantenere',
        tagToKeep: 'Scegli quale tag mantenere',
        isTransactionReimbursable: 'Scegli se la transazione è rimborsabile',
        merchantToKeep: 'Scegli quale commerciante mantenere',
        descriptionToKeep: 'Scegli quale descrizione mantenere',
        categoryToKeep: 'Scegli quale categoria mantenere',
        isTransactionBillable: 'Scegli se la transazione è fatturabile',
        keepThisOne: 'Mantieni questo',
        confirmDetails: `Conferma i dettagli che stai conservando`,
        confirmDuplicatesInfo: `Le richieste duplicate che non conservi saranno tenute in attesa che il membro le elimini.`,
        hold: 'Questa spesa è stata messa in sospeso',
        resolvedDuplicates: 'risolto il duplicato',
    },
    reportViolations: {
        [CONST.REPORT_VIOLATIONS.FIELD_REQUIRED]: ({fieldName}: RequiredFieldParams) => `${fieldName} è obbligatorio`,
    },
    violationDismissal: {
        rter: {
            manual: 'ha contrassegnato questa ricevuta come contante',
        },
        duplicatedTransaction: {
            manual: 'risolto il duplicato',
        },
    },
    videoPlayer: {
        play: 'Gioca',
        pause: 'Pausa',
        fullscreen: 'Schermo intero',
        playbackSpeed: 'Velocità di riproduzione',
        expand: 'Espandi',
        mute: 'Disattiva audio',
        unmute: "Riattiva l'audio",
        normal: 'Normale',
    },
    exitSurvey: {
        header: 'Prima di andare',
        reasonPage: {
            title: 'Per favore, dicci perché te ne vai',
            subtitle: 'Prima di andare, per favore dicci perché vorresti passare a Expensify Classic.',
        },
        reasons: {
            [CONST.EXIT_SURVEY.REASONS.FEATURE_NOT_AVAILABLE]: 'Ho bisogno di una funzionalità disponibile solo in Expensify Classic.',
            [CONST.EXIT_SURVEY.REASONS.DONT_UNDERSTAND]: 'Non capisco come usare New Expensify.',
            [CONST.EXIT_SURVEY.REASONS.PREFER_CLASSIC]: 'Capisco come utilizzare New Expensify, ma preferisco Expensify Classic.',
        },
        prompts: {
            [CONST.EXIT_SURVEY.REASONS.FEATURE_NOT_AVAILABLE]: 'Quale funzionalità ti serve che non è disponibile nel nuovo Expensify?',
            [CONST.EXIT_SURVEY.REASONS.DONT_UNDERSTAND]: 'Cosa stai cercando di fare?',
            [CONST.EXIT_SURVEY.REASONS.PREFER_CLASSIC]: 'Perché preferisci Expensify Classic?',
        },
        responsePlaceholder: 'La tua risposta',
        thankYou: 'Grazie per il feedback!',
        thankYouSubtitle: 'Le tue risposte ci aiuteranno a costruire un prodotto migliore per portare a termine le cose. Grazie mille!',
        goToExpensifyClassic: 'Passa a Expensify Classic',
        offlineTitle: 'Sembra che tu sia bloccato qui...',
        offline:
            'Sembra che tu sia offline. Purtroppo, Expensify Classic non funziona offline, ma il Nuovo Expensify sì. Se preferisci usare Expensify Classic, riprova quando hai una connessione internet.',
        quickTip: 'Suggerimento rapido...',
        quickTipSubTitle: 'Puoi andare direttamente a Expensify Classic visitando expensify.com. Aggiungilo ai segnalibri per un facile accesso rapido!',
        bookACall: 'Prenota una chiamata',
        noThanks: 'No grazie',
        bookACallTitle: 'Vuoi parlare con un product manager?',
        benefits: {
            [CONST.EXIT_SURVEY.BENEFIT.CHATTING_DIRECTLY]: 'Chattare direttamente su spese e report',
            [CONST.EXIT_SURVEY.BENEFIT.EVERYTHING_MOBILE]: 'Possibilità di fare tutto su mobile',
            [CONST.EXIT_SURVEY.BENEFIT.TRAVEL_EXPENSE]: 'Viaggia e gestisci le spese alla velocità della chat',
        },
        bookACallTextTop: 'Passando a Expensify Classic, ti perderai:',
        bookACallTextBottom:
            'Saremmo entusiasti di fare una chiamata con te per capire il motivo. Puoi prenotare una chiamata con uno dei nostri senior product manager per discutere le tue esigenze.',
        takeMeToExpensifyClassic: 'Portami a Expensify Classic',
    },
    listBoundary: {
        errorMessage: 'Si è verificato un errore durante il caricamento di altri messaggi',
        tryAgain: 'Riprova',
    },
    systemMessage: {
        mergedWithCashTransaction: 'abbinato una ricevuta a questa transazione',
    },
    subscription: {
        authenticatePaymentCard: 'Autentica carta di pagamento',
        mobileReducedFunctionalityMessage: "Non puoi apportare modifiche al tuo abbonamento nell'app mobile.",
        badge: {
            freeTrial: ({numOfDays}: BadgeFreeTrialParams) => `Prova gratuita: ${numOfDays} ${numOfDays === 1 ? 'giorno' : 'giorni'} rimasti`,
        },
        billingBanner: {
            policyOwnerAmountOwed: {
                title: 'Le tue informazioni di pagamento sono obsolete',
                subtitle: ({date}: BillingBannerSubtitleWithDateParams) =>
                    `Aggiorna la tua carta di pagamento entro il ${date} per continuare a utilizzare tutte le tue funzionalità preferite.`,
            },
            policyOwnerAmountOwedOverdue: {
                title: 'Il tuo pagamento non può essere elaborato.',
                subtitle: ({date, purchaseAmountOwed}: BillingBannerOwnerAmountOwedOverdueParams) =>
                    date && purchaseAmountOwed
                        ? `Il tuo addebito del ${date} di ${purchaseAmountOwed} non è stato elaborato. Si prega di aggiungere una carta di pagamento per saldare l'importo dovuto.`
                        : "Si prega di aggiungere una carta di pagamento per saldare l'importo dovuto.",
            },
            policyOwnerUnderInvoicing: {
                title: 'Le tue informazioni di pagamento sono obsolete',
                subtitle: ({date}: BillingBannerSubtitleWithDateParams) =>
                    `Il tuo pagamento è in ritardo. Ti preghiamo di pagare la tua fattura entro il ${date} per evitare l'interruzione del servizio.`,
            },
            policyOwnerUnderInvoicingOverdue: {
                title: 'Le tue informazioni di pagamento sono obsolete',
                subtitle: 'Il tuo pagamento è in ritardo. Si prega di pagare la fattura.',
            },
            billingDisputePending: {
                title: 'La tua carta non può essere addebitata',
                subtitle: ({amountOwed, cardEnding}: BillingBannerDisputePendingParams) =>
                    `Hai contestato l'addebito di ${amountOwed} sulla carta che termina con ${cardEnding}. Il tuo account sarà bloccato fino a quando la disputa non sarà risolta con la tua banca.`,
            },
            cardAuthenticationRequired: {
                title: 'La tua carta non può essere addebitata',
                subtitle: ({cardEnding}: BillingBannerCardAuthenticationRequiredParams) =>
                    `La tua carta di pagamento non è stata completamente autenticata. Completa il processo di autenticazione per attivare la tua carta di pagamento che termina con ${cardEnding}.`,
            },
            insufficientFunds: {
                title: 'La tua carta non può essere addebitata',
                subtitle: ({amountOwed}: BillingBannerInsufficientFundsParams) =>
                    `La tua carta di pagamento è stata rifiutata a causa di fondi insufficienti. Riprova o aggiungi una nuova carta di pagamento per saldare il tuo saldo in sospeso di ${amountOwed}.`,
            },
            cardExpired: {
                title: 'La tua carta non può essere addebitata',
                subtitle: ({amountOwed}: BillingBannerCardExpiredParams) =>
                    `La tua carta di pagamento è scaduta. Aggiungi una nuova carta di pagamento per saldare il tuo saldo in sospeso di ${amountOwed}.`,
            },
            cardExpireSoon: {
                title: 'La tua carta sta per scadere presto',
                subtitle:
                    'La tua carta di pagamento scadrà alla fine di questo mese. Clicca sul menu a tre punti qui sotto per aggiornarla e continuare a utilizzare tutte le tue funzionalità preferite.',
            },
            retryBillingSuccess: {
                title: 'Successo!',
                subtitle: 'La tua carta è stata addebitata con successo.',
            },
            retryBillingError: {
                title: 'La tua carta non può essere addebitata',
                subtitle:
                    "Prima di riprovare, chiama direttamente la tua banca per autorizzare gli addebiti di Expensify e rimuovere eventuali blocchi. Altrimenti, prova ad aggiungere un'altra carta di pagamento.",
            },
            cardOnDispute: ({amountOwed, cardEnding}: BillingBannerCardOnDisputeParams) =>
                `Hai contestato l'addebito di ${amountOwed} sulla carta che termina con ${cardEnding}. Il tuo account sarà bloccato fino a quando la disputa non sarà risolta con la tua banca.`,
            preTrial: {
                title: 'Inizia una prova gratuita',
                subtitleStart: 'Come passo successivo,',
                subtitleLink: 'completa la tua lista di controllo per la configurazione',
                subtitleEnd: 'così il tuo team può iniziare a registrare le spese.',
            },
            trialStarted: {
                title: ({numOfDays}: TrialStartedTitleParams) => `Prova: ${numOfDays} ${numOfDays === 1 ? 'giorno' : 'giorni'} rimasti!`,
                subtitle: 'Aggiungi una carta di pagamento per continuare a utilizzare tutte le tue funzionalità preferite.',
            },
            trialEnded: {
                title: 'Il tuo periodo di prova gratuito è terminato',
                subtitle: 'Aggiungi una carta di pagamento per continuare a utilizzare tutte le tue funzionalità preferite.',
            },
            earlyDiscount: {
                claimOffer: 'Richiedi offerta',
                noThanks: 'No grazie',
                subscriptionPageTitle: ({discountType}: EarlyDiscountTitleParams) =>
                    `<strong>${discountType}% di sconto sul tuo primo anno!</strong> Basta aggiungere una carta di pagamento e iniziare un abbonamento annuale.`,
                onboardingChatTitle: ({discountType}: EarlyDiscountTitleParams) => `Offerta a tempo limitato: ${discountType}% di sconto sul tuo primo anno!`,
                subtitle: ({days, hours, minutes, seconds}: EarlyDiscountSubtitleParams) => `Richiedi entro ${days > 0 ? `${days}g :` : ''}${hours}h : ${minutes}m : ${seconds}s`,
            },
        },
        cardSection: {
            title: 'Pagamento',
            subtitle: 'Aggiungi una carta per pagare il tuo abbonamento Expensify.',
            addCardButton: 'Aggiungi carta di pagamento',
            cardNextPayment: ({nextPaymentDate}: CardNextPaymentParams) => `La tua prossima data di pagamento è ${nextPaymentDate}.`,
            cardEnding: ({cardNumber}: CardEndingParams) => `Carta che termina con ${cardNumber}`,
            cardInfo: ({name, expiration, currency}: CardInfoParams) => `Nome: ${name}, Scadenza: ${expiration}, Valuta: ${currency}`,
            changeCard: 'Cambia carta di pagamento',
            changeCurrency: 'Cambia la valuta di pagamento',
            cardNotFound: 'Nessuna carta di pagamento aggiunta',
            retryPaymentButton: 'Riprova pagamento',
            authenticatePayment: 'Autentica pagamento',
            requestRefund: 'Richiedi rimborso',
            requestRefundModal: {
                full: "Ottenere un rimborso è facile, basta declassare il tuo account prima della prossima data di fatturazione e riceverai un rimborso. <br /> <br /> Attenzione: il downgrade del tuo account comporta l'eliminazione del/dei tuo/i spazio/i di lavoro. Questa azione non può essere annullata, ma puoi sempre creare un nuovo spazio di lavoro se cambi idea.",
                confirm: 'Elimina workspace e declassa',
            },
            viewPaymentHistory: 'Visualizza cronologia dei pagamenti',
        },
        yourPlan: {
            title: 'Il tuo piano',
            exploreAllPlans: 'Esplora tutti i piani',
            customPricing: 'Prezzi personalizzati',
            asLowAs: ({price}: YourPlanPriceValueParams) => `a partire da ${price} per membro attivo/mese`,
            pricePerMemberMonth: ({price}: YourPlanPriceValueParams) => `${price} per membro/mese`,
            pricePerMemberPerMonth: ({price}: YourPlanPriceValueParams) => `${price} per membro al mese`,
            perMemberMonth: 'per membro/mese',
            collect: {
                title: 'Raccogliere',
                description: 'Il piano per piccole imprese che ti offre spese, viaggi e chat.',
                priceAnnual: ({lower, upper}: YourPlanPriceParams) => `Da ${lower}/membro attivo con la Expensify Card, ${upper}/membro attivo senza la Expensify Card.`,
                pricePayPerUse: ({lower, upper}: YourPlanPriceParams) => `Da ${lower}/membro attivo con la Expensify Card, ${upper}/membro attivo senza la Expensify Card.`,
                benefit1: 'Scansione delle ricevute',
                benefit2: 'Rimborsi',
                benefit3: 'Gestione delle carte aziendali',
                benefit4: 'Approvazioni di spese e viaggi',
                benefit5: 'Prenotazione di viaggi e regole',
                benefit6: 'Integrazioni QuickBooks/Xero',
                benefit7: 'Chatta su spese, rapporti e stanze',
                benefit8: 'Supporto AI e umano',
            },
            control: {
                title: 'Controllo',
                description: 'Spese, viaggi e chat per aziende più grandi.',
                priceAnnual: ({lower, upper}: YourPlanPriceParams) => `Da ${lower}/membro attivo con la Expensify Card, ${upper}/membro attivo senza la Expensify Card.`,
                pricePayPerUse: ({lower, upper}: YourPlanPriceParams) => `Da ${lower}/membro attivo con la Expensify Card, ${upper}/membro attivo senza la Expensify Card.`,
                benefit1: 'Tutto nel piano Collect',
                benefit2: 'Flussi di lavoro di approvazione multilivello',
                benefit3: 'Regole personalizzate per le spese',
                benefit4: 'Integrazioni ERP (NetSuite, Sage Intacct, Oracle)',
                benefit5: 'Integrazioni HR (Workday, Certinia)',
                benefit6: 'SAML/SSO',
                benefit7: 'Approfondimenti e report personalizzati',
                benefit8: 'Budgeting',
            },
            thisIsYourCurrentPlan: 'Questo è il tuo piano attuale',
            downgrade: 'Effettua il downgrade a Collect',
            upgrade: 'Aggiorna a Control',
            addMembers: 'Aggiungi membri',
            saveWithExpensifyTitle: 'Risparmia con la Expensify Card',
            saveWithExpensifyDescription: 'Usa il nostro calcolatore di risparmio per vedere come il cashback dalla Expensify Card può ridurre la tua fattura Expensify.',
            saveWithExpensifyButton: 'Scopri di più',
        },
        compareModal: {
            comparePlans: 'Confronta i piani',
            unlockTheFeatures: 'Sblocca le funzionalità di cui hai bisogno con il piano giusto per te.',
            viewOurPricing: 'Visualizza la nostra pagina dei prezzi',
            forACompleteFeatureBreakdown: 'per una panoramica completa delle funzionalità di ciascuno dei nostri piani.',
        },
        details: {
            title: "Dettagli dell'abbonamento",
            annual: 'Abbonamento annuale',
            taxExempt: 'Richiedi lo stato di esenzione fiscale',
            taxExemptEnabled: 'Esente da tasse',
            taxExemptStatus: 'Stato di esenzione fiscale',
            payPerUse: 'Pagamento a consumo',
            subscriptionSize: "Dimensione dell'abbonamento",
            headsUp:
                "Attenzione: Se non imposti ora la dimensione del tuo abbonamento, la imposteremo automaticamente in base al numero di membri attivi del primo mese. Sarai quindi impegnato a pagare almeno questo numero di membri per i prossimi 12 mesi. Puoi aumentare la dimensione del tuo abbonamento in qualsiasi momento, ma non puoi diminuirla fino alla scadenza dell'abbonamento.",
            zeroCommitment: 'Zero impegno al tasso di abbonamento annuale scontato',
        },
        subscriptionSize: {
            title: "Dimensione dell'abbonamento",
            yourSize: 'La dimensione del tuo abbonamento è il numero di posti disponibili che possono essere occupati da qualsiasi membro attivo in un determinato mese.',
            eachMonth:
                'Ogni mese, il tuo abbonamento copre fino al numero di membri attivi impostato sopra. Ogni volta che aumenti la dimensione del tuo abbonamento, inizierai un nuovo abbonamento di 12 mesi a quella nuova dimensione.',
            note: 'Nota: Un membro attivo è chiunque abbia creato, modificato, inviato, approvato, rimborsato o esportato dati di spesa legati allo spazio di lavoro della tua azienda.',
            confirmDetails: 'Conferma i dettagli del tuo nuovo abbonamento annuale:',
            subscriptionSize: "Dimensione dell'abbonamento",
            activeMembers: ({size}: SubscriptionSizeParams) => `${size} membri attivi/mese`,
            subscriptionRenews: "Il rinnovo dell'abbonamento",
            youCantDowngrade: 'Non puoi effettuare il downgrade durante il tuo abbonamento annuale.',
            youAlreadyCommitted: ({size, date}: SubscriptionCommitmentParams) =>
                `Hai già sottoscritto un abbonamento annuale per ${size} membri attivi al mese fino al ${date}. Puoi passare a un abbonamento a consumo il ${date} disabilitando il rinnovo automatico.`,
            error: {
                size: 'Si prega di inserire una dimensione di abbonamento valida',
                sameSize: 'Inserisci un numero diverso dalla dimensione attuale del tuo abbonamento',
            },
        },
        paymentCard: {
            addPaymentCard: 'Aggiungi carta di pagamento',
            enterPaymentCardDetails: 'Inserisci i dettagli della tua carta di pagamento',
            security: "Expensify è conforme a PCI-DSS, utilizza la crittografia a livello bancario e impiega un'infrastruttura ridondante per proteggere i tuoi dati.",
            learnMoreAboutSecurity: 'Scopri di più sulla nostra sicurezza.',
        },
        subscriptionSettings: {
            title: 'Impostazioni di abbonamento',
            summary: ({subscriptionType, subscriptionSize, autoRenew, autoIncrease}: SubscriptionSettingsSummaryParams) =>
                `Tipo di abbonamento: ${subscriptionType}, Dimensione dell'abbonamento: ${subscriptionSize}, Rinnovo automatico: ${autoRenew}, Aumento automatico dei posti annuali: ${autoIncrease}`,
            none: 'nessuno',
            on: 'su',
            off: 'spento',
            annual: 'Annuale',
            autoRenew: 'Rinnovo automatico',
            autoIncrease: 'Aumento automatico dei posti annuali',
            saveUpTo: ({amountWithCurrency}: SubscriptionSettingsSaveUpToParams) => `Risparmia fino a ${amountWithCurrency}/mese per membro attivo`,
            automaticallyIncrease:
                'Aumenta automaticamente i tuoi posti annuali per accogliere i membri attivi che superano la dimensione del tuo abbonamento. Nota: Questo estenderà la data di fine del tuo abbonamento annuale.',
            disableAutoRenew: 'Disattiva il rinnovo automatico',
            helpUsImprove: 'Aiutaci a migliorare Expensify',
            whatsMainReason: 'Qual è il motivo principale per cui stai disabilitando il rinnovo automatico?',
            renewsOn: ({date}: SubscriptionSettingsRenewsOnParams) => `Rinnova il ${date}.`,
            pricingConfiguration: 'Il prezzo dipende dalla configurazione. Per il prezzo più basso, scegli un abbonamento annuale e ottieni la Expensify Card.',
            learnMore: {
                part1: 'Scopri di più sul nostro',
                pricingPage: 'pagina dei prezzi',
                part2: 'o chatta con il nostro team nella tua',
                adminsRoom: '#admins room.',
            },
            estimatedPrice: 'Prezzo stimato',
            changesBasedOn: "Questo cambia in base all'uso della tua Expensify Card e alle opzioni di abbonamento qui sotto.",
        },
        requestEarlyCancellation: {
            title: 'Richiedi cancellazione anticipata',
            subtitle: 'Qual è il motivo principale per cui stai richiedendo la cancellazione anticipata?',
            subscriptionCanceled: {
                title: 'Abbonamento annullato',
                subtitle: 'Il tuo abbonamento annuale è stato annullato.',
                info: 'Se vuoi continuare a utilizzare il tuo workspace su base pay-per-use, sei a posto.',
                preventFutureActivity: ({workspacesListRoute}: WorkspacesListRouteParams) =>
                    `Se desideri prevenire attività e addebiti futuri, devi <a href="${workspacesListRoute}">elimina il tuo/i tuoi spazio/i di lavoro</a>. Si noti che quando si eliminano i propri workspace, verrà addebitata qualsiasi attività in sospeso che è stata sostenuta durante il mese di calendario corrente.`,
            },
            requestSubmitted: {
                title: 'Richiesta inviata',
                subtitle: {
                    part1: "Grazie per averci informato del tuo interesse a cancellare l'abbonamento. Stiamo esaminando la tua richiesta e ti contatteremo presto tramite la tua chat con",
                    link: 'Concierge',
                    part2: '.',
                },
            },
            acknowledgement: `Richiedendo la cancellazione anticipata, riconosco e accetto che Expensify non ha alcun obbligo di concedere tale richiesta ai sensi di Expensify.<a href=${CONST.OLD_DOT_PUBLIC_URLS.TERMS_URL}>Termini di Servizio</a>o un altro accordo sui servizi applicabile tra me e Expensify e che Expensify mantiene la sola discrezione riguardo alla concessione di qualsiasi richiesta del genere.`,
        },
    },
    feedbackSurvey: {
        tooLimited: 'La funzionalità necessita di miglioramenti',
        tooExpensive: 'Troppo costoso',
        inadequateSupport: 'Supporto clienti inadeguato',
        businessClosing: "Chiusura, ridimensionamento o acquisizione dell'azienda",
        additionalInfoTitle: 'A quale software ti stai trasferendo e perché?',
        additionalInfoInputLabel: 'La tua risposta',
    },
    roomChangeLog: {
        updateRoomDescription: 'imposta la descrizione della stanza su:',
        clearRoomDescription: 'cancellato la descrizione della stanza',
    },
    delegate: {
        switchAccount: 'Cambia account:',
        copilotDelegatedAccess: 'Copilot: Accesso delegato',
        copilotDelegatedAccessDescription: 'Consenti ad altri membri di accedere al tuo account.',
        addCopilot: 'Aggiungi copilota',
        membersCanAccessYourAccount: 'Questi membri possono accedere al tuo account:',
        youCanAccessTheseAccounts: 'Puoi accedere a questi account tramite il selettore di account:',
        role: ({role}: OptionalParam<DelegateRoleParams> = {}) => {
            switch (role) {
                case CONST.DELEGATE_ROLE.ALL:
                    return 'Pieno';
                case CONST.DELEGATE_ROLE.SUBMITTER:
                    return 'Limitato';
                default:
                    return '';
            }
        },
        genericError: 'Ops, qualcosa è andato storto. Per favore riprova.',
        onBehalfOfMessage: ({delegator}: DelegatorParams) => `per conto di ${delegator}`,
        accessLevel: 'Livello di accesso',
        confirmCopilot: 'Conferma il tuo copilota qui sotto.',
        accessLevelDescription: "Scegli un livello di accesso qui sotto. Sia l'accesso Completo che Limitato consentono ai copiloti di visualizzare tutte le conversazioni e le spese.",
        roleDescription: ({role}: OptionalParam<DelegateRoleParams> = {}) => {
            switch (role) {
                case CONST.DELEGATE_ROLE.ALL:
                    return 'Consenti a un altro membro di eseguire tutte le azioni nel tuo account, per tuo conto. Include chat, invii, approvazioni, pagamenti, aggiornamenti delle impostazioni e altro.';
                case CONST.DELEGATE_ROLE.SUBMITTER:
                    return 'Consenti a un altro membro di eseguire la maggior parte delle azioni nel tuo account, per tuo conto. Esclude approvazioni, pagamenti, rifiuti e sospensioni.';
                default:
                    return '';
            }
        },
        removeCopilot: 'Rimuovi copilot',
        removeCopilotConfirmation: 'Sei sicuro di voler rimuovere questo copilota?',
        changeAccessLevel: 'Modifica il livello di accesso',
        makeSureItIsYou: 'Verifichiamo che sei tu',
        enterMagicCode: ({contactMethod}: EnterMagicCodeParams) =>
            `Inserisci il codice magico inviato a ${contactMethod} per aggiungere un copilota. Dovrebbe arrivare entro un minuto o due.`,
        enterMagicCodeUpdate: ({contactMethod}: EnterMagicCodeParams) => `Inserisci il codice magico inviato a ${contactMethod} per aggiornare il tuo copilota.`,
        notAllowed: 'Non così in fretta...',
        noAccessMessage: 'Come copilota, non hai accesso a questa pagina. Mi dispiace!',
        notAllowedMessageStart: `Come un/una`,
        notAllowedMessageHyperLinked: 'copilota',
        notAllowedMessageEnd: ({accountOwnerEmail}: AccountOwnerParams) => `per ${accountOwnerEmail}, non hai il permesso di eseguire questa azione. Mi dispiace!`,
        copilotAccess: 'Accesso Copilot',
    },
    debug: {
        debug: 'Debug',
        details: 'Dettagli',
        JSON: 'JSON',
        reportActions: 'Azioni',
        reportActionPreview: 'Anteprima',
        nothingToPreview: 'Niente da visualizzare in anteprima',
        editJson: 'Edita JSON:',
        preview: 'Anteprima:',
        missingProperty: ({propertyName}: MissingPropertyParams) => `Manca ${propertyName}`,
        invalidProperty: ({propertyName, expectedType}: InvalidPropertyParams) => `Proprietà non valida: ${propertyName} - Atteso: ${expectedType}`,
        invalidValue: ({expectedValues}: InvalidValueParams) => `Valore non valido - Atteso: ${expectedValues}`,
        missingValue: 'Valore mancante',
        createReportAction: 'Crea Azione Rapporto',
        reportAction: 'Segnala azione',
        report: 'Rapporto',
        transaction: 'Transazione',
        violations: 'Violazioni',
        transactionViolation: 'Violazione della Transazione',
        hint: 'Le modifiche ai dati non saranno inviate al backend',
        textFields: 'Campi di testo',
        numberFields: 'Campi numerici',
        booleanFields: 'Campi booleani',
        constantFields: 'Campi costanti',
        dateTimeFields: 'Campi DateTime',
        date: 'Data',
        time: 'Tempo',
        none: 'Nessuno',
        visibleInLHN: 'Visibile nel LHN',
        GBR: 'GBR',
        RBR: 'RBR',
        true: 'true',
        false: 'false',
        viewReport: 'Visualizza rapporto',
        viewTransaction: 'Visualizza transazione',
        createTransactionViolation: 'Crea violazione di transazione',
        reasonVisibleInLHN: {
            hasDraftComment: 'Ha commento in bozza',
            hasGBR: 'Has GBR',
            hasRBR: 'Ha RBR',
            pinnedByUser: 'Fissato da un membro',
            hasIOUViolations: 'Ha violazioni IOU',
            hasAddWorkspaceRoomErrors: "Ha errori nell'aggiunta della stanza di lavoro",
            isUnread: 'È non letto (modalità di concentrazione)',
            isArchived: 'È archiviato (modalità più recente)',
            isSelfDM: 'È un DM a se stessi',
            isFocused: 'È temporaneamente concentrato/a',
        },
        reasonGBR: {
            hasJoinRequest: 'Richiesta di adesione (stanza amministratore)',
            isUnreadWithMention: 'È non letto con menzione',
            isWaitingForAssigneeToCompleteAction: "In attesa che l'assegnatario completi l'azione",
            hasChildReportAwaitingAction: 'Ha un rapporto figlio in attesa di azione',
            hasMissingInvoiceBankAccount: 'Manca il conto bancario della fattura',
        },
        reasonRBR: {
            hasErrors: 'Ha errori nei dati del report o delle azioni del report',
            hasViolations: 'Ha violazioni',
            hasTransactionThreadViolations: 'Ha violazioni nel thread delle transazioni',
        },
        indicatorStatus: {
            theresAReportAwaitingAction: "C'è un report in attesa di azione",
            theresAReportWithErrors: "C'è un report con errori",
            theresAWorkspaceWithCustomUnitsErrors: "C'è un'area di lavoro con errori nelle unità personalizzate",
            theresAProblemWithAWorkspaceMember: "C'è un problema con un membro dello spazio di lavoro",
            theresAProblemWithAWorkspaceQBOExport: "Si è verificato un problema con l'impostazione di esportazione della connessione dello spazio di lavoro.",
            theresAProblemWithAContactMethod: "C'è un problema con un metodo di contatto",
            aContactMethodRequiresVerification: 'Un metodo di contatto richiede la verifica',
            theresAProblemWithAPaymentMethod: "C'è un problema con un metodo di pagamento",
            theresAProblemWithAWorkspace: "C'è un problema con uno spazio di lavoro",
            theresAProblemWithYourReimbursementAccount: "C'è un problema con il tuo conto di rimborso",
            theresABillingProblemWithYourSubscription: "C'è un problema di fatturazione con il tuo abbonamento",
            yourSubscriptionHasBeenSuccessfullyRenewed: 'Il tuo abbonamento è stato rinnovato con successo',
            theresWasAProblemDuringAWorkspaceConnectionSync: 'Si è verificato un problema durante la sincronizzazione della connessione dello spazio di lavoro',
            theresAProblemWithYourWallet: "C'è un problema con il tuo portafoglio",
            theresAProblemWithYourWalletTerms: "C'è un problema con i termini del tuo portafoglio",
        },
    },
    emptySearchView: {
        takeATestDrive: 'Fai un giro di prova',
    },
    migratedUserWelcomeModal: {
        title: 'Viaggi e spese, alla velocità della chat',
        subtitle: 'Il nuovo Expensify ha la stessa fantastica automazione, ma ora con una collaborazione straordinaria:',
        confirmText: 'Andiamo!',
        features: {
            chat: '<strong>Chatta direttamente su qualsiasi spesa</strong>, report o spazio di lavoro',
            scanReceipt: '<strong>Scansiona le ricevute</strong> e ricevi il rimborso',
            crossPlatform: 'Fai <strong>tutto</strong> dal tuo telefono o browser',
        },
    },
    productTrainingTooltip: {
        // TODO: CONCIERGE_LHN_GBR tooltip will be replaced by a tooltip in the #admins room
        // https://github.com/Expensify/App/issues/57045#issuecomment-2701455668
        conciergeLHNGBR: '<tooltip>Inizia <strong>qui!</strong></tooltip>',
        saveSearchTooltip: '<tooltip><strong>Rinomina le tue ricerche salvate</strong> qui!</tooltip>',
        globalCreateTooltip: '<tooltip><strong>Crea spese</strong>, inizia a chattare, e altro ancora. Provalo!</tooltip>',
        bottomNavInboxTooltip: '<tooltip>Controlla cosa <strong>richiede la tua attenzione</strong> e <strong>chatta sulle spese.</strong></tooltip>',
        workspaceChatTooltip: '<tooltip>Chatta con <strong>approvatori</strong></tooltip>',
        GBRRBRChat: '<tooltip>Vedrai 🟢 su <strong>azioni da intraprendere</strong>,\ne 🔴 su <strong>elementi da rivedere.</strong></tooltip>',
        accountSwitcher: '<tooltip>Accedi al tuo <strong>Account Copilot</strong> qui</tooltip>',
        expenseReportsFilter: "<tooltip>Benvenuto! Trova tutti i tuoi <strong>rapporti dell'azienda</strong> qui.</tooltip>",
        scanTestTooltip: {
            main: '<tooltip><strong>Vuoi vedere come funziona Scan?</strong> Prova una ricevuta di test!</tooltip>',
            manager: '<tooltip>Scegli il nostro <strong>responsabile dei test</strong> per provarlo!</tooltip>',
            confirmation: '<tooltip>Ora, <strong>invia la tua spesa</strong> e guarda la magia accadere!</tooltip>',
            tryItOut: 'Provalo',
            noThanks: 'No grazie',
        },
        outstandingFilter: '<tooltip>Filtra per spese che <strong>necessita approvazione</strong></tooltip>',
        scanTestDriveTooltip: '<tooltip>Invia questa ricevuta a <strong>completa il test drive!</strong></tooltip>',
    },
    discardChangesConfirmation: {
        title: 'Eliminare le modifiche?',
        body: 'Sei sicuro di voler annullare le modifiche apportate?',
        confirmText: 'Scarta modifiche',
    },
    scheduledCall: {
        book: {
            title: 'Pianifica chiamata',
            description: 'Trova un orario che funzioni per te.',
            slots: 'Orari disponibili per',
        },
        confirmation: {
            title: 'Conferma chiamata',
            description: 'Assicurati che i dettagli qui sotto siano corretti. Una volta confermata la chiamata, invieremo un invito con ulteriori informazioni.',
            setupSpecialist: 'Il tuo specialista di configurazione',
            meetingLength: 'Durata della riunione',
            dateTime: 'Data e ora',
            minutes: '30 minuti',
        },
        callScheduled: 'Chiamata programmata',
    },
    autoSubmitModal: {
        title: 'Tutto chiaro e inviato!',
        description: 'Tutti gli avvisi e le violazioni sono stati risolti quindi:',
        submittedExpensesTitle: 'Queste spese sono state inviate',
        submittedExpensesDescription: 'Queste spese sono state inviate al tuo approvatore ma possono ancora essere modificate fino a quando non vengono approvate.',
        pendingExpensesTitle: 'Le spese in sospeso sono state spostate',
        pendingExpensesDescription: 'Eventuali spese con carta in sospeso sono state spostate in un rapporto separato fino a quando non vengono registrate.',
    },
    testDrive: {
        quickAction: {
            takeATwoMinuteTestDrive: 'Fai un test drive di 2 minuti',
        },
        modal: {
            title: 'Mettici alla prova',
            description: 'Fai un rapido tour del prodotto per metterti al passo velocemente. Nessuna sosta necessaria!',
            confirmText: 'Inizia la prova',
            helpText: 'Salta',
            employee: {
                description:
                    "<muted-text>Ottieni per il tuo team <strong>3 mesi gratuiti di Expensify!</strong> Basta inserire l'email del tuo capo qui sotto e inviare loro una spesa di prova.</muted-text>",
                email: "Inserisci l'email del tuo capo",
                error: 'Quel membro possiede uno spazio di lavoro, inserisci un nuovo membro per testare.',
            },
        },
        banner: {
            currentlyTestDrivingExpensify: 'Stai attualmente provando Expensify',
            readyForTheRealThing: 'Pronto per la vera sfida?',
            getStarted: 'Inizia',
        },
        employeeInviteMessage: ({name}: EmployeeInviteMessageParams) =>
            `# ${name} ti ha invitato a provare Expensify\nEhi! Ho appena ottenuto *3 mesi gratis* per provare Expensify, il modo più veloce per gestire le spese.\n\nEcco una *ricevuta di prova* per mostrarti come funziona:`,
    },
};
// IMPORTANT: This line is manually replaced in generate translation files by scripts/generateTranslations.ts,
// so if you change it here, please update it there as well.
export default translations satisfies TranslationDeepObject<typeof en>;<|MERGE_RESOLUTION|>--- conflicted
+++ resolved
@@ -1831,12 +1831,7 @@
         expensifyWallet: 'Expensify Wallet (Beta)',
         sendAndReceiveMoney: 'Invia e ricevi denaro con gli amici. Solo conti bancari statunitensi.',
         enableWallet: 'Abilita portafoglio',
-<<<<<<< HEAD
         addBankAccountToSendAndReceive: 'Aggiungi un conto bancario per effettuare o ricevere pagamenti.',
-        addBankAccount: 'Aggiungi conto bancario',
-=======
-        addBankAccountToSendAndReceive: "Ricevi il rimborso per le spese che invii a un'area di lavoro.",
->>>>>>> 44d8ae59
         assignedCards: 'Carte assegnate',
         assignedCardsDescription: 'Queste sono carte assegnate da un amministratore del workspace per gestire le spese aziendali.',
         expensifyCard: 'Expensify Card',
