/**
 *   _____                      __         __
 *  / ___/__ ___  ___ _______ _/ /____ ___/ /
 * / (_ / -_) _ \/ -_) __/ _ \`/ __/ -_) _  /
 * \___/\__/_//_/\__/_/  \_,_/\__/\__/\_,_/
 *
 * This file was automatically generated. Please consider these alternatives before manually editing it:
 *
 * - Improve the prompts in prompts/translation, or
 * - Improve context annotations in src/languages/en.ts
 */
import {CONST as COMMON_CONST} from 'expensify-common';
import startCase from 'lodash/startCase';
import type {OnboardingTask} from '@libs/actions/Welcome/OnboardingFlow';
import CONST from '@src/CONST';
import type {Country} from '@src/CONST';
import type OriginalMessage from '@src/types/onyx/OriginalMessage';
import type en from './en';
import type {
    AccountOwnerParams,
    ActionsAreCurrentlyRestricted,
    AddedOrDeletedPolicyReportFieldParams,
    AddedPolicyApprovalRuleParams,
    AddEmployeeParams,
    AddOrDeletePolicyCustomUnitRateParams,
    AddressLineParams,
    AdminCanceledRequestParams,
    AirlineParams,
    AlreadySignedInParams,
    ApprovalWorkflowErrorParams,
    ApprovedAmountParams,
    AssignCardParams,
    AssignedCardParams,
    AssigneeParams,
    AuthenticationErrorParams,
    AutoPayApprovedReportsLimitErrorParams,
    BadgeFreeTrialParams,
    BankAccountLastFourParams,
    BeginningOfArchivedRoomParams,
    BeginningOfChatHistoryAdminRoomParams,
    BeginningOfChatHistoryAnnounceRoomParams,
    BeginningOfChatHistoryDomainRoomParams,
    BeginningOfChatHistoryInvoiceRoomParams,
    BeginningOfChatHistoryPolicyExpenseChatParams,
    BeginningOfChatHistoryUserRoomParams,
    BillableDefaultDescriptionParams,
    BillingBannerCardAuthenticationRequiredParams,
    BillingBannerCardExpiredParams,
    BillingBannerCardOnDisputeParams,
    BillingBannerDisputePendingParams,
    BillingBannerInsufficientFundsParams,
    BillingBannerOwnerAmountOwedOverdueParams,
    BillingBannerSubtitleWithDateParams,
    BusinessBankAccountParams,
    BusinessTaxIDParams,
    CanceledRequestParams,
    CardEndingParams,
    CardInfoParams,
    CardNextPaymentParams,
    CategoryNameParams,
    ChangeFieldParams,
    ChangeOwnerDuplicateSubscriptionParams,
    ChangeOwnerHasFailedSettlementsParams,
    ChangeOwnerSubscriptionParams,
    ChangeReportPolicyParams,
    ChangeTypeParams,
    CharacterLengthLimitParams,
    CharacterLimitParams,
    ChatWithAccountManagerParams,
    CompanyCardBankName,
    CompanyCardFeedNameParams,
    CompanyNameParams,
    ConfirmThatParams,
    ConnectionNameParams,
    ConnectionParams,
    ContactMethodParams,
    ContactMethodsRouteParams,
    CreateExpensesParams,
    CurrencyCodeParams,
    CurrencyInputDisabledTextParams,
    CustomersOrJobsLabelParams,
    CustomUnitRateParams,
    DateParams,
    DateShouldBeAfterParams,
    DateShouldBeBeforeParams,
    DefaultAmountParams,
    DefaultVendorDescriptionParams,
    DelegateRoleParams,
    DelegatorParams,
    DeleteActionParams,
    DeleteConfirmationParams,
    DeleteTransactionParams,
    DemotedFromWorkspaceParams,
    DidSplitAmountMessageParams,
    DomainPermissionInfoRestrictionParams,
    DuplicateTransactionParams,
    EarlyDiscountSubtitleParams,
    EarlyDiscountTitleParams,
    EditActionParams,
    EditDestinationSubtitleParams,
    ElectronicFundsParams,
    EmployeeInviteMessageParams,
    EmptyCategoriesSubtitleWithAccountingParams,
    EmptyTagsSubtitleWithAccountingParams,
    EnterMagicCodeParams,
    ExportAgainModalDescriptionParams,
    ExportedToIntegrationParams,
    ExportIntegrationSelectedParams,
    FeatureNameParams,
    FileLimitParams,
    FileTypeParams,
    FiltersAmountBetweenParams,
    FlightLayoverParams,
    FlightParams,
    FormattedMaxLengthParams,
    GoBackMessageParams,
    ImportedTagsMessageParams,
    ImportedTypesParams,
    ImportFieldParams,
    ImportMembersSuccessfulDescriptionParams,
    ImportPerDiemRatesSuccessfulDescriptionParams,
    ImportTagsSuccessfulDescriptionParams,
    IncorrectZipFormatParams,
    IndividualExpenseRulesSubtitleParams,
    InstantSummaryParams,
    IntacctMappingTitleParams,
    IntegrationExportParams,
    IntegrationSyncFailedParams,
    InvalidPropertyParams,
    InvalidValueParams,
    IssueVirtualCardParams,
    LastSyncAccountingParams,
    LastSyncDateParams,
    LeftWorkspaceParams,
    LocalTimeParams,
    LoggedInAsParams,
    LogSizeParams,
    ManagerApprovedAmountParams,
    ManagerApprovedParams,
    MarkedReimbursedParams,
    MarkReimbursedFromIntegrationParams,
    MergeFailureDescriptionGenericParams,
    MergeFailureUncreatedAccountDescriptionParams,
    MergeSuccessDescriptionParams,
    MissingPropertyParams,
    MovedActionParams,
    MovedFromPersonalSpaceParams,
    MovedFromReportParams,
    MovedTransactionParams,
    NeedCategoryForExportToIntegrationParams,
    NewWorkspaceNameParams,
    NoLongerHaveAccessParams,
    NotAllowedExtensionParams,
    NotYouParams,
    OOOEventSummaryFullDayParams,
    OOOEventSummaryPartialDayParams,
    OptionalParam,
    OurEmailProviderParams,
    OwnerOwesAmountParams,
    PaidElsewhereParams,
    PaidWithExpensifyParams,
    ParentNavigationSummaryParams,
    PayerOwesAmountParams,
    PayerOwesParams,
    PayerPaidAmountParams,
    PayerPaidParams,
    PayerSettledParams,
    PaySomeoneParams,
    PolicyAddedReportFieldOptionParams,
    PolicyDisabledReportFieldAllOptionsParams,
    PolicyDisabledReportFieldOptionParams,
    PolicyExpenseChatNameParams,
    QBDSetupErrorBodyParams,
    RailTicketParams,
    ReconciliationWorksParams,
    RemovedFromApprovalWorkflowParams,
    RemovedTheRequestParams,
    RemoveMemberPromptParams,
    RemoveMembersWarningPrompt,
    RenamedRoomActionParams,
    RenamedWorkspaceNameActionParams,
    ReportArchiveReasonsClosedParams,
    ReportArchiveReasonsInvoiceReceiverPolicyDeletedParams,
    ReportArchiveReasonsMergedParams,
    ReportArchiveReasonsRemovedFromPolicyParams,
    ReportPolicyNameParams,
    RequestAmountParams,
    RequestCountParams,
    RequestedAmountMessageParams,
    RequiredFieldParams,
    ResolutionConstraintsParams,
    ReviewParams,
    RoleNamesParams,
    RoomNameReservedErrorParams,
    RoomRenamedToParams,
    RulesEnableWorkflowsParams,
    SecondaryLoginParams,
    SetTheDistanceMerchantParams,
    SetTheRequestParams,
    SettledAfterAddedBankAccountParams,
    SettleExpensifyCardParams,
    SettlementAccountInfoParams,
    SettlementDateParams,
    ShareParams,
    SignUpNewFaceCodeParams,
    SizeExceededParams,
    SplitAmountParams,
    SplitExpenseEditTitleParams,
    SplitExpenseSubtitleParams,
    SpreadCategoriesParams,
    SpreadFieldNameParams,
    SpreadSheetColumnParams,
    StatementTitleParams,
    StepCounterParams,
    StripePaidParams,
    SubmitsToParams,
    SubmittedToVacationDelegateParams,
    SubmittedWithMemoParams,
    SubscriptionCommitmentParams,
    SubscriptionSettingsRenewsOnParams,
    SubscriptionSettingsSaveUpToParams,
    SubscriptionSettingsSummaryParams,
    SubscriptionSizeParams,
    SyncStageNameConnectionsParams,
    TaskCreatedActionParams,
    TaxAmountParams,
    TermsParams,
    ThreadRequestReportNameParams,
    ThreadSentMoneyReportNameParams,
    TotalAmountGreaterOrLessThanOriginalParams,
    ToValidateLoginParams,
    TransferParams,
    TravelTypeParams,
    TrialStartedTitleParams,
    UnapproveWithIntegrationWarningParams,
    UnshareParams,
    UntilTimeParams,
    UpdatedCustomFieldParams,
    UpdatedPolicyApprovalRuleParams,
    UpdatedPolicyAuditRateParams,
    UpdatedPolicyCategoryDescriptionHintTypeParams,
    UpdatedPolicyCategoryExpenseLimitTypeParams,
    UpdatedPolicyCategoryGLCodeParams,
    UpdatedPolicyCategoryMaxAmountNoReceiptParams,
    UpdatedPolicyCategoryMaxExpenseAmountParams,
    UpdatedPolicyCategoryNameParams,
    UpdatedPolicyCategoryParams,
    UpdatedPolicyCurrencyParams,
    UpdatedPolicyCustomUnitRateParams,
    UpdatedPolicyCustomUnitTaxClaimablePercentageParams,
    UpdatedPolicyCustomUnitTaxRateExternalIDParams,
    UpdatedPolicyDescriptionParams,
    UpdatedPolicyFieldWithNewAndOldValueParams,
    UpdatedPolicyFieldWithValueParam,
    UpdatedPolicyFrequencyParams,
    UpdatedPolicyManualApprovalThresholdParams,
    UpdatedPolicyPreventSelfApprovalParams,
    UpdatedPolicyReportFieldDefaultValueParams,
    UpdatedPolicyTagFieldParams,
    UpdatedPolicyTagNameParams,
    UpdatedPolicyTagParams,
    UpdatedTheDistanceMerchantParams,
    UpdatedTheRequestParams,
    UpdatePolicyCustomUnitParams,
    UpdatePolicyCustomUnitTaxEnabledParams,
    UpdateRoleParams,
    UpgradeSuccessMessageParams,
    UsePlusButtonParams,
    UserIsAlreadyMemberParams,
    UserSplitParams,
    VacationDelegateParams,
    ViolationsAutoReportedRejectedExpenseParams,
    ViolationsCashExpenseWithNoReceiptParams,
    ViolationsConversionSurchargeParams,
    ViolationsCustomRulesParams,
    ViolationsInvoiceMarkupParams,
    ViolationsMaxAgeParams,
    ViolationsMissingTagParams,
    ViolationsModifiedAmountParams,
    ViolationsOverCategoryLimitParams,
    ViolationsOverLimitParams,
    ViolationsPerDayLimitParams,
    ViolationsProhibitedExpenseParams,
    ViolationsReceiptRequiredParams,
    ViolationsRterParams,
    ViolationsTagOutOfPolicyParams,
    ViolationsTaxOutOfPolicyParams,
    WaitingOnBankAccountParams,
    WalletProgramParams,
    WelcomeEnterMagicCodeParams,
    WelcomeToRoomParams,
    WeSentYouMagicSignInLinkParams,
    WorkEmailMergingBlockedParams,
    WorkEmailResendCodeParams,
    WorkspaceLockedPlanTypeParams,
    WorkspaceMemberList,
    WorkspaceMembersCountParams,
    WorkspaceOwnerWillNeedToAddOrUpdatePaymentCardParams,
    WorkspaceRouteParams,
    WorkspaceShareNoteParams,
    WorkspacesListRouteParams,
    WorkspaceYouMayJoin,
    YourPlanPriceParams,
    YourPlanPriceValueParams,
    ZipCodeExampleFormatParams,
} from './params';
import type {TranslationDeepObject} from './types';

type StateValue = {
    stateISO: string;
    stateName: string;
};
type States = Record<keyof typeof COMMON_CONST.STATES, StateValue>;
type AllCountries = Record<Country, string>;
/* eslint-disable max-len */
const translations = {
    common: {
        count: 'カウント',
        cancel: 'キャンセル',
        dismiss: '却下する',
        yes: 'はい',
        no: 'いいえ',
        ok: 'OK',
        notNow: '今は無理',
        learnMore: '詳しくはこちら',
        buttonConfirm: '了解しました。',
        name: '名前',
        attachment: '添付ファイル',
        attachments: '添付ファイル',
        center: 'センター',
        from: 'から',
        to: 'に',
        in: 'In',
        optional: 'オプション',
        new: '新規',
        search: '検索',
        reports: 'レポート',
        find: '検索',
        searchWithThreeDots: '検索...',
        next: '次へ',
        previous: '前へ',
        goBack: '戻る',
        create: '作成',
        add: '追加',
        resend: '再送信',
        save: '保存',
        select: '選択',
        deselect: '選択解除',
        selectMultiple: '複数選択',
        saveChanges: '変更を保存',
        submit: '送信',
        rotate: '回転',
        zoom: 'Zoom',
        password: 'パスワード',
        magicCode: 'Magic code',
        twoFactorCode: '二要素コード',
        workspaces: 'ワークスペース',
        inbox: '受信トレイ',
        group: 'グループ',
        success: '成功',
        profile: 'プロフィール',
        referral: '紹介',
        payments: '支払い',
        approvals: '承認',
        wallet: 'ウォレット',
        preferences: '設定',
        view: '表示',
        review: (reviewParams?: ReviewParams) => `Review${reviewParams?.amount ? ` ${reviewParams?.amount}` : ''}`,
        not: 'いいえ',
        signIn: 'サインイン',
        signInWithGoogle: 'Googleでサインイン',
        signInWithApple: 'Appleでサインイン',
        signInWith: 'サインイン方法',
        continue: '続行する',
        firstName: '名',
        lastName: '姓',
        scanning: 'スキャン中',
        addCardTermsOfService: 'Expensify 利用規約',
        perPerson: '1人あたり',
        phone: '電話',
        phoneNumber: '電話番号',
        phoneNumberPlaceholder: '(xxx) xxx-xxxx',
        email: 'メール',
        and: 'および',
        or: 'または',
        details: '詳細',
        privacy: 'プライバシー',
        privacyPolicy: 'プライバシーポリシー',
        hidden: '非表示',
        visible: '表示可能',
        delete: '削除',
        archived: 'アーカイブ済み',
        contacts: '連絡先',
        recents: '最近のもの',
        close: '閉じる',
        download: 'ダウンロード',
        downloading: 'ダウンロード中',
        uploading: 'アップロード中',
        pin: 'ピン',
        unPin: 'ピン留めを解除',
        back: '戻る',
        saveAndContinue: '保存して続行',
        settings: '設定',
        termsOfService: '利用規約',
        members: 'メンバー',
        invite: '招待する',
        here: 'ここ',
        date: '日付',
        dob: '生年月日',
        currentYear: 'Current year',
        currentMonth: '今月',
        ssnLast4: 'SSNの下4桁',
        ssnFull9: 'SSNの9桁すべて',
        addressLine: ({lineNumber}: AddressLineParams) => `住所行 ${lineNumber}`,
        personalAddress: '個人住所',
        companyAddress: '会社の住所',
        noPO: '私書箱やメールドロップの住所はご遠慮ください。',
        city: '市',
        state: '状態',
        streetAddress: '住所',
        stateOrProvince: '州 / 県',
        country: '国',
        zip: '郵便番号',
        zipPostCode: '郵便番号',
        whatThis: 'これは何ですか？',
        iAcceptThe: '承諾します',
        remove: '削除',
        admin: '管理者',
        owner: 'オーナー',
        dateFormat: 'YYYY-MM-DD',
        send: '送信',
        na: 'N/A',
        noResultsFound: '結果が見つかりませんでした',
        noResultsFoundMatching: ({searchString}: {searchString: string}) => `「${searchString}」に一致する結果は見つかりませんでした。`,
        recentDestinations: '最近の目的地',
        timePrefix: 'それは',
        conjunctionFor: 'for',
        todayAt: '今日',
        tomorrowAt: '明日',
        yesterdayAt: '昨日',
        conjunctionAt: 'at',
        conjunctionTo: 'に',
        genericErrorMessage: 'おっと...何か問題が発生し、リクエストを完了できませんでした。後でもう一度お試しください。',
        percentage: 'パーセンテージ',
        error: {
            invalidAmount: '無効な金額',
            acceptTerms: '続行するには、利用規約に同意する必要があります。',
            phoneNumber: `有効な電話番号を国コードとともに入力してください（例: ${CONST.EXAMPLE_PHONE_NUMBER}）`,
            fieldRequired: 'このフィールドは必須です',
            requestModified: 'このリクエストは他のメンバーによって変更されています。',
            characterLimitExceedCounter: ({length, limit}: CharacterLengthLimitParams) => `文字数制限を超えました（${length}/${limit}）`,
            dateInvalid: '有効な日付を選択してください',
            invalidDateShouldBeFuture: '今日または将来の日付を選択してください',
            invalidTimeShouldBeFuture: '少なくとも1分以上先の時間を選択してください。',
            invalidCharacter: '無効な文字',
            enterMerchant: '販売者名を入力してください',
            enterAmount: '金額を入力してください',
            missingMerchantName: 'マーチャント名がありません',
            missingAmount: '金額が不足しています',
            missingDate: '日付がありません',
            enterDate: '日付を入力してください',
            invalidTimeRange: '12時間制の形式で時間を入力してください（例：2:30 PM）',
            pleaseCompleteForm: '続行するには、上記のフォームにご記入ください。',
            pleaseSelectOne: '上記のオプションから選択してください',
            invalidRateError: '有効なレートを入力してください',
            lowRateError: 'レートは0より大きくなければなりません',
            email: '有効なメールアドレスを入力してください',
            login: 'ログイン中にエラーが発生しました。もう一度お試しください。',
        },
        comma: 'コンマ',
        semicolon: 'semicolon',
        please: 'お願いします',
        contactUs: 'お問い合わせ',
        pleaseEnterEmailOrPhoneNumber: 'メールアドレスまたは電話番号を入力してください',
        fixTheErrors: 'エラーを修正してください。',
        inTheFormBeforeContinuing: '続行する前にフォームに入力してください',
        confirm: '確認',
        reset: 'リセット',
        done: '完了',
        more: 'もっと',
        debitCard: 'デビットカード',
        bankAccount: '銀行口座',
        personalBankAccount: '個人銀行口座',
        businessBankAccount: 'ビジネス銀行口座',
        join: '参加する',
        leave: '退出',
        decline: '辞退する',
        transferBalance: '残高を移動',
        cantFindAddress: '住所が見つかりませんか？',
        enterManually: '手動で入力してください。',
        message: 'メッセージ',
        leaveThread: 'スレッドを退出',
        you: 'あなた',
        me: '自分',
        youAfterPreposition: 'あなた',
        your: 'あなたの',
        conciergeHelp: 'ヘルプが必要な場合は、Conciergeに連絡してください。',
        youAppearToBeOffline: 'オフラインのようです。',
        thisFeatureRequiresInternet: 'この機能を使用するには、インターネット接続が必要です。',
        attachmentWillBeAvailableOnceBackOnline: '添付ファイルはオンラインに戻ると利用可能になります。',
        errorOccurredWhileTryingToPlayVideo: 'このビデオを再生しようとしたときにエラーが発生しました。',
        areYouSure: 'よろしいですか？',
        verify: '確認する',
        yesContinue: 'はい、続けてください。',
        websiteExample: 'e.g. https://www.expensify.com',
        zipCodeExampleFormat: ({zipSampleFormat}: ZipCodeExampleFormatParams) => (zipSampleFormat ? `e.g. ${zipSampleFormat}` : ''),
        description: '説明',
        title: 'タイトル',
        assignee: '担当者',
        createdBy: '作成者',
        with: 'with',
        shareCode: 'コードを共有',
        share: '共有',
        per: 'per',
        mi: 'マイル',
        km: 'キロメートル',
        copied: 'コピーしました！',
        someone: '誰か',
        total: '合計',
        edit: '編集',
        letsDoThis: `やりましょう！`,
        letsStart: `始めましょう`,
        showMore: 'もっと見る',
        merchant: '商人',
        category: 'カテゴリー',
        report: 'レポート',
        billable: 'ビラブル',
        nonBillable: '非請求対象',
        tag: 'タグ',
        receipt: '領収書',
        verified: '確認済み',
        replace: '置換',
        distance: '距離',
        mile: 'マイル',
        miles: 'マイル',
        kilometer: 'キロメートル',
        kilometers: 'キロメートル',
        recent: '最近の',
        all: 'すべて',
        am: 'AM',
        pm: 'PM',
        tbd: 'TBD',
        selectCurrency: '通貨を選択',
        selectSymbolOrCurrency: 'シンボルまたは通貨を選択',
        card: 'カード',
        whyDoWeAskForThis: 'なぜこれを尋ねるのですか？',
        required: '必須',
        showing: '表示中',
        of: 'of',
        default: 'デフォルト',
        update: '更新',
        member: 'メンバー',
        auditor: '監査人',
        role: '役割',
        currency: '通貨',
        groupCurrency: 'グループ通貨',
        rate: '評価',
        emptyLHN: {
            title: 'やった！すべて完了しました。',
            subtitleText1: '以下を使用してチャットを見つける',
            subtitleText2: '上のボタンを押すか、以下を使用して何かを作成してください',
            subtitleText3: '下のボタン。',
        },
        businessName: 'ビジネス名',
        clear: 'クリア',
        type: 'タイプ',
        action: 'アクション',
        expenses: '経費',
        totalSpend: '総支出',
        tax: '税金',
        shared: '共有',
        drafts: '下書き',
        draft: 'ドラフト',
        finished: '完了',
        upgrade: 'アップグレード',
        downgradeWorkspace: 'ワークスペースをダウングレードする',
        companyID: '会社ID',
        userID: 'ユーザーID',
        disable: '無効にする',
        export: 'エクスポート',
        initialValue: '初期値',
        currentDate: '現在の日付',
        value: '値段',
        downloadFailedTitle: 'ダウンロードに失敗しました',
        downloadFailedDescription: 'ダウンロードを完了できませんでした。後でもう一度お試しください。',
        filterLogs: 'ログをフィルター',
        network: 'ネットワーク',
        reportID: 'レポートID',
        longID: 'Long ID',
        bankAccounts: '銀行口座',
        chooseFile: 'ファイルを選択',
        chooseFiles: 'ファイルを選択',
        dropTitle: 'そのままにしておく',
        dropMessage: 'ここにファイルをドロップしてください',
        ignore: 'Ignore',
        enabled: '有効',
        disabled: '無効',
        import: 'インポート',
        offlinePrompt: '現在、この操作を行うことはできません。',
        outstanding: '未払い',
        chats: 'チャット',
        tasks: 'タスク',
        unread: '未読',
        sent: '送信済み',
        links: 'リンク',
        day: '日',
        days: '日',
        rename: '名前を変更',
        address: '住所',
        hourAbbreviation: 'h',
        minuteAbbreviation: 'm',
        skip: 'Skip',
        chatWithAccountManager: ({accountManagerDisplayName}: ChatWithAccountManagerParams) =>
            `何か特定のものが必要ですか？アカウントマネージャーの${accountManagerDisplayName}とチャットしてください。`,
        chatNow: '今すぐチャット',
        workEmail: '勤務用メールアドレス',
        destination: '目的地',
        subrate: 'Subrate',
        perDiem: '日当',
        validate: '検証する',
        downloadAsPDF: 'PDFとしてダウンロード',
        downloadAsCSV: 'CSVとしてダウンロード',
        help: '助けて',
        expenseReports: '経費報告書',
        rateOutOfPolicy: 'ポリシー外の評価',
        reimbursable: '払い戻し可能',
        editYourProfile: 'プロフィールを編集',
        comments: 'コメント',
        sharedIn: '共有済み',
        unreported: '未報告',
        explore: '探索',
        todo: 'やることリスト',
        invoice: '請求書',
        expense: '経費',
        chat: 'チャット',
        task: 'タスク',
        trip: '旅行',
        apply: '適用',
        status: 'ステータス',
        on: 'オン',
        before: '前',
        after: '後',
        reschedule: '再スケジュールする',
        general: '一般',
        workspacesTabTitle: 'ワークスペース',
        getTheApp: 'アプリを入手',
        scanReceiptsOnTheGo: '携帯電話から領収書をスキャンする',
        headsUp: 'ご注意ください！',
        merge: 'マージ',
        unstableInternetConnection: 'インターネット接続が不安定です。ネットワークを確認してもう一度お試しください。',
    },
    supportalNoAccess: {
        title: 'ちょっと待ってください',
        description: 'サポートがログインしているときにこの操作を行う権限がありません。',
    },
    lockedAccount: {
        title: 'アカウントがロックされました',
        description: 'このアカウントはロックされているため、この操作を完了することはできません。次のステップについては、concierge@expensify.com にお問い合わせください。',
    },
    location: {
        useCurrent: '現在地を使用',
        notFound: 'あなたの位置情報を見つけることができませんでした。もう一度お試しいただくか、住所を手動で入力してください。',
        permissionDenied: '位置情報へのアクセスが拒否されたようです。',
        please: 'お願いします',
        allowPermission: '設定で位置情報へのアクセスを許可する',
        tryAgain: 'そしてもう一度試してください。',
    },
    contact: {
        importContacts: '連絡先をインポート',
        importContactsTitle: '連絡先をインポート',
        importContactsText: '電話から連絡先をインポートして、お気に入りの人々にいつでも簡単にアクセスできるようにしましょう。',
        importContactsExplanation: 'これで、お気に入りの人々が常にワンタップでアクセスできます。',
        importContactsNativeText: 'あと一歩です！連絡先のインポートを許可してください。',
    },
    anonymousReportFooter: {
        logoTagline: 'ディスカッションに参加する。',
    },
    attachmentPicker: {
        cameraPermissionRequired: 'カメラアクセス',
        expensifyDoesNotHaveAccessToCamera: 'Expensifyはカメラへのアクセスがないと写真を撮ることができません。設定をタップして権限を更新してください。',
        attachmentError: '添付ファイルエラー',
        errorWhileSelectingAttachment: '添付ファイルを選択中にエラーが発生しました。もう一度お試しください。',
        errorWhileSelectingCorruptedAttachment: '破損した添付ファイルを選択中にエラーが発生しました。別のファイルを試してください。',
        takePhoto: '写真を撮る',
        chooseFromGallery: 'ギャラリーから選択',
        chooseDocument: 'ファイルを選択',
        attachmentTooLarge: '添付ファイルが大きすぎます',
        sizeExceeded: '添付ファイルのサイズが24MBの制限を超えています。',
        sizeExceededWithLimit: ({maxUploadSizeInMB}: SizeExceededParams) => `添付ファイルのサイズが ${maxUploadSizeInMB} MB の制限を超えています。`,
        attachmentTooSmall: '添付ファイルが小さすぎます',
        sizeNotMet: '添付ファイルのサイズは240バイト以上である必要があります。',
        wrongFileType: '無効なファイルタイプ',
        notAllowedExtension: 'このファイルタイプは許可されていません。別のファイルタイプをお試しください。',
        folderNotAllowedMessage: 'フォルダーのアップロードは許可されていません。別のファイルを試してください。',
        protectedPDFNotSupported: 'パスワード保護されたPDFはサポートされていません',
        attachmentImageResized: 'この画像はプレビュー用にサイズ変更されています。フル解像度でダウンロードしてください。',
        attachmentImageTooLarge: 'この画像はアップロード前にプレビューするには大きすぎます。',
        tooManyFiles: ({fileLimit}: FileLimitParams) => `一度にアップロードできるファイルは${fileLimit}個までです。`,
        sizeExceededWithValue: ({maxUploadSizeInMB}: SizeExceededParams) => `ファイルが ${maxUploadSizeInMB} MB を超えています。もう一度お試しください。`,
        someFilesCantBeUploaded: '一部のファイルはアップロードできません',
        sizeLimitExceeded: ({maxUploadSizeInMB}: SizeExceededParams) => `ファイルは${maxUploadSizeInMB}MB未満である必要があります。それより大きいファイルはアップロードされません。`,
        maxFileLimitExceeded: '一度に最大30枚の領収書をアップロードできます。超過分はアップロードされません。',
        unsupportedFileType: ({fileType}: FileTypeParams) => `${fileType}ファイルはサポートされていません。サポートされているファイルタイプのみがアップロードされます。`,
        learnMoreAboutSupportedFiles: 'サポートされているフォーマットについて詳しく知る。',
        passwordProtected: 'パスワード保護されたPDFはサポートされていません。サポートされているファイルのみがアップロードされます。',
    },
    dropzone: {
        addAttachments: '添付ファイルを追加',
        addReceipt: '領収書を追加',
        scanReceipts: '領収書をスキャンする',
        replaceReceipt: '領収書を置き換える',
    },
    filePicker: {
        fileError: 'ファイルエラー',
        errorWhileSelectingFile: 'ファイルを選択中にエラーが発生しました。もう一度お試しください。',
    },
    connectionComplete: {
        title: '接続完了',
        supportingText: 'このウィンドウを閉じて、Expensifyアプリに戻ることができます。',
    },
    avatarCropModal: {
        title: '写真を編集',
        description: '画像を好きなようにドラッグ、ズーム、回転してください。',
    },
    composer: {
        noExtensionFoundForMimeType: 'MIMEタイプに対応する拡張子が見つかりません',
        problemGettingImageYouPasted: '貼り付けた画像の取得に問題が発生しました。',
        commentExceededMaxLength: ({formattedMaxLength}: FormattedMaxLengthParams) => `コメントの最大長は${formattedMaxLength}文字です。`,
        taskTitleExceededMaxLength: ({formattedMaxLength}: FormattedMaxLengthParams) => `タスクタイトルの最大長は${formattedMaxLength}文字です。`,
    },
    baseUpdateAppModal: {
        updateApp: 'アプリを更新',
        updatePrompt: 'このアプリの新しいバージョンが利用可能です。  \n今すぐ更新するか、後でアプリを再起動して最新の変更をダウンロードしてください。',
    },
    deeplinkWrapper: {
        launching: 'Expensifyを起動中',
        expired: 'セッションの有効期限が切れました。',
        signIn: 'もう一度サインインしてください。',
        redirectedToDesktopApp: 'デスクトップアプリにリダイレクトしました。',
        youCanAlso: 'あなたもできます',
        openLinkInBrowser: 'このリンクをブラウザで開いてください。',
        loggedInAs: ({email}: LoggedInAsParams) =>
            `${email}としてログインしています。このアカウントでデスクトップアプリにログインするには、プロンプトの「リンクを開く」をクリックしてください。`,
        doNotSeePrompt: 'プロンプトが見えませんか？',
        tryAgain: 'もう一度試してください。',
        or: '、または',
        continueInWeb: 'ウェブアプリに進む',
    },
    validateCodeModal: {
        successfulSignInTitle: 'アブラカダブラ、サインインしました！',
        successfulSignInDescription: '元のタブに戻って続行してください。',
        title: 'こちらがあなたのマジックコードです',
        description: '元のデバイスでリクエストされたコードを入力してください',
        doNotShare: 'コードを他の人と共有しないでください。Expensifyがそれを求めることはありません！',
        or: '、または',
        signInHere: 'ここでサインインしてください',
        expiredCodeTitle: 'マジックコードの有効期限が切れました',
        expiredCodeDescription: '元のデバイスに戻り、新しいコードをリクエストしてください。',
        successfulNewCodeRequest: 'コードが要求されました。デバイスを確認してください。',
        tfaRequiredTitle: '二要素認証が必要です',
        tfaRequiredDescription: 'サインインしようとしている場所で、二要素認証コードを入力してください。',
        requestOneHere: 'こちらでリクエストしてください。',
    },
    moneyRequestConfirmationList: {
        paidBy: '支払い元',
        whatsItFor: '何のためですか？',
    },
    selectionList: {
        nameEmailOrPhoneNumber: '名前、メールアドレス、または電話番号',
        findMember: 'メンバーを見つける',
        searchForSomeone: '誰かを検索',
    },
    emptyList: {
        [CONST.IOU.TYPE.CREATE]: {
            title: '経費を提出し、上司に紹介する',
            subtitleText: 'あなたの上司にもExpensifyを使ってもらいたいですか？経費を提出するだけで、あとは私たちにお任せください。',
        },
    },
    videoChatButtonAndMenu: {
        tooltip: '通話を予約する',
    },
    hello: 'こんにちは',
    phoneCountryCode: '1',
    welcomeText: {
        getStarted: '以下を開始してください。',
        anotherLoginPageIsOpen: '別のログインページが開いています。',
        anotherLoginPageIsOpenExplanation: 'ログインページを別のタブで開きました。そのタブからログインしてください。',
        welcome: 'ようこそ！',
        welcomeWithoutExclamation: 'ようこそ',
        phrase2: 'お金は語る。そして、チャットと支払いが一つの場所にある今、それは簡単です。',
        phrase3: 'あなたの支払いは、あなたが要点を伝えるのと同じくらい速く届きます。',
        enterPassword: 'パスワードを入力してください',
        welcomeNewFace: ({login}: SignUpNewFaceCodeParams) => `${login}、ここで新しい顔を見るのはいつも嬉しいです！`,
        welcomeEnterMagicCode: ({login}: WelcomeEnterMagicCodeParams) => `${login}に送信されたマジックコードを入力してください。1～2分以内に届くはずです。`,
    },
    login: {
        hero: {
            header: 'チャットの速度で旅行と経費を管理',
            body: 'コンテキストに基づいたリアルタイムチャットの助けを借りて、旅行と経費がより迅速に進む次世代のExpensifyへようこそ。',
        },
    },
    thirdPartySignIn: {
        alreadySignedIn: ({email}: AlreadySignedInParams) => `${email}として既にサインインしています。`,
        goBackMessage: ({provider}: GoBackMessageParams) => `${provider}でサインインしたくないですか？`,
        continueWithMyCurrentSession: '現在のセッションを続ける',
        redirectToDesktopMessage: 'サインインが完了すると、デスクトップアプリにリダイレクトします。',
        signInAgreementMessage: 'ログインすることにより、あなたは以下に同意したことになります',
        termsOfService: '利用規約',
        privacy: 'プライバシー',
    },
    samlSignIn: {
        welcomeSAMLEnabled: 'シングルサインオンでログインを続ける：',
        orContinueWithMagicCode: 'マジックコードでサインインすることもできます。',
        useSingleSignOn: 'シングルサインオンを使用',
        useMagicCode: '魔法コードを使用する',
        launching: '起動中...',
        oneMoment: '会社のシングルサインオンポータルにリダイレクトするまで少々お待ちください。',
    },
    reportActionCompose: {
        dropToUpload: 'アップロードするにはドロップしてください',
        sendAttachment: '添付ファイルを送信',
        addAttachment: '添付ファイルを追加',
        writeSomething: '何かを書いてください...',
        blockedFromConcierge: '通信は禁止されています。',
        fileUploadFailed: 'アップロードに失敗しました。ファイルがサポートされていません。',
        localTime: ({user, time}: LocalTimeParams) => `${user}のための${time}です`,
        edited: '(編集済み)',
        emoji: 'Emoji',
        collapse: '折りたたむ',
        expand: '展開する',
    },
    reportActionContextMenu: {
        copyToClipboard: 'クリップボードにコピー',
        copied: 'コピーしました！',
        copyLink: 'リンクをコピー',
        copyURLToClipboard: 'URLをクリップボードにコピー',
        copyEmailToClipboard: 'メールをクリップボードにコピー',
        markAsUnread: '未読としてマーク',
        markAsRead: '既読にする',
        editAction: ({action}: EditActionParams) => `${action?.actionName === CONST.REPORT.ACTIONS.TYPE.IOU ? '経費' : 'コメント'}を編集`,
        deleteAction: ({action}: DeleteActionParams) => `${action?.actionName === CONST.REPORT.ACTIONS.TYPE.IOU ? '経費' : 'コメント'}を削除`,
        deleteConfirmation: ({action}: DeleteConfirmationParams) => `この${action?.actionName === CONST.REPORT.ACTIONS.TYPE.IOU ? '経費' : 'コメント'}を削除してもよろしいですか？`,
        onlyVisible: 'にのみ表示',
        replyInThread: 'スレッドで返信',
        joinThread: 'スレッドに参加する',
        leaveThread: 'スレッドを退出',
        copyOnyxData: 'Onyxデータをコピー',
        flagAsOffensive: '攻撃的として報告',
        menu: 'メニュー',
    },
    emojiReactions: {
        addReactionTooltip: 'リアクションを追加',
        reactedWith: 'リアクションしました',
    },
    reportActionsView: {
        beginningOfArchivedRoom: ({reportName, reportDetailsLink}: BeginningOfArchivedRoomParams) =>
            `<strong><a class="no-style-link" href="${reportDetailsLink}">${reportName}</a></strong>のパーティーを見逃したのだから、ここには何もない。`,
        beginningOfChatHistoryDomainRoom: ({domainRoom}: BeginningOfChatHistoryDomainRoomParams) =>
            `このチャットは、<strong>${domainRoom}</strong>ドメインのExpensifyメンバー全員とのチャットです。同僚とチャットしたり、ヒントを共有したり、質問したりするのにご利用ください。`,
        beginningOfChatHistoryAdminRoom: ({workspaceName}: BeginningOfChatHistoryAdminRoomParams) =>
            `<strong>${workspaceName}</strong>管理者とのチャットです。ワークスペースのセットアップなどについてチャットしてください。`,
        beginningOfChatHistoryAnnounceRoom: ({workspaceName}: BeginningOfChatHistoryAnnounceRoomParams) =>
            `このチャットは<strong>${workspaceName}</strong>のみんなと一緒です。重要なお知らせをするときに使ってください。`,
        beginningOfChatHistoryUserRoom: ({reportName, reportDetailsLink}: BeginningOfChatHistoryUserRoomParams) =>
            `このチャットルームは、<strong><a class="no-style-link" href="${reportDetailsLink}">${reportName}</a></strong>に関することなら何でもどうぞ。`,
        beginningOfChatHistoryInvoiceRoom: ({invoicePayer, invoiceReceiver}: BeginningOfChatHistoryInvoiceRoomParams) =>
            `このチャットは、<strong>${invoicePayer}</strong>と<strong>${invoiceReceiver}</strong>間の請求書用です。請求書を送信するには、+ボタンを使用してください。`,
        beginningOfChatHistory: 'このチャットは',
        beginningOfChatHistoryPolicyExpenseChat: ({workspaceName, submitterDisplayName}: BeginningOfChatHistoryPolicyExpenseChatParams) =>
            `ここで<strong>${submitterDisplayName}</strong>が<strong>${workspaceName}</strong>に経費を提出します。ボタンをクリックしてください。`,
        beginningOfChatHistorySelfDM: 'これはあなたの個人スペースです。メモ、タスク、下書き、リマインダーに使用してください。',
        beginningOfChatHistorySystemDM: 'ようこそ！セットアップを始めましょう。',
        chatWithAccountManager: 'こちらでアカウントマネージャーとチャットしてください',
        sayHello: 'こんにちは！',
        yourSpace: 'あなたのスペース',
        welcomeToRoom: ({roomName}: WelcomeToRoomParams) => `${roomName}へようこそ！`,
        usePlusButton: ({additionalText}: UsePlusButtonParams) => `+ ボタンを使用して経費を${additionalText}します。`,
        askConcierge: '質問をして、24時間365日リアルタイムサポートを受けましょう。',
        conciergeSupport: '24時間年中無休サポート',
        create: '作成する',
        iouTypes: {
            pay: '支払う',
            split: '分割',
            submit: '送信',
            track: '追跡する',
            invoice: '請求書',
        },
    },
    adminOnlyCanPost: 'このルームでは管理者のみがメッセージを送信できます。',
    reportAction: {
        asCopilot: 'のコパイロットとして',
    },
    mentionSuggestions: {
        hereAlternateText: 'この会話の全員に通知する',
    },
    newMessages: '新しいメッセージ',
    latestMessages: '最新のメッセージ',
    youHaveBeenBanned: '注意: このチャンネルでのチャットは禁止されています。',
    reportTypingIndicator: {
        isTyping: '入力中...',
        areTyping: '入力中...',
        multipleMembers: '複数のメンバー',
    },
    reportArchiveReasons: {
        [CONST.REPORT.ARCHIVE_REASON.DEFAULT]: 'このチャットルームはアーカイブされました。',
        [CONST.REPORT.ARCHIVE_REASON.ACCOUNT_CLOSED]: ({displayName}: ReportArchiveReasonsClosedParams) =>
            `このチャットは${displayName}がアカウントを閉じたため、もうアクティブではありません。`,
        [CONST.REPORT.ARCHIVE_REASON.ACCOUNT_MERGED]: ({displayName, oldDisplayName}: ReportArchiveReasonsMergedParams) =>
            `このチャットは、${oldDisplayName}がアカウントを${displayName}と統合したため、もうアクティブではありません。`,
        [CONST.REPORT.ARCHIVE_REASON.REMOVED_FROM_POLICY]: ({displayName, policyName, shouldUseYou = false}: ReportArchiveReasonsRemovedFromPolicyParams) =>
            shouldUseYou
                ? `このチャットは、<strong>あなた</strong>が${policyName}ワークスペースのメンバーではなくなったため、アクティブではありません。`
                : `このチャットは、${displayName}が${policyName}ワークスペースのメンバーでなくなったため、アクティブではありません。`,
        [CONST.REPORT.ARCHIVE_REASON.POLICY_DELETED]: ({policyName}: ReportArchiveReasonsInvoiceReceiverPolicyDeletedParams) =>
            `このチャットは、${policyName} がアクティブなワークスペースではなくなったため、もうアクティブではありません。`,
        [CONST.REPORT.ARCHIVE_REASON.INVOICE_RECEIVER_POLICY_DELETED]: ({policyName}: ReportArchiveReasonsInvoiceReceiverPolicyDeletedParams) =>
            `このチャットは、${policyName} がアクティブなワークスペースではなくなったため、もうアクティブではありません。`,
        [CONST.REPORT.ARCHIVE_REASON.BOOKING_END_DATE_HAS_PASSED]: 'この予約はアーカイブされています。',
    },
    writeCapabilityPage: {
        label: '誰が投稿できますか',
        writeCapability: {
            all: 'すべてのメンバー',
            admins: '管理者のみ',
        },
    },
    sidebarScreen: {
        buttonFind: '何かを見つける...',
        buttonMySettings: '私の設定',
        fabNewChat: 'チャットを開始',
        fabNewChatExplained: 'チャットを開始 (フローティングアクション)',
        chatPinned: 'チャットがピン留めされました',
        draftedMessage: '下書きメッセージ',
        listOfChatMessages: 'チャットメッセージのリスト',
        listOfChats: 'チャットのリスト',
        saveTheWorld: '世界を救う',
        tooltip: 'ここから始めましょう！',
        redirectToExpensifyClassicModal: {
            title: '近日公開',
            description: '私たちは、あなたの特定のセットアップに対応するためにNew Expensifyのいくつかの部分を微調整しています。その間、Expensify Classicにアクセスしてください。',
        },
    },
    allSettingsScreen: {
        subscription: 'サブスクリプション',
        domains: 'ドメイン',
    },
    tabSelector: {
        chat: 'チャット',
        room: '部屋',
        distance: '距離',
        manual: 'マニュアル',
        scan: 'スキャン',
    },
    spreadsheet: {
        upload: 'スプレッドシートをアップロード',
        import: 'スプレッドシートをインポート',
        dragAndDrop: '<muted-link>スプレッドシートをここにドラッグ＆ドロップするか、以下のファイルを選択してください。対応フォーマット: .csv, .txt, .xls, および .xlsx。</muted-link>',
        dragAndDropMultiLevelTag: `<muted-link>スプレッドシートをここにドラッグ＆ドロップするか、以下のファイルを選択してください。 <a href="${CONST.IMPORT_SPREADSHEET.MULTI_LEVEL_TAGS_ARTICLE_LINK}">詳細</a> をご覧ください。`,
        chooseSpreadsheet: '<muted-link>インポートするスプレッドシートファイルを選択してください。サポートされている形式: .csv, .txt, .xls, および .xlsx。</muted-link>',
        chooseSpreadsheetMultiLevelTag: `<muted-link>インポートするスプレッドシートファイルを選択してください。 <a href="${CONST.IMPORT_SPREADSHEET.MULTI_LEVEL_TAGS_ARTICLE_LINK}">詳細</a> をご覧ください。`,
        fileContainsHeader: 'ファイルには列ヘッダーが含まれています。',
        column: ({name}: SpreadSheetColumnParams) => `列 ${name}`,
        fieldNotMapped: ({fieldName}: SpreadFieldNameParams) => `おっと！必須フィールド（"${fieldName}"）がマッピングされていません。確認して再試行してください。`,
        singleFieldMultipleColumns: ({fieldName}: SpreadFieldNameParams) => `おっと！単一のフィールド（「${fieldName}」）を複数の列にマッピングしています。確認して再試行してください。`,
        emptyMappedField: ({fieldName}: SpreadFieldNameParams) => `おっと！フィールド（"${fieldName}"）に1つ以上の空の値が含まれています。確認してもう一度お試しください。`,
        importSuccessfulTitle: 'インポートが成功しました',
        importCategoriesSuccessfulDescription: ({categories}: SpreadCategoriesParams) => (categories > 1 ? `${categories} カテゴリーが追加されました。` : '1 カテゴリが追加されました。'),
        importMembersSuccessfulDescription: ({added, updated}: ImportMembersSuccessfulDescriptionParams) => {
            if (!added && !updated) {
                return 'メンバーが追加または更新されていません。';
            }
            if (added && updated) {
                return `${added} メンバー${added > 1 ? 's' : ''}が追加され、${updated} メンバー${updated > 1 ? 's' : ''}が更新されました。`;
            }
            if (updated) {
                return updated > 1 ? `${updated} 人のメンバーが更新されました。` : '1名のメンバーが更新されました。';
            }
            return added > 1 ? `${added} 人のメンバーが追加されました。` : '1人のメンバーが追加されました。';
        },
        importTagsSuccessfulDescription: ({tags}: ImportTagsSuccessfulDescriptionParams) => (tags > 1 ? `${tags} タグが追加されました。` : '1 つのタグが追加されました。'),
        importMultiLevelTagsSuccessfulDescription: 'マルチレベルタグが追加されました。',
        importPerDiemRatesSuccessfulDescription: ({rates}: ImportPerDiemRatesSuccessfulDescriptionParams) =>
            rates > 1 ? `${rates} の日当が追加されました。` : '1つの日当料金が追加されました。',
        importFailedTitle: 'インポートに失敗しました',
        importFailedDescription: 'すべてのフィールドが正しく入力されていることを確認し、再試行してください。問題が解決しない場合は、Conciergeに連絡してください。',
        importDescription: '以下のインポートされた列の横にあるドロップダウンをクリックして、スプレッドシートからマップするフィールドを選択してください。',
        sizeNotMet: 'ファイルサイズは0バイトより大きくなければなりません',
        invalidFileMessage:
            'アップロードしたファイルは空であるか、無効なデータが含まれています。ファイルが正しくフォーマットされ、必要な情報が含まれていることを確認してから、再度アップロードしてください。',
        importSpreadsheet: 'スプレッドシートをインポート',
        downloadCSV: 'CSVをダウンロード',
    },
    receipt: {
        upload: '領収書をアップロード',
        uploadMultiple: '領収書をアップロード',
        dragReceiptBeforeEmail: '領収書をこのページにドラッグするか、領収書を転送する',
        dragReceiptsBeforeEmail: '領収書をこのページにドラッグするか、領収書を転送する',
        dragReceiptAfterEmail: 'または、以下にアップロードするファイルを選択してください。',
        dragReceiptsAfterEmail: 'または、以下にアップロードするファイルを選択してください。',
        chooseReceipt: 'アップロードするレシートを選択するか、レシートを転送してください',
        chooseReceipts: 'アップロードするレシートを選択するか、レシートを転送してください',
        takePhoto: '写真を撮る',
        cameraAccess: '領収書の写真を撮るためにカメラへのアクセスが必要です。',
        deniedCameraAccess: 'カメラへのアクセスがまだ許可されていません。以下の手順に従ってください。',
        deniedCameraAccessInstructions: 'these instructions',
        cameraErrorTitle: 'カメラエラー',
        cameraErrorMessage: '写真を撮る際にエラーが発生しました。もう一度お試しください。',
        locationAccessTitle: '位置情報へのアクセスを許可',
        locationAccessMessage: '位置情報へのアクセスは、どこに行ってもタイムゾーンと通貨を正確に保つのに役立ちます。',
        locationErrorTitle: '位置情報へのアクセスを許可',
        locationErrorMessage: '位置情報へのアクセスは、どこに行ってもタイムゾーンと通貨を正確に保つのに役立ちます。',
        allowLocationFromSetting: `位置情報へのアクセスは、どこに行ってもタイムゾーンと通貨を正確に保つのに役立ちます。デバイスの権限設定から位置情報へのアクセスを許可してください。`,
        dropTitle: 'そのままにしておく',
        dropMessage: 'ここにファイルをドロップしてください',
        flash: 'フラッシュ',
        multiScan: 'マルチスキャン',
        shutter: 'シャッター',
        gallery: 'ギャラリー',
        deleteReceipt: '領収書を削除',
        deleteConfirmation: 'この領収書を削除してもよろしいですか？',
        addReceipt: '領収書を追加',
        scanFailed: '販売者、日付、または金額が不足しているため、レシートをスキャンできませんでした。',
    },
    quickAction: {
        scanReceipt: '領収書をスキャン',
        recordDistance: '距離を追跡する',
        requestMoney: '経費を作成',
        perDiem: '日当を作成',
        splitBill: '経費を分割',
        splitScan: 'レシートを分割',
        splitDistance: '距離を分割',
        paySomeone: ({name}: PaySomeoneParams = {}) => `Pay ${name ?? '誰か'}`,
        assignTask: 'タスクを割り当てる',
        header: 'クイックアクション',
        noLongerHaveReportAccess: '以前のクイックアクションの宛先へのアクセス権がなくなりました。以下から新しいものを選んでください。',
        updateDestination: '送信先を更新する',
        createReport: 'レポートを作成',
    },
    iou: {
        amount: '金額',
        taxAmount: '税額',
        taxRate: '税率',
        approve: ({
            formattedAmount,
        }: {
            formattedAmount?: string;
        } = {}) => (formattedAmount ? `${formattedAmount} を承認する` : '承認する'),
        approved: '承認済み',
        cash: '現金',
        card: 'カード',
        original: 'Original',
        split: '分割',
        splitExpense: '経費を分割',
        splitExpenseSubtitle: ({amount, merchant}: SplitExpenseSubtitleParams) => `${merchant}から${amount}`,
        addSplit: '分割を追加',
        totalAmountGreaterThanOriginal: ({amount}: TotalAmountGreaterOrLessThanOriginalParams) => `合計金額は元の経費よりも${amount}多いです。`,
        totalAmountLessThanOriginal: ({amount}: TotalAmountGreaterOrLessThanOriginalParams) => `合計金額は元の経費よりも${amount}少なくなっています。`,
        splitExpenseZeroAmount: '続行する前に有効な金額を入力してください。',
        splitExpenseEditTitle: ({amount, merchant}: SplitExpenseEditTitleParams) => `${merchant}の${amount}を編集`,
        removeSplit: '分割を削除',
        paySomeone: ({name}: PaySomeoneParams = {}) => `Pay ${name ?? '誰か'}`,
        expense: '経費',
        categorize: 'カテゴリー分けする',
        share: '共有',
        participants: '参加者',
        createExpense: '経費を作成',
        trackDistance: '距離を追跡する',
        createExpenses: ({expensesNumber}: CreateExpensesParams) => `${expensesNumber}件の経費を作成`,
        removeExpense: '経費を削除',
        removeThisExpense: 'この経費を削除',
        removeExpenseConfirmation: 'このレシートを削除しますか？この操作は元に戻せません。',
        addExpense: '経費を追加',
        chooseRecipient: '受取人を選択',
        createExpenseWithAmount: ({amount}: {amount: string}) => `${amount}の経費を作成`,
        confirmDetails: '詳細を確認',
        pay: '支払う',
        cancelPayment: '支払いをキャンセルする',
        cancelPaymentConfirmation: 'この支払いをキャンセルしてもよろしいですか？',
        viewDetails: '詳細を表示',
        pending: '保留中',
        canceled: 'キャンセルされました',
        posted: '投稿済み',
        deleteReceipt: '領収書を削除',
        deletedTransaction: ({amount, merchant}: DeleteTransactionParams) => `経費を削除しました (${merchant}の${amount})`,
        movedFromReport: ({reportName}: MovedFromReportParams) => `費用${reportName ? `${reportName} から` : ''}を移動しました`,
        movedTransaction: ({reportUrl, reportName}: MovedTransactionParams) => `この経費${reportName ? `to <a href="${reportUrl}">${reportName}</a>` : ''}を移動しました`,
        movedAction: ({shouldHideMovedReportUrl, movedReportUrl, newParentReportUrl, toPolicyName}: MovedActionParams) => {
            if (shouldHideMovedReportUrl) {
                return `<a href="${newParentReportUrl}">${toPolicyName}</a> ワークスペースにこのレポートを移動しました`;
            }
            return `<a href="${movedReportUrl}">レポート</a> を <a href="${newParentReportUrl}">${toPolicyName}</a> ワークスペースに移動しました`;
        },
        unreportedTransaction: 'この経費をあなたの個人スペースに移動しました。',
        pendingMatchWithCreditCard: 'カード取引との一致待ちの領収書',
        pendingMatch: '保留中の一致',
        pendingMatchWithCreditCardDescription: '領収書がカード取引と一致待ちです。現金としてマークしてキャンセルしてください。',
        markAsCash: '現金としてマーク',
        routePending: 'ルートを保留中...',
        receiptScanning: () => ({
            one: '領収書をスキャン中...',
            other: '領収書をスキャン中...',
        }),
        scanMultipleReceipts: '複数の領収書をスキャンする',
        scanMultipleReceiptsDescription: 'すべての領収書を一度に撮影し、自分で詳細を確認するか、SmartScanに任せましょう。',
        receiptScanInProgress: '領収書のスキャン中',
        receiptScanInProgressDescription: '領収書のスキャン中です。後で確認するか、今すぐ詳細を入力してください。',
        removeFromReport: '領収書を削除',
        moveToPersonalSpace: '領収書を個人スペースに移動',
        duplicateTransaction: ({isSubmitted}: DuplicateTransactionParams) =>
            !isSubmitted
                ? '重複の可能性がある経費が特定されました。提出を有効にするために重複を確認してください。'
                : '重複の可能性がある経費が特定されました。承認を有効にするために重複を確認してください。',
        receiptIssuesFound: () => ({
            one: '問題が見つかりました',
            other: '問題が見つかりました',
        }),
        fieldPending: '保留中...',
        defaultRate: 'デフォルトレート',
        receiptMissingDetails: '領収書に詳細が欠けています',
        missingAmount: '金額が不足しています',
        missingMerchant: '不足している商人',
        receiptStatusTitle: 'スキャン中…',
        receiptStatusText: 'スキャン中のレシートはあなただけが見ることができます。後で確認するか、今すぐ詳細を入力してください。',
        receiptScanningFailed: 'レシートのスキャンに失敗しました。手動で詳細を入力してください。',
        transactionPendingDescription: '取引は保留中です。反映されるまでに数日かかる場合があります。',
        companyInfo: '会社情報',
        companyInfoDescription: '最初の請求書を送信する前に、もう少し詳細が必要です。',
        yourCompanyName: 'あなたの会社名',
        yourCompanyWebsite: 'あなたの会社のウェブサイト',
        yourCompanyWebsiteNote: 'ウェブサイトをお持ちでない場合は、代わりに会社のLinkedInまたはソーシャルメディアのプロフィールを提供できます。',
        invalidDomainError: '無効なドメインが入力されました。続行するには、有効なドメインを入力してください。',
        publicDomainError: 'パブリックドメインに入りました。続行するには、プライベートドメインを入力してください。',
        // TODO: This key should be deprecated. More details: https://github.com/Expensify/App/pull/59653#discussion_r2028653252
        expenseCountWithStatus: ({scanningReceipts = 0, pendingReceipts = 0}: RequestCountParams) => {
            const statusText: string[] = [];
            if (scanningReceipts > 0) {
                statusText.push(`${scanningReceipts} スキャン中`);
            }
            if (pendingReceipts > 0) {
                statusText.push(`${pendingReceipts} 件の保留中`);
            }
            return {
                one: statusText.length > 0 ? `1 経費 (${statusText.join(', ')})` : `1 経費`,
                other: (count: number) => (statusText.length > 0 ? `${count} 経費 (${statusText.join(', ')})` : `${count} 経費`),
            };
        },
        expenseCount: () => {
            return {
                one: '1 経費',
                other: (count: number) => `${count} 経費`,
            };
        },
        deleteExpense: () => ({
            one: '経費を削除',
            other: '経費を削除',
        }),
        deleteConfirmation: () => ({
            one: 'この経費を削除してもよろしいですか？',
            other: 'これらの経費を削除してもよろしいですか？',
        }),
        deleteReport: 'レポートを削除',
        deleteReportConfirmation: 'このレポートを削除してもよろしいですか？',
        settledExpensify: '支払済み',
        done: '完了',
        settledElsewhere: '他で支払い済み',
        individual: '個人',
        business: 'ビジネス',
        settleExpensify: ({formattedAmount}: SettleExpensifyCardParams) => (formattedAmount ? `Expensifyで${formattedAmount}を支払う` : `Expensifyで支払う`),
        settlePersonal: ({formattedAmount}: SettleExpensifyCardParams) => (formattedAmount ? `${formattedAmount}を個人として支払う` : `個人口座で支払う`),
        settleWallet: ({formattedAmount}: SettleExpensifyCardParams) => (formattedAmount ? `ウォレットで${formattedAmount}を支払う` : `ウォレットで支払う`),
        settlePayment: ({formattedAmount}: SettleExpensifyCardParams) => `${formattedAmount}を支払う`,
        settleBusiness: ({formattedAmount}: SettleExpensifyCardParams) => (formattedAmount ? `${formattedAmount}をビジネスとして支払う` : `ビジネス口座で支払う`),
        payElsewhere: ({formattedAmount}: SettleExpensifyCardParams) => (formattedAmount ? `${formattedAmount}を支払い済みにマーク` : `支払い済みにマーク`),
        settleInvoicePersonal: ({amount, last4Digits}: BusinessBankAccountParams) => (amount ? `${amount}を個人口座（${last4Digits}）で支払い済み` : `個人口座で支払い済み`),
        settleInvoiceBusiness: ({amount, last4Digits}: BusinessBankAccountParams) => (amount ? `${amount}をビジネス口座（${last4Digits}）で支払い済み` : `ビジネス口座で支払い済み`),
        payWithPolicy: ({formattedAmount, policyName}: SettleExpensifyCardParams & {policyName: string}) =>
            formattedAmount ? `${policyName}経由で${formattedAmount}を支払う` : `${policyName}経由で支払う`,
        businessBankAccount: ({amount, last4Digits}: BusinessBankAccountParams) =>
            amount ? `${amount}を銀行口座（${last4Digits}）で支払い済み` : `を銀行口座（${last4Digits}）で支払い済み`,
        automaticallyPaidWithBusinessBankAccount: ({amount, last4Digits}: BusinessBankAccountParams) =>
            `${amount}円が銀行口座（下４桁：${last4Digits}）で支払われました <a href="${CONST.CONFIGURE_EXPENSE_REPORT_RULES_HELP_URL}">ワークスペースのルール</a>による`,
        invoicePersonalBank: ({lastFour}: BankAccountLastFourParams) => `個人口座・${lastFour}`,
        invoiceBusinessBank: ({lastFour}: BankAccountLastFourParams) => `ビジネス口座・${lastFour}`,
        nextStep: '次のステップ',
        finished: '完了',
        sendInvoice: ({amount}: RequestAmountParams) => `${amount} 請求書を送信`,
        submitAmount: ({amount}: RequestAmountParams) => `${amount}を提出`,
        expenseAmount: ({formattedAmount, comment}: RequestedAmountMessageParams) => `${formattedAmount}${comment ? `${comment} のために` : ''}`,
        submitted: ({memo}: SubmittedWithMemoParams) => `提出済み${memo ? `、次のように言って ${memo}` : ''}`,
        automaticallySubmitted: `<a href="${CONST.SELECT_WORKFLOWS_HELP_URL}">送信の遅延</a>を通じて送信されました`,
        trackedAmount: ({formattedAmount, comment}: RequestedAmountMessageParams) => `tracking ${formattedAmount}${comment ? `${comment} のために` : ''}`,
        splitAmount: ({amount}: SplitAmountParams) => `${amount} を分割`,
        didSplitAmount: ({formattedAmount, comment}: DidSplitAmountMessageParams) => `split ${formattedAmount}${comment ? `${comment} のために` : ''}`,
        yourSplit: ({amount}: UserSplitParams) => `あなたの分割額 ${amount}`,
        payerOwesAmount: ({payer, amount, comment}: PayerOwesAmountParams) => `${payer} は ${amount}${comment ? `${comment} のために` : ''} を借りています。`,
        payerOwes: ({payer}: PayerOwesParams) => `${payer} の借金:`,
        payerPaidAmount: ({payer, amount}: PayerPaidAmountParams) => `${payer ? `${payer} ` : ''}が${amount}を支払いました`,
        payerPaid: ({payer}: PayerPaidParams) => `${payer} が支払いました:`,
        payerSpentAmount: ({payer, amount}: PayerPaidAmountParams) => `${payer}が${amount}を使いました`,
        payerSpent: ({payer}: PayerPaidParams) => `${payer} が使った金額:`,
        managerApproved: ({manager}: ManagerApprovedParams) => `${manager} 承認済み:`,
        managerApprovedAmount: ({manager, amount}: ManagerApprovedAmountParams) => `${manager} が ${amount} を承認しました`,
        payerSettled: ({amount}: PayerSettledParams) => `${amount} を支払いました`,
        payerSettledWithMissingBankAccount: ({amount}: PayerSettledParams) => `${amount}を支払いました。支払いを受け取るには銀行口座を追加してください。`,
        automaticallyApproved: `<a href="${CONST.CONFIGURE_EXPENSE_REPORT_RULES_HELP_URL}">ワークスペースルール</a>で承認済み`,
        approvedAmount: ({amount}: ApprovedAmountParams) => `承認済み ${amount}`,
        approvedMessage: `承認済み`,
        unapproved: `未承認`,
        automaticallyForwarded: `<a href="${CONST.CONFIGURE_EXPENSE_REPORT_RULES_HELP_URL}">ワークスペースルール</a>で承認済み`,
        forwarded: `承認済み`,
        rejectedThisReport: 'このレポートを拒否しました',
        waitingOnBankAccount: ({submitterDisplayName}: WaitingOnBankAccountParams) => `支払いを開始しましたが、${submitterDisplayName}が銀行口座を追加するのを待っています。`,
        adminCanceledRequest: ({manager}: AdminCanceledRequestParams) => `${manager ? `${manager}: ` : ''}が支払いをキャンセルしました`,
        canceledRequest: ({amount, submitterDisplayName}: CanceledRequestParams) =>
            `${submitterDisplayName}が30日以内にExpensifyウォレットを有効にしなかったため、${amount}の支払いをキャンセルしました。`,
        settledAfterAddedBankAccount: ({submitterDisplayName, amount}: SettledAfterAddedBankAccountParams) =>
            `${submitterDisplayName}が銀行口座を追加しました。${amount}の支払いが行われました。`,
        paidElsewhere: ({payer}: PaidElsewhereParams = {}) => `${payer ? `${payer} ` : ''}支払い済みにマークされました`,
        paidWithExpensify: ({payer}: PaidWithExpensifyParams = {}) => `${payer ? `${payer} ` : ''}ウォレットで支払い済み`,
        automaticallyPaidWithExpensify: ({payer}: PaidWithExpensifyParams = {}) =>
            `${payer ? `${payer} ` : ''}は<a href="${CONST.CONFIGURE_EXPENSE_REPORT_RULES_HELP_URL}">ワークスペースルール</a>を通じてExpensifyで支払いました。`,
        noReimbursableExpenses: 'このレポートには無効な金額が含まれています',
        pendingConversionMessage: 'オンラインに戻ると合計が更新されます。',
        changedTheExpense: '経費を変更しました',
        setTheRequest: ({valueName, newValueToDisplay}: SetTheRequestParams) => `${valueName} を ${newValueToDisplay} に`,
        setTheDistanceMerchant: ({translatedChangedField, newMerchant, newAmountToDisplay}: SetTheDistanceMerchantParams) =>
            `${translatedChangedField}を${newMerchant}に設定し、金額を${newAmountToDisplay}に設定しました。`,
        removedTheRequest: ({valueName, oldValueToDisplay}: RemovedTheRequestParams) => `${valueName}（以前は${oldValueToDisplay}）`,
        updatedTheRequest: ({valueName, newValueToDisplay, oldValueToDisplay}: UpdatedTheRequestParams) => `${valueName}を${newValueToDisplay}（以前は${oldValueToDisplay}）に`,
        updatedTheDistanceMerchant: ({translatedChangedField, newMerchant, oldMerchant, newAmountToDisplay, oldAmountToDisplay}: UpdatedTheDistanceMerchantParams) =>
            `${translatedChangedField}を${newMerchant}に変更しました（以前は${oldMerchant}）、これにより金額が${newAmountToDisplay}に更新されました（以前は${oldAmountToDisplay}）。`,
        threadExpenseReportName: ({formattedAmount, comment}: ThreadRequestReportNameParams) => `${formattedAmount} ${comment ? `${comment}用` : '経費'}`,
        invoiceReportName: ({linkedReportID}: OriginalMessage<typeof CONST.REPORT.ACTIONS.TYPE.REPORT_PREVIEW>) => `請求書レポート #${linkedReportID}`,
        threadPaySomeoneReportName: ({formattedAmount, comment}: ThreadSentMoneyReportNameParams) => `${formattedAmount} 送信済み${comment ? `${comment} のために` : ''}`,
        movedFromPersonalSpace: ({workspaceName, reportName}: MovedFromPersonalSpaceParams) => `個人スペースから${workspaceName ?? `${reportName}とチャットする`}に経費を移動しました。`,
        movedToPersonalSpace: '経費を個人スペースに移動しました',
        tagSelection: '支出をより整理するためにタグを選択してください。',
        categorySelection: '支出をより整理するためにカテゴリを選択してください。',
        error: {
            invalidCategoryLength: 'カテゴリ名が255文字を超えています。短くするか、別のカテゴリを選んでください。',
            invalidTagLength: 'タグ名が255文字を超えています。短くするか、別のタグを選んでください。',
            invalidAmount: '続行する前に有効な金額を入力してください',
            invalidIntegerAmount: '続行する前にドルの金額を入力してください',
            invalidTaxAmount: ({amount}: RequestAmountParams) => `最大税額は${amount}です。`,
            invalidSplit: '分割の合計は総額と等しくなければなりません。',
            invalidSplitParticipants: '少なくとも2人の参加者に対して、ゼロより大きい金額を入力してください。',
            invalidSplitYourself: '分割のためにゼロ以外の金額を入力してください。',
            noParticipantSelected: '参加者を選択してください',
            other: '予期しないエラーが発生しました。後でもう一度お試しください。',
            genericCreateFailureMessage: 'この経費を提出する際に予期しないエラーが発生しました。後でもう一度お試しください。',
            genericCreateInvoiceFailureMessage: 'この請求書の送信中に予期しないエラーが発生しました。後でもう一度お試しください。',
            genericHoldExpenseFailureMessage: 'この経費を保留する際に予期しないエラーが発生しました。後でもう一度お試しください。',
            genericUnholdExpenseFailureMessage: 'この経費の保留を解除する際に予期しないエラーが発生しました。後でもう一度お試しください。',
            receiptDeleteFailureError: 'この領収書の削除中に予期しないエラーが発生しました。後でもう一度お試しください。',
            receiptFailureMessage: '領収書のアップロード中にエラーが発生しました。どうぞ',
            receiptFailureMessageShort: '領収書のアップロード中にエラーが発生しました。',
            tryAgainMessage: 'もう一度試してください。',
            saveFileMessage: '領収書を保存',
            uploadLaterMessage: '後でアップロードする。',
            genericDeleteFailureMessage: 'この経費を削除中に予期しないエラーが発生しました。後でもう一度お試しください。',
            genericEditFailureMessage: 'この経費の編集中に予期しないエラーが発生しました。後でもう一度お試しください。',
            genericSmartscanFailureMessage: 'トランザクションにフィールドが欠けています',
            duplicateWaypointsErrorMessage: '重複するウェイポイントを削除してください',
            atLeastTwoDifferentWaypoints: '少なくとも2つの異なる住所を入力してください。',
            splitExpenseMultipleParticipantsErrorMessage: '経費はワークスペースと他のメンバーの間で分割することはできません。選択を更新してください。',
            invalidMerchant: '有効な商人を入力してください',
            atLeastOneAttendee: '少なくとも1人の参加者を選択する必要があります',
            invalidQuantity: '有効な数量を入力してください',
            quantityGreaterThanZero: '数量はゼロより大きくなければなりません',
            invalidSubrateLength: '少なくとも1つのサブレートが必要です',
            invalidRate: 'このワークスペースでは有効なレートではありません。ワークスペースから利用可能なレートを選択してください。',
        },
        dismissReceiptError: 'エラーを無視する',
        dismissReceiptErrorConfirmation: 'ご注意ください！このエラーを無視すると、アップロードした領収書が完全に削除されます。本当に実行しますか？',
        waitingOnEnabledWallet: ({submitterDisplayName}: WaitingOnBankAccountParams) => `精算を開始しました。${submitterDisplayName} がウォレットを有効にするまで、支払いは保留されます。`,
        enableWallet: 'ウォレットを有効にする',
        hold: '保留',
        unhold: '保留を解除',
        holdExpense: '経費を保留',
        unholdExpense: '経費の保留を解除',
        heldExpense: 'この経費を保留しました',
        unheldExpense: 'この経費を未保留にする',
        moveUnreportedExpense: '未報告の経費を移動',
        addUnreportedExpense: '未報告の経費を追加',
        selectUnreportedExpense: 'レポートに追加する経費を少なくとも1つ選択してください。',
        emptyStateUnreportedExpenseTitle: '未報告の経費はありません',
        emptyStateUnreportedExpenseSubtitle: '未報告の経費はないようです。以下で新しく作成してみてください。',
        addUnreportedExpenseConfirm: 'レポートに追加',
        explainHold: 'この経費を保留している理由を説明してください。',
        undoSubmit: '送信を取り消す',
        retracted: '撤回されました',
        undoClose: '閉じるを元に戻す',
        reopened: '再開されました',
        reopenReport: 'レポートを再開する',
        reopenExportedReportConfirmation: ({connectionName}: {connectionName: string}) =>
            `このレポートはすでに${connectionName}にエクスポートされています。変更するとデータの不一致が生じる可能性があります。本当にこのレポートを再開しますか？`,
        reason: '理由',
        holdReasonRequired: '保留する際には理由が必要です。',
        expenseWasPutOnHold: '経費は保留されました',
        expenseOnHold: 'この経費は保留されています。次のステップについてはコメントを確認してください。',
        expensesOnHold: 'すべての経費が保留になりました。次のステップについてコメントを確認してください。',
        expenseDuplicate: 'この経費は他のものと類似した詳細があります。続行するには重複を確認してください。',
        someDuplicatesArePaid: 'これらの重複の一部はすでに承認または支払済みです。',
        reviewDuplicates: '重複を確認',
        keepAll: 'すべて保持',
        confirmApprove: '承認金額を確認',
        confirmApprovalAmount: '準拠している経費のみを承認するか、レポート全体を承認します。',
        confirmApprovalAllHoldAmount: () => ({
            one: 'この経費は保留中です。それでも承認しますか？',
            other: 'これらの経費は保留中です。それでも承認しますか？',
        }),
        confirmPay: '支払い金額を確認',
        confirmPayAmount: '保留されていないものを支払うか、レポート全体を支払う。',
        confirmPayAllHoldAmount: () => ({
            one: 'この経費は保留中です。それでも支払いますか？',
            other: 'これらの経費は保留中です。それでも支払いますか？',
        }),
        payOnly: '支払いのみ',
        approveOnly: '承認のみ',
        holdEducationalTitle: 'このリクエストはオン',
        holdEducationalText: '保留',
        whatIsHoldExplain: '保留は、承認や支払いの前に詳細を確認するために、経費を「一時停止」するようなものです。',
        holdIsLeftBehind: '保留された経費は承認または支払い時に別のレポートに移動します。',
        unholdWhenReady: '承認者は、承認または支払いの準備が整ったときに経費を解除できます。',
        changePolicyEducational: {
            title: 'このレポートを移動しました！',
            description: 'レポートを新しいワークスペースに移動する際に変更される傾向があるこれらの項目を再確認してください。',
            reCategorize: '<strong>ワークスペースのルールに従うように、すべての経費を再分類してください</strong>。',
            workflows: 'このレポートは、別の<strong>承認ワークフロー</strong>の対象になる可能性があります。',
        },
        changeWorkspace: 'ワークスペースを変更',
        set: 'set',
        changed: '変更されました',
        removed: 'removed',
        transactionPending: '取引保留中。',
        chooseARate: 'ワークスペースの払い戻し率をマイルまたはキロメートルごとに選択',
        unapprove: '承認を取り消す',
        unapproveReport: 'レポートの承認を取り消す',
        headsUp: '注意！',
        unapproveWithIntegrationWarning: ({accountingIntegration}: UnapproveWithIntegrationWarningParams) =>
            `このレポートはすでに${accountingIntegration}にエクスポートされています。変更するとデータの不整合が生じる可能性があります。本当にこのレポートの承認を取り消しますか？`,
        reimbursable: '払い戻し可能',
        nonReimbursable: '払い戻し不可',
        bookingPending: 'この予約は保留中です',
        bookingPendingDescription: 'この予約はまだ支払いが行われていないため、保留中です。',
        bookingArchived: 'この予約はアーカイブされています',
        bookingArchivedDescription: 'この予約は旅行日が過ぎたためアーカイブされています。必要に応じて最終金額の経費を追加してください。',
        attendees: '参加者',
        whoIsYourAccountant: 'あなたの会計士は誰ですか?',
        paymentComplete: '支払いが完了しました',
        time: '時間',
        startDate: '開始日',
        endDate: '終了日',
        startTime: '開始時間',
        endTime: '終了時間',
        deleteSubrate: 'サブレートを削除',
        deleteSubrateConfirmation: 'このサブレートを削除してもよろしいですか？',
        quantity: '数量',
        subrateSelection: 'サブレートを選択し、数量を入力してください。',
        qty: '数量',
        firstDayText: () => ({
            one: `初日: 1時間`,
            other: (count: number) => `初日: ${count.toFixed(2)}時間`,
        }),
        lastDayText: () => ({
            one: `最終日: 1時間`,
            other: (count: number) => `最終日: ${count.toFixed(2)}時間`,
        }),
        tripLengthText: () => ({
            one: `旅行: 1日間`,
            other: (count: number) => `旅行: ${count}日間`,
        }),
        dates: '日付',
        rates: '料金',
        submitsTo: ({name}: SubmitsToParams) => `${name}に送信`,
        moveExpenses: () => ({one: '経費を移動', other: '経費を移動'}),
    },
    transactionMerge: {
        listPage: {
            header: '経費をマージ',
            noEligibleExpenseFound: 'マージ対象となる経費が見つかりません',
            noEligibleExpenseFoundSubtitle: `この経費とマージできる経費がありません。<a href="${CONST.HELP_DOC_LINKS.MERGE_EXPENSES}">マージ可能な経費</a>について詳しくはこちら。`,
            selectTransactionToMerge: ({reportName}: {reportName: string}) =>
                `<a href="${CONST.HELP_DOC_LINKS.MERGE_EXPENSES}">マージ対象の経費</a>を選択してください <strong>${reportName}</strong>.`,
        },
        receiptPage: {
            header: '領収書を選択',
            pageTitle: '保存する領収書を選んでください：',
        },
        detailsPage: {
            header: '詳細を選択',
            pageTitle: '保存する詳細を選んでください：',
            noDifferences: 'トランザクション間に差異はありません',
            pleaseSelectError: ({field}: {field: string}) => `${field} を選択してください`,
            selectAllDetailsError: '続行する前にすべての詳細を選択してください。',
        },
        confirmationPage: {
            header: '詳細を確認',
            pageTitle: '保持する詳細を確認してください。保持しない詳細は削除されます。',
            confirmButton: '経費をマージ',
        },
    },
    share: {
        shareToExpensify: 'Expensifyに共有',
        messageInputLabel: 'メッセージ',
    },
    notificationPreferencesPage: {
        header: '通知設定',
        label: '新しいメッセージを通知する',
        notificationPreferences: {
            always: 'すぐに',
            daily: '毎日',
            mute: 'ミュート',
            hidden: '非表示',
        },
    },
    loginField: {
        numberHasNotBeenValidated: '番号が確認されていません。ボタンをクリックして、テキストで確認リンクを再送信してください。',
        emailHasNotBeenValidated: 'メールが確認されていません。ボタンをクリックして、テキストで確認リンクを再送信してください。',
    },
    avatarWithImagePicker: {
        uploadPhoto: '写真をアップロード',
        removePhoto: '写真を削除',
        editImage: '写真を編集',
        viewPhoto: '写真を見る',
        imageUploadFailed: '画像のアップロードに失敗しました',
        deleteWorkspaceError: '申し訳ありませんが、ワークスペースのアバターを削除する際に予期しない問題が発生しました。',
        sizeExceeded: ({maxUploadSizeInMB}: SizeExceededParams) => `選択した画像は、最大アップロードサイズの${maxUploadSizeInMB} MBを超えています。`,
        resolutionConstraints: ({minHeightInPx, minWidthInPx, maxHeightInPx, maxWidthInPx}: ResolutionConstraintsParams) =>
            `${minHeightInPx}x${minWidthInPx}ピクセル以上、${maxHeightInPx}x${maxWidthInPx}ピクセル未満の画像をアップロードしてください。`,
        notAllowedExtension: ({allowedExtensions}: NotAllowedExtensionParams) => `プロフィール写真は次のタイプのいずれかでなければなりません: ${allowedExtensions.join(', ')}。`,
    },
    modal: {
        backdropLabel: 'モーダルバックドロップ',
    },
    profilePage: {
        profile: 'プロフィール',
        preferredPronouns: '希望する代名詞',
        selectYourPronouns: 'あなたの代名詞を選択してください',
        selfSelectYourPronoun: '自分の代名詞を選択',
        emailAddress: 'メールアドレス',
        setMyTimezoneAutomatically: 'タイムゾーンを自動的に設定する',
        timezone: 'タイムゾーン',
        invalidFileMessage: '無効なファイルです。別の画像を試してください。',
        avatarUploadFailureMessage: 'アバターのアップロード中にエラーが発生しました。もう一度お試しください。',
        online: 'オンライン',
        offline: 'オフライン',
        syncing: '同期中',
        profileAvatar: 'プロフィールアバター',
        publicSection: {
            title: '公開',
            subtitle: 'これらの詳細はあなたの公開プロフィールに表示されます。誰でも見ることができます。',
        },
        privateSection: {
            title: 'プライベート',
            subtitle: 'これらの詳細は旅行と支払いに使用されます。それらはあなたの公開プロフィールには表示されません。',
        },
    },
    securityPage: {
        title: 'セキュリティオプション',
        subtitle: '二要素認証を有効にして、アカウントを安全に保ちましょう。',
        goToSecurity: 'セキュリティページに戻る',
    },
    shareCodePage: {
        title: 'あなたのコード',
        subtitle: '個人用QRコードまたは紹介リンクを共有して、Expensifyにメンバーを招待しましょう。',
    },
    pronounsPage: {
        pronouns: '代名詞',
        isShownOnProfile: 'あなたの代名詞はプロフィールに表示されます。',
        placeholderText: 'オプションを表示するために検索',
    },
    contacts: {
        contactMethod: '連絡方法',
        contactMethods: '連絡方法',
        featureRequiresValidate: 'この機能を使用するには、アカウントの確認が必要です。',
        validateAccount: 'アカウントを確認してください',
        helpTextBeforeEmail: '人々があなたを見つける方法を増やし、領収書を転送する',
        helpTextAfterEmail: '複数のメールアドレスから。',
        pleaseVerify: 'この連絡方法を確認してください',
        getInTouch: '私たちがあなたに連絡を取る必要がある場合、この連絡方法を使用します。',
        enterMagicCode: ({contactMethod}: EnterMagicCodeParams) => `${contactMethod}に送信されたマジックコードを入力してください。1～2分以内に届くはずです。`,
        setAsDefault: 'デフォルトに設定',
        yourDefaultContactMethod: 'これは現在のデフォルトの連絡方法です。削除する前に、別の連絡方法を選択し、「デフォルトに設定」をクリックする必要があります。',
        removeContactMethod: '連絡方法を削除',
        removeAreYouSure: 'この連絡方法を削除してもよろしいですか？この操作は元に戻せません。',
        failedNewContact: 'この連絡方法を追加できませんでした。',
        genericFailureMessages: {
            requestContactMethodValidateCode: '新しいマジックコードの送信に失敗しました。しばらく待ってからもう一度お試しください。',
            validateSecondaryLogin: '無効または不正なマジックコードです。もう一度お試しいただくか、新しいコードをリクエストしてください。',
            deleteContactMethod: '連絡方法の削除に失敗しました。サポートが必要な場合はConciergeにお問い合わせください。',
            setDefaultContactMethod: '新しいデフォルトの連絡方法を設定できませんでした。サポートが必要な場合はConciergeにお問い合わせください。',
            addContactMethod: 'この連絡方法の追加に失敗しました。サポートが必要な場合は、Conciergeにお問い合わせください。',
            enteredMethodIsAlreadySubmitted: 'この連絡方法はすでに存在します',
            passwordRequired: 'パスワードが必要です。',
            contactMethodRequired: '連絡方法が必要です',
            invalidContactMethod: '無効な連絡方法',
        },
        newContactMethod: '新しい連絡方法',
        goBackContactMethods: '連絡方法に戻る',
    },
    // cspell:disable
    pronouns: {
        coCos: 'Co / Cos',
        eEyEmEir: 'E / Ey / Em / Eir',
        faeFaer: 'Fae / Faer',
        heHimHis: '彼 / 彼の / 彼を',
        heHimHisTheyThemTheirs: '彼 / 彼 / 彼の / 彼ら / 彼ら / 彼らの',
        sheHerHers: '彼女 / 彼女の / 彼女のもの',
        sheHerHersTheyThemTheirs: '彼女 / 彼女の / 彼女のもの / 彼ら / 彼らの / 彼らのもの',
        merMers: 'Mer / Mers',
        neNirNirs: 'Ne / Nir / Nirs',
        neeNerNers: 'Nee / Ner / Ners',
        perPers: 'Per / Pers',
        theyThemTheirs: 'その人 / その人 / その人の',
        thonThons: 'Thon / Thons',
        veVerVis: 'Ve / Ver / Vis',
        viVir: 'Vi / Vir',
        xeXemXyr: 'Xe / Xem / Xyr',
        zeZieZirHir: 'Ze / Zie / Zir / Hir',
        zeHirHirs: 'Ze / Hir',
        callMeByMyName: '私の名前で呼んでください。',
    },
    // cspell:enable
    displayNamePage: {
        headerTitle: '表示名',
        isShownOnProfile: '表示名はプロフィールに表示されます。',
    },
    timezonePage: {
        timezone: 'タイムゾーン',
        isShownOnProfile: 'あなたのタイムゾーンはプロフィールに表示されます。',
        getLocationAutomatically: '自動的にあなたの位置を特定する',
    },
    updateRequiredView: {
        updateRequired: '更新が必要です',
        pleaseInstall: 'New Expensifyの最新バージョンにアップデートしてください。',
        pleaseInstallExpensifyClassic: 'Expensifyの最新バージョンをインストールしてください。',
        toGetLatestChanges: 'モバイルまたはデスクトップの場合、最新バージョンをダウンロードしてインストールしてください。ウェブの場合は、ブラウザをリフレッシュしてください。',
        newAppNotAvailable: '新しいExpensifyアプリはもう利用できません。',
    },
    initialSettingsPage: {
        about: '約',
        aboutPage: {
            description: '新しいExpensifyアプリは、世界中のオープンソース開発者のコミュニティによって構築されています。Expensifyの未来を一緒に築きましょう。',
            appDownloadLinks: 'アプリダウンロードリンク',
            viewKeyboardShortcuts: 'キーボードショートカットを表示',
            viewTheCode: 'コードを表示',
            viewOpenJobs: '求人情報を見る',
            reportABug: 'バグを報告する',
            troubleshoot: 'トラブルシュート',
        },
        appDownloadLinks: {
            android: {
                label: 'Android',
            },
            ios: {
                label: 'iOS',
            },
            desktop: {
                label: 'macOS',
            },
        },
        troubleshoot: {
            clearCacheAndRestart: 'キャッシュをクリアして再起動',
            viewConsole: 'デバッグコンソールを表示',
            debugConsole: 'デバッグコンソール',
            description:
                '<muted-text>Expensifyのトラブルシューティングには以下のツールをご利用ください。問題が発生した場合は、<concierge-link>バグをご報告</concierge-link>ください。</muted-text>',
            confirmResetDescription: '送信されていないすべての下書きメッセージは失われますが、その他のデータは安全です。',
            resetAndRefresh: 'リセットして更新',
            clientSideLogging: 'クライアントサイドのログ記録',
            noLogsToShare: '共有するログはありません',
            useProfiling: 'プロファイリングを使用する',
            profileTrace: 'プロファイルトレース',
            results: '結果',
            releaseOptions: 'リリースオプション',
            testingPreferences: '設定のテスト',
            useStagingServer: 'Stagingサーバーを使用',
            forceOffline: 'オフラインを強制する',
            simulatePoorConnection: 'インターネット接続が不安定です。',
            simulateFailingNetworkRequests: 'ネットワークリクエストの失敗をシミュレートする',
            authenticationStatus: '認証ステータス',
            deviceCredentials: 'デバイス認証情報',
            invalidate: '無効にする',
            destroy: '破壊する',
            maskExportOnyxStateData: 'Onyx状態をエクスポートする際に脆弱なメンバーデータをマスクする',
            exportOnyxState: 'Onyxの状態をエクスポート',
            importOnyxState: 'Onyxステートをインポート',
            testCrash: 'クラッシュのテスト',
            resetToOriginalState: '元の状態にリセット',
            usingImportedState: 'インポートされた状態を使用しています。ここを押してクリアしてください。',
            shouldBlockTransactionThreadReportCreation: 'トランザクションスレッドレポートの作成をブロック',
            debugMode: 'デバッグモード',
            invalidFile: '無効なファイル',
            invalidFileDescription: 'インポートしようとしているファイルは無効です。もう一度お試しください。',
            invalidateWithDelay: '遅延で無効にする',
            recordTroubleshootData: 'トラブルシューティングデータの記録',
            softKillTheApp: 'アプリをソフトキル',
            kill: '殺す',
        },
        debugConsole: {
            saveLog: 'ログを保存',
            shareLog: 'ログを共有',
            enterCommand: 'コマンドを入力してください',
            execute: '実行する',
            noLogsAvailable: 'ログは利用できません',
            logSizeTooLarge: ({size}: LogSizeParams) => `ログサイズが${size} MBの制限を超えています。「ログを保存」を使用してログファイルをダウンロードしてください。`,
            logs: 'ログ',
            viewConsole: 'コンソールを表示',
        },
        security: 'セキュリティー',
        signOut: 'サインアウト',
        restoreStashed: '隠されたログインを復元',
        signOutConfirmationText: 'サインアウトすると、オフラインでの変更が失われます。',
        versionLetter: 'v',
        readTheTermsAndPrivacy: {
            phrase1: '読む',
            phrase2: '利用規約',
            phrase3: 'および',
            phrase4: 'プライバシー',
        },
        help: '助けて',
        whatIsNew: '新着情報',
        accountSettings: 'アカウント設定',
        account: 'アカウント',
        general: '一般',
    },
    closeAccountPage: {
        closeAccount: 'アカウントを閉じる',
        reasonForLeavingPrompt: 'お別れするのは残念です！改善のために、理由を教えていただけますか？',
        enterMessageHere: 'メッセージをここに入力してください。',
        closeAccountWarning: 'アカウントの閉鎖は元に戻せません。',
        closeAccountPermanentlyDeleteData: 'アカウントを削除してもよろしいですか？これにより、未処理の経費がすべて永久に削除されます。',
        enterDefaultContactToConfirm: 'アカウントを閉じることを確認するために、デフォルトの連絡方法を入力してください。あなたのデフォルトの連絡方法は:',
        enterDefaultContact: 'デフォルトの連絡方法を入力してください',
        defaultContact: 'デフォルトの連絡方法:',
        enterYourDefaultContactMethod: 'アカウントを閉じるために、デフォルトの連絡方法を入力してください。',
    },
    mergeAccountsPage: {
        mergeAccount: 'アカウントを統合する',
        accountDetails: {
            accountToMergeInto: 'マージしたいアカウントを入力してください',
            notReversibleConsent: 'これは元に戻せないことを理解しています。',
        },
        accountValidate: {
            confirmMerge: 'アカウントをマージしてもよろしいですか？',
            lossOfUnsubmittedData: `アカウントの統合は元に戻せず、未提出の経費が失われる結果になります。`,
            enterMagicCode: `続行するには、に送信されたマジックコードを入力してください。`,
            errors: {
                incorrectMagicCode: '無効または不正なマジックコードです。もう一度お試しいただくか、新しいコードをリクエストしてください。',
                fallback: '問題が発生しました。後でもう一度お試しください。',
            },
        },
        mergeSuccess: {
            accountsMerged: 'アカウントが統合されました！',
            description: ({from, to}: MergeSuccessDescriptionParams) =>
                `<muted-text><centered-text><strong>${from}</strong>、<strong>${to}</strong> の全データのマージに成功しました。今後、このアカウントにはどちらのログインも使用できます。</centered-text></muted-text>`,
        },
        mergePendingSAML: {
            weAreWorkingOnIt: '対応中です',
            limitedSupport: '新しいExpensifyではアカウントの統合をまだサポートしていません。この操作はExpensify Classicで行ってください。',
            reachOutForHelp: '<muted-text><centered-text>ご質問は<concierge-link>Conciergeまでお</concierge-link>気軽にどうぞ！</centered-text></muted-text>',
            goToExpensifyClassic: 'Expensify Classicに移動',
        },
        mergeFailureSAMLDomainControlDescription: ({email}: MergeFailureDescriptionGenericParams) =>
            `<muted-text><centered-text><strong>${email}</strong> は <strong>${email.split('@').at(1) ?? ''}</strong> によって管理されているため、マージできません。<concierge-link>Conciergeにご相談</concierge-link>ください。</centered-text></muted-text>`,
        mergeFailureSAMLAccountDescription: ({email}: MergeFailureDescriptionGenericParams) =>
            `<muted-text><centered-text>ドメイン管理者がプライマリログインとして設定しているため、<strong>${email}</strong> を他のアカウントに統合することはできません。代わりに他のアカウントをマージしてください。</centered-text></muted-text>`,
        mergeFailure2FA: {
            description: ({email}: MergeFailureDescriptionGenericParams) =>
                `<muted-text><centered-text><strong>${email}</strong>、二要素認証（2FA）が有効になっているため、アカウントを統合できません。<strong>${email}</strong>、2FAを無効にして再度お試しください。</centered-text></muted-text>`,
            learnMore: 'アカウントの統合について詳しく学ぶ。',
        },
        mergeFailureAccountLockedDescription: ({email}: MergeFailureDescriptionGenericParams) =>
            `<muted-text><centered-text><strong>${email}</strong> はロックされているので、マージできない。<concierge-link>Conciergeにご相談</concierge-link>ください。</centered-text></muted-text>`,
        mergeFailureUncreatedAccountDescription: ({email, contactMethodLink}: MergeFailureUncreatedAccountDescriptionParams) =>
            `<muted-text><centered-text><strong>${email}</strong> がExpensifyアカウントを持っていないため、アカウントを統合できません。代わりに<a href="${contactMethodLink}">連絡先として追加して</a>ください。</centered-text></muted-text>`,
        mergeFailureSmartScannerAccountDescription: ({email}: MergeFailureDescriptionGenericParams) =>
            `<muted-text><centered-text><strong>${email}</strong> を他のアカウントに統合することはできません。代わりに他のアカウントを統合してください。</centered-text></muted-text>`,
        mergeFailureInvoicedAccountDescription: ({email}: MergeFailureDescriptionGenericParams) =>
            `<muted-text><centered-text>このアカウントは請求済みの請求リレーションシップを所有しているため、<strong>${email}</strong> にアカウントをマージすることはできません。</centered-text></muted-text>`,
        mergeFailureTooManyAttempts: {
            heading: '後でもう一度お試しください。',
            description: 'アカウントの統合を試みる回数が多すぎます。後でもう一度お試しください。',
        },
        mergeFailureUnvalidatedAccount: {
            description: '他のアカウントにマージできません。アカウントが検証されていないためです。アカウントを検証して、再度お試しください。',
        },
        mergeFailureSelfMerge: {
            description: 'アカウントをそれ自体にマージすることはできません。',
        },
        mergeFailureGenericHeading: 'アカウントを統合できません',
    },
    lockAccountPage: {
        reportSuspiciousActivity: '疑わしい活動を報告',
        lockAccount: 'アカウントをロックする',
        unlockAccount: 'アカウントをアンロック',
        compromisedDescription: 'アカウントに不安を感じましたか？報告すると、すぐにアカウントがロックされ、Expensifyカードの新しい取引が停止され、変更も防止されます。',
        domainAdminsDescription: 'ドメイン管理者へ：これにより、ドメイン全体のExpensifyカード活動と管理操作も一時停止されます。',
        areYouSure: '本当にExpensifyアカウントをロックしますか？',
        ourTeamWill: 'チームが調査を行い、不正アクセスを削除します。アクセスを回復するには、Conciergeと連携する必要があります。',
    },
    failedToLockAccountPage: {
        failedToLockAccount: 'アカウントのロックに失敗しました',
        failedToLockAccountDescription: `アカウントをロックできませんでした。この問題を解決するためにConciergeとチャットしてください。`,
        chatWithConcierge: 'Conciergeとチャットする',
    },
    unlockAccountPage: {
        accountLocked: 'アカウントがロックされました',
        yourAccountIsLocked: 'あなたのアカウントはロックされています',
        chatToConciergeToUnlock: 'Conciergeとチャットしてセキュリティの懸念を解決し、アカウントのロックを解除してください。',
        chatWithConcierge: 'Conciergeとチャットする',
    },
    passwordPage: {
        changePassword: 'パスワードを変更する',
        changingYourPasswordPrompt: 'パスワードを変更すると、Expensify.com と New Expensify の両方のアカウントのパスワードが更新されます。',
        currentPassword: '現在のパスワード',
        newPassword: '新しいパスワード',
        newPasswordPrompt: '新しいパスワードは、古いパスワードと異なり、8文字以上で、1つの大文字、1つの小文字、および1つの数字を含める必要があります。',
    },
    twoFactorAuth: {
        headerTitle: '二要素認証',
        twoFactorAuthEnabled: '2要素認証が有効になりました',
        whatIsTwoFactorAuth: '二要素認証 (2FA) は、アカウントの安全性を保つのに役立ちます。ログイン時に、お好みの認証アプリで生成されたコードを入力する必要があります。',
        disableTwoFactorAuth: '二要素認証を無効にする',
        explainProcessToRemove: '二要素認証 (2FA) を無効にするには、認証アプリから有効なコードを入力してください。',
        disabled: '二要素認証が無効になりました',
        noAuthenticatorApp: 'Expensifyにログインする際に認証アプリはもう必要ありません。',
        stepCodes: 'リカバリーコード',
        keepCodesSafe: 'これらのリカバリーコードを安全に保管してください！',
        codesLoseAccess:
            '認証アプリへのアクセスを失い、これらのコードを持っていない場合、アカウントへのアクセスを失います。\n\n注: 二要素認証を設定すると、他のすべてのアクティブなセッションからログアウトされます。',
        errorStepCodes: '続行する前にコードをコピーまたはダウンロードしてください。',
        stepVerify: '確認する',
        scanCode: 'QRコードを使用してスキャンしてください',
        authenticatorApp: '認証アプリ',
        addKey: 'または、このシークレットキーを認証アプリに追加してください。',
        enterCode: '次に、認証アプリで生成された6桁のコードを入力してください。',
        stepSuccess: '完了',
        enabled: '2要素認証が有効になりました',
        congrats: 'おめでとうございます！これで追加のセキュリティが確保されました。',
        copy: 'コピー',
        disable: '無効にする',
        enableTwoFactorAuth: '2要素認証を有効にする',
        pleaseEnableTwoFactorAuth: '2要素認証を有効にしてください。',
        twoFactorAuthIsRequiredDescription: 'セキュリティ目的のため、Xeroは統合を接続するために二要素認証を必要とします。',
        twoFactorAuthIsRequiredForAdminsHeader: '二要素認証が必要です',
        twoFactorAuthIsRequiredForAdminsTitle: '2要素認証を有効にしてください',
        twoFactorAuthIsRequiredForAdminsDescription: 'Xeroの会計接続には二要素認証の使用が必要です。Expensifyを引き続き使用するには、有効にしてください。',
        twoFactorAuthCannotDisable: '2FAを無効にできません',
        twoFactorAuthRequired: 'Xeroの接続には二要素認証（2FA）が必要であり、無効にすることはできません。',
    },
    recoveryCodeForm: {
        error: {
            pleaseFillRecoveryCode: 'リカバリーコードを入力してください',
            incorrectRecoveryCode: '回復コードが間違っています。もう一度お試しください。',
        },
        useRecoveryCode: 'リカバリーコードを使用',
        recoveryCode: 'リカバリーコード',
        use2fa: '二要素認証コードを使用',
    },
    twoFactorAuthForm: {
        error: {
            pleaseFillTwoFactorAuth: '2要素認証コードを入力してください',
            incorrect2fa: '二要素認証コードが間違っています。もう一度お試しください。',
        },
    },
    passwordConfirmationScreen: {
        passwordUpdated: 'パスワードが更新されました！',
        allSet: '準備完了です。新しいパスワードを安全に保管してください。',
    },
    privateNotes: {
        title: 'プライベートメモ',
        personalNoteMessage: 'このチャットに関するメモをここに記録してください。メモを追加、編集、または表示できるのはあなただけです。',
        sharedNoteMessage: 'このチャットに関するメモをここに記録してください。Expensifyの従業員およびteam.expensify.comドメインの他のメンバーはこれらのメモを閲覧できます。',
        composerLabel: 'メモ',
        myNote: '私のメモ',
        error: {
            genericFailureMessage: 'プライベートノートを保存できませんでした。',
        },
    },
    billingCurrency: {
        error: {
            securityCode: '有効なセキュリティコードを入力してください',
        },
        securityCode: 'セキュリティコード',
        changeBillingCurrency: '請求通貨を変更する',
        changePaymentCurrency: '支払い通貨を変更',
        paymentCurrency: '支払い通貨',
        paymentCurrencyDescription: 'すべての個人経費を変換する標準通貨を選択してください',
        note: `注: お支払いの通貨を変更すると、Expensifyのお支払いに影響する場合があります。詳しくは<a href="${CONST.PRICING}">価格ページ</a>をご覧ください。`,
    },
    addDebitCardPage: {
        addADebitCard: 'デビットカードを追加',
        nameOnCard: 'カード名義人',
        debitCardNumber: 'デビットカード番号',
        expiration: '有効期限',
        expirationDate: 'MMYY',
        cvv: 'CVV',
        billingAddress: '請求先住所',
        growlMessageOnSave: 'あなたのデビットカードが正常に追加されました',
        expensifyPassword: 'Expensifyパスワード',
        error: {
            invalidName: '名前には文字のみを含めることができます。',
            addressZipCode: '有効な郵便番号を入力してください',
            debitCardNumber: '有効なデビットカード番号を入力してください',
            expirationDate: '有効な有効期限を選択してください',
            securityCode: '有効なセキュリティコードを入力してください',
            addressStreet: 'POボックスではない有効な請求先住所を入力してください。',
            addressState: '州を選択してください',
            addressCity: '都市を入力してください',
            genericFailureMessage: 'カードの追加中にエラーが発生しました。もう一度お試しください。',
            password: 'Expensifyのパスワードを入力してください',
        },
    },
    addPaymentCardPage: {
        addAPaymentCard: '支払いカードを追加',
        nameOnCard: 'カード名義人',
        paymentCardNumber: 'カード番号',
        expiration: '有効期限',
        expirationDate: 'MM/YY',
        cvv: 'CVV',
        billingAddress: '請求先住所',
        growlMessageOnSave: 'お支払いカードが正常に追加されました',
        expensifyPassword: 'Expensifyパスワード',
        error: {
            invalidName: '名前には文字のみを含めることができます。',
            addressZipCode: '有効な郵便番号を入力してください',
            paymentCardNumber: '有効なカード番号を入力してください',
            expirationDate: '有効な有効期限を選択してください',
            securityCode: '有効なセキュリティコードを入力してください',
            addressStreet: 'POボックスではない有効な請求先住所を入力してください。',
            addressState: '州を選択してください',
            addressCity: '都市を入力してください',
            genericFailureMessage: 'カードの追加中にエラーが発生しました。もう一度お試しください。',
            password: 'Expensifyのパスワードを入力してください',
        },
    },
    walletPage: {
        balance: '残高',
        paymentMethodsTitle: '支払い方法',
        setDefaultConfirmation: 'デフォルトの支払い方法に設定する',
        setDefaultSuccess: 'デフォルトの支払い方法が設定されました！',
        deleteAccount: 'アカウントを削除',
        deleteConfirmation: 'このアカウントを削除してもよろしいですか？',
        error: {
            notOwnerOfBankAccount: 'この銀行口座をデフォルトの支払い方法として設定中にエラーが発生しました。',
            invalidBankAccount: 'この銀行口座は一時的に停止されています。',
            notOwnerOfFund: 'このカードをデフォルトの支払い方法として設定する際にエラーが発生しました。',
            setDefaultFailure: '問題が発生しました。詳細なサポートが必要な場合は、Conciergeにチャットでお問い合わせください。',
        },
        addBankAccountFailure: '銀行口座を追加しようとした際に予期しないエラーが発生しました。もう一度お試しください。',
        getPaidFaster: 'より早く支払いを受ける',
        addPaymentMethod: 'アプリ内で直接送受金を行うために支払い方法を追加してください。',
        getPaidBackFaster: 'より早く返金を受け取る',
        secureAccessToYourMoney: 'お金への安全なアクセス',
        receiveMoney: '現地通貨でお金を受け取る',
        expensifyWallet: 'Expensify Wallet（ベータ版）',
        sendAndReceiveMoney: '友達とお金を送受信する。米国の銀行口座のみ。',
        enableWallet: 'ウォレットを有効にする',
        addBankAccountToSendAndReceive: '支払いや受け取りを行うために銀行口座を追加してください。',
        addDebitOrCreditCard: 'デビットカードまたはクレジットカードを追加',
        assignedCards: '割り当てられたカード',
        assignedCardsDescription: 'これらは、会社の支出を管理するためにワークスペース管理者によって割り当てられたカードです。',
        expensifyCard: 'Expensify Card',
        walletActivationPending: 'お客様の情報を確認中です。数分後に再度ご確認ください！',
        walletActivationFailed: '残念ながら、現在ウォレットを有効にすることができません。さらなるサポートが必要な場合は、Conciergeにチャットしてください。',
        addYourBankAccount: '銀行口座を追加',
        addBankAccountBody: 'Expensifyに銀行口座を接続して、アプリ内での送金と受け取りをこれまで以上に簡単にしましょう。',
        chooseYourBankAccount: '銀行口座を選択してください',
        chooseAccountBody: '正しいものを選択してください。',
        confirmYourBankAccount: '銀行口座を確認してください',
        personalBankAccounts: '個人銀行口座',
        businessBankAccounts: 'ビジネス銀行口座',
    },
    cardPage: {
        expensifyCard: 'Expensify Card',
        expensifyTravelCard: 'Expensify Travel Card',
        availableSpend: '残りの制限',
        smartLimit: {
            name: 'スマートリミット',
            title: ({formattedLimit}: ViolationsOverLimitParams) => `このカードでは最大${formattedLimit}まで使用でき、提出された経費が承認されると制限がリセットされます。`,
        },
        fixedLimit: {
            name: '固定限度額',
            title: ({formattedLimit}: ViolationsOverLimitParams) => `このカードでは最大${formattedLimit}まで利用でき、それ以降は無効になります。`,
        },
        monthlyLimit: {
            name: '月間制限',
            title: ({formattedLimit}: ViolationsOverLimitParams) => `このカードでは、月に最大${formattedLimit}まで使用できます。この制限は、毎月の1日にリセットされます。`,
        },
        virtualCardNumber: 'バーチャルカード番号',
        travelCardCvv: 'トラベルカードCVV',
        physicalCardNumber: '物理カード番号',
        getPhysicalCard: '物理カードを取得',
        reportFraud: 'バーチャルカード詐欺を報告する',
        reportTravelFraud: 'トラベルカード詐欺を報告する',
        reviewTransaction: '取引を確認する',
        suspiciousBannerTitle: '不審な取引',
        suspiciousBannerDescription: 'あなたのカードで不審な取引が検出されました。確認するには下をタップしてください。',
        cardLocked: 'お客様のカードは、当社のチームが貴社のアカウントを確認している間、一時的にロックされています。',
        cardDetails: {
            cardNumber: 'バーチャルカード番号',
            expiration: '有効期限',
            cvv: 'CVV',
            address: '住所',
            revealDetails: '詳細を表示',
            revealCvv: 'CVVを表示',
            copyCardNumber: 'カード番号をコピー',
            updateAddress: '住所を更新',
        },
        cardAddedToWallet: ({platform}: {platform: 'Google' | 'Apple'}) => `${platform}ウォレットに追加されました`,
        cardDetailsLoadingFailure: 'カードの詳細を読み込む際にエラーが発生しました。インターネット接続を確認して、もう一度お試しください。',
        validateCardTitle: 'あなたであることを確認しましょう',
        enterMagicCode: ({contactMethod}: EnterMagicCodeParams) => `カードの詳細を表示するには、${contactMethod} に送信されたマジックコードを入力してください。1～2分以内に届くはずです。`,
    },
    workflowsPage: {
        workflowTitle: '支出',
        workflowDescription: '支出が発生した瞬間から、承認および支払いを含むワークフローを設定します。',
        delaySubmissionTitle: '提出を遅らせる',
        delaySubmissionDescription: '経費提出のカスタムスケジュールを選択するか、支出のリアルタイム更新のためにこれをオフにしておいてください。',
        submissionFrequency: '提出頻度',
        submissionFrequencyDateOfMonth: '月の日付',
        addApprovalsTitle: '承認を追加',
        addApprovalButton: '承認ワークフローを追加',
        addApprovalTip: 'このデフォルトのワークフローは、より具体的なワークフローが存在しない限り、すべてのメンバーに適用されます。',
        approver: '承認者',
        addApprovalsDescription: '支払いを承認する前に追加の承認が必要です。',
        makeOrTrackPaymentsTitle: '支払いを行うまたは追跡する',
        makeOrTrackPaymentsDescription: 'Expensifyでの支払いのために認可された支払者を追加するか、他の場所で行われた支払いを追跡します。',
        editor: {
            submissionFrequency: 'Expensifyがエラーフリーの支出を共有するまでの待機時間を選択してください。',
        },
        frequencyDescription: '経費を自動で提出する頻度を選択するか、手動で行うように設定してください。',
        frequencies: {
            instant: 'インスタント',
            weekly: '毎週',
            monthly: '毎月',
            twiceAMonth: '月に2回',
            byTrip: '旅行ごとに',
            manually: '手動で',
            daily: '毎日',
            lastDayOfMonth: '月末最終日',
            lastBusinessDayOfMonth: '月の最終営業日',
            ordinals: {
                one: 'st',
                two: 'nd',
                few: 'rd',
                other: 'th',
                /* eslint-disable @typescript-eslint/naming-convention */
                '1': '最初',
                '2': '2番目',
                '3': '3番目',
                '4': '4番目',
                '5': '5番目',
                '6': '6番目',
                '7': 'セブンス',
                '8': '8番目',
                '9': '9番目',
                '10': '10番目',
                /* eslint-enable @typescript-eslint/naming-convention */
            },
        },
        approverInMultipleWorkflows: 'このメンバーはすでに別の承認ワークフローに属しています。ここでの更新はそちらにも反映されます。',
        approverCircularReference: ({name1, name2}: ApprovalWorkflowErrorParams) =>
            `<strong>${name1}</strong> はすでに <strong>${name2}</strong> にレポートを承認しています。循環ワークフローを避けるために、別の承認者を選んでください。`,
        emptyContent: {
            title: '表示するメンバーがいません',
            expensesFromSubtitle: 'すべてのワークスペースメンバーは既存の承認ワークフローにすでに属しています。',
            approverSubtitle: 'すべての承認者は既存のワークフローに属しています。',
        },
    },
    workflowsDelayedSubmissionPage: {
        autoReportingErrorMessage: '遅延した提出は変更できませんでした。もう一度お試しいただくか、サポートにお問い合わせください。',
        autoReportingFrequencyErrorMessage: '提出頻度を変更できませんでした。もう一度お試しいただくか、サポートにお問い合わせください。',
        monthlyOffsetErrorMessage: '月次の頻度を変更できませんでした。もう一度お試しいただくか、サポートにお問い合わせください。',
    },
    workflowsCreateApprovalsPage: {
        title: '確認',
        header: '承認者を追加して確認してください。',
        additionalApprover: '追加承認者',
        submitButton: 'ワークフローを追加',
    },
    workflowsEditApprovalsPage: {
        title: '承認ワークフローを編集',
        deleteTitle: '承認ワークフローを削除',
        deletePrompt: 'この承認ワークフローを削除してもよろしいですか？すべてのメンバーはその後、デフォルトのワークフローに従います。',
    },
    workflowsExpensesFromPage: {
        title: 'からの経費',
        header: '次のメンバーが経費を提出したとき:',
    },
    workflowsApproverPage: {
        genericErrorMessage: '承認者を変更できませんでした。もう一度お試しいただくか、サポートにお問い合わせください。',
        header: 'このメンバーに承認を依頼する:',
    },
    workflowsPayerPage: {
        title: '承認された支払者',
        genericErrorMessage: '承認された支払者を変更できませんでした。もう一度お試しください。',
        admins: '管理者',
        payer: '支払者',
        paymentAccount: '支払いアカウント',
    },
    reportFraudPage: {
        title: 'バーチャルカード詐欺を報告する',
        description: 'バーチャルカードの詳細が盗まれたり、不正に使用されたりした場合、既存のカードを永久に無効化し、新しいバーチャルカードと番号を提供します。',
        deactivateCard: 'カードを無効化する',
        reportVirtualCardFraud: 'バーチャルカード詐欺を報告する',
    },
    reportFraudConfirmationPage: {
        title: 'カード詐欺が報告されました',
        description: '既存のカードは永久に無効化されました。カードの詳細を確認すると、新しいバーチャルカードが利用可能になっています。',
        buttonText: '了解しました、ありがとうございます！',
    },
    activateCardPage: {
        activateCard: 'カードを有効化する',
        pleaseEnterLastFour: 'カードの下4桁を入力してください。',
        activatePhysicalCard: '物理カードを有効化する',
        error: {
            thatDidNotMatch: 'それはカードの最後の4桁と一致しませんでした。もう一度お試しください。',
            throttled:
                'Expensifyカードの最後の4桁を間違えて入力しました。数字が正しいと確信している場合は、Conciergeに連絡して解決してください。それ以外の場合は、後でもう一度試してください。',
        },
    },
    getPhysicalCard: {
        header: '物理カードを取得',
        nameMessage: 'カードに表示されるため、名前と姓を入力してください。',
        legalName: '法的氏名',
        legalFirstName: '法的な名前',
        legalLastName: '法的な姓',
        phoneMessage: '電話番号を入力してください。',
        phoneNumber: '電話番号',
        address: '住所',
        addressMessage: '配送先住所を入力してください。',
        streetAddress: '住所',
        city: '市',
        state: '状態',
        zipPostcode: '郵便番号',
        country: '国',
        confirmMessage: '以下の詳細を確認してください。',
        estimatedDeliveryMessage: 'あなたの物理カードは2～3営業日で届きます。',
        next: '次へ',
        getPhysicalCard: '物理カードを取得',
        shipCard: 'カードを発送',
    },
    transferAmountPage: {
        transfer: ({amount}: TransferParams) => `Transfer${amount ? ` ${amount}` : ''}`,
        instant: 'インスタント（デビットカード）',
        instantSummary: ({rate, minAmount}: InstantSummaryParams) => `${rate}% 手数料（最低 ${minAmount}）`,
        ach: '1～3営業日（銀行口座）',
        achSummary: '手数料なし',
        whichAccount: 'どのアカウントですか？',
        fee: '料金',
        transferSuccess: '振込が成功しました！',
        transferDetailBankAccount: 'あなたのお金は、次の1～3営業日以内に到着するはずです。',
        transferDetailDebitCard: 'あなたのお金はすぐに届くはずです。',
        failedTransfer: '残高が完全に清算されていません。銀行口座に振り込んでください。',
        notHereSubTitle: 'ウォレットページから残高を移動してください。',
        goToWallet: 'ウォレットに移動',
    },
    chooseTransferAccountPage: {
        chooseAccount: 'アカウントを選択',
    },
    paymentMethodList: {
        addPaymentMethod: 'お支払い方法を追加',
        addNewDebitCard: '新しいデビットカードを追加',
        addNewBankAccount: '新しい銀行口座を追加',
        accountLastFour: '終了',
        cardLastFour: '末尾が',
        addFirstPaymentMethod: 'アプリ内で直接送受金を行うために支払い方法を追加してください。',
        defaultPaymentMethod: 'デフォルト',
        bankAccountLastFour: ({lastFour}: BankAccountLastFourParams) => `銀行口座・${lastFour}`,
    },
    preferencesPage: {
        appSection: {
            title: 'アプリの設定',
        },
        testSection: {
            title: '設定をテストする',
            subtitle: 'ステージングでアプリをデバッグおよびテストするための設定。',
        },
        receiveRelevantFeatureUpdatesAndExpensifyNews: '関連する機能のアップデートやExpensifyのニュースを受け取る',
        muteAllSounds: 'Expensifyからのすべての音をミュートする',
    },
    priorityModePage: {
        priorityMode: '優先モード',
        explainerText: '未読およびピン留めされたチャットのみを#focusするか、すべてを表示して最新およびピン留めされたチャットを上部に表示するかを選択します。',
        priorityModes: {
            default: {
                label: '最新',
                description: 'すべてのチャットを最新順に表示',
            },
            gsd: {
                label: '#focus',
                description: '未読のみをアルファベット順に表示',
            },
        },
    },
    reportDetailsPage: {
        inWorkspace: ({policyName}: ReportPolicyNameParams) => `${policyName} 内`,
        generatingPDF: 'PDFを生成中',
        waitForPDF: 'PDFを生成するまでお待ちください',
        errorPDF: 'PDFの生成中にエラーが発生しました。',
        generatedPDF: 'あなたのレポートPDFが生成されました！',
    },
    reportDescriptionPage: {
        roomDescription: '部屋の説明',
        roomDescriptionOptional: '部屋の説明（任意）',
        explainerText: '部屋のカスタム説明を設定します。',
    },
    groupChat: {
        lastMemberTitle: '注意！',
        lastMemberWarning: 'あなたが最後の一人なので、退出するとこのチャットはすべてのメンバーにアクセスできなくなります。本当に退出しますか？',
        defaultReportName: ({displayName}: ReportArchiveReasonsClosedParams) => `${displayName}のグループチャット`,
    },
    languagePage: {
        language: '言語',
        aiGenerated: 'この言語の翻訳は自動的に生成されており、エラーが含まれている可能性があります。',
    },
    themePage: {
        theme: 'テーマ',
        themes: {
            dark: {
                label: 'ダーク',
            },
            light: {
                label: 'ライト',
            },
            system: {
                label: 'デバイス設定を使用',
            },
        },
        chooseThemeBelowOrSync: '以下のテーマを選択するか、デバイスの設定と同期してください。',
    },
    termsOfUse: {
        phrase1: 'ログインすることにより、あなたは以下に同意したことになります',
        phrase2: '利用規約',
        phrase3: 'および',
        phrase4: 'プライバシー',
        phrase5: `送金は、${CONST.WALLET.PROGRAM_ISSUERS.EXPENSIFY_PAYMENTS}（NMLS ID:2017010）によって、その`,
        phrase6: 'ライセンス',
    },
    validateCodeForm: {
        magicCodeNotReceived: 'マジックコードを受け取っていませんか？',
        enterAuthenticatorCode: '認証コードを入力してください',
        enterRecoveryCode: 'リカバリーコードを入力してください',
        requiredWhen2FAEnabled: '2FAが有効になっている場合に必要',
        requestNewCode: '新しいコードをリクエスト',
        requestNewCodeAfterErrorOccurred: '新しいコードをリクエストする',
        error: {
            pleaseFillMagicCode: 'マジックコードを入力してください',
            incorrectMagicCode: '無効または不正なマジックコードです。もう一度お試しいただくか、新しいコードをリクエストしてください。',
            pleaseFillTwoFactorAuth: '2要素認証コードを入力してください',
        },
    },
    passwordForm: {
        pleaseFillOutAllFields: 'すべてのフィールドに記入してください',
        pleaseFillPassword: 'パスワードを入力してください',
        pleaseFillTwoFactorAuth: '2要素認証コードを入力してください',
        enterYourTwoFactorAuthenticationCodeToContinue: '続行するには、二要素認証コードを入力してください',
        forgot: 'お忘れですか？',
        requiredWhen2FAEnabled: '2FAが有効になっている場合に必要',
        error: {
            incorrectPassword: 'パスワードが間違っています。もう一度お試しください。',
            incorrectLoginOrPassword: 'ログインまたはパスワードが間違っています。もう一度お試しください。',
            incorrect2fa: '二要素認証コードが間違っています。もう一度お試しください。',
            twoFactorAuthenticationEnabled: 'このアカウントには2FAが有効になっています。メールアドレスまたは電話番号を使用してサインインしてください。',
            invalidLoginOrPassword: 'ログインまたはパスワードが無効です。もう一度お試しいただくか、パスワードをリセットしてください。',
            unableToResetPassword:
                'パスワードを変更できませんでした。これは、古いパスワードリセットメール内のパスワードリセットリンクが期限切れになっている可能性があります。再試行できるように、新しいリンクをメールでお送りしました。受信トレイと迷惑メールフォルダを確認してください。数分以内に届くはずです。',
            noAccess: 'このアプリケーションへのアクセス権がありません。アクセスを得るためにGitHubのユーザー名を追加してください。',
            accountLocked: '複数回のログイン失敗により、アカウントがロックされました。1時間後に再度お試しください。',
            fallback: '問題が発生しました。後でもう一度お試しください。',
        },
    },
    loginForm: {
        phoneOrEmail: '電話またはメールアドレス',
        error: {
            invalidFormatEmailLogin: '入力されたメールアドレスが無効です。形式を修正してもう一度お試しください。',
        },
        cannotGetAccountDetails: 'アカウントの詳細を取得できませんでした。もう一度サインインしてください。',
        loginForm: 'ログインフォーム',
        notYou: ({user}: NotYouParams) => `${user}ではありませんか？`,
    },
    onboarding: {
        welcome: 'ようこそ！',
        welcomeSignOffTitleManageTeam: '上記のタスクが完了したら、承認ワークフローやルールなどの機能をさらに探求できます！',
        welcomeSignOffTitle: 'お会いできて嬉しいです！',
        explanationModal: {
            title: 'Expensifyへようこそ',
            description: 'チャットのスピードでビジネスと個人の支出を管理するための1つのアプリ。ぜひお試しいただき、ご意見をお聞かせください。もっと多くの機能が登場予定です！',
            secondaryDescription: 'Expensify Classicに戻るには、プロフィール写真をタップして > Expensify Classicに移動します。',
        },
        welcomeVideo: {
            title: 'Expensifyへようこそ',
            description: 'チャットでビジネスと個人の支出をすべて管理するための1つのアプリ。あなたのビジネス、チーム、そして友人のために作られました。',
        },
        getStarted: '始めましょう',
        whatsYourName: 'あなたの名前は何ですか？',
        peopleYouMayKnow: 'あなたが知っている人々はすでにここにいます！メールを確認して参加しましょう。',
        workspaceYouMayJoin: ({domain, email}: WorkspaceYouMayJoin) => `${domain} の誰かがすでにワークスペースを作成しています。${email} に送信されたマジックコードを入力してください。`,
        joinAWorkspace: 'ワークスペースに参加する',
        listOfWorkspaces: 'こちらが参加できるワークスペースのリストです。心配しないでください。後で参加することもできます。',
        workspaceMemberList: ({employeeCount, policyOwner}: WorkspaceMemberList) => `${employeeCount} 名のメンバー${employeeCount > 1 ? 's' : ''} • ${policyOwner}`,
        whereYouWork: 'どこで働いていますか？',
        errorSelection: '先に進むためのオプションを選択してください',
        purpose: {
            title: '今日は何をしたいですか？',
            errorContinue: 'セットアップを続行するには「続行」を押してください。',
            errorBackButton: 'アプリの使用を開始するためにセットアップの質問を完了してください',
            [CONST.ONBOARDING_CHOICES.EMPLOYER]: '雇用主から払い戻しを受ける',
            [CONST.ONBOARDING_CHOICES.MANAGE_TEAM]: '私のチームの経費を管理する',
            [CONST.ONBOARDING_CHOICES.PERSONAL_SPEND]: '経費を追跡し、予算を管理する',
            [CONST.ONBOARDING_CHOICES.CHAT_SPLIT]: '友達とチャットして経費を分割する',
            [CONST.ONBOARDING_CHOICES.LOOKING_AROUND]: '何か他のもの',
        },
        employees: {
            title: '従業員は何人いますか？',
            [CONST.ONBOARDING_COMPANY_SIZE.MICRO]: '1-10人の従業員',
            [CONST.ONBOARDING_COMPANY_SIZE.SMALL]: '11-50人の従業員',
            [CONST.ONBOARDING_COMPANY_SIZE.MEDIUM_SMALL]: '51-100人の従業員',
            [CONST.ONBOARDING_COMPANY_SIZE.MEDIUM]: '101-1,000人の従業員',
            [CONST.ONBOARDING_COMPANY_SIZE.LARGE]: '1,000人以上の従業員',
        },
        accounting: {
            title: '会計ソフトを使用していますか？',
            none: 'None',
        },
        interestedFeatures: {
            title: 'どの機能に興味がありますか？',
            featuresAlreadyEnabled: 'あなたのワークスペースにはすでに以下が有効になっています:',
            featureYouMayBeInterestedIn: '興味のある追加機能を有効にする:',
        },
        error: {
            requiredFirstName: '続行するには、名前を入力してください。',
        },
        workEmail: {
            title: 'あなたの仕事用メールアドレスは何ですか？',
            subtitle: 'Expensifyは、職場のメールを接続すると最適に機能します。',
            explanationModal: {
                descriptionOne: 'receipts@expensify.comに転送してスキャンする',
                descriptionTwo: 'Expensifyを既に利用している同僚に参加しましょう',
                descriptionThree: 'よりカスタマイズされた体験をお楽しみください',
            },
            addWorkEmail: '勤務用メールを追加',
        },
        workEmailValidation: {
            title: '勤務先のメールを確認してください',
            magicCodeSent: ({workEmail}: WorkEmailResendCodeParams) => `${workEmail} に送信されたマジックコードを入力してください。1、2分で届くはずです。`,
        },
        workEmailValidationError: {
            publicEmail: '有効なプライベートドメインの勤務用メールアドレスを入力してください。例: mitch@company.com',
            offline: 'オフラインのようなので、仕事用メールを追加できませんでした。',
        },
        mergeBlockScreen: {
            title: '勤務用メールを追加できませんでした。',
            subtitle: ({workEmail}: WorkEmailMergingBlockedParams) => `${workEmail}を追加できませんでした。後で設定で再試行するか、ガイダンスが必要な場合はConciergeとチャットしてください。`,
        },
        tasks: {
            testDriveAdminTask: {
                title: ({testDriveURL}) => `\u30C6\u30B9\u30C8\u30C9\u30E9\u30A4\u30D6](${testDriveURL})\u3092\u884C\u3046`,
                description: ({testDriveURL}) =>
                    `Expensify\u304C\u6700\u3082\u5B89\u3044\u65B9\u6CD5\u3067\u3042\u308B\u7406\u7531\u3092\u78BA\u304B\u3081\u308B\u305F\u3081\u306B\u3001\u30D7\u30ED\u30C0\u30AF\u30C8\u30C4\u30A2\u30FC\u3092\u7D76\u597D\u306A\u3008\u30C6\u30B9\u30C8\u30C9\u30E9\u30A4\u30D6\u3092\u884C\u3046\u3009(${testDriveURL})\u305F\u3081\u306B\u3001\u30D7\u30ED\u30C0\u30AF\u30C8\u30C4\u30A2\u30FC\u3092\u7D76\u597D\u306A\u3008\u30C6\u30B9\u30C8\u30C9\u30E9\u30A4\u30D6\u3092\u884C\u3046\u3009(${testDriveURL})\u3092\u3057\u307E\u3059\u3002`,
            },
            testDriveEmployeeTask: {
                title: ({testDriveURL}) => `\u30C6\u30B9\u30C8\u30C9\u30E9\u30A4\u30D6](${testDriveURL})\u3092\u884C\u3046`,
                description: ({testDriveURL}) =>
                    `\u5F7C\u3089\u306B](${testDriveURL})\u3092\u884C\u3044\u3001Expensify\u306E*\u30AF\u30FC\u30DD\u30F3\u3092\u6700\u521D\u306E3\u304B\u6708\u3067\u5165\u624B\u3057\u307E\u305B\u3093\u304B*`,
            },
            createTestDriveAdminWorkspaceTask: {
                title: ({workspaceConfirmationLink}) => `\u30EF\u30FC\u30AF\u30B9\u30DA\u30FC\u30B9\u306E\u4F5C\u6210](${workspaceConfirmationLink})`,
                description:
                    '\u30BB\u30C3\u30C8\u30A2\u30C3\u30D7\u30B9\u30DA\u30B7\u30E3\u30EA\u30B9\u30C8\u3068\u5171\u306B\u30EF\u30FC\u30AF\u30B9\u30DA\u30FC\u30B9\u3092\u4F5C\u6210\u3057\u3001\u8A2D\u5B9A\u3092\u69CB\u6210\u3057\u307E\u3059\uFF01',
            },
            createWorkspaceTask: {
                title: ({workspaceSettingsLink}) => `\u30EF\u30FC\u30AF\u30B9\u30DA\u30FC\u30B9\u306E\u4F5C\u6210](${workspaceSettingsLink})`,
                description: ({workspaceSettingsLink}) =>
                    '*\u30EF\u30FC\u30AF\u30B9\u30DA\u30FC\u30B9\u3092\u4F5C\u6210\u3057\u307E\u3059* \u306B\u306F\u3001\u7D4C\u8CBB\u3092\u8FFD\u8DE1\u3057\u3001\u9818\u53CE\u66F8\u3092\u30B9\u30AD\u30E3\u30F3\u3057\u3001\u30C1\u30E3\u30C3\u30C8\u306A\u3069\u3092\u884C\u3044\u307E\u3059\u3002\n' +
                    '\n' +
                    '1. *\u30EF\u30FC\u30AF\u30B9\u30DA\u30FC\u30B9* > *\u65B0\u3057\u3044\u30EF\u30FC\u30AF\u30B9\u30DA\u30FC\u30B9*\u3092\u30AF\u30EA\u30C3\u30AF\u3057\u307E\u3059\u3002\n' +
                    '\n' +
                    `*\u65B0\u3057\u3044\u30EF\u30FC\u30AF\u30B9\u30DA\u30FC\u30B9\u306E\u6E96\u5099\u304C\u3067\u304D\u307E\u3057\u305F\uFF01* [\u78BA\u8A8D\u3059\u308B](${workspaceSettingsLink})\u3002`,
            },
            setupCategoriesTask: {
                title: ({workspaceCategoriesLink}) => `\u30AB\u30C6\u30B4\u30EA\u30FC\u306E\u8A2D\u5B9A](${workspaceCategoriesLink})`,
                description: ({workspaceCategoriesLink}) =>
                    '*\u30AB\u30C6\u30B4\u30EA\u30FC\u3092\u8A2D\u5B9A\u3057\u307E\u3059* \u3068\u3001\u30C1\u30FC\u30E0\u306F\u7C21\u5358\u306A\u5831\u544A\u306E\u305F\u3081\u306B\u7D4C\u8CBB\u3092\u30B3\u30FC\u30C9\u5316\u3067\u304D\u307E\u3059\u3002\n' +
                    '\n' +
                    '1. *\u30EF\u30FC\u30AF\u30B9\u30DA\u30FC\u30B9*\u3092\u30AF\u30EA\u30C3\u30AF\u3057\u307E\u3059\u3002\n' +
                    '3. \u3042\u306A\u305F\u306E\u30EF\u30FC\u30AF\u30B9\u30DA\u30FC\u30B9\u3092\u9078\u629E\u3057\u307E\u3059\u3002\n' +
                    '4. *\u30AB\u30C6\u30B4\u30EA\u30FC*\u3092\u30AF\u30EA\u30C3\u30AF\u3057\u307E\u3059\u3002\n' +
                    '5. \u4E0D\u8981\u306A\u30AB\u30C6\u30B4\u30EA\u30FC\u3092\u7121\u52B9\u306B\u3057\u307E\u3059\u3002\n' +
                    '6. \u53F3\u4E0A\u306B\u81EA\u5206\u306E\u30AB\u30C6\u30B4\u30EA\u30FC\u3092\u8FFD\u52A0\u3057\u307E\u3059\u3002\n' +
                    '\n' +
                    `[\u30EF\u30FC\u30AF\u30B9\u30DA\u30FC\u30B9\u30AB\u30C6\u30B4\u30EA\u30FC\u8A2D\u5B9A\u3078](${workspaceCategoriesLink})\u3002\n` +
                    '\n' +
                    `![\u30AB\u30C6\u30B4\u30EA\u30FC\u3092\u8A2D\u5B9A](${CONST.CLOUDFRONT_URL}/videos/walkthrough-categories-v2.mp4)`,
            },
            combinedTrackSubmitExpenseTask: {
                title: '\u7D4C\u8CBB\u3092\u63D0\u51FA\u3059\u308B',
                description:
                    '*\u7D4C\u8CBB\u3092\u63D0\u51FA\u3059\u308B* \u306B\u306F\u3001\u91D1\u984D\u3092\u5165\u529B\u3059\u308B\u304B\u3001\u9818\u53CE\u66F8\u3092\u30B9\u30AD\u30E3\u30F3\u3057\u307E\u3059\u3002\n' +
                    '\n' +
                    '1. \u7DD1\u8272\u306E*+*\u30DC\u30BF\u30F3\u3092\u30AF\u30EA\u30C3\u30AF\u3057\u307E\u3059\u3002\n' +
                    '2. *\u7D4C\u8CBB\u306E\u4F5C\u6210*\u3092\u9078\u629E\u3057\u307E\u3059\u3002\n' +
                    '3. \u91D1\u984D\u3092\u5165\u529B\u3059\u308B\u304B\u3001\u9818\u53CE\u66F8\u3092\u30B9\u30AD\u30E3\u30F3\u3057\u307E\u3059\u3002\n' +
                    `4. \u4E0A\u53F8\u306E\u30E1\u30FC\u30EB\u30A2\u30C9\u30EC\u30B9\u307E\u305F\u306F\u96FB\u8A71\u756A\u53F7\u3092\u8FFD\u52A0\u3057\u307E\u3059\u3002\n` +
                    '5. *\u4F5C\u6210*\u3092\u30AF\u30EA\u30C3\u30AF\u3057\u307E\u3059\u3002\n' +
                    '\n' +
                    '\u3053\u308C\u3067\u5B8C\u4E86\u3067\u3059\uFF01',
            },
            adminSubmitExpenseTask: {
                title: '\u7D4C\u8CBB\u3092\u63D0\u51FA\u3059\u308B',
                description:
                    '*\u7D4C\u8CBB\u3092\u63D0\u51FA\u3059\u308B* \u306B\u306F\u3001\u91D1\u984D\u3092\u5165\u529B\u3059\u308B\u304B\u3001\u9818\u53CE\u66F8\u3092\u30B9\u30AD\u30E3\u30F3\u3057\u307E\u3059\u3002\n' +
                    '\n' +
                    '1. \u7DD1\u8272\u306E*+*\u30DC\u30BF\u30F3\u3092\u30AF\u30EA\u30C3\u30AF\u3057\u307E\u3059\u3002\n' +
                    '2. *\u7D4C\u8CBB\u306E\u4F5C\u6210*\u3092\u9078\u629E\u3057\u307E\u3059\u3002\n' +
                    '3. \u91D1\u984D\u3092\u5165\u529B\u3059\u308B\u304B\u3001\u9818\u53CE\u66F8\u3092\u30B9\u30AD\u30E3\u30F3\u3057\u307E\u3059\u3002\n' +
                    '4. \u8A73\u7D30\u3092\u78BA\u8A8D\u3057\u307E\u3059\u3002\n' +
                    '5. *\u4F5C\u6210*\u3092\u30AF\u30EA\u30C3\u30AF\u3057\u307E\u3059\u3002\n' +
                    '\n' +
                    `\u3053\u308C\u3067\u5B8C\u4E86\u3067\u3059\uFF01`,
            },
            trackExpenseTask: {
                title: '\u7D4C\u8CBB\u3092\u8FFD\u8DE1\u3059\u308B',
                description:
                    '*\u7D4C\u8CBB\u3092\u8FFD\u8DE1\u3059\u308B* \u306B\u306F\u3001\u3042\u306A\u305F\u304C\u9818\u53CE\u66F8\u3092\u6301\u3063\u3066\u3044\u308B\u304B\u3069\u3046\u304B\u306B\u304B\u304B\u308F\u3089\u305A\u3001\u3044\u304B\u306A\u308B\u901A\u8CA8\u3067\u3082\u53EF\u80FD\u3067\u3059\u3002\n' +
                    '\n' +
                    '1. \u7DD1\u8272\u306E*+*\u30DC\u30BF\u30F3\u3092\u30AF\u30EA\u30C3\u30AF\u3057\u307E\u3059\u3002\n' +
                    '2. *\u7D4C\u8CBB\u306E\u4F5C\u6210*\u3092\u9078\u629E\u3057\u307E\u3059\u3002\n' +
                    '3. \u91D1\u984D\u3092\u5165\u529B\u3059\u308B\u304B\u3001\u9818\u53CE\u66F8\u3092\u30B9\u30AD\u30E3\u30F3\u3057\u307E\u3059\u3002\n' +
                    '4. *\u500B\u4EBA*\u30B9\u30DA\u30FC\u30B9\u3092\u9078\u629E\u3057\u307E\u3059\u3002\n' +
                    '5. *\u4F5C\u6210*\u3092\u30AF\u30EA\u30C3\u30AF\u3057\u307E\u3059\u3002\n' +
                    '\n' +
                    '\u3053\u308C\u3067\u5B8C\u4E86\u3067\u3059\uFF01\u306F\u3044\u3001\u305D\u308C\u307B\u3069\u7C21\u5358\u3067\u3059\u3002',
            },
            addAccountingIntegrationTask: {
                title: ({integrationName, workspaceAccountingLink}) =>
                    `${integrationName === CONST.ONBOARDING_ACCOUNTING_MAPPING.other ? '' : '\u3068'}[${integrationName === CONST.ONBOARDING_ACCOUNTING_MAPPING.other ? '\u3042\u306A\u305F\u306E' : ''} ${integrationName}](${workspaceAccountingLink})\u3068\u63A5\u7D9A\u3059\u308B`,
                description: ({integrationName, workspaceAccountingLink}) =>
                    `${integrationName === CONST.ONBOARDING_ACCOUNTING_MAPPING.other ? '\u3042\u306A\u305F\u306E' : ''} ${integrationName}\u3068\u63A5\u7D9A\u3059\u308B\u3068\u3001\u7D4C\u8CBB\u306E\u81EA\u52D5\u30B3\u30FC\u30C7\u30A3\u30F3\u30B0\u3068\u540C\u671F\u304C\u53EF\u80FD\u306B\u306A\u308A\u3001\u6708\u672B\u306E\u7D50\u7B97\u304C\u5BB9\u6613\u306B\u306A\u308A\u307E\u3059\u3002\n` +
                    '\n' +
                    '1. *\u8A2D\u5B9A*\u3092\u30AF\u30EA\u30C3\u30AF\u3057\u307E\u3059\u3002\n' +
                    '2. *\u30EF\u30FC\u30AF\u30B9\u30DA\u30FC\u30B9*\u306B\u79FB\u52D5\u3057\u307E\u3059\u3002\n' +
                    '3. \u3042\u306A\u305F\u306E\u30EF\u30FC\u30AF\u30B9\u30DA\u30FC\u30B9\u3092\u9078\u629E\u3057\u307E\u3059\u3002\n' +
                    '4. *\u4F1A\u8A08*\u3092\u30AF\u30EA\u30C3\u30AF\u3057\u307E\u3059\u3002\n' +
                    `5. ${integrationName}\u3092\u63A2\u3057\u307E\u3059\u3002\n` +
                    '6. *\u63A5\u7D9A*\u3092\u30AF\u30EA\u30C3\u30AF\u3057\u307E\u3059\u3002\n' +
                    '\n' +
                    `${
                        integrationName && CONST.connectionsVideoPaths[integrationName]
                            ? `[\u4F1A\u8A08\u306B\u79FB\u52D5\u3059\u308B](${workspaceAccountingLink}).\n\n![${integrationName}\u3068\u63A5\u7D9A\u3059\u308B](${CONST.CLOUDFRONT_URL}/${CONST.connectionsVideoPaths[integrationName]})`
                            : `[\u4F1A\u8A08\u306B\u79FB\u52D5\u3059\u308B](${workspaceAccountingLink}).`
                    }`,
            },
            connectCorporateCardTask: {
                title: ({corporateCardLink}) => `[\u3042\u306A\u305F\u306E\u6CD5\u4EBA\u30AB\u30FC\u30C9](${corporateCardLink})\u3092\u63A5\u7D9A\u3059\u308B`,
                description: ({corporateCardLink}) =>
                    `\u6CD5\u4EBA\u30AB\u30FC\u30C9\u3092\u63A5\u7D9A\u3059\u308B\u3068\u3001\u7D4C\u8CBB\u3092\u81EA\u52D5\u7684\u306B\u30A4\u30F3\u30DD\u30FC\u30C8\u3057\u3001\u30B3\u30FC\u30C9\u5316\u3059\u308B\u3053\u3068\u304C\u3067\u304D\u307E\u3059\u3002\n` +
                    '\n' +
                    '1. *\u30EF\u30FC\u30AF\u30B9\u30DA\u30FC\u30B9*\u3092\u30AF\u30EA\u30C3\u30AF\u3057\u307E\u3059\u3002\n' +
                    '2. \u3042\u306A\u305F\u306E\u30EF\u30FC\u30AF\u30B9\u30DA\u30FC\u30B9\u3092\u9078\u629E\u3057\u307E\u3059\u3002\n' +
                    '3. *\u6CD5\u4EBA\u30AB\u30FC\u30C9*\u3092\u30AF\u30EA\u30C3\u30AF\u3057\u307E\u3059\u3002\n' +
                    '4. \u30D7\u30ED\u30F3\u30D7\u30C8\u306B\u5F93\u3063\u3066\u30AB\u30FC\u30C9\u3092\u63A5\u7D9A\u3057\u307E\u3059\u3002\n' +
                    '\n' +
                    `[\u79C1\u306E\u6CD5\u4EBA\u30AB\u30FC\u30C9\u3092\u63A5\u7D9A\u3059\u308B](${corporateCardLink})\u3002`,
            },

            inviteTeamTask: {
                title: ({workspaceMembersLink}) => `[\u3042\u306A\u305F\u306E\u30C1\u30FC\u30E0](${workspaceMembersLink})\u3092\u62DB\u5F85\u3059\u308B`,
                description: ({workspaceMembersLink}) =>
                    '*\u3042\u306A\u305F\u306E\u30C1\u30FC\u30E0\u3092\u62DB\u5F85\u3057\u307E\u3059* \u3068\u3001\u5F7C\u3089\u306F\u4ECA\u65E5\u304B\u3089\u7D4C\u8CBB\u306E\u8FFD\u8DE1\u3092\u958B\u59CB\u3067\u304D\u307E\u3059\u3002\n' +
                    '\n' +
                    '1. *\u30EF\u30FC\u30AF\u30B9\u30DA\u30FC\u30B9*\u3092\u30AF\u30EA\u30C3\u30AF\u3057\u307E\u3059\u3002\n' +
                    '3. \u3042\u306A\u305F\u306E\u30EF\u30FC\u30AF\u30B9\u30DA\u30FC\u30B9\u3092\u9078\u629E\u3057\u307E\u3059\u3002\n' +
                    '4. *\u30E1\u30F3\u30D0\u30FC* > *\u30E1\u30F3\u30D0\u30FC\u3092\u62DB\u5F85*\u3092\u30AF\u30EA\u30C3\u30AF\u3057\u307E\u3059\u3002\n' +
                    '5. \u30E1\u30FC\u30EB\u30A2\u30C9\u30EC\u30B9\u307E\u305F\u306F\u96FB\u8A71\u756A\u53F7\u3092\u5165\u529B\u3057\u307E\u3059\u3002\n' +
                    '6. \u5FC5\u8981\u306B\u5FDC\u3058\u3066\u30AB\u30B9\u30BF\u30E0\u62DB\u5F85\u30E1\u30C3\u30BB\u30FC\u30B8\u3092\u8FFD\u52A0\u3057\u307E\u3059\uFF01\n' +
                    '\n' +
                    `[\u30EF\u30FC\u30AF\u30B9\u30DA\u30FC\u30B9\u30E1\u30F3\u30D0\u30FC\u3078](${workspaceMembersLink})\u3002\n` +
                    '\n' +
                    `![\u3042\u306A\u305F\u306E\u30C1\u30FC\u30E0\u3092\u62DB\u5F85](${CONST.CLOUDFRONT_URL}/videos/walkthrough-invite_members-v2.mp4)`,
            },

            setupCategoriesAndTags: {
                title: ({workspaceCategoriesLink, workspaceTagsLink}) =>
                    `[\u30AB\u30C6\u30B4\u30EA\u30FC](${workspaceCategoriesLink})\u3068[\u30BF\u30B0](${workspaceTagsLink})\u3092\u8A2D\u5B9A\u3059\u308B`,
                description: ({workspaceCategoriesLink, workspaceAccountingLink}) =>
                    '*\u30AB\u30C6\u30B4\u30EA\u30FC\u3068\u30BF\u30B0\u3092\u8A2D\u5B9A\u3057\u307E\u3059* \u3068\u3001\u30C1\u30FC\u30E0\u306F\u7D4C\u8CBB\u3092\u30B3\u30FC\u30C9\u5316\u3057\u3066\u5BB9\u6613\u306B\u5831\u544A\u3067\u304D\u307E\u3059\u3002\n' +
                    '\n' +
                    `[\u4F1A\u8A08\u30BD\u30D5\u30C8\u30A6\u30A7\u30A2\u3092\u63A5\u7D9A\u3059\u308B](${workspaceAccountingLink})\u3053\u3068\u3067\u81EA\u52D5\u7684\u306B\u30A4\u30F3\u30DD\u30FC\u30C8\u3059\u308B\u304B\u3001[\u30EF\u30FC\u30AF\u30B9\u30DA\u30FC\u30B9\u8A2D\u5B9A](${workspaceCategoriesLink})\u3067\u624B\u52D5\u3067\u8A2D\u5B9A\u3057\u307E\u305B\u3093\u304B\u3002`,
            },
            setupTagsTask: {
                title: ({workspaceTagsLink}) => `[\u30BF\u30B0](${workspaceTagsLink})\u3092\u8A2D\u5B9A\u3059\u308B`,
                description: ({workspaceMoreFeaturesLink}) =>
                    '\u30BF\u30B0\u3092\u4F7F\u7528\u3057\u3066\u3001\u30D7\u30ED\u30B8\u30A7\u30AF\u30C8\u3001\u30AF\u30E9\u30A4\u30A2\u30F3\u30C8\u3001\u5834\u6240\u3001\u90E8\u7F72\u306A\u3069\u306E\u8FFD\u52A0\u306E\u7D4C\u8CBB\u8A73\u7D30\u3092\u8FFD\u52A0\u3057\u307E\u3059\u3002\u8907\u6570\u306E\u30EC\u30D9\u30EB\u306E\u30BF\u30B0\u304C\u5FC5\u8981\u306A\u5834\u5408\u306F\u3001Control\u30D7\u30E9\u30F3\u306B\u30A2\u30C3\u30D7\u30B0\u30EC\u30FC\u30C9\u3067\u304D\u307E\u3059\u3002\n' +
                    '\n' +
                    '1. *\u30EF\u30FC\u30AF\u30B9\u30DA\u30FC\u30B9*\u3092\u30AF\u30EA\u30C3\u30AF\u3057\u307E\u3059\u3002\n' +
                    '3. \u3042\u306A\u305F\u306E\u30EF\u30FC\u30AF\u30B9\u30DA\u30FC\u30B9\u3092\u9078\u629E\u3057\u307E\u3059\u3002\n' +
                    '4. *\u305D\u306E\u4ED6\u306E\u6A5F\u80FD*\u3092\u30AF\u30EA\u30C3\u30AF\u3057\u307E\u3059\u3002\n' +
                    '5. *\u30BF\u30B0*\u3092\u6709\u52B9\u306B\u3057\u307E\u3059\u3002\n' +
                    '6. \u30EF\u30FC\u30AF\u30B9\u30DA\u30FC\u30B9\u30A8\u30C7\u30A3\u30BF\u30FC\u3067*\u30BF\u30B0*\u306B\u79FB\u52D5\u3057\u307E\u3059\u3002\n' +
                    '7. *+\u30BF\u30B0\u3092\u8FFD\u52A0*\u3092\u30AF\u30EA\u30C3\u30AF\u3057\u3066\u3001\u81EA\u5206\u306E\u30BF\u30B0\u3092\u4F5C\u6210\u3057\u307E\u3059\u3002\n' +
                    '\n' +
                    `[\u305D\u306E\u4ED6\u306E\u6A5F\u80FD\u3078](${workspaceMoreFeaturesLink})\u3002\n` +
                    '\n' +
                    `![\u30BF\u30B0\u3092\u8A2D\u5B9A](${CONST.CLOUDFRONT_URL}/videos/walkthrough-tags-v2.mp4)`,
            },

            inviteAccountantTask: {
                title: ({workspaceMembersLink}) => `\u3042\u306A\u305F\u306E[ \u4F1A\u8A08\u58EB ](${workspaceMembersLink})\u3092\u62DB\u5F85`,
                description: ({workspaceMembersLink}) =>
                    '*\u3042\u306A\u305F\u306E\u4F1A\u8A08\u58EB\u3092\u62DB\u5F85* \u3057\u3066\u3001\u30EF\u30FC\u30AF\u30B9\u30DA\u30FC\u30B9\u3067\u5354\u529B\u3057\u3001\u4F01\u696D\u7D4C\u8CBB\u3092\u7BA1\u7406\u3057\u307E\u3057\u3087\u3046\u3002\n' +
                    '\n' +
                    '1. *\u30EF\u30FC\u30AF\u30B9\u30DA\u30FC\u30B9* \u3092\u30AF\u30EA\u30C3\u30AF\u3057\u307E\u3059\u3002\n' +
                    '2. \u3042\u306A\u305F\u306E\u30EF\u30FC\u30AF\u30B9\u30DA\u30FC\u30B9\u3092\u9078\u629E\u3057\u307E\u3059\u3002\n' +
                    '3. *\u30E1\u30F3\u30D0\u30FC* \u3092\u30AF\u30EA\u30C3\u30AF\u3057\u307E\u3059\u3002\n' +
                    '4. *\u30E1\u30F3\u30D0\u30FC\u3092\u62DB\u5F85* \u3092\u30AF\u30EA\u30C3\u30AF\u3057\u307E\u3059\u3002\n' +
                    '5. \u4F1A\u8A08\u58EB\u306E\u30E1\u30FC\u30EB\u30A2\u30C9\u30EC\u30B9\u3092\u5165\u529B\u3057\u307E\u3059\u3002\n' +
                    '\n' +
                    `[\u4ECA\u3059\u3050\u4F1A\u8A08\u58EB\u3092\u62DB\u5F85](${workspaceMembersLink})\u3002`,
            },

            startChatTask: {
                title: '\u30C1\u30E3\u30C3\u30C8\u3092\u958B\u59CB\u3059\u308B',
                description:
                    '*\u30C1\u30E3\u30C3\u30C8\u3092\u958B\u59CB\u3059\u308B* \u306B\u306F\u3001\u30E1\u30FC\u30EB\u30A2\u30C9\u30EC\u30B9\u307E\u305F\u306F\u96FB\u8A71\u756A\u53F7\u3092\u4F7F\u7528\u3057\u3066\u8AB0\u3068\u3067\u3082\u30C1\u30E3\u30C3\u30C8\u3067\u304D\u307E\u3059\u3002\n' +
                    '\n' +
                    '1. \u7DD1\u8272\u306E*+*\u30DC\u30BF\u30F3\u3092\u30AF\u30EA\u30C3\u30AF\u3057\u307E\u3059\u3002\n' +
                    '2. *\u30C1\u30E3\u30C3\u30C8\u3092\u958B\u59CB*\u3092\u9078\u629E\u3057\u307E\u3059\u3002\n' +
                    '3. \u30E1\u30FC\u30EB\u30A2\u30C9\u30EC\u30B9\u307E\u305F\u306F\u96FB\u8A71\u756A\u53F7\u3092\u5165\u529B\u3057\u307E\u3059\u3002\n' +
                    '\n' +
                    '\u5F7C\u3089\u304C\u307E\u3060Expensify\u3092\u4F7F\u7528\u3057\u3066\u3044\u306A\u3044\u5834\u5408\u306F\u3001\u81EA\u52D5\u7684\u306B\u62DB\u5F85\u3055\u308C\u307E\u3059\u3002\n' +
                    '\n' +
                    '\u3059\u3079\u3066\u306E\u30C1\u30E3\u30C3\u30C8\u306F\u3001\u30C0\u30A4\u30EC\u30AF\u30C8\u306B\u8FD4\u4FE1\u3067\u304D\u308B\u30E1\u30FC\u30EB\u307E\u305F\u306F\u30C6\u30AD\u30B9\u30C8\u306B\u3082\u5909\u63DB\u3055\u308C\u307E\u3059\u3002',
            },

            splitExpenseTask: {
                title: '\u7D4C\u8CBB\u3092\u5206\u5272\u3059\u308B',
                description:
                    '*\u7D4C\u8CBB\u3092\u5206\u5272\u3059\u308B* \u306B\u306F\u30011\u4EBA\u307E\u305F\u306F\u8907\u6570\u306E\u4EBA\u3068\u5171\u6709\u3057\u307E\u3059\u3002\n' +
                    '\n' +
                    '1. \u7DD1\u8272\u306E*+*\u30DC\u30BF\u30F3\u3092\u30AF\u30EA\u30C3\u30AF\u3057\u307E\u3059\u3002\n' +
                    '2. *\u30C1\u30E3\u30C3\u30C8\u3092\u958B\u59CB*\u3092\u9078\u629E\u3057\u307E\u3059\u3002\n' +
                    '3. \u30E1\u30FC\u30EB\u30A2\u30C9\u30EC\u30B9\u307E\u305F\u306F\u96FB\u8A71\u756A\u53F7\u3092\u5165\u529B\u3057\u307E\u3059\u3002\n' +
                    '4. \u30C1\u30E3\u30C3\u30C8\u5185\u306E\u7070\u8272\u306E*+*\u30DC\u30BF\u30F3\u3092\u30AF\u30EA\u30C3\u30AF > *\u7D4C\u8CBB\u3092\u5206\u5272*\u3002\n' +
                    '5. *\u624B\u52D5* \u3001*\u30B9\u30AD\u30E3\u30F3* \u3001\u307E\u305F\u306F*\u8DDD\u96E2*\u3092\u9078\u629E\u3057\u3066\u7D4C\u8CBB\u3092\u4F5C\u6210\u3057\u307E\u3059\u3002\n' +
                    '\n' +
                    '\u5FC5\u8981\u306A\u3089\u3070\u8A73\u7D30\u3092\u8FFD\u52A0\u3059\u308B\u304B\u3001\u5358\u306B\u9001\u4FE1\u3057\u307E\u3059\u3002\u6255\u3044\u623B\u3057\u3092\u3042\u308A\u307E\u3057\u3087\u3046\uFF01',
            },

            reviewWorkspaceSettingsTask: {
                title: ({workspaceSettingsLink}) => `[\u30EF\u30FC\u30AF\u30B9\u30DA\u30FC\u30B9\u8A2D\u5B9A](${workspaceSettingsLink})\u3092\u78BA\u8A8D\u3059\u308B`,
                description: ({workspaceSettingsLink}) =>
                    '\u30EF\u30FC\u30AF\u30B9\u30DA\u30FC\u30B9\u8A2D\u5B9A\u3092\u78BA\u8A8D\u304A\u3088\u3073\u66F4\u65B0\u3059\u308B\u65B9\u6CD5\u306F\u6B21\u306E\u3068\u304A\u308A\u3067\u3059\uFF1A\n' +
                    '1. \u8A2D\u5B9A\u30BF\u30D6\u3092\u30AF\u30EA\u30C3\u30AF\u3057\u307E\u3059\u3002\n' +
                    '2. *\u30EF\u30FC\u30AF\u30B9\u30DA\u30FC\u30B9* > [\u3042\u306A\u305F\u306E\u30EF\u30FC\u30AF\u30B9\u30DA\u30FC\u30B9]\u3092\u30AF\u30EA\u30C3\u30AF\u3057\u307E\u3059\u3002\n' +
                    `[\u30EF\u30FC\u30AF\u30B9\u30DA\u30FC\u30B9\u3078\u79FB\u52D5](${workspaceSettingsLink})\u3002#admins\u30EB\u30FC\u30E0\u3067\u3068\u3082\u306B\u8FFD\u8DE1\u3057\u307E\u3059\u3002`,
            },
            createReportTask: {
                title: '\u521D\u3081\u3066\u306E\u30EC\u30DD\u30FC\u30C8\u3092\u4F5C\u6210\u3059\u308B',
                description:
                    '\u30EC\u30DD\u30FC\u30C8\u3092\u4F5C\u6210\u3059\u308B\u65B9\u6CD5\u306F\u6B21\u306E\u3068\u304A\u308A\u3067\u3059\uFF1A\n' +
                    '\n' +
                    '1. \u7DD1\u8272\u306E*+*\u30DC\u30BF\u30F3\u3092\u30AF\u30EA\u30C3\u30AF\u3057\u307E\u3059\u3002\n' +
                    '2. *\u30EC\u30DD\u30FC\u30C8\u306E\u4F5C\u6210*\u3092\u9078\u629E\u3057\u307E\u3059\u3002\n' +
                    '3. *\u7D4C\u8CBB\u3092\u8FFD\u52A0*\u3092\u30AF\u30EA\u30C3\u30AF\u3057\u307E\u3059\u3002\n' +
                    '4. \u6700\u521D\u306E\u7D4C\u8CBB\u3092\u8FFD\u52A0\u3057\u307E\u3059\u3002\n' +
                    '\n' +
                    '\u3053\u308C\u3067\u5B8C\u4E86\u3067\u3059\uFF01',
            },
        } satisfies Record<string, Pick<OnboardingTask, 'title' | 'description'>>,
        testDrive: {
            name: ({testDriveURL}: {testDriveURL?: string}) =>
                testDriveURL ? `\u30C6\u30B9\u30C8\u30C9\u30E9\u30A4\u30D6](${testDriveURL})\u3092\u884C\u3046` : '\u30C6\u30B9\u30C8\u30C9\u30E9\u30A4\u30D6\u3092\u884C\u3046',
            embeddedDemoIframeTitle: '\u30C6\u30B9\u30C8\u30C9\u30E9\u30A4\u30D6',
            employeeFakeReceipt: {
                description: '\u79C1\u306E\u30C6\u30B9\u30C8\u30C9\u30E9\u30A4\u30D6\u306E\u9818\u53CE\u66F8\uFF01',
            },
        },
        messages: {
            onboardingEmployerOrSubmitMessage:
                '\u652F\u6255\u3044\u3092\u53D7\u3051\u53D6\u308B\u306E\u306F\u3001\u30E1\u30C3\u30BB\u30FC\u30B8\u3092\u9001\u308B\u306E\u3068\u540C\u3058\u304F\u3089\u3044\u7C21\u5358\u3067\u3059\u3002\u57FA\u672C\u3092\u78BA\u8A8D\u3057\u307E\u3057\u3087\u3046\u3002',
            onboardingPersonalSpendMessage:
                '\u6570\u56DE\u30AF\u30EA\u30C3\u30AF\u3059\u308B\u3060\u3051\u3067\u3042\u306A\u305F\u306E\u652F\u51FA\u3092\u8FFD\u8DE1\u3059\u308B\u65B9\u6CD5\u306F\u6B21\u306E\u3068\u304A\u308A\u3067\u3059\u3002',
            onboardingManageTeamMessage:
                '\u0023 \u7121\u6599\u30c8\u30e9\u30a4\u30a2\u30eb\u304c\u958b\u59cb\u3057\u307e\u3057\u305f\uff01\u8a2d\u5b9a\u3092\u59cb\u3081\u307e\u3057\u3087\u3046\u3002\n\ud83d\udc4b \u3053\u3093\u306b\u3061\u306f\u3001\u79c1\u306f\u3042\u306a\u305f\u306eExpensify\u8a2d\u5b9a\u30b9\u30da\u30b7\u30e3\u30ea\u30b9\u30c8\u3067\u3059\u3002\u4eca\u3001\u30ef\u30fc\u30af\u30b9\u30da\u30fc\u30b9\u3092\u4f5c\u6210\u3057\u305f\u306e\u3067\u300130\u65e5\u9593\u306e\u7121\u6599\u30c8\u30e9\u30a4\u30a2\u30eb\u3092\u6700\u5927\u9650\u6d3b\u7528\u3057\u3001\u4e0b\u8a18\u306e\u30b9\u30c6\u30c3\u30d7\u306b\u5f93\u3063\u3066\u304f\u3060\u3055\u3044\uff01',
            onboardingTrackWorkspaceMessage:
                '# \u30BB\u30C3\u30C8\u30A2\u30C3\u30D7\u3057\u307E\u3057\u3087\u3046\n\u3063\u3066\u3001\u304A\u624B\u4F1D\u3044\u3057\u307E\u3059\uFF01\u958B\u59CB\u306B\u3042\u305F\u3063\u3066\u3001\u3042\u306A\u305F\u306E\u30ef\u30FC\u30AF\u30B9\u30DA\u30FC\u30B9\u8A2D\u5B9A\u3092\u500B\u4EBA\u4E8B\u696D\u4E3B\u3084\u985E\u4F3C\u306E\u4F01\u696D\u306B\u5408\u308F\u305B\u3066\u8ABF\u6574\u3057\u307E\u3057\u305F\u3002\u4EE5\u4E0B\u306E\u30EA\u30F3\u30AF\u3092\u30AF\u30EA\u30C3\u30AF\u3059\u308B\u3068\u3001\u30EF\u30FC\u30AF\u30B9\u30DA\u30FC\u30B9\u3092\u8ABF\u6574\u3067\u304D\u307E\u3059\uFF01\n\n\u6570\u56DE\u30AF\u30EA\u30C3\u30AF\u3059\u308B\u3060\u3051\u3067\u3042\u306A\u305F\u306E\u652F\u51FA\u3092\u8FFD\u8DE1\u3059\u308B\u65B9\u6CD5\u306F\u6B21\u306E\u3068\u304A\u308A\u3067\u3059\u3002',
            onboardingChatSplitMessage:
                '\u53CB\u9054\u3068\u306E\u8ACB\u6C42\u66F8\u306E\u5206\u5272\u306F\u3001\u30E1\u30C3\u30BB\u30FC\u30B8\u3092\u9001\u308B\u306E\u3068\u540C\u3058\u304F\u3089\u3044\u7C21\u5358\u3067\u3059\u3002\u65B9\u6CD5\u306F\u6B21\u306E\u3068\u304A\u308A\u3067\u3059\u3002',
            onboardingAdminMessage:
                '\u7BA1\u7406\u8005\u3068\u3057\u3066\u30C1\u30FC\u30E0\u306E\u30EF\u30FC\u30AF\u30B9\u30DA\u30FC\u30B9\u3092\u7BA1\u7406\u3057\u3001\u81EA\u5206\u306E\u7D4C\u8CBB\u3092\u63D0\u51FA\u3059\u308B\u65B9\u6CD5\u3092\u5B66\u3073\u307E\u3057\u3087\u3046\u3002',
            onboardingLookingAroundMessage:
                'Expensify\u306F\u7D4C\u8CBB\u3001\u51FA\u5F35\u3001\u6CD5\u4EBA\u30AB\u30FC\u30C9\u7BA1\u7406\u3067\u6700\u3082\u3088\u304F\u77E5\u3089\u308C\u3066\u3044\u307E\u3059\u304C\u3001\u305D\u308C\u4EE5\u5916\u306B\u3082\u305F\u304F\u3055\u3093\u306E\u3053\u3068\u304C\u3067\u304D\u307E\u3059\u3002\u4F55\u306B\u8208\u5473\u304C\u3042\u308B\u304B\u304A\u77E5\u3089\u305B\u304F\u3060\u3055\u3044\u3002\u304A\u624B\u4F1D\u3044\u3057\u307E\u3059\u3002',
            onboardingTestDriveReceiverMessage:
                '*\u3042\u306A\u305F\u306B\u306F3\u304B\u6708\u304C\u7121\u6599\u3067\u5229\u7528\u3067\u304D\u307E\u3059\uFF01\u4EE5\u4E0B\u304B\u3089\u958B\u59CB\u3057\u3066\u304F\u3060\u3055\u3044\u3002*',
        },
        workspace: {
            title: 'ワークスペースで整理整頓を保つ',
            subtitle: '経費管理を簡素化するための強力なツールをすべて一か所で利用できます。ワークスペースを使用すると、次のことができます。',
            explanationModal: {
                descriptionOne: '領収書を追跡して整理する',
                descriptionTwo: '経費を分類してタグ付けする',
                descriptionThree: 'レポートを作成して共有する',
            },
            price: '30日間無料でお試しいただけます。その後、<strong>$5/月</strong>でアップグレードしてください。',
            createWorkspace: 'ワークスペースを作成',
        },
        confirmWorkspace: {
            title: 'ワークスペースを確認',
            subtitle: '領収書を追跡し、経費を精算し、旅行を管理し、レポートを作成するなど、チャットの速度で行えるワークスペースを作成しましょう。',
        },
        inviteMembers: {
            title: 'メンバーを招待する',
            subtitle: '経費を会計士と管理・共有したり、友達と旅行グループを始めたりしましょう。',
        },
    },
    featureTraining: {
        doNotShowAgain: 'これを再び表示しないでください',
    },
    personalDetails: {
        error: {
            containsReservedWord: '名前に「Expensify」または「Concierge」という単語を含めることはできません。',
            hasInvalidCharacter: '名前にコンマやセミコロンを含めることはできません。',
            requiredFirstName: '名は空にできません',
        },
    },
    privatePersonalDetails: {
        enterLegalName: '法的な名前は何ですか？',
        enterDateOfBirth: 'あなたの生年月日はいつですか？',
        enterAddress: '住所は何ですか？',
        enterPhoneNumber: 'あなたの電話番号は何ですか？',
        personalDetails: '個人情報',
        privateDataMessage: 'これらの詳細は旅行と支払いに使用されます。それらはあなたの公開プロフィールには表示されません。',
        legalName: '法的氏名',
        legalFirstName: '法的な名前',
        legalLastName: '法的な姓',
        address: '住所',
        error: {
            dateShouldBeBefore: ({dateString}: DateShouldBeBeforeParams) => `日付は${dateString}より前でなければなりません。`,
            dateShouldBeAfter: ({dateString}: DateShouldBeAfterParams) => `日付は${dateString}以降である必要があります。`,
            hasInvalidCharacter: '名前にはラテン文字のみを含めることができます。',
            incorrectZipFormat: ({zipFormat}: IncorrectZipFormatParams = {}) => `無効な郵便番号形式${zipFormat ? `許容される形式: ${zipFormat}` : ''}`,
            invalidPhoneNumber: `電話番号が有効であることを確認してください (例: ${CONST.EXAMPLE_PHONE_NUMBER})`,
        },
    },
    resendValidationForm: {
        linkHasBeenResent: 'リンクが再送信されました。',
        weSentYouMagicSignInLink: ({login, loginType}: WeSentYouMagicSignInLinkParams) =>
            `${login}にマジックサインインリンクを送信しました。サインインするには${loginType}を確認してください。`,
        resendLink: 'リンクを再送信',
    },
    unlinkLoginForm: {
        toValidateLogin: ({primaryLogin, secondaryLogin}: ToValidateLoginParams) =>
            `${secondaryLogin}を確認するには、${primaryLogin}のアカウント設定からマジックコードを再送信してください。`,
        noLongerHaveAccess: ({primaryLogin}: NoLongerHaveAccessParams) => `${primaryLogin}にアクセスできなくなった場合は、アカウントのリンクを解除してください。`,
        unlink: 'リンク解除',
        linkSent: 'リンクが送信されました！',
        successfullyUnlinkedLogin: 'セカンダリーログインのリンク解除に成功しました！',
    },
    emailDeliveryFailurePage: {
        ourEmailProvider: ({login}: OurEmailProviderParams) =>
            `私たちのメールプロバイダーは、配信の問題により${login}へのメールを一時的に停止しました。ログインを解除するには、次の手順に従ってください。`,
        confirmThat: ({login}: ConfirmThatParams) => `${login}が正しく綴られており、実際に配信可能なメールアドレスであることを確認してください。`,
        emailAliases: '「expenses@domain.com」のようなメールエイリアスは、有効なExpensifyログインとするために、自分のメール受信箱にアクセスできる必要があります。',
        ensureYourEmailClient: 'メールクライアントがexpensify.comからのメールを許可していることを確認してください。',
        youCanFindDirections: 'このステップを完了する方法についての指示を見つけることができます。',
        helpConfigure: 'ただし、メール設定の構成にはIT部門の支援が必要な場合があります。',
        onceTheAbove: '上記の手順が完了したら、に連絡してください。',
        toUnblock: 'ログインを解除するために。',
    },
    smsDeliveryFailurePage: {
        smsDeliveryFailureMessage: ({login}: OurEmailProviderParams) => `${login}にSMSメッセージを送信できなかったため、一時的に停止しました。番号を確認してください。`,
        validationSuccess: 'あなたの番号が確認されました！新しいマジックサインインコードを送信するには、以下をクリックしてください。',
        validationFailed: ({
            timeData,
        }: {
            timeData?: {
                days?: number;
                hours?: number;
                minutes?: number;
            } | null;
        }) => {
            if (!timeData) {
                return 'もう一度試す前に少々お待ちください。';
            }
            const timeParts = [];
            if (timeData.days) {
                timeParts.push(`${timeData.days} ${timeData.days === 1 ? '日' : '日'}`);
            }
            if (timeData.hours) {
                timeParts.push(`${timeData.hours} ${timeData.hours === 1 ? '時間' : '時間'}`);
            }
            if (timeData.minutes) {
                timeParts.push(`${timeData.minutes} ${timeData.minutes === 1 ? '分' : '分'}`);
            }
            let timeText = '';
            if (timeParts.length === 1) {
                timeText = timeParts.at(0) ?? '';
            } else if (timeParts.length === 2) {
                timeText = `${timeParts.at(0)} and ${timeParts.at(1)}`;
            } else if (timeParts.length === 3) {
                timeText = `${timeParts.at(0)}, ${timeParts.at(1)}, and ${timeParts.at(2)}`;
            }
            return `お待ちください！もう一度番号を確認するには、${timeText}待つ必要があります。`;
        },
    },
    welcomeSignUpForm: {
        join: '参加する',
    },
    detailsPage: {
        localTime: '現地時間',
    },
    newChatPage: {
        startGroup: 'グループを開始',
        addToGroup: 'グループに追加',
    },
    yearPickerPage: {
        year: '年',
        selectYear: '年を選択してください',
    },
    focusModeUpdateModal: {
        title: '#focusモードへようこそ！',
        prompt: '未読のチャットや注意が必要なチャットのみを表示することで、物事を把握しましょう。心配しないでください、これはいつでも変更できます。',
        settings: '設定',
    },
    notFound: {
        chatYouLookingForCannotBeFound: 'お探しのチャットが見つかりません。',
        getMeOutOfHere: 'ここから出して',
        iouReportNotFound: 'お探しの支払い詳細が見つかりません。',
        notHere: 'うーん... ここにはないですね。',
        pageNotFound: 'おっと、このページは見つかりません',
        noAccess: 'このチャットまたは経費は削除されたか、アクセス権がありません。\n\nご質問がある場合は、concierge@expensify.com にお問い合わせください。',
        goBackHome: 'ホームページに戻る',
        commentYouLookingForCannotBeFound: 'お探しのコメントが見つかりません。チャットに戻ってください',
        contactConcierge: 'ご質問がある場合は、concierge@expensify.com にお問い合わせください。',
        goToChatInstead: '代わりにチャットに移動してください。',
    },
    errorPage: {
        title: ({isBreakLine}: {isBreakLine: boolean}) => `おっと... ${isBreakLine ? '\n' : ''}何かがうまくいきませんでした。`,
        subtitle: 'リクエストを完了できませんでした。後でもう一度お試しください。',
    },
    setPasswordPage: {
        enterPassword: 'パスワードを入力してください',
        setPassword: 'パスワードを設定',
        newPasswordPrompt: 'パスワードは、少なくとも8文字、1つの大文字、1つの小文字、1つの数字を含める必要があります。',
        passwordFormTitle: '新しいExpensifyへようこそ！パスワードを設定してください。',
        passwordNotSet: '新しいパスワードを設定できませんでした。再試行するための新しいパスワードリンクをお送りしました。',
        setPasswordLinkInvalid: 'このパスワード設定リンクは無効か期限切れです。新しいリンクがメールの受信箱に届いています！',
        validateAccount: 'アカウントを確認する',
    },
    statusPage: {
        status: 'ステータス',
        statusExplanation: '絵文字を追加して、同僚や友人に何が起こっているのかを簡単に知らせましょう。メッセージを追加することもできます！',
        today: '今日',
        clearStatus: 'ステータスをクリア',
        save: '保存',
        message: 'メッセージ',
        timePeriods: {
            never: '決して',
            thirtyMinutes: '30分',
            oneHour: '1時間',
            afterToday: '今日',
            afterWeek: '1週間',
            custom: 'カスタム',
        },
        vacationDelegate: '休暇代理人',
        setVacationDelegate: `不在中にレポートを承認してもらうため、休暇代理人を設定してください。`,
        vacationDelegateError: '休暇代理人の更新中にエラーが発生しました。',
        asVacationDelegate: ({nameOrEmail: managerName}: VacationDelegateParams) => `${managerName}の休暇代理人として`,
        toAsVacationDelegate: ({submittedToName, vacationDelegateName}: SubmittedToVacationDelegateParams) => `${submittedToName}へ、${vacationDelegateName}の休暇代理人として`,
        vacationDelegateWarning: ({nameOrEmail}: VacationDelegateParams) =>
            `${nameOrEmail} を休暇代理人として設定しています。まだすべてのワークスペースに参加していません。続行すると、すべてのワークスペース管理者に追加を依頼するメールが送信されます。`,
        untilTomorrow: '明日まで',
        untilTime: ({time}: UntilTimeParams) => `${time}まで`,
        date: '日付',
        time: '時間',
        clearAfter: '後でクリア',
        whenClearStatus: 'いつステータスをクリアすべきですか？',
    },
    stepCounter: ({step, total, text}: StepCounterParams) => {
        let result = `ステップ${step}`;
        if (total) {
            result = `${result} of ${total}`;
        }
        if (text) {
            result = `${result}: ${text}`;
        }
        return result;
    },
    bankAccount: {
        bankInfo: '銀行情報',
        confirmBankInfo: '銀行情報を確認',
        manuallyAdd: '銀行口座を手動で追加する',
        letsDoubleCheck: 'すべてが正しいかどうかをもう一度確認しましょう。',
        accountEnding: '末尾が',
        thisBankAccount: 'この銀行口座は、ワークスペースでのビジネス支払いに使用されます。',
        accountNumber: '口座番号',
        routingNumber: 'ルーティング番号',
        chooseAnAccountBelow: '以下のアカウントを選択してください',
        addBankAccount: '銀行口座を追加',
        chooseAnAccount: 'アカウントを選択',
        connectOnlineWithPlaid: '銀行にログインしてください',
        connectManually: '手動で接続',
        desktopConnection: '注: Chase、Wells Fargo、Capital One、または Bank of America と接続するには、こちらをクリックしてブラウザでこのプロセスを完了してください。',
        yourDataIsSecure: 'あなたのデータは安全です',
        toGetStarted: '銀行口座を追加して、経費を払い戻し、Expensifyカードを発行し、請求書の支払いを受け取り、すべてを一箇所で支払います。',
        plaidBodyCopy: '従業員に会社の経費を支払う、そして払い戻しを受ける、より簡単な方法を提供しましょう。',
        checkHelpLine: '口座の小切手にルーティング番号と口座番号が記載されています。',
        hasPhoneLoginError: ({contactMethodRoute}: ContactMethodParams) =>
            `銀行口座を接続するには、お願いします <a href="${contactMethodRoute}">メールをプライマリーログインとして追加する</a> もう一度試してください。電話番号をセカンダリログインとして追加できます。`,
        hasBeenThrottledError: '銀行口座の追加中にエラーが発生しました。数分待ってから再試行してください。',
        hasCurrencyError: ({workspaceRoute}: WorkspaceRouteParams) =>
            `おっと！ワークスペースの通貨がUSDとは異なる通貨に設定されているようです。続行するには、こちらにアクセスしてください。<a href="${workspaceRoute}">ワークスペースの設定</a> USDに設定して、もう一度お試しください。`,
        error: {
            youNeedToSelectAnOption: 'オプションを選択してください',
            noBankAccountAvailable: '申し訳ありませんが、利用可能な銀行口座がありません。',
            noBankAccountSelected: 'アカウントを選択してください',
            taxID: '有効な税務ID番号を入力してください',
            website: '有効なウェブサイトを入力してください',
            zipCode: `有効な郵便番号を次の形式で入力してください: ${CONST.COUNTRY_ZIP_REGEX_DATA.US.samples}`,
            phoneNumber: '有効な電話番号を入力してください',
            email: '有効なメールアドレスを入力してください',
            companyName: '有効なビジネス名を入力してください',
            addressCity: '有効な都市を入力してください',
            addressStreet: '有効な住所を入力してください',
            addressState: '有効な州を選択してください',
            incorporationDateFuture: '設立日は未来の日付にできません',
            incorporationState: '有効な州を選択してください',
            industryCode: '有効な6桁の業種分類コードを入力してください',
            restrictedBusiness: 'ビジネスが制限されたビジネスのリストに載っていないことを確認してください。',
            routingNumber: '有効なルーティング番号を入力してください',
            accountNumber: '有効な口座番号を入力してください',
            routingAndAccountNumberCannotBeSame: 'ルーティング番号と口座番号が一致することはできません。',
            companyType: '有効な会社タイプを選択してください',
            tooManyAttempts: 'ログイン試行回数が多いため、このオプションは24時間無効になっています。後でもう一度お試しいただくか、手動で詳細を入力してください。',
            address: '有効な住所を入力してください',
            dob: '有効な生年月日を選択してください',
            age: '18歳以上である必要があります',
            ssnLast4: '有効なSSNの最後の4桁を入力してください。',
            firstName: '有効な名前を入力してください',
            lastName: '有効な姓を入力してください',
            noDefaultDepositAccountOrDebitCardAvailable: 'デフォルトの入金口座またはデビットカードを追加してください',
            validationAmounts: '入力された検証金額が正しくありません。銀行の明細をもう一度確認して、再試行してください。',
            fullName: '有効なフルネームを入力してください',
            ownershipPercentage: '有効なパーセンテージの数字を入力してください',
            deletePaymentBankAccount: 'この銀行口座はExpensifyカードの支払いに使用されているため、削除できません。それでもこの口座を削除したい場合は、コンシェルジュにお問い合わせください。',
        },
    },
    addPersonalBankAccount: {
        countrySelectionStepHeader: '銀行口座はどこにありますか？',
        accountDetailsStepHeader: 'あなたのアカウント詳細は何ですか？',
        accountTypeStepHeader: 'これはどの種類のアカウントですか？',
        bankInformationStepHeader: 'あなたの銀行情報は何ですか？',
        accountHolderInformationStepHeader: '口座名義人の詳細は何ですか？',
        howDoWeProtectYourData: 'どのようにしてあなたのデータを保護しますか？',
        currencyHeader: 'あなたの銀行口座の通貨は何ですか？',
        confirmationStepHeader: '情報を確認してください。',
        confirmationStepSubHeader: '以下の詳細を再確認し、利用規約のボックスをチェックして確認してください。',
    },
    addPersonalBankAccountPage: {
        enterPassword: 'Expensifyのパスワードを入力してください',
        alreadyAdded: 'このアカウントはすでに追加されています。',
        chooseAccountLabel: 'アカウント',
        successTitle: '個人銀行口座が追加されました！',
        successMessage: 'おめでとうございます。銀行口座の設定が完了し、払い戻しを受け取る準備が整いました。',
    },
    attachmentView: {
        unknownFilename: 'Unknown filename',
        passwordRequired: 'パスワードを入力してください',
        passwordIncorrect: 'パスワードが間違っています。もう一度お試しください。',
        failedToLoadPDF: 'PDFファイルの読み込みに失敗しました',
        pdfPasswordForm: {
            title: 'パスワード保護されたPDF',
            infoText: 'このPDFはパスワードで保護されています。',
            beforeLinkText: 'お願いします',
            linkText: 'パスワードを入力してください',
            afterLinkText: '表示するには。',
            formLabel: 'PDFを表示',
        },
        attachmentNotFound: '添付ファイルが見つかりません',
    },
    messages: {
        errorMessageInvalidPhone: `有効な電話番号を括弧やダッシュなしで入力してください。米国外の場合は、国コードを含めてください（例: ${CONST.EXAMPLE_PHONE_NUMBER}）。`,
        errorMessageInvalidEmail: '無効なメールアドレス',
        userIsAlreadyMember: ({login, name}: UserIsAlreadyMemberParams) => `${login} はすでに ${name} のメンバーです`,
    },
    onfidoStep: {
        acceptTerms: 'Expensifyウォレットの有効化リクエストを続行することで、あなたは読んで理解し、受け入れたことを確認します',
        facialScan: 'Onfidoの顔認識ポリシーとリリース',
        tryAgain: 'もう一度試してください。',
        verifyIdentity: '本人確認を行う',
        letsVerifyIdentity: 'あなたの身元を確認しましょう',
        butFirst: `でもまずは退屈なことから。次のステップで法的文書を読んで、準備ができたら「承諾」をクリックしてください。`,
        genericError: 'このステップの処理中にエラーが発生しました。もう一度お試しください。',
        cameraPermissionsNotGranted: 'カメラアクセスを有効にする',
        cameraRequestMessage: '銀行口座の確認を完了するためにカメラへのアクセスが必要です。設定 > New Expensify から有効にしてください。',
        microphonePermissionsNotGranted: 'マイクアクセスを有効にする',
        microphoneRequestMessage: '銀行口座の確認を完了するために、マイクへのアクセスが必要です。設定 > New Expensify から有効にしてください。',
        originalDocumentNeeded: 'スクリーンショットやスキャン画像ではなく、IDのオリジナル画像をアップロードしてください。',
        documentNeedsBetterQuality: 'あなたのIDは損傷しているか、セキュリティ機能が欠けているようです。損傷していないIDのオリジナル画像を完全に見える形でアップロードしてください。',
        imageNeedsBetterQuality: 'あなたのIDの画像品質に問題があります。ID全体がはっきりと見える新しい画像をアップロードしてください。',
        selfieIssue: 'セルフィー/ビデオに問題があります。ライブセルフィー/ビデオをアップロードしてください。',
        selfieNotMatching: 'あなたのセルフィー/ビデオがIDと一致しません。顔がはっきりと見える新しいセルフィー/ビデオをアップロードしてください。',
        selfieNotLive: 'あなたのセルフィー/ビデオはライブ写真/ビデオではないようです。ライブセルフィー/ビデオをアップロードしてください。',
    },
    additionalDetailsStep: {
        headerTitle: '追加の詳細',
        helpText: 'あなたがウォレットから送金および受金を行う前に、次の情報を確認する必要があります。',
        helpTextIdologyQuestions: 'あなたの身元確認を完了するために、あと少しだけ質問させてください。',
        helpLink: 'なぜこれが必要なのかについて詳しく学びましょう。',
        legalFirstNameLabel: '法的な名前',
        legalMiddleNameLabel: '法的なミドルネーム',
        legalLastNameLabel: '法的な姓',
        selectAnswer: '続行するには応答を選択してください',
        ssnFull9Error: '有効な9桁のSSNを入力してください',
        needSSNFull9: 'SSNの確認に問題が発生しています。SSNの9桁すべてを入力してください。',
        weCouldNotVerify: '確認できませんでした',
        pleaseFixIt: '続行する前にこの情報を修正してください。',
        failedKYCTextBefore: '本人確認ができませんでした。後でもう一度お試しいただくか、にお問い合わせください。',
        failedKYCTextAfter: 'ご質問がある場合。',
    },
    termsStep: {
        headerTitle: '利用規約と手数料',
        headerTitleRefactor: '手数料と条件',
        haveReadAndAgree: '私は、受け取ることに同意します',
        electronicDisclosures: '電子開示',
        agreeToThe: '同意する',
        walletAgreement: 'ウォレット契約',
        enablePayments: '支払いを有効にする',
        monthlyFee: '月額料金',
        inactivity: '非アクティブ',
        noOverdraftOrCredit: '当座貸越/クレジット機能なし。',
        electronicFundsWithdrawal: '電子資金引き出し',
        standard: '標準',
        reviewTheFees: 'いくつかの料金を確認してください。',
        checkTheBoxes: '以下のボックスをチェックしてください。',
        agreeToTerms: '利用規約に同意すれば、準備完了です！',
        shortTermsForm: {
            expensifyPaymentsAccount: ({walletProgram}: WalletProgramParams) => `Expensifyウォレットは${walletProgram}によって発行されています。`,
            perPurchase: '購入ごとに',
            atmWithdrawal: 'ATM引き出し',
            cashReload: '現金リロード',
            inNetwork: 'ネットワーク内',
            outOfNetwork: 'ネットワーク外',
            atmBalanceInquiry: 'ATM残高照会',
            inOrOutOfNetwork: '（ネットワーク内またはネットワーク外）',
            customerService: 'カスタマーサービス',
            automatedOrLive: '(automated or live agent)',
            afterTwelveMonths: '（12か月間取引がない場合）',
            weChargeOneFee: '私たちは他に1種類の手数料を請求します。それは:',
            fdicInsurance: 'あなたの資金はFDIC保険の対象です。',
            generalInfo: 'プリペイドアカウントに関する一般情報については、こちらをご覧ください。',
            conditionsDetails: 'すべての料金およびサービスの詳細と条件については、こちらをご覧ください',
            conditionsPhone: 'または +1 833-400-0904 にお電話ください。',
            instant: '(instant)',
            electronicFundsInstantFeeMin: ({amount}: TermsParams) => `(min ${amount})`,
        },
        longTermsForm: {
            listOfAllFees: 'Expensifyウォレット手数料の一覧',
            typeOfFeeHeader: 'すべての料金',
            feeAmountHeader: '金額',
            moreDetailsHeader: '詳細',
            openingAccountTitle: 'アカウントの開設',
            openingAccountDetails: 'アカウントを開設するのに料金はかかりません。',
            monthlyFeeDetails: '月額料金はありません。',
            customerServiceTitle: 'カスタマーサービス',
            customerServiceDetails: 'カスタマーサービス料金はありません。',
            inactivityDetails: '非アクティブ料金はありません。',
            sendingFundsTitle: '別のアカウント保有者に資金を送信する',
            sendingFundsDetails: '残高、銀行口座、またはデビットカードを使用して他のアカウント保有者に資金を送る際の手数料はありません。',
            electronicFundsStandardDetails:
                "There's no fee to transfer funds from your Expensify Wallet " +
                'to your bank account using the standard option. This transfer usually completes within 1-3 business' +
                ' days.',
            electronicFundsInstantDetails: ({percentage, amount}: ElectronicFundsParams) =>
                "There's a fee to transfer funds from your Expensify Wallet to " +
                'your linked debit card using the instant transfer option. This transfer usually completes within ' +
                `several minutes. The fee is ${percentage}% of the transfer amount (with a minimum fee of ${amount}).`,
            fdicInsuranceBancorp: ({amount}: TermsParams) =>
                'Your funds are eligible for FDIC insurance. Your funds will be held at or ' +
                `transferred to ${CONST.WALLET.PROGRAM_ISSUERS.BANCORP_BANK}, an FDIC-insured institution. Once there, your funds are insured up ` +
                `to ${amount} by the FDIC in the event ${CONST.WALLET.PROGRAM_ISSUERS.BANCORP_BANK} fails, if specific deposit insurance requirements ` +
                `are met and your card is registered. See`,
            fdicInsuranceBancorp2: '詳細については。',
            contactExpensifyPayments: `${CONST.WALLET.PROGRAM_ISSUERS.EXPENSIFY_PAYMENTS} に連絡するには、+1 833-400-0904 に電話するか、メールでお問い合わせください。`,
            contactExpensifyPayments2: 'またはサインイン',
            generalInformation: 'プリペイドアカウントに関する一般情報については、こちらをご覧ください。',
            generalInformation2:
                'プリペイドアカウントに関する苦情がある場合は、消費者金融保護局（Consumer Financial Protection Bureau）に1-855-411-2372までお電話いただくか、次のウェブサイトをご覧ください。',
            printerFriendlyView: '印刷用バージョンを表示',
            automated: '自動化',
            liveAgent: 'ライブエージェント',
            instant: 'インスタント',
            electronicFundsInstantFeeMin: ({amount}: TermsParams) => `最小 ${amount}`,
        },
    },
    activateStep: {
        headerTitle: '支払いを有効にする',
        activatedTitle: 'ウォレットが有効化されました！',
        activatedMessage: 'おめでとうございます。ウォレットの設定が完了し、支払いの準備が整いました。',
        checkBackLaterTitle: 'ちょっと待ってください…',
        checkBackLaterMessage: '私たちはまだあなたの情報を確認中です。後でもう一度確認してください。',
        continueToPayment: '支払いに進む',
        continueToTransfer: '転送を続ける',
    },
    companyStep: {
        headerTitle: '会社情報',
        subtitle: 'もう少しで完了です！セキュリティ上の理由から、いくつかの情報を確認する必要があります。',
        legalBusinessName: '法的事業名',
        companyWebsite: '会社のウェブサイト',
        taxIDNumber: '納税者番号',
        taxIDNumberPlaceholder: '9桁',
        companyType: '会社の種類',
        incorporationDate: '設立日',
        incorporationState: '法人設立州',
        industryClassificationCode: '業種分類コード',
        confirmCompanyIsNot: 'この会社がリストにないことを確認します。',
        listOfRestrictedBusinesses: '制限されているビジネスのリスト',
        incorporationDatePlaceholder: '開始日 (yyyy-mm-dd)',
        incorporationTypes: {
            LLC: 'LLC',
            CORPORATION: 'Corp',
            PARTNERSHIP: 'パートナーシップ',
            COOPERATIVE: '協同組合',
            SOLE_PROPRIETORSHIP: '個人事業主',
            OTHER: 'その他',
        },
        industryClassification: 'このビジネスはどの業界に分類されますか？',
        industryClassificationCodePlaceholder: '業種分類コードを検索',
    },
    requestorStep: {
        headerTitle: '個人情報',
        learnMore: '詳細を確認',
        isMyDataSafe: '私のデータは安全ですか？',
    },
    personalInfoStep: {
        personalInfo: '個人情報',
        enterYourLegalFirstAndLast: '法的な名前は何ですか？',
        legalFirstName: '法的な名前',
        legalLastName: '法的な姓',
        legalName: '法的氏名',
        enterYourDateOfBirth: 'あなたの生年月日はいつですか？',
        enterTheLast4: 'あなたの社会保障番号の下4桁は何ですか？',
        dontWorry: 'ご安心ください、私たちは個人の信用調査を行いません！',
        last4SSN: 'SSNの下4桁',
        enterYourAddress: '住所は何ですか？',
        address: '住所',
        letsDoubleCheck: 'すべてが正しいかどうかをもう一度確認しましょう。',
        byAddingThisBankAccount: 'この銀行口座を追加することにより、あなたは読んで理解し、受け入れたことを確認します',
        whatsYourLegalName: 'あなたの法的な名前は何ですか？',
        whatsYourDOB: 'あなたの生年月日はいつですか?',
        whatsYourAddress: '住所は何ですか？',
        whatsYourSSN: 'あなたの社会保障番号の下4桁は何ですか？',
        noPersonalChecks: 'ご安心ください、ここでは個人の信用調査は行いません！',
        whatsYourPhoneNumber: '電話番号は何ですか？',
        weNeedThisToVerify: 'ウォレットを確認するためにこれが必要です。',
    },
    businessInfoStep: {
        businessInfo: '会社情報',
        enterTheNameOfYourBusiness: 'あなたの会社の名前は何ですか？',
        businessName: '法的会社名',
        enterYourCompanyTaxIdNumber: '御社の税務ID番号は何ですか？',
        taxIDNumber: '納税者番号',
        taxIDNumberPlaceholder: '9桁',
        enterYourCompanyWebsite: '御社のウェブサイトは何ですか？',
        companyWebsite: '会社のウェブサイト',
        enterYourCompanyPhoneNumber: '御社の電話番号は何ですか？',
        enterYourCompanyAddress: 'あなたの会社の住所は何ですか？',
        selectYourCompanyType: 'それはどのような種類の会社ですか？',
        companyType: '会社の種類',
        incorporationType: {
            LLC: 'LLC',
            CORPORATION: 'Corp',
            PARTNERSHIP: 'パートナーシップ',
            COOPERATIVE: '協同組合',
            SOLE_PROPRIETORSHIP: '個人事業主',
            OTHER: 'その他',
        },
        selectYourCompanyIncorporationDate: '御社の設立日はいつですか？',
        incorporationDate: '設立日',
        incorporationDatePlaceholder: '開始日 (yyyy-mm-dd)',
        incorporationState: '法人設立州',
        pleaseSelectTheStateYourCompanyWasIncorporatedIn: 'あなたの会社はどの州で法人化されましたか?',
        letsDoubleCheck: 'すべてが正しいかどうかをもう一度確認しましょう。',
        companyAddress: '会社の住所',
        listOfRestrictedBusinesses: '制限されているビジネスのリスト',
        confirmCompanyIsNot: 'この会社がリストにないことを確認します。',
        businessInfoTitle: 'ビジネス情報',
        legalBusinessName: '法的事業名',
        whatsTheBusinessName: 'ビジネス名は何ですか？',
        whatsTheBusinessAddress: '会社の住所は何ですか？',
        whatsTheBusinessContactInformation: 'ビジネス連絡先情報は何ですか？',
        whatsTheBusinessRegistrationNumber: '事業登録番号は何ですか?',
        whatsTheBusinessTaxIDEIN: ({country}: BusinessTaxIDParams) => {
            switch (country) {
                case CONST.COUNTRY.US:
                    return '雇用者識別番号（EIN）とは何ですか？';
                case CONST.COUNTRY.CA:
                    return '法人番号（BN）とは何ですか？';
                case CONST.COUNTRY.GB:
                    return 'VAT登録番号（VRN）とは何ですか？';
                case CONST.COUNTRY.AU:
                    return 'オーストラリア事業番号（ABN）とは何ですか？';
                default:
                    return 'EUのVAT番号とは何ですか？';
            }
        },
        whatsThisNumber: 'この番号は何ですか？',
        whereWasTheBusinessIncorporated: '事業はどこで法人化されましたか?',
        whatTypeOfBusinessIsIt: 'それはどのような種類のビジネスですか？',
        whatsTheBusinessAnnualPayment: 'ビジネスの年間支払い額はどれくらいですか？',
        whatsYourExpectedAverageReimbursements: 'あなたの期待される平均払い戻し額はいくらですか？',
        registrationNumber: '登録番号',
        taxIDEIN: ({country}: BusinessTaxIDParams) => {
            switch (country) {
                case CONST.COUNTRY.US:
                    return 'EIN';
                case CONST.COUNTRY.CA:
                    return 'BN';
                case CONST.COUNTRY.GB:
                    return 'VRN';
                case CONST.COUNTRY.AU:
                    return 'ABN';
                default:
                    return 'EU VAT';
            }
        },
        businessAddress: 'ビジネス住所',
        businessType: '業種',
        incorporation: '法人化',
        incorporationCountry: '法人設立国',
        incorporationTypeName: '法人の種類',
        businessCategory: 'ビジネスカテゴリ',
        annualPaymentVolume: '年間支払額',
        annualPaymentVolumeInCurrency: ({currencyCode}: CurrencyCodeParams) => `${currencyCode}での年間支払額`,
        averageReimbursementAmount: '平均払い戻し額',
        averageReimbursementAmountInCurrency: ({currencyCode}: CurrencyCodeParams) => `${currencyCode}での平均払い戻し額`,
        selectIncorporationType: '法人の種類を選択',
        selectBusinessCategory: 'ビジネスカテゴリを選択',
        selectAnnualPaymentVolume: '年間支払い額を選択',
        selectIncorporationCountry: '法人設立国を選択',
        selectIncorporationState: '法人設立州を選択',
        selectAverageReimbursement: '平均払い戻し額を選択',
        findIncorporationType: '法人の種類を見つける',
        findBusinessCategory: 'ビジネスカテゴリを見つける',
        findAnnualPaymentVolume: '年間支払い額を見つける',
        findIncorporationState: '設立州を見つける',
        findAverageReimbursement: '平均払い戻し額を見つける',
        error: {
            registrationNumber: '有効な登録番号を提供してください。',
            taxIDEIN: ({country}: BusinessTaxIDParams) => {
                switch (country) {
                    case CONST.COUNTRY.US:
                        return '有効な雇用者識別番号（EIN）を入力してください';
                    case CONST.COUNTRY.CA:
                        return '有効な法人番号（BN）を入力してください';
                    case CONST.COUNTRY.GB:
                        return '有効なVAT登録番号（VRN）を入力してください';
                    case CONST.COUNTRY.AU:
                        return '有効なオーストラリア事業番号（ABN）を入力してください';
                    default:
                        return '有効なEU VAT番号を入力してください';
                }
            },
        },
    },
    beneficialOwnerInfoStep: {
        doYouOwn25percent: 'あなたは25％以上を所有していますか',
        doAnyIndividualOwn25percent: '25%以上を所有している個人はいますか',
        areThereMoreIndividualsWhoOwn25percent: '25％以上を所有する個人は他にいますか',
        regulationRequiresUsToVerifyTheIdentity: '規制により、事業の25%以上を所有する個人の身元を確認する必要があります。',
        companyOwner: 'ビジネスオーナー',
        enterLegalFirstAndLastName: '所有者の法的な名前は何ですか？',
        legalFirstName: '法的な名前',
        legalLastName: '法的な姓',
        enterTheDateOfBirthOfTheOwner: 'オーナーの生年月日はいつですか？',
        enterTheLast4: '所有者の社会保障番号の下4桁は何ですか?',
        last4SSN: 'SSNの下4桁',
        dontWorry: 'ご安心ください、私たちは個人の信用調査を行いません！',
        enterTheOwnersAddress: 'オーナーの住所は何ですか？',
        letsDoubleCheck: 'すべてが正しいかどうかをもう一度確認しましょう。',
        legalName: '法的氏名',
        address: '住所',
        byAddingThisBankAccount: 'この銀行口座を追加することにより、あなたは読んで理解し、受け入れたことを確認します',
        owners: '所有者',
    },
    ownershipInfoStep: {
        ownerInfo: '所有者情報',
        businessOwner: 'ビジネスオーナー',
        signerInfo: '署名者情報',
        doYouOwn: ({companyName}: CompanyNameParams) => `${companyName}の25%以上を所有していますか？`,
        doesAnyoneOwn: ({companyName}: CompanyNameParams) => `${companyName}の25%以上を所有している個人はいますか？`,
        regulationsRequire: '規制により、事業の25%以上を所有する個人の身元を確認する必要があります。',
        legalFirstName: '法的な名前',
        legalLastName: '法的な姓',
        whatsTheOwnersName: '所有者の法的な名前は何ですか？',
        whatsYourName: '法的な名前は何ですか？',
        whatPercentage: 'ビジネスの何パーセントがオーナーに属していますか？',
        whatsYoursPercentage: 'あなたはそのビジネスの何パーセントを所有していますか？',
        ownership: '所有権',
        whatsTheOwnersDOB: 'オーナーの生年月日はいつですか？',
        whatsYourDOB: 'あなたの生年月日はいつですか？',
        whatsTheOwnersAddress: 'オーナーの住所は何ですか？',
        whatsYourAddress: '住所は何ですか？',
        whatAreTheLast: '所有者の社会保障番号の下4桁は何ですか？',
        whatsYourLast: 'あなたの社会保障番号の最後の4桁は何ですか？',
        dontWorry: 'ご安心ください、私たちは個人の信用調査を行いません！',
        last4: 'SSNの下4桁',
        whyDoWeAsk: 'なぜこれを尋ねるのですか？',
        letsDoubleCheck: 'すべてが正しいかどうかをもう一度確認しましょう。',
        legalName: '法的氏名',
        ownershipPercentage: '所有権の割合',
        areThereOther: ({companyName}: CompanyNameParams) => `${companyName}の25%以上を所有している他の個人はいますか?`,
        owners: '所有者',
        addCertified: '認定された組織図を追加して、実質的所有者を表示する',
        regulationRequiresChart: '規制により、事業の25%以上を所有するすべての個人または法人を示す所有権チャートの認証済みコピーを収集する必要があります。',
        uploadEntity: 'エンティティ所有権チャートをアップロード',
        noteEntity: '注: エンティティ所有権チャートは、あなたの会計士、法律顧問によって署名されるか、公証されなければなりません。',
        certified: '認定された法人所有権チャート',
        selectCountry: '国を選択',
        findCountry: '国を探す',
        address: '住所',
        chooseFile: 'ファイルを選択',
        uploadDocuments: '追加書類をアップロード',
        pleaseUpload: 'ビジネスエンティティの25%以上の直接または間接的な所有者であることを確認するために、追加の書類を以下にアップロードしてください。',
        acceptedFiles: '受け入れ可能なファイル形式: PDF、PNG、JPEG。各セクションのファイルサイズは5 MBを超えることはできません。',
        proofOfBeneficialOwner: '受益所有者の証明',
        proofOfBeneficialOwnerDescription:
            '25%以上のビジネス所有権を確認するために、公認会計士、公証人、または弁護士からの署名入りの証明書と組織図を提供してください。それは過去3ヶ月以内の日付であり、署名者のライセンス番号を含む必要があります。',
        copyOfID: '受益所有者のIDのコピー',
        copyOfIDDescription: '例：パスポート、運転免許証など。',
        proofOfAddress: '受益所有者の住所証明書',
        proofOfAddressDescription: '例: 公共料金の請求書、賃貸契約書など。',
        codiceFiscale: 'Codice fiscale/Tax ID',
        codiceFiscaleDescription:
            'サイト訪問のビデオまたは署名担当者との録音された通話をアップロードしてください。担当者は次の情報を提供する必要があります：氏名、生年月日、会社名、登録番号、税コード番号、登録住所、事業の性質、アカウントの目的。',
    },
    validationStep: {
        headerTitle: '銀行口座を確認する',
        buttonText: 'セットアップを完了する',
        maxAttemptsReached: 'この銀行口座の検証は、不正な試行が多すぎるため無効になっています。',
        description: `1～2営業日以内に、「Expensify, Inc. Validation」のような名前からあなたの銀行口座に3つの小額取引を送信します。`,
        descriptionCTA: '以下のフィールドに各取引金額を入力してください。例: 1.51。',
        reviewingInfo: 'ありがとうございます！私たちはあなたの情報を確認しており、すぐにご連絡いたします。Conciergeとのチャットをご確認ください。',
        forNextStep: '銀行口座の設定を完了するための次のステップ。',
        letsChatCTA: 'はい、チャットしましょう',
        letsChatText: 'もう少しです！チャットでいくつかの情報を確認するお手伝いをお願いします。準備はいいですか？',
        letsChatTitle: 'チャットしましょう！',
        enable2FATitle: '不正行為を防ぐために、二要素認証（2FA）を有効にしてください。',
        enable2FAText: '私たちはあなたのセキュリティを真剣に考えています。アカウントに追加の保護層を加えるために、今すぐ2FAを設定してください。',
        secureYourAccount: 'アカウントを保護する',
    },
    beneficialOwnersStep: {
        additionalInformation: '追加情報',
        checkAllThatApply: '該当するものにすべてチェックを入れ、それ以外は空白のままにしてください。',
        iOwnMoreThan25Percent: '私は25%以上を所有しています',
        someoneOwnsMoreThan25Percent: '他の誰かが25%以上を所有しています',
        additionalOwner: '追加の実質的支配者',
        removeOwner: 'この実質的支配者を削除する',
        addAnotherIndividual: '25%以上を所有している別の個人を追加',
        agreement: '同意:',
        termsAndConditions: '利用規約',
        certifyTrueAndAccurate: '私は提供された情報が真実で正確であることを証明します。',
        error: {
            certify: '情報が真実で正確であることを証明する必要があります。',
        },
    },
    completeVerificationStep: {
        completeVerification: '認証を完了する',
        confirmAgreements: '以下の合意を確認してください。',
        certifyTrueAndAccurate: '私は提供された情報が真実で正確であることを証明します。',
        certifyTrueAndAccurateError: '情報が真実で正確であることを証明してください。',
        isAuthorizedToUseBankAccount: '私はこのビジネス銀行口座をビジネス支出に使用する権限があります。',
        isAuthorizedToUseBankAccountError: 'ビジネス銀行口座を操作するには、権限を持つ管理責任者でなければなりません。',
        termsAndConditions: '利用規約',
    },
    connectBankAccountStep: {
        finishButtonText: 'セットアップを完了する',
        validateYourBankAccount: '銀行口座を確認してください',
        validateButtonText: '検証する',
        validationInputLabel: '取引',
        maxAttemptsReached: 'この銀行口座の検証は、不正な試行が多すぎるため無効になっています。',
        description: `1～2営業日以内に、「Expensify, Inc. Validation」のような名前からあなたの銀行口座に3つの小額取引を送信します。`,
        descriptionCTA: '以下のフィールドに各取引金額を入力してください。例: 1.51。',
        reviewingInfo: 'ありがとうございます！私たちはあなたの情報を確認しており、すぐにご連絡いたします。Conciergeとのチャットをご確認ください。',
        forNextSteps: '銀行口座の設定を完了するための次のステップ。',
        letsChatCTA: 'はい、チャットしましょう',
        letsChatText: 'もう少しです！チャットでいくつかの情報を確認するお手伝いをお願いします。準備はいいですか？',
        letsChatTitle: 'チャットしましょう！',
        enable2FATitle: '不正行為を防ぐために、二要素認証（2FA）を有効にしてください。',
        enable2FAText: '私たちはあなたのセキュリティを真剣に考えています。アカウントに追加の保護層を加えるために、今すぐ2FAを設定してください。',
        secureYourAccount: 'アカウントを保護する',
    },
    countryStep: {
        confirmBusinessBank: 'ビジネス銀行口座の通貨と国を確認してください。',
        confirmCurrency: '通貨と国を確認してください',
        yourBusiness: 'ビジネス銀行口座の通貨は、ワークスペースの通貨と一致している必要があります。',
        youCanChange: 'ワークスペースの通貨は、あなたの中で変更できます。',
        findCountry: '国を探す',
        selectCountry: '国を選択',
    },
    bankInfoStep: {
        whatAreYour: 'あなたのビジネス銀行口座の詳細は何ですか？',
        letsDoubleCheck: 'すべてが問題ないかもう一度確認しましょう。',
        thisBankAccount: 'この銀行口座は、ワークスペースでのビジネス支払いに使用されます。',
        accountNumber: '口座番号',
        accountHolderNameDescription: '承認署名者の氏名',
    },
    signerInfoStep: {
        signerInfo: '署名者情報',
        areYouDirector: ({companyName}: CompanyNameParams) => `あなたは${companyName}の取締役または上級役員ですか？`,
        regulationRequiresUs: '規制により、署名者がビジネスを代表してこの行動を取る権限があるかどうかを確認する必要があります。',
        whatsYourName: 'あなたの法的な名前は何ですか',
        fullName: '法的なフルネーム',
        whatsYourJobTitle: 'あなたの職種は何ですか？',
        jobTitle: '職種',
        whatsYourDOB: 'あなたの生年月日はいつですか？',
        uploadID: 'IDと住所証明書をアップロード',
        personalAddress: '個人住所の証明（例：公共料金の請求書）',
        letsDoubleCheck: 'すべてが正しいかどうかをもう一度確認しましょう。',
        legalName: '法的氏名',
        proofOf: '個人住所の証明書',
        enterOneEmail: ({companyName}: CompanyNameParams) => `${companyName}のディレクターまたは上級役員のメールアドレスを入力してください。`,
        regulationRequiresOneMoreDirector: '規制により、署名者として少なくとももう一人の取締役または上級役員が必要です。',
        hangTight: 'お待ちください…',
        enterTwoEmails: ({companyName}: CompanyNameParams) => `${companyName}の取締役または上級役員のメールアドレスを2件入力してください。`,
        sendReminder: 'リマインダーを送信',
        chooseFile: 'ファイルを選択',
        weAreWaiting: '私たちは、他の人がビジネスの取締役または上級役員としての身元を確認するのを待っています。',
        id: 'IDのコピー',
        proofOfDirectors: '取締役の証明書',
        proofOfDirectorsDescription: '例: Oncorp Corporate Profile または Business Registration.',
        codiceFiscale: 'Codice Fiscale',
        codiceFiscaleDescription: '署名者、認定ユーザー、および実質的所有者のためのCodice Fiscale。',
        PDSandFSG: 'PDS + FSG開示書類',
        PDSandFSGDescription:
            '私たちのCorpayとの提携は、API接続を利用して、彼らの広範な国際銀行パートナーのネットワークを活用し、Expensifyでのグローバル払い戻しを実現します。オーストラリアの規制に従い、Corpayの金融サービスガイド（FSG）と製品開示声明（PDS）を提供しています。\n\nFSGとPDSの文書には、Corpayが提供する製品とサービスに関する詳細情報と重要な情報が含まれているため、注意深くお読みください。これらの文書は、将来の参考のために保管してください。',
        pleaseUpload: '事業体の取締役または上級役員としての身元を確認するために、追加の書類を以下にアップロードしてください。',
    },
    agreementsStep: {
        agreements: '契約書',
        pleaseConfirm: '以下の契約を確認してください',
        regulationRequiresUs: '規制により、事業の25%以上を所有する個人の身元を確認する必要があります。',
        iAmAuthorized: '私はビジネス支出のためにビジネス銀行口座を使用する権限があります。',
        iCertify: '提供された情報が真実で正確であることを証明します。',
        termsAndConditions: '利用規約',
        accept: '銀行口座を承認して追加',
        iConsentToThe: '私はこれに同意します',
        privacyNotice: 'プライバシー通知',
        error: {
            authorized: 'ビジネス銀行口座を操作するには、権限を持つ管理責任者でなければなりません。',
            certify: '情報が真実で正確であることを証明してください。',
            consent: 'プライバシー通知に同意してください',
        },
    },
    docusignStep: {
        subheader: 'Docusignフォーム',
        pleaseComplete: '以下のDocusignリンクからACH認可フォームに記入し、署名済みのコピーをこちらにアップロードしてください。これにより、銀行口座から直接資金を引き落とすことができます。',
        pleaseCompleteTheBusinessAccount: 'ビジネスアカウント申請書および口座振替契約を記入してください。',
        pleaseCompleteTheDirect:
            '以下のDocusignリンクを使用して口座振替契約を記入し、署名済みのコピーをこちらにアップロードしてください。これにより、銀行口座から直接資金を引き落とすことができます。',
        takeMeTo: 'Docusignへ移動',
        uploadAdditional: '追加書類をアップロード',
        pleaseUpload: 'DEFTフォームおよびDocusign署名ページをアップロードしてください。',
        pleaseUploadTheDirect: '口座振替契約およびDocusign署名ページをアップロードしてください。',
    },
    finishStep: {
        letsFinish: 'チャットで終わらせましょう！',
        thanksFor:
            'これらの詳細をありがとうございます。専任のサポートエージェントがあなたの情報を確認します。追加で必要な情報がある場合はご連絡しますが、その間に質問があればお気軽にお問い合わせください。',
        iHaveA: '質問があります',
        enable2FA: '詐欺を防ぐために二要素認証（2FA）を有効にする',
        weTake: '私たちはあなたのセキュリティを真剣に考えています。アカウントに追加の保護層を加えるために、今すぐ2FAを設定してください。',
        secure: 'アカウントを保護する',
    },
    reimbursementAccountLoadingAnimation: {
        oneMoment: '少々お待ちください',
        explanationLine: 'お客様の情報を確認しています。まもなく次のステップに進むことができます。',
    },
    session: {
        offlineMessageRetry: 'オフラインのようです。接続を確認して、もう一度お試しください。',
    },
    travel: {
        header: '旅行を予約する',
        title: 'スマートに旅行する',
        subtitle: 'Expensify Travelを利用して、最高の旅行オファーを手に入れ、すべてのビジネス経費を一か所で管理しましょう。',
        features: {
            saveMoney: '予約でお金を節約する',
            alerts: 'リアルタイムの更新とアラートを受け取る',
        },
        bookTravel: '旅行を予約する',
        bookDemo: 'デモを予約する',
        bookADemo: 'デモを予約する',
        toLearnMore: '詳細を学ぶために。',
        termsAndConditions: {
            header: '続行する前に...',
            title: '利用規約',
            label: '利用規約に同意します。',
            subtitle: `Expensify Travelの<a href="${CONST.TRAVEL_TERMS_URL}">利用規約</a>に同意してください。`,
            error: '続行するには、Expensify Travel の利用規約に同意する必要があります。',
            defaultWorkspaceError:
                'Expensify Travelを有効にするには、デフォルトのワークスペースを設定する必要があります。設定 > ワークスペース > ワークスペースの横にある縦の3つのドットをクリック > デフォルトのワークスペースとして設定し、もう一度お試しください！',
        },
        flight: 'フライト',
        flightDetails: {
            passenger: '乗客',
            layover: ({layover}: FlightLayoverParams) => `<muted-text-label>このフライトの前に<strong>${layover}の乗り継ぎ</strong>があります</muted-text-label>`,
            takeOff: '離陸',
            landing: 'ランディング',
            seat: '席',
            class: 'キャビンクラス',
            recordLocator: 'レコードロケーター',
            cabinClasses: {
                unknown: 'Unknown',
                economy: '経済',
                premiumEconomy: 'プレミアムエコノミー',
                business: 'ビジネス',
                first: '最初',
            },
        },
        hotel: 'ホテル',
        hotelDetails: {
            guest: 'ゲスト',
            checkIn: 'チェックイン',
            checkOut: 'チェックアウト',
            roomType: '部屋タイプ',
            cancellation: 'キャンセルポリシー',
            cancellationUntil: 'キャンセル無料期限: まで',
            confirmation: '確認番号',
            cancellationPolicies: {
                unknown: 'Unknown',
                nonRefundable: '返金不可',
                freeCancellationUntil: 'キャンセル無料期限: まで',
                partiallyRefundable: '一部返金可能',
            },
        },
        car: '車',
        carDetails: {
            rentalCar: 'レンタカー',
            pickUp: 'ピックアップ',
            dropOff: 'ドロップオフ',
            driver: 'ドライバー',
            carType: '車種',
            cancellation: 'キャンセルポリシー',
            cancellationUntil: 'キャンセル無料期限: まで',
            freeCancellation: '無料キャンセル',
            confirmation: '確認番号',
        },
        train: 'Rail',
        trainDetails: {
            passenger: '乗客',
            departs: '出発します',
            arrives: '到着',
            coachNumber: 'コーチ番号',
            seat: '席',
            fareDetails: '運賃の詳細',
            confirmation: '確認番号',
        },
        viewTrip: '旅行を表示',
        modifyTrip: '出張を変更',
        tripSupport: '旅行サポート',
        tripDetails: '旅行の詳細',
        viewTripDetails: '旅行の詳細を表示',
        trip: '旅行',
        trips: '出張',
        tripSummary: '旅行概要',
        departs: '出発します',
        errorMessage: '問題が発生しました。後でもう一度お試しください。',
        phoneError: {
            phrase1: 'お願いします',
            link: '勤務用メールアドレスをプライマリログインとして追加してください。',
            phrase2: '旅行を予約するために。',
        },
        domainSelector: {
            title: 'ドメイン',
            subtitle: 'Expensify Travelのセットアップ用にドメインを選択してください。',
            recommended: 'おすすめ',
        },
        domainPermissionInfo: {
            title: 'ドメイン',
            restriction: ({domain}: DomainPermissionInfoRestrictionParams) =>
                `Y<strong>${domain}</strong> ドメインで Expensify Travel を有効にする権限がありません。そのドメインの担当者の方に、代わりに旅行機能を有効にしてもらう必要があります。`,
            accountantInvitation: `会計士の方で、このドメインでの出張を可能にするため、<a href="${CONST.OLD_DOT_PUBLIC_URLS.EXPENSIFY_APPROVED_PROGRAM_URL}">ExpensifyApproved! 会計士プログラム</a>への参加をご検討ください。`,
        },
        publicDomainError: {
            title: 'Expensify Travelを始めましょう',
            message: `Expensify Travelでは、個人のメール（例: name@gmail.com）ではなく、勤務先のメール（例: name@company.com）を使用する必要があります。`,
        },
        blockedFeatureModal: {
            title: 'Expensify Travelは無効になっています',
            message: `管理者がExpensify Travelをオフにしました。旅行の手配については、会社の予約ポリシーに従ってください。`,
        },
        verifyCompany: {
            title: '今日から旅行を始めましょう！',
            message: `旅行のデモを取得し、御社向けに有効化するには、アカウントマネージャーまたはsalesteam@expensify.comにご連絡ください。`,
        },
        updates: {
            bookingTicketed: ({airlineCode, origin, destination, startDate, confirmationID = ''}: FlightParams) =>
                `あなたのフライト ${airlineCode} (${origin} → ${destination}) は ${startDate} に予約されました。確認コード: ${confirmationID}`,
            ticketVoided: ({airlineCode, origin, destination, startDate}: FlightParams) => `${startDate}の${airlineCode}便（${origin} → ${destination}）の航空券は無効になりました。`,
            ticketRefunded: ({airlineCode, origin, destination, startDate}: FlightParams) =>
                `${startDate}の${airlineCode}便（${origin} → ${destination}）のチケットは払い戻しまたは交換されました。`,
            flightCancelled: ({airlineCode, origin, destination, startDate}: FlightParams) =>
                `あなたのフライト ${airlineCode} (${origin} → ${destination}) は ${startDate} に航空会社によってキャンセルされました。`,
            flightScheduleChangePending: ({airlineCode}: AirlineParams) => `航空会社はフライト${airlineCode}のスケジュール変更を提案しました。確認を待っています。`,
            flightScheduleChangeClosed: ({airlineCode, startDate}: AirlineParams) => `スケジュール変更が確認されました: フライト ${airlineCode} は ${startDate} に出発します。`,
            flightUpdated: ({airlineCode, origin, destination, startDate}: FlightParams) => `あなたのフライト ${airlineCode} (${origin} → ${destination}) が ${startDate} に更新されました。`,
            flightCabinChanged: ({airlineCode, cabinClass}: AirlineParams) => `フライト${airlineCode}のキャビンクラスが${cabinClass}に更新されました。`,
            flightSeatConfirmed: ({airlineCode}: AirlineParams) => `フライト${airlineCode}の座席指定が確認されました。`,
            flightSeatChanged: ({airlineCode}: AirlineParams) => `フライト${airlineCode}の座席指定が変更されました。`,
            flightSeatCancelled: ({airlineCode}: AirlineParams) => `フライト${airlineCode}の座席指定が削除されました。`,
            paymentDeclined: '航空券の支払いに失敗しました。もう一度お試しください。',
            bookingCancelledByTraveler: ({type, id = ''}: TravelTypeParams) => `あなたは${id}の${type}予約をキャンセルしました。`,
            bookingCancelledByVendor: ({type, id = ''}: TravelTypeParams) => `ベンダーがあなたの${type}予約${id}をキャンセルしました。`,
            bookingRebooked: ({type, id = ''}: TravelTypeParams) => `あなたの${type}予約が再予約されました。新しい確認番号：${id}。`,
            bookingUpdated: ({type}: TravelTypeParams) => `あなたの${type}の予約が更新されました。旅程で新しい詳細を確認してください。`,
            railTicketRefund: ({origin, destination, startDate}: RailTicketParams) => `${startDate}の${origin} → ${destination}の鉄道チケットが払い戻されました。クレジットが処理されます。`,
            railTicketExchange: ({origin, destination, startDate}: RailTicketParams) => `${startDate}の${origin} → ${destination}の鉄道チケットが交換されました。`,
            railTicketUpdate: ({origin, destination, startDate}: RailTicketParams) => `${origin} → ${destination} の ${startDate} の鉄道チケットが更新されました。`,
            defaultUpdate: ({type}: TravelTypeParams) => `あなたの${type}予約が更新されました。`,
        },
        flightTo: 'フライト',
        trainTo: '電車',
        carRental: '間のレンタカー',
        nightIn: '泊',
        nightsIn: '泊',
    },
    workspace: {
        common: {
            card: 'カード',
            expensifyCard: 'Expensify Card',
            companyCards: '会社カード',
            workflows: 'ワークフロー',
            workspace: 'ワークスペース',
            findWorkspace: 'ワークスペースを探す',
            edit: 'ワークスペースを編集',
            enabled: '有効',
            disabled: '無効',
            everyone: '全員',
            delete: 'ワークスペースを削除',
            settings: '設定',
            reimburse: '払い戻し',
            categories: 'カテゴリ',
            tags: 'タグ',
            customField1: 'カスタムフィールド1',
            customField2: 'カスタムフィールド2',
            customFieldHint: 'このメンバーのすべての支出に適用されるカスタムコーディングを追加します。',
            reportFields: 'レポートフィールド',
            reportTitle: 'レポートタイトル',
            reportField: 'レポートフィールド',
            taxes: '税金',
            bills: '請求書',
            invoices: '請求書',
            travel: '旅行',
            members: 'メンバー',
            accounting: '会計',
            receiptPartners: 'レシートパートナー',
            rules: 'ルール',
            displayedAs: '表示される内容',
            plan: '計画',
            profile: '概要',
            bankAccount: '銀行口座',
            testTransactions: 'トランザクションをテストする',
            issueAndManageCards: 'カードの発行と管理',
            reconcileCards: 'カードを照合する',
            selected: () => ({
                one: '1 件選択済み',
                other: (count: number) => `${count} 件選択済み`,
            }),
            settlementFrequency: '決済頻度',
            setAsDefault: 'デフォルトのワークスペースに設定',
            defaultNote: `${CONST.EMAIL.RECEIPTS} に送信された領収書は、このワークスペースに表示されます。`,
            deleteConfirmation: 'このワークスペースを削除してもよろしいですか？',
            deleteWithCardsConfirmation: 'このワークスペースを削除してもよろしいですか？これにより、すべてのカードフィードと割り当てられたカードが削除されます。',
            unavailable: '利用できないワークスペース',
            memberNotFound: 'メンバーが見つかりません。新しいメンバーをワークスペースに招待するには、上の招待ボタンを使用してください。',
            notAuthorized: `このページにアクセスする権限がありません。このワークスペースに参加しようとしている場合は、ワークスペースのオーナーにメンバーとして追加してもらってください。他に何かお困りですか？${CONST.EMAIL.CONCIERGE}にお問い合わせください。`,
            goToWorkspace: 'ワークスペースに移動',
            goToWorkspaces: 'ワークスペースに移動',
            clearFilter: 'フィルターをクリア',
            workspaceName: 'ワークスペース名',
            workspaceOwner: 'オーナー',
            workspaceType: 'ワークスペースの種類',
            workspaceAvatar: 'ワークスペースアバター',
            mustBeOnlineToViewMembers: 'このワークスペースのメンバーを表示するには、オンラインである必要があります。',
            moreFeatures: 'さらに多くの機能',
            requested: 'リクエスト済み',
            distanceRates: '距離料金',
            defaultDescription: 'すべての領収書と経費を一か所で管理。',
            descriptionHint: 'このワークスペースに関する情報をすべてのメンバーと共有します。',
            welcomeNote: '領収書の払い戻し申請にはExpensifyを使用してください。ありがとうございます！',
            subscription: 'サブスクリプション',
            markAsEntered: '手動入力としてマーク',
            markAsExported: '輸出マーク',
            exportIntegrationSelected: ({connectionName}: ExportIntegrationSelectedParams) => `${CONST.POLICY.CONNECTIONS.NAME_USER_FRIENDLY[connectionName]}にエクスポート`,
            letsDoubleCheck: 'すべてが正しいかどうかをもう一度確認しましょう。',
            lineItemLevel: 'ラインアイテムレベル',
            reportLevel: 'レポートレベル',
            topLevel: 'トップレベル',
            appliedOnExport: 'Expensifyにインポートされず、エクスポート時に適用されます。',
            shareNote: {
                header: '他のメンバーとワークスペースを共有する',
                content: ({adminsRoomLink}: WorkspaceShareNoteParams) =>
                    `このQRコードを共有するか、以下のリンクをコピーして、メンバーがワークスペースへのアクセスをリクエストしやすくしてください。ワークスペースへの参加リクエストはすべて、<a href="${adminsRoomLink}">${CONST.REPORT.WORKSPACE_CHAT_ROOMS.ADMINS}</a> ルームに表示され、ご確認いただけます。`,
            },
            connectTo: ({connectionName}: ConnectionNameParams) => `${CONST.POLICY.CONNECTIONS.NAME_USER_FRIENDLY[connectionName]}に接続`,
            createNewConnection: '新しい接続を作成',
            reuseExistingConnection: '既存の接続を再利用する',
            existingConnections: '既存の接続',
            existingConnectionsDescription: ({connectionName}: ConnectionNameParams) =>
                `以前に${CONST.POLICY.CONNECTIONS.NAME_USER_FRIENDLY[connectionName]}に接続したことがあるので、既存の接続を再利用するか、新しい接続を作成することができます。`,
            lastSyncDate: ({connectionName, formattedDate}: LastSyncDateParams) => `${connectionName} - 最終同期日 ${formattedDate}`,
            authenticationError: ({connectionName}: AuthenticationErrorParams) => `認証エラーのため、${connectionName} に接続できません`,
            learnMore: '詳しくはこちら',
            memberAlternateText: 'メンバーはレポートを提出および承認できます。',
            adminAlternateText: '管理者は、すべてのレポートとワークスペース設定に対して完全な編集アクセス権を持っています。',
            auditorAlternateText: '監査人はレポートを閲覧し、コメントを残すことができます。',
            roleName: ({role}: OptionalParam<RoleNamesParams> = {}) => {
                switch (role) {
                    case CONST.POLICY.ROLE.ADMIN:
                        return '管理者';
                    case CONST.POLICY.ROLE.AUDITOR:
                        return '監査人';
                    case CONST.POLICY.ROLE.USER:
                        return 'メンバー';
                    default:
                        return 'メンバー';
                }
            },
            frequency: {
                manual: '手動で',
                instant: 'インスタント',
                immediate: '毎日',
                trip: '旅行ごとに',
                weekly: '毎週',
                semimonthly: '月に2回',
                monthly: '毎月',
            },
            planType: 'プランタイプ',
            submitExpense: '以下に経費を提出してください:',
            defaultCategory: 'デフォルトカテゴリ',
            viewTransactions: '取引を表示',
            policyExpenseChatName: ({displayName}: PolicyExpenseChatNameParams) => `${displayName}の経費`,
            deepDiveExpensifyCard: `<muted-text-label>Expensify Cardの取引は、<a href="${CONST.DEEP_DIVE_EXPENSIFY_CARD}">弊社の統合</a>で作成された 「Expensify Card Liability Account 」に自動的にエクスポートされます。</muted-text-label>`,
        },
        receiptPartners: {
            uber: {
                subtitle: '組織全体で出張費や食事の配達費を自動化します。',
            },
        },
        perDiem: {
            subtitle: '日当料金を設定して、従業員の1日の支出を管理します。',
            amount: '金額',
            deleteRates: () => ({
                one: 'レートを削除',
                other: 'レートを削除',
            }),
            deletePerDiemRate: '日当料金を削除',
            findPerDiemRate: '日当料金を見つける',
            areYouSureDelete: () => ({
                one: 'このレートを削除してもよろしいですか？',
                other: 'これらのレートを削除してもよろしいですか？',
            }),
            emptyList: {
                title: '日当',
                subtitle: '日当の設定を行い、従業員の1日の支出を管理します。スプレッドシートからレートをインポートして始めましょう。',
            },
            errors: {
                existingRateError: ({rate}: CustomUnitRateParams) => `値が${rate}のレートは既に存在します`,
            },
            importPerDiemRates: '日当料金をインポート',
            editPerDiemRate: '日当料金を編集',
            editPerDiemRates: '日当のレートを編集',
            editDestinationSubtitle: ({destination}: EditDestinationSubtitleParams) => `この宛先を更新すると、すべての${destination}の日当サブレートが変更されます。`,
            editCurrencySubtitle: ({destination}: EditDestinationSubtitleParams) => `この通貨を更新すると、すべての${destination}の日当サブレートが変更されます。`,
        },
        qbd: {
            exportOutOfPocketExpensesDescription: '実費経費がQuickBooks Desktopにエクスポートされる方法を設定します。',
            exportOutOfPocketExpensesCheckToggle: 'チェックを「後で印刷」としてマークする',
            exportDescription: 'ExpensifyデータをQuickBooks Desktopにエクスポートする方法を設定します。',
            date: 'エクスポート日付',
            exportInvoices: '請求書をエクスポート',
            exportExpensifyCard: 'Expensifyカードの取引をエクスポートする',
            account: 'アカウント',
            accountDescription: '仕訳を投稿する場所を選択してください。',
            accountsPayable: '買掛金',
            accountsPayableDescription: '仕入先請求書を作成する場所を選択してください。',
            bankAccount: '銀行口座',
            notConfigured: '未設定',
            bankAccountDescription: '小切手の送付先を選択してください。',
            creditCardAccount: 'クレジットカードアカウント',
            exportDate: {
                label: 'エクスポート日付',
                description: 'この日付を使用してレポートをQuickBooks Desktopにエクスポートしてください。',
                values: {
                    [CONST.QUICKBOOKS_EXPORT_DATE.LAST_EXPENSE]: {
                        label: '最後の経費の日付',
                        description: 'レポート上の最新経費の日付。',
                    },
                    [CONST.QUICKBOOKS_EXPORT_DATE.REPORT_EXPORTED]: {
                        label: 'エクスポート日付',
                        description: 'レポートがQuickBooks Desktopにエクスポートされた日付。',
                    },
                    [CONST.QUICKBOOKS_EXPORT_DATE.REPORT_SUBMITTED]: {
                        label: '提出日',
                        description: 'レポートが承認のために提出された日付。',
                    },
                },
            },
            exportCheckDescription: '各Expensifyレポートに対して項目別の小切手を作成し、以下の銀行口座から送信します。',
            exportJournalEntryDescription: '各Expensifyレポートに対して項目別の仕訳を作成し、以下のアカウントに投稿します。',
            exportVendorBillDescription:
                '私たちは、各Expensifyレポートのために項目別のベンダー請求書を作成し、以下のアカウントに追加します。この期間が閉じている場合、次の開いている期間の1日に投稿します。',
            outOfPocketTaxEnabledDescription:
                'QuickBooks Desktopは、仕訳帳エクスポートで税金をサポートしていません。ワークスペースで税金が有効になっているため、このエクスポートオプションは利用できません。',
            outOfPocketTaxEnabledError: '税金が有効になっている場合、仕訳帳は利用できません。別のエクスポートオプションを選択してください。',
            accounts: {
                [CONST.QUICKBOOKS_DESKTOP_NON_REIMBURSABLE_EXPORT_ACCOUNT_TYPE.CREDIT_CARD]: 'クレジットカード',
                [CONST.QUICKBOOKS_DESKTOP_REIMBURSABLE_ACCOUNT_TYPE.VENDOR_BILL]: '仕入先請求書',
                [CONST.QUICKBOOKS_DESKTOP_REIMBURSABLE_ACCOUNT_TYPE.JOURNAL_ENTRY]: '仕訳帳エントリ',
                [CONST.QUICKBOOKS_DESKTOP_REIMBURSABLE_ACCOUNT_TYPE.CHECK]: 'チェック',
                [`${CONST.QUICKBOOKS_DESKTOP_NON_REIMBURSABLE_EXPORT_ACCOUNT_TYPE.CHECK}Description`]: '各Expensifyレポートに対して項目別の小切手を作成し、以下の銀行口座から送信します。',
                [`${CONST.QUICKBOOKS_DESKTOP_NON_REIMBURSABLE_EXPORT_ACCOUNT_TYPE.CREDIT_CARD}Description`]:
                    'クレジットカード取引の加盟店名をQuickBooksの対応するベンダーに自動的に一致させます。ベンダーが存在しない場合は、関連付けのために「Credit Card Misc.」ベンダーを作成します。',
                [`${CONST.QUICKBOOKS_DESKTOP_REIMBURSABLE_ACCOUNT_TYPE.VENDOR_BILL}Description`]:
                    '私たちは、各Expensifyレポートに対して最後の経費の日付を含む項目別のベンダー請求書を作成し、以下のアカウントに追加します。この期間が閉じている場合、次の開いている期間の1日に投稿します。',
                [`${CONST.QUICKBOOKS_DESKTOP_NON_REIMBURSABLE_EXPORT_ACCOUNT_TYPE.CREDIT_CARD}AccountDescription`]: 'クレジットカード取引のエクスポート先を選択してください。',
                [`${CONST.QUICKBOOKS_DESKTOP_REIMBURSABLE_ACCOUNT_TYPE.VENDOR_BILL}AccountDescription`]: 'すべてのクレジットカード取引に適用するベンダーを選択してください。',
                [`${CONST.QUICKBOOKS_DESKTOP_REIMBURSABLE_ACCOUNT_TYPE.CHECK}AccountDescription`]: '小切手の送付先を選択してください。',
                [`${CONST.QUICKBOOKS_DESKTOP_REIMBURSABLE_ACCOUNT_TYPE.VENDOR_BILL}Error`]:
                    '場所が有効になっている場合、ベンダー請求書は利用できません。別のエクスポートオプションを選択してください。',
                [`${CONST.QUICKBOOKS_DESKTOP_REIMBURSABLE_ACCOUNT_TYPE.CHECK}Error`]: '場所が有効になっている場合、小切手は利用できません。別のエクスポートオプションを選択してください。',
                [`${CONST.QUICKBOOKS_DESKTOP_REIMBURSABLE_ACCOUNT_TYPE.JOURNAL_ENTRY}Error`]:
                    '税金が有効になっている場合、仕訳帳は利用できません。別のエクスポートオプションを選択してください。',
            },
            noAccountsFound: 'アカウントが見つかりません',
            noAccountsFoundDescription: 'QuickBooks Desktopにアカウントを追加して、接続を再同期してください。',
            qbdSetup: 'QuickBooks Desktop のセットアップ',
            requiredSetupDevice: {
                title: 'このデバイスから接続できません',
                body1: 'QuickBooks Desktopの会社ファイルをホストしているコンピュータからこの接続を設定する必要があります。',
                body2: '接続が完了すると、どこからでも同期とエクスポートが可能になります。',
            },
            setupPage: {
                title: 'このリンクを開いて接続してください。',
                body: 'セットアップを完了するには、QuickBooks Desktop が実行されているコンピューターで次のリンクを開いてください。',
                setupErrorTitle: '問題が発生しました',
                setupErrorBody: ({conciergeLink}: QBDSetupErrorBodyParams) =>
                    `<muted-text><centered-text>現在、QuickBooks Desktopへの接続ができません。問題が解決しない場合は、後でもう一度お試しいただくか、<a href="${conciergeLink}">Conciergeまでご連絡ください</a>。</centered-text></muted-text>`,
            },
            importDescription: 'QuickBooks DesktopからExpensifyにインポートするコーディング設定を選択してください。',
            classes: 'クラス',
            items: 'アイテム',
            customers: '顧客/プロジェクト',
            exportCompanyCardsDescription: '会社カードの購入をQuickBooks Desktopにエクスポートする方法を設定します。',
            defaultVendorDescription: 'エクスポート時にすべてのクレジットカード取引に適用されるデフォルトのベンダーを設定します。',
            accountsDescription: 'QuickBooks Desktopの勘定科目表は、Expensifyにカテゴリーとしてインポートされます。',
            accountsSwitchTitle: '新しいアカウントを有効または無効なカテゴリとしてインポートすることを選択します。',
            accountsSwitchDescription: '有効になっているカテゴリーは、メンバーが経費を作成する際に選択できるようになります。',
            classesDescription: 'ExpensifyでQuickBooks Desktopクラスをどのように処理するか選択してください。',
            tagsDisplayedAsDescription: 'ラインアイテムレベル',
            reportFieldsDisplayedAsDescription: 'レポートレベル',
            customersDescription: 'ExpensifyでQuickBooks Desktopの顧客/プロジェクトをどのように処理するか選択してください。',
            advancedConfig: {
                autoSyncDescription: 'Expensifyは毎日QuickBooks Desktopと自動的に同期します。',
                createEntities: 'エンティティを自動作成',
                createEntitiesDescription: 'Expensifyは、QuickBooks Desktopに既に存在しない場合、自動的にベンダーを作成します。',
            },
            itemsDescription: 'ExpensifyでQuickBooks Desktopの項目をどのように処理するか選択します。',
        },
        qbo: {
            connectedTo: '接続済み',
            importDescription: 'QuickBooks OnlineからExpensifyにインポートするコーディング設定を選択してください。',
            classes: 'クラス',
            locations: '場所',
            customers: '顧客/プロジェクト',
            accountsDescription: 'あなたのQuickBooks Onlineの勘定科目表は、Expensifyにカテゴリーとしてインポートされます。',
            accountsSwitchTitle: '新しいアカウントを有効または無効なカテゴリとしてインポートすることを選択します。',
            accountsSwitchDescription: '有効になっているカテゴリーは、メンバーが経費を作成する際に選択できるようになります。',
            classesDescription: 'ExpensifyでQuickBooks Onlineクラスの処理方法を選択します。',
            customersDescription: 'ExpensifyでQuickBooks Onlineの顧客/プロジェクトをどのように処理するか選択してください。',
            locationsDescription: 'ExpensifyでQuickBooks Onlineのロケーションをどのように処理するか選択してください。',
            taxesDescription: 'ExpensifyでQuickBooks Onlineの税金をどのように処理するか選択してください。',
            locationsLineItemsRestrictionDescription:
                'QuickBooks Onlineは、小切手や仕入先請求書の行レベルでの場所をサポートしていません。行レベルで場所を持ちたい場合は、仕訳帳エントリとクレジット/デビットカード経費を使用していることを確認してください。',
            taxesJournalEntrySwitchNote: 'QuickBooks Onlineは仕訳帳の税金をサポートしていません。エクスポートオプションを仕入先請求書または小切手に変更してください。',
            exportDescription: 'ExpensifyデータをQuickBooks Onlineにエクスポートする方法を設定します。',
            date: 'エクスポート日付',
            exportInvoices: '請求書をエクスポート',
            exportExpensifyCard: 'Expensifyカードの取引をエクスポートする',
            exportDate: {
                label: 'エクスポート日付',
                description: 'この日付を使用してレポートをQuickBooks Onlineにエクスポートしてください。',
                values: {
                    [CONST.QUICKBOOKS_EXPORT_DATE.LAST_EXPENSE]: {
                        label: '最後の経費の日付',
                        description: 'レポート上の最新経費の日付。',
                    },
                    [CONST.QUICKBOOKS_EXPORT_DATE.REPORT_EXPORTED]: {
                        label: 'エクスポート日付',
                        description: 'レポートがQuickBooks Onlineにエクスポートされた日付。',
                    },
                    [CONST.QUICKBOOKS_EXPORT_DATE.REPORT_SUBMITTED]: {
                        label: '提出日',
                        description: 'レポートが承認のために提出された日付。',
                    },
                },
            },
            receivable: '売掛金', // This is an account name that will come directly from QBO, so I don't know why we need a translation for it. It should take whatever the name of the account is in QBO. Leaving this note for CS.
            archive: '売掛金アーカイブ', // This is an account name that will come directly from QBO, so I don't know why we need a translation for it. It should take whatever the name of the account is in QBO. Leaving this note for CS.
            exportInvoicesDescription: 'このアカウントを使用して、請求書を QuickBooks Online にエクスポートします。',
            exportCompanyCardsDescription: '会社カードの購入をQuickBooks Onlineにエクスポートする方法を設定します。',
            vendor: 'ベンダー',
            defaultVendorDescription: 'エクスポート時にすべてのクレジットカード取引に適用されるデフォルトのベンダーを設定します。',
            exportOutOfPocketExpensesDescription: '実費経費がQuickBooks Onlineにエクスポートされる方法を設定します。',
            exportCheckDescription: '各Expensifyレポートに対して項目別の小切手を作成し、以下の銀行口座から送信します。',
            exportJournalEntryDescription: '各Expensifyレポートに対して項目別の仕訳を作成し、以下のアカウントに投稿します。',
            exportVendorBillDescription:
                '私たちは、各Expensifyレポートのために項目別のベンダー請求書を作成し、以下のアカウントに追加します。この期間が閉じている場合、次の開いている期間の1日に投稿します。',
            account: 'アカウント',
            accountDescription: '仕訳を投稿する場所を選択してください。',
            accountsPayable: '買掛金',
            accountsPayableDescription: '仕入先請求書を作成する場所を選択してください。',
            bankAccount: '銀行口座',
            notConfigured: '未設定',
            bankAccountDescription: '小切手の送付先を選択してください。',
            creditCardAccount: 'クレジットカードアカウント',
            companyCardsLocationEnabledDescription:
                'QuickBooks Onlineは、仕入先請求書のエクスポートでロケーションをサポートしていません。ワークスペースでロケーションが有効になっているため、このエクスポートオプションは利用できません。',
            outOfPocketTaxEnabledDescription:
                'QuickBooks Onlineは仕訳帳エクスポートで税金をサポートしていません。ワークスペースで税金が有効になっているため、このエクスポートオプションは利用できません。',
            outOfPocketTaxEnabledError: '税金が有効になっている場合、仕訳帳は利用できません。別のエクスポートオプションを選択してください。',
            advancedConfig: {
                autoSyncDescription: 'Expensifyは毎日QuickBooks Onlineと自動的に同期します。',
                inviteEmployees: '従業員を招待する',
                inviteEmployeesDescription: 'QuickBooks Onlineの従業員記録をインポートし、従業員をこのワークスペースに招待します。',
                createEntities: 'エンティティを自動作成',
                createEntitiesDescription: 'Expensifyは、QuickBooks Onlineに既に存在しない場合は自動的にベンダーを作成し、請求書をエクスポートする際に顧客を自動作成します。',
                reimbursedReportsDescription: 'レポートがExpensify ACHを使用して支払われるたびに、対応する請求書支払いが以下のQuickBooks Onlineアカウントに作成されます。',
                qboBillPaymentAccount: 'QuickBooks 請求書支払口座',
                qboInvoiceCollectionAccount: 'QuickBooks 請求書回収アカウント',
                accountSelectDescription: '請求書を支払う場所を選択すると、QuickBooks Onlineで支払いを作成します。',
                invoiceAccountSelectorDescription: '請求書の支払いを受け取る場所を選択すると、QuickBooks Onlineで支払いを作成します。',
            },
            accounts: {
                [CONST.QUICKBOOKS_NON_REIMBURSABLE_EXPORT_ACCOUNT_TYPE.DEBIT_CARD]: 'デビットカード',
                [CONST.QUICKBOOKS_NON_REIMBURSABLE_EXPORT_ACCOUNT_TYPE.CREDIT_CARD]: 'クレジットカード',
                [CONST.QUICKBOOKS_REIMBURSABLE_ACCOUNT_TYPE.VENDOR_BILL]: '仕入先請求書',
                [CONST.QUICKBOOKS_REIMBURSABLE_ACCOUNT_TYPE.JOURNAL_ENTRY]: '仕訳帳エントリ',
                [CONST.QUICKBOOKS_REIMBURSABLE_ACCOUNT_TYPE.CHECK]: 'チェック',
                [`${CONST.QUICKBOOKS_NON_REIMBURSABLE_EXPORT_ACCOUNT_TYPE.DEBIT_CARD}Description`]:
                    '私たちは、デビットカード取引の加盟店名をQuickBooksの対応するベンダーに自動的に一致させます。ベンダーが存在しない場合は、関連付けのために「Debit Card Misc.」ベンダーを作成します。',
                [`${CONST.QUICKBOOKS_NON_REIMBURSABLE_EXPORT_ACCOUNT_TYPE.CREDIT_CARD}Description`]:
                    'クレジットカード取引の加盟店名をQuickBooksの対応するベンダーに自動的に一致させます。ベンダーが存在しない場合は、関連付けのために「Credit Card Misc.」ベンダーを作成します。',
                [`${CONST.QUICKBOOKS_REIMBURSABLE_ACCOUNT_TYPE.VENDOR_BILL}Description`]:
                    '私たちは、各Expensifyレポートに対して最後の経費の日付を含む項目別のベンダー請求書を作成し、以下のアカウントに追加します。この期間が閉じている場合、次の開いている期間の1日に投稿します。',
                [`${CONST.QUICKBOOKS_NON_REIMBURSABLE_EXPORT_ACCOUNT_TYPE.DEBIT_CARD}AccountDescription`]: 'デビットカード取引のエクスポート先を選択してください。',
                [`${CONST.QUICKBOOKS_NON_REIMBURSABLE_EXPORT_ACCOUNT_TYPE.CREDIT_CARD}AccountDescription`]: 'クレジットカード取引のエクスポート先を選択してください。',
                [`${CONST.QUICKBOOKS_REIMBURSABLE_ACCOUNT_TYPE.VENDOR_BILL}AccountDescription`]: 'すべてのクレジットカード取引に適用するベンダーを選択してください。',
                [`${CONST.QUICKBOOKS_REIMBURSABLE_ACCOUNT_TYPE.VENDOR_BILL}Error`]:
                    '場所が有効になっている場合、ベンダー請求書は利用できません。別のエクスポートオプションを選択してください。',
                [`${CONST.QUICKBOOKS_REIMBURSABLE_ACCOUNT_TYPE.CHECK}Error`]: '場所が有効になっている場合、小切手は利用できません。別のエクスポートオプションを選択してください。',
                [`${CONST.QUICKBOOKS_REIMBURSABLE_ACCOUNT_TYPE.JOURNAL_ENTRY}Error`]: '税金が有効になっている場合、仕訳帳は利用できません。別のエクスポートオプションを選択してください。',
            },
            exportDestinationAccountsMisconfigurationError: {
                [CONST.QUICKBOOKS_REIMBURSABLE_ACCOUNT_TYPE.VENDOR_BILL]: 'ベンダー請求書のエクスポートに有効なアカウントを選択してください。',
                [CONST.QUICKBOOKS_REIMBURSABLE_ACCOUNT_TYPE.JOURNAL_ENTRY]: '仕訳エクスポートのために有効なアカウントを選択してください',
                [CONST.QUICKBOOKS_REIMBURSABLE_ACCOUNT_TYPE.CHECK]: '小切手のエクスポート用に有効なアカウントを選択してください',
            },
            exportDestinationSetupAccountsInfo: {
                [CONST.QUICKBOOKS_REIMBURSABLE_ACCOUNT_TYPE.VENDOR_BILL]: 'ベンダー請求書エクスポートを使用するには、QuickBooks Onlineで買掛金勘定を設定してください。',
                [CONST.QUICKBOOKS_REIMBURSABLE_ACCOUNT_TYPE.JOURNAL_ENTRY]: '仕訳エクスポートを使用するには、QuickBooks Onlineで仕訳アカウントを設定してください。',
                [CONST.QUICKBOOKS_REIMBURSABLE_ACCOUNT_TYPE.CHECK]: 'チェックエクスポートを使用するには、QuickBooks Onlineで銀行口座を設定してください。',
            },
            noAccountsFound: 'アカウントが見つかりません',
            noAccountsFoundDescription: 'QuickBooks Onlineにアカウントを追加し、接続を再同期してください。',
            accountingMethods: {
                label: 'エクスポートのタイミング',
                description: '経費をエクスポートするタイミングを選択:',
                values: {
                    [COMMON_CONST.INTEGRATIONS.ACCOUNTING_METHOD.ACCRUAL]: '発生主義',
                    [COMMON_CONST.INTEGRATIONS.ACCOUNTING_METHOD.CASH]: '現金',
                },
                alternateText: {
                    [COMMON_CONST.INTEGRATIONS.ACCOUNTING_METHOD.ACCRUAL]: '自己負担の経費は最終承認時にエクスポートされます。',
                    [COMMON_CONST.INTEGRATIONS.ACCOUNTING_METHOD.CASH]: '自己負担の経費は支払われたときにエクスポートされます。',
                },
            },
        },
        workspaceList: {
            joinNow: '今すぐ参加',
            askToJoin: '参加を依頼する',
        },
        xero: {
            organization: 'Xero組織',
            organizationDescription: 'データをインポートしたいXero組織を選択してください。',
            importDescription: 'XeroからExpensifyにインポートするコーディング設定を選択します。',
            accountsDescription: 'あなたのXero勘定科目表は、Expensifyにカテゴリーとしてインポートされます。',
            accountsSwitchTitle: '新しいアカウントを有効または無効なカテゴリとしてインポートすることを選択します。',
            accountsSwitchDescription: '有効になっているカテゴリーは、メンバーが経費を作成する際に選択できるようになります。',
            trackingCategories: 'トラッキングカテゴリ',
            trackingCategoriesDescription: 'ExpensifyでXeroのトラッキングカテゴリをどのように処理するか選択してください。',
            mapTrackingCategoryTo: ({categoryName}: CategoryNameParams) => `Xero ${categoryName} をマッピングする`,
            mapTrackingCategoryToDescription: ({categoryName}: CategoryNameParams) => `Xeroにエクスポートする際に${categoryName}をどこにマッピングするか選択してください。`,
            customers: '顧客への再請求',
            customersDescription: 'Expensifyで顧客に再請求するかどうかを選択します。Xeroの顧客連絡先は経費にタグ付けでき、Xeroに売上請求書としてエクスポートされます。',
            taxesDescription: 'ExpensifyでXeroの税金をどのように処理するか選択してください。',
            notImported: 'インポートされていません',
            notConfigured: '未設定',
            trackingCategoriesOptions: {
                [CONST.XERO_CONFIG.TRACKING_CATEGORY_OPTIONS.DEFAULT]: 'Xero連絡先のデフォルト',
                [CONST.XERO_CONFIG.TRACKING_CATEGORY_OPTIONS.TAG]: 'タグ',
                [CONST.XERO_CONFIG.TRACKING_CATEGORY_OPTIONS.REPORT_FIELD]: 'レポートフィールド',
            },
            exportDescription: 'ExpensifyデータをXeroにエクスポートする方法を設定します。',
            purchaseBill: '購入請求書',
            exportDeepDiveCompanyCard: 'エクスポートされた経費は、以下のXero銀行口座に銀行取引として記録され、取引日付は銀行明細書の日付と一致します。',
            bankTransactions: '銀行取引',
            xeroBankAccount: 'Xero銀行口座',
            xeroBankAccountDescription: '経費を銀行取引として記録する場所を選択してください。',
            exportExpensesDescription: 'レポートは、以下で選択された日付とステータスで購入請求書としてエクスポートされます。',
            purchaseBillDate: '購入請求書の日付',
            exportInvoices: '請求書をエクスポート',
            salesInvoice: '売上請求書',
            exportInvoicesDescription: '売上請求書には、請求書が送信された日付が常に表示されます。',
            advancedConfig: {
                autoSyncDescription: 'Expensifyは毎日自動的にXeroと同期します。',
                purchaseBillStatusTitle: '購入請求書のステータス',
                reimbursedReportsDescription: 'レポートがExpensify ACHを使用して支払われるたびに、対応する請求書の支払いが以下のXeroアカウントに作成されます。',
                xeroBillPaymentAccount: 'Xeroの請求書支払いアカウント',
                xeroInvoiceCollectionAccount: 'Xero請求書回収アカウント',
                xeroBillPaymentAccountDescription: '支払い元を選択すると、Xeroで支払いが作成されます。',
                invoiceAccountSelectorDescription: '請求書の支払いを受け取る場所を選択すると、Xeroで支払いを作成します。',
            },
            exportDate: {
                label: '購入請求書の日付',
                description: 'この日付を使用してレポートをXeroにエクスポートしてください。',
                values: {
                    [CONST.XERO_EXPORT_DATE.LAST_EXPENSE]: {
                        label: '最後の経費の日付',
                        description: 'レポート上の最新経費の日付。',
                    },
                    [CONST.XERO_EXPORT_DATE.REPORT_EXPORTED]: {
                        label: 'エクスポート日付',
                        description: 'レポートがXeroにエクスポートされた日付。',
                    },
                    [CONST.XERO_EXPORT_DATE.REPORT_SUBMITTED]: {
                        label: '提出日',
                        description: 'レポートが承認のために提出された日付。',
                    },
                },
            },
            invoiceStatus: {
                label: '購入請求書のステータス',
                description: 'このステータスを使用して、購入請求書をXeroにエクスポートします。',
                values: {
                    [CONST.XERO_CONFIG.INVOICE_STATUS.DRAFT]: '下書き',
                    [CONST.XERO_CONFIG.INVOICE_STATUS.AWAITING_APPROVAL]: '承認待ち',
                    [CONST.XERO_CONFIG.INVOICE_STATUS.AWAITING_PAYMENT]: '支払い待ち',
                },
            },
            noAccountsFound: 'アカウントが見つかりません',
            noAccountsFoundDescription: 'Xeroにアカウントを追加し、再度接続を同期してください。',
            accountingMethods: {
                label: 'エクスポートのタイミング',
                description: '経費をエクスポートするタイミングを選択:',
                values: {
                    [COMMON_CONST.INTEGRATIONS.ACCOUNTING_METHOD.ACCRUAL]: '発生主義',
                    [COMMON_CONST.INTEGRATIONS.ACCOUNTING_METHOD.CASH]: '現金',
                },
                alternateText: {
                    [COMMON_CONST.INTEGRATIONS.ACCOUNTING_METHOD.ACCRUAL]: '自己負担の経費は最終承認時にエクスポートされます。',
                    [COMMON_CONST.INTEGRATIONS.ACCOUNTING_METHOD.CASH]: '自己負担の経費は支払われたときにエクスポートされます。',
                },
            },
        },
        sageIntacct: {
            preferredExporter: '優先エクスポーター',
            taxSolution: '税務ソリューション',
            notConfigured: '未設定',
            exportDate: {
                label: 'エクスポート日付',
                description: 'この日付を使用してレポートをSage Intacctにエクスポートしてください。',
                values: {
                    [CONST.SAGE_INTACCT_EXPORT_DATE.LAST_EXPENSE]: {
                        label: '最後の経費の日付',
                        description: 'レポート上の最新経費の日付。',
                    },
                    [CONST.SAGE_INTACCT_EXPORT_DATE.EXPORTED]: {
                        label: 'エクスポート日付',
                        description: 'レポートがSage Intacctにエクスポートされた日付。',
                    },
                    [CONST.SAGE_INTACCT_EXPORT_DATE.SUBMITTED]: {
                        label: '提出日',
                        description: 'レポートが承認のために提出された日付。',
                    },
                },
            },
            reimbursableExpenses: {
                description: '実費経費がSage Intacctにエクスポートされる方法を設定します。',
                values: {
                    [CONST.SAGE_INTACCT_REIMBURSABLE_EXPENSE_TYPE.EXPENSE_REPORT]: '経費報告書',
                    [CONST.SAGE_INTACCT_REIMBURSABLE_EXPENSE_TYPE.VENDOR_BILL]: '仕入先請求書',
                },
            },
            nonReimbursableExpenses: {
                description: '会社カードの購入がSage Intacctにエクスポートされる方法を設定します。',
                values: {
                    [CONST.SAGE_INTACCT_NON_REIMBURSABLE_EXPENSE_TYPE.CREDIT_CARD_CHARGE]: 'クレジットカード',
                    [CONST.SAGE_INTACCT_NON_REIMBURSABLE_EXPENSE_TYPE.VENDOR_BILL]: '仕入先請求書',
                },
            },
            creditCardAccount: 'クレジットカードアカウント',
            defaultVendor: 'デフォルトのベンダー',
            defaultVendorDescription: ({isReimbursable}: DefaultVendorDescriptionParams) =>
                `Sage Intacctで一致するベンダーがない${isReimbursable ? '' : 'non-'}の払い戻し可能な経費に適用されるデフォルトのベンダーを設定します。`,
            exportDescription: 'ExpensifyデータをSage Intacctにエクスポートする方法を設定します。',
            exportPreferredExporterNote:
                '優先されるエクスポーターは任意のワークスペース管理者で構いませんが、ドメイン設定で個々の会社カードに異なるエクスポートアカウントを設定する場合は、ドメイン管理者である必要があります。',
            exportPreferredExporterSubNote: '一度設定すると、優先エクスポーターは自分のアカウントでエクスポート用のレポートを確認できます。',
            noAccountsFound: 'アカウントが見つかりません',
            noAccountsFoundDescription: `Sage Intacctにアカウントを追加し、再度接続を同期してください。`,
            autoSync: '自動同期',
            autoSyncDescription: 'Expensifyは毎日自動的にSage Intacctと同期します。',
            inviteEmployees: '従業員を招待する',
            inviteEmployeesDescription:
                'Sage Intacctの従業員記録をインポートし、従業員をこのワークスペースに招待します。承認ワークフローはデフォルトでマネージャー承認となり、メンバーのページでさらに設定できます。',
            syncReimbursedReports: '払い戻されたレポートを同期する',
            syncReimbursedReportsDescription: 'Expensify ACHを使用してレポートが支払われるたびに、対応する請求書の支払いが以下のSage Intacctアカウントに作成されます。',
            paymentAccount: 'Sage Intacct支払いアカウント',
        },
        netsuite: {
            subsidiary: '子会社',
            subsidiarySelectDescription: 'NetSuiteからデータをインポートしたい子会社を選択してください。',
            exportDescription: 'ExpensifyデータをNetSuiteにエクスポートする方法を設定します。',
            exportInvoices: '請求書をエクスポート',
            journalEntriesTaxPostingAccount: '仕訳税計上口座',
            journalEntriesProvTaxPostingAccount: '仕訳の州税計上口座',
            foreignCurrencyAmount: '外国通貨額をエクスポート',
            exportToNextOpenPeriod: '次のオープン期間にエクスポート',
            nonReimbursableJournalPostingAccount: '非払い戻し仕訳記入アカウント',
            reimbursableJournalPostingAccount: '払い戻し可能な仕訳記帳口座',
            journalPostingPreference: {
                label: '仕訳の投稿設定',
                values: {
                    [CONST.NETSUITE_JOURNAL_POSTING_PREFERENCE.JOURNALS_POSTING_INDIVIDUAL_LINE]: '各レポートの単一の項目別エントリ',
                    [CONST.NETSUITE_JOURNAL_POSTING_PREFERENCE.JOURNALS_POSTING_TOTAL_LINE]: '各経費の単一エントリ',
                },
            },
            invoiceItem: {
                label: '請求書項目',
                values: {
                    [CONST.NETSUITE_INVOICE_ITEM_PREFERENCE.CREATE]: {
                        label: '作成してください。',
                        description: 'エクスポート時に（既に存在しない場合は）「Expensify請求書の項目」を作成します。',
                    },
                    [CONST.NETSUITE_INVOICE_ITEM_PREFERENCE.SELECT]: {
                        label: '既存のものを選択',
                        description: 'Expensifyの請求書を以下で選択された項目に結びつけます。',
                    },
                },
            },
            exportDate: {
                label: 'エクスポート日付',
                description: 'この日付を使用してレポートをNetSuiteにエクスポートしてください。',
                values: {
                    [CONST.NETSUITE_EXPORT_DATE.LAST_EXPENSE]: {
                        label: '最後の経費の日付',
                        description: 'レポート上の最新経費の日付。',
                    },
                    [CONST.NETSUITE_EXPORT_DATE.EXPORTED]: {
                        label: 'エクスポート日付',
                        description: 'レポートがNetSuiteにエクスポートされた日付。',
                    },
                    [CONST.NETSUITE_EXPORT_DATE.SUBMITTED]: {
                        label: '提出日',
                        description: 'レポートが承認のために提出された日付。',
                    },
                },
            },
            exportDestination: {
                values: {
                    [CONST.NETSUITE_EXPORT_DESTINATION.EXPENSE_REPORT]: {
                        label: '経費報告書',
                        reimbursableDescription: '実費は、経費報告書としてNetSuiteにエクスポートされます。',
                        nonReimbursableDescription: '会社のカード経費は、経費報告書としてNetSuiteにエクスポートされます。',
                    },
                    [CONST.NETSUITE_EXPORT_DESTINATION.VENDOR_BILL]: {
                        label: '仕入先請求書',
                        reimbursableDescription:
                            'Out-of-pocket expenses will export as bills payable to the NetSuite vendor specified below.\n' +
                            '\n' +
                            'If you’d like to set a specific vendor for each card, go to *Settings > Domains > Company Cards*.',
                        nonReimbursableDescription:
                            'Company card expenses will export as bills payable to the NetSuite vendor specified below.\n' +
                            '\n' +
                            'If you’d like to set a specific vendor for each card, go to *Settings > Domains > Company Cards*.',
                    },
                    [CONST.NETSUITE_EXPORT_DESTINATION.JOURNAL_ENTRY]: {
                        label: '仕訳帳エントリ',
                        reimbursableDescription:
                            'Out-of-pocket expenses will export as journal entries to the NetSuite account specified below.\n' +
                            '\n' +
                            'If you’d like to set a specific vendor for each card, go to *Settings > Domains > Company Cards*.',
                        nonReimbursableDescription:
                            'Company card expenses will export as journal entries to the NetSuite account specified below.\n' +
                            '\n' +
                            'If you’d like to set a specific vendor for each card, go to *Settings > Domains > Company Cards*.',
                    },
                },
            },
            advancedConfig: {
                autoSyncDescription: 'Expensifyは毎日自動的にNetSuiteと同期します。',
                reimbursedReportsDescription: 'レポートがExpensify ACHを使用して支払われるたびに、対応する請求書支払いが以下のNetSuiteアカウントに作成されます。',
                reimbursementsAccount: '払い戻し口座',
                reimbursementsAccountDescription: '払い戻しに使用する銀行口座を選択すると、関連する支払いがNetSuiteで作成されます。',
                collectionsAccount: 'コレクションアカウント',
                collectionsAccountDescription: '請求書がExpensifyで支払済みとしてマークされ、NetSuiteにエクスポートされると、以下のアカウントに表示されます。',
                approvalAccount: 'A/P承認アカウント',
                approvalAccountDescription:
                    'NetSuiteで取引が承認されるアカウントを選択してください。払い戻されたレポートを同期している場合、これは請求書の支払いが作成されるアカウントでもあります。',
                defaultApprovalAccount: 'NetSuite デフォルト',
                inviteEmployees: '従業員を招待して承認を設定する',
                inviteEmployeesDescription:
                    'NetSuiteの従業員記録をインポートし、従業員をこのワークスペースに招待します。承認ワークフローはデフォルトでマネージャー承認になり、*メンバー* ページでさらに設定できます。',
                autoCreateEntities: '従業員/ベンダーを自動作成',
                enableCategories: '新しくインポートされたカテゴリーを有効にする',
                customFormID: 'カスタムフォームID',
                customFormIDDescription:
                    'デフォルトでは、Expensify は NetSuite で設定された優先トランザクションフォームを使用してエントリを作成します。あるいは、特定のトランザクションフォームを指定して使用することもできます。',
                customFormIDReimbursable: '自己負担経費',
                customFormIDNonReimbursable: '会社カード経費',
                exportReportsTo: {
                    label: '経費報告承認レベル',
                    description: 'Expensifyで経費報告書が承認され、NetSuiteにエクスポートされた後、NetSuiteで投稿する前に追加の承認レベルを設定できます。',
                    values: {
                        [CONST.NETSUITE_REPORTS_APPROVAL_LEVEL.REPORTS_APPROVED_NONE]: 'NetSuiteのデフォルト設定',
                        [CONST.NETSUITE_REPORTS_APPROVAL_LEVEL.REPORTS_SUPERVISOR_APPROVED]: 'スーパーバイザー承認のみ',
                        [CONST.NETSUITE_REPORTS_APPROVAL_LEVEL.REPORTS_ACCOUNTING_APPROVED]: '会計のみ承認済み',
                        [CONST.NETSUITE_REPORTS_APPROVAL_LEVEL.REPORTS_APPROVED_BOTH]: '監督者と会計が承認しました',
                    },
                },
                accountingMethods: {
                    label: 'エクスポートのタイミング',
                    description: '経費をエクスポートするタイミングを選択:',
                    values: {
                        [COMMON_CONST.INTEGRATIONS.ACCOUNTING_METHOD.ACCRUAL]: '発生主義',
                        [COMMON_CONST.INTEGRATIONS.ACCOUNTING_METHOD.CASH]: '現金',
                    },
                    alternateText: {
                        [COMMON_CONST.INTEGRATIONS.ACCOUNTING_METHOD.ACCRUAL]: '自己負担の経費は最終承認時にエクスポートされます。',
                        [COMMON_CONST.INTEGRATIONS.ACCOUNTING_METHOD.CASH]: '自己負担の経費は支払われたときにエクスポートされます。',
                    },
                },
                exportVendorBillsTo: {
                    label: 'ベンダー請求書承認レベル',
                    description: 'ベンダーの請求書がExpensifyで承認され、NetSuiteにエクスポートされると、NetSuiteで投稿する前に追加の承認レベルを設定できます。',
                    values: {
                        [CONST.NETSUITE_VENDOR_BILLS_APPROVAL_LEVEL.VENDOR_BILLS_APPROVED_NONE]: 'NetSuiteのデフォルト設定',
                        [CONST.NETSUITE_VENDOR_BILLS_APPROVAL_LEVEL.VENDOR_BILLS_APPROVAL_PENDING]: '承認待ち',
                        [CONST.NETSUITE_VENDOR_BILLS_APPROVAL_LEVEL.VENDOR_BILLS_APPROVED]: '投稿が承認されました',
                    },
                },
                exportJournalsTo: {
                    label: '仕訳承認レベル',
                    description: 'Expensifyで仕訳が承認され、NetSuiteにエクスポートされた後、NetSuiteで仕訳を記帳する前に追加の承認レベルを設定できます。',
                    values: {
                        [CONST.NETSUITE_JOURNALS_APPROVAL_LEVEL.JOURNALS_APPROVED_NONE]: 'NetSuiteのデフォルト設定',
                        [CONST.NETSUITE_JOURNALS_APPROVAL_LEVEL.JOURNALS_APPROVAL_PENDING]: '承認待ち',
                        [CONST.NETSUITE_JOURNALS_APPROVAL_LEVEL.JOURNALS_APPROVED]: '投稿が承認されました',
                    },
                },
                error: {
                    customFormID: '有効な数値のカスタムフォームIDを入力してください',
                },
            },
            noAccountsFound: 'アカウントが見つかりません',
            noAccountsFoundDescription: 'NetSuiteでアカウントを追加し、再度接続を同期してください。',
            noVendorsFound: 'ベンダーが見つかりませんでした',
            noVendorsFoundDescription: 'NetSuiteにベンダーを追加し、再度接続を同期してください。',
            noItemsFound: '請求書の項目が見つかりませんでした',
            noItemsFoundDescription: 'NetSuiteで請求書項目を追加し、再度接続を同期してください。',
            noSubsidiariesFound: '子会社が見つかりませんでした',
            noSubsidiariesFoundDescription: 'NetSuiteに子会社を追加し、再度接続を同期してください。',
            tokenInput: {
                title: 'NetSuiteのセットアップ',
                formSteps: {
                    installBundle: {
                        title: 'Expensifyバンドルをインストールする',
                        description: 'NetSuiteで、*Customization > SuiteBundler > Search & Install Bundles* に移動し、「Expensify」を検索してバンドルをインストールします。',
                    },
                    enableTokenAuthentication: {
                        title: 'トークンベースの認証を有効にする',
                        description: 'NetSuiteで、*Setup > Company > Enable Features > SuiteCloud* に移動し、*token-based authentication* を有効にします。',
                    },
                    enableSoapServices: {
                        title: 'SOAPウェブサービスを有効にする',
                        description: 'NetSuiteで、*Setup > Company > Enable Features > SuiteCloud* に移動し、*SOAP Web Services* を有効にします。',
                    },
                    createAccessToken: {
                        title: 'アクセストークンを作成',
                        description:
                            'NetSuiteで、*Setup > Users/Roles > Access Tokens* に移動し、「Expensify」アプリおよび「Expensify Integration」または「Administrator」ロールのアクセストークンを作成します。\n\n*重要:* このステップで *Token ID* と *Token Secret* を必ず保存してください。次のステップで必要になります。',
                    },
                    enterCredentials: {
                        title: 'NetSuiteの認証情報を入力してください',
                        formInputs: {
                            netSuiteAccountID: 'NetSuite Account ID',
                            netSuiteTokenID: 'トークンID',
                            netSuiteTokenSecret: 'トークンシークレット',
                        },
                        netSuiteAccountIDDescription: 'NetSuiteで、*Setup > Integration > SOAP Web Services Preferences*に移動します。',
                    },
                },
            },
            import: {
                expenseCategories: '経費カテゴリー',
                expenseCategoriesDescription: 'あなたのNetSuite経費カテゴリーは、Expensifyにカテゴリーとしてインポートされます。',
                crossSubsidiaryCustomers: '複数子会社間の顧客/プロジェクト',
                importFields: {
                    departments: {
                        title: '部門',
                        subtitle: 'ExpensifyでNetSuiteの*部門*をどのように処理するか選択してください。',
                    },
                    classes: {
                        title: 'クラス',
                        subtitle: 'Expensifyで*クラス*をどのように処理するか選択してください。',
                    },
                    locations: {
                        title: '場所',
                        subtitle: 'Expensifyで*ロケーション*をどのように処理するか選択してください。',
                    },
                },
                customersOrJobs: {
                    title: '顧客/プロジェクト',
                    subtitle: 'ExpensifyでNetSuiteの「顧客」と「プロジェクト」をどのように処理するか選択してください。',
                    importCustomers: '顧客をインポート',
                    importJobs: 'プロジェクトをインポート',
                    customers: '顧客',
                    jobs: 'プロジェクト',
                    label: ({importFields, importType}: CustomersOrJobsLabelParams) => `${importFields.join('と')}, ${importType}`,
                },
                importTaxDescription: 'NetSuiteから税グループをインポートします。',
                importCustomFields: {
                    chooseOptionBelow: '以下のオプションから選択してください:',
                    label: ({importedTypes}: ImportedTypesParams) => `Imported as ${importedTypes.join('と')}`,
                    requiredFieldError: ({fieldName}: RequiredFieldParams) => `${fieldName}を入力してください`,
                    customSegments: {
                        title: 'カスタムセグメント/レコード',
                        addText: 'カスタムセグメント/レコードを追加',
                        recordTitle: 'カスタムセグメント/レコード',
                        helpLink: CONST.NETSUITE_IMPORT.HELP_LINKS.CUSTOM_SEGMENTS,
                        helpLinkText: '詳細な指示を表示',
                        helpText: 'カスタムセグメント/レコードの設定について。',
                        emptyTitle: 'カスタムセグメントまたはカスタムレコードを追加',
                        fields: {
                            segmentName: '名前',
                            internalID: '内部ID',
                            scriptID: 'スクリプトID',
                            customRecordScriptID: 'トランザクション列ID',
                            mapping: '表示される内容',
                        },
                        removeTitle: 'カスタムセグメント/レコードを削除',
                        removePrompt: 'このカスタムセグメント/レコードを削除してもよろしいですか？',
                        addForm: {
                            customSegmentName: 'カスタムセグメント名',
                            customRecordName: 'カスタムレコード名',
                            segmentTitle: 'カスタムセグメント',
                            customSegmentAddTitle: 'カスタムセグメントを追加',
                            customRecordAddTitle: 'カスタムレコードを追加',
                            recordTitle: 'カスタムレコード',
                            segmentRecordType: 'カスタムセグメントまたはカスタムレコードを追加しますか？',
                            customSegmentNameTitle: 'カスタムセグメント名は何ですか？',
                            customRecordNameTitle: 'カスタムレコード名は何ですか？',
                            customSegmentNameFooter: `NetSuiteの*カスタマイズ > リンク、レコード、フィールド > カスタムセグメント*ページでカスタムセグメント名を見つけることができます。\n\n_詳細な手順については、[ヘルプサイトをご覧ください](${CONST.NETSUITE_IMPORT.HELP_LINKS.CUSTOM_SEGMENTS})。_`,
                            customRecordNameFooter: `NetSuiteでカスタムレコード名を見つけるには、グローバル検索で「Transaction Column Field」を入力します。\n\n_詳細な手順については、[ヘルプサイトをご覧ください](${CONST.NETSUITE_IMPORT.HELP_LINKS.CUSTOM_SEGMENTS})。_`,
                            customSegmentInternalIDTitle: '内部IDは何ですか？',
                            customSegmentInternalIDFooter: `まず、NetSuiteで内部IDを有効にするには、*Home > Set Preferences > Show Internal ID*に移動してください。\n\nNetSuiteでカスタムセグメントの内部IDを見つけるには、以下の手順に従ってください：\n\n1. *Customization > Lists, Records, & Fields > Custom Segments*に移動します。\n2. カスタムセグメントをクリックします。\n3. *Custom Record Type*の隣にあるハイパーリンクをクリックします。\n4. 下部のテーブルで内部IDを見つけます。\n\n_詳細な手順については、[こちらのヘルプサイト](${CONST.NETSUITE_IMPORT.HELP_LINKS.CUSTOM_LISTS})をご覧ください。_`,
                            customRecordInternalIDFooter: `NetSuiteでカスタムレコードの内部IDを見つけるには、次の手順に従います：\n\n1. グローバル検索に「Transaction Line Fields」と入力します。\n2. カスタムレコードをクリックします。\n3. 左側に内部IDを見つけます。\n\n_詳細な手順については、[ヘルプサイト](${CONST.NETSUITE_IMPORT.HELP_LINKS.CUSTOM_SEGMENTS})をご覧ください。_`,
                            customSegmentScriptIDTitle: 'スクリプトIDは何ですか？',
                            customSegmentScriptIDFooter: `NetSuiteでカスタムセグメントスクリプトIDを見つけるには、次の手順に従ってください：\n\n1. *Customization > Lists, Records, & Fields > Custom Segments*を選択します。\n2. カスタムセグメントをクリックします。\n3. 画面下部近くの*Application and Sourcing*タブをクリックし、次のいずれかを選択します：\n    a. カスタムセグメントをExpensifyで*タグ*（ラインアイテムレベル）として表示したい場合は、*Transaction Columns*サブタブをクリックし、*Field ID*を使用します。\n    b. カスタムセグメントをExpensifyで*レポートフィールド*（レポートレベル）として表示したい場合は、*Transactions*サブタブをクリックし、*Field ID*を使用します。\n\n_詳細な手順については、[こちらのヘルプサイト](${CONST.NETSUITE_IMPORT.HELP_LINKS.CUSTOM_LISTS})をご覧ください。_`,
                            customRecordScriptIDTitle: 'トランザクション列IDは何ですか？',
                            customRecordScriptIDFooter: `NetSuiteでカスタムレコードスクリプトIDを見つけるには、次の手順に従ってください：\n\n1. グローバル検索で「Transaction Line Fields」と入力します。\n2. カスタムレコードをクリックします。\n3. 左側にスクリプトIDを見つけます。\n\n_詳細な手順については、[ヘルプサイト](${CONST.NETSUITE_IMPORT.HELP_LINKS.CUSTOM_SEGMENTS})をご覧ください。_`,
                            customSegmentMappingTitle: 'このカスタムセグメントはExpensifyでどのように表示されるべきですか？',
                            customRecordMappingTitle: 'このカスタムレコードはExpensifyでどのように表示されるべきですか？',
                        },
                        errors: {
                            uniqueFieldError: ({fieldName}: RequiredFieldParams) => `この${fieldName?.toLowerCase()}を持つカスタムセグメント/レコードはすでに存在します`,
                        },
                    },
                    customLists: {
                        title: 'カスタムリスト',
                        addText: 'カスタムリストを追加',
                        recordTitle: 'カスタムリスト',
                        helpLink: CONST.NETSUITE_IMPORT.HELP_LINKS.CUSTOM_LISTS,
                        helpLinkText: '詳細な指示を表示',
                        helpText: 'カスタムリストの設定について。',
                        emptyTitle: 'カスタムリストを追加',
                        fields: {
                            listName: '名前',
                            internalID: '内部ID',
                            transactionFieldID: 'トランザクションフィールドID',
                            mapping: '表示される内容',
                        },
                        removeTitle: 'カスタムリストを削除',
                        removePrompt: 'このカスタムリストを削除してもよろしいですか？',
                        addForm: {
                            listNameTitle: 'カスタムリストを選択',
                            transactionFieldIDTitle: '取引フィールドIDは何ですか？',
                            transactionFieldIDFooter: `NetSuiteでトランザクションフィールドIDを見つけるには、次の手順に従ってください：\n\n1. グローバル検索で「Transaction Line Fields」と入力します。\n2. カスタムリストにクリックします。\n3. 左側にトランザクションフィールドIDを見つけます。\n\n_詳細な手順については、[ヘルプサイト](${CONST.NETSUITE_IMPORT.HELP_LINKS.CUSTOM_LISTS})をご覧ください。_`,
                            mappingTitle: 'このカスタムリストはExpensifyでどのように表示されるべきですか？',
                        },
                        errors: {
                            uniqueTransactionFieldIDError: `この取引フィールドIDを持つカスタムリストは既に存在します`,
                        },
                    },
                },
                importTypes: {
                    [CONST.INTEGRATION_ENTITY_MAP_TYPES.NETSUITE_DEFAULT]: {
                        label: 'NetSuiteの従業員デフォルト',
                        description: 'Expensifyにインポートされず、エクスポート時に適用されます。',
                        footerContent: ({importField}: ImportFieldParams) =>
                            `NetSuiteで${importField}を使用する場合、Expense ReportまたはJournal Entryへのエクスポート時に従業員記録に設定されたデフォルトを適用します。`,
                    },
                    [CONST.INTEGRATION_ENTITY_MAP_TYPES.TAG]: {
                        label: 'タグ',
                        description: 'ラインアイテムレベル',
                        footerContent: ({importField}: ImportFieldParams) => `${startCase(importField)} は、従業員のレポートの各経費に対して選択可能になります。`,
                    },
                    [CONST.INTEGRATION_ENTITY_MAP_TYPES.REPORT_FIELD]: {
                        label: 'レポートフィールド',
                        description: 'レポートレベル',
                        footerContent: ({importField}: ImportFieldParams) => `${startCase(importField)} の選択は、従業員のレポート上のすべての経費に適用されます。`,
                    },
                },
            },
        },
        intacct: {
            sageIntacctSetup: 'Sage Intacctのセットアップ',
            prerequisitesTitle: '接続する前に...',
            downloadExpensifyPackage: 'Sage Intacct用のExpensifyパッケージをダウンロード',
            followSteps: 'Sage Intacctへの接続方法については、手順に従ってください。',
            enterCredentials: 'Sage Intacctの資格情報を入力してください',
            entity: 'Entity',
            employeeDefault: 'Sage Intacct 従業員デフォルト',
            employeeDefaultDescription: '従業員のデフォルト部門は、Sage Intacct に存在する場合、その経費に適用されます。',
            displayedAsTagDescription: '部門は、従業員のレポートの各経費ごとに選択可能になります。',
            displayedAsReportFieldDescription: '部門の選択は、従業員のレポート上のすべての経費に適用されます。',
            toggleImportTitleFirstPart: 'Sage Intacctの処理方法を選択',
            toggleImportTitleSecondPart: 'in Expensify.',
            expenseTypes: '経費タイプ',
            expenseTypesDescription: 'あなたのSage Intacctの経費タイプは、Expensifyにカテゴリーとしてインポートされます。',
            accountTypesDescription: 'あなたのSage Intacct勘定科目表は、Expensifyにカテゴリとしてインポートされます。',
            importTaxDescription: 'Sage Intacctから購入税率をインポートします。',
            userDefinedDimensions: 'ユーザー定義のディメンション',
            addUserDefinedDimension: 'ユーザー定義のディメンションを追加',
            integrationName: '統合名',
            dimensionExists: 'この名前のディメンションは既に存在します。',
            removeDimension: 'ユーザー定義のディメンションを削除',
            removeDimensionPrompt: 'このユーザー定義ディメンションを削除してもよろしいですか？',
            userDefinedDimension: 'ユーザー定義ディメンション',
            addAUserDefinedDimension: 'ユーザー定義のディメンションを追加',
            detailedInstructionsLink: '詳細な指示を表示',
            detailedInstructionsRestOfSentence: 'ユーザー定義のディメンションを追加する際に。',
            userDimensionsAdded: () => ({
                one: '1 UDDが追加されました',
                other: (count: number) => `${count} UDDsが追加されました`,
            }),
            mappingTitle: ({mappingName}: IntacctMappingTitleParams) => {
                switch (mappingName) {
                    case CONST.SAGE_INTACCT_CONFIG.MAPPINGS.DEPARTMENTS:
                        return '部門';
                    case CONST.SAGE_INTACCT_CONFIG.MAPPINGS.CLASSES:
                        return 'classes';
                    case CONST.SAGE_INTACCT_CONFIG.MAPPINGS.LOCATIONS:
                        return 'ロケーション';
                    case CONST.SAGE_INTACCT_CONFIG.MAPPINGS.CUSTOMERS:
                        return '顧客';
                    case CONST.SAGE_INTACCT_CONFIG.MAPPINGS.PROJECTS:
                        return 'プロジェクト（仕事）';
                    default:
                        return 'mappings';
                }
            },
        },
        type: {
            free: '無料',
            control: 'コントロール',
            collect: '収集する',
        },
        companyCards: {
            addCards: 'カードを追加',
            selectCards: 'カードを選択',
            addNewCard: {
                other: 'その他',
                cardProviders: {
                    gl1025: 'American Express Corporate Cards',
                    cdf: 'Mastercard Commercial Cards',
                    vcf: 'Visa Commercial Cards',
                    stripe: 'Stripeカード',
                },
                yourCardProvider: `あなたのカードプロバイダーは誰ですか？`,
                whoIsYourBankAccount: 'あなたの銀行はどこですか？',
                whereIsYourBankLocated: 'あなたの銀行はどこにありますか？',
                howDoYouWantToConnect: 'どのように銀行に接続したいですか？',
                learnMoreAboutOptions: {
                    text: 'これらについて詳しく学ぶ',
                    linkText: 'オプション。',
                },
                commercialFeedDetails: '銀行との設定が必要です。これは通常、大企業によって使用され、資格がある場合には最良のオプションであることが多いです。',
                commercialFeedPlaidDetails: `銀行との設定が必要ですが、私たちが案内します。これは通常、大企業に限定されています。`,
                directFeedDetails: '最も簡単な方法です。マスター資格情報を使用してすぐに接続します。この方法が最も一般的です。',
                enableFeed: {
                    title: ({provider}: GoBackMessageParams) => `${provider}フィードを有効にする`,
                    heading: '私たちはあなたのカード発行会社と直接統合しており、取引データをExpensifyに迅速かつ正確にインポートできます。\n\n始めるには、次の手順に従ってください:',
                    visa: '私たちはVisaとグローバルな統合をしていますが、適格性は銀行やカードプログラムによって異なります。\n\n始めるには、次のことを行ってください:',
                    mastercard: '私たちはMastercardとのグローバルな統合を持っていますが、適格性は銀行やカードプログラムによって異なります。\n\n始めるには、次の手順に従ってください。',
                    vcf: `1. Visa Commercial Cardsの設定方法についての詳細な手順は、[こちらのヘルプ記事](${CONST.COMPANY_CARDS_VISA_COMMERCIAL_CARD_HELP})をご覧ください。\n\n2. あなたのプログラムに商業フィードをサポートしているかを確認するために、[銀行に連絡](${CONST.COMPANY_CARDS_VISA_COMMERCIAL_CARD_HELP})し、フィードを有効にするよう依頼してください。\n\n3. *フィードが有効になり、その詳細を取得したら、次の画面に進んでください。*`,
                    gl1025: `1. American Expressがあなたのプログラムに商業フィードを有効にできるかどうかを確認するには、[このヘルプ記事](${CONST.COMPANY_CARDS_AMEX_COMMERCIAL_CARD_HELP})を訪問してください。\n\n2. フィードが有効になると、Amexはあなたにプロダクションレターを送ります。\n\n3. *フィード情報を取得したら、次の画面に進んでください。*`,
                    cdf: `1. Mastercard Commercial Cardsの設定方法についての詳細な手順は、[こちらのヘルプ記事](${CONST.COMPANY_CARDS_MASTERCARD_COMMERCIAL_CARDS})をご覧ください。\n\n2. あなたのプログラムに商業フィードをサポートしているかを確認するために、[銀行に連絡](${CONST.COMPANY_CARDS_MASTERCARD_COMMERCIAL_CARDS})し、フィードを有効にするよう依頼してください。\n\n3. *フィードが有効になり、その詳細を取得したら、次の画面に進んでください。*`,
                    stripe: `1. Stripeのダッシュボードにアクセスし、[設定](${CONST.COMPANY_CARDS_STRIPE_HELP})に移動します。\n\n2. 製品統合の下で、Expensifyの横にある有効化をクリックします。\n\n3. フィードが有効になったら、下の送信をクリックすると、追加作業を開始します。`,
                },
                whatBankIssuesCard: 'これらのカードを発行している銀行はどこですか？',
                enterNameOfBank: '銀行名を入力してください',
                feedDetails: {
                    vcf: {
                        title: 'Visaフィードの詳細は何ですか？',
                        processorLabel: 'プロセッサーID',
                        bankLabel: '金融機関（銀行）ID',
                        companyLabel: '会社ID',
                        helpLabel: 'これらのIDはどこで見つけることができますか？',
                    },
                    gl1025: {
                        title: `Amex配信ファイル名は何ですか？`,
                        fileNameLabel: '配信ファイル名',
                        helpLabel: '配信ファイル名はどこで見つけますか？',
                    },
                    cdf: {
                        title: `Mastercardの配布IDは何ですか？`,
                        distributionLabel: '配信ID',
                        helpLabel: '配布IDはどこで見つけられますか？',
                    },
                },
                amexCorporate: 'カードの表に「Corporate」と書かれている場合はこれを選択してください',
                amexBusiness: 'カードの表面に「Business」と書かれている場合はこれを選択してください。',
                amexPersonal: '個人用のカードの場合はこれを選択してください',
                error: {
                    pleaseSelectProvider: '続行する前にカードプロバイダーを選択してください',
                    pleaseSelectBankAccount: '続行する前に銀行口座を選択してください。',
                    pleaseSelectBank: '続行する前に銀行を選択してください',
                    pleaseSelectCountry: '続行する前に国を選択してください',
                    pleaseSelectFeedType: '続行する前にフィードタイプを選択してください',
                },
            },
            statementCloseDate: {
                [CONST.COMPANY_CARDS.STATEMENT_CLOSE_DATE.LAST_DAY_OF_MONTH]: '月の最終日',
                [CONST.COMPANY_CARDS.STATEMENT_CLOSE_DATE.LAST_BUSINESS_DAY_OF_MONTH]: '月の最終営業日',
                [CONST.COMPANY_CARDS.STATEMENT_CLOSE_DATE.CUSTOM_DAY_OF_MONTH]: 'カスタム月日',
            },
            assignCard: 'カードを割り当てる',
            findCard: 'カードを探す',
            cardNumber: 'カード番号',
            commercialFeed: '商業フィード',
            feedName: ({feedName}: CompanyCardFeedNameParams) => `${feedName}カード`,
            directFeed: 'ダイレクトフィード',
            whoNeedsCardAssigned: '誰にカードを割り当てる必要がありますか？',
            chooseCard: 'カードを選んでください',
            chooseCardFor: ({assignee, feed}: AssignCardParams) => `${feed}カードフィードから${assignee}のためにカードを選択してください。`,
            noActiveCards: 'このフィードにはアクティブなカードがありません',
            somethingMightBeBroken:
                '<muted-text><centered-text>あるいは、何かが壊れているかもしれません。いずれにせよ、ご不明な点があれば、<concierge-link>Concierge までお問い合わせ</concierge-link>ください。</centered-text></muted-text>',
            chooseTransactionStartDate: '取引の開始日を選択してください',
            startDateDescription: 'この日付以降のすべての取引をインポートします。日付が指定されていない場合は、銀行が許可する限り遡ります。',
            fromTheBeginning: '最初から',
            customStartDate: 'カスタム開始日',
            customCloseDate: 'カスタムクローズ日',
            letsDoubleCheck: 'すべてが正しいかどうかをもう一度確認しましょう。',
            confirmationDescription: 'すぐに取引のインポートを開始します。',
            cardholder: 'カードホルダー',
            card: 'カード',
            cardName: 'カード名',
            brokenConnectionErrorFirstPart: `カードフィードの接続が切れています。どうか`,
            brokenConnectionErrorLink: '銀行にログインする',
            brokenConnectionErrorSecondPart: 'それで、再び接続を確立できます。',
            assignedCard: ({assignee, link}: AssignedCardParams) => `${assignee}に${link}を割り当てました！インポートされた取引はこのチャットに表示されます。`,
            companyCard: '会社カード',
            chooseCardFeed: 'カードフィードを選択',
            ukRegulation:
                'Expensify, Inc.は、Plaid Financial Ltd.の代理店であり、支払いサービス規則2017に基づいて金融行動監視機構によって規制されている認可支払い機関です（会社参照番号: 804718）。Plaidは、Expensify Limitedをその代理店として通じて、規制されたアカウント情報サービスを提供します。',
        },
        expensifyCard: {
            issueAndManageCards: 'Expensifyカードを発行および管理する',
            getStartedIssuing: '最初のバーチャルカードまたは物理カードを発行して始めましょう。',
            verificationInProgress: '確認中...',
            verifyingTheDetails: 'いくつかの詳細を確認しています。Expensifyカードの発行準備が整ったら、Conciergeがお知らせします。',
            disclaimer:
                'The Expensify Visa® Commercial Cardは、Visa U.S.A. Inc.からのライセンスに基づき、FDICメンバーであるThe Bancorp Bank, N.A.によって発行されており、Visaカードを受け付けるすべての加盟店で使用できるわけではありません。Apple®およびAppleロゴ®は、米国およびその他の国で登録されたApple Inc.の商標です。App StoreはApple Inc.のサービスマークです。Google PlayおよびGoogle Playロゴは、Google LLCの商標です。',
            issueCard: 'カードを発行',
            findCard: 'カードを探す',
            newCard: '新しいカード',
            name: '名前',
            lastFour: '最後の4つ',
            limit: '制限',
            currentBalance: '現在の残高',
            currentBalanceDescription: '現在の残高は、前回の決済日以降に発生したすべてのExpensifyカード取引の合計です。',
            balanceWillBeSettledOn: ({settlementDate}: SettlementDateParams) => `残高は${settlementDate}に決済されます。`,
            settleBalance: '残高を清算する',
            cardLimit: 'カード限度額',
            remainingLimit: '残りの制限',
            requestLimitIncrease: 'リクエスト制限の増加を要求する',
            remainingLimitDescription:
                '残りの限度額を計算する際には、いくつかの要因を考慮します。お客様としてのご利用期間、サインアップ時に提供されたビジネス関連情報、そしてビジネス銀行口座の利用可能な現金です。残りの限度額は日々変動する可能性があります。',
            earnedCashback: 'キャッシュバック',
            earnedCashbackDescription: 'キャッシュバック残高は、ワークスペース全体での毎月のExpensifyカード利用額に基づいています。',
            issueNewCard: '新しいカードを発行する',
            finishSetup: 'セットアップを完了する',
            chooseBankAccount: '銀行口座を選択',
            chooseExistingBank: 'Expensifyカードの残高を支払うために既存のビジネス銀行口座を選択するか、新しい銀行口座を追加してください。',
            accountEndingIn: '末尾が',
            addNewBankAccount: '新しい銀行口座を追加',
            settlementAccount: '決済口座',
            settlementAccountDescription: 'Expensifyカードの残高を支払うアカウントを選択してください。',
            settlementAccountInfo: ({reconciliationAccountSettingsLink, accountNumber}: SettlementAccountInfoParams) =>
                `継続的な照合が正しく機能するように、この口座が<a href="${reconciliationAccountSettingsLink}">照合口座</a>（${accountNumber}）と一致していることを確認してください。`,
            settlementFrequency: '決済頻度',
            settlementFrequencyDescription: 'Expensifyカードの残高をどのくらいの頻度で支払うか選択してください。',
            settlementFrequencyInfo: '月次決済に切り替えたい場合は、Plaidを通じて銀行口座を接続し、90日間のプラス残高履歴が必要です。',
            frequency: {
                daily: '毎日',
                monthly: '毎月',
            },
            cardDetails: 'カードの詳細',
            virtual: 'バーチャル',
            physical: '物理的',
            deactivate: 'カードを無効化する',
            changeCardLimit: 'カード限度額を変更',
            changeLimit: '制限を変更',
            smartLimitWarning: ({limit}: CharacterLimitParams) => `このカードの限度額を${limit}に変更すると、新しい取引はカード上でさらに経費を承認するまで拒否されます。`,
            monthlyLimitWarning: ({limit}: CharacterLimitParams) => `このカードの限度額を${limit}に変更すると、新しい取引は来月まで拒否されます。`,
            fixedLimitWarning: ({limit}: CharacterLimitParams) => `このカードの限度額を${limit}に変更すると、新しい取引は拒否されます。`,
            changeCardLimitType: 'カード制限タイプを変更する',
            changeLimitType: '制限タイプを変更',
            changeCardSmartLimitTypeWarning: ({limit}: CharacterLimitParams) =>
                `このカードの限度額タイプをスマートリミットに変更すると、${limit} の未承認限度額に既に達しているため、新しい取引は拒否されます。`,
            changeCardMonthlyLimitTypeWarning: ({limit}: CharacterLimitParams) =>
                `このカードの限度額タイプを月次に変更すると、${limit} の月次限度額にすでに達しているため、新しい取引は拒否されます。`,
            addShippingDetails: '配送詳細を追加',
            issuedCard: ({assignee}: AssigneeParams) => `${assignee}にExpensifyカードを発行しました！カードは2～3営業日で到着します。`,
            issuedCardNoShippingDetails: ({assignee}: AssigneeParams) => `${assignee}にExpensifyカードを発行しました！カードは発送情報が追加され次第、発送されます。`,
            issuedCardVirtual: ({assignee, link}: IssueVirtualCardParams) => `${assignee}にバーチャル${link}を発行しました！カードはすぐに使用できます。`,
            addedShippingDetails: ({assignee}: AssigneeParams) => `${assignee}が配送情報を追加しました。Expensify Cardは2～3営業日で到着します。`,
            verifyingHeader: '確認中',
            bankAccountVerifiedHeader: '銀行口座が確認されました',
            verifyingBankAccount: '銀行口座を確認しています...',
            verifyingBankAccountDescription: 'このアカウントがExpensifyカードを発行できることを確認するまでお待ちください。',
            bankAccountVerified: '銀行口座が確認されました！',
            bankAccountVerifiedDescription: 'ワークスペースメンバーにExpensifyカードを発行できるようになりました。',
            oneMoreStep: 'あと一歩...',
            oneMoreStepDescription: 'お客様の銀行口座を手動で確認する必要があるようです。指示が用意されているConciergeにアクセスしてください。',
            gotIt: '了解しました。',
            goToConcierge: 'Conciergeに行く',
        },
        categories: {
            deleteCategories: 'カテゴリを削除',
            deleteCategoriesPrompt: 'これらのカテゴリを削除してもよろしいですか？',
            deleteCategory: 'カテゴリを削除',
            deleteCategoryPrompt: 'このカテゴリを削除してもよろしいですか？',
            disableCategories: 'カテゴリを無効にする',
            disableCategory: 'カテゴリを無効にする',
            enableCategories: 'カテゴリを有効にする',
            enableCategory: 'カテゴリを有効にする',
            defaultSpendCategories: 'デフォルト支出カテゴリ',
            spendCategoriesDescription: 'クレジットカード取引やスキャンされた領収書のために、商人の支出がどのように分類されるかをカスタマイズします。',
            deleteFailureMessage: 'カテゴリの削除中にエラーが発生しました。もう一度お試しください。',
            categoryName: 'カテゴリ名',
            requiresCategory: 'メンバーはすべての経費を分類しなければなりません。',
            needCategoryForExportToIntegration: ({connectionName}: NeedCategoryForExportToIntegrationParams) =>
                `すべての経費は、${connectionName}にエクスポートするためにカテゴリ分けされなければなりません。`,
            subtitle: 'お金がどこで使われているかをより良く把握しましょう。デフォルトのカテゴリーを使用するか、自分で追加してください。',
            emptyCategories: {
                title: 'カテゴリが作成されていません',
                subtitle: '支出を整理するためにカテゴリーを追加してください。',
                subtitleWithAccounting: ({accountingPageURL}: EmptyCategoriesSubtitleWithAccountingParams) =>
                    `<muted-text><centered-text>あなたのカテゴリーは現在、会計接続からインポートされています。<a href="${accountingPageURL}">会計</a>に移動して変更してください。</centered-text></muted-text>`,
            },
            updateFailureMessage: 'カテゴリの更新中にエラーが発生しました。もう一度お試しください。',
            createFailureMessage: 'カテゴリの作成中にエラーが発生しました。もう一度お試しください。',
            addCategory: 'カテゴリを追加',
            editCategory: 'カテゴリを編集',
            editCategories: 'カテゴリを編集',
            findCategory: 'カテゴリを見つける',
            categoryRequiredError: 'カテゴリ名が必要です',
            existingCategoryError: 'この名前のカテゴリーはすでに存在します',
            invalidCategoryName: '無効なカテゴリ名',
            importedFromAccountingSoftware: '以下のカテゴリはあなたのからインポートされています',
            payrollCode: '給与コード',
            updatePayrollCodeFailureMessage: '給与コードの更新中にエラーが発生しました。もう一度お試しください。',
            glCode: 'GLコード',
            updateGLCodeFailureMessage: 'GLコードの更新中にエラーが発生しました。もう一度お試しください。',
            importCategories: 'カテゴリをインポート',
            cannotDeleteOrDisableAllCategories: {
                title: 'すべてのカテゴリーを削除または無効にすることはできません。',
                description: `ワークスペースでカテゴリーが必要なため、少なくとも1つのカテゴリーを有効にしておく必要があります。`,
            },
        },
        moreFeatures: {
            subtitle: '以下のトグルを使用して、成長に応じて機能を有効にしてください。各機能は、さらなるカスタマイズのためにナビゲーションメニューに表示されます。',
            spendSection: {
                title: '支出',
                subtitle: 'チームを拡大するのに役立つ機能を有効にする。',
            },
            manageSection: {
                title: '管理する',
                subtitle: '支出を予算内に抑えるための管理機能を追加します。',
            },
            earnSection: {
                title: '稼ぐ',
                subtitle: '収益を効率化し、より早く支払いを受け取りましょう。',
            },
            organizeSection: {
                title: '整理する',
                subtitle: '支出をグループ化して分析し、支払ったすべての税金を記録します。',
            },
            integrateSection: {
                title: '統合する',
                subtitle: 'Expensifyを人気のある金融製品に接続する。',
            },
            distanceRates: {
                title: '距離料金',
                subtitle: '料金を追加、更新、適用します。',
            },
            perDiem: {
                title: '日当',
                subtitle: '日当料金を設定して、従業員の日々の支出を管理します。',
            },
            expensifyCard: {
                title: 'Expensify Card',
                subtitle: '支出に関する洞察と管理を得る。',
                disableCardTitle: 'Expensifyカードを無効にする',
                disableCardPrompt: 'Expensifyカードはすでに使用中のため、無効にすることはできません。次のステップについてはConciergeにお問い合わせください。',
                disableCardButton: 'Conciergeとチャットする',
                feed: {
                    title: 'Expensifyカードを取得する',
                    subTitle: 'ビジネス経費を効率化し、Expensifyの請求書を最大50％節約、さらに：',
                    features: {
                        cashBack: 'アメリカでの購入ごとにキャッシュバック',
                        unlimited: '無制限のバーチャルカード',
                        spend: '支出管理とカスタム制限',
                    },
                    ctaTitle: '新しいカードを発行する',
                },
            },
            companyCards: {
                title: '会社カード',
                subtitle: '既存の会社カードから支出をインポートします。',
                feed: {
                    title: '会社カードをインポート',
                    features: {
                        support: 'すべての主要カードプロバイダーに対応',
                        assignCards: 'チーム全体にカードを割り当てる',
                        automaticImport: '自動取引インポート',
                    },
                },
                disableCardTitle: '会社カードを無効にする',
                disableCardPrompt: 'この機能が使用中のため、会社カードを無効にすることはできません。次のステップについてはConciergeにお問い合わせください。',
                disableCardButton: 'Conciergeとチャットする',
                cardDetails: 'カードの詳細',
                cardNumber: 'カード番号',
                cardholder: 'カードホルダー',
                cardName: 'カード名',
                integrationExport: ({integration, type}: IntegrationExportParams) =>
                    integration && type ? `${integration} ${type.toLowerCase()} エクスポート` : `${integration} エクスポート`,
                integrationExportTitleFirstPart: ({integration}: IntegrationExportParams) => `取引をエクスポートする${integration}アカウントを選択してください。`,
                integrationExportTitlePart: '別のものを選択',
                integrationExportTitleLinkPart: 'エクスポートオプション',
                integrationExportTitleSecondPart: '利用可能なアカウントを変更するには。',
                lastUpdated: '最終更新日',
                transactionStartDate: '取引開始日',
                updateCard: 'カードを更新する',
                unassignCard: 'カードの割り当てを解除',
                unassign: '割り当て解除',
                unassignCardDescription: 'このカードの割り当てを解除すると、ドラフトレポート上のすべての取引がカード所有者のアカウントから削除されます。',
                assignCard: 'カードを割り当てる',
                cardFeedName: 'カードフィード名',
                cardFeedNameDescription: 'カードフィードを他と区別できるようにユニークな名前を付けてください。',
                cardFeedTransaction: '取引を削除',
                cardFeedTransactionDescription: 'カード保有者がカード取引を削除できるかどうかを選択します。新しい取引はこれらのルールに従います。',
                cardFeedRestrictDeletingTransaction: '取引の削除を制限する',
                cardFeedAllowDeletingTransaction: '取引の削除を許可',
                removeCardFeed: 'カードフィードを削除',
                removeCardFeedTitle: ({feedName}: CompanyCardFeedNameParams) => `${feedName} フィードを削除`,
                removeCardFeedDescription: 'このカードフィードを削除してもよろしいですか？これにより、すべてのカードの割り当てが解除されます。',
                error: {
                    feedNameRequired: 'カードフィード名は必須です',
                    statementCloseDateRequired: '明細書の締め日を選択してください。',
                },
                corporate: '取引の削除を制限する',
                personal: '取引の削除を許可',
                setFeedNameDescription: '他のフィードと区別できるように、カードフィードにユニークな名前を付けてください。',
                setTransactionLiabilityDescription: '有効にすると、カード保有者はカード取引を削除できます。新しい取引はこのルールに従います。',
                emptyAddedFeedTitle: '会社カードを割り当てる',
                emptyAddedFeedDescription: '最初のカードをメンバーに割り当てて始めましょう。',
                pendingFeedTitle: `リクエストを確認しています...`,
                pendingFeedDescription: `現在、フィードの詳細を確認しています。それが完了次第、経由でご連絡いたします。`,
                pendingBankTitle: 'ブラウザウィンドウを確認してください。',
                pendingBankDescription: ({bankName}: CompanyCardBankName) => `${bankName}に接続するには、開いたブラウザウィンドウを使用してください。ウィンドウが開かない場合は、`,
                pendingBankLink: 'こちらをクリックしてください',
                giveItNameInstruction: 'カードに他と区別できる名前を付けてください。',
                updating: '更新中...',
                noAccountsFound: 'アカウントが見つかりません',
                defaultCard: 'デフォルトカード',
                downgradeTitle: `ワークスペースをダウングレードできません`,
                downgradeSubTitleFirstPart: `このワークスペースは、複数のカードフィードが接続されているため（Expensifyカードを除く）、ダウングレードできません。どうぞ`,
                downgradeSubTitleMiddlePart: `カードフィードを1つだけ保持`,
                downgradeSubTitleLastPart: '続行する。',
                noAccountsFoundDescription: ({connection}: ConnectionParams) => `${connection}にアカウントを追加し、再度接続を同期してください。`,
                expensifyCardBannerTitle: 'Expensifyカードを取得する',
                expensifyCardBannerSubtitle: 'すべての米国での購入でキャッシュバックを楽しみ、Expensifyの請求書が最大50%オフ、無制限のバーチャルカードなど、さらに多くの特典があります。',
                expensifyCardBannerLearnMoreButton: '詳細を確認',
                statementCloseDateTitle: '利用明細書の締め日',
                statementCloseDateDescription: 'カード利用明細書の締め日をお知らせいただければ、Expensifyで一致する明細書を作成します。',
            },
            workflows: {
                title: 'ワークフロー',
                subtitle: '支出の承認と支払い方法を設定します。',
                disableApprovalPrompt:
                    'このワークスペースのExpensifyカードは現在、承認に依存してスマートリミットを定義しています。承認を無効にする前に、スマートリミットを持つExpensifyカードの制限タイプを修正してください。',
            },
            invoices: {
                title: '請求書',
                subtitle: '請求書の送受信。',
            },
            categories: {
                title: 'カテゴリ',
                subtitle: '支出を追跡して整理する。',
            },
            tags: {
                title: 'タグ',
                subtitle: 'コストを分類し、請求可能な経費を追跡します。',
            },
            taxes: {
                title: '税金',
                subtitle: '適格な税金を記録し、取り戻します。',
            },
            reportFields: {
                title: 'レポートフィールド',
                subtitle: '支出のカスタムフィールドを設定する。',
            },
            connections: {
                title: '会計',
                subtitle: '勘定科目表などを同期します。',
            },
            receiptPartners: {
                title: 'レシートパートナー',
                subtitle: 'レシートを自動的にインポート',
            },
            connectionsWarningModal: {
                featureEnabledTitle: 'ちょっと待ってください…',
                featureEnabledText: 'この機能を有効または無効にするには、会計インポート設定を変更する必要があります。',
                disconnectText: '会計を無効にするには、ワークスペースから会計接続を切断する必要があります。',
                manageSettings: '設定を管理',
            },
            receiptPartnersWarningModal: {
                featureEnabledTitle: 'Uberを切断',
                disconnectText: 'この機能を無効にするには、まずUber for Business統合を切断してください。',
                confirmText: '了解',
            },
            workflowWarningModal: {
                featureEnabledTitle: 'ちょっと待ってください…',
                featureEnabledText:
                    'このワークスペースのExpensifyカードは、承認ワークフローに依存してスマートリミットを定義しています。\n\nワークフローを無効にする前に、スマートリミットが設定されているカードのリミットタイプを変更してください。',
                confirmText: 'Expensifyカードに移動',
            },
            rules: {
                title: 'ルール',
                subtitle: '領収書の要求、高額支出のフラグ付け、その他。',
            },
        },
        reports: {
            reportsCustomTitleExamples: '例:',
            customReportNamesSubtitle: `<muted-text>当社の<a href="${CONST.CUSTOM_REPORT_NAME_HELP_URL}">豊富な数式</a>を使用して、レポートのタイトルをカスタマイズできます。</muted-text>`,
            customNameTitle: 'デフォルトのレポートタイトル',
            customNameDescription: `当社の<a href="${CONST.CUSTOM_REPORT_NAME_HELP_URL}">豊富な数式</a>を使用して、経費報告書のカスタム名を選択してください。`,
            customNameInputLabel: '名前',
            customNameEmailPhoneExample: 'メンバーのメールまたは電話番号: {report:submit:from}',
            customNameStartDateExample: 'レポート開始日: {report:startdate}',
            customNameWorkspaceNameExample: 'ワークスペース名: {report:workspacename}',
            customNameReportIDExample: 'Report ID: {report:id}',
            customNameTotalExample: '合計: {report:total}.',
            preventMembersFromChangingCustomNamesTitle: 'メンバーがカスタムレポート名を変更するのを防ぐ',
        },
        reportFields: {
            addField: 'フィールドを追加',
            delete: 'フィールドを削除',
            deleteFields: 'フィールドを削除',
            findReportField: 'レポートフィールドを見つける',
            deleteConfirmation: 'このレポートフィールドを削除してもよろしいですか？',
            deleteFieldsConfirmation: 'これらのレポートフィールドを削除してもよろしいですか？',
            emptyReportFields: {
                title: 'レポートフィールドが作成されていません',
                subtitle: 'レポートに表示されるカスタムフィールド（テキスト、日付、またはドロップダウン）を追加します。',
            },
            subtitle: 'レポートフィールドはすべての支出に適用され、追加情報を求めたいときに役立ちます。',
            disableReportFields: 'レポートフィールドを無効にする',
            disableReportFieldsConfirmation: 'よろしいですか？テキストおよび日付フィールドが削除され、リストが無効になります。',
            importedFromAccountingSoftware: '以下のレポートフィールドはあなたのからインポートされています',
            textType: 'テキスト',
            dateType: '日付',
            dropdownType: 'リスト',
            textAlternateText: '自由入力フィールドを追加してください。',
            dateAlternateText: '日付選択用のカレンダーを追加します。',
            dropdownAlternateText: '選択肢のリストを追加してください。',
            nameInputSubtitle: 'レポートフィールドの名前を選択してください。',
            typeInputSubtitle: '使用するレポートフィールドのタイプを選択してください。',
            initialValueInputSubtitle: 'レポートフィールドに表示する開始値を入力してください。',
            listValuesInputSubtitle: 'これらの値は、レポートフィールドのドロップダウンに表示されます。有効な値はメンバーによって選択できます。',
            listInputSubtitle: 'これらの値は、レポートフィールドリストに表示されます。有効な値はメンバーが選択できます。',
            deleteValue: '値を削除',
            deleteValues: '値を削除',
            disableValue: '値を無効にする',
            disableValues: '値を無効にする',
            enableValue: '値を有効にする',
            enableValues: '値を有効にする',
            emptyReportFieldsValues: {
                title: 'リスト値が作成されていません',
                subtitle: 'レポートに表示されるカスタム値を追加します。',
            },
            deleteValuePrompt: 'このリストの値を削除してもよろしいですか？',
            deleteValuesPrompt: 'これらのリスト値を削除してもよろしいですか？',
            listValueRequiredError: 'リスト値の名前を入力してください',
            existingListValueError: 'この名前のリスト値はすでに存在します',
            editValue: '値を編集',
            listValues: '値を一覧表示',
            addValue: '価値を追加',
            existingReportFieldNameError: 'この名前のレポートフィールドは既に存在します',
            reportFieldNameRequiredError: 'レポートフィールド名を入力してください',
            reportFieldTypeRequiredError: 'レポートフィールドのタイプを選択してください',
            reportFieldInitialValueRequiredError: 'レポートフィールドの初期値を選択してください',
            genericFailureMessage: 'レポートフィールドの更新中にエラーが発生しました。もう一度お試しください。',
        },
        tags: {
            tagName: 'タグ名',
            requiresTag: 'メンバーはすべての経費にタグを付けなければなりません。',
            trackBillable: '請求可能な経費を追跡する',
            customTagName: 'カスタムタグ名',
            enableTag: 'タグを有効にする',
            enableTags: 'タグを有効にする',
            requireTag: 'タグが必要',
            requireTags: 'タグを必須にする',
            notRequireTags: '必要としない',
            disableTag: 'タグを無効にする',
            disableTags: 'タグを無効にする',
            addTag: 'タグを追加',
            editTag: 'タグを編集',
            editTags: 'タグを編集',
            findTag: 'タグを見つける',
            subtitle: 'タグは、コストをより詳細に分類する方法を追加します。',
            dependentMultiLevelTagsSubtitle: {
                phrase1: '使用中です',
                phrase2: '依存タグ',
                phrase3: '. You can',
                phrase4: 'スプレッドシートを再インポートする',
                phrase5: 'タグを更新するために。',
            },
            emptyTags: {
                title: 'タグが作成されていません',
                //  We need to remove the subtitle and use the below one when we remove the canUseMultiLevelTags beta
                subtitle: 'プロジェクト、場所、部門などを追跡するためのタグを追加します。',
                subtitleHTML: `<muted-text><centered-text>スプレッドシートをインポートして、プロジェクト、場所、部署などを追跡するためのタグを追加できます。タグファイルのフォーマットについては<a href="${CONST.IMPORT_TAGS_EXPENSIFY_URL}">こちらをご覧</a>ください。</centered-text></muted-text>`,
                subtitleWithAccounting: ({accountingPageURL}: EmptyTagsSubtitleWithAccountingParams) =>
                    `<muted-text><centered-text>タグは現在、会計接続からインポートされています。<a href="${accountingPageURL}">アカウンティング</a>に移動して変更してください。</centered-text></muted-text>`,
            },
            deleteTag: 'タグを削除',
            deleteTags: 'タグを削除',
            deleteTagConfirmation: 'このタグを削除してもよろしいですか？',
            deleteTagsConfirmation: 'これらのタグを削除してもよろしいですか？',
            deleteFailureMessage: 'タグの削除中にエラーが発生しました。もう一度お試しください。',
            tagRequiredError: 'タグ名が必要です',
            existingTagError: 'この名前のタグはすでに存在します',
            invalidTagNameError: 'タグ名は0にできません。別の値を選んでください。',
            genericFailureMessage: 'タグの更新中にエラーが発生しました。もう一度お試しください。',
            importedFromAccountingSoftware: '以下のタグはあなたのからインポートされます',
            glCode: 'GLコード',
            updateGLCodeFailureMessage: 'GLコードの更新中にエラーが発生しました。もう一度お試しください。',
            tagRules: 'Tag rules',
            approverDescription: '承認者',
            importTags: 'タグをインポート',
            importTagsSupportingText: '経費を1種類のタグまたは複数のタグでコード化します。',
            configureMultiLevelTags: 'マルチレベルタグ付けのためのタグリストを設定します。',
            importMultiLevelTagsSupportingText: `こちらがタグのプレビューです。すべて問題なければ、下のボタンをクリックしてインポートしてください。`,
            importMultiLevelTags: {
                firstRowTitle: '最初の行は各タグリストのタイトルです',
                independentTags: 'これらは独立したタグです',
                glAdjacentColumn: '隣の列にGLコードがあります。',
            },
            tagLevel: {
                singleLevel: '単一レベルのタグ',
                multiLevel: 'マルチレベルタグ',
            },
            switchSingleToMultiLevelTagWarning: {
                title: 'タグレベルを切り替える',
                prompt1: 'タグレベルを切り替えると、現在のすべてのタグが消去されます。',
                prompt2: '最初にお勧めします',
                prompt3: 'バックアップをダウンロード',
                prompt4: 'タグをエクスポートすることによって。',
                prompt5: '詳細を確認',
                prompt6: 'タグレベルについて。',
            },
            importedTagsMessage: ({columnCounts}: ImportedTagsMessageParams) =>
                `スプレッドシートで*${columnCounts}列*が見つかりました。タグ名を含む列の横に*名前*を選択してください。また、タグのステータスを設定する列の横に*有効*を選択することもできます。`,
            cannotDeleteOrDisableAllTags: {
                title: 'すべてのタグを削除または無効にすることはできません',
                description: `ワークスペースでタグが必要なため、少なくとも1つのタグを有効にしておく必要があります。`,
            },
            cannotMakeAllTagsOptional: {
                title: 'すべてのタグをオプションにすることはできません',
                description: `ワークスペースの設定でタグが必要なため、少なくとも1つのタグを必須にする必要があります。`,
            },
            tagCount: () => ({
                one: '1日',
                other: (count: number) => `${count} タグ`,
            }),
        },
        taxes: {
            subtitle: '税名、税率を追加し、デフォルトを設定します。',
            addRate: 'レートを追加',
            workspaceDefault: 'ワークスペースの通貨デフォルト',
            foreignDefault: '外貨のデフォルト',
            customTaxName: 'カスタム税名',
            value: '値段',
            taxReclaimableOn: '税金の還付可能',
            taxRate: '税率',
            findTaxRate: '税率を見つける',
            error: {
                taxRateAlreadyExists: 'この税名は既に使用されています',
                taxCodeAlreadyExists: 'この税コードはすでに使用されています',
                valuePercentageRange: '0から100の間の有効なパーセンテージを入力してください',
                customNameRequired: 'カスタム税名が必要です',
                deleteFailureMessage: '税率の削除中にエラーが発生しました。もう一度お試しいただくか、Conciergeにヘルプを依頼してください。',
                updateFailureMessage: '税率の更新中にエラーが発生しました。もう一度お試しいただくか、Conciergeにヘルプを依頼してください。',
                createFailureMessage: '税率の作成中にエラーが発生しました。もう一度お試しいただくか、Conciergeに助けを求めてください。',
                updateTaxClaimableFailureMessage: '返金可能な部分は、距離料金額より少なくなければなりません。',
            },
            deleteTaxConfirmation: 'この税金を削除してもよろしいですか？',
            deleteMultipleTaxConfirmation: ({taxAmount}: TaxAmountParams) => `${taxAmount}の税金を削除してもよろしいですか？`,
            actions: {
                delete: 'レートを削除',
                deleteMultiple: 'レートを削除',
                enable: 'レートを有効にする',
                disable: 'レートを無効にする',
                enableTaxRates: () => ({
                    one: 'レートを有効にする',
                    other: 'レートを有効にする',
                }),
                disableTaxRates: () => ({
                    one: 'レートを無効にする',
                    other: 'レートを無効にする',
                }),
            },
            importedFromAccountingSoftware: '以下の税金はあなたのからインポートされています',
            taxCode: '税コード',
            updateTaxCodeFailureMessage: '税コードの更新中にエラーが発生しました。もう一度お試しください。',
        },
        emptyWorkspace: {
            title: 'ワークスペースを作成',
            subtitle: '領収書を追跡し、経費を払い戻し、旅行を管理し、請求書を送信するためのワークスペースを作成し、チャットの速度でこれらすべてを行いましょう。',
            createAWorkspaceCTA: '開始する',
            features: {
                trackAndCollect: '領収書を追跡して収集する',
                reimbursements: '従業員に払い戻す',
                companyCards: '会社カードを管理する',
            },
            notFound: 'ワークスペースが見つかりません',
            description: 'ルームは、複数の人と話し合い、作業するのに最適な場所です。コラボレーションを始めるには、ワークスペースを作成するか参加してください。',
        },
        new: {
            newWorkspace: '新しいワークスペース',
            getTheExpensifyCardAndMore: 'Expensifyカードを取得して、さらに多くの特典を享受しましょう。',
            confirmWorkspace: 'ワークスペースを確認',
            myGroupWorkspace: ({workspaceNumber}: {workspaceNumber?: number}) => `マイグループワークスペース${workspaceNumber ? ` ${workspaceNumber}` : ''}`,
            workspaceName: ({userName, workspaceNumber}: NewWorkspaceNameParams) => `${userName}のワークスペース${workspaceNumber ? ` ${workspaceNumber}` : ''}`,
        },
        people: {
            genericFailureMessage: 'ワークスペースからメンバーを削除する際にエラーが発生しました。もう一度お試しください。',
            removeMembersPrompt: ({memberName}: {memberName: string}) => ({
                one: `${memberName}を削除してもよろしいですか？`,
                other: 'これらのメンバーを削除してもよろしいですか？',
            }),
            removeMembersWarningPrompt: ({memberName, ownerName}: RemoveMembersWarningPrompt) =>
                `${memberName} はこのワークスペースの承認者です。このワークスペースの共有を解除すると、承認ワークフローで ${ownerName} というワークスペースの所有者に置き換えられます。`,
            removeMembersTitle: () => ({
                one: 'メンバーを削除',
                other: 'メンバーを削除',
            }),
            findMember: 'メンバーを探す',
            removeWorkspaceMemberButtonTitle: 'ワークスペースから削除',
            removeGroupMemberButtonTitle: 'グループから削除',
            removeRoomMemberButtonTitle: 'チャットから削除',
            removeMemberPrompt: ({memberName}: RemoveMemberPromptParams) => `${memberName}を削除してもよろしいですか？`,
            removeMemberTitle: 'メンバーを削除',
            transferOwner: 'オーナーを移行',
            makeMember: 'メンバーにする',
            makeAdmin: '管理者にする',
            makeAuditor: '監査人を作成',
            selectAll: 'すべて選択',
            error: {
                genericAdd: 'このワークスペースメンバーを追加する際に問題が発生しました',
                cannotRemove: '自分自身やワークスペースの所有者を削除することはできません。',
                genericRemove: 'そのワークスペースメンバーの削除に問題が発生しました。',
            },
            addedWithPrimary: '一部のメンバーがプライマリーログインで追加されました。',
            invitedBySecondaryLogin: ({secondaryLogin}: SecondaryLoginParams) => `セカンダリーログイン ${secondaryLogin} によって追加されました。`,
            workspaceMembersCount: ({count}: WorkspaceMembersCountParams) => `ワークスペースのメンバー総数: ${count}`,
            importMembers: 'メンバーをインポート',
        },
        card: {
            getStartedIssuing: '最初のバーチャルカードまたは物理カードを発行して始めましょう。',
            issueCard: 'カードを発行',
            issueNewCard: {
                whoNeedsCard: '誰がカードを必要としていますか？',
                findMember: 'メンバーを探す',
                chooseCardType: 'カードタイプを選択',
                physicalCard: '物理カード',
                physicalCardDescription: '頻繁に支出する人に最適',
                virtualCard: 'バーチャルカード',
                virtualCardDescription: 'インスタントで柔軟',
                chooseLimitType: '制限タイプを選択',
                smartLimit: 'スマートリミット',
                smartLimitDescription: '承認が必要になる前に、特定の金額まで使用する',
                monthly: '毎月',
                monthlyDescription: '月ごとに一定の金額まで使う',
                fixedAmount: '固定金額',
                fixedAmountDescription: '一度だけ特定の金額まで支出する',
                setLimit: '制限を設定する',
                cardLimitError: '$21,474,836未満の金額を入力してください。',
                giveItName: '名前を付けてください。',
                giveItNameInstruction: '他のカードと区別できるようにユニークにしましょう。具体的な使用例があるとさらに良いです！',
                cardName: 'カード名',
                letsDoubleCheck: 'すべてが正しいかどうかをもう一度確認しましょう。',
                willBeReady: 'このカードはすぐに使用可能になります。',
                cardholder: 'カードホルダー',
                cardType: 'カードタイプ',
                limit: '制限',
                limitType: 'タイプを制限',
                name: '名前',
            },
            deactivateCardModal: {
                deactivate: '無効化',
                deactivateCard: 'カードを無効化する',
                deactivateConfirmation: 'このカードを無効化すると、今後のすべての取引が拒否され、元に戻すことはできません。',
            },
        },
        accounting: {
            settings: '設定',
            title: '接続',
            subtitle: '会計システムに接続して、勘定科目表で取引をコード化し、支払いを自動マッチングし、財務を同期させましょう。',
            qbo: 'QuickBooks Online',
            qbd: 'QuickBooks Desktop',
            xero: 'Xero',
            netsuite: 'NetSuite',
            intacct: 'Sage Intacct',
            sap: 'SAP',
            oracle: 'Oracle',
            microsoftDynamics: 'Microsoft Dynamics',
            talkYourOnboardingSpecialist: 'セットアップスペシャリストとチャットする。',
            talkYourAccountManager: 'アカウントマネージャーとチャットする。',
            talkToConcierge: 'Conciergeとチャットする。',
            needAnotherAccounting: '別の会計ソフトウェアが必要ですか？',
            connectionName: ({connectionName}: ConnectionNameParams) => {
                switch (connectionName) {
                    case CONST.POLICY.CONNECTIONS.NAME.QBO:
                        return 'QuickBooks Online';
                    case CONST.POLICY.CONNECTIONS.NAME.XERO:
                        return 'Xero';
                    case CONST.POLICY.CONNECTIONS.NAME.NETSUITE:
                        return 'NetSuite';
                    case CONST.POLICY.CONNECTIONS.NAME.SAGE_INTACCT:
                        return 'Sage Intacct';
                    default: {
                        return '';
                    }
                }
            },
            errorODIntegration: 'Expensify Classicで設定された接続にエラーがあります。',
            goToODToFix: 'この問題を解決するには、Expensify Classicに移動してください。',
            goToODToSettings: '設定を管理するには、Expensify Classicに移動してください。',
            setup: '接続する',
            lastSync: ({relativeDate}: LastSyncAccountingParams) => `最終同期日時: ${relativeDate}`,
            notSync: '同期されていません',
            import: 'インポート',
            export: 'エクスポート',
            advanced: '上級',
            other: 'その他',
            syncNow: '今すぐ同期',
            disconnect: '切断する',
            reinstall: 'コネクタを再インストール',
            disconnectTitle: ({connectionName}: OptionalParam<ConnectionNameParams> = {}) => {
                const integrationName = connectionName && CONST.POLICY.CONNECTIONS.NAME_USER_FRIENDLY[connectionName] ? CONST.POLICY.CONNECTIONS.NAME_USER_FRIENDLY[connectionName] : '統合';
                return `${integrationName}を切断`;
            },
            connectTitle: ({connectionName}: ConnectionNameParams) => `${CONST.POLICY.CONNECTIONS.NAME_USER_FRIENDLY[connectionName] ?? '会計統合'} に接続`,
            syncError: ({connectionName}: ConnectionNameParams) => {
                switch (connectionName) {
                    case CONST.POLICY.CONNECTIONS.NAME.QBO:
                        return 'QuickBooks Onlineに接続できません';
                    case CONST.POLICY.CONNECTIONS.NAME.XERO:
                        return 'Xeroに接続できません';
                    case CONST.POLICY.CONNECTIONS.NAME.NETSUITE:
                        return 'NetSuiteに接続できません';
                    case CONST.POLICY.CONNECTIONS.NAME.QBD:
                        return 'QuickBooks Desktopに接続できません';
                    default: {
                        return '統合に接続できません';
                    }
                }
            },
            accounts: '勘定科目表',
            taxes: '税金',
            imported: 'インポート済み',
            notImported: 'インポートされていません',
            importAsCategory: 'カテゴリとしてインポートされました',
            importTypes: {
                [CONST.INTEGRATION_ENTITY_MAP_TYPES.IMPORTED]: 'インポート済み',
                [CONST.INTEGRATION_ENTITY_MAP_TYPES.TAG]: 'タグとしてインポートされました',
                [CONST.INTEGRATION_ENTITY_MAP_TYPES.DEFAULT]: 'インポート済み',
                [CONST.INTEGRATION_ENTITY_MAP_TYPES.NOT_IMPORTED]: 'インポートされていません',
                [CONST.INTEGRATION_ENTITY_MAP_TYPES.NONE]: 'インポートされていません',
                [CONST.INTEGRATION_ENTITY_MAP_TYPES.REPORT_FIELD]: 'レポートフィールドとしてインポートされました',
                [CONST.INTEGRATION_ENTITY_MAP_TYPES.NETSUITE_DEFAULT]: 'NetSuiteの従業員デフォルト',
            },
            disconnectPrompt: ({connectionName}: OptionalParam<ConnectionNameParams> = {}) => {
                const integrationName =
                    connectionName && CONST.POLICY.CONNECTIONS.NAME_USER_FRIENDLY[connectionName] ? CONST.POLICY.CONNECTIONS.NAME_USER_FRIENDLY[connectionName] : 'この統合';
                return `${integrationName}を切断してもよろしいですか？`;
            },
            connectPrompt: ({connectionName}: ConnectionNameParams) =>
                `${CONST.POLICY.CONNECTIONS.NAME_USER_FRIENDLY[connectionName] ?? 'この会計統合'}を接続してもよろしいですか？これにより、既存の会計接続がすべて削除されます。`,
            enterCredentials: '資格情報を入力してください',
            connections: {
                syncStageName: ({stage}: SyncStageNameConnectionsParams) => {
                    switch (stage) {
                        case 'quickbooksOnlineImportCustomers':
                        case 'quickbooksDesktopImportCustomers':
                            return '顧客のインポート';
                        case 'quickbooksOnlineImportEmployees':
                        case 'netSuiteSyncImportEmployees':
                        case 'intacctImportEmployees':
                        case 'quickbooksDesktopImportEmployees':
                            return '従業員のインポート';
                        case 'quickbooksOnlineImportAccounts':
                        case 'quickbooksDesktopImportAccounts':
                            return 'アカウントのインポート';
                        case 'quickbooksOnlineImportClasses':
                        case 'quickbooksDesktopImportClasses':
                            return 'クラスのインポート';
                        case 'quickbooksOnlineImportLocations':
                            return '場所のインポート';
                        case 'quickbooksOnlineImportProcessing':
                            return 'インポートされたデータを処理中';
                        case 'quickbooksOnlineSyncBillPayments':
                        case 'intacctImportSyncBillPayments':
                            return '払い戻されたレポートと請求書の支払いを同期中';
                        case 'quickbooksOnlineSyncTaxCodes':
                            return '税コードのインポート';
                        case 'quickbooksOnlineCheckConnection':
                            return 'QuickBooks Online接続を確認中';
                        case 'quickbooksOnlineImportMain':
                            return 'QuickBooks Onlineデータのインポート';
                        case 'startingImportXero':
                            return 'Xeroデータのインポート';
                        case 'startingImportQBO':
                            return 'QuickBooks Onlineデータのインポート';
                        case 'startingImportQBD':
                        case 'quickbooksDesktopImportMore':
                            return 'QuickBooks Desktopデータのインポート';
                        case 'quickbooksDesktopImportTitle':
                            return 'インポートタイトル';
                        case 'quickbooksDesktopImportApproveCertificate':
                            return '承認証明書のインポート';
                        case 'quickbooksDesktopImportDimensions':
                            return 'ディメンションのインポート';
                        case 'quickbooksDesktopImportSavePolicy':
                            return '保存ポリシーのインポート';
                        case 'quickbooksDesktopWebConnectorReminder':
                            return 'QuickBooksとのデータを同期中です... Web Connectorが実行中であることを確認してください';
                        case 'quickbooksOnlineSyncTitle':
                            return 'QuickBooks Onlineデータを同期中';
                        case 'quickbooksOnlineSyncLoadData':
                        case 'xeroSyncStep':
                        case 'intacctImportData':
                            return 'データを読み込んでいます';
                        case 'quickbooksOnlineSyncApplyCategories':
                            return 'カテゴリを更新中';
                        case 'quickbooksOnlineSyncApplyCustomers':
                            return '顧客/プロジェクトの更新';
                        case 'quickbooksOnlineSyncApplyEmployees':
                            return '人のリストを更新中';
                        case 'quickbooksOnlineSyncApplyClassesLocations':
                            return 'レポートフィールドを更新中';
                        case 'jobDone':
                            return 'インポートされたデータの読み込みを待っています';
                        case 'xeroSyncImportChartOfAccounts':
                            return '勘定科目表を同期中';
                        case 'xeroSyncImportCategories':
                            return 'カテゴリを同期中';
                        case 'xeroSyncImportCustomers':
                            return '顧客を同期中';
                        case 'xeroSyncXeroReimbursedReports':
                            return 'Expensifyレポートを払い戻し済みとしてマークする';
                        case 'xeroSyncExpensifyReimbursedReports':
                            return 'Xeroの請求書と請求書を支払済みとしてマークする';
                        case 'xeroSyncImportTrackingCategories':
                            return 'トラッキングカテゴリを同期中';
                        case 'xeroSyncImportBankAccounts':
                            return '銀行口座の同期';
                        case 'xeroSyncImportTaxRates':
                            return '税率を同期中';
                        case 'xeroCheckConnection':
                            return 'Xero接続を確認中';
                        case 'xeroSyncTitle':
                            return 'Xeroデータを同期中';
                        case 'netSuiteSyncConnection':
                            return 'NetSuiteへの接続を初期化しています';
                        case 'netSuiteSyncCustomers':
                            return '顧客のインポート';
                        case 'netSuiteSyncInitData':
                            return 'NetSuiteからデータを取得中';
                        case 'netSuiteSyncImportTaxes':
                            return '税金のインポート';
                        case 'netSuiteSyncImportItems':
                            return 'アイテムをインポート中';
                        case 'netSuiteSyncData':
                            return 'Expensifyにデータをインポートする';
                        case 'netSuiteSyncAccounts':
                            return 'アカウントを同期中';
                        case 'netSuiteSyncCurrencies':
                            return '通貨を同期中';
                        case 'netSuiteSyncCategories':
                            return 'カテゴリを同期中';
                        case 'netSuiteSyncReportFields':
                            return 'Expensifyレポートフィールドとしてデータをインポート';
                        case 'netSuiteSyncTags':
                            return 'Expensifyタグとしてデータをインポート';
                        case 'netSuiteSyncUpdateConnectionData':
                            return '接続情報を更新中';
                        case 'netSuiteSyncNetSuiteReimbursedReports':
                            return 'Expensifyレポートを払い戻し済みとしてマークする';
                        case 'netSuiteSyncExpensifyReimbursedReports':
                            return 'NetSuiteの請求書と請求書を支払い済みとしてマークする';
                        case 'netSuiteImportVendorsTitle':
                            return 'ベンダーのインポート';
                        case 'netSuiteImportCustomListsTitle':
                            return 'カスタムリストのインポート';
                        case 'netSuiteSyncImportCustomLists':
                            return 'カスタムリストのインポート';
                        case 'netSuiteSyncImportSubsidiaries':
                            return '子会社のインポート';
                        case 'netSuiteSyncImportVendors':
                        case 'quickbooksDesktopImportVendors':
                            return 'ベンダーのインポート';
                        case 'intacctCheckConnection':
                            return 'Sage Intacct接続を確認中';
                        case 'intacctImportDimensions':
                            return 'Sage Intacctのディメンションをインポート中';
                        case 'intacctImportTitle':
                            return 'Sage Intacctデータのインポート';
                        default: {
                            // eslint-disable-next-line @typescript-eslint/restrict-template-expressions
                            return `ステージの翻訳が見つかりません: ${stage}`;
                        }
                    }
                },
            },
            preferredExporter: '優先エクスポーター',
            exportPreferredExporterNote:
                '優先されるエクスポーターは任意のワークスペース管理者で構いませんが、ドメイン設定で個々の会社カードに異なるエクスポートアカウントを設定する場合は、ドメイン管理者である必要があります。',
            exportPreferredExporterSubNote: '一度設定すると、優先エクスポーターは自分のアカウントでエクスポート用のレポートを確認できます。',
            exportAs: 'としてエクスポート',
            exportOutOfPocket: '実費経費をエクスポート',
            exportCompanyCard: '会社カードの経費を次の形式でエクスポート',
            exportDate: 'エクスポート日付',
            defaultVendor: 'デフォルトのベンダー',
            autoSync: '自動同期',
            autoSyncDescription: 'NetSuiteとExpensifyを毎日自動的に同期します。確定したレポートをリアルタイムでエクスポートします。',
            reimbursedReports: '払い戻されたレポートを同期する',
            cardReconciliation: 'カード照合',
            reconciliationAccount: '調整口座',
            continuousReconciliation: '継続的な照合',
            saveHoursOnReconciliation: '各会計期間の調整にかかる時間を節約するために、ExpensifyがExpensify Cardの明細書と決済を継続的に調整します。',
            enableContinuousReconciliation: '継続的な調整を有効にするには、有効にしてください',
            chooseReconciliationAccount: {
                chooseBankAccount: 'Expensifyカードの支払いを照合する銀行口座を選択してください。',
                accountMatches: 'このアカウントがあなたのものと一致していることを確認してください',
                settlementAccount: 'Expensifyカード決済口座',
                reconciliationWorks: ({lastFourPAN}: ReconciliationWorksParams) => `（${lastFourPAN}で終わる）ため、継続的な調整が正しく機能します。`,
            },
        },
        export: {
            notReadyHeading: 'エクスポートの準備ができていません',
            notReadyDescription: 'ドラフトまたは保留中の経費報告書は会計システムにエクスポートできません。これらの経費をエクスポートする前に承認または支払ってください。',
        },
        invoices: {
            sendInvoice: '請求書を送信',
            sendFrom: '送信元',
            invoicingDetails: '請求書の詳細',
            invoicingDetailsDescription: 'この情報は請求書に表示されます。',
            companyName: '会社名',
            companyWebsite: '会社のウェブサイト',
            paymentMethods: {
                personal: '個人用',
                business: 'ビジネス',
                chooseInvoiceMethod: '以下の支払い方法を選択してください:',
                payingAsIndividual: '個人として支払う',
                payingAsBusiness: 'ビジネスとして支払う',
            },
            invoiceBalance: '請求書の残高',
            invoiceBalanceSubtitle: 'これは請求書の支払いを集めた現在の残高です。銀行口座を追加している場合、自動的に銀行口座に振り込まれます。',
            bankAccountsSubtitle: '請求書の支払いや受け取りを行うために銀行口座を追加してください。',
        },
        invite: {
            member: 'メンバーを招待',
            members: 'メンバーを招待する',
            invitePeople: '新しいメンバーを招待する',
            genericFailureMessage: 'メンバーをワークスペースに招待する際にエラーが発生しました。もう一度お試しください。',
            pleaseEnterValidLogin: `メールアドレスまたは電話番号が有効であることを確認してください（例: ${CONST.EXAMPLE_PHONE_NUMBER}）。`,
            user: 'ユーザー',
            users: 'ユーザー',
            invited: '招待されました',
            removed: 'removed',
            to: 'に',
            from: 'から',
        },
        inviteMessage: {
            confirmDetails: '詳細を確認',
            inviteMessagePrompt: '招待状を特別なものにするために、以下にメッセージを追加しましょう！',
            personalMessagePrompt: 'メッセージ',
            genericFailureMessage: 'メンバーをワークスペースに招待する際にエラーが発生しました。もう一度お試しください。',
            inviteNoMembersError: '少なくとも1人のメンバーを選択して招待してください。',
            joinRequest: ({user, workspaceName}: {user: string; workspaceName: string}) => `${user}が${workspaceName}への参加をリクエストしました。`,
        },
        distanceRates: {
            oopsNotSoFast: 'おっと！ちょっと待って...',
            workspaceNeeds: 'ワークスペースには、少なくとも1つの有効な距離レートが必要です。',
            distance: '距離',
            centrallyManage: '料金を一元管理し、マイルまたはキロメートルで追跡し、デフォルトのカテゴリを設定します。',
            rate: '評価',
            addRate: 'レートを追加',
            findRate: 'レートを見つける',
            trackTax: '税金を追跡する',
            deleteRates: () => ({
                one: 'レートを削除',
                other: 'レートを削除',
            }),
            enableRates: () => ({
                one: 'レートを有効にする',
                other: 'レートを有効にする',
            }),
            disableRates: () => ({
                one: 'レートを無効にする',
                other: 'レートを無効にする',
            }),
            enableRate: 'レートを有効にする',
            status: 'ステータス',
            unit: '単位',
            taxFeatureNotEnabledMessage: 'この機能を使用するには、ワークスペースで税金を有効にする必要があります。こちらに移動して',
            changePromptMessage: 'その変更を行うために。',
            deleteDistanceRate: '距離料金を削除',
            areYouSureDelete: () => ({
                one: 'このレートを削除してもよろしいですか？',
                other: 'これらのレートを削除してもよろしいですか？',
            }),
            errors: {
                rateNameRequired: 'レート名は必須です',
                existingRateName: 'この名前の距離レートはすでに存在します',
            },
        },
        editor: {
            descriptionInputLabel: '説明',
            nameInputLabel: '名前',
            typeInputLabel: 'タイプ',
            initialValueInputLabel: '初期値',
            nameInputHelpText: 'これはワークスペースで表示される名前です。',
            nameIsRequiredError: 'ワークスペースに名前を付ける必要があります',
            currencyInputLabel: 'デフォルト通貨',
            currencyInputHelpText: 'このワークスペースのすべての経費はこの通貨に変換されます。',
            currencyInputDisabledText: ({currency}: CurrencyInputDisabledTextParams) => `このワークスペースは${currency}の銀行口座にリンクされているため、デフォルト通貨を変更できません。`,
            save: '保存',
            genericFailureMessage: 'ワークスペースの更新中にエラーが発生しました。もう一度お試しください。',
            avatarUploadFailureMessage: 'アバターのアップロード中にエラーが発生しました。もう一度お試しください。',
            addressContext: 'Expensify Travelを有効にするには、ワークスペースの住所が必要です。ビジネスに関連する住所を入力してください。',
        },
        bankAccount: {
            continueWithSetup: 'セットアップを続ける',
            youAreAlmostDone: '銀行口座の設定はほぼ完了です。これにより、法人カードの発行、経費の払い戻し、請求書の回収、請求書の支払いが可能になります。',
            streamlinePayments: '支払いを効率化する',
            connectBankAccountNote: '注意: 個人銀行口座はワークスペースでの支払いには使用できません。',
            oneMoreThing: 'もう一つ！',
            allSet: '準備完了です！',
            accountDescriptionWithCards: 'この銀行口座は、法人カードの発行、経費の払い戻し、請求書の回収、および請求書の支払いに使用されます。',
            letsFinishInChat: 'チャットで終わらせましょう！',
            finishInChat: 'チャットで終了',
            almostDone: 'もう少しで完了です！',
            disconnectBankAccount: '銀行口座の接続を解除',
            startOver: 'やり直す',
            updateDetails: '詳細を更新',
            yesDisconnectMyBankAccount: 'はい、私の銀行口座を切断してください。',
            yesStartOver: 'はい、最初からやり直してください。',
            disconnectYour: '切断する',
            bankAccountAnyTransactions: '銀行口座。この口座の未処理の取引は引き続き完了します。',
            clearProgress: 'やり直すと、これまでの進捗がクリアされます。',
            areYouSure: 'よろしいですか？',
            workspaceCurrency: 'ワークスペース通貨',
            updateCurrencyPrompt: 'お使いのワークスペースは現在、USDとは異なる通貨に設定されているようです。下のボタンをクリックして、通貨をUSDに更新してください。',
            updateToUSD: 'USDに更新',
            updateWorkspaceCurrency: 'ワークスペースの通貨を更新する',
            workspaceCurrencyNotSupported: 'ワークスペース通貨はサポートされていません',
            yourWorkspace: `ご使用のワークスペースは、サポートされていない通貨に設定されています。<a href="${CONST.CONNECT_A_BUSINESS_BANK_ACCOUNT_HELP_URL}">サポートされている通貨の一覧</a>をご確認ください。`,
        },
        changeOwner: {
            changeOwnerPageTitle: 'オーナーを移行',
            addPaymentCardTitle: '所有権を移転するために支払いカードを入力してください。',
            addPaymentCardButtonText: '利用規約に同意して支払いカードを追加',
            addPaymentCardReadAndAcceptTextPart1: '読み取りと承認',
            addPaymentCardReadAndAcceptTextPart2: 'カードを追加するためのポリシー',
            addPaymentCardTerms: '利用規約',
            addPaymentCardPrivacy: 'プライバシー',
            addPaymentCardAnd: '&',
            addPaymentCardPciCompliant: 'PCI-DSS 準拠',
            addPaymentCardBankLevelEncrypt: '銀行レベルの暗号化',
            addPaymentCardRedundant: '冗長インフラストラクチャー',
            addPaymentCardLearnMore: `<muted-text>当社の<a href="${CONST.PERSONAL_DATA_PROTECTION_INFO_URL}">セキュリティ</a>について詳しくはこちら。</muted-text>`,
            amountOwedTitle: '未払い残高',
            amountOwedButtonText: 'OK',
            amountOwedText: 'このアカウントには前月からの未払い残高があります。\n\nこの残高を清算して、このワークスペースの請求を引き継ぎますか？',
            ownerOwesAmountTitle: '未払い残高',
            ownerOwesAmountButtonText: '残高を移動',
            ownerOwesAmountText: ({email, amount}: OwnerOwesAmountParams) =>
                `このワークスペースのアカウント所有者（${email}）には、前月からの未払い残高があります。\n\nこのワークスペースの請求を引き継ぐために、この金額（${amount}）を振り替えますか？あなたの支払いカードに即座に請求されます。`,
            subscriptionTitle: '年間サブスクリプションを引き継ぐ',
            subscriptionButtonText: 'サブスクリプションを移行する',
            subscriptionText: ({usersCount, finalCount}: ChangeOwnerSubscriptionParams) =>
                `このワークスペースを引き継ぐと、年間サブスクリプションが現在のサブスクリプションと統合されます。これにより、サブスクリプションのサイズが${usersCount}人増加し、新しいサブスクリプションのサイズは${finalCount}人になります。続行しますか？`,
            duplicateSubscriptionTitle: '重複サブスクリプションの警告',
            duplicateSubscriptionButtonText: '続行する',
            duplicateSubscriptionText: ({email, workspaceName}: ChangeOwnerDuplicateSubscriptionParams) =>
                `${email}のワークスペースの請求を引き継ごうとしているようですが、そのためにはまず、すべてのワークスペースで管理者である必要があります。\n\nワークスペース${workspaceName}の請求のみを引き継ぎたい場合は、「続行」をクリックしてください。\n\nサブスクリプション全体の請求を引き継ぎたい場合は、まずすべてのワークスペースに管理者として追加してもらってから、請求を引き継いでください。`,
            hasFailedSettlementsTitle: '所有権を移転できません',
            hasFailedSettlementsButtonText: '了解しました。',
            hasFailedSettlementsText: ({email}: ChangeOwnerHasFailedSettlementsParams) =>
                `${email} は未払いの Expensify Card 決済があるため、請求を引き継ぐことができません。問題を解決するために、concierge@expensify.com に連絡するように依頼してください。その後、このワークスペースの請求を引き継ぐことができます。`,
            failedToClearBalanceTitle: '残高をクリアできませんでした',
            failedToClearBalanceButtonText: 'OK',
            failedToClearBalanceText: '残高をクリアできませんでした。後でもう一度お試しください。',
            successTitle: 'やったー！準備完了です。',
            successDescription: 'あなたはこのワークスペースのオーナーになりました。',
            errorTitle: 'おっと！ちょっと待って...',
            errorDescription: `<muted-text><centered-text>このワークスペースの所有権の移転に問題が発生しました。もう一度お試しいただくか、<concierge-link>Concierge までお問い合わせ</concierge-link>ください。</centered-text></muted-text>`,
        },
        exportAgainModal: {
            title: '注意！',
            description: ({reportName, connectionName}: ExportAgainModalDescriptionParams) =>
                `次のレポートはすでに${CONST.POLICY.CONNECTIONS.NAME_USER_FRIENDLY[connectionName]}にエクスポートされています：\n\n${reportName}\n\n本当に再度エクスポートしますか？`,
            confirmText: 'はい、再度エクスポートしてください。',
            cancelText: 'キャンセル',
        },
        upgrade: {
            reportFields: {
                title: 'レポートフィールド',
                description: `レポートフィールドでは、個々の項目の経費に関連するタグとは異なり、ヘッダーレベルの詳細を指定できます。これらの詳細には、特定のプロジェクト名、出張情報、場所などが含まれることがあります。`,
                onlyAvailableOnPlan: 'レポートフィールドは、Controlプランでのみ利用可能です。料金は',
            },
            [CONST.POLICY.CONNECTIONS.NAME.NETSUITE]: {
                title: 'NetSuite',
                description: `Expensify + NetSuiteの統合により、自動同期を楽しみ、手動入力を削減できます。プロジェクトや顧客のマッピングを含むネイティブおよびカスタムセグメントのサポートで、詳細でリアルタイムの財務インサイトを得ることができます。`,
                onlyAvailableOnPlan: '私たちのNetSuite統合は、Controlプランでのみ利用可能です。開始価格は',
            },
            [CONST.POLICY.CONNECTIONS.NAME.SAGE_INTACCT]: {
                title: 'Sage Intacct',
                description: `Expensify + Sage Intacct の統合で、自動同期を楽しみ、手動入力を減らしましょう。ユーザー定義のディメンションによる詳細でリアルタイムな財務インサイトを得るとともに、部門、クラス、場所、顧客、プロジェクト（ジョブ）ごとの経費コード化が可能です。`,
                onlyAvailableOnPlan: 'Sage Intacctとの統合は、Controlプランでのみ利用可能で、料金は',
            },
            [CONST.POLICY.CONNECTIONS.NAME.QBD]: {
                title: 'QuickBooks Desktop',
                description: `Expensify + QuickBooks Desktop の統合で、自動同期を楽しみ、手動入力を減らしましょう。クラス、アイテム、顧客、プロジェクトごとの経費コード化とリアルタイムの双方向接続で、究極の効率性を実現します。`,
                onlyAvailableOnPlan: 'QuickBooks Desktopの統合は、Controlプランでのみ利用可能で、料金は',
            },
            [CONST.UPGRADE_FEATURE_INTRO_MAPPING.approvals.id]: {
                title: '高度な承認',
                description: `追加の承認レイヤーを加えたい場合や、最も大きな経費にもう一つの目を通したい場合でも、私たちがサポートします。高度な承認機能により、あらゆるレベルで適切なチェックを行い、チームの支出を管理することができます。`,
                onlyAvailableOnPlan: '高度な承認は、Controlプランでのみ利用可能で、料金は',
            },
            categories: {
                title: 'カテゴリ',
                description: `カテゴリは、支出をより良く整理し、お金をどこに使っているかを把握するのに役立ちます。提案されたカテゴリリストを使用するか、自分で作成してください。`,
                onlyAvailableOnPlan: 'カテゴリは、Collectプランで利用可能です。料金は',
            },
            glCodes: {
                title: 'GLコード',
                description: `GLコードをカテゴリとタグに追加して、会計および給与システムへの経費の簡単なエクスポートを実現しましょう。`,
                onlyAvailableOnPlan: 'GLコードは、Controlプランでのみ利用可能です。開始価格は',
            },
            glAndPayrollCodes: {
                title: 'GL & Payroll コード',
                description: `GLコードと給与コードをカテゴリに追加して、経費を会計および給与システムに簡単にエクスポートしましょう。`,
                onlyAvailableOnPlan: 'GLおよび給与コードは、Controlプランでのみ利用可能です。料金は',
            },
            taxCodes: {
                title: '税コード',
                description: `税コードを税金に追加して、経費を会計および給与システムに簡単にエクスポートしましょう。`,
                onlyAvailableOnPlan: '税コードは、Controlプランでのみ利用可能です。料金は',
            },
            companyCards: {
                title: '無制限の会社カード',
                description: `さらにカードフィードを追加する必要がありますか？すべての主要なカード発行会社からの取引を同期するために、無制限の会社カードをアンロックしましょう。`,
                onlyAvailableOnPlan: 'これは、Controlプランでのみ利用可能です。料金は',
            },
            rules: {
                title: 'ルール',
                description: `ルールはバックグラウンドで実行され、あなたの支出を管理するので、小さなことを心配する必要はありません。\n\n領収書や説明などの経費詳細を要求し、制限やデフォルトを設定し、承認と支払いを自動化します。すべてを一か所で行えます。`,
                onlyAvailableOnPlan: 'ルールは、Controlプランでのみ利用可能で、料金は',
            },
            perDiem: {
                title: '日当',
                description:
                    '日当は、従業員が出張する際に日々の費用を遵守し、予測可能にするための優れた方法です。カスタム料金、デフォルトカテゴリ、目的地やサブレートなどの詳細な機能をお楽しみください。',
                onlyAvailableOnPlan: '日当は、Controlプランでのみ利用可能です。料金は',
            },
            travel: {
                title: '旅行',
                description: 'Expensify Travelは、メンバーが宿泊施設、フライト、交通機関などを予約できる新しい法人向け旅行予約および管理プラットフォームです。',
                onlyAvailableOnPlan: '旅行は、Collectプランで利用可能です。料金は',
            },
            multiLevelTags: {
                title: 'マルチレベルタグ',
                description:
                    'マルチレベルタグは、経費をより正確に追跡するのに役立ちます。各項目に部門、クライアント、コストセンターなどの複数のタグを割り当てることで、すべての経費の完全なコンテキストを把握できます。これにより、より詳細なレポート作成、承認ワークフロー、および会計エクスポートが可能になります。',
                onlyAvailableOnPlan: 'マルチレベルタグは、Controlプランでのみ利用可能です。開始価格は',
            },
            pricing: {
                perActiveMember: 'アクティブメンバー1人あたり月額。',
                perMember: 'メンバーごとに月額。',
            },
            note: {
                upgradeWorkspace: 'ワークスペースをアップグレードして、この機能にアクセスするか、',
                learnMore: '詳細を確認',
                aboutOurPlans: '私たちのプランと価格について。',
            },
            upgradeToUnlock: 'この機能をアンロックする',
            completed: {
                headline: `ワークスペースをアップグレードしました！`,
                successMessage: ({policyName, subscriptionLink}: UpgradeSuccessMessageParams) =>
                    `<centered-text>${policyName}をコントロールプランにアップグレードしました！詳細については、<a href="${subscriptionLink}">サブスクリプションをご確認</a>ください。</centered-text>`,
                categorizeMessage: `Collectプランのワークスペースに正常にアップグレードされました。これで経費を分類できます！`,
                travelMessage: `Collectプランのワークスペースに正常にアップグレードされました。これで、旅行の予約と管理を開始できます！`,
                gotIt: '了解しました、ありがとうございます。',
            },
            commonFeatures: {
                title: 'Controlプランにアップグレード',
                note: '以下を含む、最も強力な機能をアンロック:',
                benefits: {
                    startsAt: 'コントロールプランは、料金が',
                    perMember: 'アクティブメンバー1人あたり月額。',
                    learnMore: '詳細を確認',
                    pricing: '私たちのプランと価格について。',
                    benefit1: '高度な会計接続（NetSuite、Sage Intacct、その他）',
                    benefit2: 'スマート経費ルール',
                    benefit3: 'マルチレベル承認ワークフロー',
                    benefit4: '強化されたセキュリティコントロール',
                    toUpgrade: 'アップグレードするには、クリックしてください',
                    selectWorkspace: 'ワークスペースを選択し、プランタイプを変更します',
                },
            },
        },
        downgrade: {
            commonFeatures: {
                title: 'Collectプランにダウングレードする',
                note: 'ダウングレードすると、これらの機能やその他の機能へのアクセスが失われます。',
                benefits: {
                    note: '私たちのプランを完全に比較するには、こちらをご覧ください',
                    pricingPage: '価格ページ',
                    confirm: '設定を削除してダウングレードしてもよろしいですか？',
                    warning: 'これは元に戻せません。',
                    benefit1: '会計接続（QuickBooks Online と Xero を除く）',
                    benefit2: 'スマート経費ルール',
                    benefit3: 'マルチレベル承認ワークフロー',
                    benefit4: '強化されたセキュリティコントロール',
                    headsUp: '注意！',
                    multiWorkspaceNote: '最初の月額支払いの前に、すべてのワークスペースをダウングレードして、Collectレートでのサブスクリプションを開始する必要があります。クリック',
                    selectStep: '> 各ワークスペースを選択 > プランタイプを変更',
                },
            },
            completed: {
                headline: 'ワークスペースがダウングレードされました',
                description: 'Controlプランに他のワークスペースがあります。Collectレートで請求されるには、すべてのワークスペースをダウングレードする必要があります。',
                gotIt: '了解しました、ありがとうございます。',
            },
        },
        payAndDowngrade: {
            title: '支払いとダウングレード',
            headline: '最終支払い',
            description1: 'このサブスクリプションの最終請求書は',
            description2: ({date}: DateParams) => `${date}の内訳を以下に示します：`,
            subscription:
                'ご注意ください！この操作は、Expensifyのサブスクリプションを終了し、このワークスペースを削除し、すべてのワークスペースメンバーを削除します。このワークスペースを保持し、自分だけを削除したい場合は、別の管理者に請求を引き継いでもらってください。',
            genericFailureMessage: '請求書の支払い中にエラーが発生しました。もう一度お試しください。',
        },
        restrictedAction: {
            restricted: '制限されています',
            actionsAreCurrentlyRestricted: ({workspaceName}: ActionsAreCurrentlyRestricted) => `${workspaceName} ワークスペースでのアクションは現在制限されています。`,
            workspaceOwnerWillNeedToAddOrUpdatePaymentCard: ({workspaceOwnerName}: WorkspaceOwnerWillNeedToAddOrUpdatePaymentCardParams) =>
                `ワークスペースのオーナーである${workspaceOwnerName}は、新しいワークスペースのアクティビティをアンロックするために、ファイル上の支払いカードを追加または更新する必要があります。`,
            youWillNeedToAddOrUpdatePaymentCard: '新しいワークスペースのアクティビティを解除するには、ファイル上の支払いカードを追加または更新する必要があります。',
            addPaymentCardToUnlock: '支払いカードを追加してロックを解除！',
            addPaymentCardToContinueUsingWorkspace: 'このワークスペースを引き続き使用するには、支払いカードを追加してください。',
            pleaseReachOutToYourWorkspaceAdmin: 'ご質問がある場合は、ワークスペース管理者にお問い合わせください。',
            chatWithYourAdmin: '管理者とチャットする',
            chatInAdmins: '#adminsでチャットする',
            addPaymentCard: '支払いカードを追加',
        },
        rules: {
            individualExpenseRules: {
                title: '経費',
                subtitle: ({categoriesPageLink, tagsPageLink}: IndividualExpenseRulesSubtitleParams) =>
                    `<muted-text>個々の経費に対して支出制限とデフォルト設定を設定できます。また、<a href="${categoriesPageLink}">カテゴリ</a>と<a href="${tagsPageLink}">タグ</a>に関するルールを作成することも可能です。</muted-text>`,
                receiptRequiredAmount: '領収書の必要金額',
                receiptRequiredAmountDescription: 'カテゴリルールで上書きされない限り、この金額を超える支出には領収書が必要です。',
                maxExpenseAmount: '最大経費額',
                maxExpenseAmountDescription: 'カテゴリールールで上書きされない限り、この金額を超える支出にフラグを立てます。',
                maxAge: '最大年齢',
                maxExpenseAge: '最大経費年齢',
                maxExpenseAgeDescription: '特定の日数より古い支出をフラグする。',
                maxExpenseAgeDays: () => ({
                    one: '1日',
                    other: (count: number) => `${count}日間`,
                }),
                cashExpenseDefault: '現金経費のデフォルト',
                cashExpenseDefaultDescription:
                    '現金経費をどのように作成するかを選択します。インポートされた会社カード取引でない場合、経費は現金経費とみなされます。これには手動で作成された経費、領収書、日当、距離、時間経費が含まれます。',
                reimbursableDefault: '精算可能',
                reimbursableDefaultDescription: '経費は通常、従業員に返金されます',
                nonReimbursableDefault: '精算不可',
                nonReimbursableDefaultDescription: '経費は時々従業員に返金されます',
                alwaysReimbursable: '常に精算可能',
                alwaysReimbursableDescription: '経費は常に従業員に返金されます',
                alwaysNonReimbursable: '常に精算不可',
                alwaysNonReimbursableDescription: '経費は従業員に返金されません',
                billableDefault: '請求可能なデフォルト',
                billableDefaultDescription: ({tagsPageLink}: BillableDefaultDescriptionParams) =>
                    `<muted-text>現金とクレジットカードの支出をデフォルトで請求可能にするかどうかを選択します。請求可能な支出は<a href="${tagsPageLink}">タグ</a>で有効または無効に設定されます。</muted-text>`,
                billable: 'ビラブル',
                billableDescription: '経費は多くの場合、クライアントに再請求されます。',
                nonBillable: '非請求対象',
                nonBillableDescription: '経費は時々クライアントに再請求されます。',
                eReceipts: 'eReceipts',
                eReceiptsHint: 'eReceiptsは自動作成されます',
                eReceiptsHintLink: 'ほとんどのUSDクレジット取引の場合',
                attendeeTracking: '出席者の追跡',
                attendeeTrackingHint: '各経費の一人当たりの費用を追跡します。',
                prohibitedDefaultDescription:
                    'アルコール、ギャンブル、その他の制限された項目が含まれる領収書をすべてフラグ付けしてください。これらの項目が含まれる領収書の経費は、手動での確認が必要です。',
                prohibitedExpenses: '禁止された経費',
                alcohol: 'アルコール',
                hotelIncidentals: 'ホテル付随費用',
                gambling: 'ギャンブル',
                tobacco: 'タバコ',
                adultEntertainment: 'アダルトエンターテインメント',
            },
            expenseReportRules: {
                title: '経費報告書',
                subtitle: '経費報告のコンプライアンス、承認、支払いを自動化します。',
                preventSelfApprovalsTitle: '自己承認を防ぐ',
                preventSelfApprovalsSubtitle: 'ワークスペースメンバーが自分の経費報告書を承認するのを防ぎます。',
                autoApproveCompliantReportsTitle: '準拠したレポートを自動承認する',
                autoApproveCompliantReportsSubtitle: 'どの経費報告書が自動承認の対象となるかを設定します。',
                autoApproveReportsUnderTitle: '以下の金額未満のレポートを自動承認',
                autoApproveReportsUnderDescription: 'この金額以下の完全に準拠した経費報告書は自動的に承認されます。',
                randomReportAuditTitle: 'ランダムレポート監査',
                randomReportAuditDescription: '一部のレポートは自動承認の対象であっても、手動承認を必要とするようにします。',
                autoPayApprovedReportsTitle: '自動支払い承認済みレポート',
                autoPayApprovedReportsSubtitle: 'どの経費報告書が自動支払いの対象となるかを設定します。',
                autoPayApprovedReportsLimitError: ({currency}: AutoPayApprovedReportsLimitErrorParams = {}) => `${currency ?? ''}20,000未満の金額を入力してください。`,
                autoPayApprovedReportsLockedSubtitle: 'その他の機能に移動してワークフローを有効にし、その後、支払いを追加してこの機能をアンロックしてください。',
                autoPayReportsUnderTitle: '以下の金額未満のレポートを自動支払い',
                autoPayReportsUnderDescription: 'この金額以下の完全に準拠した経費報告書は自動的に支払われます。',
                unlockFeatureEnableWorkflowsSubtitle: ({featureName, moreFeaturesLink}: FeatureNameParams) =>
                    `[さらに多くの機能](${moreFeaturesLink})にアクセスしてワークフローを有効にし、${featureName}を追加してこの機能のロックを解除してください。`,
                enableFeatureSubtitle: ({featureName, moreFeaturesLink}: FeatureNameParams) =>
                    `[さらに多くの機能](${moreFeaturesLink})にアクセスし、${featureName}を有効にしてこの機能のロックを解除してください。`,
            },
            categoryRules: {
                title: 'カテゴリールール',
                approver: '承認者',
                requireDescription: '説明が必要です',
                descriptionHint: '説明のヒント',
                descriptionHintDescription: ({categoryName}: CategoryNameParams) =>
                    `従業員に「${categoryName}」の支出に関する追加情報を提供するようにリマインドしてください。このヒントは経費の説明欄に表示されます。`,
                descriptionHintLabel: 'ヒント',
                descriptionHintSubtitle: 'プロのヒント: 短ければ短いほど良い！',
                maxAmount: '最大金額',
                flagAmountsOver: '金額が超過している場合はフラグを立てる',
                flagAmountsOverDescription: ({categoryName}: CategoryNameParams) => `「${categoryName}」カテゴリに適用されます。`,
                flagAmountsOverSubtitle: 'これはすべての経費の最大金額を上書きします。',
                expenseLimitTypes: {
                    expense: '個別経費',
                    expenseSubtitle: 'カテゴリ別に経費金額をフラグします。このルールは、最大経費金額に関する一般的なワークスペースルールを上書きします。',
                    daily: 'カテゴリ合計',
                    dailySubtitle: '経費報告書ごとにカテゴリ別の合計支出をフラグ付けします。',
                },
                requireReceiptsOver: 'を超える領収書を必須にする',
                requireReceiptsOverList: {
                    default: ({defaultAmount}: DefaultAmountParams) => `${defaultAmount} ${CONST.DOT_SEPARATOR} デフォルト`,
                    never: '領収書を要求しない',
                    always: '常に領収書を要求する',
                },
                defaultTaxRate: 'デフォルト税率',
                enableWorkflows: ({moreFeaturesLink}: RulesEnableWorkflowsParams) =>
                    `「[さらに多くの機能](${moreFeaturesLink})」に移動し、ワークフローを有効にします。その後、承認を追加してこの機能を解除します。`,
            },
            customRules: {
                title: 'カスタムルール',
                subtitle: '説明',
                description: '経費報告書のカスタムルールを入力',
            },
        },
        planTypePage: {
            planTypes: {
                team: {
                    label: '収集する',
                    description: 'プロセスを自動化したいチーム向け。',
                },
                corporate: {
                    label: 'コントロール',
                    description: '高度な要件を持つ組織向け。',
                },
            },
            description: 'あなたにぴったりのプランを選びましょう。機能と価格の詳細なリストについては、こちらをご覧ください。',
            subscriptionLink: 'プランの種類と料金に関するヘルプページ',
            lockedPlanDescription: ({count, annualSubscriptionEndDate}: WorkspaceLockedPlanTypeParams) => ({
                one: `あなたは、年間サブスクリプションが終了する${annualSubscriptionEndDate}まで、Controlプランの1人のアクティブメンバーにコミットしています。自動更新を無効にすることで、${annualSubscriptionEndDate}から従量課金制のサブスクリプションに切り替え、Collectプランにダウングレードすることができます。`,
                other: `あなたは、年間サブスクリプションが${annualSubscriptionEndDate}に終了するまで、Controlプランで${count}人のアクティブメンバーにコミットしています。自動更新を無効にすることで、${annualSubscriptionEndDate}から従量課金制のサブスクリプションに切り替え、Collectプランにダウングレードすることができます。`,
            }),
            subscriptions: 'サブスクリプション',
        },
    },
    getAssistancePage: {
        title: 'サポートを受ける',
        subtitle: '私たちは、あなたの偉大さへの道を切り開くためにここにいます！',
        description: '以下のサポートオプションから選択してください:',
        chatWithConcierge: 'Conciergeとチャットする',
        scheduleSetupCall: 'セットアップコールをスケジュールする',
        scheduleACall: '通話をスケジュールする',
        questionMarkButtonTooltip: '私たちのチームからサポートを受ける',
        exploreHelpDocs: 'ヘルプドキュメントを探索する',
        registerForWebinar: 'ウェビナーに登録する',
        onboardingHelp: 'オンボーディングヘルプ',
    },
    emojiPicker: {
        skinTonePickerLabel: 'デフォルトの肌の色を変更する',
        headers: {
            frequentlyUsed: 'よく使われる',
            smileysAndEmotion: 'スマイリーと感情',
            peopleAndBody: '人と体',
            animalsAndNature: '動物と自然',
            foodAndDrink: '食べ物と飲み物',
            travelAndPlaces: '旅行と場所',
            activities: 'アクティビティ',
            objects: 'オブジェクト',
            symbols: '記号',
            flags: 'フラグ',
        },
    },
    newRoomPage: {
        newRoom: '新しいルーム',
        groupName: 'グループ名',
        roomName: '部屋の名前',
        visibility: '可視性',
        restrictedDescription: 'ワークスペースの人々はこの部屋を見つけることができます。',
        privateDescription: 'このルームに招待された人は見つけることができます。',
        publicDescription: '誰でもこのルームを見つけることができます',
        // eslint-disable-next-line @typescript-eslint/naming-convention
        public_announceDescription: '誰でもこのルームを見つけることができます',
        createRoom: 'ルームを作成',
        roomAlreadyExistsError: 'この名前の部屋はすでに存在します',
        roomNameReservedError: ({reservedName}: RoomNameReservedErrorParams) => `${reservedName}はすべてのワークスペースでデフォルトのルームです。別の名前を選んでください。`,
        roomNameInvalidError: 'ルーム名には小文字のアルファベット、数字、ハイフンのみを使用できます。',
        pleaseEnterRoomName: '部屋の名前を入力してください',
        pleaseSelectWorkspace: 'ワークスペースを選択してください',
        renamedRoomAction: ({oldName, newName, actorName, isExpenseReport}: RenamedRoomActionParams) => {
            const actor = actorName ? `${actorName} ` : '';
            return isExpenseReport ? `${actor}は"${oldName}"から"${newName}"に名前を変更しました` : `${actor}がこのルームの名前を"${oldName}"から"${newName}"に変更しました。`;
        },
        roomRenamedTo: ({newName}: RoomRenamedToParams) => `部屋の名前が${newName}に変更されました。`,
        social: 'ソーシャル',
        selectAWorkspace: 'ワークスペースを選択',
        growlMessageOnRenameError: 'ワークスペースルームの名前を変更できません。接続を確認して、再試行してください。',
        visibilityOptions: {
            restricted: 'ワークスペース', // the translation for "restricted" visibility is actually workspace. This is so we can display restricted visibility rooms as "workspace" without having to change what's stored.
            private: 'プライベート',
            public: '公開',
            // eslint-disable-next-line @typescript-eslint/naming-convention
            public_announce: 'パブリックアナウンス',
        },
    },
    workspaceApprovalModes: {
        submitAndClose: '送信して閉じる',
        submitAndApprove: '送信して承認',
        advanced: 'ADVANCED',
        dynamicExternal: 'DYNAMIC_EXTERNAL',
        smartReport: 'SMARTREPORT',
        billcom: 'BILLCOM',
    },
    workspaceActions: {
        addApprovalRule: ({approverEmail, approverName, field, name}: AddedPolicyApprovalRuleParams) =>
            `${field}「${name}」の承認者として${approverName}（${approverEmail}）を追加しました。`,
        deleteApprovalRule: ({approverEmail, approverName, field, name}: AddedPolicyApprovalRuleParams) =>
            `${field}「${name}」の承認者として${approverName}（${approverEmail}）を削除しました。`,
        updateApprovalRule: ({field, name, newApproverEmail, newApproverName, oldApproverEmail, oldApproverName}: UpdatedPolicyApprovalRuleParams) => {
            const formatApprover = (displayName?: string, email?: string) => (displayName ? `${displayName} (${email})` : email);
            return `${field}「${name}」の承認者を${formatApprover(newApproverName, newApproverEmail)}に変更しました（以前は${formatApprover(oldApproverName, oldApproverEmail)}）`;
        },
        addCategory: ({categoryName}: UpdatedPolicyCategoryParams) => `カテゴリ「${categoryName}」を追加しました`,
        deleteCategory: ({categoryName}: UpdatedPolicyCategoryParams) => `カテゴリー「${categoryName}」を削除しました。`,
        updateCategory: ({oldValue, categoryName}: UpdatedPolicyCategoryParams) => `${oldValue ? '無効' : '有効'} カテゴリ "${categoryName}"`,
        updateCategoryPayrollCode: ({oldValue, categoryName, newValue}: UpdatedPolicyCategoryGLCodeParams) => {
            if (!oldValue) {
                return `給与コード「${newValue}」をカテゴリ「${categoryName}」に追加しました。`;
            }
            if (!newValue && oldValue) {
                return `給与コード「${oldValue}」をカテゴリ「${categoryName}」から削除しました。`;
            }
            return `"${categoryName}" カテゴリの給与コードを「${newValue}」に変更しました（以前は「${oldValue}」）。`;
        },
        updateCategoryGLCode: ({oldValue, categoryName, newValue}: UpdatedPolicyCategoryGLCodeParams) => {
            if (!oldValue) {
                return `カテゴリ「${categoryName}」にGLコード「${newValue}」を追加しました。`;
            }
            if (!newValue && oldValue) {
                return `カテゴリ「${categoryName}」からGLコード「${oldValue}」を削除しました。`;
            }
            return `「${categoryName}」カテゴリのGLコードを「${newValue}」に変更しました（以前は「${oldValue}」）`;
        },
        updateAreCommentsRequired: ({oldValue, categoryName}: UpdatedPolicyCategoryParams) => {
            return `「${categoryName}」カテゴリの説明を${!oldValue ? '必須' : '不要'}に変更しました（以前は${!oldValue ? '不要' : '必須'}）`;
        },
        updateCategoryMaxExpenseAmount: ({categoryName, oldAmount, newAmount}: UpdatedPolicyCategoryMaxExpenseAmountParams) => {
            if (newAmount && !oldAmount) {
                return `カテゴリ「${categoryName}」に最大金額${newAmount}を追加しました。`;
            }
            if (oldAmount && !newAmount) {
                return `カテゴリ「${categoryName}」から最大金額${oldAmount}を削除しました。`;
            }
            return `"${categoryName}" カテゴリの最大金額を ${newAmount} に変更しました（以前は ${oldAmount}）`;
        },
        updateCategoryExpenseLimitType: ({categoryName, oldValue, newValue}: UpdatedPolicyCategoryExpenseLimitTypeParams) => {
            if (!oldValue) {
                return `カテゴリ「${categoryName}」に制限タイプ${newValue}を追加しました。`;
            }
            return `"${categoryName}" カテゴリの制限タイプを ${newValue} に変更しました（以前は ${oldValue}）`;
        },
        updateCategoryMaxAmountNoReceipt: ({categoryName, oldValue, newValue}: UpdatedPolicyCategoryMaxAmountNoReceiptParams) => {
            if (!oldValue) {
                return `カテゴリ「${categoryName}」を更新し、Receiptsを${newValue}に変更しました。`;
            }
            return `「${categoryName}」カテゴリを${newValue}に変更しました（以前は${oldValue}）`;
        },
        setCategoryName: ({oldName, newName}: UpdatedPolicyCategoryNameParams) => `カテゴリ「${oldName}」の名前を「${newName}」に変更しました。`,
        updatedDescriptionHint: ({categoryName, oldValue, newValue}: UpdatedPolicyCategoryDescriptionHintTypeParams) => {
            if (!newValue) {
                return `カテゴリ「${categoryName}」から説明ヒント「${oldValue}」を削除しました。`;
            }
            return !oldValue
                ? `カテゴリ「${categoryName}」に説明のヒント「${newValue}」を追加しました。`
                : `"${categoryName}" カテゴリの説明ヒントを "${newValue}" に変更しました（以前は "${oldValue}"）`;
        },
        updateTagListName: ({oldName, newName}: UpdatedPolicyCategoryNameParams) => `タグリスト名を"${newName}"に変更しました（以前は"${oldName}"）`,
        addTag: ({tagListName, tagName}: UpdatedPolicyTagParams) => `タグ「${tagName}」をリスト「${tagListName}」に追加しました。`,
        updateTagName: ({tagListName, newName, oldName}: UpdatedPolicyTagNameParams) => `タグリスト「${tagListName}」を更新し、タグ「${oldName}」を「${newName}」に変更しました。`,
        updateTagEnabled: ({tagListName, tagName, enabled}: UpdatedPolicyTagParams) => `${enabled ? '有効' : '無効'} リスト「${tagListName}」のタグ「${tagName}」`,
        deleteTag: ({tagListName, tagName}: UpdatedPolicyTagParams) => `リスト「${tagListName}」からタグ「${tagName}」を削除しました。`,
        deleteMultipleTags: ({count, tagListName}: UpdatedPolicyTagParams) => `リスト「${tagListName}」から「${count}」タグを削除しました。`,
        updateTag: ({tagListName, newValue, tagName, updatedField, oldValue}: UpdatedPolicyTagFieldParams) => {
            if (oldValue) {
                return `タグリスト「${tagListName}」のタグ「${tagName}」を更新し、${updatedField}を「${oldValue}」から「${newValue}」に変更しました。`;
            }
            return `リスト「${tagListName}」のタグ「${tagName}」を更新し、${updatedField}を「${newValue}」に追加しました。`;
        },
        updateCustomUnit: ({customUnitName, newValue, oldValue, updatedField}: UpdatePolicyCustomUnitParams) =>
            `${customUnitName}の${updatedField}を"${oldValue}"から"${newValue}"に変更しました。`,
        updateCustomUnitTaxEnabled: ({newValue}: UpdatePolicyCustomUnitTaxEnabledParams) => `距離レートに関する${newValue ? '有効' : '無効'}の税金追跡`,
        addCustomUnitRate: ({customUnitName, rateName}: AddOrDeletePolicyCustomUnitRateParams) => `新しい「${customUnitName}」レート「${rateName}」を追加しました。`,
        updatedCustomUnitRate: ({customUnitName, customUnitRateName, newValue, oldValue, updatedField}: UpdatedPolicyCustomUnitRateParams) =>
            `${customUnitName}の${updatedField}「${customUnitRateName}」のレートを「${newValue}」（以前は「${oldValue}」）に変更しました。`,
        updatedCustomUnitTaxRateExternalID: ({customUnitRateName, newValue, newTaxPercentage, oldTaxPercentage, oldValue}: UpdatedPolicyCustomUnitTaxRateExternalIDParams) => {
            if (oldTaxPercentage && oldValue) {
                return `距離レート「${customUnitRateName}」の税率を「${newValue} (${newTaxPercentage})」に変更しました（以前は「${oldValue} (${oldTaxPercentage})」）。`;
            }
            return `距離レート「${customUnitRateName}」に税率「${newValue} (${newTaxPercentage})」を追加しました。`;
        },
        updatedCustomUnitTaxClaimablePercentage: ({customUnitRateName, newValue, oldValue}: UpdatedPolicyCustomUnitTaxClaimablePercentageParams) => {
            if (oldValue) {
                return `距離レート「${customUnitRateName}」の税還付可能部分を「${newValue}」に変更しました（以前は「${oldValue}」）。`;
            }
            return `距離料金「${customUnitRateName}」に税還付可能部分「${newValue}」を追加しました。`;
        },
        deleteCustomUnitRate: ({customUnitName, rateName}: AddOrDeletePolicyCustomUnitRateParams) => `"${customUnitName}" レート "${rateName}" を削除しました`,
        addedReportField: ({fieldType, fieldName}: AddedOrDeletedPolicyReportFieldParams) => `${fieldType} レポートフィールド "${fieldName}" を追加しました`,
        updateReportFieldDefaultValue: ({defaultValue, fieldName}: UpdatedPolicyReportFieldDefaultValueParams) =>
            `レポートフィールド "${fieldName}" のデフォルト値を "${defaultValue}" に設定する`,
        addedReportFieldOption: ({fieldName, optionName}: PolicyAddedReportFieldOptionParams) => `レポートフィールド「${fieldName}」にオプション「${optionName}」を追加しました。`,
        removedReportFieldOption: ({fieldName, optionName}: PolicyAddedReportFieldOptionParams) => `レポートフィールド「${fieldName}」からオプション「${optionName}」を削除しました。`,
        updateReportFieldOptionDisabled: ({fieldName, optionName, optionEnabled}: PolicyDisabledReportFieldOptionParams) =>
            `${optionEnabled ? '有効' : '無効'} レポートフィールド「${fieldName}」のオプション「${optionName}」`,
        updateReportFieldAllOptionsDisabled: ({fieldName, optionName, allEnabled, toggledOptionsCount}: PolicyDisabledReportFieldAllOptionsParams) => {
            if (toggledOptionsCount && toggledOptionsCount > 1) {
                return `${allEnabled ? '有効' : '無効'} レポートフィールド "${fieldName}" のすべてのオプション`;
            }
            return `${allEnabled ? '有効' : '無効'} レポートフィールド「${fieldName}」のオプション「${optionName}」、すべてのオプションを${allEnabled ? '有効' : '無効'}`;
        },
        deleteReportField: ({fieldType, fieldName}: AddedOrDeletedPolicyReportFieldParams) => `${fieldType}レポートフィールド「${fieldName}」を削除しました。`,
        preventSelfApproval: ({oldValue, newValue}: UpdatedPolicyPreventSelfApprovalParams) =>
            `"Prevent self-approval" を "${newValue === 'true' ? '有効' : '無効'}" に更新しました（以前は "${oldValue === 'true' ? '有効' : '無効'}"）`,
        updateMaxExpenseAmountNoReceipt: ({oldValue, newValue}: UpdatedPolicyFieldWithNewAndOldValueParams) => `最大領収書必要経費額を${oldValue}から${newValue}に変更しました。`,
        updateMaxExpenseAmount: ({oldValue, newValue}: UpdatedPolicyFieldWithNewAndOldValueParams) => `違反のための最大経費額を${oldValue}から${newValue}に変更しました。`,
        updateMaxExpenseAge: ({oldValue, newValue}: UpdatedPolicyFieldWithNewAndOldValueParams) =>
            `"最大経費年齢（日数）"を"${newValue}"に更新しました（以前は"${oldValue === 'false' ? CONST.POLICY.DEFAULT_MAX_EXPENSE_AGE : oldValue}"）`,
        updateMonthlyOffset: ({oldValue, newValue}: UpdatedPolicyFieldWithNewAndOldValueParams) => {
            if (!oldValue) {
                return `月次レポートの提出日を「${newValue}」に設定する`;
            }
            return `月次報告書の提出日を「${newValue}」（以前は「${oldValue}」）に更新しました。`;
        },
        updateDefaultBillable: ({oldValue, newValue}: UpdatedPolicyFieldWithNewAndOldValueParams) => `"クライアントへの経費再請求"を"${newValue}"に更新しました（以前は"${oldValue}"）`,
        updateDefaultReimbursable: ({oldValue, newValue}: UpdatedPolicyFieldWithNewAndOldValueParams) => `「現金経費のデフォルト」を"${newValue}"に更新しました (以前は"${oldValue}")`,
        updateDefaultTitleEnforced: ({value}: UpdatedPolicyFieldWithValueParam) => `"デフォルトのレポートタイトルを強制する" ${value ? 'on' : 'オフ'}`,
        renamedWorkspaceNameAction: ({oldName, newName}: RenamedWorkspaceNameActionParams) => `このワークスペースの名前を「${newName}」（以前は「${oldName}」）に更新しました。`,
        updateWorkspaceDescription: ({newDescription, oldDescription}: UpdatedPolicyDescriptionParams) =>
            !oldDescription ? `このワークスペースの説明を"${newDescription}"に設定してください。` : `このワークスペースの説明を"${oldDescription}"から"${newDescription}"に更新しました。`,
        removedFromApprovalWorkflow: ({submittersNames}: RemovedFromApprovalWorkflowParams) => {
            let joinedNames = '';
            if (submittersNames.length === 1) {
                joinedNames = submittersNames.at(0) ?? '';
            } else if (submittersNames.length === 2) {
                joinedNames = submittersNames.join('と');
            } else if (submittersNames.length > 2) {
                joinedNames = `${submittersNames.slice(0, submittersNames.length - 1).join(', ')} and ${submittersNames.at(-1)}`;
            }
            return {
                one: `${joinedNames}の承認ワークフローと経費チャットからあなたを削除しました。以前に提出されたレポートは、引き続き受信トレイで承認可能です。`,
                other: `${joinedNames}の承認ワークフローと経費チャットからあなたを削除しました。以前に提出されたレポートは、引き続きあなたの受信トレイで承認可能です。`,
            };
        },
        demotedFromWorkspace: ({policyName, oldRole}: DemotedFromWorkspaceParams) =>
            `${policyName}でのあなたの役割が${oldRole}からユーザーに更新されました。あなた自身のものを除くすべての提出者の経費チャットから削除されました。`,
        updatedWorkspaceCurrencyAction: ({oldCurrency, newCurrency}: UpdatedPolicyCurrencyParams) => `デフォルト通貨を${newCurrency}に更新しました（以前は${oldCurrency}）`,
        updatedWorkspaceFrequencyAction: ({oldFrequency, newFrequency}: UpdatedPolicyFrequencyParams) =>
            `自動レポートの頻度を「${newFrequency}」（以前は「${oldFrequency}」）に更新しました。`,
        updateApprovalMode: ({newValue, oldValue}: ChangeFieldParams) => `承認モードを"${oldValue}"から"${newValue}"に更新しました。`,
        upgradedWorkspace: 'このワークスペースをコントロールプランにアップグレードしました',
        downgradedWorkspace: 'このワークスペースをCollectプランにダウングレードしました。',
        updatedAuditRate: ({oldAuditRate, newAuditRate}: UpdatedPolicyAuditRateParams) =>
            `レポートが手動承認のためにランダムにルーティングされる割合を${Math.round(newAuditRate * 100)}%（以前は${Math.round(oldAuditRate * 100)}%）に変更しました。`,
        updatedManualApprovalThreshold: ({oldLimit, newLimit}: UpdatedPolicyManualApprovalThresholdParams) => `すべての経費の手動承認限度額を${newLimit}に変更しました（以前は${oldLimit}）`,
    },
    roomMembersPage: {
        memberNotFound: 'メンバーが見つかりません。',
        useInviteButton: '新しいメンバーをチャットに招待するには、上の招待ボタンを使用してください。',
        notAuthorized: `このページにアクセスする権限がありません。このルームに参加しようとしている場合は、ルームメンバーに追加してもらってください。他に何かお困りですか？${CONST.EMAIL.CONCIERGE}にお問い合わせください。`,
        removeMembersPrompt: ({memberName}: {memberName: string}) => ({
            one: `このルームから${memberName}を削除してもよろしいですか？`,
            other: '選択したメンバーをルームから削除してもよろしいですか？',
        }),
        error: {
            genericAdd: 'このルームメンバーの追加に問題が発生しました',
        },
    },
    newTaskPage: {
        assignTask: 'タスクを割り当てる',
        assignMe: '私に割り当てる',
        confirmTask: 'タスクを確認',
        confirmError: 'タイトルを入力し、共有先を選択してください',
        descriptionOptional: '説明（任意）',
        pleaseEnterTaskName: 'タイトルを入力してください',
        pleaseEnterTaskDestination: 'このタスクを共有したい場所を選択してください',
    },
    task: {
        task: 'タスク',
        title: 'タイトル',
        description: '説明',
        assignee: '担当者',
        completed: '完了しました',
        action: '完了',
        messages: {
            created: ({title}: TaskCreatedActionParams) => `${title}のタスク`,
            completed: '完了としてマークされました',
            canceled: '削除されたタスク',
            reopened: '未完了としてマークされました',
            error: '要求された操作を行う権限がありません。',
        },
        markAsComplete: '完了としてマーク',
        markAsIncomplete: '未完了としてマーク',
        assigneeError: 'このタスクの割り当て中にエラーが発生しました。別の担当者を試してください。',
        genericCreateTaskFailureMessage: 'このタスクの作成中にエラーが発生しました。後でもう一度お試しください。',
        deleteTask: 'タスクを削除',
        deleteConfirmation: 'このタスクを削除してもよろしいですか？',
    },
    statementPage: {
        title: ({year, monthName}: StatementTitleParams) => `${monthName} ${year} 明細書`,
    },
    keyboardShortcutsPage: {
        title: 'キーボードショートカット',
        subtitle: 'これらの便利なキーボードショートカットで時間を節約しましょう。',
        shortcuts: {
            openShortcutDialog: 'キーボードショートカットダイアログを開く',
            markAllMessagesAsRead: 'すべてのメッセージを既読にする',
            escape: 'ダイアログを閉じる',
            search: '検索ダイアログを開く',
            newChat: '新しいチャット画面',
            copy: 'コメントをコピー',
            openDebug: 'テスト設定ダイアログを開く',
        },
    },
    guides: {
        screenShare: '画面共有',
        screenShareRequest: 'Expensifyがスクリーンシェアに招待しています',
    },
    search: {
        resultsAreLimited: '検索結果は制限されています。',
        viewResults: '結果を表示',
        resetFilters: 'フィルターをリセット',
        searchResults: {
            emptyResults: {
                title: '表示するものがありません',
                subtitle: '検索条件を調整するか、緑色の+ボタンで何かを作成してみてください。',
            },
            emptyExpenseResults: {
                title: 'まだ経費が作成されていません。',
                subtitle: '経費を作成するか、Expensifyの試用版を利用して詳細を学びましょう。',
                subtitleWithOnlyCreateButton: '下の緑色のボタンを使用して経費を作成してください。',
            },
            emptyReportResults: {
                title: 'まだレポートが作成されていません。',
                subtitle: 'Expensifyのレポートを作成するか、試乗して詳細を学びましょう。',
                subtitleWithOnlyCreateButton: '下の緑色のボタンを使用してレポートを作成してください。',
            },
            emptyInvoiceResults: {
                title: 'まだ請求書を作成していません。',
                subtitle: '請求書を送信するか、Expensifyの試用版を利用して詳細を確認してください。',
                subtitleWithOnlyCreateButton: '以下の緑色のボタンを使用して請求書を送信してください。',
            },
            emptyTripResults: {
                title: '表示する旅行はありません',
                subtitle: '以下で最初の旅行を予約して始めましょう。',
                buttonText: '旅行を予約する',
            },
            emptySubmitResults: {
                title: '提出する経費がありません',
                subtitle: '問題ありません。勝利のラップを取りましょう！',
                buttonText: 'レポートを作成',
            },
            emptyApproveResults: {
                title: '承認する経費はありません',
                subtitle: '経費ゼロ。最大限のリラックス。よくやった！',
            },
            emptyPayResults: {
                title: '支払う経費はありません',
                subtitle: 'おめでとうございます！ゴールラインを越えました。',
            },
            emptyExportResults: {
                title: 'エクスポートする経費はありません',
                subtitle: 'ゆっくりする時間です。お疲れ様でした。',
            },
            emptyStatementsResults: {
                title: '表示する経費がない',
                subtitle: '結果がありません。フィルターを調整してください。',
            },
            emptyUnapprovedResults: {
                title: '承認する経費はありません',
                subtitle: '経費ゼロ。最大限のリラックス。よくやった！',
            },
        },
        statements: 'ステートメント',
        unapprovedCash: '未承認現金',
        unapprovedCard: '未承認のカード',
        saveSearch: '検索を保存',
        deleteSavedSearch: '保存された検索を削除',
        deleteSavedSearchConfirm: 'この検索を削除してもよろしいですか？',
        searchName: '名前を検索',
        savedSearchesMenuItemTitle: '保存済み',
        groupedExpenses: 'グループ化された経費',
        bulkActions: {
            approve: '承認する',
            pay: '支払う',
            delete: '削除',
            hold: '保留',
            unhold: '保留を解除',
            noOptionsAvailable: '選択した経費グループには利用可能なオプションがありません。',
        },
        filtersHeader: 'フィルター',
        filters: {
            date: {
                before: ({date}: OptionalParam<DateParams> = {}) => `${date ?? ''}の前に`,
                after: ({date}: OptionalParam<DateParams> = {}) => `After ${date ?? ''}`,
                on: ({date}: OptionalParam<DateParams> = {}) => `On ${date ?? ''}`,
                presets: {
                    [CONST.SEARCH.DATE_PRESETS.NEVER]: '未承認',
                    [CONST.SEARCH.DATE_PRESETS.LAST_MONTH]: '先月',
                    [CONST.SEARCH.DATE_PRESETS.LAST_STATEMENT]: '最後の声明',
                },
            },
            status: 'ステータス',
            keyword: 'キーワード',
            hasKeywords: 'キーワードがあります',
            currency: '通貨',
            link: 'リンク',
            pinned: '固定済み',
            unread: '未読',
            completed: '完了しました',
            amount: {
                lessThan: ({amount}: OptionalParam<RequestAmountParams> = {}) => `${amount ?? ''}未満`,
                greaterThan: ({amount}: OptionalParam<RequestAmountParams> = {}) => `${amount ?? ''} より大きい`,
                between: ({greaterThan, lessThan}: FiltersAmountBetweenParams) => `${greaterThan} と ${lessThan} の間`,
            },
            card: {
                expensify: 'Expensify',
                individualCards: '個別カード',
                closedCards: 'クローズドカード',
                cardFeeds: 'カードフィード',
                cardFeedName: ({cardFeedBankName, cardFeedLabel}: {cardFeedBankName: string; cardFeedLabel?: string}) =>
                    `すべての${cardFeedBankName}${cardFeedLabel ? ` - ${cardFeedLabel}` : ''}`,
                cardFeedNameCSV: ({cardFeedLabel}: {cardFeedLabel?: string}) => `すべてのCSVインポートカード${cardFeedLabel ? ` - ${cardFeedLabel}` : ''}`,
            },
            current: '現在',
            past: '過去',
            submitted: '提出',
            approved: '承認',
            paid: '支払',
            exported: 'エクスポート',
            posted: '投稿',
            withdrawn: '取り消し',
            billable: 'ビラブル',
            reimbursable: '払い戻し可能',
            groupBy: {
                reports: '報告',
                from: 'から',
                card: 'カード',
            },
            feed: 'フィード',
            withdrawalType: {
                [CONST.SEARCH.WITHDRAWAL_TYPE.EXPENSIFY_CARD]: 'Expensify Card',
                [CONST.SEARCH.WITHDRAWAL_TYPE.REIMBURSEMENT]: '払い戻し',
            },
        },
        groupBy: 'グループ',
        moneyRequestReport: {
            emptyStateTitle: 'このレポートには経費がありません。',
            emptyStateSubtitle: 'このレポートに経費を追加するには、上のボタンを使用してください。',
        },
        noCategory: 'カテゴリなし',
        noTag: 'タグなし',
        expenseType: '経費タイプ',
        withdrawalType: '引き出しの種類',
        recentSearches: '最近の検索',
        recentChats: '最近のチャット',
        searchIn: 'で検索',
        searchPlaceholder: '何かを検索する',
        suggestions: '提案',
        exportSearchResults: {
            title: 'エクスポートを作成',
            description: 'おお、それはたくさんのアイテムですね！まとめて、Conciergeがまもなくファイルを送信します。',
        },
        exportAll: {
            selectAllMatchingItems: 'すべての一致する項目を選択',
            allMatchingItemsSelected: 'すべての一致する項目が選択されました',
        },
    },
    genericErrorPage: {
        title: 'おっと、何かがうまくいきませんでした！',
        body: {
            helpTextMobile: 'アプリを閉じて再度開くか、または切り替えてください。',
            helpTextWeb: 'web.',
            helpTextConcierge: '問題が解決しない場合は、以下にお問い合わせください',
        },
        refresh: '更新',
    },
    fileDownload: {
        success: {
            title: 'ダウンロード完了！',
            message: '添付ファイルが正常にダウンロードされました！',
            qrMessage:
                '写真やダウンロードフォルダにQRコードのコピーがないか確認してください。プロのヒント: プレゼンテーションに追加して、聴衆がスキャンして直接あなたとつながることができるようにしましょう。',
        },
        generalError: {
            title: '添付ファイルエラー',
            message: '添付ファイルをダウンロードできません',
        },
        permissionError: {
            title: 'ストレージアクセス',
            message: 'Expensifyはストレージアクセスなしでは添付ファイルを保存できません。設定をタップして権限を更新してください。',
        },
    },
    desktopApplicationMenu: {
        mainMenu: '新しいExpensify',
        about: 'New Expensifyについて',
        update: '新しいExpensifyを更新する',
        checkForUpdates: 'アップデートを確認',
        toggleDevTools: '開発者ツールを切り替える',
        viewShortcuts: 'キーボードショートカットを表示',
        services: 'サービス',
        hide: '新しいExpensifyを非表示にする',
        hideOthers: '他の人を非表示',
        showAll: 'すべて表示',
        quit: '新しいExpensifyを終了する',
        fileMenu: 'ファイル',
        closeWindow: 'ウィンドウを閉じる',
        editMenu: '編集',
        undo: '元に戻す',
        redo: 'やり直し',
        cut: '切る',
        copy: 'コピー',
        paste: '貼り付け',
        pasteAndMatchStyle: 'スタイルに合わせて貼り付け',
        pasteAsPlainText: 'プレーンテキストとして貼り付け',
        delete: '削除',
        selectAll: 'すべて選択',
        speechSubmenu: 'スピーチ',
        startSpeaking: '話し始める',
        stopSpeaking: '話すのをやめてください',
        viewMenu: '表示',
        reload: 'リロード',
        forceReload: '強制リロード',
        resetZoom: '実際のサイズ',
        zoomIn: 'ズームイン',
        zoomOut: 'ズームアウト',
        togglefullscreen: '全画面表示を切り替え',
        historyMenu: '履歴',
        back: '戻る',
        forward: '転送',
        windowMenu: 'ウィンドウ',
        minimize: '最小化',
        zoom: 'Zoom',
        front: 'すべてを前面に表示',
        helpMenu: '助けて',
        learnMore: '詳細を確認',
        documentation: 'ドキュメント',
        communityDiscussions: 'コミュニティディスカッション',
        searchIssues: '問題を検索',
    },
    historyMenu: {
        forward: '転送',
        back: '戻る',
    },
    checkForUpdatesModal: {
        available: {
            title: 'アップデートが利用可能です',
            message: ({isSilentUpdating}: {isSilentUpdating: boolean}) =>
                `新しいバージョンはまもなく利用可能になります。${!isSilentUpdating ? '更新の準備が整いましたらお知らせします。' : ''}`,
            soundsGood: '良さそうです',
        },
        notAvailable: {
            title: '更新は利用できません',
            message: '現在利用可能なアップデートはありません。後でもう一度確認してください！',
            okay: 'Okay',
        },
        error: {
            title: '更新の確認に失敗しました',
            message: '更新を確認できませんでした。しばらくしてからもう一度お試しください。',
        },
    },
    report: {
        newReport: {
            createReport: 'レポートを作成',
            chooseWorkspace: 'このレポートのワークスペースを選択してください。',
        },
        genericCreateReportFailureMessage: 'このチャットの作成中に予期しないエラーが発生しました。後でもう一度お試しください。',
        genericAddCommentFailureMessage: 'コメントの投稿中に予期しないエラーが発生しました。後でもう一度お試しください。',
        genericUpdateReportFieldFailureMessage: 'フィールドの更新中に予期しないエラーが発生しました。後でもう一度お試しください。',
        genericUpdateReportNameEditFailureMessage: 'レポートの名前変更中に予期しないエラーが発生しました。後でもう一度お試しください。',
        noActivityYet: 'まだ活動がありません',
        actions: {
            type: {
                changeField: ({oldValue, newValue, fieldName}: ChangeFieldParams) => `${fieldName}を${oldValue}から${newValue}に変更しました`,
                changeFieldEmpty: ({newValue, fieldName}: ChangeFieldParams) => `${fieldName}を${newValue}に変更しました`,
                changeReportPolicy: ({fromPolicyName, toPolicyName}: ChangeReportPolicyParams) => {
                    if (!toPolicyName) {
                        return `ワークスペースを変更しました${fromPolicyName ? `（以前は ${fromPolicyName}）` : ''}`;
                    }
                    return `ワークスペースを${toPolicyName}に変更しました${fromPolicyName ? `（以前は ${fromPolicyName}）` : ''}`;
                },
                changeType: ({oldType, newType}: ChangeTypeParams) => `${oldType} から ${newType} にタイプを変更しました`,
                exportedToCSV: `CSVにエクスポートされました`,
                exportedToIntegration: {
                    automatic: ({label}: ExportedToIntegrationParams) => `${label}にエクスポートされました`,
                    automaticActionOne: ({label}: ExportedToIntegrationParams) => `${label} 経由でエクスポートされました`,
                    automaticActionTwo: '会計設定',
                    manual: ({label}: ExportedToIntegrationParams) => `このレポートを手動で${label}にエクスポート済みとしてマークしました。`,
                    automaticActionThree: '正常にレコードを作成しました',
                    reimburseableLink: '自己負担費用',
                    nonReimbursableLink: '会社カード経費',
                    pending: ({label}: ExportedToIntegrationParams) => `このレポートのエクスポートを${label}に開始しました...`,
                },
                integrationsMessage: ({errorMessage, label, linkText, linkURL}: IntegrationSyncFailedParams) =>
                    `このレポートを${label}にエクスポートできませんでした（"${errorMessage} ${linkText ? `<a href="${linkURL}">${linkText}</a>` : ''}"）`,
                managerAttachReceipt: `領収書を追加しました`,
                managerDetachReceipt: `領収書を削除しました`,
                markedReimbursed: ({amount, currency}: MarkedReimbursedParams) => `他の場所で${currency}${amount}を支払いました。`,
                markedReimbursedFromIntegration: ({amount, currency}: MarkReimbursedFromIntegrationParams) => `${currency}${amount} を統合経由で支払いました`,
                outdatedBankAccount: `支払者の銀行口座に問題があるため、支払いを処理できませんでした。`,
                reimbursementACHBounce: `支払者に十分な資金がないため、支払いを処理できませんでした。`,
                reimbursementACHCancelled: `支払いをキャンセルしました`,
                reimbursementAccountChanged: `支払いを処理できませんでした。支払者が銀行口座を変更したためです。`,
                reimbursementDelayed: `支払いは処理されましたが、さらに1～2営業日遅れます。`,
                selectedForRandomAudit: `レビューのためにランダムに選ばれました`,
                selectedForRandomAuditMarkdown: `[ランダムに選択された](https://help.expensify.com/articles/expensify-classic/reports/Set-a-random-report-audit-schedule)レビュー用`,
                share: ({to}: ShareParams) => `招待されたメンバー${to}`,
                unshare: ({to}: UnshareParams) => `削除されたメンバー${to}`,
                stripePaid: ({amount, currency}: StripePaidParams) => `${currency}${amount} を支払いました`,
                takeControl: `制御を取りました`,
                integrationSyncFailed: ({label, errorMessage, workspaceAccountingLink}: IntegrationSyncFailedParams) =>
                    `${label}との同期中に問題が発生しました${errorMessage ? `（"${errorMessage}"）` : ''}。<a href="${workspaceAccountingLink}">ワークスペースの設定</a>で問題を修正してください。`,
                addEmployee: ({email, role}: AddEmployeeParams) => `${email}を${role === 'member' ? 'a' : 'an'} ${role}として追加しました`,
                updateRole: ({email, currentRole, newRole}: UpdateRoleParams) => `${email} の役割を ${newRole} に更新しました（以前は ${currentRole}）`,
                updatedCustomField1: ({email, previousValue, newValue}: UpdatedCustomFieldParams) => {
                    if (!newValue) {
                        return `${email}のカスタムフィールド1を削除しました（以前は「${previousValue}」）`;
                    }
                    return !previousValue
                        ? `"${newValue}" を ${email} のカスタムフィールド1に追加しました。`
                        : `${email} のカスタムフィールド1を "${newValue}" に変更しました（以前は "${previousValue}"）`;
                },
                updatedCustomField2: ({email, previousValue, newValue}: UpdatedCustomFieldParams) => {
                    if (!newValue) {
                        return `${email}のカスタムフィールド2を削除しました（以前は「${previousValue}」）`;
                    }
                    return !previousValue
                        ? `"${newValue}" を ${email} のカスタムフィールド2に追加しました。`
                        : `${email}のカスタムフィールド2を"${newValue}"に変更しました（以前は"${previousValue}"）`;
                },
                leftWorkspace: ({nameOrEmail}: LeftWorkspaceParams) => `${nameOrEmail} がワークスペースを退出しました`,
                removeMember: ({email, role}: AddEmployeeParams) => `${role} ${email} を削除しました`,
                removedConnection: ({connectionName}: ConnectionNameParams) => `${CONST.POLICY.CONNECTIONS.NAME_USER_FRIENDLY[connectionName]} への接続を削除しました。`,
                addedConnection: ({connectionName}: ConnectionNameParams) => `${CONST.POLICY.CONNECTIONS.NAME_USER_FRIENDLY[connectionName]}に接続しました`,
                leftTheChat: 'チャットを退出しました',
            },
        },
    },
    chronos: {
        oooEventSummaryFullDay: ({summary, dayCount, date}: OOOEventSummaryFullDayParams) => `${summary} は ${date} までの ${dayCount} 日間の ${dayCount === 1 ? '日' : '日'} です。`,
        oooEventSummaryPartialDay: ({summary, timePeriod, date}: OOOEventSummaryPartialDayParams) => `${date}の${timePeriod}からの${summary}`,
    },
    footer: {
        features: '機能',
        expenseManagement: '経費管理',
        spendManagement: '支出管理',
        expenseReports: '経費報告書',
        companyCreditCard: '法人クレジットカード',
        receiptScanningApp: 'レシートスキャンアプリ',
        billPay: 'ビルペイ',
        invoicing: '請求書作成',
        CPACard: 'CPAカード',
        payroll: '給与計算',
        travel: '旅行',
        resources: 'リソース',
        expensifyApproved: 'ExpensifyApproved!',
        pressKit: 'プレスキット',
        support: 'サポート',
        expensifyHelp: 'ExpensifyHelp',
        terms: '利用規約',
        privacy: 'プライバシー',
        learnMore: '詳細を確認する',
        aboutExpensify: 'Expensifyについて',
        blog: 'ブログ',
        jobs: 'ジョブ',
        expensifyOrg: 'Expensify.org',
        investorRelations: '投資家向け情報',
        getStarted: '開始する',
        createAccount: '新しいアカウントを作成',
        logIn: 'ログイン',
    },
    allStates: COMMON_CONST.STATES as States,
    allCountries: CONST.ALL_COUNTRIES as AllCountries,
    accessibilityHints: {
        navigateToChatsList: 'チャットリストに戻る',
        chatWelcomeMessage: 'チャットのウェルカムメッセージ',
        navigatesToChat: 'チャットに移動します',
        newMessageLineIndicator: '新しいメッセージラインインジケーター',
        chatMessage: 'チャットメッセージ',
        lastChatMessagePreview: '最後のチャットメッセージのプレビュー',
        workspaceName: 'ワークスペース名',
        chatUserDisplayNames: 'チャットメンバー表示名',
        scrollToNewestMessages: '最新のメッセージにスクロール',
        preStyledText: 'Pre-styled text',
        viewAttachment: '添付ファイルを表示',
    },
    parentReportAction: {
        deletedReport: '削除されたレポート',
        deletedMessage: '削除されたメッセージ',
        deletedExpense: '削除された経費',
        reversedTransaction: '返金取引',
        deletedTask: '削除されたタスク',
        hiddenMessage: '隠されたメッセージ',
    },
    threads: {
        thread: 'スレッド',
        replies: '返信',
        reply: '返信',
        from: 'から',
        in: 'に',
        parentNavigationSummary: ({reportName, workspaceName}: ParentNavigationSummaryParams) => `From ${reportName}${workspaceName ? `${workspaceName}内` : ''}`,
    },
    qrCodes: {
        copy: 'URLをコピー',
        copied: 'コピーしました！',
    },
    moderation: {
        flagDescription: 'すべてのフラグ付きメッセージは、モデレーターに送信されてレビューされます。',
        chooseAReason: '以下からフラグを立てる理由を選択してください:',
        spam: 'スパム',
        spamDescription: '無関係なプロモーション',
        inconsiderate: '配慮に欠ける',
        inconsiderateDescription: '侮辱的または無礼な表現、意図が疑わしい',
        intimidation: '脅迫',
        intimidationDescription: '有効な異議を押し切って積極的に議題を追求する',
        bullying: 'いじめ',
        bullyingDescription: '個人を標的にして従順を得ること',
        harassment: '嫌がらせ',
        harassmentDescription: '人種差別的、女性差別的、またはその他広く差別的な行動',
        assault: '暴行',
        assaultDescription: '害を意図した特定の感情的攻撃',
        flaggedContent: 'このメッセージは、コミュニティルールに違反しているとしてフラグが立てられ、内容が非表示になっています。',
        hideMessage: 'メッセージを非表示',
        revealMessage: 'メッセージを表示',
        levelOneResult: '匿名の警告を送信し、メッセージがレビューのために報告されます。',
        levelTwoResult: 'チャンネルからメッセージが非表示になり、匿名の警告が追加され、メッセージがレビューのために報告されました。',
        levelThreeResult: 'チャンネルからメッセージが削除され、匿名の警告が行われ、メッセージがレビューのために報告されました。',
    },
    actionableMentionWhisperOptions: {
        invite: '招待する',
        nothing: '何もしない',
    },
    actionableMentionJoinWorkspaceOptions: {
        accept: '承認する',
        decline: '辞退する',
    },
    actionableMentionTrackExpense: {
        submit: '誰かに送信する',
        categorize: 'カテゴリ分けする',
        share: '私の会計士と共有する',
        nothing: '今のところ何もありません。',
    },
    teachersUnitePage: {
        teachersUnite: 'Teachers Unite',
        joinExpensifyOrg: 'Expensify.orgと共に、世界中の不正をなくしましょう。現在の「Teachers Unite」キャンペーンは、必要な学用品の費用を分担することで、世界中の教育者を支援しています。',
        iKnowATeacher: '私は教師を知っています。',
        iAmATeacher: '私は教師です',
        getInTouch: '素晴らしいです！彼らの連絡先情報を共有してください。こちらから連絡を取ります。',
        introSchoolPrincipal: 'あなたの学校の校長への紹介',
        schoolPrincipalVerifyExpense:
            'Expensify.orgは、低所得世帯の学生がより良い学習体験を得られるように、必需品の学用品の費用を分担します。あなたの校長があなたの経費を確認するよう求められます。',
        principalFirstName: '名',
        principalLastName: '姓',
        principalWorkEmail: '主要な勤務先のメールアドレス',
        updateYourEmail: 'メールアドレスを更新してください',
        updateEmail: 'メールアドレスを更新する',
        schoolMailAsDefault: ({contactMethodsRoute}: ContactMethodsRouteParams) =>
            `先に進む前に、学校のメールをデフォルトの連絡方法として設定してください。設定 > プロフィール > <a href="${contactMethodsRoute}">連絡方法</a> で行うことができます。`,
        error: {
            enterPhoneEmail: '有効なメールアドレスまたは電話番号を入力してください',
            enterEmail: 'メールアドレスを入力してください',
            enterValidEmail: '有効なメールアドレスを入力してください',
            tryDifferentEmail: '別のメールアドレスを試してください',
        },
    },
    cardTransactions: {
        notActivated: '未アクティベート',
        outOfPocket: '自己負担の支出',
        companySpend: '会社の支出',
    },
    distance: {
        addStop: '停止を追加',
        deleteWaypoint: 'ウェイポイントを削除',
        deleteWaypointConfirmation: 'このウェイポイントを削除してもよろしいですか？',
        address: '住所',
        waypointDescription: {
            start: '開始',
            stop: '停止',
        },
        mapPending: {
            title: '保留中のマップ',
            subtitle: 'オンラインに戻ると地図が生成されます。',
            onlineSubtitle: '地図を設定する間、少々お待ちください。',
            errorTitle: '地図のエラー',
            errorSubtitle: '地図の読み込み中にエラーが発生しました。もう一度お試しください。',
        },
        error: {
            selectSuggestedAddress: '提案された住所を選択するか、現在地を使用してください',
        },
    },
    reportCardLostOrDamaged: {
        screenTitle: '成績表が紛失または損傷しました',
        nextButtonLabel: '次へ',
        reasonTitle: 'なぜ新しいカードが必要なのですか？',
        cardDamaged: '私のカードが破損しました',
        cardLostOrStolen: '私のカードが紛失または盗難に遭いました。',
        confirmAddressTitle: '新しいカードの郵送先住所を確認してください。',
        cardDamagedInfo: '新しいカードは2～3営業日以内に届きます。現在のカードは、新しいカードを有効化するまで引き続き使用できます。',
        cardLostOrStolenInfo: 'ご注文が完了すると、現在のカードは永久に無効になります。ほとんどのカードは数営業日で届きます。',
        address: '住所',
        deactivateCardButton: 'カードを無効化する',
        shipNewCardButton: '新しいカードを発送する',
        addressError: '住所が必要です',
        reasonError: '理由が必要です',
        successTitle: '新しいカードが発送中です！',
        successDescription: '数営業日で届きます。届いたら有効化する必要があります。それまでは仮想カードを使用できます。',
    },
    eReceipt: {
        guaranteed: '保証付きeレシート',
        transactionDate: '取引日付',
    },
    referralProgram: {
        [CONST.REFERRAL_PROGRAM.CONTENT_TYPES.START_CHAT]: {
            buttonText: 'チャットを始める、<success><strong>友達を紹介する</strong></success>。',
            header: 'チャットを開始し、友達を紹介する',
            body: '友達にもExpensifyを使ってほしいですか？ 彼らとチャットを始めるだけで、あとは私たちにお任せください。',
        },
        [CONST.REFERRAL_PROGRAM.CONTENT_TYPES.SUBMIT_EXPENSE]: {
            buttonText: '経費を提出し、<success><strong>上司に紹介する</strong></success>。',
            header: '経費を提出し、上司に紹介する',
            body: 'あなたの上司にもExpensifyを使ってもらいたいですか？経費を提出するだけで、あとは私たちにお任せください。',
        },
        [CONST.REFERRAL_PROGRAM.CONTENT_TYPES.REFER_FRIEND]: {
            header: '友達を紹介する',
            body: 'Expensifyを友達にも使ってもらいたいですか？彼らとチャットしたり、支払ったり、経費を分割したりするだけで、あとは私たちにお任せください。または、招待リンクを共有するだけでもOKです！',
        },
        [CONST.REFERRAL_PROGRAM.CONTENT_TYPES.SHARE_CODE]: {
            buttonText: '友達を紹介する',
            header: '友達を紹介する',
            body: 'Expensifyを友達にも使ってもらいたいですか？彼らとチャットしたり、支払ったり、経費を分割したりするだけで、あとは私たちにお任せください。または、招待リンクを共有するだけでもOKです！',
        },
        copyReferralLink: '招待リンクをコピー',
    },
    systemChatFooterMessage: {
        [CONST.INTRO_CHOICES.MANAGE_TEAM]: {
            phrase1: 'セットアップスペシャリストとチャットする',
            phrase2: 'ヘルプが必要な場合',
        },
        default: {
            phrase1: 'メッセージ',
            phrase2: 'セットアップのヘルプについて',
        },
    },
    violations: {
        allTagLevelsRequired: 'すべてのタグが必要です。',
        autoReportedRejectedExpense: ({rejectReason, rejectedBy}: ViolationsAutoReportedRejectedExpenseParams) => `${rejectedBy}はこの経費を却下しました。コメント: "${rejectReason}"`,
        billableExpense: '課金対象は無効になりました',
        cashExpenseWithNoReceipt: ({formattedLimit}: ViolationsCashExpenseWithNoReceiptParams = {}) => `Receipt required${formattedLimit ? `${formattedLimit} を超える` : ''}`,
        categoryOutOfPolicy: 'カテゴリが無効になりました。',
        conversionSurcharge: ({surcharge}: ViolationsConversionSurchargeParams) => `${surcharge}% の為替手数料が適用されました。`,
        customUnitOutOfPolicy: 'このワークスペースでは有効なレートではありません。',
        duplicatedTransaction: 'Duplicate',
        fieldRequired: 'レポートフィールドは必須です',
        futureDate: '未来の日付は許可されていません',
        invoiceMarkup: ({invoiceMarkup}: ViolationsInvoiceMarkupParams) => `${invoiceMarkup}% 上乗せされました`,
        maxAge: ({maxAge}: ViolationsMaxAgeParams) => `${maxAge}日より古い日付`,
        missingCategory: 'カテゴリがありません',
        missingComment: '選択したカテゴリーの説明が必要です。',
        missingTag: ({tagName}: ViolationsMissingTagParams = {}) => `Missing ${tagName ?? 'tag'}`,
        modifiedAmount: ({type, displayPercentVariance}: ViolationsModifiedAmountParams) => {
            switch (type) {
                case 'distance':
                    return '金額が計算された距離と異なります';
                case 'card':
                    return 'カード取引を超える金額';
                default:
                    if (displayPercentVariance) {
                        return `スキャンされた領収書よりも${displayPercentVariance}%多い金額`;
                    }
                    return 'スキャンされた領収書よりも金額が多い';
            }
        },
        modifiedDate: '日付がスキャンされた領収書と異なります',
        nonExpensiworksExpense: '非Expensiworks経費',
        overAutoApprovalLimit: ({formattedLimit}: ViolationsOverLimitParams) => `経費が自動承認限度額の${formattedLimit}を超えています。`,
        overCategoryLimit: ({formattedLimit}: ViolationsOverCategoryLimitParams) => `${formattedLimit}/人のカテゴリ制限を超える金額`,
        overLimit: ({formattedLimit}: ViolationsOverLimitParams) => `${formattedLimit}/人の制限を超えた金額`,
        overTripLimit: ({formattedLimit}: ViolationsOverLimitParams) => `${formattedLimit}/回を超える金額`,
        overLimitAttendee: ({formattedLimit}: ViolationsOverLimitParams) => `${formattedLimit}/人の制限を超えた金額`,
        perDayLimit: ({formattedLimit}: ViolationsPerDayLimitParams) => `1日あたりのカテゴリ制限${formattedLimit}/人を超える金額`,
<<<<<<< HEAD
        receiptNotSmartScanned: '領収書と経費の詳細を手動で追加しました。',
=======
        receiptNotSmartScanned: '領収書と経費の詳細を手動で追加しました。<a href="https://help.expensify.com/articles/expensify-classic/reports/Automatic-Receipt-Audit">詳細を学ぶ</a>。',
>>>>>>> 5aa16193
        receiptRequired: ({formattedLimit, category}: ViolationsReceiptRequiredParams) => {
            let message = '領収書が必要です';
            if (formattedLimit ?? category) {
                message += '終了';
                if (formattedLimit) {
                    message += ` ${formattedLimit}`;
                }
                if (category) {
                    message += 'カテゴリ制限';
                }
            }
            return message;
        },
        prohibitedExpense: ({prohibitedExpenseType}: ViolationsProhibitedExpenseParams) => {
            const preMessage = '禁止された経費:';
            switch (prohibitedExpenseType) {
                case 'alcohol':
                    return `${preMessage} アルコール`;
                case 'gambling':
                    return `${preMessage} ギャンブル`;
                case 'tobacco':
                    return `${preMessage} タバコ`;
                case 'adultEntertainment':
                    return `${preMessage} アダルトエンターテインメント`;
                case 'hotelIncidentals':
                    return `${preMessage} ホテル雑費`;
                default:
                    return `${preMessage}${prohibitedExpenseType}`;
            }
        },
        customRules: ({message}: ViolationsCustomRulesParams) => message,
        reviewRequired: 'レビューが必要です',
        rter: ({brokenBankConnection, email, isAdmin, isTransactionOlderThan7Days, member, rterType}: ViolationsRterParams) => {
            if (rterType === CONST.RTER_VIOLATION_TYPES.BROKEN_CARD_CONNECTION_530) {
                return '銀行接続が切れているため、領収書を自動照合できません。';
            }
            if (brokenBankConnection || rterType === CONST.RTER_VIOLATION_TYPES.BROKEN_CARD_CONNECTION) {
                return isAdmin
                    ? `${email}が修正する必要がある銀行接続の問題のため、領収書を自動マッチングできません。`
                    : '壊れた銀行接続のため、領収書を自動マッチングできません。修正が必要です。';
            }
            if (!isTransactionOlderThan7Days) {
                return isAdmin ? `${member}に現金としてマークするように依頼するか、7日間待って再試行してください。` : 'カード取引とのマージを待機中。';
            }
            return '';
        },
        brokenConnection530Error: '銀行接続の不具合により領収書が保留中です。',
        adminBrokenConnectionError: '銀行接続の不具合により領収書が保留されています。で解決してください。',
        memberBrokenConnectionError: '銀行接続が壊れているため、領収書が保留中です。ワークスペース管理者に解決を依頼してください。',
        markAsCashToIgnore: '現金としてマークして無視し、支払いをリクエストします。',
        smartscanFailed: ({canEdit = true}) => `領収書のスキャンに失敗しました。${canEdit ? '詳細を手動で入力してください。' : ''}`,
        receiptGeneratedWithAI: 'AI生成の領収書の可能性',
        someTagLevelsRequired: ({tagName}: ViolationsTagOutOfPolicyParams = {}) => `Missing ${tagName ?? 'タグ'}`,
        tagOutOfPolicy: ({tagName}: ViolationsTagOutOfPolicyParams = {}) => `${tagName ?? 'タグ'} は無効になりました`,
        taxAmountChanged: '税額が変更されました',
        taxOutOfPolicy: ({taxName}: ViolationsTaxOutOfPolicyParams = {}) => `${taxName ?? '税金'} は無効になりました`,
        taxRateChanged: '税率が変更されました',
        taxRequired: '税率が見つかりません',
        none: 'None',
        taxCodeToKeep: '保持する税コードを選択してください',
        tagToKeep: 'どのタグを保持するか選択してください',
        isTransactionReimbursable: '取引が払い戻し可能か選択する',
        merchantToKeep: 'どの業者を保持するか選択してください',
        descriptionToKeep: 'どの説明を保持するか選択してください。',
        categoryToKeep: '保持するカテゴリを選択',
        isTransactionBillable: '取引が請求可能か選択',
        keepThisOne: 'このままにしておく',
        confirmDetails: `保持している詳細を確認してください。`,
        confirmDuplicatesInfo: `保持しない重複リクエストは、メンバーが削除するために保持されます。`,
        hold: 'この経費は保留されました',
        resolvedDuplicates: '重複を解決しました',
    },
    reportViolations: {
        [CONST.REPORT_VIOLATIONS.FIELD_REQUIRED]: ({fieldName}: RequiredFieldParams) => `${fieldName}は必須です`,
    },
    violationDismissal: {
        rter: {
            manual: 'この領収書を現金としてマークしました',
        },
        duplicatedTransaction: {
            manual: '重複を解決しました',
        },
    },
    videoPlayer: {
        play: '再生',
        pause: '一時停止',
        fullscreen: '全画面',
        playbackSpeed: '再生速度',
        expand: '展開する',
        mute: 'ミュート',
        unmute: 'ミュート解除',
        normal: '通常',
    },
    exitSurvey: {
        header: '行く前に',
        reasonPage: {
            title: '退会理由を教えてください',
            subtitle: '行く前に、Expensify Classicに切り替えたい理由を教えてください。',
        },
        reasons: {
            [CONST.EXIT_SURVEY.REASONS.FEATURE_NOT_AVAILABLE]: 'Expensify Classicでのみ利用可能な機能が必要です。',
            [CONST.EXIT_SURVEY.REASONS.DONT_UNDERSTAND]: 'New Expensifyの使い方がわかりません。',
            [CONST.EXIT_SURVEY.REASONS.PREFER_CLASSIC]: 'New Expensifyの使い方は理解していますが、Expensify Classicの方が好きです。',
        },
        prompts: {
            [CONST.EXIT_SURVEY.REASONS.FEATURE_NOT_AVAILABLE]: 'New Expensifyにないどの機能が必要ですか？',
            [CONST.EXIT_SURVEY.REASONS.DONT_UNDERSTAND]: '何をしようとしているのですか？',
            [CONST.EXIT_SURVEY.REASONS.PREFER_CLASSIC]: 'なぜExpensify Classicを好むのですか？',
        },
        responsePlaceholder: 'あなたの返信',
        thankYou: 'フィードバックありがとうございます！',
        thankYouSubtitle: 'あなたの回答は、私たちがより良い製品を作り、物事を成し遂げるのに役立ちます。ありがとうございます！',
        goToExpensifyClassic: 'Expensify Classicに切り替える',
        offlineTitle: 'ここで行き詰まっているようです…',
        offline:
            'オフラインのようです。残念ながら、Expensify Classicはオフラインでは動作しませんが、新しいExpensifyは動作します。Expensify Classicを使用したい場合は、インターネット接続があるときに再試行してください。',
        quickTip: 'ちょっとしたヒント...',
        quickTipSubTitle: 'expensify.comにアクセスして、Expensify Classicに直接移動できます。簡単なショートカットとしてブックマークしてください！',
        bookACall: '通話を予約する',
        noThanks: '結構です',
        bookACallTitle: 'プロダクトマネージャーと話しますか？',
        benefits: {
            [CONST.EXIT_SURVEY.BENEFIT.CHATTING_DIRECTLY]: '経費やレポートで直接チャットする',
            [CONST.EXIT_SURVEY.BENEFIT.EVERYTHING_MOBILE]: 'モバイルで全てを行う能力',
            [CONST.EXIT_SURVEY.BENEFIT.TRAVEL_EXPENSE]: 'チャットのスピードで出張と経費を管理',
        },
        bookACallTextTop: 'Expensify Classicに切り替えると、次のことを逃すことになります：',
        bookACallTextBottom:
            'なぜかを理解するために、あなたとお電話でお話しできることを楽しみにしています。ご要望について話し合うために、私たちのシニアプロダクトマネージャーの一人との通話を予約できます。',
        takeMeToExpensifyClassic: 'Expensify Classicに連れて行ってください。',
    },
    listBoundary: {
        errorMessage: 'メッセージをさらに読み込む際にエラーが発生しました。',
        tryAgain: 'もう一度試してください。',
    },
    systemMessage: {
        mergedWithCashTransaction: 'この取引に領収書を一致させました',
    },
    subscription: {
        authenticatePaymentCard: '支払いカードを認証する',
        mobileReducedFunctionalityMessage: 'モバイルアプリではサブスクリプションの変更を行うことができません。',
        badge: {
            freeTrial: ({numOfDays}: BadgeFreeTrialParams) => `無料トライアル: 残り${numOfDays} ${numOfDays === 1 ? '日' : '日'}`,
        },
        billingBanner: {
            policyOwnerAmountOwed: {
                title: 'お支払い情報が古くなっています',
                subtitle: ({date}: BillingBannerSubtitleWithDateParams) => `すべてのお気に入りの機能を引き続き使用するために、${date}までにお支払いカードを更新してください。`,
            },
            policyOwnerAmountOwedOverdue: {
                title: 'お支払いを処理できませんでした。',
                subtitle: ({date, purchaseAmountOwed}: BillingBannerOwnerAmountOwedOverdueParams) =>
                    date && purchaseAmountOwed
                        ? `${date}の${purchaseAmountOwed}の請求を処理できませんでした。未払い金額を清算するために支払いカードを追加してください。`
                        : '支払いカードを追加して、未払い金額を清算してください。',
            },
            policyOwnerUnderInvoicing: {
                title: 'お支払い情報が古くなっています',
                subtitle: ({date}: BillingBannerSubtitleWithDateParams) => `お支払いが期限を過ぎています。サービスの中断を避けるために、${date}までに請求書をお支払いください。`,
            },
            policyOwnerUnderInvoicingOverdue: {
                title: 'お支払い情報が古くなっています',
                subtitle: 'お支払いが期限を過ぎています。請求書をお支払いください。',
            },
            billingDisputePending: {
                title: 'カードを請求できませんでした。',
                subtitle: ({amountOwed, cardEnding}: BillingBannerDisputePendingParams) =>
                    `あなたは、${cardEnding}で終わるカードの${amountOwed}の請求を異議申し立てしました。異議が銀行で解決されるまで、あなたのアカウントはロックされます。`,
            },
            cardAuthenticationRequired: {
                title: 'お支払いカードの認証が完了していません。',
                subtitle: ({cardEnding}: BillingBannerCardAuthenticationRequiredParams) => `末尾が${cardEnding}の支払いカードを有効にするには、認証プロセスを完了してください。`,
            },
            insufficientFunds: {
                title: 'カードを請求できませんでした。',
                subtitle: ({amountOwed}: BillingBannerInsufficientFundsParams) =>
                    `お支払いカードは残高不足のため拒否されました。再試行するか、新しい支払いカードを追加して、未払い残高${amountOwed}をクリアしてください。`,
            },
            cardExpired: {
                title: 'カードを請求できませんでした。',
                subtitle: ({amountOwed}: BillingBannerCardExpiredParams) =>
                    `お支払いカードの有効期限が切れました。新しい支払いカードを追加して、未払い残高の${amountOwed}を清算してください。`,
            },
            cardExpireSoon: {
                title: 'あなたのカードはまもなく有効期限が切れます',
                subtitle: 'あなたの支払いカードは今月末に期限切れになります。以下の3点メニューをクリックして更新し、お気に入りの機能を引き続きご利用ください。',
            },
            retryBillingSuccess: {
                title: '成功！',
                subtitle: 'あなたのカードは正常に請求されました。',
            },
            retryBillingError: {
                title: 'カードを請求できませんでした。',
                subtitle: '再試行する前に、Expensifyの請求を承認し、保留を解除するために直接銀行に連絡してください。それ以外の場合は、別の支払いカードを追加してみてください。',
            },
            cardOnDispute: ({amountOwed, cardEnding}: BillingBannerCardOnDisputeParams) =>
                `あなたは、${cardEnding}で終わるカードの${amountOwed}の請求を異議申し立てしました。異議が銀行で解決されるまで、あなたのアカウントはロックされます。`,
            preTrial: {
                title: '無料トライアルを開始',
                subtitleStart: '次のステップとして、',
                subtitleLink: 'セットアップチェックリストを完了する',
                subtitleEnd: 'あなたのチームが経費精算を始められるように。',
            },
            trialStarted: {
                title: ({numOfDays}: TrialStartedTitleParams) => `トライアル: ${numOfDays} ${numOfDays === 1 ? '日' : '日'} 日残り！`,
                subtitle: 'お気に入りの機能を引き続き利用するために、支払いカードを追加してください。',
            },
            trialEnded: {
                title: '無料トライアルが終了しました',
                subtitle: 'お気に入りの機能を引き続き利用するために、支払いカードを追加してください。',
            },
            earlyDiscount: {
                claimOffer: 'オファーを請求する',
                noThanks: '結構です',
                subscriptionPageTitle: ({discountType}: EarlyDiscountTitleParams) =>
                    `<strong>最初の1年間は${discountType}%オフ！</strong> 支払いカードを追加して、年間サブスクリプションを開始するだけです。`,
                onboardingChatTitle: ({discountType}: EarlyDiscountTitleParams) => `期間限定オファー: 最初の1年間は${discountType}%オフ！`,
                subtitle: ({days, hours, minutes, seconds}: EarlyDiscountSubtitleParams) => `${hours}時間 ${minutes}分 ${seconds}秒以内に${days > 0 ? `${days}日 :` : ''}を請求してください`,
            },
        },
        cardSection: {
            title: '支払い',
            subtitle: 'Expensifyのサブスクリプションを支払うためのカードを追加してください。',
            addCardButton: '支払いカードを追加',
            cardNextPayment: ({nextPaymentDate}: CardNextPaymentParams) => `次回の支払日は${nextPaymentDate}です。`,
            cardEnding: ({cardNumber}: CardEndingParams) => `${cardNumber}で終わるカード`,
            cardInfo: ({name, expiration, currency}: CardInfoParams) => `名前: ${name}、有効期限: ${expiration}、通貨: ${currency}`,
            changeCard: '支払いカードを変更',
            changeCurrency: '支払い通貨を変更',
            cardNotFound: '支払いカードが追加されていません',
            retryPaymentButton: '支払いを再試行',
            authenticatePayment: '支払いを認証する',
            requestRefund: '返金をリクエスト',
            requestRefundModal: {
                full: '返金を受けるのは簡単です。次の請求日までにアカウントをダウングレードするだけで、返金されます。<br /> <br /> ご注意: アカウントをダウングレードすると、ワークスペースが削除されます。この操作は元に戻せませんが、気が変わった場合はいつでも新しいワークスペースを作成できます。',
                confirm: 'ワークスペースを削除してダウングレード',
            },
            viewPaymentHistory: '支払い履歴を表示',
        },
        yourPlan: {
            title: 'あなたのプラン',
            exploreAllPlans: 'すべてのプランを探る',
            customPricing: 'カスタム価格設定',
            asLowAs: ({price}: YourPlanPriceValueParams) => `アクティブメンバー1人あたり月額${price}から`,
            pricePerMemberMonth: ({price}: YourPlanPriceValueParams) => `メンバー1人あたり月${price}`,
            pricePerMemberPerMonth: ({price}: YourPlanPriceValueParams) => `メンバー1人あたり月${price}`,
            perMemberMonth: 'メンバーごと/月',
            collect: {
                title: '収集する',
                description: '経費、旅行、チャットを提供する小規模ビジネスプラン。',
                priceAnnual: ({lower, upper}: YourPlanPriceParams) => `${lower}/Expensifyカードを持つアクティブメンバーから、${upper}/Expensifyカードを持たないアクティブメンバーまで。`,
                pricePayPerUse: ({lower, upper}: YourPlanPriceParams) => `${lower}/Expensifyカードを持つアクティブメンバーから、${upper}/Expensifyカードを持たないアクティブメンバーまで。`,
                benefit1: '領収書スキャン',
                benefit2: '払い戻し',
                benefit3: '法人カード管理',
                benefit4: '経費と出張の承認',
                benefit5: '旅行の予約とルール',
                benefit6: 'QuickBooks/Xero 統合',
                benefit7: '経費、レポート、ルームでチャットする',
                benefit8: 'AIと人間のサポート',
            },
            control: {
                title: 'コントロール',
                description: '大企業向けの経費、旅行、チャット。',
                priceAnnual: ({lower, upper}: YourPlanPriceParams) => `${lower}/Expensifyカードを持つアクティブメンバーから、${upper}/Expensifyカードを持たないアクティブメンバーまで。`,
                pricePayPerUse: ({lower, upper}: YourPlanPriceParams) => `${lower}/Expensifyカードを持つアクティブメンバーから、${upper}/Expensifyカードを持たないアクティブメンバーまで。`,
                benefit1: 'Collectプランのすべて',
                benefit2: 'マルチレベル承認ワークフロー',
                benefit3: 'カスタム経費ルール',
                benefit4: 'ERP統合 (NetSuite, Sage Intacct, Oracle)',
                benefit5: 'HR統合（Workday、Certinia）',
                benefit6: 'SAML/SSO',
                benefit7: 'カスタムインサイトとレポート',
                benefit8: '予算編成',
            },
            thisIsYourCurrentPlan: 'これはあなたの現在のプランです',
            downgrade: 'Collectにダウングレード',
            upgrade: 'Controlにアップグレード',
            addMembers: 'メンバーを追加',
            saveWithExpensifyTitle: 'Expensifyカードで節約',
            saveWithExpensifyDescription: 'ExpensifyカードのキャッシュバックがExpensifyの請求をどのように削減できるか、節約計算機を使用して確認してください。',
            saveWithExpensifyButton: '詳細を確認',
        },
        compareModal: {
            comparePlans: 'プランを比較',
            subtitle: `<muted-text>必要な機能を解放しましょう。あなたに最適なプランを選択してください。<a href="${CONST.PRICING}">料金ページをご覧いただくか</a>、各プランの機能詳細をご確認ください。</muted-text>`,
        },
        details: {
            title: 'サブスクリプションの詳細',
            annual: '年間サブスクリプション',
            taxExempt: '税免除ステータスを申請する',
            taxExemptEnabled: '非課税',
            taxExemptStatus: '免税ステータス',
            payPerUse: '従量課金',
            subscriptionSize: 'サブスクリプションサイズ',
            headsUp:
                '注意: 今すぐサブスクリプションサイズを設定しない場合、初月のアクティブメンバー数に自動的に設定されます。その後、次の12ヶ月間は少なくともこのメンバー数分の料金を支払うことになります。サブスクリプションサイズはいつでも増やすことができますが、サブスクリプションが終了するまで減らすことはできません。',
            zeroCommitment: '割引された年間サブスクリプション料金でのゼロコミットメント',
        },
        subscriptionSize: {
            title: 'サブスクリプションサイズ',
            yourSize: 'ご利用のサブスクリプションサイズは、特定の月にアクティブなメンバーによって埋められる空席の数です。',
            eachMonth:
                '毎月、あなたのサブスクリプションは上記で設定されたアクティブメンバー数までをカバーします。サブスクリプションのサイズを増やすたびに、その新しいサイズで新たに12ヶ月のサブスクリプションが開始されます。',
            note: '注: アクティブメンバーとは、会社のワークスペースに関連付けられた経費データを作成、編集、提出、承認、払い戻し、またはエクスポートした人を指します。',
            confirmDetails: '新しい年間サブスクリプションの詳細を確認してください:',
            subscriptionSize: 'サブスクリプションサイズ',
            activeMembers: ({size}: SubscriptionSizeParams) => `${size} アクティブメンバー/月`,
            subscriptionRenews: 'サブスクリプションの更新',
            youCantDowngrade: '年間サブスクリプション中はダウングレードできません。',
            youAlreadyCommitted: ({size, date}: SubscriptionCommitmentParams) =>
                `あなたはすでに、${date}まで毎月${size}のアクティブメンバーの年間サブスクリプションサイズにコミットしています。自動更新を無効にすることで、${date}に従量課金制のサブスクリプションに切り替えることができます。`,
            error: {
                size: '有効なサブスクリプションサイズを入力してください',
                sameSize: '現在のサブスクリプションサイズとは異なる番号を入力してください。',
            },
        },
        paymentCard: {
            addPaymentCard: '支払いカードを追加',
            enterPaymentCardDetails: 'お支払いカードの詳細を入力してください',
            security: 'ExpensifyはPCI-DSSに準拠しており、銀行レベルの暗号化を使用し、冗長インフラストラクチャを利用してデータを保護します。',
            learnMoreAboutSecurity: '私たちのセキュリティについて詳しく学ぶ。',
        },
        subscriptionSettings: {
            title: 'サブスクリプション設定',
            summary: ({subscriptionType, subscriptionSize, autoRenew, autoIncrease}: SubscriptionSettingsSummaryParams) =>
                `サブスクリプションタイプ: ${subscriptionType}, サブスクリプションサイズ: ${subscriptionSize}, 自動更新: ${autoRenew}, 年間シートの自動増加: ${autoIncrease}`,
            none: 'none',
            on: 'on',
            off: 'オフ',
            annual: '年次',
            autoRenew: '自動更新',
            autoIncrease: '年間シートの自動増加',
            saveUpTo: ({amountWithCurrency}: SubscriptionSettingsSaveUpToParams) => `アクティブメンバー1人あたり、最大${amountWithCurrency}/月を節約`,
            automaticallyIncrease:
                'アクティブメンバーがサブスクリプションのサイズを超えた場合、年間シート数を自動的に増やします。注：これにより、年間サブスクリプションの終了日が延長されます。',
            disableAutoRenew: '自動更新を無効にする',
            helpUsImprove: 'Expensifyの改善にご協力ください',
            whatsMainReason: '自動更新を無効にする主な理由は何ですか？',
            renewsOn: ({date}: SubscriptionSettingsRenewsOnParams) => `${date}に更新されます。`,
            pricingConfiguration: '価格は構成によって異なります。最も安い価格を得るには、年次サブスクリプションを選択し、Expensifyカードを取得してください。',
            learnMore: {
                part1: '詳細については、こちらをご覧ください',
                pricingPage: '価格ページ',
                part2: 'または、お使いの言語で私たちのチームとチャットしてください',
                adminsRoom: '#admins room.',
            },
            estimatedPrice: '見積価格',
            changesBasedOn: 'これは、Expensifyカードの使用状況と以下のサブスクリプションオプションに基づいて変更されます。',
        },
        requestEarlyCancellation: {
            title: '早期キャンセルをリクエストする',
            subtitle: '早期キャンセルをリクエストする主な理由は何ですか？',
            subscriptionCanceled: {
                title: 'サブスクリプションがキャンセルされました',
                subtitle: '年間サブスクリプションがキャンセルされました。',
                info: 'ワークスペースを従量課金制で引き続き使用したい場合は、これで準備完了です。',
                preventFutureActivity: ({workspacesListRoute}: WorkspacesListRouteParams) =>
                    `今後のアクティビティと請求を防ぎたい場合は、<a href="${workspacesListRoute}">ワークスペースを削除する</a> ワークスペースを削除すると、現在のカレンダー月に発生した未払いの活動に対して請求されることに注意してください。`,
            },
            requestSubmitted: {
                title: 'リクエストが送信されました',
                subtitle:
                    'ご解約をご希望されていることをお知らせいただき、ありがとうございます。ご要望を確認中で、近日中に<concierge-link>Concierge</concierge-link>のチャットを通じてご連絡いたします。',
            },
            acknowledgement: `早期キャンセルをリクエストすることにより、Expensify が Expensify の下でそのようなリクエストを承認する義務を負わないことを認め、同意します。<a href=${CONST.OLD_DOT_PUBLIC_URLS.TERMS_URL}>利用規約</a>または、私とExpensifyの間の他の適用されるサービス契約に基づき、Expensifyがそのような要求を許可するかどうかについての唯一の裁量権を保持していること。`,
        },
    },
    feedbackSurvey: {
        tooLimited: '機能の改善が必要です。',
        tooExpensive: '高すぎる',
        inadequateSupport: '不十分なカスタマーサポート',
        businessClosing: '会社の閉鎖、縮小、または買収',
        additionalInfoTitle: 'どのソフトウェアに移行する予定ですか、そしてその理由は何ですか？',
        additionalInfoInputLabel: 'あなたの返信',
    },
    roomChangeLog: {
        updateRoomDescription: '部屋の説明を次のように設定します：',
        clearRoomDescription: '部屋の説明をクリアしました',
    },
    delegate: {
        switchAccount: 'アカウントを切り替える:',
        copilotDelegatedAccess: 'Copilot: 委任されたアクセス',
        copilotDelegatedAccessDescription: '他のメンバーがあなたのアカウントにアクセスできるようにする。',
        addCopilot: 'コパイロットを追加',
        membersCanAccessYourAccount: 'これらのメンバーはあなたのアカウントにアクセスできます:',
        youCanAccessTheseAccounts: 'これらのアカウントには、アカウントスイッチャーを通じてアクセスできます。',
        role: ({role}: OptionalParam<DelegateRoleParams> = {}) => {
            switch (role) {
                case CONST.DELEGATE_ROLE.ALL:
                    return '満杯';
                case CONST.DELEGATE_ROLE.SUBMITTER:
                    return '限定';
                default:
                    return '';
            }
        },
        genericError: 'おっと、何か問題が発生しました。もう一度お試しください。',
        onBehalfOfMessage: ({delegator}: DelegatorParams) => `${delegator}に代わって`,
        accessLevel: 'アクセスレベル',
        confirmCopilot: '以下であなたのコパイロットを確認してください。',
        accessLevelDescription: '以下からアクセスレベルを選択してください。フルアクセスと限定アクセスの両方で、コパイロットはすべての会話と経費を閲覧できます。',
        roleDescription: ({role}: OptionalParam<DelegateRoleParams> = {}) => {
            switch (role) {
                case CONST.DELEGATE_ROLE.ALL:
                    return 'あなたのアカウントで、他のメンバーがあなたに代わってすべての操作を行うことを許可します。チャット、提出、承認、支払い、設定の更新などが含まれます。';
                case CONST.DELEGATE_ROLE.SUBMITTER:
                    return '別のメンバーに、承認、支払い、拒否、保留を除く、あなたのアカウントでほとんどの操作を代行させることができます。';
                default:
                    return '';
            }
        },
        removeCopilot: 'コパイロットを削除',
        removeCopilotConfirmation: 'このコパイロットを削除してもよろしいですか？',
        changeAccessLevel: 'アクセスレベルを変更',
        makeSureItIsYou: 'あなたであることを確認しましょう',
        enterMagicCode: ({contactMethod}: EnterMagicCodeParams) => `${contactMethod}に送信されたマジックコードを入力して、コパイロットを追加してください。1～2分以内に届くはずです。`,
        enterMagicCodeUpdate: ({contactMethod}: EnterMagicCodeParams) => `コパイロットを更新するために、${contactMethod}に送信されたマジックコードを入力してください。`,
        notAllowed: 'ちょっと待ってください…',
        noAccessMessage: 'コパイロットとして、このページにアクセスする権限がありません。申し訳ありません！',
        notAllowedMessage: ({accountOwnerEmail}: AccountOwnerParams) =>
            `${accountOwnerEmail} の<a href="${CONST.DELEGATE_ROLE_HELP_DOT_ARTICLE_LINK}">副操縦士</a>として、あなたはこの行動を取る許可を持っていません。申し訳ありません！`,
        copilotAccess: 'Copilotアクセス',
    },
    debug: {
        debug: 'デバッグ',
        details: '詳細',
        JSON: 'JSON',
        reportActions: 'アクション',
        reportActionPreview: 'プレビュー',
        nothingToPreview: 'プレビューするものがありません',
        editJson: 'JSONを編集:',
        preview: 'プレビュー:',
        missingProperty: ({propertyName}: MissingPropertyParams) => `${propertyName} が見つかりません`,
        invalidProperty: ({propertyName, expectedType}: InvalidPropertyParams) => `無効なプロパティ: ${propertyName} - 期待される型: ${expectedType}`,
        invalidValue: ({expectedValues}: InvalidValueParams) => `無効な値 - 期待される値: ${expectedValues}`,
        missingValue: '値が不足しています',
        createReportAction: 'レポートアクションを作成',
        reportAction: 'アクションを報告する',
        report: 'レポート',
        transaction: '取引',
        violations: '違反事項',
        transactionViolation: '取引違反',
        hint: 'データの変更はバックエンドに送信されません。',
        textFields: 'テキストフィールド',
        numberFields: '数値フィールド',
        booleanFields: 'ブールフィールド',
        constantFields: '定数フィールド',
        dateTimeFields: 'DateTimeフィールド',
        date: '日付',
        time: '時間',
        none: 'None',
        visibleInLHN: 'LHNに表示',
        GBR: 'GBR',
        RBR: 'RBR',
        true: 'true',
        false: 'false',
        viewReport: 'レポートを表示',
        viewTransaction: '取引を表示',
        createTransactionViolation: '取引違反を作成',
        reasonVisibleInLHN: {
            hasDraftComment: '下書きコメントがあります',
            hasGBR: 'Has GBR',
            hasRBR: 'Has RBR',
            pinnedByUser: 'メンバーによってピン留めされました',
            hasIOUViolations: 'IOU違反があります',
            hasAddWorkspaceRoomErrors: 'ワークスペースルームの追加エラーがあります',
            isUnread: '未読（フォーカスモード）',
            isArchived: 'アーカイブされています（最新モード）',
            isSelfDM: '自分へのDMです',
            isFocused: '一時的に集中しています',
        },
        reasonGBR: {
            hasJoinRequest: '参加リクエストがあります（管理者ルーム）',
            isUnreadWithMention: '未読（メンションあり）',
            isWaitingForAssigneeToCompleteAction: '担当者がアクションを完了するのを待っています',
            hasChildReportAwaitingAction: '子レポートがアクション待ちです。',
            hasMissingInvoiceBankAccount: '請求書の銀行口座がありません',
        },
        reasonRBR: {
            hasErrors: 'レポートまたはレポートアクションデータにエラーがあります',
            hasViolations: '違反があります',
            hasTransactionThreadViolations: 'トランザクションスレッド違反があります',
        },
        indicatorStatus: {
            theresAReportAwaitingAction: 'アクションを待っているレポートがあります',
            theresAReportWithErrors: 'エラーがあるレポートがあります。',
            theresAWorkspaceWithCustomUnitsErrors: 'カスタム単位エラーがあるワークスペースがあります',
            theresAProblemWithAWorkspaceMember: 'ワークスペースメンバーに問題があります',
            theresAProblemWithAWorkspaceQBOExport: 'ワークスペース接続のエクスポート設定に問題がありました。',
            theresAProblemWithAContactMethod: '連絡方法に問題があります',
            aContactMethodRequiresVerification: '連絡方法には確認が必要です',
            theresAProblemWithAPaymentMethod: '支払い方法に問題があります',
            theresAProblemWithAWorkspace: 'ワークスペースに問題があります',
            theresAProblemWithYourReimbursementAccount: '払い戻しアカウントに問題があります。',
            theresABillingProblemWithYourSubscription: 'ご契約のサブスクリプションに請求の問題があります。',
            yourSubscriptionHasBeenSuccessfullyRenewed: 'ご契約の更新が正常に完了しました',
            theresWasAProblemDuringAWorkspaceConnectionSync: 'ワークスペース接続の同期中に問題が発生しました。',
            theresAProblemWithYourWallet: 'あなたのウォレットに問題があります',
            theresAProblemWithYourWalletTerms: 'ウォレットの利用規約に問題があります',
        },
    },
    emptySearchView: {
        takeATestDrive: '試してみる',
    },
    migratedUserWelcomeModal: {
        title: 'チャットの速度で旅行と経費を管理',
        subtitle: '新しいExpensifyは、素晴らしい自動化機能に加えて、驚くべきコラボレーション機能を備えています。',
        confirmText: '行きましょう！',
        features: {
            chat: '<strong>任意の経費</strong>、レポート、またはワークスペースで直接チャット',
            scanReceipt: '<strong>領収書をスキャン</strong>して払い戻しを受ける',
            crossPlatform: '<strong>すべて</strong>を携帯電話やブラウザから行う',
        },
    },
    productTrainingTooltip: {
        // TODO: CONCIERGE_LHN_GBR tooltip will be replaced by a tooltip in the #admins room
        // https://github.com/Expensify/App/issues/57045#issuecomment-2701455668
        conciergeLHNGBR: '<tooltip>ここから<strong>始めましょう！</strong></tooltip>',
        saveSearchTooltip: '<tooltip><strong>保存した検索に名前を付け直す</strong>にはこちら！</tooltip>',
        globalCreateTooltip: '<tooltip><strong>経費を作成</strong>、チャットを開始、さらにいろいろ。試してみてください！</tooltip>',
        bottomNavInboxTooltip: '<tooltip><strong>注意が必要なもの</strong>を確認して、<strong>経費についてチャット</strong>しましょう。</tooltip>',
        workspaceChatTooltip: '<tooltip><strong>承認者とチャット</strong>しましょう</tooltip>',
        GBRRBRChat: '<tooltip><strong>対応が必要なアクション</strong>には🟢、\n<strong>確認が必要な項目</strong>には🔴が表示されます。</tooltip>',
        accountSwitcher: '<tooltip><strong>コパイロットアカウント</strong>にアクセスするにはこちら</tooltip>',
        expenseReportsFilter: '<tooltip>ようこそ！<strong>会社のすべてのレポート</strong>をここで確認できます。</tooltip>',
        scanTestTooltip: {
            main: '<tooltip><strong>テスト用レシートをスキャン</strong>して仕組みを確認しましょう！</tooltip>',
            manager: '<tooltip><strong>テストマネージャー</strong>を選んで試してみましょう！</tooltip>',
            confirmation: '<tooltip>次に、<strong>経費を提出</strong>して魔法を見てみましょう！</tooltip>',
            tryItOut: '試してみる',
            noThanks: '結構です',
        },
        outstandingFilter: '<tooltip><strong>承認が必要な</strong>経費で絞り込みます</tooltip>',
        scanTestDriveTooltip: '<tooltip>このレシートを送信して<strong>テストドライブを完了しましょう！</strong></tooltip>',
    },
    discardChangesConfirmation: {
        title: '変更を破棄しますか？',
        body: '変更を破棄してもよろしいですか？',
        confirmText: '変更を破棄',
    },
    scheduledCall: {
        book: {
            title: '通話をスケジュールする',
            description: 'あなたに都合の良い時間を見つけてください。',
            slots: '利用可能な時間',
        },
        confirmation: {
            title: '通話を確認',
            description: '以下の詳細が問題ないことを確認してください。通話を確認すると、詳細情報を含む招待状を送信します。',
            setupSpecialist: 'セットアップスペシャリスト',
            meetingLength: '会議の長さ',
            dateTime: '日付と時刻',
            minutes: '30分',
        },
        callScheduled: '通話が予定されました',
    },
    autoSubmitModal: {
        title: 'すべてクリアし、送信しました！',
        description: 'すべての警告と違反がクリアされたので:',
        submittedExpensesTitle: 'これらの経費は提出されました',
        submittedExpensesDescription: 'これらの経費は承認者に送信されましたが、承認されるまで編集することができます。',
        pendingExpensesTitle: '保留中の経費が移動されました',
        pendingExpensesDescription: '保留中のカード経費は、処理されるまで別のレポートに移動されました。',
    },
    testDrive: {
        quickAction: {
            takeATwoMinuteTestDrive: '2分間の試用をしてみましょう',
        },
        modal: {
            title: '私たちを試してみてください',
            description: '製品ツアーをすばやく見て、すぐに追いつきましょう。途中で止まる必要はありません！',
            confirmText: 'テストドライブを開始',
            helpText: 'Skip',
            employee: {
                description: '<muted-text>チームに<strong>Expensifyを3か月無料で提供！</strong> 下に上司のメールアドレスを入力し、テスト経費を送信してください。</muted-text>',
                email: '上司のメールアドレスを入力してください',
                error: 'そのメンバーはワークスペースを所有しています。テストするために新しいメンバーを入力してください。',
            },
        },
        banner: {
            currentlyTestDrivingExpensify: '現在、Expensifyを試用中です。',
            readyForTheRealThing: '本番の準備はできましたか？',
            getStarted: '始めましょう',
        },
        employeeInviteMessage: ({name}: EmployeeInviteMessageParams) =>
            `# ${name}がExpensifyの試用にあなたを招待しました\nこんにちは！私はExpensifyを試用するための*3ヶ月無料*を手に入れました。これは、経費を処理する最速の方法です。\n\nこちらがその仕組みを示す*テスト領収書*です：`,
    },
    export: {
        basicExport: '基本エクスポート',
        reportLevelExport: 'すべてのデータ - レポートレベル',
        expenseLevelExport: 'すべてのデータ - 経費レベル',
        exportInProgress: 'エクスポート中',
        conciergeWillSend: 'コンシェルジュがまもなくファイルを送信します。',
    },
};
// IMPORTANT: This line is manually replaced in generate translation files by scripts/generateTranslations.ts,
// so if you change it here, please update it there as well.
export default translations satisfies TranslationDeepObject<typeof en>;<|MERGE_RESOLUTION|>--- conflicted
+++ resolved
@@ -6488,11 +6488,7 @@
         overTripLimit: ({formattedLimit}: ViolationsOverLimitParams) => `${formattedLimit}/回を超える金額`,
         overLimitAttendee: ({formattedLimit}: ViolationsOverLimitParams) => `${formattedLimit}/人の制限を超えた金額`,
         perDayLimit: ({formattedLimit}: ViolationsPerDayLimitParams) => `1日あたりのカテゴリ制限${formattedLimit}/人を超える金額`,
-<<<<<<< HEAD
         receiptNotSmartScanned: '領収書と経費の詳細を手動で追加しました。',
-=======
-        receiptNotSmartScanned: '領収書と経費の詳細を手動で追加しました。<a href="https://help.expensify.com/articles/expensify-classic/reports/Automatic-Receipt-Audit">詳細を学ぶ</a>。',
->>>>>>> 5aa16193
         receiptRequired: ({formattedLimit, category}: ViolationsReceiptRequiredParams) => {
             let message = '領収書が必要です';
             if (formattedLimit ?? category) {
