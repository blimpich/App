/**
 *   _____                      __         __
 *  / ___/__ ___  ___ _______ _/ /____ ___/ /
 * / (_ / -_) _ \/ -_) __/ _ \`/ __/ -_) _  /
 * \___/\__/_//_/\__/_/  \_,_/\__/\__/\_,_/
 *
 * This file was automatically generated. Please consider these alternatives before manually editing it:
 *
 * - Improve the prompts in prompts/translation, or
 * - Improve context annotations in src/languages/en.ts
 */
import {CONST as COMMON_CONST} from 'expensify-common';
import startCase from 'lodash/startCase';
import type {OnboardingTask} from '@libs/actions/Welcome/OnboardingFlow';
import CONST from '@src/CONST';
import type {Country} from '@src/CONST';
import type OriginalMessage from '@src/types/onyx/OriginalMessage';
import type en from './en';
import type {
    AccountOwnerParams,
    ActionsAreCurrentlyRestricted,
    AddedOrDeletedPolicyReportFieldParams,
    AddedPolicyApprovalRuleParams,
    AddEmployeeParams,
    AddOrDeletePolicyCustomUnitRateParams,
    AddressLineParams,
    AdminCanceledRequestParams,
    AirlineParams,
    AlreadySignedInParams,
    ApprovalWorkflowErrorParams,
    ApprovedAmountParams,
    AssignCardParams,
    AssignedCardParams,
    AssigneeParams,
    AuthenticationErrorParams,
    AutoPayApprovedReportsLimitErrorParams,
    BadgeFreeTrialParams,
    BankAccountLastFourParams,
    BeginningOfArchivedRoomParams,
    BeginningOfChatHistoryAdminRoomParams,
    BeginningOfChatHistoryAnnounceRoomParams,
    BeginningOfChatHistoryDomainRoomParams,
    BeginningOfChatHistoryInvoiceRoomParams,
    BeginningOfChatHistoryPolicyExpenseChatParams,
    BeginningOfChatHistoryUserRoomParams,
    BillableDefaultDescriptionParams,
    BillingBannerCardAuthenticationRequiredParams,
    BillingBannerCardExpiredParams,
    BillingBannerCardOnDisputeParams,
    BillingBannerDisputePendingParams,
    BillingBannerInsufficientFundsParams,
    BillingBannerOwnerAmountOwedOverdueParams,
    BillingBannerSubtitleWithDateParams,
    BusinessBankAccountParams,
    BusinessTaxIDParams,
    CanceledRequestParams,
    CardEndingParams,
    CardInfoParams,
    CardNextPaymentParams,
    CategoryNameParams,
    ChangeFieldParams,
    ChangeOwnerDuplicateSubscriptionParams,
    ChangeOwnerHasFailedSettlementsParams,
    ChangeOwnerSubscriptionParams,
    ChangeReportPolicyParams,
    ChangeTypeParams,
    CharacterLengthLimitParams,
    CharacterLimitParams,
    ChatWithAccountManagerParams,
    CompanyCardBankName,
    CompanyCardFeedNameParams,
    CompanyNameParams,
    ConfirmThatParams,
    ConnectionNameParams,
    ConnectionParams,
    ContactMethodParams,
    ContactMethodsRouteParams,
    CreateExpensesParams,
    CurrencyCodeParams,
    CurrencyInputDisabledTextParams,
    CustomersOrJobsLabelParams,
    CustomUnitRateParams,
    DateParams,
    DateShouldBeAfterParams,
    DateShouldBeBeforeParams,
    DefaultAmountParams,
    DefaultVendorDescriptionParams,
    DelegateRoleParams,
    DelegatorParams,
    DeleteActionParams,
    DeleteConfirmationParams,
    DeleteTransactionParams,
    DemotedFromWorkspaceParams,
    DidSplitAmountMessageParams,
    DomainPermissionInfoRestrictionParams,
    DuplicateTransactionParams,
    EarlyDiscountSubtitleParams,
    EarlyDiscountTitleParams,
    EditActionParams,
    EditDestinationSubtitleParams,
    ElectronicFundsParams,
    EmployeeInviteMessageParams,
    EmptyCategoriesSubtitleWithAccountingParams,
    EmptyTagsSubtitleWithAccountingParams,
    EnterMagicCodeParams,
    ExportAgainModalDescriptionParams,
    ExportedToIntegrationParams,
    ExportIntegrationSelectedParams,
    FeatureNameParams,
    FileLimitParams,
    FileTypeParams,
    FiltersAmountBetweenParams,
    FlightLayoverParams,
    FlightParams,
    FormattedMaxLengthParams,
    GoBackMessageParams,
    ImportedTagsMessageParams,
    ImportedTypesParams,
    ImportFieldParams,
    ImportMembersSuccessfulDescriptionParams,
    ImportPerDiemRatesSuccessfulDescriptionParams,
    ImportTagsSuccessfulDescriptionParams,
    IncorrectZipFormatParams,
    IndividualExpenseRulesSubtitleParams,
    InstantSummaryParams,
    IntacctMappingTitleParams,
    IntegrationExportParams,
    IntegrationSyncFailedParams,
    InvalidPropertyParams,
    InvalidValueParams,
    IssueVirtualCardParams,
    LastSyncAccountingParams,
    LastSyncDateParams,
    LeftWorkspaceParams,
    LocalTimeParams,
    LoggedInAsParams,
    LogSizeParams,
    ManagerApprovedAmountParams,
    ManagerApprovedParams,
    MarkedReimbursedParams,
    MarkReimbursedFromIntegrationParams,
    MergeFailureDescriptionGenericParams,
    MergeFailureUncreatedAccountDescriptionParams,
    MergeSuccessDescriptionParams,
    MissingPropertyParams,
    MovedActionParams,
    MovedFromPersonalSpaceParams,
    MovedFromReportParams,
    MovedTransactionParams,
    NeedCategoryForExportToIntegrationParams,
    NewWorkspaceNameParams,
    NoLongerHaveAccessParams,
    NotAllowedExtensionParams,
    NotYouParams,
    OOOEventSummaryFullDayParams,
    OOOEventSummaryPartialDayParams,
    OptionalParam,
    OurEmailProviderParams,
    OwnerOwesAmountParams,
    PaidElsewhereParams,
    PaidWithExpensifyParams,
    ParentNavigationSummaryParams,
    PayerOwesAmountParams,
    PayerOwesParams,
    PayerPaidAmountParams,
    PayerPaidParams,
    PayerSettledParams,
    PaySomeoneParams,
    PolicyAddedReportFieldOptionParams,
    PolicyDisabledReportFieldAllOptionsParams,
    PolicyDisabledReportFieldOptionParams,
    PolicyExpenseChatNameParams,
    QBDSetupErrorBodyParams,
    RailTicketParams,
    ReconciliationWorksParams,
    RemovedFromApprovalWorkflowParams,
    RemovedTheRequestParams,
    RemoveMemberPromptParams,
    RemoveMembersWarningPrompt,
    RenamedRoomActionParams,
    RenamedWorkspaceNameActionParams,
    ReportArchiveReasonsClosedParams,
    ReportArchiveReasonsInvoiceReceiverPolicyDeletedParams,
    ReportArchiveReasonsMergedParams,
    ReportArchiveReasonsRemovedFromPolicyParams,
    ReportPolicyNameParams,
    RequestAmountParams,
    RequestCountParams,
    RequestedAmountMessageParams,
    RequiredFieldParams,
    ResolutionConstraintsParams,
    ReviewParams,
    RoleNamesParams,
    RoomNameReservedErrorParams,
    RoomRenamedToParams,
    RulesEnableWorkflowsParams,
    SecondaryLoginParams,
    SetTheDistanceMerchantParams,
    SetTheRequestParams,
    SettledAfterAddedBankAccountParams,
    SettleExpensifyCardParams,
    SettlementAccountInfoParams,
    SettlementDateParams,
    ShareParams,
    SignUpNewFaceCodeParams,
    SizeExceededParams,
    SplitAmountParams,
    SplitExpenseEditTitleParams,
    SplitExpenseSubtitleParams,
    SpreadCategoriesParams,
    SpreadFieldNameParams,
    SpreadSheetColumnParams,
    StatementTitleParams,
    StepCounterParams,
    StripePaidParams,
    SubmitsToParams,
    SubmittedToVacationDelegateParams,
    SubmittedWithMemoParams,
    SubscriptionCommitmentParams,
    SubscriptionSettingsRenewsOnParams,
    SubscriptionSettingsSaveUpToParams,
    SubscriptionSettingsSummaryParams,
    SubscriptionSizeParams,
    SyncStageNameConnectionsParams,
    TaskCreatedActionParams,
    TaxAmountParams,
    TermsParams,
    ThreadRequestReportNameParams,
    ThreadSentMoneyReportNameParams,
    TotalAmountGreaterOrLessThanOriginalParams,
    ToValidateLoginParams,
    TransferParams,
    TravelTypeParams,
    TrialStartedTitleParams,
    UnapproveWithIntegrationWarningParams,
    UnshareParams,
    UntilTimeParams,
    UpdatedCustomFieldParams,
    UpdatedPolicyApprovalRuleParams,
    UpdatedPolicyAuditRateParams,
    UpdatedPolicyCategoryDescriptionHintTypeParams,
    UpdatedPolicyCategoryExpenseLimitTypeParams,
    UpdatedPolicyCategoryGLCodeParams,
    UpdatedPolicyCategoryMaxAmountNoReceiptParams,
    UpdatedPolicyCategoryMaxExpenseAmountParams,
    UpdatedPolicyCategoryNameParams,
    UpdatedPolicyCategoryParams,
    UpdatedPolicyCurrencyParams,
    UpdatedPolicyCustomUnitRateParams,
    UpdatedPolicyCustomUnitTaxClaimablePercentageParams,
    UpdatedPolicyCustomUnitTaxRateExternalIDParams,
    UpdatedPolicyDescriptionParams,
    UpdatedPolicyFieldWithNewAndOldValueParams,
    UpdatedPolicyFieldWithValueParam,
    UpdatedPolicyFrequencyParams,
    UpdatedPolicyManualApprovalThresholdParams,
    UpdatedPolicyPreventSelfApprovalParams,
    UpdatedPolicyReportFieldDefaultValueParams,
    UpdatedPolicyTagFieldParams,
    UpdatedPolicyTagNameParams,
    UpdatedPolicyTagParams,
    UpdatedTheDistanceMerchantParams,
    UpdatedTheRequestParams,
    UpdatePolicyCustomUnitParams,
    UpdatePolicyCustomUnitTaxEnabledParams,
    UpdateRoleParams,
    UpgradeSuccessMessageParams,
    UsePlusButtonParams,
    UserIsAlreadyMemberParams,
    UserSplitParams,
    VacationDelegateParams,
    ViolationsAutoReportedRejectedExpenseParams,
    ViolationsCashExpenseWithNoReceiptParams,
    ViolationsConversionSurchargeParams,
    ViolationsCustomRulesParams,
    ViolationsInvoiceMarkupParams,
    ViolationsMaxAgeParams,
    ViolationsMissingTagParams,
    ViolationsModifiedAmountParams,
    ViolationsOverCategoryLimitParams,
    ViolationsOverLimitParams,
    ViolationsPerDayLimitParams,
    ViolationsProhibitedExpenseParams,
    ViolationsReceiptRequiredParams,
    ViolationsRterParams,
    ViolationsTagOutOfPolicyParams,
    ViolationsTaxOutOfPolicyParams,
    WaitingOnBankAccountParams,
    WalletProgramParams,
    WelcomeEnterMagicCodeParams,
    WelcomeToRoomParams,
    WeSentYouMagicSignInLinkParams,
    WorkEmailMergingBlockedParams,
    WorkEmailResendCodeParams,
    WorkspaceLockedPlanTypeParams,
    WorkspaceMemberList,
    WorkspaceMembersCountParams,
    WorkspaceOwnerWillNeedToAddOrUpdatePaymentCardParams,
    WorkspaceRouteParams,
    WorkspaceShareNoteParams,
    WorkspacesListRouteParams,
    WorkspaceYouMayJoin,
    YourPlanPriceParams,
    YourPlanPriceValueParams,
    ZipCodeExampleFormatParams,
} from './params';
import type {TranslationDeepObject} from './types';

type StateValue = {
    stateISO: string;
    stateName: string;
};
type States = Record<keyof typeof COMMON_CONST.STATES, StateValue>;
type AllCountries = Record<Country, string>;
/* eslint-disable max-len */
const translations = {
    common: {
        count: 'カウント',
        cancel: 'キャンセル',
        dismiss: '却下する',
        yes: 'はい',
        no: 'いいえ',
        ok: 'OK',
        notNow: '今は無理',
        learnMore: '詳しくはこちら',
        buttonConfirm: '了解しました。',
        name: '名前',
        attachment: '添付ファイル',
        attachments: '添付ファイル',
        center: 'センター',
        from: 'から',
        to: 'に',
        in: 'In',
        optional: 'オプション',
        new: '新規',
        search: '検索',
        reports: 'レポート',
        find: '検索',
        searchWithThreeDots: '検索...',
        next: '次へ',
        previous: '前へ',
        goBack: '戻る',
        create: '作成',
        add: '追加',
        resend: '再送信',
        save: '保存',
        select: '選択',
        deselect: '選択解除',
        selectMultiple: '複数選択',
        saveChanges: '変更を保存',
        submit: '送信',
        rotate: '回転',
        zoom: 'Zoom',
        password: 'パスワード',
        magicCode: 'Magic code',
        twoFactorCode: '二要素コード',
        workspaces: 'ワークスペース',
        inbox: '受信トレイ',
        group: 'グループ',
        success: '成功',
        profile: 'プロフィール',
        referral: '紹介',
        payments: '支払い',
        approvals: '承認',
        wallet: 'ウォレット',
        preferences: '設定',
        view: '表示',
        review: (reviewParams?: ReviewParams) => `Review${reviewParams?.amount ? ` ${reviewParams?.amount}` : ''}`,
        not: 'いいえ',
        signIn: 'サインイン',
        signInWithGoogle: 'Googleでサインイン',
        signInWithApple: 'Appleでサインイン',
        signInWith: 'サインイン方法',
        continue: '続行する',
        firstName: '名',
        lastName: '姓',
        scanning: 'スキャン中',
        addCardTermsOfService: 'Expensify 利用規約',
        perPerson: '1人あたり',
        phone: '電話',
        phoneNumber: '電話番号',
        phoneNumberPlaceholder: '(xxx) xxx-xxxx',
        email: 'メール',
        and: 'および',
        or: 'または',
        details: '詳細',
        privacy: 'プライバシー',
        privacyPolicy: 'プライバシーポリシー',
        hidden: '非表示',
        visible: '表示可能',
        delete: '削除',
        archived: 'アーカイブ済み',
        contacts: '連絡先',
        recents: '最近のもの',
        close: '閉じる',
        download: 'ダウンロード',
        downloading: 'ダウンロード中',
        uploading: 'アップロード中',
        pin: 'ピン',
        unPin: 'ピン留めを解除',
        back: '戻る',
        saveAndContinue: '保存して続行',
        settings: '設定',
        termsOfService: '利用規約',
        members: 'メンバー',
        invite: '招待する',
        here: 'ここ',
        date: '日付',
        dob: '生年月日',
        currentYear: 'Current year',
        currentMonth: '今月',
        ssnLast4: 'SSNの下4桁',
        ssnFull9: 'SSNの9桁すべて',
        addressLine: ({lineNumber}: AddressLineParams) => `住所行 ${lineNumber}`,
        personalAddress: '個人住所',
        companyAddress: '会社の住所',
        noPO: '私書箱やメールドロップの住所はご遠慮ください。',
        city: '市',
        state: '状態',
        streetAddress: '住所',
        stateOrProvince: '州 / 県',
        country: '国',
        zip: '郵便番号',
        zipPostCode: '郵便番号',
        whatThis: 'これは何ですか？',
        iAcceptThe: '承諾します',
        remove: '削除',
        admin: '管理者',
        owner: 'オーナー',
        dateFormat: 'YYYY-MM-DD',
        send: '送信',
        na: 'N/A',
        noResultsFound: '結果が見つかりませんでした',
        noResultsFoundMatching: ({searchString}: {searchString: string}) => `「${searchString}」に一致する結果は見つかりませんでした。`,
        recentDestinations: '最近の目的地',
        timePrefix: 'それは',
        conjunctionFor: 'for',
        todayAt: '今日',
        tomorrowAt: '明日',
        yesterdayAt: '昨日',
        conjunctionAt: 'at',
        conjunctionTo: 'に',
        genericErrorMessage: 'おっと...何か問題が発生し、リクエストを完了できませんでした。後でもう一度お試しください。',
        percentage: 'パーセンテージ',
        error: {
            invalidAmount: '無効な金額',
            acceptTerms: '続行するには、利用規約に同意する必要があります。',
            phoneNumber: `有効な電話番号を国コードとともに入力してください（例: ${CONST.EXAMPLE_PHONE_NUMBER}）`,
            fieldRequired: 'このフィールドは必須です',
            requestModified: 'このリクエストは他のメンバーによって変更されています。',
            characterLimitExceedCounter: ({length, limit}: CharacterLengthLimitParams) => `文字数制限を超えました（${length}/${limit}）`,
            dateInvalid: '有効な日付を選択してください',
            invalidDateShouldBeFuture: '今日または将来の日付を選択してください',
            invalidTimeShouldBeFuture: '少なくとも1分以上先の時間を選択してください。',
            invalidCharacter: '無効な文字',
            enterMerchant: '販売者名を入力してください',
            enterAmount: '金額を入力してください',
            missingMerchantName: 'マーチャント名がありません',
            missingAmount: '金額が不足しています',
            missingDate: '日付がありません',
            enterDate: '日付を入力してください',
            invalidTimeRange: '12時間制の形式で時間を入力してください（例：2:30 PM）',
            pleaseCompleteForm: '続行するには、上記のフォームにご記入ください。',
            pleaseSelectOne: '上記のオプションから選択してください',
            invalidRateError: '有効なレートを入力してください',
            lowRateError: 'レートは0より大きくなければなりません',
            email: '有効なメールアドレスを入力してください',
            login: 'ログイン中にエラーが発生しました。もう一度お試しください。',
        },
        comma: 'コンマ',
        semicolon: 'semicolon',
        please: 'お願いします',
        contactUs: 'お問い合わせ',
        pleaseEnterEmailOrPhoneNumber: 'メールアドレスまたは電話番号を入力してください',
        fixTheErrors: 'エラーを修正してください。',
        inTheFormBeforeContinuing: '続行する前にフォームに入力してください',
        confirm: '確認',
        reset: 'リセット',
        done: '完了',
        more: 'もっと',
        debitCard: 'デビットカード',
        bankAccount: '銀行口座',
        personalBankAccount: '個人銀行口座',
        businessBankAccount: 'ビジネス銀行口座',
        join: '参加する',
        leave: '退出',
        decline: '辞退する',
        transferBalance: '残高を移動',
        cantFindAddress: '住所が見つかりませんか？',
        enterManually: '手動で入力してください。',
        message: 'メッセージ',
        leaveThread: 'スレッドを退出',
        you: 'あなた',
        me: '自分',
        youAfterPreposition: 'あなた',
        your: 'あなたの',
        conciergeHelp: 'ヘルプが必要な場合は、Conciergeに連絡してください。',
        youAppearToBeOffline: 'オフラインのようです。',
        thisFeatureRequiresInternet: 'この機能を使用するには、インターネット接続が必要です。',
        attachmentWillBeAvailableOnceBackOnline: '添付ファイルはオンラインに戻ると利用可能になります。',
        errorOccurredWhileTryingToPlayVideo: 'このビデオを再生しようとしたときにエラーが発生しました。',
        areYouSure: 'よろしいですか？',
        verify: '確認する',
        yesContinue: 'はい、続けてください。',
        websiteExample: 'e.g. https://www.expensify.com',
        zipCodeExampleFormat: ({zipSampleFormat}: ZipCodeExampleFormatParams) => (zipSampleFormat ? `e.g. ${zipSampleFormat}` : ''),
        description: '説明',
        title: 'タイトル',
        assignee: '担当者',
        createdBy: '作成者',
        with: 'with',
        shareCode: 'コードを共有',
        share: '共有',
        per: 'per',
        mi: 'マイル',
        km: 'キロメートル',
        copied: 'コピーしました！',
        someone: '誰か',
        total: '合計',
        edit: '編集',
        letsDoThis: `やりましょう！`,
        letsStart: `始めましょう`,
        showMore: 'もっと見る',
        merchant: '商人',
        category: 'カテゴリー',
        report: 'レポート',
        billable: 'ビラブル',
        nonBillable: '非請求対象',
        tag: 'タグ',
        receipt: '領収書',
        verified: '確認済み',
        replace: '置換',
        distance: '距離',
        mile: 'マイル',
        miles: 'マイル',
        kilometer: 'キロメートル',
        kilometers: 'キロメートル',
        recent: '最近の',
        all: 'すべて',
        am: 'AM',
        pm: 'PM',
        tbd: 'TBD',
        selectCurrency: '通貨を選択',
        selectSymbolOrCurrency: 'シンボルまたは通貨を選択',
        card: 'カード',
        whyDoWeAskForThis: 'なぜこれを尋ねるのですか？',
        required: '必須',
        showing: '表示中',
        of: 'of',
        default: 'デフォルト',
        update: '更新',
        member: 'メンバー',
        auditor: '監査人',
        role: '役割',
        currency: '通貨',
        groupCurrency: 'グループ通貨',
        rate: '評価',
        emptyLHN: {
            title: 'やった！すべて完了しました。',
            subtitleText1: '以下を使用してチャットを見つける',
            subtitleText2: '上のボタンを押すか、以下を使用して何かを作成してください',
            subtitleText3: '下のボタン。',
        },
        businessName: 'ビジネス名',
        clear: 'クリア',
        type: 'タイプ',
        action: 'アクション',
        expenses: '経費',
        totalSpend: '総支出',
        tax: '税金',
        shared: '共有',
        drafts: '下書き',
        draft: 'ドラフト',
        finished: '完了',
        upgrade: 'アップグレード',
        downgradeWorkspace: 'ワークスペースをダウングレードする',
        companyID: '会社ID',
        userID: 'ユーザーID',
        disable: '無効にする',
        export: 'エクスポート',
        initialValue: '初期値',
        currentDate: '現在の日付',
        value: '値段',
        downloadFailedTitle: 'ダウンロードに失敗しました',
        downloadFailedDescription: 'ダウンロードを完了できませんでした。後でもう一度お試しください。',
        filterLogs: 'ログをフィルター',
        network: 'ネットワーク',
        reportID: 'レポートID',
        longID: 'Long ID',
        bankAccounts: '銀行口座',
        chooseFile: 'ファイルを選択',
        chooseFiles: 'ファイルを選択',
        dropTitle: 'そのままにしておく',
        dropMessage: 'ここにファイルをドロップしてください',
        ignore: 'Ignore',
        enabled: '有効',
        disabled: '無効',
        import: 'インポート',
        offlinePrompt: '現在、この操作を行うことはできません。',
        outstanding: '未払い',
        chats: 'チャット',
        tasks: 'タスク',
        unread: '未読',
        sent: '送信済み',
        links: 'リンク',
        day: '日',
        days: '日',
        rename: '名前を変更',
        address: '住所',
        hourAbbreviation: 'h',
        minuteAbbreviation: 'm',
        skip: 'Skip',
        chatWithAccountManager: ({accountManagerDisplayName}: ChatWithAccountManagerParams) =>
            `何か特定のものが必要ですか？アカウントマネージャーの${accountManagerDisplayName}とチャットしてください。`,
        chatNow: '今すぐチャット',
        workEmail: '勤務用メールアドレス',
        destination: '目的地',
        subrate: 'Subrate',
        perDiem: '日当',
        validate: '検証する',
        downloadAsPDF: 'PDFとしてダウンロード',
        downloadAsCSV: 'CSVとしてダウンロード',
        help: '助けて',
        expenseReports: '経費報告書',
        rateOutOfPolicy: 'ポリシー外の評価',
        reimbursable: '払い戻し可能',
        editYourProfile: 'プロフィールを編集',
        comments: 'コメント',
        sharedIn: '共有済み',
        unreported: '未報告',
        explore: '探索',
        todo: 'やることリスト',
        invoice: '請求書',
        expense: '経費',
        chat: 'チャット',
        task: 'タスク',
        trip: '旅行',
        apply: '適用',
        status: 'ステータス',
        on: 'オン',
        before: '前',
        after: '後',
        reschedule: '再スケジュールする',
        general: '一般',
        workspacesTabTitle: 'ワークスペース',
        getTheApp: 'アプリを入手',
        scanReceiptsOnTheGo: '携帯電話から領収書をスキャンする',
        headsUp: 'ご注意ください！',
        merge: 'マージ',
        unstableInternetConnection: 'インターネット接続が不安定です。ネットワークを確認してもう一度お試しください。',
    },
    supportalNoAccess: {
        title: 'ちょっと待ってください',
        description: 'サポートがログインしているときにこの操作を行う権限がありません。',
    },
    lockedAccount: {
        title: 'アカウントがロックされました',
        description: 'このアカウントはロックされているため、この操作を完了することはできません。次のステップについては、concierge@expensify.com にお問い合わせください。',
    },
    location: {
        useCurrent: '現在地を使用',
        notFound: 'あなたの位置情報を見つけることができませんでした。もう一度お試しいただくか、住所を手動で入力してください。',
        permissionDenied: '位置情報へのアクセスが拒否されたようです。',
        please: 'お願いします',
        allowPermission: '設定で位置情報へのアクセスを許可する',
        tryAgain: 'そしてもう一度試してください。',
    },
    contact: {
        importContacts: '連絡先をインポート',
        importContactsTitle: '連絡先をインポート',
        importContactsText: '電話から連絡先をインポートして、お気に入りの人々にいつでも簡単にアクセスできるようにしましょう。',
        importContactsExplanation: 'これで、お気に入りの人々が常にワンタップでアクセスできます。',
        importContactsNativeText: 'あと一歩です！連絡先のインポートを許可してください。',
    },
    anonymousReportFooter: {
        logoTagline: 'ディスカッションに参加する。',
    },
    attachmentPicker: {
        cameraPermissionRequired: 'カメラアクセス',
        expensifyDoesNotHaveAccessToCamera: 'Expensifyはカメラへのアクセスがないと写真を撮ることができません。設定をタップして権限を更新してください。',
        attachmentError: '添付ファイルエラー',
        errorWhileSelectingAttachment: '添付ファイルを選択中にエラーが発生しました。もう一度お試しください。',
        errorWhileSelectingCorruptedAttachment: '破損した添付ファイルを選択中にエラーが発生しました。別のファイルを試してください。',
        takePhoto: '写真を撮る',
        chooseFromGallery: 'ギャラリーから選択',
        chooseDocument: 'ファイルを選択',
        attachmentTooLarge: '添付ファイルが大きすぎます',
        sizeExceeded: '添付ファイルのサイズが24MBの制限を超えています。',
        sizeExceededWithLimit: ({maxUploadSizeInMB}: SizeExceededParams) => `添付ファイルのサイズが ${maxUploadSizeInMB} MB の制限を超えています。`,
        attachmentTooSmall: '添付ファイルが小さすぎます',
        sizeNotMet: '添付ファイルのサイズは240バイト以上である必要があります。',
        wrongFileType: '無効なファイルタイプ',
        notAllowedExtension: 'このファイルタイプは許可されていません。別のファイルタイプをお試しください。',
        folderNotAllowedMessage: 'フォルダーのアップロードは許可されていません。別のファイルを試してください。',
        protectedPDFNotSupported: 'パスワード保護されたPDFはサポートされていません',
        attachmentImageResized: 'この画像はプレビュー用にサイズ変更されています。フル解像度でダウンロードしてください。',
        attachmentImageTooLarge: 'この画像はアップロード前にプレビューするには大きすぎます。',
        tooManyFiles: ({fileLimit}: FileLimitParams) => `一度にアップロードできるファイルは${fileLimit}個までです。`,
        sizeExceededWithValue: ({maxUploadSizeInMB}: SizeExceededParams) => `ファイルが ${maxUploadSizeInMB} MB を超えています。もう一度お試しください。`,
        someFilesCantBeUploaded: '一部のファイルはアップロードできません',
        sizeLimitExceeded: ({maxUploadSizeInMB}: SizeExceededParams) => `ファイルは${maxUploadSizeInMB}MB未満である必要があります。それより大きいファイルはアップロードされません。`,
        maxFileLimitExceeded: '一度に最大30枚の領収書をアップロードできます。超過分はアップロードされません。',
        unsupportedFileType: ({fileType}: FileTypeParams) => `${fileType}ファイルはサポートされていません。サポートされているファイルタイプのみがアップロードされます。`,
        learnMoreAboutSupportedFiles: 'サポートされているフォーマットについて詳しく知る。',
        passwordProtected: 'パスワード保護されたPDFはサポートされていません。サポートされているファイルのみがアップロードされます。',
    },
    dropzone: {
        addAttachments: '添付ファイルを追加',
        addReceipt: '領収書を追加',
        scanReceipts: '領収書をスキャンする',
        replaceReceipt: '領収書を置き換える',
    },
    filePicker: {
        fileError: 'ファイルエラー',
        errorWhileSelectingFile: 'ファイルを選択中にエラーが発生しました。もう一度お試しください。',
    },
    connectionComplete: {
        title: '接続完了',
        supportingText: 'このウィンドウを閉じて、Expensifyアプリに戻ることができます。',
    },
    avatarCropModal: {
        title: '写真を編集',
        description: '画像を好きなようにドラッグ、ズーム、回転してください。',
    },
    composer: {
        noExtensionFoundForMimeType: 'MIMEタイプに対応する拡張子が見つかりません',
        problemGettingImageYouPasted: '貼り付けた画像の取得に問題が発生しました。',
        commentExceededMaxLength: ({formattedMaxLength}: FormattedMaxLengthParams) => `コメントの最大長は${formattedMaxLength}文字です。`,
        taskTitleExceededMaxLength: ({formattedMaxLength}: FormattedMaxLengthParams) => `タスクタイトルの最大長は${formattedMaxLength}文字です。`,
    },
    baseUpdateAppModal: {
        updateApp: 'アプリを更新',
        updatePrompt: 'このアプリの新しいバージョンが利用可能です。  \n今すぐ更新するか、後でアプリを再起動して最新の変更をダウンロードしてください。',
    },
    deeplinkWrapper: {
        launching: 'Expensifyを起動中',
        expired: 'セッションの有効期限が切れました。',
        signIn: 'もう一度サインインしてください。',
        redirectedToDesktopApp: 'デスクトップアプリにリダイレクトしました。',
        youCanAlso: 'あなたもできます',
        openLinkInBrowser: 'このリンクをブラウザで開いてください。',
        loggedInAs: ({email}: LoggedInAsParams) =>
            `${email}としてログインしています。このアカウントでデスクトップアプリにログインするには、プロンプトの「リンクを開く」をクリックしてください。`,
        doNotSeePrompt: 'プロンプトが見えませんか？',
        tryAgain: 'もう一度試してください。',
        or: '、または',
        continueInWeb: 'ウェブアプリに進む',
    },
    validateCodeModal: {
        successfulSignInTitle: 'アブラカダブラ、サインインしました！',
        successfulSignInDescription: '元のタブに戻って続行してください。',
        title: 'こちらがあなたのマジックコードです',
        description: '元のデバイスでリクエストされたコードを入力してください',
        doNotShare: 'コードを他の人と共有しないでください。Expensifyがそれを求めることはありません！',
        or: '、または',
        signInHere: 'ここでサインインしてください',
        expiredCodeTitle: 'マジックコードの有効期限が切れました',
        expiredCodeDescription: '元のデバイスに戻り、新しいコードをリクエストしてください。',
        successfulNewCodeRequest: 'コードが要求されました。デバイスを確認してください。',
        tfaRequiredTitle: '二要素認証が必要です',
        tfaRequiredDescription: 'サインインしようとしている場所で、二要素認証コードを入力してください。',
        requestOneHere: 'こちらでリクエストしてください。',
    },
    moneyRequestConfirmationList: {
        paidBy: '支払い元',
        whatsItFor: '何のためですか？',
    },
    selectionList: {
        nameEmailOrPhoneNumber: '名前、メールアドレス、または電話番号',
        findMember: 'メンバーを見つける',
        searchForSomeone: '誰かを検索',
    },
    emptyList: {
        [CONST.IOU.TYPE.CREATE]: {
            title: '経費を提出し、上司に紹介する',
            subtitleText: 'あなたの上司にもExpensifyを使ってもらいたいですか？経費を提出するだけで、あとは私たちにお任せください。',
        },
    },
    videoChatButtonAndMenu: {
        tooltip: '通話を予約する',
    },
    hello: 'こんにちは',
    phoneCountryCode: '1',
    welcomeText: {
        getStarted: '以下を開始してください。',
        anotherLoginPageIsOpen: '別のログインページが開いています。',
        anotherLoginPageIsOpenExplanation: 'ログインページを別のタブで開きました。そのタブからログインしてください。',
        welcome: 'ようこそ！',
        welcomeWithoutExclamation: 'ようこそ',
        phrase2: 'お金は語る。そして、チャットと支払いが一つの場所にある今、それは簡単です。',
        phrase3: 'あなたの支払いは、あなたが要点を伝えるのと同じくらい速く届きます。',
        enterPassword: 'パスワードを入力してください',
        welcomeNewFace: ({login}: SignUpNewFaceCodeParams) => `${login}、ここで新しい顔を見るのはいつも嬉しいです！`,
        welcomeEnterMagicCode: ({login}: WelcomeEnterMagicCodeParams) => `${login}に送信されたマジックコードを入力してください。1～2分以内に届くはずです。`,
    },
    login: {
        hero: {
            header: 'チャットの速度で旅行と経費を管理',
            body: 'コンテキストに基づいたリアルタイムチャットの助けを借りて、旅行と経費がより迅速に進む次世代のExpensifyへようこそ。',
        },
    },
    thirdPartySignIn: {
        alreadySignedIn: ({email}: AlreadySignedInParams) => `${email}として既にサインインしています。`,
        goBackMessage: ({provider}: GoBackMessageParams) => `${provider}でサインインしたくないですか？`,
        continueWithMyCurrentSession: '現在のセッションを続ける',
        redirectToDesktopMessage: 'サインインが完了すると、デスクトップアプリにリダイレクトします。',
        signInAgreementMessage: 'ログインすることにより、あなたは以下に同意したことになります',
        termsOfService: '利用規約',
        privacy: 'プライバシー',
    },
    samlSignIn: {
        welcomeSAMLEnabled: 'シングルサインオンでログインを続ける：',
        orContinueWithMagicCode: 'マジックコードでサインインすることもできます。',
        useSingleSignOn: 'シングルサインオンを使用',
        useMagicCode: '魔法コードを使用する',
        launching: '起動中...',
        oneMoment: '会社のシングルサインオンポータルにリダイレクトするまで少々お待ちください。',
    },
    reportActionCompose: {
        dropToUpload: 'アップロードするにはドロップしてください',
        sendAttachment: '添付ファイルを送信',
        addAttachment: '添付ファイルを追加',
        writeSomething: '何かを書いてください...',
        blockedFromConcierge: '通信は禁止されています。',
        fileUploadFailed: 'アップロードに失敗しました。ファイルがサポートされていません。',
        localTime: ({user, time}: LocalTimeParams) => `${user}のための${time}です`,
        edited: '(編集済み)',
        emoji: 'Emoji',
        collapse: '折りたたむ',
        expand: '展開する',
    },
    reportActionContextMenu: {
        copyToClipboard: 'クリップボードにコピー',
        copied: 'コピーしました！',
        copyLink: 'リンクをコピー',
        copyURLToClipboard: 'URLをクリップボードにコピー',
        copyEmailToClipboard: 'メールをクリップボードにコピー',
        markAsUnread: '未読としてマーク',
        markAsRead: '既読にする',
        editAction: ({action}: EditActionParams) => `${action?.actionName === CONST.REPORT.ACTIONS.TYPE.IOU ? '経費' : 'コメント'}を編集`,
        deleteAction: ({action}: DeleteActionParams) => `${action?.actionName === CONST.REPORT.ACTIONS.TYPE.IOU ? '経費' : 'コメント'}を削除`,
        deleteConfirmation: ({action}: DeleteConfirmationParams) => `この${action?.actionName === CONST.REPORT.ACTIONS.TYPE.IOU ? '経費' : 'コメント'}を削除してもよろしいですか？`,
        onlyVisible: 'にのみ表示',
        replyInThread: 'スレッドで返信',
        joinThread: 'スレッドに参加する',
        leaveThread: 'スレッドを退出',
        copyOnyxData: 'Onyxデータをコピー',
        flagAsOffensive: '攻撃的として報告',
        menu: 'メニュー',
    },
    emojiReactions: {
        addReactionTooltip: 'リアクションを追加',
        reactedWith: 'リアクションしました',
    },
    reportActionsView: {
        beginningOfArchivedRoom: ({reportName, reportDetailsLink}: BeginningOfArchivedRoomParams) =>
            `<strong><a class="no-style-link" href="${reportDetailsLink}">${reportName}</a></strong>のパーティーを見逃したのだから、ここには何もない。`,
        beginningOfChatHistoryDomainRoom: ({domainRoom}: BeginningOfChatHistoryDomainRoomParams) =>
            `このチャットは、<strong>${domainRoom}</strong>ドメインのExpensifyメンバー全員とのチャットです。同僚とチャットしたり、ヒントを共有したり、質問したりするのにご利用ください。`,
        beginningOfChatHistoryAdminRoom: ({workspaceName}: BeginningOfChatHistoryAdminRoomParams) =>
            `<strong>${workspaceName}</strong>管理者とのチャットです。ワークスペースのセットアップなどについてチャットしてください。`,
        beginningOfChatHistoryAnnounceRoom: ({workspaceName}: BeginningOfChatHistoryAnnounceRoomParams) =>
            `このチャットは<strong>${workspaceName}</strong>のみんなと一緒です。重要なお知らせをするときに使ってください。`,
        beginningOfChatHistoryUserRoom: ({reportName, reportDetailsLink}: BeginningOfChatHistoryUserRoomParams) =>
            `このチャットルームは、<strong><a class="no-style-link" href="${reportDetailsLink}">${reportName}</a></strong>に関することなら何でもどうぞ。`,
        beginningOfChatHistoryInvoiceRoom: ({invoicePayer, invoiceReceiver}: BeginningOfChatHistoryInvoiceRoomParams) =>
            `このチャットは、<strong>${invoicePayer}</strong>と<strong>${invoiceReceiver}</strong>間の請求書用です。請求書を送信するには、+ボタンを使用してください。`,
        beginningOfChatHistory: 'このチャットは',
        beginningOfChatHistoryPolicyExpenseChat: ({workspaceName, submitterDisplayName}: BeginningOfChatHistoryPolicyExpenseChatParams) =>
            `ここで<strong>${submitterDisplayName}</strong>が<strong>${workspaceName}</strong>に経費を提出します。ボタンをクリックしてください。`,
        beginningOfChatHistorySelfDM: 'これはあなたの個人スペースです。メモ、タスク、下書き、リマインダーに使用してください。',
        beginningOfChatHistorySystemDM: 'ようこそ！セットアップを始めましょう。',
        chatWithAccountManager: 'こちらでアカウントマネージャーとチャットしてください',
        sayHello: 'こんにちは！',
        yourSpace: 'あなたのスペース',
        welcomeToRoom: ({roomName}: WelcomeToRoomParams) => `${roomName}へようこそ！`,
        usePlusButton: ({additionalText}: UsePlusButtonParams) => `+ ボタンを使用して経費を${additionalText}します。`,
        askConcierge: '質問をして、24時間365日リアルタイムサポートを受けましょう。',
        conciergeSupport: '24時間年中無休サポート',
        create: '作成する',
        iouTypes: {
            pay: '支払う',
            split: '分割',
            submit: '送信',
            track: '追跡する',
            invoice: '請求書',
        },
    },
    adminOnlyCanPost: 'このルームでは管理者のみがメッセージを送信できます。',
    reportAction: {
        asCopilot: 'のコパイロットとして',
    },
    mentionSuggestions: {
        hereAlternateText: 'この会話の全員に通知する',
    },
    newMessages: '新しいメッセージ',
    latestMessages: '最新のメッセージ',
    youHaveBeenBanned: '注意: このチャンネルでのチャットは禁止されています。',
    reportTypingIndicator: {
        isTyping: '入力中...',
        areTyping: '入力中...',
        multipleMembers: '複数のメンバー',
    },
    reportArchiveReasons: {
        [CONST.REPORT.ARCHIVE_REASON.DEFAULT]: 'このチャットルームはアーカイブされました。',
        [CONST.REPORT.ARCHIVE_REASON.ACCOUNT_CLOSED]: ({displayName}: ReportArchiveReasonsClosedParams) =>
            `このチャットは${displayName}がアカウントを閉じたため、もうアクティブではありません。`,
        [CONST.REPORT.ARCHIVE_REASON.ACCOUNT_MERGED]: ({displayName, oldDisplayName}: ReportArchiveReasonsMergedParams) =>
            `このチャットは、${oldDisplayName}がアカウントを${displayName}と統合したため、もうアクティブではありません。`,
        [CONST.REPORT.ARCHIVE_REASON.REMOVED_FROM_POLICY]: ({displayName, policyName, shouldUseYou = false}: ReportArchiveReasonsRemovedFromPolicyParams) =>
            shouldUseYou
                ? `このチャットは、<strong>あなた</strong>が${policyName}ワークスペースのメンバーではなくなったため、アクティブではありません。`
                : `このチャットは、${displayName}が${policyName}ワークスペースのメンバーでなくなったため、アクティブではありません。`,
        [CONST.REPORT.ARCHIVE_REASON.POLICY_DELETED]: ({policyName}: ReportArchiveReasonsInvoiceReceiverPolicyDeletedParams) =>
            `このチャットは、${policyName} がアクティブなワークスペースではなくなったため、もうアクティブではありません。`,
        [CONST.REPORT.ARCHIVE_REASON.INVOICE_RECEIVER_POLICY_DELETED]: ({policyName}: ReportArchiveReasonsInvoiceReceiverPolicyDeletedParams) =>
            `このチャットは、${policyName} がアクティブなワークスペースではなくなったため、もうアクティブではありません。`,
        [CONST.REPORT.ARCHIVE_REASON.BOOKING_END_DATE_HAS_PASSED]: 'この予約はアーカイブされています。',
    },
    writeCapabilityPage: {
        label: '誰が投稿できますか',
        writeCapability: {
            all: 'すべてのメンバー',
            admins: '管理者のみ',
        },
    },
    sidebarScreen: {
        buttonFind: '何かを見つける...',
        buttonMySettings: '私の設定',
        fabNewChat: 'チャットを開始',
        fabNewChatExplained: 'チャットを開始 (フローティングアクション)',
        chatPinned: 'チャットがピン留めされました',
        draftedMessage: '下書きメッセージ',
        listOfChatMessages: 'チャットメッセージのリスト',
        listOfChats: 'チャットのリスト',
        saveTheWorld: '世界を救う',
        tooltip: 'ここから始めましょう！',
        redirectToExpensifyClassicModal: {
            title: '近日公開',
            description: '私たちは、あなたの特定のセットアップに対応するためにNew Expensifyのいくつかの部分を微調整しています。その間、Expensify Classicにアクセスしてください。',
        },
    },
    allSettingsScreen: {
        subscription: 'サブスクリプション',
        domains: 'ドメイン',
    },
    tabSelector: {
        chat: 'チャット',
        room: '部屋',
        distance: '距離',
        manual: 'マニュアル',
        scan: 'スキャン',
    },
    spreadsheet: {
        upload: 'スプレッドシートをアップロード',
        import: 'スプレッドシートをインポート',
        dragAndDrop: '<muted-link>スプレッドシートをここにドラッグ＆ドロップするか、以下のファイルを選択してください。対応フォーマット: .csv, .txt, .xls, および .xlsx。</muted-link>',
        dragAndDropMultiLevelTag: `<muted-link>スプレッドシートをここにドラッグ＆ドロップするか、以下のファイルを選択してください。 <a href="${CONST.IMPORT_SPREADSHEET.MULTI_LEVEL_TAGS_ARTICLE_LINK}">詳細</a> をご覧ください。`,
        chooseSpreadsheet: '<muted-link>インポートするスプレッドシートファイルを選択してください。サポートされている形式: .csv, .txt, .xls, および .xlsx。</muted-link>',
        chooseSpreadsheetMultiLevelTag: `<muted-link>インポートするスプレッドシートファイルを選択してください。 <a href="${CONST.IMPORT_SPREADSHEET.MULTI_LEVEL_TAGS_ARTICLE_LINK}">詳細</a> をご覧ください。`,
        fileContainsHeader: 'ファイルには列ヘッダーが含まれています。',
        column: ({name}: SpreadSheetColumnParams) => `列 ${name}`,
        fieldNotMapped: ({fieldName}: SpreadFieldNameParams) => `おっと！必須フィールド（"${fieldName}"）がマッピングされていません。確認して再試行してください。`,
        singleFieldMultipleColumns: ({fieldName}: SpreadFieldNameParams) => `おっと！単一のフィールド（「${fieldName}」）を複数の列にマッピングしています。確認して再試行してください。`,
        emptyMappedField: ({fieldName}: SpreadFieldNameParams) => `おっと！フィールド（"${fieldName}"）に1つ以上の空の値が含まれています。確認してもう一度お試しください。`,
        importSuccessfulTitle: 'インポートが成功しました',
        importCategoriesSuccessfulDescription: ({categories}: SpreadCategoriesParams) => (categories > 1 ? `${categories} カテゴリーが追加されました。` : '1 カテゴリが追加されました。'),
        importMembersSuccessfulDescription: ({added, updated}: ImportMembersSuccessfulDescriptionParams) => {
            if (!added && !updated) {
                return 'メンバーが追加または更新されていません。';
            }
            if (added && updated) {
                return `${added} メンバー${added > 1 ? 's' : ''}が追加され、${updated} メンバー${updated > 1 ? 's' : ''}が更新されました。`;
            }
            if (updated) {
                return updated > 1 ? `${updated} 人のメンバーが更新されました。` : '1名のメンバーが更新されました。';
            }
            return added > 1 ? `${added} 人のメンバーが追加されました。` : '1人のメンバーが追加されました。';
        },
        importTagsSuccessfulDescription: ({tags}: ImportTagsSuccessfulDescriptionParams) => (tags > 1 ? `${tags} タグが追加されました。` : '1 つのタグが追加されました。'),
        importMultiLevelTagsSuccessfulDescription: 'マルチレベルタグが追加されました。',
        importPerDiemRatesSuccessfulDescription: ({rates}: ImportPerDiemRatesSuccessfulDescriptionParams) =>
            rates > 1 ? `${rates} の日当が追加されました。` : '1つの日当料金が追加されました。',
        importFailedTitle: 'インポートに失敗しました',
        importFailedDescription: 'すべてのフィールドが正しく入力されていることを確認し、再試行してください。問題が解決しない場合は、Conciergeに連絡してください。',
        importDescription: '以下のインポートされた列の横にあるドロップダウンをクリックして、スプレッドシートからマップするフィールドを選択してください。',
        sizeNotMet: 'ファイルサイズは0バイトより大きくなければなりません',
        invalidFileMessage:
            'アップロードしたファイルは空であるか、無効なデータが含まれています。ファイルが正しくフォーマットされ、必要な情報が含まれていることを確認してから、再度アップロードしてください。',
        importSpreadsheet: 'スプレッドシートをインポート',
        downloadCSV: 'CSVをダウンロード',
    },
    receipt: {
        upload: '領収書をアップロード',
        uploadMultiple: '領収書をアップロード',
        dragReceiptBeforeEmail: '領収書をこのページにドラッグするか、領収書を転送する',
        dragReceiptsBeforeEmail: '領収書をこのページにドラッグするか、領収書を転送する',
        dragReceiptAfterEmail: 'または、以下にアップロードするファイルを選択してください。',
        dragReceiptsAfterEmail: 'または、以下にアップロードするファイルを選択してください。',
        chooseReceipt: 'アップロードするレシートを選択するか、レシートを転送してください',
        chooseReceipts: 'アップロードするレシートを選択するか、レシートを転送してください',
        takePhoto: '写真を撮る',
        cameraAccess: '領収書の写真を撮るためにカメラへのアクセスが必要です。',
        deniedCameraAccess: 'カメラへのアクセスがまだ許可されていません。以下の手順に従ってください。',
        deniedCameraAccessInstructions: 'these instructions',
        cameraErrorTitle: 'カメラエラー',
        cameraErrorMessage: '写真を撮る際にエラーが発生しました。もう一度お試しください。',
        locationAccessTitle: '位置情報へのアクセスを許可',
        locationAccessMessage: '位置情報へのアクセスは、どこに行ってもタイムゾーンと通貨を正確に保つのに役立ちます。',
        locationErrorTitle: '位置情報へのアクセスを許可',
        locationErrorMessage: '位置情報へのアクセスは、どこに行ってもタイムゾーンと通貨を正確に保つのに役立ちます。',
        allowLocationFromSetting: `位置情報へのアクセスは、どこに行ってもタイムゾーンと通貨を正確に保つのに役立ちます。デバイスの権限設定から位置情報へのアクセスを許可してください。`,
        dropTitle: 'そのままにしておく',
        dropMessage: 'ここにファイルをドロップしてください',
        flash: 'フラッシュ',
        multiScan: 'マルチスキャン',
        shutter: 'シャッター',
        gallery: 'ギャラリー',
        deleteReceipt: '領収書を削除',
        deleteConfirmation: 'この領収書を削除してもよろしいですか？',
        addReceipt: '領収書を追加',
        scanFailed: '販売者、日付、または金額が不足しているため、レシートをスキャンできませんでした。',
    },
    quickAction: {
        scanReceipt: '領収書をスキャン',
        recordDistance: '距離を追跡する',
        requestMoney: '経費を作成',
        perDiem: '日当を作成',
        splitBill: '経費を分割',
        splitScan: 'レシートを分割',
        splitDistance: '距離を分割',
        paySomeone: ({name}: PaySomeoneParams = {}) => `Pay ${name ?? '誰か'}`,
        assignTask: 'タスクを割り当てる',
        header: 'クイックアクション',
        noLongerHaveReportAccess: '以前のクイックアクションの宛先へのアクセス権がなくなりました。以下から新しいものを選んでください。',
        updateDestination: '送信先を更新する',
        createReport: 'レポートを作成',
    },
    iou: {
        amount: '金額',
        taxAmount: '税額',
        taxRate: '税率',
        approve: ({
            formattedAmount,
        }: {
            formattedAmount?: string;
        } = {}) => (formattedAmount ? `${formattedAmount} を承認する` : '承認する'),
        approved: '承認済み',
        cash: '現金',
        card: 'カード',
        original: 'Original',
        split: '分割',
        splitExpense: '経費を分割',
        splitExpenseSubtitle: ({amount, merchant}: SplitExpenseSubtitleParams) => `${merchant}から${amount}`,
        addSplit: '分割を追加',
        totalAmountGreaterThanOriginal: ({amount}: TotalAmountGreaterOrLessThanOriginalParams) => `合計金額は元の経費よりも${amount}多いです。`,
        totalAmountLessThanOriginal: ({amount}: TotalAmountGreaterOrLessThanOriginalParams) => `合計金額は元の経費よりも${amount}少なくなっています。`,
        splitExpenseZeroAmount: '続行する前に有効な金額を入力してください。',
        splitExpenseEditTitle: ({amount, merchant}: SplitExpenseEditTitleParams) => `${merchant}の${amount}を編集`,
        removeSplit: '分割を削除',
        paySomeone: ({name}: PaySomeoneParams = {}) => `Pay ${name ?? '誰か'}`,
        expense: '経費',
        categorize: 'カテゴリー分けする',
        share: '共有',
        participants: '参加者',
        createExpense: '経費を作成',
        trackDistance: '距離を追跡する',
        createExpenses: ({expensesNumber}: CreateExpensesParams) => `${expensesNumber}件の経費を作成`,
        removeExpense: '経費を削除',
        removeThisExpense: 'この経費を削除',
        removeExpenseConfirmation: 'このレシートを削除しますか？この操作は元に戻せません。',
        addExpense: '経費を追加',
        chooseRecipient: '受取人を選択',
        createExpenseWithAmount: ({amount}: {amount: string}) => `${amount}の経費を作成`,
        confirmDetails: '詳細を確認',
        pay: '支払う',
        cancelPayment: '支払いをキャンセルする',
        cancelPaymentConfirmation: 'この支払いをキャンセルしてもよろしいですか？',
        viewDetails: '詳細を表示',
        pending: '保留中',
        canceled: 'キャンセルされました',
        posted: '投稿済み',
        deleteReceipt: '領収書を削除',
        deletedTransaction: ({amount, merchant}: DeleteTransactionParams) => `経費を削除しました (${merchant}の${amount})`,
        movedFromReport: ({reportName}: MovedFromReportParams) => `費用${reportName ? `${reportName} から` : ''}を移動しました`,
        movedTransaction: ({reportUrl, reportName}: MovedTransactionParams) => `この経費${reportName ? `to <a href="${reportUrl}">${reportName}</a>` : ''}を移動しました`,
        movedAction: ({shouldHideMovedReportUrl, movedReportUrl, newParentReportUrl, toPolicyName}: MovedActionParams) => {
            if (shouldHideMovedReportUrl) {
                return `<a href="${newParentReportUrl}">${toPolicyName}</a> ワークスペースにこのレポートを移動しました`;
            }
            return `<a href="${movedReportUrl}">レポート</a> を <a href="${newParentReportUrl}">${toPolicyName}</a> ワークスペースに移動しました`;
        },
        unreportedTransaction: 'この経費をあなたの個人スペースに移動しました。',
        pendingMatchWithCreditCard: 'カード取引との一致待ちの領収書',
        pendingMatch: '保留中の一致',
        pendingMatchWithCreditCardDescription: '領収書がカード取引と一致待ちです。現金としてマークしてキャンセルしてください。',
        markAsCash: '現金としてマーク',
        routePending: 'ルートを保留中...',
        receiptScanning: () => ({
            one: '領収書をスキャン中...',
            other: '領収書をスキャン中...',
        }),
        scanMultipleReceipts: '複数の領収書をスキャンする',
        scanMultipleReceiptsDescription: 'すべての領収書を一度に撮影し、自分で詳細を確認するか、SmartScanに任せましょう。',
        receiptScanInProgress: '領収書のスキャン中',
        receiptScanInProgressDescription: '領収書のスキャン中です。後で確認するか、今すぐ詳細を入力してください。',
        removeFromReport: '領収書を削除',
        moveToPersonalSpace: '領収書を個人スペースに移動',
        duplicateTransaction: ({isSubmitted}: DuplicateTransactionParams) =>
            !isSubmitted
                ? '重複の可能性がある経費が特定されました。提出を有効にするために重複を確認してください。'
                : '重複の可能性がある経費が特定されました。承認を有効にするために重複を確認してください。',
        receiptIssuesFound: () => ({
            one: '問題が見つかりました',
            other: '問題が見つかりました',
        }),
        fieldPending: '保留中...',
        defaultRate: 'デフォルトレート',
        receiptMissingDetails: '領収書に詳細が欠けています',
        missingAmount: '金額が不足しています',
        missingMerchant: '不足している商人',
        receiptStatusTitle: 'スキャン中…',
        receiptStatusText: 'スキャン中のレシートはあなただけが見ることができます。後で確認するか、今すぐ詳細を入力してください。',
        receiptScanningFailed: 'レシートのスキャンに失敗しました。手動で詳細を入力してください。',
        transactionPendingDescription: '取引は保留中です。反映されるまでに数日かかる場合があります。',
        companyInfo: '会社情報',
        companyInfoDescription: '最初の請求書を送信する前に、もう少し詳細が必要です。',
        yourCompanyName: 'あなたの会社名',
        yourCompanyWebsite: 'あなたの会社のウェブサイト',
        yourCompanyWebsiteNote: 'ウェブサイトをお持ちでない場合は、代わりに会社のLinkedInまたはソーシャルメディアのプロフィールを提供できます。',
        invalidDomainError: '無効なドメインが入力されました。続行するには、有効なドメインを入力してください。',
        publicDomainError: 'パブリックドメインに入りました。続行するには、プライベートドメインを入力してください。',
        // TODO: This key should be deprecated. More details: https://github.com/Expensify/App/pull/59653#discussion_r2028653252
        expenseCountWithStatus: ({scanningReceipts = 0, pendingReceipts = 0}: RequestCountParams) => {
            const statusText: string[] = [];
            if (scanningReceipts > 0) {
                statusText.push(`${scanningReceipts} スキャン中`);
            }
            if (pendingReceipts > 0) {
                statusText.push(`${pendingReceipts} 件の保留中`);
            }
            return {
                one: statusText.length > 0 ? `1 経費 (${statusText.join(', ')})` : `1 経費`,
                other: (count: number) => (statusText.length > 0 ? `${count} 経費 (${statusText.join(', ')})` : `${count} 経費`),
            };
        },
        expenseCount: () => {
            return {
                one: '1 経費',
                other: (count: number) => `${count} 経費`,
            };
        },
        deleteExpense: () => ({
            one: '経費を削除',
            other: '経費を削除',
        }),
        deleteConfirmation: () => ({
            one: 'この経費を削除してもよろしいですか？',
            other: 'これらの経費を削除してもよろしいですか？',
        }),
        deleteReport: 'レポートを削除',
        deleteReportConfirmation: 'このレポートを削除してもよろしいですか？',
        settledExpensify: '支払済み',
        done: '完了',
        settledElsewhere: '他で支払い済み',
        individual: '個人',
        business: 'ビジネス',
        settleExpensify: ({formattedAmount}: SettleExpensifyCardParams) => (formattedAmount ? `Expensifyで${formattedAmount}を支払う` : `Expensifyで支払う`),
        settlePersonal: ({formattedAmount}: SettleExpensifyCardParams) => (formattedAmount ? `${formattedAmount}を個人として支払う` : `個人口座で支払う`),
        settleWallet: ({formattedAmount}: SettleExpensifyCardParams) => (formattedAmount ? `ウォレットで${formattedAmount}を支払う` : `ウォレットで支払う`),
        settlePayment: ({formattedAmount}: SettleExpensifyCardParams) => `${formattedAmount}を支払う`,
        settleBusiness: ({formattedAmount}: SettleExpensifyCardParams) => (formattedAmount ? `${formattedAmount}をビジネスとして支払う` : `ビジネス口座で支払う`),
        payElsewhere: ({formattedAmount}: SettleExpensifyCardParams) => (formattedAmount ? `${formattedAmount}を支払い済みにマーク` : `支払い済みにマーク`),
        settleInvoicePersonal: ({amount, last4Digits}: BusinessBankAccountParams) => (amount ? `${amount}を個人口座（${last4Digits}）で支払い済み` : `個人口座で支払い済み`),
        settleInvoiceBusiness: ({amount, last4Digits}: BusinessBankAccountParams) => (amount ? `${amount}をビジネス口座（${last4Digits}）で支払い済み` : `ビジネス口座で支払い済み`),
        payWithPolicy: ({formattedAmount, policyName}: SettleExpensifyCardParams & {policyName: string}) =>
            formattedAmount ? `${policyName}経由で${formattedAmount}を支払う` : `${policyName}経由で支払う`,
        businessBankAccount: ({amount, last4Digits}: BusinessBankAccountParams) =>
            amount ? `${amount}を銀行口座（${last4Digits}）で支払い済み` : `を銀行口座（${last4Digits}）で支払い済み`,
        automaticallyPaidWithBusinessBankAccount: ({amount, last4Digits}: BusinessBankAccountParams) =>
            `${amount}円が銀行口座（下４桁：${last4Digits}）で支払われました <a href="${CONST.CONFIGURE_EXPENSE_REPORT_RULES_HELP_URL}">ワークスペースのルール</a>による`,
        invoicePersonalBank: ({lastFour}: BankAccountLastFourParams) => `個人口座・${lastFour}`,
        invoiceBusinessBank: ({lastFour}: BankAccountLastFourParams) => `ビジネス口座・${lastFour}`,
        nextStep: '次のステップ',
        finished: '完了',
        sendInvoice: ({amount}: RequestAmountParams) => `${amount} 請求書を送信`,
        submitAmount: ({amount}: RequestAmountParams) => `${amount}を提出`,
        expenseAmount: ({formattedAmount, comment}: RequestedAmountMessageParams) => `${formattedAmount}${comment ? `${comment} のために` : ''}`,
        submitted: ({memo}: SubmittedWithMemoParams) => `提出済み${memo ? `、次のように言って ${memo}` : ''}`,
        automaticallySubmitted: `<a href="${CONST.SELECT_WORKFLOWS_HELP_URL}">送信の遅延</a>を通じて送信されました`,
        trackedAmount: ({formattedAmount, comment}: RequestedAmountMessageParams) => `tracking ${formattedAmount}${comment ? `${comment} のために` : ''}`,
        splitAmount: ({amount}: SplitAmountParams) => `${amount} を分割`,
        didSplitAmount: ({formattedAmount, comment}: DidSplitAmountMessageParams) => `split ${formattedAmount}${comment ? `${comment} のために` : ''}`,
        yourSplit: ({amount}: UserSplitParams) => `あなたの分割額 ${amount}`,
        payerOwesAmount: ({payer, amount, comment}: PayerOwesAmountParams) => `${payer} は ${amount}${comment ? `${comment} のために` : ''} を借りています。`,
        payerOwes: ({payer}: PayerOwesParams) => `${payer} の借金:`,
        payerPaidAmount: ({payer, amount}: PayerPaidAmountParams) => `${payer ? `${payer} ` : ''}が${amount}を支払いました`,
        payerPaid: ({payer}: PayerPaidParams) => `${payer} が支払いました:`,
        payerSpentAmount: ({payer, amount}: PayerPaidAmountParams) => `${payer}が${amount}を使いました`,
        payerSpent: ({payer}: PayerPaidParams) => `${payer} が使った金額:`,
        managerApproved: ({manager}: ManagerApprovedParams) => `${manager} 承認済み:`,
        managerApprovedAmount: ({manager, amount}: ManagerApprovedAmountParams) => `${manager} が ${amount} を承認しました`,
        payerSettled: ({amount}: PayerSettledParams) => `${amount} を支払いました`,
        payerSettledWithMissingBankAccount: ({amount}: PayerSettledParams) => `${amount}を支払いました。支払いを受け取るには銀行口座を追加してください。`,
        automaticallyApproved: `<a href="${CONST.CONFIGURE_EXPENSE_REPORT_RULES_HELP_URL}">ワークスペースルール</a>で承認済み`,
        approvedAmount: ({amount}: ApprovedAmountParams) => `承認済み ${amount}`,
        approvedMessage: `承認済み`,
        unapproved: `未承認`,
        automaticallyForwarded: `<a href="${CONST.CONFIGURE_EXPENSE_REPORT_RULES_HELP_URL}">ワークスペースルール</a>で承認済み`,
        forwarded: `承認済み`,
        rejectedThisReport: 'このレポートを拒否しました',
        waitingOnBankAccount: ({submitterDisplayName}: WaitingOnBankAccountParams) => `支払いを開始しましたが、${submitterDisplayName}が銀行口座を追加するのを待っています。`,
        adminCanceledRequest: ({manager}: AdminCanceledRequestParams) => `${manager ? `${manager}: ` : ''}が支払いをキャンセルしました`,
        canceledRequest: ({amount, submitterDisplayName}: CanceledRequestParams) =>
            `${submitterDisplayName}が30日以内にExpensifyウォレットを有効にしなかったため、${amount}の支払いをキャンセルしました。`,
        settledAfterAddedBankAccount: ({submitterDisplayName, amount}: SettledAfterAddedBankAccountParams) =>
            `${submitterDisplayName}が銀行口座を追加しました。${amount}の支払いが行われました。`,
        paidElsewhere: ({payer}: PaidElsewhereParams = {}) => `${payer ? `${payer} ` : ''}支払い済みにマークされました`,
        paidWithExpensify: ({payer}: PaidWithExpensifyParams = {}) => `${payer ? `${payer} ` : ''}ウォレットで支払い済み`,
        automaticallyPaidWithExpensify: ({payer}: PaidWithExpensifyParams = {}) =>
            `${payer ? `${payer} ` : ''}は<a href="${CONST.CONFIGURE_EXPENSE_REPORT_RULES_HELP_URL}">ワークスペースルール</a>を通じてExpensifyで支払いました。`,
        noReimbursableExpenses: 'このレポートには無効な金額が含まれています',
        pendingConversionMessage: 'オンラインに戻ると合計が更新されます。',
        changedTheExpense: '経費を変更しました',
        setTheRequest: ({valueName, newValueToDisplay}: SetTheRequestParams) => `${valueName} を ${newValueToDisplay} に`,
        setTheDistanceMerchant: ({translatedChangedField, newMerchant, newAmountToDisplay}: SetTheDistanceMerchantParams) =>
            `${translatedChangedField}を${newMerchant}に設定し、金額を${newAmountToDisplay}に設定しました。`,
        removedTheRequest: ({valueName, oldValueToDisplay}: RemovedTheRequestParams) => `${valueName}（以前は${oldValueToDisplay}）`,
        updatedTheRequest: ({valueName, newValueToDisplay, oldValueToDisplay}: UpdatedTheRequestParams) => `${valueName}を${newValueToDisplay}（以前は${oldValueToDisplay}）に`,
        updatedTheDistanceMerchant: ({translatedChangedField, newMerchant, oldMerchant, newAmountToDisplay, oldAmountToDisplay}: UpdatedTheDistanceMerchantParams) =>
            `${translatedChangedField}を${newMerchant}に変更しました（以前は${oldMerchant}）、これにより金額が${newAmountToDisplay}に更新されました（以前は${oldAmountToDisplay}）。`,
        threadExpenseReportName: ({formattedAmount, comment}: ThreadRequestReportNameParams) => `${formattedAmount} ${comment ? `${comment}用` : '経費'}`,
        invoiceReportName: ({linkedReportID}: OriginalMessage<typeof CONST.REPORT.ACTIONS.TYPE.REPORT_PREVIEW>) => `請求書レポート #${linkedReportID}`,
        threadPaySomeoneReportName: ({formattedAmount, comment}: ThreadSentMoneyReportNameParams) => `${formattedAmount} 送信済み${comment ? `${comment} のために` : ''}`,
        movedFromPersonalSpace: ({workspaceName, reportName}: MovedFromPersonalSpaceParams) => `個人スペースから${workspaceName ?? `${reportName}とチャットする`}に経費を移動しました。`,
        movedToPersonalSpace: '経費を個人スペースに移動しました',
        tagSelection: '支出をより整理するためにタグを選択してください。',
        categorySelection: '支出をより整理するためにカテゴリを選択してください。',
        error: {
            invalidCategoryLength: 'カテゴリ名が255文字を超えています。短くするか、別のカテゴリを選んでください。',
            invalidTagLength: 'タグ名が255文字を超えています。短くするか、別のタグを選んでください。',
            invalidAmount: '続行する前に有効な金額を入力してください',
            invalidIntegerAmount: '続行する前にドルの金額を入力してください',
            invalidTaxAmount: ({amount}: RequestAmountParams) => `最大税額は${amount}です。`,
            invalidSplit: '分割の合計は総額と等しくなければなりません。',
            invalidSplitParticipants: '少なくとも2人の参加者に対して、ゼロより大きい金額を入力してください。',
            invalidSplitYourself: '分割のためにゼロ以外の金額を入力してください。',
            noParticipantSelected: '参加者を選択してください',
            other: '予期しないエラーが発生しました。後でもう一度お試しください。',
            genericCreateFailureMessage: 'この経費を提出する際に予期しないエラーが発生しました。後でもう一度お試しください。',
            genericCreateInvoiceFailureMessage: 'この請求書の送信中に予期しないエラーが発生しました。後でもう一度お試しください。',
            genericHoldExpenseFailureMessage: 'この経費を保留する際に予期しないエラーが発生しました。後でもう一度お試しください。',
            genericUnholdExpenseFailureMessage: 'この経費の保留を解除する際に予期しないエラーが発生しました。後でもう一度お試しください。',
            receiptDeleteFailureError: 'この領収書の削除中に予期しないエラーが発生しました。後でもう一度お試しください。',
            receiptFailureMessage: '領収書のアップロード中にエラーが発生しました。どうぞ',
            receiptFailureMessageShort: '領収書のアップロード中にエラーが発生しました。',
            tryAgainMessage: 'もう一度試してください。',
            saveFileMessage: '領収書を保存',
            uploadLaterMessage: '後でアップロードする。',
            genericDeleteFailureMessage: 'この経費を削除中に予期しないエラーが発生しました。後でもう一度お試しください。',
            genericEditFailureMessage: 'この経費の編集中に予期しないエラーが発生しました。後でもう一度お試しください。',
            genericSmartscanFailureMessage: 'トランザクションにフィールドが欠けています',
            duplicateWaypointsErrorMessage: '重複するウェイポイントを削除してください',
            atLeastTwoDifferentWaypoints: '少なくとも2つの異なる住所を入力してください。',
            splitExpenseMultipleParticipantsErrorMessage: '経費はワークスペースと他のメンバーの間で分割することはできません。選択を更新してください。',
            invalidMerchant: '有効な商人を入力してください',
            atLeastOneAttendee: '少なくとも1人の参加者を選択する必要があります',
            invalidQuantity: '有効な数量を入力してください',
            quantityGreaterThanZero: '数量はゼロより大きくなければなりません',
            invalidSubrateLength: '少なくとも1つのサブレートが必要です',
            invalidRate: 'このワークスペースでは有効なレートではありません。ワークスペースから利用可能なレートを選択してください。',
        },
        dismissReceiptError: 'エラーを無視する',
        dismissReceiptErrorConfirmation: 'ご注意ください！このエラーを無視すると、アップロードした領収書が完全に削除されます。本当に実行しますか？',
        waitingOnEnabledWallet: ({submitterDisplayName}: WaitingOnBankAccountParams) => `精算を開始しました。${submitterDisplayName} がウォレットを有効にするまで、支払いは保留されます。`,
        enableWallet: 'ウォレットを有効にする',
        hold: '保留',
        unhold: '保留を解除',
        holdExpense: '経費を保留',
        unholdExpense: '経費の保留を解除',
        heldExpense: 'この経費を保留しました',
        unheldExpense: 'この経費を未保留にする',
        moveUnreportedExpense: '未報告の経費を移動',
        addUnreportedExpense: '未報告の経費を追加',
        selectUnreportedExpense: 'レポートに追加する経費を少なくとも1つ選択してください。',
        emptyStateUnreportedExpenseTitle: '未報告の経費はありません',
        emptyStateUnreportedExpenseSubtitle: '未報告の経費はないようです。以下で新しく作成してみてください。',
        addUnreportedExpenseConfirm: 'レポートに追加',
        explainHold: 'この経費を保留している理由を説明してください。',
        undoSubmit: '送信を取り消す',
        retracted: '撤回されました',
        undoClose: '閉じるを元に戻す',
        reopened: '再開されました',
        reopenReport: 'レポートを再開する',
        reopenExportedReportConfirmation: ({connectionName}: {connectionName: string}) =>
            `このレポートはすでに${connectionName}にエクスポートされています。変更するとデータの不一致が生じる可能性があります。本当にこのレポートを再開しますか？`,
        reason: '理由',
        holdReasonRequired: '保留する際には理由が必要です。',
        expenseWasPutOnHold: '経費は保留されました',
        expenseOnHold: 'この経費は保留されています。次のステップについてはコメントを確認してください。',
        expensesOnHold: 'すべての経費が保留になりました。次のステップについてコメントを確認してください。',
        expenseDuplicate: 'この経費は他のものと類似した詳細があります。続行するには重複を確認してください。',
        someDuplicatesArePaid: 'これらの重複の一部はすでに承認または支払済みです。',
        reviewDuplicates: '重複を確認',
        keepAll: 'すべて保持',
        confirmApprove: '承認金額を確認',
        confirmApprovalAmount: '準拠している経費のみを承認するか、レポート全体を承認します。',
        confirmApprovalAllHoldAmount: () => ({
            one: 'この経費は保留中です。それでも承認しますか？',
            other: 'これらの経費は保留中です。それでも承認しますか？',
        }),
        confirmPay: '支払い金額を確認',
        confirmPayAmount: '保留されていないものを支払うか、レポート全体を支払う。',
        confirmPayAllHoldAmount: () => ({
            one: 'この経費は保留中です。それでも支払いますか？',
            other: 'これらの経費は保留中です。それでも支払いますか？',
        }),
        payOnly: '支払いのみ',
        approveOnly: '承認のみ',
        holdEducationalTitle: 'このリクエストはオン',
        holdEducationalText: '保留',
        whatIsHoldExplain: '保留は、承認や支払いの前に詳細を確認するために、経費を「一時停止」するようなものです。',
        holdIsLeftBehind: '保留された経費は承認または支払い時に別のレポートに移動します。',
        unholdWhenReady: '承認者は、承認または支払いの準備が整ったときに経費を解除できます。',
        changePolicyEducational: {
            title: 'このレポートを移動しました！',
            description: 'レポートを新しいワークスペースに移動する際に変更される傾向があるこれらの項目を再確認してください。',
            reCategorize: '<strong>ワークスペースのルールに従うように、すべての経費を再分類してください</strong>。',
            workflows: 'このレポートは、別の<strong>承認ワークフロー</strong>の対象になる可能性があります。',
        },
        changeWorkspace: 'ワークスペースを変更',
        set: 'set',
        changed: '変更されました',
        removed: 'removed',
        transactionPending: '取引保留中。',
        chooseARate: 'ワークスペースの払い戻し率をマイルまたはキロメートルごとに選択',
        unapprove: '承認を取り消す',
        unapproveReport: 'レポートの承認を取り消す',
        headsUp: '注意！',
        unapproveWithIntegrationWarning: ({accountingIntegration}: UnapproveWithIntegrationWarningParams) =>
            `このレポートはすでに${accountingIntegration}にエクスポートされています。変更するとデータの不整合が生じる可能性があります。本当にこのレポートの承認を取り消しますか？`,
        reimbursable: '払い戻し可能',
        nonReimbursable: '払い戻し不可',
        bookingPending: 'この予約は保留中です',
        bookingPendingDescription: 'この予約はまだ支払いが行われていないため、保留中です。',
        bookingArchived: 'この予約はアーカイブされています',
        bookingArchivedDescription: 'この予約は旅行日が過ぎたためアーカイブされています。必要に応じて最終金額の経費を追加してください。',
        attendees: '参加者',
        whoIsYourAccountant: 'あなたの会計士は誰ですか?',
        paymentComplete: '支払いが完了しました',
        time: '時間',
        startDate: '開始日',
        endDate: '終了日',
        startTime: '開始時間',
        endTime: '終了時間',
        deleteSubrate: 'サブレートを削除',
        deleteSubrateConfirmation: 'このサブレートを削除してもよろしいですか？',
        quantity: '数量',
        subrateSelection: 'サブレートを選択し、数量を入力してください。',
        qty: '数量',
        firstDayText: () => ({
            one: `初日: 1時間`,
            other: (count: number) => `初日: ${count.toFixed(2)}時間`,
        }),
        lastDayText: () => ({
            one: `最終日: 1時間`,
            other: (count: number) => `最終日: ${count.toFixed(2)}時間`,
        }),
        tripLengthText: () => ({
            one: `旅行: 1日間`,
            other: (count: number) => `旅行: ${count}日間`,
        }),
        dates: '日付',
        rates: '料金',
        submitsTo: ({name}: SubmitsToParams) => `${name}に送信`,
        moveExpenses: () => ({one: '経費を移動', other: '経費を移動'}),
    },
    transactionMerge: {
        listPage: {
            header: '経費をマージ',
            noEligibleExpenseFound: 'マージ対象となる経費が見つかりません',
            noEligibleExpenseFoundSubtitle: `この経費とマージできる経費がありません。<a href="${CONST.HELP_DOC_LINKS.MERGE_EXPENSES}">マージ可能な経費</a>について詳しくはこちら。`,
            selectTransactionToMerge: ({reportName}: {reportName: string}) =>
                `<a href="${CONST.HELP_DOC_LINKS.MERGE_EXPENSES}">マージ対象の経費</a>を選択してください <strong>${reportName}</strong>.`,
        },
        receiptPage: {
            header: '領収書を選択',
            pageTitle: '保存する領収書を選んでください：',
        },
        detailsPage: {
            header: '詳細を選択',
            pageTitle: '保存する詳細を選んでください：',
            noDifferences: 'トランザクション間に差異はありません',
            pleaseSelectError: ({field}: {field: string}) => `${field} を選択してください`,
            selectAllDetailsError: '続行する前にすべての詳細を選択してください。',
        },
        confirmationPage: {
            header: '詳細を確認',
            pageTitle: '保持する詳細を確認してください。保持しない詳細は削除されます。',
            confirmButton: '経費をマージ',
        },
    },
    share: {
        shareToExpensify: 'Expensifyに共有',
        messageInputLabel: 'メッセージ',
    },
    notificationPreferencesPage: {
        header: '通知設定',
        label: '新しいメッセージを通知する',
        notificationPreferences: {
            always: 'すぐに',
            daily: '毎日',
            mute: 'ミュート',
            hidden: '非表示',
        },
    },
    loginField: {
        numberHasNotBeenValidated: '番号が確認されていません。ボタンをクリックして、テキストで確認リンクを再送信してください。',
        emailHasNotBeenValidated: 'メールが確認されていません。ボタンをクリックして、テキストで確認リンクを再送信してください。',
    },
    avatarWithImagePicker: {
        uploadPhoto: '写真をアップロード',
        removePhoto: '写真を削除',
        editImage: '写真を編集',
        viewPhoto: '写真を見る',
        imageUploadFailed: '画像のアップロードに失敗しました',
        deleteWorkspaceError: '申し訳ありませんが、ワークスペースのアバターを削除する際に予期しない問題が発生しました。',
        sizeExceeded: ({maxUploadSizeInMB}: SizeExceededParams) => `選択した画像は、最大アップロードサイズの${maxUploadSizeInMB} MBを超えています。`,
        resolutionConstraints: ({minHeightInPx, minWidthInPx, maxHeightInPx, maxWidthInPx}: ResolutionConstraintsParams) =>
            `${minHeightInPx}x${minWidthInPx}ピクセル以上、${maxHeightInPx}x${maxWidthInPx}ピクセル未満の画像をアップロードしてください。`,
        notAllowedExtension: ({allowedExtensions}: NotAllowedExtensionParams) => `プロフィール写真は次のタイプのいずれかでなければなりません: ${allowedExtensions.join(', ')}。`,
    },
    modal: {
        backdropLabel: 'モーダルバックドロップ',
    },
    profilePage: {
        profile: 'プロフィール',
        preferredPronouns: '希望する代名詞',
        selectYourPronouns: 'あなたの代名詞を選択してください',
        selfSelectYourPronoun: '自分の代名詞を選択',
        emailAddress: 'メールアドレス',
        setMyTimezoneAutomatically: 'タイムゾーンを自動的に設定する',
        timezone: 'タイムゾーン',
        invalidFileMessage: '無効なファイルです。別の画像を試してください。',
        avatarUploadFailureMessage: 'アバターのアップロード中にエラーが発生しました。もう一度お試しください。',
        online: 'オンライン',
        offline: 'オフライン',
        syncing: '同期中',
        profileAvatar: 'プロフィールアバター',
        publicSection: {
            title: '公開',
            subtitle: 'これらの詳細はあなたの公開プロフィールに表示されます。誰でも見ることができます。',
        },
        privateSection: {
            title: 'プライベート',
            subtitle: 'これらの詳細は旅行と支払いに使用されます。それらはあなたの公開プロフィールには表示されません。',
        },
    },
    securityPage: {
        title: 'セキュリティオプション',
        subtitle: '二要素認証を有効にして、アカウントを安全に保ちましょう。',
        goToSecurity: 'セキュリティページに戻る',
    },
    shareCodePage: {
        title: 'あなたのコード',
        subtitle: '個人用QRコードまたは紹介リンクを共有して、Expensifyにメンバーを招待しましょう。',
    },
    pronounsPage: {
        pronouns: '代名詞',
        isShownOnProfile: 'あなたの代名詞はプロフィールに表示されます。',
        placeholderText: 'オプションを表示するために検索',
    },
    contacts: {
        contactMethod: '連絡方法',
        contactMethods: '連絡方法',
        featureRequiresValidate: 'この機能を使用するには、アカウントの確認が必要です。',
        validateAccount: 'アカウントを確認してください',
        helpTextBeforeEmail: '人々があなたを見つける方法を増やし、領収書を転送する',
        helpTextAfterEmail: '複数のメールアドレスから。',
        pleaseVerify: 'この連絡方法を確認してください',
        getInTouch: '私たちがあなたに連絡を取る必要がある場合、この連絡方法を使用します。',
        enterMagicCode: ({contactMethod}: EnterMagicCodeParams) => `${contactMethod}に送信されたマジックコードを入力してください。1～2分以内に届くはずです。`,
        setAsDefault: 'デフォルトに設定',
        yourDefaultContactMethod: 'これは現在のデフォルトの連絡方法です。削除する前に、別の連絡方法を選択し、「デフォルトに設定」をクリックする必要があります。',
        removeContactMethod: '連絡方法を削除',
        removeAreYouSure: 'この連絡方法を削除してもよろしいですか？この操作は元に戻せません。',
        failedNewContact: 'この連絡方法を追加できませんでした。',
        genericFailureMessages: {
            requestContactMethodValidateCode: '新しいマジックコードの送信に失敗しました。しばらく待ってからもう一度お試しください。',
            validateSecondaryLogin: '無効または不正なマジックコードです。もう一度お試しいただくか、新しいコードをリクエストしてください。',
            deleteContactMethod: '連絡方法の削除に失敗しました。サポートが必要な場合はConciergeにお問い合わせください。',
            setDefaultContactMethod: '新しいデフォルトの連絡方法を設定できませんでした。サポートが必要な場合はConciergeにお問い合わせください。',
            addContactMethod: 'この連絡方法の追加に失敗しました。サポートが必要な場合は、Conciergeにお問い合わせください。',
            enteredMethodIsAlreadySubmitted: 'この連絡方法はすでに存在します',
            passwordRequired: 'パスワードが必要です。',
            contactMethodRequired: '連絡方法が必要です',
            invalidContactMethod: '無効な連絡方法',
        },
        newContactMethod: '新しい連絡方法',
        goBackContactMethods: '連絡方法に戻る',
    },
    // cspell:disable
    pronouns: {
        coCos: 'Co / Cos',
        eEyEmEir: 'E / Ey / Em / Eir',
        faeFaer: 'Fae / Faer',
        heHimHis: '彼 / 彼の / 彼を',
        heHimHisTheyThemTheirs: '彼 / 彼 / 彼の / 彼ら / 彼ら / 彼らの',
        sheHerHers: '彼女 / 彼女の / 彼女のもの',
        sheHerHersTheyThemTheirs: '彼女 / 彼女の / 彼女のもの / 彼ら / 彼らの / 彼らのもの',
        merMers: 'Mer / Mers',
        neNirNirs: 'Ne / Nir / Nirs',
        neeNerNers: 'Nee / Ner / Ners',
        perPers: 'Per / Pers',
        theyThemTheirs: 'その人 / その人 / その人の',
        thonThons: 'Thon / Thons',
        veVerVis: 'Ve / Ver / Vis',
        viVir: 'Vi / Vir',
        xeXemXyr: 'Xe / Xem / Xyr',
        zeZieZirHir: 'Ze / Zie / Zir / Hir',
        zeHirHirs: 'Ze / Hir',
        callMeByMyName: '私の名前で呼んでください。',
    },
    // cspell:enable
    displayNamePage: {
        headerTitle: '表示名',
        isShownOnProfile: '表示名はプロフィールに表示されます。',
    },
    timezonePage: {
        timezone: 'タイムゾーン',
        isShownOnProfile: 'あなたのタイムゾーンはプロフィールに表示されます。',
        getLocationAutomatically: '自動的にあなたの位置を特定する',
    },
    updateRequiredView: {
        updateRequired: '更新が必要です',
        pleaseInstall: 'New Expensifyの最新バージョンにアップデートしてください。',
        pleaseInstallExpensifyClassic: 'Expensifyの最新バージョンをインストールしてください。',
        toGetLatestChanges: 'モバイルまたはデスクトップの場合、最新バージョンをダウンロードしてインストールしてください。ウェブの場合は、ブラウザをリフレッシュしてください。',
        newAppNotAvailable: '新しいExpensifyアプリはもう利用できません。',
    },
    initialSettingsPage: {
        about: '約',
        aboutPage: {
            description: '新しいExpensifyアプリは、世界中のオープンソース開発者のコミュニティによって構築されています。Expensifyの未来を一緒に築きましょう。',
            appDownloadLinks: 'アプリダウンロードリンク',
            viewKeyboardShortcuts: 'キーボードショートカットを表示',
            viewTheCode: 'コードを表示',
            viewOpenJobs: '求人情報を見る',
            reportABug: 'バグを報告する',
            troubleshoot: 'トラブルシュート',
        },
        appDownloadLinks: {
            android: {
                label: 'Android',
            },
            ios: {
                label: 'iOS',
            },
            desktop: {
                label: 'macOS',
            },
        },
        troubleshoot: {
            clearCacheAndRestart: 'キャッシュをクリアして再起動',
            viewConsole: 'デバッグコンソールを表示',
            debugConsole: 'デバッグコンソール',
            description:
                '<muted-text>Expensifyのトラブルシューティングには以下のツールをご利用ください。問題が発生した場合は、<concierge-link>バグをご報告</concierge-link>ください。</muted-text>',
            confirmResetDescription: '送信されていないすべての下書きメッセージは失われますが、その他のデータは安全です。',
            resetAndRefresh: 'リセットして更新',
            clientSideLogging: 'クライアントサイドのログ記録',
            noLogsToShare: '共有するログはありません',
            useProfiling: 'プロファイリングを使用する',
            profileTrace: 'プロファイルトレース',
            results: '結果',
            releaseOptions: 'リリースオプション',
            testingPreferences: '設定のテスト',
            useStagingServer: 'Stagingサーバーを使用',
            forceOffline: 'オフラインを強制する',
            simulatePoorConnection: 'インターネット接続が不安定です。',
            simulateFailingNetworkRequests: 'ネットワークリクエストの失敗をシミュレートする',
            authenticationStatus: '認証ステータス',
            deviceCredentials: 'デバイス認証情報',
            invalidate: '無効にする',
            destroy: '破壊する',
            maskExportOnyxStateData: 'Onyx状態をエクスポートする際に脆弱なメンバーデータをマスクする',
            exportOnyxState: 'Onyxの状態をエクスポート',
            importOnyxState: 'Onyxステートをインポート',
            testCrash: 'クラッシュのテスト',
            resetToOriginalState: '元の状態にリセット',
            usingImportedState: 'インポートされた状態を使用しています。ここを押してクリアしてください。',
            shouldBlockTransactionThreadReportCreation: 'トランザクションスレッドレポートの作成をブロック',
            debugMode: 'デバッグモード',
            invalidFile: '無効なファイル',
            invalidFileDescription: 'インポートしようとしているファイルは無効です。もう一度お試しください。',
            invalidateWithDelay: '遅延で無効にする',
            recordTroubleshootData: 'トラブルシューティングデータの記録',
            softKillTheApp: 'アプリをソフトキル',
            kill: '殺す',
        },
        debugConsole: {
            saveLog: 'ログを保存',
            shareLog: 'ログを共有',
            enterCommand: 'コマンドを入力してください',
            execute: '実行する',
            noLogsAvailable: 'ログは利用できません',
            logSizeTooLarge: ({size}: LogSizeParams) => `ログサイズが${size} MBの制限を超えています。「ログを保存」を使用してログファイルをダウンロードしてください。`,
            logs: 'ログ',
            viewConsole: 'コンソールを表示',
        },
        security: 'セキュリティー',
        signOut: 'サインアウト',
        restoreStashed: '隠されたログインを復元',
        signOutConfirmationText: 'サインアウトすると、オフラインでの変更が失われます。',
        versionLetter: 'v',
        readTheTermsAndPrivacy: {
            phrase1: '読む',
            phrase2: '利用規約',
            phrase3: 'および',
            phrase4: 'プライバシー',
        },
        help: '助けて',
        whatIsNew: '新着情報',
        accountSettings: 'アカウント設定',
        account: 'アカウント',
        general: '一般',
    },
    closeAccountPage: {
        closeAccount: 'アカウントを閉じる',
        reasonForLeavingPrompt: 'お別れするのは残念です！改善のために、理由を教えていただけますか？',
        enterMessageHere: 'メッセージをここに入力してください。',
        closeAccountWarning: 'アカウントの閉鎖は元に戻せません。',
        closeAccountPermanentlyDeleteData: 'アカウントを削除してもよろしいですか？これにより、未処理の経費がすべて永久に削除されます。',
        enterDefaultContactToConfirm: 'アカウントを閉じることを確認するために、デフォルトの連絡方法を入力してください。あなたのデフォルトの連絡方法は:',
        enterDefaultContact: 'デフォルトの連絡方法を入力してください',
        defaultContact: 'デフォルトの連絡方法:',
        enterYourDefaultContactMethod: 'アカウントを閉じるために、デフォルトの連絡方法を入力してください。',
    },
    mergeAccountsPage: {
        mergeAccount: 'アカウントを統合する',
        accountDetails: {
            accountToMergeInto: 'マージしたいアカウントを入力してください',
            notReversibleConsent: 'これは元に戻せないことを理解しています。',
        },
        accountValidate: {
            confirmMerge: 'アカウントをマージしてもよろしいですか？',
            lossOfUnsubmittedData: `アカウントの統合は元に戻せず、未提出の経費が失われる結果になります。`,
            enterMagicCode: `続行するには、に送信されたマジックコードを入力してください。`,
            errors: {
                incorrectMagicCode: '無効または不正なマジックコードです。もう一度お試しいただくか、新しいコードをリクエストしてください。',
                fallback: '問題が発生しました。後でもう一度お試しください。',
            },
        },
        mergeSuccess: {
            accountsMerged: 'アカウントが統合されました！',
            description: ({from, to}: MergeSuccessDescriptionParams) =>
                `<muted-text><centered-text><strong>${from}</strong>、<strong>${to}</strong> の全データのマージに成功しました。今後、このアカウントにはどちらのログインも使用できます。</centered-text></muted-text>`,
        },
        mergePendingSAML: {
            weAreWorkingOnIt: '対応中です',
            limitedSupport: '新しいExpensifyではアカウントの統合をまだサポートしていません。この操作はExpensify Classicで行ってください。',
            reachOutForHelp: '<muted-text><centered-text>ご質問は<concierge-link>Conciergeまでお</concierge-link>気軽にどうぞ！</centered-text></muted-text>',
            goToExpensifyClassic: 'Expensify Classicに移動',
        },
        mergeFailureSAMLDomainControlDescription: ({email}: MergeFailureDescriptionGenericParams) =>
            `<muted-text><centered-text><strong>${email}</strong> は <strong>${email.split('@').at(1) ?? ''}</strong> によって管理されているため、マージできません。<concierge-link>Conciergeにご相談</concierge-link>ください。</centered-text></muted-text>`,
        mergeFailureSAMLAccountDescription: ({email}: MergeFailureDescriptionGenericParams) =>
            `<muted-text><centered-text>ドメイン管理者がプライマリログインとして設定しているため、<strong>${email}</strong> を他のアカウントに統合することはできません。代わりに他のアカウントをマージしてください。</centered-text></muted-text>`,
        mergeFailure2FA: {
            description: ({email}: MergeFailureDescriptionGenericParams) =>
                `<muted-text><centered-text><strong>${email}</strong>、二要素認証（2FA）が有効になっているため、アカウントを統合できません。<strong>${email}</strong>、2FAを無効にして再度お試しください。</centered-text></muted-text>`,
            learnMore: 'アカウントの統合について詳しく学ぶ。',
        },
        mergeFailureAccountLockedDescription: ({email}: MergeFailureDescriptionGenericParams) =>
            `<muted-text><centered-text><strong>${email}</strong> はロックされているので、マージできない。<concierge-link>Conciergeにご相談</concierge-link>ください。</centered-text></muted-text>`,
        mergeFailureUncreatedAccountDescription: ({email, contactMethodLink}: MergeFailureUncreatedAccountDescriptionParams) =>
            `<muted-text><centered-text><strong>${email}</strong> がExpensifyアカウントを持っていないため、アカウントを統合できません。代わりに<a href="${contactMethodLink}">連絡先として追加して</a>ください。</centered-text></muted-text>`,
        mergeFailureSmartScannerAccountDescription: ({email}: MergeFailureDescriptionGenericParams) =>
            `<muted-text><centered-text><strong>${email}</strong> を他のアカウントに統合することはできません。代わりに他のアカウントを統合してください。</centered-text></muted-text>`,
        mergeFailureInvoicedAccountDescription: ({email}: MergeFailureDescriptionGenericParams) =>
            `<muted-text><centered-text>このアカウントは請求済みの請求リレーションシップを所有しているため、<strong>${email}</strong> にアカウントをマージすることはできません。</centered-text></muted-text>`,
        mergeFailureTooManyAttempts: {
            heading: '後でもう一度お試しください。',
            description: 'アカウントの統合を試みる回数が多すぎます。後でもう一度お試しください。',
        },
        mergeFailureUnvalidatedAccount: {
            description: '他のアカウントにマージできません。アカウントが検証されていないためです。アカウントを検証して、再度お試しください。',
        },
        mergeFailureSelfMerge: {
            description: 'アカウントをそれ自体にマージすることはできません。',
        },
        mergeFailureGenericHeading: 'アカウントを統合できません',
    },
    lockAccountPage: {
        reportSuspiciousActivity: '疑わしい活動を報告',
        lockAccount: 'アカウントをロックする',
        unlockAccount: 'アカウントをアンロック',
        compromisedDescription: 'アカウントに不安を感じましたか？報告すると、すぐにアカウントがロックされ、Expensifyカードの新しい取引が停止され、変更も防止されます。',
        domainAdminsDescription: 'ドメイン管理者へ：これにより、ドメイン全体のExpensifyカード活動と管理操作も一時停止されます。',
        areYouSure: '本当にExpensifyアカウントをロックしますか？',
        ourTeamWill: 'チームが調査を行い、不正アクセスを削除します。アクセスを回復するには、Conciergeと連携する必要があります。',
    },
    failedToLockAccountPage: {
        failedToLockAccount: 'アカウントのロックに失敗しました',
        failedToLockAccountDescription: `アカウントをロックできませんでした。この問題を解決するためにConciergeとチャットしてください。`,
        chatWithConcierge: 'Conciergeとチャットする',
    },
    unlockAccountPage: {
        accountLocked: 'アカウントがロックされました',
        yourAccountIsLocked: 'あなたのアカウントはロックされています',
        chatToConciergeToUnlock: 'Conciergeとチャットしてセキュリティの懸念を解決し、アカウントのロックを解除してください。',
        chatWithConcierge: 'Conciergeとチャットする',
    },
    passwordPage: {
        changePassword: 'パスワードを変更する',
        changingYourPasswordPrompt: 'パスワードを変更すると、Expensify.com と New Expensify の両方のアカウントのパスワードが更新されます。',
        currentPassword: '現在のパスワード',
        newPassword: '新しいパスワード',
        newPasswordPrompt: '新しいパスワードは、古いパスワードと異なり、8文字以上で、1つの大文字、1つの小文字、および1つの数字を含める必要があります。',
    },
    twoFactorAuth: {
        headerTitle: '二要素認証',
        twoFactorAuthEnabled: '2要素認証が有効になりました',
        whatIsTwoFactorAuth: '二要素認証 (2FA) は、アカウントの安全性を保つのに役立ちます。ログイン時に、お好みの認証アプリで生成されたコードを入力する必要があります。',
        disableTwoFactorAuth: '二要素認証を無効にする',
        explainProcessToRemove: '二要素認証 (2FA) を無効にするには、認証アプリから有効なコードを入力してください。',
        disabled: '二要素認証が無効になりました',
        noAuthenticatorApp: 'Expensifyにログインする際に認証アプリはもう必要ありません。',
        stepCodes: 'リカバリーコード',
        keepCodesSafe: 'これらのリカバリーコードを安全に保管してください！',
        codesLoseAccess:
            '認証アプリへのアクセスを失い、これらのコードを持っていない場合、アカウントへのアクセスを失います。\n\n注: 二要素認証を設定すると、他のすべてのアクティブなセッションからログアウトされます。',
        errorStepCodes: '続行する前にコードをコピーまたはダウンロードしてください。',
        stepVerify: '確認する',
        scanCode: 'QRコードを使用してスキャンしてください',
        authenticatorApp: '認証アプリ',
        addKey: 'または、このシークレットキーを認証アプリに追加してください。',
        enterCode: '次に、認証アプリで生成された6桁のコードを入力してください。',
        stepSuccess: '完了',
        enabled: '2要素認証が有効になりました',
        congrats: 'おめでとうございます！これで追加のセキュリティが確保されました。',
        copy: 'コピー',
        disable: '無効にする',
        enableTwoFactorAuth: '2要素認証を有効にする',
        pleaseEnableTwoFactorAuth: '2要素認証を有効にしてください。',
        twoFactorAuthIsRequiredDescription: 'セキュリティ目的のため、Xeroは統合を接続するために二要素認証を必要とします。',
        twoFactorAuthIsRequiredForAdminsHeader: '二要素認証が必要です',
        twoFactorAuthIsRequiredForAdminsTitle: '2要素認証を有効にしてください',
        twoFactorAuthIsRequiredForAdminsDescription: 'Xeroの会計接続には二要素認証の使用が必要です。Expensifyを引き続き使用するには、有効にしてください。',
        twoFactorAuthCannotDisable: '2FAを無効にできません',
        twoFactorAuthRequired: 'Xeroの接続には二要素認証（2FA）が必要であり、無効にすることはできません。',
    },
    recoveryCodeForm: {
        error: {
            pleaseFillRecoveryCode: 'リカバリーコードを入力してください',
            incorrectRecoveryCode: '回復コードが間違っています。もう一度お試しください。',
        },
        useRecoveryCode: 'リカバリーコードを使用',
        recoveryCode: 'リカバリーコード',
        use2fa: '二要素認証コードを使用',
    },
    twoFactorAuthForm: {
        error: {
            pleaseFillTwoFactorAuth: '2要素認証コードを入力してください',
            incorrect2fa: '二要素認証コードが間違っています。もう一度お試しください。',
        },
    },
    passwordConfirmationScreen: {
        passwordUpdated: 'パスワードが更新されました！',
        allSet: '準備完了です。新しいパスワードを安全に保管してください。',
    },
    privateNotes: {
        title: 'プライベートメモ',
        personalNoteMessage: 'このチャットに関するメモをここに記録してください。メモを追加、編集、または表示できるのはあなただけです。',
        sharedNoteMessage: 'このチャットに関するメモをここに記録してください。Expensifyの従業員およびteam.expensify.comドメインの他のメンバーはこれらのメモを閲覧できます。',
        composerLabel: 'メモ',
        myNote: '私のメモ',
        error: {
            genericFailureMessage: 'プライベートノートを保存できませんでした。',
        },
    },
    billingCurrency: {
        error: {
            securityCode: '有効なセキュリティコードを入力してください',
        },
        securityCode: 'セキュリティコード',
        changeBillingCurrency: '請求通貨を変更する',
        changePaymentCurrency: '支払い通貨を変更',
        paymentCurrency: '支払い通貨',
        paymentCurrencyDescription: 'すべての個人経費を変換する標準通貨を選択してください',
        note: `注: お支払いの通貨を変更すると、Expensifyのお支払いに影響する場合があります。詳しくは<a href="${CONST.PRICING}">価格ページ</a>をご覧ください。`,
    },
    addDebitCardPage: {
        addADebitCard: 'デビットカードを追加',
        nameOnCard: 'カード名義人',
        debitCardNumber: 'デビットカード番号',
        expiration: '有効期限',
        expirationDate: 'MMYY',
        cvv: 'CVV',
        billingAddress: '請求先住所',
        growlMessageOnSave: 'あなたのデビットカードが正常に追加されました',
        expensifyPassword: 'Expensifyパスワード',
        error: {
            invalidName: '名前には文字のみを含めることができます。',
            addressZipCode: '有効な郵便番号を入力してください',
            debitCardNumber: '有効なデビットカード番号を入力してください',
            expirationDate: '有効な有効期限を選択してください',
            securityCode: '有効なセキュリティコードを入力してください',
            addressStreet: 'POボックスではない有効な請求先住所を入力してください。',
            addressState: '州を選択してください',
            addressCity: '都市を入力してください',
            genericFailureMessage: 'カードの追加中にエラーが発生しました。もう一度お試しください。',
            password: 'Expensifyのパスワードを入力してください',
        },
    },
    addPaymentCardPage: {
        addAPaymentCard: '支払いカードを追加',
        nameOnCard: 'カード名義人',
        paymentCardNumber: 'カード番号',
        expiration: '有効期限',
        expirationDate: 'MM/YY',
        cvv: 'CVV',
        billingAddress: '請求先住所',
        growlMessageOnSave: 'お支払いカードが正常に追加されました',
        expensifyPassword: 'Expensifyパスワード',
        error: {
            invalidName: '名前には文字のみを含めることができます。',
            addressZipCode: '有効な郵便番号を入力してください',
            paymentCardNumber: '有効なカード番号を入力してください',
            expirationDate: '有効な有効期限を選択してください',
            securityCode: '有効なセキュリティコードを入力してください',
            addressStreet: 'POボックスではない有効な請求先住所を入力してください。',
            addressState: '州を選択してください',
            addressCity: '都市を入力してください',
            genericFailureMessage: 'カードの追加中にエラーが発生しました。もう一度お試しください。',
            password: 'Expensifyのパスワードを入力してください',
        },
    },
    walletPage: {
        balance: '残高',
        paymentMethodsTitle: '支払い方法',
        setDefaultConfirmation: 'デフォルトの支払い方法に設定する',
        setDefaultSuccess: 'デフォルトの支払い方法が設定されました！',
        deleteAccount: 'アカウントを削除',
        deleteConfirmation: 'このアカウントを削除してもよろしいですか？',
        error: {
            notOwnerOfBankAccount: 'この銀行口座をデフォルトの支払い方法として設定中にエラーが発生しました。',
            invalidBankAccount: 'この銀行口座は一時的に停止されています。',
            notOwnerOfFund: 'このカードをデフォルトの支払い方法として設定する際にエラーが発生しました。',
            setDefaultFailure: '問題が発生しました。詳細なサポートが必要な場合は、Conciergeにチャットでお問い合わせください。',
        },
        addBankAccountFailure: '銀行口座を追加しようとした際に予期しないエラーが発生しました。もう一度お試しください。',
        getPaidFaster: 'より早く支払いを受ける',
        addPaymentMethod: 'アプリ内で直接送受金を行うために支払い方法を追加してください。',
        getPaidBackFaster: 'より早く返金を受け取る',
        secureAccessToYourMoney: 'お金への安全なアクセス',
        receiveMoney: '現地通貨でお金を受け取る',
        expensifyWallet: 'Expensify Wallet（ベータ版）',
        sendAndReceiveMoney: '友達とお金を送受信する。米国の銀行口座のみ。',
        enableWallet: 'ウォレットを有効にする',
        addBankAccountToSendAndReceive: '支払いや受け取りを行うために銀行口座を追加してください。',
        addDebitOrCreditCard: 'デビットカードまたはクレジットカードを追加',
        assignedCards: '割り当てられたカード',
        assignedCardsDescription: 'これらは、会社の支出を管理するためにワークスペース管理者によって割り当てられたカードです。',
        expensifyCard: 'Expensify Card',
        walletActivationPending: 'お客様の情報を確認中です。数分後に再度ご確認ください！',
        walletActivationFailed: '残念ながら、現在ウォレットを有効にすることができません。さらなるサポートが必要な場合は、Conciergeにチャットしてください。',
        addYourBankAccount: '銀行口座を追加',
        addBankAccountBody: 'Expensifyに銀行口座を接続して、アプリ内での送金と受け取りをこれまで以上に簡単にしましょう。',
        chooseYourBankAccount: '銀行口座を選択してください',
        chooseAccountBody: '正しいものを選択してください。',
        confirmYourBankAccount: '銀行口座を確認してください',
        personalBankAccounts: '個人銀行口座',
        businessBankAccounts: 'ビジネス銀行口座',
    },
    cardPage: {
        expensifyCard: 'Expensify Card',
        expensifyTravelCard: 'Expensify Travel Card',
        availableSpend: '残りの制限',
        smartLimit: {
            name: 'スマートリミット',
            title: ({formattedLimit}: ViolationsOverLimitParams) => `このカードでは最大${formattedLimit}まで使用でき、提出された経費が承認されると制限がリセットされます。`,
        },
        fixedLimit: {
            name: '固定限度額',
            title: ({formattedLimit}: ViolationsOverLimitParams) => `このカードでは最大${formattedLimit}まで利用でき、それ以降は無効になります。`,
        },
        monthlyLimit: {
            name: '月間制限',
            title: ({formattedLimit}: ViolationsOverLimitParams) => `このカードでは、月に最大${formattedLimit}まで使用できます。この制限は、毎月の1日にリセットされます。`,
        },
        virtualCardNumber: 'バーチャルカード番号',
        travelCardCvv: 'トラベルカードCVV',
        physicalCardNumber: '物理カード番号',
        getPhysicalCard: '物理カードを取得',
        reportFraud: 'バーチャルカード詐欺を報告する',
        reportTravelFraud: 'トラベルカード詐欺を報告する',
        reviewTransaction: '取引を確認する',
        suspiciousBannerTitle: '不審な取引',
        suspiciousBannerDescription: 'あなたのカードで不審な取引が検出されました。確認するには下をタップしてください。',
        cardLocked: 'お客様のカードは、当社のチームが貴社のアカウントを確認している間、一時的にロックされています。',
        cardDetails: {
            cardNumber: 'バーチャルカード番号',
            expiration: '有効期限',
            cvv: 'CVV',
            address: '住所',
            revealDetails: '詳細を表示',
            revealCvv: 'CVVを表示',
            copyCardNumber: 'カード番号をコピー',
            updateAddress: '住所を更新',
        },
        cardAddedToWallet: ({platform}: {platform: 'Google' | 'Apple'}) => `${platform}ウォレットに追加されました`,
        cardDetailsLoadingFailure: 'カードの詳細を読み込む際にエラーが発生しました。インターネット接続を確認して、もう一度お試しください。',
        validateCardTitle: 'あなたであることを確認しましょう',
        enterMagicCode: ({contactMethod}: EnterMagicCodeParams) => `カードの詳細を表示するには、${contactMethod} に送信されたマジックコードを入力してください。1～2分以内に届くはずです。`,
    },
    workflowsPage: {
        workflowTitle: '支出',
        workflowDescription: '支出が発生した瞬間から、承認および支払いを含むワークフローを設定します。',
        delaySubmissionTitle: '提出を遅らせる',
        delaySubmissionDescription: '経費提出のカスタムスケジュールを選択するか、支出のリアルタイム更新のためにこれをオフにしておいてください。',
        submissionFrequency: '提出頻度',
        submissionFrequencyDateOfMonth: '月の日付',
        addApprovalsTitle: '承認を追加',
        addApprovalButton: '承認ワークフローを追加',
        addApprovalTip: 'このデフォルトのワークフローは、より具体的なワークフローが存在しない限り、すべてのメンバーに適用されます。',
        approver: '承認者',
        addApprovalsDescription: '支払いを承認する前に追加の承認が必要です。',
        makeOrTrackPaymentsTitle: '支払いを行うまたは追跡する',
        makeOrTrackPaymentsDescription: 'Expensifyでの支払いのために認可された支払者を追加するか、他の場所で行われた支払いを追跡します。',
        editor: {
            submissionFrequency: 'Expensifyがエラーフリーの支出を共有するまでの待機時間を選択してください。',
        },
        frequencyDescription: '経費を自動で提出する頻度を選択するか、手動で行うように設定してください。',
        frequencies: {
            instant: 'インスタント',
            weekly: '毎週',
            monthly: '毎月',
            twiceAMonth: '月に2回',
            byTrip: '旅行ごとに',
            manually: '手動で',
            daily: '毎日',
            lastDayOfMonth: '月末最終日',
            lastBusinessDayOfMonth: '月の最終営業日',
            ordinals: {
                one: 'st',
                two: 'nd',
                few: 'rd',
                other: 'th',
                /* eslint-disable @typescript-eslint/naming-convention */
                '1': '最初',
                '2': '2番目',
                '3': '3番目',
                '4': '4番目',
                '5': '5番目',
                '6': '6番目',
                '7': 'セブンス',
                '8': '8番目',
                '9': '9番目',
                '10': '10番目',
                /* eslint-enable @typescript-eslint/naming-convention */
            },
        },
        approverInMultipleWorkflows: 'このメンバーはすでに別の承認ワークフローに属しています。ここでの更新はそちらにも反映されます。',
        approverCircularReference: ({name1, name2}: ApprovalWorkflowErrorParams) =>
            `<strong>${name1}</strong> はすでに <strong>${name2}</strong> にレポートを承認しています。循環ワークフローを避けるために、別の承認者を選んでください。`,
        emptyContent: {
            title: '表示するメンバーがいません',
            expensesFromSubtitle: 'すべてのワークスペースメンバーは既存の承認ワークフローにすでに属しています。',
            approverSubtitle: 'すべての承認者は既存のワークフローに属しています。',
        },
    },
    workflowsDelayedSubmissionPage: {
        autoReportingErrorMessage: '遅延した提出は変更できませんでした。もう一度お試しいただくか、サポートにお問い合わせください。',
        autoReportingFrequencyErrorMessage: '提出頻度を変更できませんでした。もう一度お試しいただくか、サポートにお問い合わせください。',
        monthlyOffsetErrorMessage: '月次の頻度を変更できませんでした。もう一度お試しいただくか、サポートにお問い合わせください。',
    },
    workflowsCreateApprovalsPage: {
        title: '確認',
        header: '承認者を追加して確認してください。',
        additionalApprover: '追加承認者',
        submitButton: 'ワークフローを追加',
    },
    workflowsEditApprovalsPage: {
        title: '承認ワークフローを編集',
        deleteTitle: '承認ワークフローを削除',
        deletePrompt: 'この承認ワークフローを削除してもよろしいですか？すべてのメンバーはその後、デフォルトのワークフローに従います。',
    },
    workflowsExpensesFromPage: {
        title: 'からの経費',
        header: '次のメンバーが経費を提出したとき:',
    },
    workflowsApproverPage: {
        genericErrorMessage: '承認者を変更できませんでした。もう一度お試しいただくか、サポートにお問い合わせください。',
        header: 'このメンバーに承認を依頼する:',
    },
    workflowsPayerPage: {
        title: '承認された支払者',
        genericErrorMessage: '承認された支払者を変更できませんでした。もう一度お試しください。',
        admins: '管理者',
        payer: '支払者',
        paymentAccount: '支払いアカウント',
    },
    reportFraudPage: {
        title: 'バーチャルカード詐欺を報告する',
        description: 'バーチャルカードの詳細が盗まれたり、不正に使用されたりした場合、既存のカードを永久に無効化し、新しいバーチャルカードと番号を提供します。',
        deactivateCard: 'カードを無効化する',
        reportVirtualCardFraud: 'バーチャルカード詐欺を報告する',
    },
    reportFraudConfirmationPage: {
        title: 'カード詐欺が報告されました',
        description: '既存のカードは永久に無効化されました。カードの詳細を確認すると、新しいバーチャルカードが利用可能になっています。',
        buttonText: '了解しました、ありがとうございます！',
    },
    activateCardPage: {
        activateCard: 'カードを有効化する',
        pleaseEnterLastFour: 'カードの下4桁を入力してください。',
        activatePhysicalCard: '物理カードを有効化する',
        error: {
            thatDidNotMatch: 'それはカードの最後の4桁と一致しませんでした。もう一度お試しください。',
            throttled:
                'Expensifyカードの最後の4桁を間違えて入力しました。数字が正しいと確信している場合は、Conciergeに連絡して解決してください。それ以外の場合は、後でもう一度試してください。',
        },
    },
    getPhysicalCard: {
        header: '物理カードを取得',
        nameMessage: 'カードに表示されるため、名前と姓を入力してください。',
        legalName: '法的氏名',
        legalFirstName: '法的な名前',
        legalLastName: '法的な姓',
        phoneMessage: '電話番号を入力してください。',
        phoneNumber: '電話番号',
        address: '住所',
        addressMessage: '配送先住所を入力してください。',
        streetAddress: '住所',
        city: '市',
        state: '状態',
        zipPostcode: '郵便番号',
        country: '国',
        confirmMessage: '以下の詳細を確認してください。',
        estimatedDeliveryMessage: 'あなたの物理カードは2～3営業日で届きます。',
        next: '次へ',
        getPhysicalCard: '物理カードを取得',
        shipCard: 'カードを発送',
    },
    transferAmountPage: {
        transfer: ({amount}: TransferParams) => `Transfer${amount ? ` ${amount}` : ''}`,
        instant: 'インスタント（デビットカード）',
        instantSummary: ({rate, minAmount}: InstantSummaryParams) => `${rate}% 手数料（最低 ${minAmount}）`,
        ach: '1～3営業日（銀行口座）',
        achSummary: '手数料なし',
        whichAccount: 'どのアカウントですか？',
        fee: '料金',
        transferSuccess: '振込が成功しました！',
        transferDetailBankAccount: 'あなたのお金は、次の1～3営業日以内に到着するはずです。',
        transferDetailDebitCard: 'あなたのお金はすぐに届くはずです。',
        failedTransfer: '残高が完全に清算されていません。銀行口座に振り込んでください。',
        notHereSubTitle: 'ウォレットページから残高を移動してください。',
        goToWallet: 'ウォレットに移動',
    },
    chooseTransferAccountPage: {
        chooseAccount: 'アカウントを選択',
    },
    paymentMethodList: {
        addPaymentMethod: 'お支払い方法を追加',
        addNewDebitCard: '新しいデビットカードを追加',
        addNewBankAccount: '新しい銀行口座を追加',
        accountLastFour: '終了',
        cardLastFour: '末尾が',
        addFirstPaymentMethod: 'アプリ内で直接送受金を行うために支払い方法を追加してください。',
        defaultPaymentMethod: 'デフォルト',
        bankAccountLastFour: ({lastFour}: BankAccountLastFourParams) => `銀行口座・${lastFour}`,
    },
    preferencesPage: {
        appSection: {
            title: 'アプリの設定',
        },
        testSection: {
            title: '設定をテストする',
            subtitle: 'ステージングでアプリをデバッグおよびテストするための設定。',
        },
        receiveRelevantFeatureUpdatesAndExpensifyNews: '関連する機能のアップデートやExpensifyのニュースを受け取る',
        muteAllSounds: 'Expensifyからのすべての音をミュートする',
    },
    priorityModePage: {
        priorityMode: '優先モード',
        explainerText: '未読およびピン留めされたチャットのみを#focusするか、すべてを表示して最新およびピン留めされたチャットを上部に表示するかを選択します。',
        priorityModes: {
            default: {
                label: '最新',
                description: 'すべてのチャットを最新順に表示',
            },
            gsd: {
                label: '#focus',
                description: '未読のみをアルファベット順に表示',
            },
        },
    },
    reportDetailsPage: {
        inWorkspace: ({policyName}: ReportPolicyNameParams) => `${policyName} 内`,
        generatingPDF: 'PDFを生成中',
        waitForPDF: 'PDFを生成するまでお待ちください',
        errorPDF: 'PDFの生成中にエラーが発生しました。',
        generatedPDF: 'あなたのレポートPDFが生成されました！',
    },
    reportDescriptionPage: {
        roomDescription: '部屋の説明',
        roomDescriptionOptional: '部屋の説明（任意）',
        explainerText: '部屋のカスタム説明を設定します。',
    },
    groupChat: {
        lastMemberTitle: '注意！',
        lastMemberWarning: 'あなたが最後の一人なので、退出するとこのチャットはすべてのメンバーにアクセスできなくなります。本当に退出しますか？',
        defaultReportName: ({displayName}: ReportArchiveReasonsClosedParams) => `${displayName}のグループチャット`,
    },
    languagePage: {
        language: '言語',
        aiGenerated: 'この言語の翻訳は自動的に生成されており、エラーが含まれている可能性があります。',
    },
    themePage: {
        theme: 'テーマ',
        themes: {
            dark: {
                label: 'ダーク',
            },
            light: {
                label: 'ライト',
            },
            system: {
                label: 'デバイス設定を使用',
            },
        },
        chooseThemeBelowOrSync: '以下のテーマを選択するか、デバイスの設定と同期してください。',
    },
    termsOfUse: {
        phrase1: 'ログインすることにより、あなたは以下に同意したことになります',
        phrase2: '利用規約',
        phrase3: 'および',
        phrase4: 'プライバシー',
        phrase5: `送金は、${CONST.WALLET.PROGRAM_ISSUERS.EXPENSIFY_PAYMENTS}（NMLS ID:2017010）によって、その`,
        phrase6: 'ライセンス',
    },
    validateCodeForm: {
        magicCodeNotReceived: 'マジックコードを受け取っていませんか？',
        enterAuthenticatorCode: '認証コードを入力してください',
        enterRecoveryCode: 'リカバリーコードを入力してください',
        requiredWhen2FAEnabled: '2FAが有効になっている場合に必要',
        requestNewCode: '新しいコードをリクエスト',
        requestNewCodeAfterErrorOccurred: '新しいコードをリクエストする',
        error: {
            pleaseFillMagicCode: 'マジックコードを入力してください',
            incorrectMagicCode: '無効または不正なマジックコードです。もう一度お試しいただくか、新しいコードをリクエストしてください。',
            pleaseFillTwoFactorAuth: '2要素認証コードを入力してください',
        },
    },
    passwordForm: {
        pleaseFillOutAllFields: 'すべてのフィールドに記入してください',
        pleaseFillPassword: 'パスワードを入力してください',
        pleaseFillTwoFactorAuth: '2要素認証コードを入力してください',
        enterYourTwoFactorAuthenticationCodeToContinue: '続行するには、二要素認証コードを入力してください',
        forgot: 'お忘れですか？',
        requiredWhen2FAEnabled: '2FAが有効になっている場合に必要',
        error: {
            incorrectPassword: 'パスワードが間違っています。もう一度お試しください。',
            incorrectLoginOrPassword: 'ログインまたはパスワードが間違っています。もう一度お試しください。',
            incorrect2fa: '二要素認証コードが間違っています。もう一度お試しください。',
            twoFactorAuthenticationEnabled: 'このアカウントには2FAが有効になっています。メールアドレスまたは電話番号を使用してサインインしてください。',
            invalidLoginOrPassword: 'ログインまたはパスワードが無効です。もう一度お試しいただくか、パスワードをリセットしてください。',
            unableToResetPassword:
                'パスワードを変更できませんでした。これは、古いパスワードリセットメール内のパスワードリセットリンクが期限切れになっている可能性があります。再試行できるように、新しいリンクをメールでお送りしました。受信トレイと迷惑メールフォルダを確認してください。数分以内に届くはずです。',
            noAccess: 'このアプリケーションへのアクセス権がありません。アクセスを得るためにGitHubのユーザー名を追加してください。',
            accountLocked: '複数回のログイン失敗により、アカウントがロックされました。1時間後に再度お試しください。',
            fallback: '問題が発生しました。後でもう一度お試しください。',
        },
    },
    loginForm: {
        phoneOrEmail: '電話またはメールアドレス',
        error: {
            invalidFormatEmailLogin: '入力されたメールアドレスが無効です。形式を修正してもう一度お試しください。',
        },
        cannotGetAccountDetails: 'アカウントの詳細を取得できませんでした。もう一度サインインしてください。',
        loginForm: 'ログインフォーム',
        notYou: ({user}: NotYouParams) => `${user}ではありませんか？`,
    },
    onboarding: {
        welcome: 'ようこそ！',
        welcomeSignOffTitleManageTeam: '上記のタスクが完了したら、承認ワークフローやルールなどの機能をさらに探求できます！',
        welcomeSignOffTitle: 'お会いできて嬉しいです！',
        explanationModal: {
            title: 'Expensifyへようこそ',
            description: 'チャットのスピードでビジネスと個人の支出を管理するための1つのアプリ。ぜひお試しいただき、ご意見をお聞かせください。もっと多くの機能が登場予定です！',
            secondaryDescription: 'Expensify Classicに戻るには、プロフィール写真をタップして > Expensify Classicに移動します。',
        },
        welcomeVideo: {
            title: 'Expensifyへようこそ',
            description: 'チャットでビジネスと個人の支出をすべて管理するための1つのアプリ。あなたのビジネス、チーム、そして友人のために作られました。',
        },
        getStarted: '始めましょう',
        whatsYourName: 'あなたの名前は何ですか？',
        peopleYouMayKnow: 'あなたが知っている人々はすでにここにいます！メールを確認して参加しましょう。',
        workspaceYouMayJoin: ({domain, email}: WorkspaceYouMayJoin) => `${domain} の誰かがすでにワークスペースを作成しています。${email} に送信されたマジックコードを入力してください。`,
        joinAWorkspace: 'ワークスペースに参加する',
        listOfWorkspaces: 'こちらが参加できるワークスペースのリストです。心配しないでください。後で参加することもできます。',
        workspaceMemberList: ({employeeCount, policyOwner}: WorkspaceMemberList) => `${employeeCount} 名のメンバー${employeeCount > 1 ? 's' : ''} • ${policyOwner}`,
        whereYouWork: 'どこで働いていますか？',
        errorSelection: '先に進むためのオプションを選択してください',
        purpose: {
            title: '今日は何をしたいですか？',
            errorContinue: 'セットアップを続行するには「続行」を押してください。',
            errorBackButton: 'アプリの使用を開始するためにセットアップの質問を完了してください',
            [CONST.ONBOARDING_CHOICES.EMPLOYER]: '雇用主から払い戻しを受ける',
            [CONST.ONBOARDING_CHOICES.MANAGE_TEAM]: '私のチームの経費を管理する',
            [CONST.ONBOARDING_CHOICES.PERSONAL_SPEND]: '経費を追跡し、予算を管理する',
            [CONST.ONBOARDING_CHOICES.CHAT_SPLIT]: '友達とチャットして経費を分割する',
            [CONST.ONBOARDING_CHOICES.LOOKING_AROUND]: '何か他のもの',
        },
        employees: {
            title: '従業員は何人いますか？',
            [CONST.ONBOARDING_COMPANY_SIZE.MICRO]: '1-10人の従業員',
            [CONST.ONBOARDING_COMPANY_SIZE.SMALL]: '11-50人の従業員',
            [CONST.ONBOARDING_COMPANY_SIZE.MEDIUM_SMALL]: '51-100人の従業員',
            [CONST.ONBOARDING_COMPANY_SIZE.MEDIUM]: '101-1,000人の従業員',
            [CONST.ONBOARDING_COMPANY_SIZE.LARGE]: '1,000人以上の従業員',
        },
        accounting: {
            title: '会計ソフトを使用していますか？',
            none: 'None',
        },
        interestedFeatures: {
            title: 'どの機能に興味がありますか？',
            featuresAlreadyEnabled: 'あなたのワークスペースにはすでに以下が有効になっています:',
            featureYouMayBeInterestedIn: '興味のある追加機能を有効にする:',
        },
        error: {
            requiredFirstName: '続行するには、名前を入力してください。',
        },
        workEmail: {
            title: 'あなたの仕事用メールアドレスは何ですか？',
            subtitle: 'Expensifyは、職場のメールを接続すると最適に機能します。',
            explanationModal: {
                descriptionOne: 'receipts@expensify.comに転送してスキャンする',
                descriptionTwo: 'Expensifyを既に利用している同僚に参加しましょう',
                descriptionThree: 'よりカスタマイズされた体験をお楽しみください',
            },
            addWorkEmail: '勤務用メールを追加',
        },
        workEmailValidation: {
            title: '勤務先のメールを確認してください',
            magicCodeSent: ({workEmail}: WorkEmailResendCodeParams) => `${workEmail} に送信されたマジックコードを入力してください。1、2分で届くはずです。`,
        },
        workEmailValidationError: {
            publicEmail: '有効なプライベートドメインの勤務用メールアドレスを入力してください。例: mitch@company.com',
            offline: 'オフラインのようなので、仕事用メールを追加できませんでした。',
        },
        mergeBlockScreen: {
            title: '勤務用メールを追加できませんでした。',
            subtitle: ({workEmail}: WorkEmailMergingBlockedParams) => `${workEmail}を追加できませんでした。後で設定で再試行するか、ガイダンスが必要な場合はConciergeとチャットしてください。`,
        },
        tasks: {
            testDriveAdminTask: {
                title: ({testDriveURL}) => `\u30C6\u30B9\u30C8\u30C9\u30E9\u30A4\u30D6](${testDriveURL})\u3092\u884C\u3046`,
                description: ({testDriveURL}) =>
                    `Expensify\u304C\u6700\u3082\u5B89\u3044\u65B9\u6CD5\u3067\u3042\u308B\u7406\u7531\u3092\u78BA\u304B\u3081\u308B\u305F\u3081\u306B\u3001\u30D7\u30ED\u30C0\u30AF\u30C8\u30C4\u30A2\u30FC\u3092\u7D76\u597D\u306A\u3008\u30C6\u30B9\u30C8\u30C9\u30E9\u30A4\u30D6\u3092\u884C\u3046\u3009(${testDriveURL})\u305F\u3081\u306B\u3001\u30D7\u30ED\u30C0\u30AF\u30C8\u30C4\u30A2\u30FC\u3092\u7D76\u597D\u306A\u3008\u30C6\u30B9\u30C8\u30C9\u30E9\u30A4\u30D6\u3092\u884C\u3046\u3009(${testDriveURL})\u3092\u3057\u307E\u3059\u3002`,
            },
            testDriveEmployeeTask: {
                title: ({testDriveURL}) => `\u30C6\u30B9\u30C8\u30C9\u30E9\u30A4\u30D6](${testDriveURL})\u3092\u884C\u3046`,
                description: ({testDriveURL}) =>
                    `\u5F7C\u3089\u306B](${testDriveURL})\u3092\u884C\u3044\u3001Expensify\u306E*\u30AF\u30FC\u30DD\u30F3\u3092\u6700\u521D\u306E3\u304B\u6708\u3067\u5165\u624B\u3057\u307E\u305B\u3093\u304B*`,
            },
            createTestDriveAdminWorkspaceTask: {
                title: ({workspaceConfirmationLink}) => `\u30EF\u30FC\u30AF\u30B9\u30DA\u30FC\u30B9\u306E\u4F5C\u6210](${workspaceConfirmationLink})`,
                description:
                    '\u30BB\u30C3\u30C8\u30A2\u30C3\u30D7\u30B9\u30DA\u30B7\u30E3\u30EA\u30B9\u30C8\u3068\u5171\u306B\u30EF\u30FC\u30AF\u30B9\u30DA\u30FC\u30B9\u3092\u4F5C\u6210\u3057\u3001\u8A2D\u5B9A\u3092\u69CB\u6210\u3057\u307E\u3059\uFF01',
            },
            createWorkspaceTask: {
                title: ({workspaceSettingsLink}) => `\u30EF\u30FC\u30AF\u30B9\u30DA\u30FC\u30B9\u306E\u4F5C\u6210](${workspaceSettingsLink})`,
                description: ({workspaceSettingsLink}) =>
                    '*\u30EF\u30FC\u30AF\u30B9\u30DA\u30FC\u30B9\u3092\u4F5C\u6210\u3057\u307E\u3059* \u306B\u306F\u3001\u7D4C\u8CBB\u3092\u8FFD\u8DE1\u3057\u3001\u9818\u53CE\u66F8\u3092\u30B9\u30AD\u30E3\u30F3\u3057\u3001\u30C1\u30E3\u30C3\u30C8\u306A\u3069\u3092\u884C\u3044\u307E\u3059\u3002\n' +
                    '\n' +
                    '1. *\u30EF\u30FC\u30AF\u30B9\u30DA\u30FC\u30B9* > *\u65B0\u3057\u3044\u30EF\u30FC\u30AF\u30B9\u30DA\u30FC\u30B9*\u3092\u30AF\u30EA\u30C3\u30AF\u3057\u307E\u3059\u3002\n' +
                    '\n' +
                    `*\u65B0\u3057\u3044\u30EF\u30FC\u30AF\u30B9\u30DA\u30FC\u30B9\u306E\u6E96\u5099\u304C\u3067\u304D\u307E\u3057\u305F\uFF01* [\u78BA\u8A8D\u3059\u308B](${workspaceSettingsLink})\u3002`,
            },
            setupCategoriesTask: {
                title: ({workspaceCategoriesLink}) => `\u30AB\u30C6\u30B4\u30EA\u30FC\u306E\u8A2D\u5B9A](${workspaceCategoriesLink})`,
                description: ({workspaceCategoriesLink}) =>
                    '*\u30AB\u30C6\u30B4\u30EA\u30FC\u3092\u8A2D\u5B9A\u3057\u307E\u3059* \u3068\u3001\u30C1\u30FC\u30E0\u306F\u7C21\u5358\u306A\u5831\u544A\u306E\u305F\u3081\u306B\u7D4C\u8CBB\u3092\u30B3\u30FC\u30C9\u5316\u3067\u304D\u307E\u3059\u3002\n' +
                    '\n' +
                    '1. *\u30EF\u30FC\u30AF\u30B9\u30DA\u30FC\u30B9*\u3092\u30AF\u30EA\u30C3\u30AF\u3057\u307E\u3059\u3002\n' +
                    '3. \u3042\u306A\u305F\u306E\u30EF\u30FC\u30AF\u30B9\u30DA\u30FC\u30B9\u3092\u9078\u629E\u3057\u307E\u3059\u3002\n' +
                    '4. *\u30AB\u30C6\u30B4\u30EA\u30FC*\u3092\u30AF\u30EA\u30C3\u30AF\u3057\u307E\u3059\u3002\n' +
                    '5. \u4E0D\u8981\u306A\u30AB\u30C6\u30B4\u30EA\u30FC\u3092\u7121\u52B9\u306B\u3057\u307E\u3059\u3002\n' +
                    '6. \u53F3\u4E0A\u306B\u81EA\u5206\u306E\u30AB\u30C6\u30B4\u30EA\u30FC\u3092\u8FFD\u52A0\u3057\u307E\u3059\u3002\n' +
                    '\n' +
                    `[\u30EF\u30FC\u30AF\u30B9\u30DA\u30FC\u30B9\u30AB\u30C6\u30B4\u30EA\u30FC\u8A2D\u5B9A\u3078](${workspaceCategoriesLink})\u3002\n` +
                    '\n' +
                    `![\u30AB\u30C6\u30B4\u30EA\u30FC\u3092\u8A2D\u5B9A](${CONST.CLOUDFRONT_URL}/videos/walkthrough-categories-v2.mp4)`,
            },
            combinedTrackSubmitExpenseTask: {
                title: '\u7D4C\u8CBB\u3092\u63D0\u51FA\u3059\u308B',
                description:
                    '*\u7D4C\u8CBB\u3092\u63D0\u51FA\u3059\u308B* \u306B\u306F\u3001\u91D1\u984D\u3092\u5165\u529B\u3059\u308B\u304B\u3001\u9818\u53CE\u66F8\u3092\u30B9\u30AD\u30E3\u30F3\u3057\u307E\u3059\u3002\n' +
                    '\n' +
                    '1. \u7DD1\u8272\u306E*+*\u30DC\u30BF\u30F3\u3092\u30AF\u30EA\u30C3\u30AF\u3057\u307E\u3059\u3002\n' +
                    '2. *\u7D4C\u8CBB\u306E\u4F5C\u6210*\u3092\u9078\u629E\u3057\u307E\u3059\u3002\n' +
                    '3. \u91D1\u984D\u3092\u5165\u529B\u3059\u308B\u304B\u3001\u9818\u53CE\u66F8\u3092\u30B9\u30AD\u30E3\u30F3\u3057\u307E\u3059\u3002\n' +
                    `4. \u4E0A\u53F8\u306E\u30E1\u30FC\u30EB\u30A2\u30C9\u30EC\u30B9\u307E\u305F\u306F\u96FB\u8A71\u756A\u53F7\u3092\u8FFD\u52A0\u3057\u307E\u3059\u3002\n` +
                    '5. *\u4F5C\u6210*\u3092\u30AF\u30EA\u30C3\u30AF\u3057\u307E\u3059\u3002\n' +
                    '\n' +
                    '\u3053\u308C\u3067\u5B8C\u4E86\u3067\u3059\uFF01',
            },
            adminSubmitExpenseTask: {
                title: '\u7D4C\u8CBB\u3092\u63D0\u51FA\u3059\u308B',
                description:
                    '*\u7D4C\u8CBB\u3092\u63D0\u51FA\u3059\u308B* \u306B\u306F\u3001\u91D1\u984D\u3092\u5165\u529B\u3059\u308B\u304B\u3001\u9818\u53CE\u66F8\u3092\u30B9\u30AD\u30E3\u30F3\u3057\u307E\u3059\u3002\n' +
                    '\n' +
                    '1. \u7DD1\u8272\u306E*+*\u30DC\u30BF\u30F3\u3092\u30AF\u30EA\u30C3\u30AF\u3057\u307E\u3059\u3002\n' +
                    '2. *\u7D4C\u8CBB\u306E\u4F5C\u6210*\u3092\u9078\u629E\u3057\u307E\u3059\u3002\n' +
                    '3. \u91D1\u984D\u3092\u5165\u529B\u3059\u308B\u304B\u3001\u9818\u53CE\u66F8\u3092\u30B9\u30AD\u30E3\u30F3\u3057\u307E\u3059\u3002\n' +
                    '4. \u8A73\u7D30\u3092\u78BA\u8A8D\u3057\u307E\u3059\u3002\n' +
                    '5. *\u4F5C\u6210*\u3092\u30AF\u30EA\u30C3\u30AF\u3057\u307E\u3059\u3002\n' +
                    '\n' +
                    `\u3053\u308C\u3067\u5B8C\u4E86\u3067\u3059\uFF01`,
            },
            trackExpenseTask: {
                title: '\u7D4C\u8CBB\u3092\u8FFD\u8DE1\u3059\u308B',
                description:
                    '*\u7D4C\u8CBB\u3092\u8FFD\u8DE1\u3059\u308B* \u306B\u306F\u3001\u3042\u306A\u305F\u304C\u9818\u53CE\u66F8\u3092\u6301\u3063\u3066\u3044\u308B\u304B\u3069\u3046\u304B\u306B\u304B\u304B\u308F\u3089\u305A\u3001\u3044\u304B\u306A\u308B\u901A\u8CA8\u3067\u3082\u53EF\u80FD\u3067\u3059\u3002\n' +
                    '\n' +
                    '1. \u7DD1\u8272\u306E*+*\u30DC\u30BF\u30F3\u3092\u30AF\u30EA\u30C3\u30AF\u3057\u307E\u3059\u3002\n' +
                    '2. *\u7D4C\u8CBB\u306E\u4F5C\u6210*\u3092\u9078\u629E\u3057\u307E\u3059\u3002\n' +
                    '3. \u91D1\u984D\u3092\u5165\u529B\u3059\u308B\u304B\u3001\u9818\u53CE\u66F8\u3092\u30B9\u30AD\u30E3\u30F3\u3057\u307E\u3059\u3002\n' +
                    '4. *\u500B\u4EBA*\u30B9\u30DA\u30FC\u30B9\u3092\u9078\u629E\u3057\u307E\u3059\u3002\n' +
                    '5. *\u4F5C\u6210*\u3092\u30AF\u30EA\u30C3\u30AF\u3057\u307E\u3059\u3002\n' +
                    '\n' +
                    '\u3053\u308C\u3067\u5B8C\u4E86\u3067\u3059\uFF01\u306F\u3044\u3001\u305D\u308C\u307B\u3069\u7C21\u5358\u3067\u3059\u3002',
            },
            addAccountingIntegrationTask: {
                title: ({integrationName, workspaceAccountingLink}) =>
                    `${integrationName === CONST.ONBOARDING_ACCOUNTING_MAPPING.other ? '' : '\u3068'}[${integrationName === CONST.ONBOARDING_ACCOUNTING_MAPPING.other ? '\u3042\u306A\u305F\u306E' : ''} ${integrationName}](${workspaceAccountingLink})\u3068\u63A5\u7D9A\u3059\u308B`,
                description: ({integrationName, workspaceAccountingLink}) =>
                    `${integrationName === CONST.ONBOARDING_ACCOUNTING_MAPPING.other ? '\u3042\u306A\u305F\u306E' : ''} ${integrationName}\u3068\u63A5\u7D9A\u3059\u308B\u3068\u3001\u7D4C\u8CBB\u306E\u81EA\u52D5\u30B3\u30FC\u30C7\u30A3\u30F3\u30B0\u3068\u540C\u671F\u304C\u53EF\u80FD\u306B\u306A\u308A\u3001\u6708\u672B\u306E\u7D50\u7B97\u304C\u5BB9\u6613\u306B\u306A\u308A\u307E\u3059\u3002\n` +
                    '\n' +
                    '1. *\u8A2D\u5B9A*\u3092\u30AF\u30EA\u30C3\u30AF\u3057\u307E\u3059\u3002\n' +
                    '2. *\u30EF\u30FC\u30AF\u30B9\u30DA\u30FC\u30B9*\u306B\u79FB\u52D5\u3057\u307E\u3059\u3002\n' +
                    '3. \u3042\u306A\u305F\u306E\u30EF\u30FC\u30AF\u30B9\u30DA\u30FC\u30B9\u3092\u9078\u629E\u3057\u307E\u3059\u3002\n' +
                    '4. *\u4F1A\u8A08*\u3092\u30AF\u30EA\u30C3\u30AF\u3057\u307E\u3059\u3002\n' +
                    `5. ${integrationName}\u3092\u63A2\u3057\u307E\u3059\u3002\n` +
                    '6. *\u63A5\u7D9A*\u3092\u30AF\u30EA\u30C3\u30AF\u3057\u307E\u3059\u3002\n' +
                    '\n' +
                    `${
                        integrationName && CONST.connectionsVideoPaths[integrationName]
                            ? `[\u4F1A\u8A08\u306B\u79FB\u52D5\u3059\u308B](${workspaceAccountingLink}).\n\n![${integrationName}\u3068\u63A5\u7D9A\u3059\u308B](${CONST.CLOUDFRONT_URL}/${CONST.connectionsVideoPaths[integrationName]})`
                            : `[\u4F1A\u8A08\u306B\u79FB\u52D5\u3059\u308B](${workspaceAccountingLink}).`
                    }`,
            },
            connectCorporateCardTask: {
                title: ({corporateCardLink}) => `[\u3042\u306A\u305F\u306E\u6CD5\u4EBA\u30AB\u30FC\u30C9](${corporateCardLink})\u3092\u63A5\u7D9A\u3059\u308B`,
                description: ({corporateCardLink}) =>
                    `\u6CD5\u4EBA\u30AB\u30FC\u30C9\u3092\u63A5\u7D9A\u3059\u308B\u3068\u3001\u7D4C\u8CBB\u3092\u81EA\u52D5\u7684\u306B\u30A4\u30F3\u30DD\u30FC\u30C8\u3057\u3001\u30B3\u30FC\u30C9\u5316\u3059\u308B\u3053\u3068\u304C\u3067\u304D\u307E\u3059\u3002\n` +
                    '\n' +
                    '1. *\u30EF\u30FC\u30AF\u30B9\u30DA\u30FC\u30B9*\u3092\u30AF\u30EA\u30C3\u30AF\u3057\u307E\u3059\u3002\n' +
                    '2. \u3042\u306A\u305F\u306E\u30EF\u30FC\u30AF\u30B9\u30DA\u30FC\u30B9\u3092\u9078\u629E\u3057\u307E\u3059\u3002\n' +
                    '3. *\u6CD5\u4EBA\u30AB\u30FC\u30C9*\u3092\u30AF\u30EA\u30C3\u30AF\u3057\u307E\u3059\u3002\n' +
                    '4. \u30D7\u30ED\u30F3\u30D7\u30C8\u306B\u5F93\u3063\u3066\u30AB\u30FC\u30C9\u3092\u63A5\u7D9A\u3057\u307E\u3059\u3002\n' +
                    '\n' +
                    `[\u79C1\u306E\u6CD5\u4EBA\u30AB\u30FC\u30C9\u3092\u63A5\u7D9A\u3059\u308B](${corporateCardLink})\u3002`,
            },

            inviteTeamTask: {
                title: ({workspaceMembersLink}) => `[\u3042\u306A\u305F\u306E\u30C1\u30FC\u30E0](${workspaceMembersLink})\u3092\u62DB\u5F85\u3059\u308B`,
                description: ({workspaceMembersLink}) =>
                    '*\u3042\u306A\u305F\u306E\u30C1\u30FC\u30E0\u3092\u62DB\u5F85\u3057\u307E\u3059* \u3068\u3001\u5F7C\u3089\u306F\u4ECA\u65E5\u304B\u3089\u7D4C\u8CBB\u306E\u8FFD\u8DE1\u3092\u958B\u59CB\u3067\u304D\u307E\u3059\u3002\n' +
                    '\n' +
                    '1. *\u30EF\u30FC\u30AF\u30B9\u30DA\u30FC\u30B9*\u3092\u30AF\u30EA\u30C3\u30AF\u3057\u307E\u3059\u3002\n' +
                    '3. \u3042\u306A\u305F\u306E\u30EF\u30FC\u30AF\u30B9\u30DA\u30FC\u30B9\u3092\u9078\u629E\u3057\u307E\u3059\u3002\n' +
                    '4. *\u30E1\u30F3\u30D0\u30FC* > *\u30E1\u30F3\u30D0\u30FC\u3092\u62DB\u5F85*\u3092\u30AF\u30EA\u30C3\u30AF\u3057\u307E\u3059\u3002\n' +
                    '5. \u30E1\u30FC\u30EB\u30A2\u30C9\u30EC\u30B9\u307E\u305F\u306F\u96FB\u8A71\u756A\u53F7\u3092\u5165\u529B\u3057\u307E\u3059\u3002\n' +
                    '6. \u5FC5\u8981\u306B\u5FDC\u3058\u3066\u30AB\u30B9\u30BF\u30E0\u62DB\u5F85\u30E1\u30C3\u30BB\u30FC\u30B8\u3092\u8FFD\u52A0\u3057\u307E\u3059\uFF01\n' +
                    '\n' +
                    `[\u30EF\u30FC\u30AF\u30B9\u30DA\u30FC\u30B9\u30E1\u30F3\u30D0\u30FC\u3078](${workspaceMembersLink})\u3002\n` +
                    '\n' +
                    `![\u3042\u306A\u305F\u306E\u30C1\u30FC\u30E0\u3092\u62DB\u5F85](${CONST.CLOUDFRONT_URL}/videos/walkthrough-invite_members-v2.mp4)`,
            },

            setupCategoriesAndTags: {
                title: ({workspaceCategoriesLink, workspaceTagsLink}) =>
                    `[\u30AB\u30C6\u30B4\u30EA\u30FC](${workspaceCategoriesLink})\u3068[\u30BF\u30B0](${workspaceTagsLink})\u3092\u8A2D\u5B9A\u3059\u308B`,
                description: ({workspaceCategoriesLink, workspaceAccountingLink}) =>
                    '*\u30AB\u30C6\u30B4\u30EA\u30FC\u3068\u30BF\u30B0\u3092\u8A2D\u5B9A\u3057\u307E\u3059* \u3068\u3001\u30C1\u30FC\u30E0\u306F\u7D4C\u8CBB\u3092\u30B3\u30FC\u30C9\u5316\u3057\u3066\u5BB9\u6613\u306B\u5831\u544A\u3067\u304D\u307E\u3059\u3002\n' +
                    '\n' +
                    `[\u4F1A\u8A08\u30BD\u30D5\u30C8\u30A6\u30A7\u30A2\u3092\u63A5\u7D9A\u3059\u308B](${workspaceAccountingLink})\u3053\u3068\u3067\u81EA\u52D5\u7684\u306B\u30A4\u30F3\u30DD\u30FC\u30C8\u3059\u308B\u304B\u3001[\u30EF\u30FC\u30AF\u30B9\u30DA\u30FC\u30B9\u8A2D\u5B9A](${workspaceCategoriesLink})\u3067\u624B\u52D5\u3067\u8A2D\u5B9A\u3057\u307E\u305B\u3093\u304B\u3002`,
            },
            setupTagsTask: {
                title: ({workspaceTagsLink}) => `[\u30BF\u30B0](${workspaceTagsLink})\u3092\u8A2D\u5B9A\u3059\u308B`,
                description: ({workspaceMoreFeaturesLink}) =>
                    '\u30BF\u30B0\u3092\u4F7F\u7528\u3057\u3066\u3001\u30D7\u30ED\u30B8\u30A7\u30AF\u30C8\u3001\u30AF\u30E9\u30A4\u30A2\u30F3\u30C8\u3001\u5834\u6240\u3001\u90E8\u7F72\u306A\u3069\u306E\u8FFD\u52A0\u306E\u7D4C\u8CBB\u8A73\u7D30\u3092\u8FFD\u52A0\u3057\u307E\u3059\u3002\u8907\u6570\u306E\u30EC\u30D9\u30EB\u306E\u30BF\u30B0\u304C\u5FC5\u8981\u306A\u5834\u5408\u306F\u3001Control\u30D7\u30E9\u30F3\u306B\u30A2\u30C3\u30D7\u30B0\u30EC\u30FC\u30C9\u3067\u304D\u307E\u3059\u3002\n' +
                    '\n' +
                    '1. *\u30EF\u30FC\u30AF\u30B9\u30DA\u30FC\u30B9*\u3092\u30AF\u30EA\u30C3\u30AF\u3057\u307E\u3059\u3002\n' +
                    '3. \u3042\u306A\u305F\u306E\u30EF\u30FC\u30AF\u30B9\u30DA\u30FC\u30B9\u3092\u9078\u629E\u3057\u307E\u3059\u3002\n' +
                    '4. *\u305D\u306E\u4ED6\u306E\u6A5F\u80FD*\u3092\u30AF\u30EA\u30C3\u30AF\u3057\u307E\u3059\u3002\n' +
                    '5. *\u30BF\u30B0*\u3092\u6709\u52B9\u306B\u3057\u307E\u3059\u3002\n' +
                    '6. \u30EF\u30FC\u30AF\u30B9\u30DA\u30FC\u30B9\u30A8\u30C7\u30A3\u30BF\u30FC\u3067*\u30BF\u30B0*\u306B\u79FB\u52D5\u3057\u307E\u3059\u3002\n' +
                    '7. *+\u30BF\u30B0\u3092\u8FFD\u52A0*\u3092\u30AF\u30EA\u30C3\u30AF\u3057\u3066\u3001\u81EA\u5206\u306E\u30BF\u30B0\u3092\u4F5C\u6210\u3057\u307E\u3059\u3002\n' +
                    '\n' +
                    `[\u305D\u306E\u4ED6\u306E\u6A5F\u80FD\u3078](${workspaceMoreFeaturesLink})\u3002\n` +
                    '\n' +
                    `![\u30BF\u30B0\u3092\u8A2D\u5B9A](${CONST.CLOUDFRONT_URL}/videos/walkthrough-tags-v2.mp4)`,
            },

            inviteAccountantTask: {
                title: ({workspaceMembersLink}) => `\u3042\u306A\u305F\u306E[ \u4F1A\u8A08\u58EB ](${workspaceMembersLink})\u3092\u62DB\u5F85`,
                description: ({workspaceMembersLink}) =>
                    '*\u3042\u306A\u305F\u306E\u4F1A\u8A08\u58EB\u3092\u62DB\u5F85* \u3057\u3066\u3001\u30EF\u30FC\u30AF\u30B9\u30DA\u30FC\u30B9\u3067\u5354\u529B\u3057\u3001\u4F01\u696D\u7D4C\u8CBB\u3092\u7BA1\u7406\u3057\u307E\u3057\u3087\u3046\u3002\n' +
                    '\n' +
                    '1. *\u30EF\u30FC\u30AF\u30B9\u30DA\u30FC\u30B9* \u3092\u30AF\u30EA\u30C3\u30AF\u3057\u307E\u3059\u3002\n' +
                    '2. \u3042\u306A\u305F\u306E\u30EF\u30FC\u30AF\u30B9\u30DA\u30FC\u30B9\u3092\u9078\u629E\u3057\u307E\u3059\u3002\n' +
                    '3. *\u30E1\u30F3\u30D0\u30FC* \u3092\u30AF\u30EA\u30C3\u30AF\u3057\u307E\u3059\u3002\n' +
                    '4. *\u30E1\u30F3\u30D0\u30FC\u3092\u62DB\u5F85* \u3092\u30AF\u30EA\u30C3\u30AF\u3057\u307E\u3059\u3002\n' +
                    '5. \u4F1A\u8A08\u58EB\u306E\u30E1\u30FC\u30EB\u30A2\u30C9\u30EC\u30B9\u3092\u5165\u529B\u3057\u307E\u3059\u3002\n' +
                    '\n' +
                    `[\u4ECA\u3059\u3050\u4F1A\u8A08\u58EB\u3092\u62DB\u5F85](${workspaceMembersLink})\u3002`,
            },

            startChatTask: {
                title: '\u30C1\u30E3\u30C3\u30C8\u3092\u958B\u59CB\u3059\u308B',
                description:
                    '*\u30C1\u30E3\u30C3\u30C8\u3092\u958B\u59CB\u3059\u308B* \u306B\u306F\u3001\u30E1\u30FC\u30EB\u30A2\u30C9\u30EC\u30B9\u307E\u305F\u306F\u96FB\u8A71\u756A\u53F7\u3092\u4F7F\u7528\u3057\u3066\u8AB0\u3068\u3067\u3082\u30C1\u30E3\u30C3\u30C8\u3067\u304D\u307E\u3059\u3002\n' +
                    '\n' +
                    '1. \u7DD1\u8272\u306E*+*\u30DC\u30BF\u30F3\u3092\u30AF\u30EA\u30C3\u30AF\u3057\u307E\u3059\u3002\n' +
                    '2. *\u30C1\u30E3\u30C3\u30C8\u3092\u958B\u59CB*\u3092\u9078\u629E\u3057\u307E\u3059\u3002\n' +
                    '3. \u30E1\u30FC\u30EB\u30A2\u30C9\u30EC\u30B9\u307E\u305F\u306F\u96FB\u8A71\u756A\u53F7\u3092\u5165\u529B\u3057\u307E\u3059\u3002\n' +
                    '\n' +
                    '\u5F7C\u3089\u304C\u307E\u3060Expensify\u3092\u4F7F\u7528\u3057\u3066\u3044\u306A\u3044\u5834\u5408\u306F\u3001\u81EA\u52D5\u7684\u306B\u62DB\u5F85\u3055\u308C\u307E\u3059\u3002\n' +
                    '\n' +
                    '\u3059\u3079\u3066\u306E\u30C1\u30E3\u30C3\u30C8\u306F\u3001\u30C0\u30A4\u30EC\u30AF\u30C8\u306B\u8FD4\u4FE1\u3067\u304D\u308B\u30E1\u30FC\u30EB\u307E\u305F\u306F\u30C6\u30AD\u30B9\u30C8\u306B\u3082\u5909\u63DB\u3055\u308C\u307E\u3059\u3002',
            },

            splitExpenseTask: {
                title: '\u7D4C\u8CBB\u3092\u5206\u5272\u3059\u308B',
                description:
                    '*\u7D4C\u8CBB\u3092\u5206\u5272\u3059\u308B* \u306B\u306F\u30011\u4EBA\u307E\u305F\u306F\u8907\u6570\u306E\u4EBA\u3068\u5171\u6709\u3057\u307E\u3059\u3002\n' +
                    '\n' +
                    '1. \u7DD1\u8272\u306E*+*\u30DC\u30BF\u30F3\u3092\u30AF\u30EA\u30C3\u30AF\u3057\u307E\u3059\u3002\n' +
                    '2. *\u30C1\u30E3\u30C3\u30C8\u3092\u958B\u59CB*\u3092\u9078\u629E\u3057\u307E\u3059\u3002\n' +
                    '3. \u30E1\u30FC\u30EB\u30A2\u30C9\u30EC\u30B9\u307E\u305F\u306F\u96FB\u8A71\u756A\u53F7\u3092\u5165\u529B\u3057\u307E\u3059\u3002\n' +
                    '4. \u30C1\u30E3\u30C3\u30C8\u5185\u306E\u7070\u8272\u306E*+*\u30DC\u30BF\u30F3\u3092\u30AF\u30EA\u30C3\u30AF > *\u7D4C\u8CBB\u3092\u5206\u5272*\u3002\n' +
                    '5. *\u624B\u52D5* \u3001*\u30B9\u30AD\u30E3\u30F3* \u3001\u307E\u305F\u306F*\u8DDD\u96E2*\u3092\u9078\u629E\u3057\u3066\u7D4C\u8CBB\u3092\u4F5C\u6210\u3057\u307E\u3059\u3002\n' +
                    '\n' +
                    '\u5FC5\u8981\u306A\u3089\u3070\u8A73\u7D30\u3092\u8FFD\u52A0\u3059\u308B\u304B\u3001\u5358\u306B\u9001\u4FE1\u3057\u307E\u3059\u3002\u6255\u3044\u623B\u3057\u3092\u3042\u308A\u307E\u3057\u3087\u3046\uFF01',
            },

            reviewWorkspaceSettingsTask: {
                title: ({workspaceSettingsLink}) => `[\u30EF\u30FC\u30AF\u30B9\u30DA\u30FC\u30B9\u8A2D\u5B9A](${workspaceSettingsLink})\u3092\u78BA\u8A8D\u3059\u308B`,
                description: ({workspaceSettingsLink}) =>
                    '\u30EF\u30FC\u30AF\u30B9\u30DA\u30FC\u30B9\u8A2D\u5B9A\u3092\u78BA\u8A8D\u304A\u3088\u3073\u66F4\u65B0\u3059\u308B\u65B9\u6CD5\u306F\u6B21\u306E\u3068\u304A\u308A\u3067\u3059\uFF1A\n' +
                    '1. \u8A2D\u5B9A\u30BF\u30D6\u3092\u30AF\u30EA\u30C3\u30AF\u3057\u307E\u3059\u3002\n' +
                    '2. *\u30EF\u30FC\u30AF\u30B9\u30DA\u30FC\u30B9* > [\u3042\u306A\u305F\u306E\u30EF\u30FC\u30AF\u30B9\u30DA\u30FC\u30B9]\u3092\u30AF\u30EA\u30C3\u30AF\u3057\u307E\u3059\u3002\n' +
                    `[\u30EF\u30FC\u30AF\u30B9\u30DA\u30FC\u30B9\u3078\u79FB\u52D5](${workspaceSettingsLink})\u3002#admins\u30EB\u30FC\u30E0\u3067\u3068\u3082\u306B\u8FFD\u8DE1\u3057\u307E\u3059\u3002`,
            },
            createReportTask: {
                title: '\u521D\u3081\u3066\u306E\u30EC\u30DD\u30FC\u30C8\u3092\u4F5C\u6210\u3059\u308B',
                description:
                    '\u30EC\u30DD\u30FC\u30C8\u3092\u4F5C\u6210\u3059\u308B\u65B9\u6CD5\u306F\u6B21\u306E\u3068\u304A\u308A\u3067\u3059\uFF1A\n' +
                    '\n' +
                    '1. \u7DD1\u8272\u306E*+*\u30DC\u30BF\u30F3\u3092\u30AF\u30EA\u30C3\u30AF\u3057\u307E\u3059\u3002\n' +
                    '2. *\u30EC\u30DD\u30FC\u30C8\u306E\u4F5C\u6210*\u3092\u9078\u629E\u3057\u307E\u3059\u3002\n' +
                    '3. *\u7D4C\u8CBB\u3092\u8FFD\u52A0*\u3092\u30AF\u30EA\u30C3\u30AF\u3057\u307E\u3059\u3002\n' +
                    '4. \u6700\u521D\u306E\u7D4C\u8CBB\u3092\u8FFD\u52A0\u3057\u307E\u3059\u3002\n' +
                    '\n' +
                    '\u3053\u308C\u3067\u5B8C\u4E86\u3067\u3059\uFF01',
            },
        } satisfies Record<string, Pick<OnboardingTask, 'title' | 'description'>>,
        testDrive: {
            name: ({testDriveURL}: {testDriveURL?: string}) =>
                testDriveURL ? `\u30C6\u30B9\u30C8\u30C9\u30E9\u30A4\u30D6](${testDriveURL})\u3092\u884C\u3046` : '\u30C6\u30B9\u30C8\u30C9\u30E9\u30A4\u30D6\u3092\u884C\u3046',
            embeddedDemoIframeTitle: '\u30C6\u30B9\u30C8\u30C9\u30E9\u30A4\u30D6',
            employeeFakeReceipt: {
                description: '\u79C1\u306E\u30C6\u30B9\u30C8\u30C9\u30E9\u30A4\u30D6\u306E\u9818\u53CE\u66F8\uFF01',
            },
        },
        messages: {
            onboardingEmployerOrSubmitMessage:
                '\u652F\u6255\u3044\u3092\u53D7\u3051\u53D6\u308B\u306E\u306F\u3001\u30E1\u30C3\u30BB\u30FC\u30B8\u3092\u9001\u308B\u306E\u3068\u540C\u3058\u304F\u3089\u3044\u7C21\u5358\u3067\u3059\u3002\u57FA\u672C\u3092\u78BA\u8A8D\u3057\u307E\u3057\u3087\u3046\u3002',
            onboardingPersonalSpendMessage:
                '\u6570\u56DE\u30AF\u30EA\u30C3\u30AF\u3059\u308B\u3060\u3051\u3067\u3042\u306A\u305F\u306E\u652F\u51FA\u3092\u8FFD\u8DE1\u3059\u308B\u65B9\u6CD5\u306F\u6B21\u306E\u3068\u304A\u308A\u3067\u3059\u3002',
            onboardingManageTeamMessage:
                '\u0023 \u7121\u6599\u30c8\u30e9\u30a4\u30a2\u30eb\u304c\u958b\u59cb\u3057\u307e\u3057\u305f\uff01\u8a2d\u5b9a\u3092\u59cb\u3081\u307e\u3057\u3087\u3046\u3002\n\ud83d\udc4b \u3053\u3093\u306b\u3061\u306f\u3001\u79c1\u306f\u3042\u306a\u305f\u306eExpensify\u8a2d\u5b9a\u30b9\u30da\u30b7\u30e3\u30ea\u30b9\u30c8\u3067\u3059\u3002\u4eca\u3001\u30ef\u30fc\u30af\u30b9\u30da\u30fc\u30b9\u3092\u4f5c\u6210\u3057\u305f\u306e\u3067\u300130\u65e5\u9593\u306e\u7121\u6599\u30c8\u30e9\u30a4\u30a2\u30eb\u3092\u6700\u5927\u9650\u6d3b\u7528\u3057\u3001\u4e0b\u8a18\u306e\u30b9\u30c6\u30c3\u30d7\u306b\u5f93\u3063\u3066\u304f\u3060\u3055\u3044\uff01',
            onboardingTrackWorkspaceMessage:
                '# \u30BB\u30C3\u30C8\u30A2\u30C3\u30D7\u3057\u307E\u3057\u3087\u3046\n\u3063\u3066\u3001\u304A\u624B\u4F1D\u3044\u3057\u307E\u3059\uFF01\u958B\u59CB\u306B\u3042\u305F\u3063\u3066\u3001\u3042\u306A\u305F\u306E\u30ef\u30FC\u30AF\u30B9\u30DA\u30FC\u30B9\u8A2D\u5B9A\u3092\u500B\u4EBA\u4E8B\u696D\u4E3B\u3084\u985E\u4F3C\u306E\u4F01\u696D\u306B\u5408\u308F\u305B\u3066\u8ABF\u6574\u3057\u307E\u3057\u305F\u3002\u4EE5\u4E0B\u306E\u30EA\u30F3\u30AF\u3092\u30AF\u30EA\u30C3\u30AF\u3059\u308B\u3068\u3001\u30EF\u30FC\u30AF\u30B9\u30DA\u30FC\u30B9\u3092\u8ABF\u6574\u3067\u304D\u307E\u3059\uFF01\n\n\u6570\u56DE\u30AF\u30EA\u30C3\u30AF\u3059\u308B\u3060\u3051\u3067\u3042\u306A\u305F\u306E\u652F\u51FA\u3092\u8FFD\u8DE1\u3059\u308B\u65B9\u6CD5\u306F\u6B21\u306E\u3068\u304A\u308A\u3067\u3059\u3002',
            onboardingChatSplitMessage:
                '\u53CB\u9054\u3068\u306E\u8ACB\u6C42\u66F8\u306E\u5206\u5272\u306F\u3001\u30E1\u30C3\u30BB\u30FC\u30B8\u3092\u9001\u308B\u306E\u3068\u540C\u3058\u304F\u3089\u3044\u7C21\u5358\u3067\u3059\u3002\u65B9\u6CD5\u306F\u6B21\u306E\u3068\u304A\u308A\u3067\u3059\u3002',
            onboardingAdminMessage:
                '\u7BA1\u7406\u8005\u3068\u3057\u3066\u30C1\u30FC\u30E0\u306E\u30EF\u30FC\u30AF\u30B9\u30DA\u30FC\u30B9\u3092\u7BA1\u7406\u3057\u3001\u81EA\u5206\u306E\u7D4C\u8CBB\u3092\u63D0\u51FA\u3059\u308B\u65B9\u6CD5\u3092\u5B66\u3073\u307E\u3057\u3087\u3046\u3002',
            onboardingLookingAroundMessage:
                'Expensify\u306F\u7D4C\u8CBB\u3001\u51FA\u5F35\u3001\u6CD5\u4EBA\u30AB\u30FC\u30C9\u7BA1\u7406\u3067\u6700\u3082\u3088\u304F\u77E5\u3089\u308C\u3066\u3044\u307E\u3059\u304C\u3001\u305D\u308C\u4EE5\u5916\u306B\u3082\u305F\u304F\u3055\u3093\u306E\u3053\u3068\u304C\u3067\u304D\u307E\u3059\u3002\u4F55\u306B\u8208\u5473\u304C\u3042\u308B\u304B\u304A\u77E5\u3089\u305B\u304F\u3060\u3055\u3044\u3002\u304A\u624B\u4F1D\u3044\u3057\u307E\u3059\u3002',
            onboardingTestDriveReceiverMessage:
                '*\u3042\u306A\u305F\u306B\u306F3\u304B\u6708\u304C\u7121\u6599\u3067\u5229\u7528\u3067\u304D\u307E\u3059\uFF01\u4EE5\u4E0B\u304B\u3089\u958B\u59CB\u3057\u3066\u304F\u3060\u3055\u3044\u3002*',
        },
        workspace: {
            title: 'ワークスペースで整理整頓を保つ',
            subtitle: '経費管理を簡素化するための強力なツールをすべて一か所で利用できます。ワークスペースを使用すると、次のことができます。',
            explanationModal: {
                descriptionOne: '領収書を追跡して整理する',
                descriptionTwo: '経費を分類してタグ付けする',
                descriptionThree: 'レポートを作成して共有する',
            },
            price: '30日間無料でお試しいただけます。その後、<strong>$5/月</strong>でアップグレードしてください。',
            createWorkspace: 'ワークスペースを作成',
        },
        confirmWorkspace: {
            title: 'ワークスペースを確認',
            subtitle: '領収書を追跡し、経費を精算し、旅行を管理し、レポートを作成するなど、チャットの速度で行えるワークスペースを作成しましょう。',
        },
        inviteMembers: {
            title: 'メンバーを招待する',
            subtitle: '経費を会計士と管理・共有したり、友達と旅行グループを始めたりしましょう。',
        },
    },
    featureTraining: {
        doNotShowAgain: 'これを再び表示しないでください',
    },
    personalDetails: {
        error: {
            containsReservedWord: '名前に「Expensify」または「Concierge」という単語を含めることはできません。',
            hasInvalidCharacter: '名前にコンマやセミコロンを含めることはできません。',
            requiredFirstName: '名は空にできません',
        },
    },
    privatePersonalDetails: {
        enterLegalName: '法的な名前は何ですか？',
        enterDateOfBirth: 'あなたの生年月日はいつですか？',
        enterAddress: '住所は何ですか？',
        enterPhoneNumber: 'あなたの電話番号は何ですか？',
        personalDetails: '個人情報',
        privateDataMessage: 'これらの詳細は旅行と支払いに使用されます。それらはあなたの公開プロフィールには表示されません。',
        legalName: '法的氏名',
        legalFirstName: '法的な名前',
        legalLastName: '法的な姓',
        address: '住所',
        error: {
            dateShouldBeBefore: ({dateString}: DateShouldBeBeforeParams) => `日付は${dateString}より前でなければなりません。`,
            dateShouldBeAfter: ({dateString}: DateShouldBeAfterParams) => `日付は${dateString}以降である必要があります。`,
            hasInvalidCharacter: '名前にはラテン文字のみを含めることができます。',
            incorrectZipFormat: ({zipFormat}: IncorrectZipFormatParams = {}) => `無効な郵便番号形式${zipFormat ? `許容される形式: ${zipFormat}` : ''}`,
            invalidPhoneNumber: `電話番号が有効であることを確認してください (例: ${CONST.EXAMPLE_PHONE_NUMBER})`,
        },
    },
    resendValidationForm: {
        linkHasBeenResent: 'リンクが再送信されました。',
        weSentYouMagicSignInLink: ({login, loginType}: WeSentYouMagicSignInLinkParams) =>
            `${login}にマジックサインインリンクを送信しました。サインインするには${loginType}を確認してください。`,
        resendLink: 'リンクを再送信',
    },
    unlinkLoginForm: {
        toValidateLogin: ({primaryLogin, secondaryLogin}: ToValidateLoginParams) =>
            `${secondaryLogin}を確認するには、${primaryLogin}のアカウント設定からマジックコードを再送信してください。`,
        noLongerHaveAccess: ({primaryLogin}: NoLongerHaveAccessParams) => `${primaryLogin}にアクセスできなくなった場合は、アカウントのリンクを解除してください。`,
        unlink: 'リンク解除',
        linkSent: 'リンクが送信されました！',
        successfullyUnlinkedLogin: 'セカンダリーログインのリンク解除に成功しました！',
    },
    emailDeliveryFailurePage: {
        ourEmailProvider: ({login}: OurEmailProviderParams) =>
            `私たちのメールプロバイダーは、配信の問題により${login}へのメールを一時的に停止しました。ログインを解除するには、次の手順に従ってください。`,
        confirmThat: ({login}: ConfirmThatParams) => `${login}が正しく綴られており、実際に配信可能なメールアドレスであることを確認してください。`,
        emailAliases: '「expenses@domain.com」のようなメールエイリアスは、有効なExpensifyログインとするために、自分のメール受信箱にアクセスできる必要があります。',
        ensureYourEmailClient: 'メールクライアントがexpensify.comからのメールを許可していることを確認してください。',
        youCanFindDirections: 'このステップを完了する方法についての指示を見つけることができます。',
        helpConfigure: 'ただし、メール設定の構成にはIT部門の支援が必要な場合があります。',
        onceTheAbove: '上記の手順が完了したら、に連絡してください。',
        toUnblock: 'ログインを解除するために。',
    },
    smsDeliveryFailurePage: {
        smsDeliveryFailureMessage: ({login}: OurEmailProviderParams) => `${login}にSMSメッセージを送信できなかったため、一時的に停止しました。番号を確認してください。`,
        validationSuccess: 'あなたの番号が確認されました！新しいマジックサインインコードを送信するには、以下をクリックしてください。',
        validationFailed: ({
            timeData,
        }: {
            timeData?: {
                days?: number;
                hours?: number;
                minutes?: number;
            } | null;
        }) => {
            if (!timeData) {
                return 'もう一度試す前に少々お待ちください。';
            }
            const timeParts = [];
            if (timeData.days) {
                timeParts.push(`${timeData.days} ${timeData.days === 1 ? '日' : '日'}`);
            }
            if (timeData.hours) {
                timeParts.push(`${timeData.hours} ${timeData.hours === 1 ? '時間' : '時間'}`);
            }
            if (timeData.minutes) {
                timeParts.push(`${timeData.minutes} ${timeData.minutes === 1 ? '分' : '分'}`);
            }
            let timeText = '';
            if (timeParts.length === 1) {
                timeText = timeParts.at(0) ?? '';
            } else if (timeParts.length === 2) {
                timeText = `${timeParts.at(0)} and ${timeParts.at(1)}`;
            } else if (timeParts.length === 3) {
                timeText = `${timeParts.at(0)}, ${timeParts.at(1)}, and ${timeParts.at(2)}`;
            }
            return `お待ちください！もう一度番号を確認するには、${timeText}待つ必要があります。`;
        },
    },
    welcomeSignUpForm: {
        join: '参加する',
    },
    detailsPage: {
        localTime: '現地時間',
    },
    newChatPage: {
        startGroup: 'グループを開始',
        addToGroup: 'グループに追加',
    },
    yearPickerPage: {
        year: '年',
        selectYear: '年を選択してください',
    },
    focusModeUpdateModal: {
        title: '#focusモードへようこそ！',
        prompt: '未読のチャットや注意が必要なチャットのみを表示することで、物事を把握しましょう。心配しないでください、これはいつでも変更できます。',
        settings: '設定',
    },
    notFound: {
        chatYouLookingForCannotBeFound: 'お探しのチャットが見つかりません。',
        getMeOutOfHere: 'ここから出して',
        iouReportNotFound: 'お探しの支払い詳細が見つかりません。',
        notHere: 'うーん... ここにはないですね。',
        pageNotFound: 'おっと、このページは見つかりません',
        noAccess: 'このチャットまたは経費は削除されたか、アクセス権がありません。\n\nご質問がある場合は、concierge@expensify.com にお問い合わせください。',
        goBackHome: 'ホームページに戻る',
        commentYouLookingForCannotBeFound: 'お探しのコメントが見つかりません。チャットに戻ってください',
        contactConcierge: 'ご質問がある場合は、concierge@expensify.com にお問い合わせください。',
        goToChatInstead: '代わりにチャットに移動してください。',
    },
    errorPage: {
        title: ({isBreakLine}: {isBreakLine: boolean}) => `おっと... ${isBreakLine ? '\n' : ''}何かがうまくいきませんでした。`,
        subtitle: 'リクエストを完了できませんでした。後でもう一度お試しください。',
    },
    setPasswordPage: {
        enterPassword: 'パスワードを入力してください',
        setPassword: 'パスワードを設定',
        newPasswordPrompt: 'パスワードは、少なくとも8文字、1つの大文字、1つの小文字、1つの数字を含める必要があります。',
        passwordFormTitle: '新しいExpensifyへようこそ！パスワードを設定してください。',
        passwordNotSet: '新しいパスワードを設定できませんでした。再試行するための新しいパスワードリンクをお送りしました。',
        setPasswordLinkInvalid: 'このパスワード設定リンクは無効か期限切れです。新しいリンクがメールの受信箱に届いています！',
        validateAccount: 'アカウントを確認する',
    },
    statusPage: {
        status: 'ステータス',
        statusExplanation: '絵文字を追加して、同僚や友人に何が起こっているのかを簡単に知らせましょう。メッセージを追加することもできます！',
        today: '今日',
        clearStatus: 'ステータスをクリア',
        save: '保存',
        message: 'メッセージ',
        timePeriods: {
            never: '決して',
            thirtyMinutes: '30分',
            oneHour: '1時間',
            afterToday: '今日',
            afterWeek: '1週間',
            custom: 'カスタム',
        },
        vacationDelegate: '休暇代理人',
        setVacationDelegate: `不在中にレポートを承認してもらうため、休暇代理人を設定してください。`,
        vacationDelegateError: '休暇代理人の更新中にエラーが発生しました。',
        asVacationDelegate: ({nameOrEmail: managerName}: VacationDelegateParams) => `${managerName}の休暇代理人として`,
        toAsVacationDelegate: ({submittedToName, vacationDelegateName}: SubmittedToVacationDelegateParams) => `${submittedToName}へ、${vacationDelegateName}の休暇代理人として`,
        vacationDelegateWarning: ({nameOrEmail}: VacationDelegateParams) =>
            `${nameOrEmail} を休暇代理人として設定しています。まだすべてのワークスペースに参加していません。続行すると、すべてのワークスペース管理者に追加を依頼するメールが送信されます。`,
        untilTomorrow: '明日まで',
        untilTime: ({time}: UntilTimeParams) => `${time}まで`,
        date: '日付',
        time: '時間',
        clearAfter: '後でクリア',
        whenClearStatus: 'いつステータスをクリアすべきですか？',
    },
    stepCounter: ({step, total, text}: StepCounterParams) => {
        let result = `ステップ${step}`;
        if (total) {
            result = `${result} of ${total}`;
        }
        if (text) {
            result = `${result}: ${text}`;
        }
        return result;
    },
    bankAccount: {
        bankInfo: '銀行情報',
        confirmBankInfo: '銀行情報を確認',
        manuallyAdd: '銀行口座を手動で追加する',
        letsDoubleCheck: 'すべてが正しいかどうかをもう一度確認しましょう。',
        accountEnding: '末尾が',
        thisBankAccount: 'この銀行口座は、ワークスペースでのビジネス支払いに使用されます。',
        accountNumber: '口座番号',
        routingNumber: 'ルーティング番号',
        chooseAnAccountBelow: '以下のアカウントを選択してください',
        addBankAccount: '銀行口座を追加',
        chooseAnAccount: 'アカウントを選択',
        connectOnlineWithPlaid: '銀行にログインしてください',
        connectManually: '手動で接続',
        desktopConnection: '注: Chase、Wells Fargo、Capital One、または Bank of America と接続するには、こちらをクリックしてブラウザでこのプロセスを完了してください。',
        yourDataIsSecure: 'あなたのデータは安全です',
        toGetStarted: '銀行口座を追加して、経費を払い戻し、Expensifyカードを発行し、請求書の支払いを受け取り、すべてを一箇所で支払います。',
        plaidBodyCopy: '従業員に会社の経費を支払う、そして払い戻しを受ける、より簡単な方法を提供しましょう。',
        checkHelpLine: '口座の小切手にルーティング番号と口座番号が記載されています。',
        hasPhoneLoginError: ({contactMethodRoute}: ContactMethodParams) =>
            `銀行口座を接続するには、お願いします <a href="${contactMethodRoute}">メールをプライマリーログインとして追加する</a> もう一度試してください。電話番号をセカンダリログインとして追加できます。`,
        hasBeenThrottledError: '銀行口座の追加中にエラーが発生しました。数分待ってから再試行してください。',
        hasCurrencyError: ({workspaceRoute}: WorkspaceRouteParams) =>
            `おっと！ワークスペースの通貨がUSDとは異なる通貨に設定されているようです。続行するには、こちらにアクセスしてください。<a href="${workspaceRoute}">ワークスペースの設定</a> USDに設定して、もう一度お試しください。`,
        error: {
            youNeedToSelectAnOption: 'オプションを選択してください',
            noBankAccountAvailable: '申し訳ありませんが、利用可能な銀行口座がありません。',
            noBankAccountSelected: 'アカウントを選択してください',
            taxID: '有効な税務ID番号を入力してください',
            website: '有効なウェブサイトを入力してください',
            zipCode: `有効な郵便番号を次の形式で入力してください: ${CONST.COUNTRY_ZIP_REGEX_DATA.US.samples}`,
            phoneNumber: '有効な電話番号を入力してください',
            email: '有効なメールアドレスを入力してください',
            companyName: '有効なビジネス名を入力してください',
            addressCity: '有効な都市を入力してください',
            addressStreet: '有効な住所を入力してください',
            addressState: '有効な州を選択してください',
            incorporationDateFuture: '設立日は未来の日付にできません',
            incorporationState: '有効な州を選択してください',
            industryCode: '有効な6桁の業種分類コードを入力してください',
            restrictedBusiness: 'ビジネスが制限されたビジネスのリストに載っていないことを確認してください。',
            routingNumber: '有効なルーティング番号を入力してください',
            accountNumber: '有効な口座番号を入力してください',
            routingAndAccountNumberCannotBeSame: 'ルーティング番号と口座番号が一致することはできません。',
            companyType: '有効な会社タイプを選択してください',
            tooManyAttempts: 'ログイン試行回数が多いため、このオプションは24時間無効になっています。後でもう一度お試しいただくか、手動で詳細を入力してください。',
            address: '有効な住所を入力してください',
            dob: '有効な生年月日を選択してください',
            age: '18歳以上である必要があります',
            ssnLast4: '有効なSSNの最後の4桁を入力してください。',
            firstName: '有効な名前を入力してください',
            lastName: '有効な姓を入力してください',
            noDefaultDepositAccountOrDebitCardAvailable: 'デフォルトの入金口座またはデビットカードを追加してください',
            validationAmounts: '入力された検証金額が正しくありません。銀行の明細をもう一度確認して、再試行してください。',
            fullName: '有効なフルネームを入力してください',
            ownershipPercentage: '有効なパーセンテージの数字を入力してください',
            deletePaymentBankAccount: 'この銀行口座はExpensifyカードの支払いに使用されているため、削除できません。それでもこの口座を削除したい場合は、コンシェルジュにお問い合わせください。',
        },
    },
    addPersonalBankAccount: {
        countrySelectionStepHeader: '銀行口座はどこにありますか？',
        accountDetailsStepHeader: 'あなたのアカウント詳細は何ですか？',
        accountTypeStepHeader: 'これはどの種類のアカウントですか？',
        bankInformationStepHeader: 'あなたの銀行情報は何ですか？',
        accountHolderInformationStepHeader: '口座名義人の詳細は何ですか？',
        howDoWeProtectYourData: 'どのようにしてあなたのデータを保護しますか？',
        currencyHeader: 'あなたの銀行口座の通貨は何ですか？',
        confirmationStepHeader: '情報を確認してください。',
        confirmationStepSubHeader: '以下の詳細を再確認し、利用規約のボックスをチェックして確認してください。',
    },
    addPersonalBankAccountPage: {
        enterPassword: 'Expensifyのパスワードを入力してください',
        alreadyAdded: 'このアカウントはすでに追加されています。',
        chooseAccountLabel: 'アカウント',
        successTitle: '個人銀行口座が追加されました！',
        successMessage: 'おめでとうございます。銀行口座の設定が完了し、払い戻しを受け取る準備が整いました。',
    },
    attachmentView: {
        unknownFilename: 'Unknown filename',
        passwordRequired: 'パスワードを入力してください',
        passwordIncorrect: 'パスワードが間違っています。もう一度お試しください。',
        failedToLoadPDF: 'PDFファイルの読み込みに失敗しました',
        pdfPasswordForm: {
            title: 'パスワード保護されたPDF',
            infoText: 'このPDFはパスワードで保護されています。',
            beforeLinkText: 'お願いします',
            linkText: 'パスワードを入力してください',
            afterLinkText: '表示するには。',
            formLabel: 'PDFを表示',
        },
        attachmentNotFound: '添付ファイルが見つかりません',
    },
    messages: {
        errorMessageInvalidPhone: `有効な電話番号を括弧やダッシュなしで入力してください。米国外の場合は、国コードを含めてください（例: ${CONST.EXAMPLE_PHONE_NUMBER}）。`,
        errorMessageInvalidEmail: '無効なメールアドレス',
        userIsAlreadyMember: ({login, name}: UserIsAlreadyMemberParams) => `${login} はすでに ${name} のメンバーです`,
    },
    onfidoStep: {
        acceptTerms: 'Expensifyウォレットの有効化リクエストを続行することで、あなたは読んで理解し、受け入れたことを確認します',
        facialScan: 'Onfidoの顔認識ポリシーとリリース',
        tryAgain: 'もう一度試してください。',
        verifyIdentity: '本人確認を行う',
        letsVerifyIdentity: 'あなたの身元を確認しましょう',
        butFirst: `でもまずは退屈なことから。次のステップで法的文書を読んで、準備ができたら「承諾」をクリックしてください。`,
        genericError: 'このステップの処理中にエラーが発生しました。もう一度お試しください。',
        cameraPermissionsNotGranted: 'カメラアクセスを有効にする',
        cameraRequestMessage: '銀行口座の確認を完了するためにカメラへのアクセスが必要です。設定 > New Expensify から有効にしてください。',
        microphonePermissionsNotGranted: 'マイクアクセスを有効にする',
        microphoneRequestMessage: '銀行口座の確認を完了するために、マイクへのアクセスが必要です。設定 > New Expensify から有効にしてください。',
        originalDocumentNeeded: 'スクリーンショットやスキャン画像ではなく、IDのオリジナル画像をアップロードしてください。',
        documentNeedsBetterQuality: 'あなたのIDは損傷しているか、セキュリティ機能が欠けているようです。損傷していないIDのオリジナル画像を完全に見える形でアップロードしてください。',
        imageNeedsBetterQuality: 'あなたのIDの画像品質に問題があります。ID全体がはっきりと見える新しい画像をアップロードしてください。',
        selfieIssue: 'セルフィー/ビデオに問題があります。ライブセルフィー/ビデオをアップロードしてください。',
        selfieNotMatching: 'あなたのセルフィー/ビデオがIDと一致しません。顔がはっきりと見える新しいセルフィー/ビデオをアップロードしてください。',
        selfieNotLive: 'あなたのセルフィー/ビデオはライブ写真/ビデオではないようです。ライブセルフィー/ビデオをアップロードしてください。',
    },
    additionalDetailsStep: {
        headerTitle: '追加の詳細',
        helpText: 'あなたがウォレットから送金および受金を行う前に、次の情報を確認する必要があります。',
        helpTextIdologyQuestions: 'あなたの身元確認を完了するために、あと少しだけ質問させてください。',
        helpLink: 'なぜこれが必要なのかについて詳しく学びましょう。',
        legalFirstNameLabel: '法的な名前',
        legalMiddleNameLabel: '法的なミドルネーム',
        legalLastNameLabel: '法的な姓',
        selectAnswer: '続行するには応答を選択してください',
        ssnFull9Error: '有効な9桁のSSNを入力してください',
        needSSNFull9: 'SSNの確認に問題が発生しています。SSNの9桁すべてを入力してください。',
        weCouldNotVerify: '確認できませんでした',
        pleaseFixIt: '続行する前にこの情報を修正してください。',
        failedKYCTextBefore: '本人確認ができませんでした。後でもう一度お試しいただくか、にお問い合わせください。',
        failedKYCTextAfter: 'ご質問がある場合。',
    },
    termsStep: {
        headerTitle: '利用規約と手数料',
        headerTitleRefactor: '手数料と条件',
        haveReadAndAgree: '私は、受け取ることに同意します',
        electronicDisclosures: '電子開示',
        agreeToThe: '同意する',
        walletAgreement: 'ウォレット契約',
        enablePayments: '支払いを有効にする',
        monthlyFee: '月額料金',
        inactivity: '非アクティブ',
        noOverdraftOrCredit: '当座貸越/クレジット機能なし。',
        electronicFundsWithdrawal: '電子資金引き出し',
        standard: '標準',
        reviewTheFees: 'いくつかの料金を確認してください。',
        checkTheBoxes: '以下のボックスをチェックしてください。',
        agreeToTerms: '利用規約に同意すれば、準備完了です！',
        shortTermsForm: {
            expensifyPaymentsAccount: ({walletProgram}: WalletProgramParams) => `Expensifyウォレットは${walletProgram}によって発行されています。`,
            perPurchase: '購入ごとに',
            atmWithdrawal: 'ATM引き出し',
            cashReload: '現金リロード',
            inNetwork: 'ネットワーク内',
            outOfNetwork: 'ネットワーク外',
            atmBalanceInquiry: 'ATM残高照会',
            inOrOutOfNetwork: '（ネットワーク内またはネットワーク外）',
            customerService: 'カスタマーサービス',
            automatedOrLive: '(automated or live agent)',
            afterTwelveMonths: '（12か月間取引がない場合）',
            weChargeOneFee: '私たちは他に1種類の手数料を請求します。それは:',
            fdicInsurance: 'あなたの資金はFDIC保険の対象です。',
            generalInfo: 'プリペイドアカウントに関する一般情報については、こちらをご覧ください。',
            conditionsDetails: 'すべての料金およびサービスの詳細と条件については、こちらをご覧ください',
            conditionsPhone: 'または +1 833-400-0904 にお電話ください。',
            instant: '(instant)',
            electronicFundsInstantFeeMin: ({amount}: TermsParams) => `(min ${amount})`,
        },
        longTermsForm: {
            listOfAllFees: 'Expensifyウォレット手数料の一覧',
            typeOfFeeHeader: 'すべての料金',
            feeAmountHeader: '金額',
            moreDetailsHeader: '詳細',
            openingAccountTitle: 'アカウントの開設',
            openingAccountDetails: 'アカウントを開設するのに料金はかかりません。',
            monthlyFeeDetails: '月額料金はありません。',
            customerServiceTitle: 'カスタマーサービス',
            customerServiceDetails: 'カスタマーサービス料金はありません。',
            inactivityDetails: '非アクティブ料金はありません。',
            sendingFundsTitle: '別のアカウント保有者に資金を送信する',
            sendingFundsDetails: '残高、銀行口座、またはデビットカードを使用して他のアカウント保有者に資金を送る際の手数料はありません。',
            electronicFundsStandardDetails:
                "There's no fee to transfer funds from your Expensify Wallet " +
                'to your bank account using the standard option. This transfer usually completes within 1-3 business' +
                ' days.',
            electronicFundsInstantDetails: ({percentage, amount}: ElectronicFundsParams) =>
                "There's a fee to transfer funds from your Expensify Wallet to " +
                'your linked debit card using the instant transfer option. This transfer usually completes within ' +
                `several minutes. The fee is ${percentage}% of the transfer amount (with a minimum fee of ${amount}).`,
            fdicInsuranceBancorp: ({amount}: TermsParams) =>
                'Your funds are eligible for FDIC insurance. Your funds will be held at or ' +
                `transferred to ${CONST.WALLET.PROGRAM_ISSUERS.BANCORP_BANK}, an FDIC-insured institution. Once there, your funds are insured up ` +
                `to ${amount} by the FDIC in the event ${CONST.WALLET.PROGRAM_ISSUERS.BANCORP_BANK} fails, if specific deposit insurance requirements ` +
                `are met and your card is registered. See`,
            fdicInsuranceBancorp2: '詳細については。',
            contactExpensifyPayments: `${CONST.WALLET.PROGRAM_ISSUERS.EXPENSIFY_PAYMENTS} に連絡するには、+1 833-400-0904 に電話するか、メールでお問い合わせください。`,
            contactExpensifyPayments2: 'またはサインイン',
            generalInformation: 'プリペイドアカウントに関する一般情報については、こちらをご覧ください。',
            generalInformation2:
                'プリペイドアカウントに関する苦情がある場合は、消費者金融保護局（Consumer Financial Protection Bureau）に1-855-411-2372までお電話いただくか、次のウェブサイトをご覧ください。',
            printerFriendlyView: '印刷用バージョンを表示',
            automated: '自動化',
            liveAgent: 'ライブエージェント',
            instant: 'インスタント',
            electronicFundsInstantFeeMin: ({amount}: TermsParams) => `最小 ${amount}`,
        },
    },
    activateStep: {
        headerTitle: '支払いを有効にする',
        activatedTitle: 'ウォレットが有効化されました！',
        activatedMessage: 'おめでとうございます。ウォレットの設定が完了し、支払いの準備が整いました。',
        checkBackLaterTitle: 'ちょっと待ってください…',
        checkBackLaterMessage: '私たちはまだあなたの情報を確認中です。後でもう一度確認してください。',
        continueToPayment: '支払いに進む',
        continueToTransfer: '転送を続ける',
    },
    companyStep: {
        headerTitle: '会社情報',
        subtitle: 'もう少しで完了です！セキュリティ上の理由から、いくつかの情報を確認する必要があります。',
        legalBusinessName: '法的事業名',
        companyWebsite: '会社のウェブサイト',
        taxIDNumber: '納税者番号',
        taxIDNumberPlaceholder: '9桁',
        companyType: '会社の種類',
        incorporationDate: '設立日',
        incorporationState: '法人設立州',
        industryClassificationCode: '業種分類コード',
        confirmCompanyIsNot: 'この会社がリストにないことを確認します。',
        listOfRestrictedBusinesses: '制限されているビジネスのリスト',
        incorporationDatePlaceholder: '開始日 (yyyy-mm-dd)',
        incorporationTypes: {
            LLC: 'LLC',
            CORPORATION: 'Corp',
            PARTNERSHIP: 'パートナーシップ',
            COOPERATIVE: '協同組合',
            SOLE_PROPRIETORSHIP: '個人事業主',
            OTHER: 'その他',
        },
        industryClassification: 'このビジネスはどの業界に分類されますか？',
        industryClassificationCodePlaceholder: '業種分類コードを検索',
    },
    requestorStep: {
        headerTitle: '個人情報',
        learnMore: '詳細を確認',
        isMyDataSafe: '私のデータは安全ですか？',
    },
    personalInfoStep: {
        personalInfo: '個人情報',
        enterYourLegalFirstAndLast: '法的な名前は何ですか？',
        legalFirstName: '法的な名前',
        legalLastName: '法的な姓',
        legalName: '法的氏名',
        enterYourDateOfBirth: 'あなたの生年月日はいつですか？',
        enterTheLast4: 'あなたの社会保障番号の下4桁は何ですか？',
        dontWorry: 'ご安心ください、私たちは個人の信用調査を行いません！',
        last4SSN: 'SSNの下4桁',
        enterYourAddress: '住所は何ですか？',
        address: '住所',
        letsDoubleCheck: 'すべてが正しいかどうかをもう一度確認しましょう。',
        byAddingThisBankAccount: 'この銀行口座を追加することにより、あなたは読んで理解し、受け入れたことを確認します',
        whatsYourLegalName: 'あなたの法的な名前は何ですか？',
        whatsYourDOB: 'あなたの生年月日はいつですか?',
        whatsYourAddress: '住所は何ですか？',
        whatsYourSSN: 'あなたの社会保障番号の下4桁は何ですか？',
        noPersonalChecks: 'ご安心ください、ここでは個人の信用調査は行いません！',
        whatsYourPhoneNumber: '電話番号は何ですか？',
        weNeedThisToVerify: 'ウォレットを確認するためにこれが必要です。',
    },
    businessInfoStep: {
        businessInfo: '会社情報',
        enterTheNameOfYourBusiness: 'あなたの会社の名前は何ですか？',
        businessName: '法的会社名',
        enterYourCompanyTaxIdNumber: '御社の税務ID番号は何ですか？',
        taxIDNumber: '納税者番号',
        taxIDNumberPlaceholder: '9桁',
        enterYourCompanyWebsite: '御社のウェブサイトは何ですか？',
        companyWebsite: '会社のウェブサイト',
        enterYourCompanyPhoneNumber: '御社の電話番号は何ですか？',
        enterYourCompanyAddress: 'あなたの会社の住所は何ですか？',
        selectYourCompanyType: 'それはどのような種類の会社ですか？',
        companyType: '会社の種類',
        incorporationType: {
            LLC: 'LLC',
            CORPORATION: 'Corp',
            PARTNERSHIP: 'パートナーシップ',
            COOPERATIVE: '協同組合',
            SOLE_PROPRIETORSHIP: '個人事業主',
            OTHER: 'その他',
        },
        selectYourCompanyIncorporationDate: '御社の設立日はいつですか？',
        incorporationDate: '設立日',
        incorporationDatePlaceholder: '開始日 (yyyy-mm-dd)',
        incorporationState: '法人設立州',
        pleaseSelectTheStateYourCompanyWasIncorporatedIn: 'あなたの会社はどの州で法人化されましたか?',
        letsDoubleCheck: 'すべてが正しいかどうかをもう一度確認しましょう。',
        companyAddress: '会社の住所',
        listOfRestrictedBusinesses: '制限されているビジネスのリスト',
        confirmCompanyIsNot: 'この会社がリストにないことを確認します。',
        businessInfoTitle: 'ビジネス情報',
        legalBusinessName: '法的事業名',
        whatsTheBusinessName: 'ビジネス名は何ですか？',
        whatsTheBusinessAddress: '会社の住所は何ですか？',
        whatsTheBusinessContactInformation: 'ビジネス連絡先情報は何ですか？',
        whatsTheBusinessRegistrationNumber: '事業登録番号は何ですか?',
        whatsTheBusinessTaxIDEIN: ({country}: BusinessTaxIDParams) => {
            switch (country) {
                case CONST.COUNTRY.US:
                    return '雇用者識別番号（EIN）とは何ですか？';
                case CONST.COUNTRY.CA:
                    return '法人番号（BN）とは何ですか？';
                case CONST.COUNTRY.GB:
                    return 'VAT登録番号（VRN）とは何ですか？';
                case CONST.COUNTRY.AU:
                    return 'オーストラリア事業番号（ABN）とは何ですか？';
                default:
                    return 'EUのVAT番号とは何ですか？';
            }
        },
        whatsThisNumber: 'この番号は何ですか？',
        whereWasTheBusinessIncorporated: '事業はどこで法人化されましたか?',
        whatTypeOfBusinessIsIt: 'それはどのような種類のビジネスですか？',
        whatsTheBusinessAnnualPayment: 'ビジネスの年間支払い額はどれくらいですか？',
        whatsYourExpectedAverageReimbursements: 'あなたの期待される平均払い戻し額はいくらですか？',
        registrationNumber: '登録番号',
        taxIDEIN: ({country}: BusinessTaxIDParams) => {
            switch (country) {
                case CONST.COUNTRY.US:
                    return 'EIN';
                case CONST.COUNTRY.CA:
                    return 'BN';
                case CONST.COUNTRY.GB:
                    return 'VRN';
                case CONST.COUNTRY.AU:
                    return 'ABN';
                default:
                    return 'EU VAT';
            }
        },
        businessAddress: 'ビジネス住所',
        businessType: '業種',
        incorporation: '法人化',
        incorporationCountry: '法人設立国',
        incorporationTypeName: '法人の種類',
        businessCategory: 'ビジネスカテゴリ',
        annualPaymentVolume: '年間支払額',
        annualPaymentVolumeInCurrency: ({currencyCode}: CurrencyCodeParams) => `${currencyCode}での年間支払額`,
        averageReimbursementAmount: '平均払い戻し額',
        averageReimbursementAmountInCurrency: ({currencyCode}: CurrencyCodeParams) => `${currencyCode}での平均払い戻し額`,
        selectIncorporationType: '法人の種類を選択',
        selectBusinessCategory: 'ビジネスカテゴリを選択',
        selectAnnualPaymentVolume: '年間支払い額を選択',
        selectIncorporationCountry: '法人設立国を選択',
        selectIncorporationState: '法人設立州を選択',
        selectAverageReimbursement: '平均払い戻し額を選択',
        findIncorporationType: '法人の種類を見つける',
        findBusinessCategory: 'ビジネスカテゴリを見つける',
        findAnnualPaymentVolume: '年間支払い額を見つける',
        findIncorporationState: '設立州を見つける',
        findAverageReimbursement: '平均払い戻し額を見つける',
        error: {
            registrationNumber: '有効な登録番号を提供してください。',
            taxIDEIN: ({country}: BusinessTaxIDParams) => {
                switch (country) {
                    case CONST.COUNTRY.US:
                        return '有効な雇用者識別番号（EIN）を入力してください';
                    case CONST.COUNTRY.CA:
                        return '有効な法人番号（BN）を入力してください';
                    case CONST.COUNTRY.GB:
                        return '有効なVAT登録番号（VRN）を入力してください';
                    case CONST.COUNTRY.AU:
                        return '有効なオーストラリア事業番号（ABN）を入力してください';
                    default:
                        return '有効なEU VAT番号を入力してください';
                }
            },
        },
    },
    beneficialOwnerInfoStep: {
        doYouOwn25percent: 'あなたは25％以上を所有していますか',
        doAnyIndividualOwn25percent: '25%以上を所有している個人はいますか',
        areThereMoreIndividualsWhoOwn25percent: '25％以上を所有する個人は他にいますか',
        regulationRequiresUsToVerifyTheIdentity: '規制により、事業の25%以上を所有する個人の身元を確認する必要があります。',
        companyOwner: 'ビジネスオーナー',
        enterLegalFirstAndLastName: '所有者の法的な名前は何ですか？',
        legalFirstName: '法的な名前',
        legalLastName: '法的な姓',
        enterTheDateOfBirthOfTheOwner: 'オーナーの生年月日はいつですか？',
        enterTheLast4: '所有者の社会保障番号の下4桁は何ですか?',
        last4SSN: 'SSNの下4桁',
        dontWorry: 'ご安心ください、私たちは個人の信用調査を行いません！',
        enterTheOwnersAddress: 'オーナーの住所は何ですか？',
        letsDoubleCheck: 'すべてが正しいかどうかをもう一度確認しましょう。',
        legalName: '法的氏名',
        address: '住所',
        byAddingThisBankAccount: 'この銀行口座を追加することにより、あなたは読んで理解し、受け入れたことを確認します',
        owners: '所有者',
    },
    ownershipInfoStep: {
        ownerInfo: '所有者情報',
        businessOwner: 'ビジネスオーナー',
        signerInfo: '署名者情報',
        doYouOwn: ({companyName}: CompanyNameParams) => `${companyName}の25%以上を所有していますか？`,
        doesAnyoneOwn: ({companyName}: CompanyNameParams) => `${companyName}の25%以上を所有している個人はいますか？`,
        regulationsRequire: '規制により、事業の25%以上を所有する個人の身元を確認する必要があります。',
        legalFirstName: '法的な名前',
        legalLastName: '法的な姓',
        whatsTheOwnersName: '所有者の法的な名前は何ですか？',
        whatsYourName: '法的な名前は何ですか？',
        whatPercentage: 'ビジネスの何パーセントがオーナーに属していますか？',
        whatsYoursPercentage: 'あなたはそのビジネスの何パーセントを所有していますか？',
        ownership: '所有権',
        whatsTheOwnersDOB: 'オーナーの生年月日はいつですか？',
        whatsYourDOB: 'あなたの生年月日はいつですか？',
        whatsTheOwnersAddress: 'オーナーの住所は何ですか？',
        whatsYourAddress: '住所は何ですか？',
        whatAreTheLast: '所有者の社会保障番号の下4桁は何ですか？',
        whatsYourLast: 'あなたの社会保障番号の最後の4桁は何ですか？',
        dontWorry: 'ご安心ください、私たちは個人の信用調査を行いません！',
        last4: 'SSNの下4桁',
        whyDoWeAsk: 'なぜこれを尋ねるのですか？',
        letsDoubleCheck: 'すべてが正しいかどうかをもう一度確認しましょう。',
        legalName: '法的氏名',
        ownershipPercentage: '所有権の割合',
        areThereOther: ({companyName}: CompanyNameParams) => `${companyName}の25%以上を所有している他の個人はいますか?`,
        owners: '所有者',
        addCertified: '認定された組織図を追加して、実質的所有者を表示する',
        regulationRequiresChart: '規制により、事業の25%以上を所有するすべての個人または法人を示す所有権チャートの認証済みコピーを収集する必要があります。',
        uploadEntity: 'エンティティ所有権チャートをアップロード',
        noteEntity: '注: エンティティ所有権チャートは、あなたの会計士、法律顧問によって署名されるか、公証されなければなりません。',
        certified: '認定された法人所有権チャート',
        selectCountry: '国を選択',
        findCountry: '国を探す',
        address: '住所',
        chooseFile: 'ファイルを選択',
        uploadDocuments: '追加書類をアップロード',
        pleaseUpload: 'ビジネスエンティティの25%以上の直接または間接的な所有者であることを確認するために、追加の書類を以下にアップロードしてください。',
        acceptedFiles: '受け入れ可能なファイル形式: PDF、PNG、JPEG。各セクションのファイルサイズは5 MBを超えることはできません。',
        proofOfBeneficialOwner: '受益所有者の証明',
        proofOfBeneficialOwnerDescription:
            '25%以上のビジネス所有権を確認するために、公認会計士、公証人、または弁護士からの署名入りの証明書と組織図を提供してください。それは過去3ヶ月以内の日付であり、署名者のライセンス番号を含む必要があります。',
        copyOfID: '受益所有者のIDのコピー',
        copyOfIDDescription: '例：パスポート、運転免許証など。',
        proofOfAddress: '受益所有者の住所証明書',
        proofOfAddressDescription: '例: 公共料金の請求書、賃貸契約書など。',
        codiceFiscale: 'Codice fiscale/Tax ID',
        codiceFiscaleDescription:
            'サイト訪問のビデオまたは署名担当者との録音された通話をアップロードしてください。担当者は次の情報を提供する必要があります：氏名、生年月日、会社名、登録番号、税コード番号、登録住所、事業の性質、アカウントの目的。',
    },
    validationStep: {
        headerTitle: '銀行口座を確認する',
        buttonText: 'セットアップを完了する',
        maxAttemptsReached: 'この銀行口座の検証は、不正な試行が多すぎるため無効になっています。',
        description: `1～2営業日以内に、「Expensify, Inc. Validation」のような名前からあなたの銀行口座に3つの小額取引を送信します。`,
        descriptionCTA: '以下のフィールドに各取引金額を入力してください。例: 1.51。',
        reviewingInfo: 'ありがとうございます！私たちはあなたの情報を確認しており、すぐにご連絡いたします。Conciergeとのチャットをご確認ください。',
        forNextStep: '銀行口座の設定を完了するための次のステップ。',
        letsChatCTA: 'はい、チャットしましょう',
        letsChatText: 'もう少しです！チャットでいくつかの情報を確認するお手伝いをお願いします。準備はいいですか？',
        letsChatTitle: 'チャットしましょう！',
        enable2FATitle: '不正行為を防ぐために、二要素認証（2FA）を有効にしてください。',
        enable2FAText: '私たちはあなたのセキュリティを真剣に考えています。アカウントに追加の保護層を加えるために、今すぐ2FAを設定してください。',
        secureYourAccount: 'アカウントを保護する',
    },
    beneficialOwnersStep: {
        additionalInformation: '追加情報',
        checkAllThatApply: '該当するものにすべてチェックを入れ、それ以外は空白のままにしてください。',
        iOwnMoreThan25Percent: '私は25%以上を所有しています',
        someoneOwnsMoreThan25Percent: '他の誰かが25%以上を所有しています',
        additionalOwner: '追加の実質的支配者',
        removeOwner: 'この実質的支配者を削除する',
        addAnotherIndividual: '25%以上を所有している別の個人を追加',
        agreement: '同意:',
        termsAndConditions: '利用規約',
        certifyTrueAndAccurate: '私は提供された情報が真実で正確であることを証明します。',
        error: {
            certify: '情報が真実で正確であることを証明する必要があります。',
        },
    },
    completeVerificationStep: {
        completeVerification: '認証を完了する',
        confirmAgreements: '以下の合意を確認してください。',
        certifyTrueAndAccurate: '私は提供された情報が真実で正確であることを証明します。',
        certifyTrueAndAccurateError: '情報が真実で正確であることを証明してください。',
        isAuthorizedToUseBankAccount: '私はこのビジネス銀行口座をビジネス支出に使用する権限があります。',
        isAuthorizedToUseBankAccountError: 'ビジネス銀行口座を操作するには、権限を持つ管理責任者でなければなりません。',
        termsAndConditions: '利用規約',
    },
    connectBankAccountStep: {
        finishButtonText: 'セットアップを完了する',
        validateYourBankAccount: '銀行口座を確認してください',
        validateButtonText: '検証する',
        validationInputLabel: '取引',
        maxAttemptsReached: 'この銀行口座の検証は、不正な試行が多すぎるため無効になっています。',
        description: `1～2営業日以内に、「Expensify, Inc. Validation」のような名前からあなたの銀行口座に3つの小額取引を送信します。`,
        descriptionCTA: '以下のフィールドに各取引金額を入力してください。例: 1.51。',
        reviewingInfo: 'ありがとうございます！私たちはあなたの情報を確認しており、すぐにご連絡いたします。Conciergeとのチャットをご確認ください。',
        forNextSteps: '銀行口座の設定を完了するための次のステップ。',
        letsChatCTA: 'はい、チャットしましょう',
        letsChatText: 'もう少しです！チャットでいくつかの情報を確認するお手伝いをお願いします。準備はいいですか？',
        letsChatTitle: 'チャットしましょう！',
        enable2FATitle: '不正行為を防ぐために、二要素認証（2FA）を有効にしてください。',
        enable2FAText: '私たちはあなたのセキュリティを真剣に考えています。アカウントに追加の保護層を加えるために、今すぐ2FAを設定してください。',
        secureYourAccount: 'アカウントを保護する',
    },
    countryStep: {
        confirmBusinessBank: 'ビジネス銀行口座の通貨と国を確認してください。',
        confirmCurrency: '通貨と国を確認してください',
        yourBusiness: 'ビジネス銀行口座の通貨は、ワークスペースの通貨と一致している必要があります。',
        youCanChange: 'ワークスペースの通貨は、あなたの中で変更できます。',
        findCountry: '国を探す',
        selectCountry: '国を選択',
    },
    bankInfoStep: {
        whatAreYour: 'あなたのビジネス銀行口座の詳細は何ですか？',
        letsDoubleCheck: 'すべてが問題ないかもう一度確認しましょう。',
        thisBankAccount: 'この銀行口座は、ワークスペースでのビジネス支払いに使用されます。',
        accountNumber: '口座番号',
        accountHolderNameDescription: '承認署名者の氏名',
    },
    signerInfoStep: {
        signerInfo: '署名者情報',
        areYouDirector: ({companyName}: CompanyNameParams) => `あなたは${companyName}の取締役または上級役員ですか？`,
        regulationRequiresUs: '規制により、署名者がビジネスを代表してこの行動を取る権限があるかどうかを確認する必要があります。',
        whatsYourName: 'あなたの法的な名前は何ですか',
        fullName: '法的なフルネーム',
        whatsYourJobTitle: 'あなたの職種は何ですか？',
        jobTitle: '職種',
        whatsYourDOB: 'あなたの生年月日はいつですか？',
        uploadID: 'IDと住所証明書をアップロード',
        personalAddress: '個人住所の証明（例：公共料金の請求書）',
        letsDoubleCheck: 'すべてが正しいかどうかをもう一度確認しましょう。',
        legalName: '法的氏名',
        proofOf: '個人住所の証明書',
        enterOneEmail: ({companyName}: CompanyNameParams) => `${companyName}のディレクターまたは上級役員のメールアドレスを入力してください。`,
        regulationRequiresOneMoreDirector: '規制により、署名者として少なくとももう一人の取締役または上級役員が必要です。',
        hangTight: 'お待ちください…',
        enterTwoEmails: ({companyName}: CompanyNameParams) => `${companyName}の取締役または上級役員のメールアドレスを2件入力してください。`,
        sendReminder: 'リマインダーを送信',
        chooseFile: 'ファイルを選択',
        weAreWaiting: '私たちは、他の人がビジネスの取締役または上級役員としての身元を確認するのを待っています。',
        id: 'IDのコピー',
        proofOfDirectors: '取締役の証明書',
        proofOfDirectorsDescription: '例: Oncorp Corporate Profile または Business Registration.',
        codiceFiscale: 'Codice Fiscale',
        codiceFiscaleDescription: '署名者、認定ユーザー、および実質的所有者のためのCodice Fiscale。',
        PDSandFSG: 'PDS + FSG開示書類',
        PDSandFSGDescription:
            '私たちのCorpayとの提携は、API接続を利用して、彼らの広範な国際銀行パートナーのネットワークを活用し、Expensifyでのグローバル払い戻しを実現します。オーストラリアの規制に従い、Corpayの金融サービスガイド（FSG）と製品開示声明（PDS）を提供しています。\n\nFSGとPDSの文書には、Corpayが提供する製品とサービスに関する詳細情報と重要な情報が含まれているため、注意深くお読みください。これらの文書は、将来の参考のために保管してください。',
        pleaseUpload: '事業体の取締役または上級役員としての身元を確認するために、追加の書類を以下にアップロードしてください。',
    },
    agreementsStep: {
        agreements: '契約書',
        pleaseConfirm: '以下の契約を確認してください',
        regulationRequiresUs: '規制により、事業の25%以上を所有する個人の身元を確認する必要があります。',
        iAmAuthorized: '私はビジネス支出のためにビジネス銀行口座を使用する権限があります。',
        iCertify: '提供された情報が真実で正確であることを証明します。',
        termsAndConditions: '利用規約',
        accept: '銀行口座を承認して追加',
        iConsentToThe: '私はこれに同意します',
        privacyNotice: 'プライバシー通知',
        error: {
            authorized: 'ビジネス銀行口座を操作するには、権限を持つ管理責任者でなければなりません。',
            certify: '情報が真実で正確であることを証明してください。',
            consent: 'プライバシー通知に同意してください',
        },
    },
    docusignStep: {
        subheader: 'Docusignフォーム',
        pleaseComplete: '以下のDocusignリンクからACH認可フォームに記入し、署名済みのコピーをこちらにアップロードしてください。これにより、銀行口座から直接資金を引き落とすことができます。',
        pleaseCompleteTheBusinessAccount: 'ビジネスアカウント申請書および口座振替契約を記入してください。',
        pleaseCompleteTheDirect:
            '以下のDocusignリンクを使用して口座振替契約を記入し、署名済みのコピーをこちらにアップロードしてください。これにより、銀行口座から直接資金を引き落とすことができます。',
        takeMeTo: 'Docusignへ移動',
        uploadAdditional: '追加書類をアップロード',
        pleaseUpload: 'DEFTフォームおよびDocusign署名ページをアップロードしてください。',
        pleaseUploadTheDirect: '口座振替契約およびDocusign署名ページをアップロードしてください。',
    },
    finishStep: {
        letsFinish: 'チャットで終わらせましょう！',
        thanksFor:
            'これらの詳細をありがとうございます。専任のサポートエージェントがあなたの情報を確認します。追加で必要な情報がある場合はご連絡しますが、その間に質問があればお気軽にお問い合わせください。',
        iHaveA: '質問があります',
        enable2FA: '詐欺を防ぐために二要素認証（2FA）を有効にする',
        weTake: '私たちはあなたのセキュリティを真剣に考えています。アカウントに追加の保護層を加えるために、今すぐ2FAを設定してください。',
        secure: 'アカウントを保護する',
    },
    reimbursementAccountLoadingAnimation: {
        oneMoment: '少々お待ちください',
        explanationLine: 'お客様の情報を確認しています。まもなく次のステップに進むことができます。',
    },
    session: {
        offlineMessageRetry: 'オフラインのようです。接続を確認して、もう一度お試しください。',
    },
    travel: {
        header: '旅行を予約する',
        title: 'スマートに旅行する',
        subtitle: 'Expensify Travelを利用して、最高の旅行オファーを手に入れ、すべてのビジネス経費を一か所で管理しましょう。',
        features: {
            saveMoney: '予約でお金を節約する',
            alerts: 'リアルタイムの更新とアラートを受け取る',
        },
        bookTravel: '旅行を予約する',
        bookDemo: 'デモを予約する',
        bookADemo: 'デモを予約する',
        toLearnMore: '詳細を学ぶために。',
        termsAndConditions: {
            header: '続行する前に...',
            title: '利用規約',
            label: '利用規約に同意します。',
            subtitle: `Expensify Travelの<a href="${CONST.TRAVEL_TERMS_URL}">利用規約</a>に同意してください。`,
            error: '続行するには、Expensify Travel の利用規約に同意する必要があります。',
            defaultWorkspaceError:
                'Expensify Travelを有効にするには、デフォルトのワークスペースを設定する必要があります。設定 > ワークスペース > ワークスペースの横にある縦の3つのドットをクリック > デフォルトのワークスペースとして設定し、もう一度お試しください！',
        },
        flight: 'フライト',
        flightDetails: {
            passenger: '乗客',
            layover: ({layover}: FlightLayoverParams) => `<muted-text-label>このフライトの前に<strong>${layover}の乗り継ぎ</strong>があります</muted-text-label>`,
            takeOff: '離陸',
            landing: 'ランディング',
            seat: '席',
            class: 'キャビンクラス',
            recordLocator: 'レコードロケーター',
            cabinClasses: {
                unknown: 'Unknown',
                economy: '経済',
                premiumEconomy: 'プレミアムエコノミー',
                business: 'ビジネス',
                first: '最初',
            },
        },
        hotel: 'ホテル',
        hotelDetails: {
            guest: 'ゲスト',
            checkIn: 'チェックイン',
            checkOut: 'チェックアウト',
            roomType: '部屋タイプ',
            cancellation: 'キャンセルポリシー',
            cancellationUntil: 'キャンセル無料期限: まで',
            confirmation: '確認番号',
            cancellationPolicies: {
                unknown: 'Unknown',
                nonRefundable: '返金不可',
                freeCancellationUntil: 'キャンセル無料期限: まで',
                partiallyRefundable: '一部返金可能',
            },
        },
        car: '車',
        carDetails: {
            rentalCar: 'レンタカー',
            pickUp: 'ピックアップ',
            dropOff: 'ドロップオフ',
            driver: 'ドライバー',
            carType: '車種',
            cancellation: 'キャンセルポリシー',
            cancellationUntil: 'キャンセル無料期限: まで',
            freeCancellation: '無料キャンセル',
            confirmation: '確認番号',
        },
        train: 'Rail',
        trainDetails: {
            passenger: '乗客',
            departs: '出発します',
            arrives: '到着',
            coachNumber: 'コーチ番号',
            seat: '席',
            fareDetails: '運賃の詳細',
            confirmation: '確認番号',
        },
        viewTrip: '旅行を表示',
        modifyTrip: '出張を変更',
        tripSupport: '旅行サポート',
        tripDetails: '旅行の詳細',
        viewTripDetails: '旅行の詳細を表示',
        trip: '旅行',
        trips: '出張',
        tripSummary: '旅行概要',
        departs: '出発します',
        errorMessage: '問題が発生しました。後でもう一度お試しください。',
        phoneError: {
            phrase1: 'お願いします',
            link: '勤務用メールアドレスをプライマリログインとして追加してください。',
            phrase2: '旅行を予約するために。',
        },
        domainSelector: {
            title: 'ドメイン',
            subtitle: 'Expensify Travelのセットアップ用にドメインを選択してください。',
            recommended: 'おすすめ',
        },
        domainPermissionInfo: {
            title: 'ドメイン',
            restriction: ({domain}: DomainPermissionInfoRestrictionParams) =>
                `Y<strong>${domain}</strong> ドメインで Expensify Travel を有効にする権限がありません。そのドメインの担当者の方に、代わりに旅行機能を有効にしてもらう必要があります。`,
            accountantInvitation: `会計士の方で、このドメインでの出張を可能にするため、<a href="${CONST.OLD_DOT_PUBLIC_URLS.EXPENSIFY_APPROVED_PROGRAM_URL}">ExpensifyApproved! 会計士プログラム</a>への参加をご検討ください。`,
        },
        publicDomainError: {
            title: 'Expensify Travelを始めましょう',
            message: `Expensify Travelでは、個人のメール（例: name@gmail.com）ではなく、勤務先のメール（例: name@company.com）を使用する必要があります。`,
        },
        blockedFeatureModal: {
            title: 'Expensify Travelは無効になっています',
            message: `管理者がExpensify Travelをオフにしました。旅行の手配については、会社の予約ポリシーに従ってください。`,
        },
        verifyCompany: {
            title: '今日から旅行を始めましょう！',
            message: `旅行のデモを取得し、御社向けに有効化するには、アカウントマネージャーまたはsalesteam@expensify.comにご連絡ください。`,
        },
        updates: {
            bookingTicketed: ({airlineCode, origin, destination, startDate, confirmationID = ''}: FlightParams) =>
                `あなたのフライト ${airlineCode} (${origin} → ${destination}) は ${startDate} に予約されました。確認コード: ${confirmationID}`,
            ticketVoided: ({airlineCode, origin, destination, startDate}: FlightParams) => `${startDate}の${airlineCode}便（${origin} → ${destination}）の航空券は無効になりました。`,
            ticketRefunded: ({airlineCode, origin, destination, startDate}: FlightParams) =>
                `${startDate}の${airlineCode}便（${origin} → ${destination}）のチケットは払い戻しまたは交換されました。`,
            flightCancelled: ({airlineCode, origin, destination, startDate}: FlightParams) =>
                `あなたのフライト ${airlineCode} (${origin} → ${destination}) は ${startDate} に航空会社によってキャンセルされました。`,
            flightScheduleChangePending: ({airlineCode}: AirlineParams) => `航空会社はフライト${airlineCode}のスケジュール変更を提案しました。確認を待っています。`,
            flightScheduleChangeClosed: ({airlineCode, startDate}: AirlineParams) => `スケジュール変更が確認されました: フライト ${airlineCode} は ${startDate} に出発します。`,
            flightUpdated: ({airlineCode, origin, destination, startDate}: FlightParams) => `あなたのフライト ${airlineCode} (${origin} → ${destination}) が ${startDate} に更新されました。`,
            flightCabinChanged: ({airlineCode, cabinClass}: AirlineParams) => `フライト${airlineCode}のキャビンクラスが${cabinClass}に更新されました。`,
            flightSeatConfirmed: ({airlineCode}: AirlineParams) => `フライト${airlineCode}の座席指定が確認されました。`,
            flightSeatChanged: ({airlineCode}: AirlineParams) => `フライト${airlineCode}の座席指定が変更されました。`,
            flightSeatCancelled: ({airlineCode}: AirlineParams) => `フライト${airlineCode}の座席指定が削除されました。`,
            paymentDeclined: '航空券の支払いに失敗しました。もう一度お試しください。',
            bookingCancelledByTraveler: ({type, id = ''}: TravelTypeParams) => `あなたは${id}の${type}予約をキャンセルしました。`,
            bookingCancelledByVendor: ({type, id = ''}: TravelTypeParams) => `ベンダーがあなたの${type}予約${id}をキャンセルしました。`,
            bookingRebooked: ({type, id = ''}: TravelTypeParams) => `あなたの${type}予約が再予約されました。新しい確認番号：${id}。`,
            bookingUpdated: ({type}: TravelTypeParams) => `あなたの${type}の予約が更新されました。旅程で新しい詳細を確認してください。`,
            railTicketRefund: ({origin, destination, startDate}: RailTicketParams) => `${startDate}の${origin} → ${destination}の鉄道チケットが払い戻されました。クレジットが処理されます。`,
            railTicketExchange: ({origin, destination, startDate}: RailTicketParams) => `${startDate}の${origin} → ${destination}の鉄道チケットが交換されました。`,
            railTicketUpdate: ({origin, destination, startDate}: RailTicketParams) => `${origin} → ${destination} の ${startDate} の鉄道チケットが更新されました。`,
            defaultUpdate: ({type}: TravelTypeParams) => `あなたの${type}予約が更新されました。`,
        },
        flightTo: 'フライト',
        trainTo: '電車',
        carRental: '間のレンタカー',
        nightIn: '泊',
        nightsIn: '泊',
    },
    workspace: {
        common: {
            card: 'カード',
            expensifyCard: 'Expensify Card',
            companyCards: '会社カード',
            workflows: 'ワークフロー',
            workspace: 'ワークスペース',
            findWorkspace: 'ワークスペースを探す',
            edit: 'ワークスペースを編集',
            enabled: '有効',
            disabled: '無効',
            everyone: '全員',
            delete: 'ワークスペースを削除',
            settings: '設定',
            reimburse: '払い戻し',
            categories: 'カテゴリ',
            tags: 'タグ',
            customField1: 'カスタムフィールド1',
            customField2: 'カスタムフィールド2',
            customFieldHint: 'このメンバーのすべての支出に適用されるカスタムコーディングを追加します。',
            reportFields: 'レポートフィールド',
            reportTitle: 'レポートタイトル',
            reportField: 'レポートフィールド',
            taxes: '税金',
            bills: '請求書',
            invoices: '請求書',
            travel: '旅行',
            members: 'メンバー',
            accounting: '会計',
            receiptPartners: 'レシートパートナー',
            rules: 'ルール',
            displayedAs: '表示される内容',
            plan: '計画',
            profile: '概要',
            bankAccount: '銀行口座',
            testTransactions: 'トランザクションをテストする',
            issueAndManageCards: 'カードの発行と管理',
            reconcileCards: 'カードを照合する',
            selected: () => ({
                one: '1 件選択済み',
                other: (count: number) => `${count} 件選択済み`,
            }),
            settlementFrequency: '決済頻度',
            setAsDefault: 'デフォルトのワークスペースに設定',
            defaultNote: `${CONST.EMAIL.RECEIPTS} に送信された領収書は、このワークスペースに表示されます。`,
            deleteConfirmation: 'このワークスペースを削除してもよろしいですか？',
            deleteWithCardsConfirmation: 'このワークスペースを削除してもよろしいですか？これにより、すべてのカードフィードと割り当てられたカードが削除されます。',
            unavailable: '利用できないワークスペース',
            memberNotFound: 'メンバーが見つかりません。新しいメンバーをワークスペースに招待するには、上の招待ボタンを使用してください。',
            notAuthorized: `このページにアクセスする権限がありません。このワークスペースに参加しようとしている場合は、ワークスペースのオーナーにメンバーとして追加してもらってください。他に何かお困りですか？${CONST.EMAIL.CONCIERGE}にお問い合わせください。`,
            goToWorkspace: 'ワークスペースに移動',
            goToWorkspaces: 'ワークスペースに移動',
            clearFilter: 'フィルターをクリア',
            workspaceName: 'ワークスペース名',
            workspaceOwner: 'オーナー',
            workspaceType: 'ワークスペースの種類',
            workspaceAvatar: 'ワークスペースアバター',
            mustBeOnlineToViewMembers: 'このワークスペースのメンバーを表示するには、オンラインである必要があります。',
            moreFeatures: 'さらに多くの機能',
            requested: 'リクエスト済み',
            distanceRates: '距離料金',
            defaultDescription: 'すべての領収書と経費を一か所で管理。',
            descriptionHint: 'このワークスペースに関する情報をすべてのメンバーと共有します。',
            welcomeNote: '領収書の払い戻し申請にはExpensifyを使用してください。ありがとうございます！',
            subscription: 'サブスクリプション',
            markAsEntered: '手動入力としてマーク',
            markAsExported: '輸出マーク',
            exportIntegrationSelected: ({connectionName}: ExportIntegrationSelectedParams) => `${CONST.POLICY.CONNECTIONS.NAME_USER_FRIENDLY[connectionName]}にエクスポート`,
            letsDoubleCheck: 'すべてが正しいかどうかをもう一度確認しましょう。',
            lineItemLevel: 'ラインアイテムレベル',
            reportLevel: 'レポートレベル',
            topLevel: 'トップレベル',
            appliedOnExport: 'Expensifyにインポートされず、エクスポート時に適用されます。',
            shareNote: {
                header: '他のメンバーとワークスペースを共有する',
                content: ({adminsRoomLink}: WorkspaceShareNoteParams) =>
                    `このQRコードを共有するか、以下のリンクをコピーして、メンバーがワークスペースへのアクセスをリクエストしやすくしてください。ワークスペースへの参加リクエストはすべて、<a href="${adminsRoomLink}">${CONST.REPORT.WORKSPACE_CHAT_ROOMS.ADMINS}</a> ルームに表示され、ご確認いただけます。`,
            },
            connectTo: ({connectionName}: ConnectionNameParams) => `${CONST.POLICY.CONNECTIONS.NAME_USER_FRIENDLY[connectionName]}に接続`,
            createNewConnection: '新しい接続を作成',
            reuseExistingConnection: '既存の接続を再利用する',
            existingConnections: '既存の接続',
            existingConnectionsDescription: ({connectionName}: ConnectionNameParams) =>
                `以前に${CONST.POLICY.CONNECTIONS.NAME_USER_FRIENDLY[connectionName]}に接続したことがあるので、既存の接続を再利用するか、新しい接続を作成することができます。`,
            lastSyncDate: ({connectionName, formattedDate}: LastSyncDateParams) => `${connectionName} - 最終同期日 ${formattedDate}`,
            authenticationError: ({connectionName}: AuthenticationErrorParams) => `認証エラーのため、${connectionName} に接続できません`,
            learnMore: '詳しくはこちら',
            memberAlternateText: 'メンバーはレポートを提出および承認できます。',
            adminAlternateText: '管理者は、すべてのレポートとワークスペース設定に対して完全な編集アクセス権を持っています。',
            auditorAlternateText: '監査人はレポートを閲覧し、コメントを残すことができます。',
            roleName: ({role}: OptionalParam<RoleNamesParams> = {}) => {
                switch (role) {
                    case CONST.POLICY.ROLE.ADMIN:
                        return '管理者';
                    case CONST.POLICY.ROLE.AUDITOR:
                        return '監査人';
                    case CONST.POLICY.ROLE.USER:
                        return 'メンバー';
                    default:
                        return 'メンバー';
                }
            },
            frequency: {
                manual: '手動で',
                instant: 'インスタント',
                immediate: '毎日',
                trip: '旅行ごとに',
                weekly: '毎週',
                semimonthly: '月に2回',
                monthly: '毎月',
            },
            planType: 'プランタイプ',
            submitExpense: '以下に経費を提出してください:',
            defaultCategory: 'デフォルトカテゴリ',
            viewTransactions: '取引を表示',
            policyExpenseChatName: ({displayName}: PolicyExpenseChatNameParams) => `${displayName}の経費`,
            deepDiveExpensifyCard: `<muted-text-label>Expensify Cardの取引は、<a href="${CONST.DEEP_DIVE_EXPENSIFY_CARD}">弊社の統合</a>で作成された 「Expensify Card Liability Account 」に自動的にエクスポートされます。</muted-text-label>`,
        },
        receiptPartners: {
            uber: {
                subtitle: '組織全体で出張費や食事の配達費を自動化します。',
            },
        },
        perDiem: {
            subtitle: '日当料金を設定して、従業員の1日の支出を管理します。',
            amount: '金額',
            deleteRates: () => ({
                one: 'レートを削除',
                other: 'レートを削除',
            }),
            deletePerDiemRate: '日当料金を削除',
            findPerDiemRate: '日当料金を見つける',
            areYouSureDelete: () => ({
                one: 'このレートを削除してもよろしいですか？',
                other: 'これらのレートを削除してもよろしいですか？',
            }),
            emptyList: {
                title: '日当',
                subtitle: '日当の設定を行い、従業員の1日の支出を管理します。スプレッドシートからレートをインポートして始めましょう。',
            },
            errors: {
                existingRateError: ({rate}: CustomUnitRateParams) => `値が${rate}のレートは既に存在します`,
            },
            importPerDiemRates: '日当料金をインポート',
            editPerDiemRate: '日当料金を編集',
            editPerDiemRates: '日当のレートを編集',
            editDestinationSubtitle: ({destination}: EditDestinationSubtitleParams) => `この宛先を更新すると、すべての${destination}の日当サブレートが変更されます。`,
            editCurrencySubtitle: ({destination}: EditDestinationSubtitleParams) => `この通貨を更新すると、すべての${destination}の日当サブレートが変更されます。`,
        },
        qbd: {
            exportOutOfPocketExpensesDescription: '実費経費がQuickBooks Desktopにエクスポートされる方法を設定します。',
            exportOutOfPocketExpensesCheckToggle: 'チェックを「後で印刷」としてマークする',
            exportDescription: 'ExpensifyデータをQuickBooks Desktopにエクスポートする方法を設定します。',
            date: 'エクスポート日付',
            exportInvoices: '請求書をエクスポート',
            exportExpensifyCard: 'Expensifyカードの取引をエクスポートする',
            account: 'アカウント',
            accountDescription: '仕訳を投稿する場所を選択してください。',
            accountsPayable: '買掛金',
            accountsPayableDescription: '仕入先請求書を作成する場所を選択してください。',
            bankAccount: '銀行口座',
            notConfigured: '未設定',
            bankAccountDescription: '小切手の送付先を選択してください。',
            creditCardAccount: 'クレジットカードアカウント',
            exportDate: {
                label: 'エクスポート日付',
                description: 'この日付を使用してレポートをQuickBooks Desktopにエクスポートしてください。',
                values: {
                    [CONST.QUICKBOOKS_EXPORT_DATE.LAST_EXPENSE]: {
                        label: '最後の経費の日付',
                        description: 'レポート上の最新経費の日付。',
                    },
                    [CONST.QUICKBOOKS_EXPORT_DATE.REPORT_EXPORTED]: {
                        label: 'エクスポート日付',
                        description: 'レポートがQuickBooks Desktopにエクスポートされた日付。',
                    },
                    [CONST.QUICKBOOKS_EXPORT_DATE.REPORT_SUBMITTED]: {
                        label: '提出日',
                        description: 'レポートが承認のために提出された日付。',
                    },
                },
            },
            exportCheckDescription: '各Expensifyレポートに対して項目別の小切手を作成し、以下の銀行口座から送信します。',
            exportJournalEntryDescription: '各Expensifyレポートに対して項目別の仕訳を作成し、以下のアカウントに投稿します。',
            exportVendorBillDescription:
                '私たちは、各Expensifyレポートのために項目別のベンダー請求書を作成し、以下のアカウントに追加します。この期間が閉じている場合、次の開いている期間の1日に投稿します。',
            outOfPocketTaxEnabledDescription:
                'QuickBooks Desktopは、仕訳帳エクスポートで税金をサポートしていません。ワークスペースで税金が有効になっているため、このエクスポートオプションは利用できません。',
            outOfPocketTaxEnabledError: '税金が有効になっている場合、仕訳帳は利用できません。別のエクスポートオプションを選択してください。',
            accounts: {
                [CONST.QUICKBOOKS_DESKTOP_NON_REIMBURSABLE_EXPORT_ACCOUNT_TYPE.CREDIT_CARD]: 'クレジットカード',
                [CONST.QUICKBOOKS_DESKTOP_REIMBURSABLE_ACCOUNT_TYPE.VENDOR_BILL]: '仕入先請求書',
                [CONST.QUICKBOOKS_DESKTOP_REIMBURSABLE_ACCOUNT_TYPE.JOURNAL_ENTRY]: '仕訳帳エントリ',
                [CONST.QUICKBOOKS_DESKTOP_REIMBURSABLE_ACCOUNT_TYPE.CHECK]: 'チェック',
                [`${CONST.QUICKBOOKS_DESKTOP_NON_REIMBURSABLE_EXPORT_ACCOUNT_TYPE.CHECK}Description`]: '各Expensifyレポートに対して項目別の小切手を作成し、以下の銀行口座から送信します。',
                [`${CONST.QUICKBOOKS_DESKTOP_NON_REIMBURSABLE_EXPORT_ACCOUNT_TYPE.CREDIT_CARD}Description`]:
                    'クレジットカード取引の加盟店名をQuickBooksの対応するベンダーに自動的に一致させます。ベンダーが存在しない場合は、関連付けのために「Credit Card Misc.」ベンダーを作成します。',
                [`${CONST.QUICKBOOKS_DESKTOP_REIMBURSABLE_ACCOUNT_TYPE.VENDOR_BILL}Description`]:
                    '私たちは、各Expensifyレポートに対して最後の経費の日付を含む項目別のベンダー請求書を作成し、以下のアカウントに追加します。この期間が閉じている場合、次の開いている期間の1日に投稿します。',
                [`${CONST.QUICKBOOKS_DESKTOP_NON_REIMBURSABLE_EXPORT_ACCOUNT_TYPE.CREDIT_CARD}AccountDescription`]: 'クレジットカード取引のエクスポート先を選択してください。',
                [`${CONST.QUICKBOOKS_DESKTOP_REIMBURSABLE_ACCOUNT_TYPE.VENDOR_BILL}AccountDescription`]: 'すべてのクレジットカード取引に適用するベンダーを選択してください。',
                [`${CONST.QUICKBOOKS_DESKTOP_REIMBURSABLE_ACCOUNT_TYPE.CHECK}AccountDescription`]: '小切手の送付先を選択してください。',
                [`${CONST.QUICKBOOKS_DESKTOP_REIMBURSABLE_ACCOUNT_TYPE.VENDOR_BILL}Error`]:
                    '場所が有効になっている場合、ベンダー請求書は利用できません。別のエクスポートオプションを選択してください。',
                [`${CONST.QUICKBOOKS_DESKTOP_REIMBURSABLE_ACCOUNT_TYPE.CHECK}Error`]: '場所が有効になっている場合、小切手は利用できません。別のエクスポートオプションを選択してください。',
                [`${CONST.QUICKBOOKS_DESKTOP_REIMBURSABLE_ACCOUNT_TYPE.JOURNAL_ENTRY}Error`]:
                    '税金が有効になっている場合、仕訳帳は利用できません。別のエクスポートオプションを選択してください。',
            },
            noAccountsFound: 'アカウントが見つかりません',
            noAccountsFoundDescription: 'QuickBooks Desktopにアカウントを追加して、接続を再同期してください。',
            qbdSetup: 'QuickBooks Desktop のセットアップ',
            requiredSetupDevice: {
                title: 'このデバイスから接続できません',
                body1: 'QuickBooks Desktopの会社ファイルをホストしているコンピュータからこの接続を設定する必要があります。',
                body2: '接続が完了すると、どこからでも同期とエクスポートが可能になります。',
            },
            setupPage: {
                title: 'このリンクを開いて接続してください。',
                body: 'セットアップを完了するには、QuickBooks Desktop が実行されているコンピューターで次のリンクを開いてください。',
                setupErrorTitle: '問題が発生しました',
                setupErrorBody: ({conciergeLink}: QBDSetupErrorBodyParams) =>
                    `<muted-text><centered-text>現在、QuickBooks Desktopへの接続ができません。問題が解決しない場合は、後でもう一度お試しいただくか、<a href="${conciergeLink}">Conciergeまでご連絡ください</a>。</centered-text></muted-text>`,
            },
            importDescription: 'QuickBooks DesktopからExpensifyにインポートするコーディング設定を選択してください。',
            classes: 'クラス',
            items: 'アイテム',
            customers: '顧客/プロジェクト',
            exportCompanyCardsDescription: '会社カードの購入をQuickBooks Desktopにエクスポートする方法を設定します。',
            defaultVendorDescription: 'エクスポート時にすべてのクレジットカード取引に適用されるデフォルトのベンダーを設定します。',
            accountsDescription: 'QuickBooks Desktopの勘定科目表は、Expensifyにカテゴリーとしてインポートされます。',
            accountsSwitchTitle: '新しいアカウントを有効または無効なカテゴリとしてインポートすることを選択します。',
            accountsSwitchDescription: '有効になっているカテゴリーは、メンバーが経費を作成する際に選択できるようになります。',
            classesDescription: 'ExpensifyでQuickBooks Desktopクラスをどのように処理するか選択してください。',
            tagsDisplayedAsDescription: 'ラインアイテムレベル',
            reportFieldsDisplayedAsDescription: 'レポートレベル',
            customersDescription: 'ExpensifyでQuickBooks Desktopの顧客/プロジェクトをどのように処理するか選択してください。',
            advancedConfig: {
                autoSyncDescription: 'Expensifyは毎日QuickBooks Desktopと自動的に同期します。',
                createEntities: 'エンティティを自動作成',
                createEntitiesDescription: 'Expensifyは、QuickBooks Desktopに既に存在しない場合、自動的にベンダーを作成します。',
            },
            itemsDescription: 'ExpensifyでQuickBooks Desktopの項目をどのように処理するか選択します。',
        },
        qbo: {
            connectedTo: '接続済み',
            importDescription: 'QuickBooks OnlineからExpensifyにインポートするコーディング設定を選択してください。',
            classes: 'クラス',
            locations: '場所',
            customers: '顧客/プロジェクト',
            accountsDescription: 'あなたのQuickBooks Onlineの勘定科目表は、Expensifyにカテゴリーとしてインポートされます。',
            accountsSwitchTitle: '新しいアカウントを有効または無効なカテゴリとしてインポートすることを選択します。',
            accountsSwitchDescription: '有効になっているカテゴリーは、メンバーが経費を作成する際に選択できるようになります。',
            classesDescription: 'ExpensifyでQuickBooks Onlineクラスの処理方法を選択します。',
            customersDescription: 'ExpensifyでQuickBooks Onlineの顧客/プロジェクトをどのように処理するか選択してください。',
            locationsDescription: 'ExpensifyでQuickBooks Onlineのロケーションをどのように処理するか選択してください。',
            taxesDescription: 'ExpensifyでQuickBooks Onlineの税金をどのように処理するか選択してください。',
            locationsLineItemsRestrictionDescription:
                'QuickBooks Onlineは、小切手や仕入先請求書の行レベルでの場所をサポートしていません。行レベルで場所を持ちたい場合は、仕訳帳エントリとクレジット/デビットカード経費を使用していることを確認してください。',
            taxesJournalEntrySwitchNote: 'QuickBooks Onlineは仕訳帳の税金をサポートしていません。エクスポートオプションを仕入先請求書または小切手に変更してください。',
            exportDescription: 'ExpensifyデータをQuickBooks Onlineにエクスポートする方法を設定します。',
            date: 'エクスポート日付',
            exportInvoices: '請求書をエクスポート',
            exportExpensifyCard: 'Expensifyカードの取引をエクスポートする',
            exportDate: {
                label: 'エクスポート日付',
                description: 'この日付を使用してレポートをQuickBooks Onlineにエクスポートしてください。',
                values: {
                    [CONST.QUICKBOOKS_EXPORT_DATE.LAST_EXPENSE]: {
                        label: '最後の経費の日付',
                        description: 'レポート上の最新経費の日付。',
                    },
                    [CONST.QUICKBOOKS_EXPORT_DATE.REPORT_EXPORTED]: {
                        label: 'エクスポート日付',
                        description: 'レポートがQuickBooks Onlineにエクスポートされた日付。',
                    },
                    [CONST.QUICKBOOKS_EXPORT_DATE.REPORT_SUBMITTED]: {
                        label: '提出日',
                        description: 'レポートが承認のために提出された日付。',
                    },
                },
            },
            receivable: '売掛金', // This is an account name that will come directly from QBO, so I don't know why we need a translation for it. It should take whatever the name of the account is in QBO. Leaving this note for CS.
            archive: '売掛金アーカイブ', // This is an account name that will come directly from QBO, so I don't know why we need a translation for it. It should take whatever the name of the account is in QBO. Leaving this note for CS.
            exportInvoicesDescription: 'このアカウントを使用して、請求書を QuickBooks Online にエクスポートします。',
            exportCompanyCardsDescription: '会社カードの購入をQuickBooks Onlineにエクスポートする方法を設定します。',
            vendor: 'ベンダー',
            defaultVendorDescription: 'エクスポート時にすべてのクレジットカード取引に適用されるデフォルトのベンダーを設定します。',
            exportOutOfPocketExpensesDescription: '実費経費がQuickBooks Onlineにエクスポートされる方法を設定します。',
            exportCheckDescription: '各Expensifyレポートに対して項目別の小切手を作成し、以下の銀行口座から送信します。',
            exportJournalEntryDescription: '各Expensifyレポートに対して項目別の仕訳を作成し、以下のアカウントに投稿します。',
            exportVendorBillDescription:
                '私たちは、各Expensifyレポートのために項目別のベンダー請求書を作成し、以下のアカウントに追加します。この期間が閉じている場合、次の開いている期間の1日に投稿します。',
            account: 'アカウント',
            accountDescription: '仕訳を投稿する場所を選択してください。',
            accountsPayable: '買掛金',
            accountsPayableDescription: '仕入先請求書を作成する場所を選択してください。',
            bankAccount: '銀行口座',
            notConfigured: '未設定',
            bankAccountDescription: '小切手の送付先を選択してください。',
            creditCardAccount: 'クレジットカードアカウント',
            companyCardsLocationEnabledDescription:
                'QuickBooks Onlineは、仕入先請求書のエクスポートでロケーションをサポートしていません。ワークスペースでロケーションが有効になっているため、このエクスポートオプションは利用できません。',
            outOfPocketTaxEnabledDescription:
                'QuickBooks Onlineは仕訳帳エクスポートで税金をサポートしていません。ワークスペースで税金が有効になっているため、このエクスポートオプションは利用できません。',
            outOfPocketTaxEnabledError: '税金が有効になっている場合、仕訳帳は利用できません。別のエクスポートオプションを選択してください。',
            advancedConfig: {
                autoSyncDescription: 'Expensifyは毎日QuickBooks Onlineと自動的に同期します。',
                inviteEmployees: '従業員を招待する',
                inviteEmployeesDescription: 'QuickBooks Onlineの従業員記録をインポートし、従業員をこのワークスペースに招待します。',
                createEntities: 'エンティティを自動作成',
                createEntitiesDescription: 'Expensifyは、QuickBooks Onlineに既に存在しない場合は自動的にベンダーを作成し、請求書をエクスポートする際に顧客を自動作成します。',
                reimbursedReportsDescription: 'レポートがExpensify ACHを使用して支払われるたびに、対応する請求書支払いが以下のQuickBooks Onlineアカウントに作成されます。',
                qboBillPaymentAccount: 'QuickBooks 請求書支払口座',
                qboInvoiceCollectionAccount: 'QuickBooks 請求書回収アカウント',
                accountSelectDescription: '請求書を支払う場所を選択すると、QuickBooks Onlineで支払いを作成します。',
                invoiceAccountSelectorDescription: '請求書の支払いを受け取る場所を選択すると、QuickBooks Onlineで支払いを作成します。',
            },
            accounts: {
                [CONST.QUICKBOOKS_NON_REIMBURSABLE_EXPORT_ACCOUNT_TYPE.DEBIT_CARD]: 'デビットカード',
                [CONST.QUICKBOOKS_NON_REIMBURSABLE_EXPORT_ACCOUNT_TYPE.CREDIT_CARD]: 'クレジットカード',
                [CONST.QUICKBOOKS_REIMBURSABLE_ACCOUNT_TYPE.VENDOR_BILL]: '仕入先請求書',
                [CONST.QUICKBOOKS_REIMBURSABLE_ACCOUNT_TYPE.JOURNAL_ENTRY]: '仕訳帳エントリ',
                [CONST.QUICKBOOKS_REIMBURSABLE_ACCOUNT_TYPE.CHECK]: 'チェック',
                [`${CONST.QUICKBOOKS_NON_REIMBURSABLE_EXPORT_ACCOUNT_TYPE.DEBIT_CARD}Description`]:
                    '私たちは、デビットカード取引の加盟店名をQuickBooksの対応するベンダーに自動的に一致させます。ベンダーが存在しない場合は、関連付けのために「Debit Card Misc.」ベンダーを作成します。',
                [`${CONST.QUICKBOOKS_NON_REIMBURSABLE_EXPORT_ACCOUNT_TYPE.CREDIT_CARD}Description`]:
                    'クレジットカード取引の加盟店名をQuickBooksの対応するベンダーに自動的に一致させます。ベンダーが存在しない場合は、関連付けのために「Credit Card Misc.」ベンダーを作成します。',
                [`${CONST.QUICKBOOKS_REIMBURSABLE_ACCOUNT_TYPE.VENDOR_BILL}Description`]:
                    '私たちは、各Expensifyレポートに対して最後の経費の日付を含む項目別のベンダー請求書を作成し、以下のアカウントに追加します。この期間が閉じている場合、次の開いている期間の1日に投稿します。',
                [`${CONST.QUICKBOOKS_NON_REIMBURSABLE_EXPORT_ACCOUNT_TYPE.DEBIT_CARD}AccountDescription`]: 'デビットカード取引のエクスポート先を選択してください。',
                [`${CONST.QUICKBOOKS_NON_REIMBURSABLE_EXPORT_ACCOUNT_TYPE.CREDIT_CARD}AccountDescription`]: 'クレジットカード取引のエクスポート先を選択してください。',
                [`${CONST.QUICKBOOKS_REIMBURSABLE_ACCOUNT_TYPE.VENDOR_BILL}AccountDescription`]: 'すべてのクレジットカード取引に適用するベンダーを選択してください。',
                [`${CONST.QUICKBOOKS_REIMBURSABLE_ACCOUNT_TYPE.VENDOR_BILL}Error`]:
                    '場所が有効になっている場合、ベンダー請求書は利用できません。別のエクスポートオプションを選択してください。',
                [`${CONST.QUICKBOOKS_REIMBURSABLE_ACCOUNT_TYPE.CHECK}Error`]: '場所が有効になっている場合、小切手は利用できません。別のエクスポートオプションを選択してください。',
                [`${CONST.QUICKBOOKS_REIMBURSABLE_ACCOUNT_TYPE.JOURNAL_ENTRY}Error`]: '税金が有効になっている場合、仕訳帳は利用できません。別のエクスポートオプションを選択してください。',
            },
            exportDestinationAccountsMisconfigurationError: {
                [CONST.QUICKBOOKS_REIMBURSABLE_ACCOUNT_TYPE.VENDOR_BILL]: 'ベンダー請求書のエクスポートに有効なアカウントを選択してください。',
                [CONST.QUICKBOOKS_REIMBURSABLE_ACCOUNT_TYPE.JOURNAL_ENTRY]: '仕訳エクスポートのために有効なアカウントを選択してください',
                [CONST.QUICKBOOKS_REIMBURSABLE_ACCOUNT_TYPE.CHECK]: '小切手のエクスポート用に有効なアカウントを選択してください',
            },
            exportDestinationSetupAccountsInfo: {
                [CONST.QUICKBOOKS_REIMBURSABLE_ACCOUNT_TYPE.VENDOR_BILL]: 'ベンダー請求書エクスポートを使用するには、QuickBooks Onlineで買掛金勘定を設定してください。',
                [CONST.QUICKBOOKS_REIMBURSABLE_ACCOUNT_TYPE.JOURNAL_ENTRY]: '仕訳エクスポートを使用するには、QuickBooks Onlineで仕訳アカウントを設定してください。',
                [CONST.QUICKBOOKS_REIMBURSABLE_ACCOUNT_TYPE.CHECK]: 'チェックエクスポートを使用するには、QuickBooks Onlineで銀行口座を設定してください。',
            },
            noAccountsFound: 'アカウントが見つかりません',
            noAccountsFoundDescription: 'QuickBooks Onlineにアカウントを追加し、接続を再同期してください。',
            accountingMethods: {
                label: 'エクスポートのタイミング',
                description: '経費をエクスポートするタイミングを選択:',
                values: {
                    [COMMON_CONST.INTEGRATIONS.ACCOUNTING_METHOD.ACCRUAL]: '発生主義',
                    [COMMON_CONST.INTEGRATIONS.ACCOUNTING_METHOD.CASH]: '現金',
                },
                alternateText: {
                    [COMMON_CONST.INTEGRATIONS.ACCOUNTING_METHOD.ACCRUAL]: '自己負担の経費は最終承認時にエクスポートされます。',
                    [COMMON_CONST.INTEGRATIONS.ACCOUNTING_METHOD.CASH]: '自己負担の経費は支払われたときにエクスポートされます。',
                },
            },
        },
        workspaceList: {
            joinNow: '今すぐ参加',
            askToJoin: '参加を依頼する',
        },
        xero: {
            organization: 'Xero組織',
            organizationDescription: 'データをインポートしたいXero組織を選択してください。',
            importDescription: 'XeroからExpensifyにインポートするコーディング設定を選択します。',
            accountsDescription: 'あなたのXero勘定科目表は、Expensifyにカテゴリーとしてインポートされます。',
            accountsSwitchTitle: '新しいアカウントを有効または無効なカテゴリとしてインポートすることを選択します。',
            accountsSwitchDescription: '有効になっているカテゴリーは、メンバーが経費を作成する際に選択できるようになります。',
            trackingCategories: 'トラッキングカテゴリ',
            trackingCategoriesDescription: 'ExpensifyでXeroのトラッキングカテゴリをどのように処理するか選択してください。',
            mapTrackingCategoryTo: ({categoryName}: CategoryNameParams) => `Xero ${categoryName} をマッピングする`,
            mapTrackingCategoryToDescription: ({categoryName}: CategoryNameParams) => `Xeroにエクスポートする際に${categoryName}をどこにマッピングするか選択してください。`,
            customers: '顧客への再請求',
            customersDescription: 'Expensifyで顧客に再請求するかどうかを選択します。Xeroの顧客連絡先は経費にタグ付けでき、Xeroに売上請求書としてエクスポートされます。',
            taxesDescription: 'ExpensifyでXeroの税金をどのように処理するか選択してください。',
            notImported: 'インポートされていません',
            notConfigured: '未設定',
            trackingCategoriesOptions: {
                [CONST.XERO_CONFIG.TRACKING_CATEGORY_OPTIONS.DEFAULT]: 'Xero連絡先のデフォルト',
                [CONST.XERO_CONFIG.TRACKING_CATEGORY_OPTIONS.TAG]: 'タグ',
                [CONST.XERO_CONFIG.TRACKING_CATEGORY_OPTIONS.REPORT_FIELD]: 'レポートフィールド',
            },
            exportDescription: 'ExpensifyデータをXeroにエクスポートする方法を設定します。',
            purchaseBill: '購入請求書',
            exportDeepDiveCompanyCard: 'エクスポートされた経費は、以下のXero銀行口座に銀行取引として記録され、取引日付は銀行明細書の日付と一致します。',
            bankTransactions: '銀行取引',
            xeroBankAccount: 'Xero銀行口座',
            xeroBankAccountDescription: '経費を銀行取引として記録する場所を選択してください。',
            exportExpensesDescription: 'レポートは、以下で選択された日付とステータスで購入請求書としてエクスポートされます。',
            purchaseBillDate: '購入請求書の日付',
            exportInvoices: '請求書をエクスポート',
            salesInvoice: '売上請求書',
            exportInvoicesDescription: '売上請求書には、請求書が送信された日付が常に表示されます。',
            advancedConfig: {
                autoSyncDescription: 'Expensifyは毎日自動的にXeroと同期します。',
                purchaseBillStatusTitle: '購入請求書のステータス',
                reimbursedReportsDescription: 'レポートがExpensify ACHを使用して支払われるたびに、対応する請求書の支払いが以下のXeroアカウントに作成されます。',
                xeroBillPaymentAccount: 'Xeroの請求書支払いアカウント',
                xeroInvoiceCollectionAccount: 'Xero請求書回収アカウント',
                xeroBillPaymentAccountDescription: '支払い元を選択すると、Xeroで支払いが作成されます。',
                invoiceAccountSelectorDescription: '請求書の支払いを受け取る場所を選択すると、Xeroで支払いを作成します。',
            },
            exportDate: {
                label: '購入請求書の日付',
                description: 'この日付を使用してレポートをXeroにエクスポートしてください。',
                values: {
                    [CONST.XERO_EXPORT_DATE.LAST_EXPENSE]: {
                        label: '最後の経費の日付',
                        description: 'レポート上の最新経費の日付。',
                    },
                    [CONST.XERO_EXPORT_DATE.REPORT_EXPORTED]: {
                        label: 'エクスポート日付',
                        description: 'レポートがXeroにエクスポートされた日付。',
                    },
                    [CONST.XERO_EXPORT_DATE.REPORT_SUBMITTED]: {
                        label: '提出日',
                        description: 'レポートが承認のために提出された日付。',
                    },
                },
            },
            invoiceStatus: {
                label: '購入請求書のステータス',
                description: 'このステータスを使用して、購入請求書をXeroにエクスポートします。',
                values: {
                    [CONST.XERO_CONFIG.INVOICE_STATUS.DRAFT]: '下書き',
                    [CONST.XERO_CONFIG.INVOICE_STATUS.AWAITING_APPROVAL]: '承認待ち',
                    [CONST.XERO_CONFIG.INVOICE_STATUS.AWAITING_PAYMENT]: '支払い待ち',
                },
            },
            noAccountsFound: 'アカウントが見つかりません',
            noAccountsFoundDescription: 'Xeroにアカウントを追加し、再度接続を同期してください。',
            accountingMethods: {
                label: 'エクスポートのタイミング',
                description: '経費をエクスポートするタイミングを選択:',
                values: {
                    [COMMON_CONST.INTEGRATIONS.ACCOUNTING_METHOD.ACCRUAL]: '発生主義',
                    [COMMON_CONST.INTEGRATIONS.ACCOUNTING_METHOD.CASH]: '現金',
                },
                alternateText: {
                    [COMMON_CONST.INTEGRATIONS.ACCOUNTING_METHOD.ACCRUAL]: '自己負担の経費は最終承認時にエクスポートされます。',
                    [COMMON_CONST.INTEGRATIONS.ACCOUNTING_METHOD.CASH]: '自己負担の経費は支払われたときにエクスポートされます。',
                },
            },
        },
        sageIntacct: {
            preferredExporter: '優先エクスポーター',
            taxSolution: '税務ソリューション',
            notConfigured: '未設定',
            exportDate: {
                label: 'エクスポート日付',
                description: 'この日付を使用してレポートをSage Intacctにエクスポートしてください。',
                values: {
                    [CONST.SAGE_INTACCT_EXPORT_DATE.LAST_EXPENSE]: {
                        label: '最後の経費の日付',
                        description: 'レポート上の最新経費の日付。',
                    },
                    [CONST.SAGE_INTACCT_EXPORT_DATE.EXPORTED]: {
                        label: 'エクスポート日付',
                        description: 'レポートがSage Intacctにエクスポートされた日付。',
                    },
                    [CONST.SAGE_INTACCT_EXPORT_DATE.SUBMITTED]: {
                        label: '提出日',
                        description: 'レポートが承認のために提出された日付。',
                    },
                },
            },
            reimbursableExpenses: {
                description: '実費経費がSage Intacctにエクスポートされる方法を設定します。',
                values: {
                    [CONST.SAGE_INTACCT_REIMBURSABLE_EXPENSE_TYPE.EXPENSE_REPORT]: '経費報告書',
                    [CONST.SAGE_INTACCT_REIMBURSABLE_EXPENSE_TYPE.VENDOR_BILL]: '仕入先請求書',
                },
            },
            nonReimbursableExpenses: {
                description: '会社カードの購入がSage Intacctにエクスポートされる方法を設定します。',
                values: {
                    [CONST.SAGE_INTACCT_NON_REIMBURSABLE_EXPENSE_TYPE.CREDIT_CARD_CHARGE]: 'クレジットカード',
                    [CONST.SAGE_INTACCT_NON_REIMBURSABLE_EXPENSE_TYPE.VENDOR_BILL]: '仕入先請求書',
                },
            },
            creditCardAccount: 'クレジットカードアカウント',
            defaultVendor: 'デフォルトのベンダー',
            defaultVendorDescription: ({isReimbursable}: DefaultVendorDescriptionParams) =>
                `Sage Intacctで一致するベンダーがない${isReimbursable ? '' : 'non-'}の払い戻し可能な経費に適用されるデフォルトのベンダーを設定します。`,
            exportDescription: 'ExpensifyデータをSage Intacctにエクスポートする方法を設定します。',
            exportPreferredExporterNote:
                '優先されるエクスポーターは任意のワークスペース管理者で構いませんが、ドメイン設定で個々の会社カードに異なるエクスポートアカウントを設定する場合は、ドメイン管理者である必要があります。',
            exportPreferredExporterSubNote: '一度設定すると、優先エクスポーターは自分のアカウントでエクスポート用のレポートを確認できます。',
            noAccountsFound: 'アカウントが見つかりません',
            noAccountsFoundDescription: `Sage Intacctにアカウントを追加し、再度接続を同期してください。`,
            autoSync: '自動同期',
            autoSyncDescription: 'Expensifyは毎日自動的にSage Intacctと同期します。',
            inviteEmployees: '従業員を招待する',
            inviteEmployeesDescription:
                'Sage Intacctの従業員記録をインポートし、従業員をこのワークスペースに招待します。承認ワークフローはデフォルトでマネージャー承認となり、メンバーのページでさらに設定できます。',
            syncReimbursedReports: '払い戻されたレポートを同期する',
            syncReimbursedReportsDescription: 'Expensify ACHを使用してレポートが支払われるたびに、対応する請求書の支払いが以下のSage Intacctアカウントに作成されます。',
            paymentAccount: 'Sage Intacct支払いアカウント',
        },
        netsuite: {
            subsidiary: '子会社',
            subsidiarySelectDescription: 'NetSuiteからデータをインポートしたい子会社を選択してください。',
            exportDescription: 'ExpensifyデータをNetSuiteにエクスポートする方法を設定します。',
            exportInvoices: '請求書をエクスポート',
            journalEntriesTaxPostingAccount: '仕訳税計上口座',
            journalEntriesProvTaxPostingAccount: '仕訳の州税計上口座',
            foreignCurrencyAmount: '外国通貨額をエクスポート',
            exportToNextOpenPeriod: '次のオープン期間にエクスポート',
            nonReimbursableJournalPostingAccount: '非払い戻し仕訳記入アカウント',
            reimbursableJournalPostingAccount: '払い戻し可能な仕訳記帳口座',
            journalPostingPreference: {
                label: '仕訳の投稿設定',
                values: {
                    [CONST.NETSUITE_JOURNAL_POSTING_PREFERENCE.JOURNALS_POSTING_INDIVIDUAL_LINE]: '各レポートの単一の項目別エントリ',
                    [CONST.NETSUITE_JOURNAL_POSTING_PREFERENCE.JOURNALS_POSTING_TOTAL_LINE]: '各経費の単一エントリ',
                },
            },
            invoiceItem: {
                label: '請求書項目',
                values: {
                    [CONST.NETSUITE_INVOICE_ITEM_PREFERENCE.CREATE]: {
                        label: '作成してください。',
                        description: 'エクスポート時に（既に存在しない場合は）「Expensify請求書の項目」を作成します。',
                    },
                    [CONST.NETSUITE_INVOICE_ITEM_PREFERENCE.SELECT]: {
                        label: '既存のものを選択',
                        description: 'Expensifyの請求書を以下で選択された項目に結びつけます。',
                    },
                },
            },
            exportDate: {
                label: 'エクスポート日付',
                description: 'この日付を使用してレポートをNetSuiteにエクスポートしてください。',
                values: {
                    [CONST.NETSUITE_EXPORT_DATE.LAST_EXPENSE]: {
                        label: '最後の経費の日付',
                        description: 'レポート上の最新経費の日付。',
                    },
                    [CONST.NETSUITE_EXPORT_DATE.EXPORTED]: {
                        label: 'エクスポート日付',
                        description: 'レポートがNetSuiteにエクスポートされた日付。',
                    },
                    [CONST.NETSUITE_EXPORT_DATE.SUBMITTED]: {
                        label: '提出日',
                        description: 'レポートが承認のために提出された日付。',
                    },
                },
            },
            exportDestination: {
                values: {
                    [CONST.NETSUITE_EXPORT_DESTINATION.EXPENSE_REPORT]: {
                        label: '経費報告書',
                        reimbursableDescription: '実費は、経費報告書としてNetSuiteにエクスポートされます。',
                        nonReimbursableDescription: '会社のカード経費は、経費報告書としてNetSuiteにエクスポートされます。',
                    },
                    [CONST.NETSUITE_EXPORT_DESTINATION.VENDOR_BILL]: {
                        label: '仕入先請求書',
                        reimbursableDescription:
                            'Out-of-pocket expenses will export as bills payable to the NetSuite vendor specified below.\n' +
                            '\n' +
                            'If you’d like to set a specific vendor for each card, go to *Settings > Domains > Company Cards*.',
                        nonReimbursableDescription:
                            'Company card expenses will export as bills payable to the NetSuite vendor specified below.\n' +
                            '\n' +
                            'If you’d like to set a specific vendor for each card, go to *Settings > Domains > Company Cards*.',
                    },
                    [CONST.NETSUITE_EXPORT_DESTINATION.JOURNAL_ENTRY]: {
                        label: '仕訳帳エントリ',
                        reimbursableDescription:
                            'Out-of-pocket expenses will export as journal entries to the NetSuite account specified below.\n' +
                            '\n' +
                            'If you’d like to set a specific vendor for each card, go to *Settings > Domains > Company Cards*.',
                        nonReimbursableDescription:
                            'Company card expenses will export as journal entries to the NetSuite account specified below.\n' +
                            '\n' +
                            'If you’d like to set a specific vendor for each card, go to *Settings > Domains > Company Cards*.',
                    },
                },
            },
            advancedConfig: {
                autoSyncDescription: 'Expensifyは毎日自動的にNetSuiteと同期します。',
                reimbursedReportsDescription: 'レポートがExpensify ACHを使用して支払われるたびに、対応する請求書支払いが以下のNetSuiteアカウントに作成されます。',
                reimbursementsAccount: '払い戻し口座',
                reimbursementsAccountDescription: '払い戻しに使用する銀行口座を選択すると、関連する支払いがNetSuiteで作成されます。',
                collectionsAccount: 'コレクションアカウント',
                collectionsAccountDescription: '請求書がExpensifyで支払済みとしてマークされ、NetSuiteにエクスポートされると、以下のアカウントに表示されます。',
                approvalAccount: 'A/P承認アカウント',
                approvalAccountDescription:
                    'NetSuiteで取引が承認されるアカウントを選択してください。払い戻されたレポートを同期している場合、これは請求書の支払いが作成されるアカウントでもあります。',
                defaultApprovalAccount: 'NetSuite デフォルト',
                inviteEmployees: '従業員を招待して承認を設定する',
                inviteEmployeesDescription:
                    'NetSuiteの従業員記録をインポートし、従業員をこのワークスペースに招待します。承認ワークフローはデフォルトでマネージャー承認になり、*メンバー* ページでさらに設定できます。',
                autoCreateEntities: '従業員/ベンダーを自動作成',
                enableCategories: '新しくインポートされたカテゴリーを有効にする',
                customFormID: 'カスタムフォームID',
                customFormIDDescription:
                    'デフォルトでは、Expensify は NetSuite で設定された優先トランザクションフォームを使用してエントリを作成します。あるいは、特定のトランザクションフォームを指定して使用することもできます。',
                customFormIDReimbursable: '自己負担経費',
                customFormIDNonReimbursable: '会社カード経費',
                exportReportsTo: {
                    label: '経費報告承認レベル',
                    description: 'Expensifyで経費報告書が承認され、NetSuiteにエクスポートされた後、NetSuiteで投稿する前に追加の承認レベルを設定できます。',
                    values: {
                        [CONST.NETSUITE_REPORTS_APPROVAL_LEVEL.REPORTS_APPROVED_NONE]: 'NetSuiteのデフォルト設定',
                        [CONST.NETSUITE_REPORTS_APPROVAL_LEVEL.REPORTS_SUPERVISOR_APPROVED]: 'スーパーバイザー承認のみ',
                        [CONST.NETSUITE_REPORTS_APPROVAL_LEVEL.REPORTS_ACCOUNTING_APPROVED]: '会計のみ承認済み',
                        [CONST.NETSUITE_REPORTS_APPROVAL_LEVEL.REPORTS_APPROVED_BOTH]: '監督者と会計が承認しました',
                    },
                },
                accountingMethods: {
                    label: 'エクスポートのタイミング',
                    description: '経費をエクスポートするタイミングを選択:',
                    values: {
                        [COMMON_CONST.INTEGRATIONS.ACCOUNTING_METHOD.ACCRUAL]: '発生主義',
                        [COMMON_CONST.INTEGRATIONS.ACCOUNTING_METHOD.CASH]: '現金',
                    },
                    alternateText: {
                        [COMMON_CONST.INTEGRATIONS.ACCOUNTING_METHOD.ACCRUAL]: '自己負担の経費は最終承認時にエクスポートされます。',
                        [COMMON_CONST.INTEGRATIONS.ACCOUNTING_METHOD.CASH]: '自己負担の経費は支払われたときにエクスポートされます。',
                    },
                },
                exportVendorBillsTo: {
                    label: 'ベンダー請求書承認レベル',
                    description: 'ベンダーの請求書がExpensifyで承認され、NetSuiteにエクスポートされると、NetSuiteで投稿する前に追加の承認レベルを設定できます。',
                    values: {
                        [CONST.NETSUITE_VENDOR_BILLS_APPROVAL_LEVEL.VENDOR_BILLS_APPROVED_NONE]: 'NetSuiteのデフォルト設定',
                        [CONST.NETSUITE_VENDOR_BILLS_APPROVAL_LEVEL.VENDOR_BILLS_APPROVAL_PENDING]: '承認待ち',
                        [CONST.NETSUITE_VENDOR_BILLS_APPROVAL_LEVEL.VENDOR_BILLS_APPROVED]: '投稿が承認されました',
                    },
                },
                exportJournalsTo: {
                    label: '仕訳承認レベル',
                    description: 'Expensifyで仕訳が承認され、NetSuiteにエクスポートされた後、NetSuiteで仕訳を記帳する前に追加の承認レベルを設定できます。',
                    values: {
                        [CONST.NETSUITE_JOURNALS_APPROVAL_LEVEL.JOURNALS_APPROVED_NONE]: 'NetSuiteのデフォルト設定',
                        [CONST.NETSUITE_JOURNALS_APPROVAL_LEVEL.JOURNALS_APPROVAL_PENDING]: '承認待ち',
                        [CONST.NETSUITE_JOURNALS_APPROVAL_LEVEL.JOURNALS_APPROVED]: '投稿が承認されました',
                    },
                },
                error: {
                    customFormID: '有効な数値のカスタムフォームIDを入力してください',
                },
            },
            noAccountsFound: 'アカウントが見つかりません',
            noAccountsFoundDescription: 'NetSuiteでアカウントを追加し、再度接続を同期してください。',
            noVendorsFound: 'ベンダーが見つかりませんでした',
            noVendorsFoundDescription: 'NetSuiteにベンダーを追加し、再度接続を同期してください。',
            noItemsFound: '請求書の項目が見つかりませんでした',
            noItemsFoundDescription: 'NetSuiteで請求書項目を追加し、再度接続を同期してください。',
            noSubsidiariesFound: '子会社が見つかりませんでした',
            noSubsidiariesFoundDescription: 'NetSuiteに子会社を追加し、再度接続を同期してください。',
            tokenInput: {
                title: 'NetSuiteのセットアップ',
                formSteps: {
                    installBundle: {
                        title: 'Expensifyバンドルをインストールする',
                        description: 'NetSuiteで、*Customization > SuiteBundler > Search & Install Bundles* に移動し、「Expensify」を検索してバンドルをインストールします。',
                    },
                    enableTokenAuthentication: {
                        title: 'トークンベースの認証を有効にする',
                        description: 'NetSuiteで、*Setup > Company > Enable Features > SuiteCloud* に移動し、*token-based authentication* を有効にします。',
                    },
                    enableSoapServices: {
                        title: 'SOAPウェブサービスを有効にする',
                        description: 'NetSuiteで、*Setup > Company > Enable Features > SuiteCloud* に移動し、*SOAP Web Services* を有効にします。',
                    },
                    createAccessToken: {
                        title: 'アクセストークンを作成',
                        description:
                            'NetSuiteで、*Setup > Users/Roles > Access Tokens* に移動し、「Expensify」アプリおよび「Expensify Integration」または「Administrator」ロールのアクセストークンを作成します。\n\n*重要:* このステップで *Token ID* と *Token Secret* を必ず保存してください。次のステップで必要になります。',
                    },
                    enterCredentials: {
                        title: 'NetSuiteの認証情報を入力してください',
                        formInputs: {
                            netSuiteAccountID: 'NetSuite Account ID',
                            netSuiteTokenID: 'トークンID',
                            netSuiteTokenSecret: 'トークンシークレット',
                        },
                        netSuiteAccountIDDescription: 'NetSuiteで、*Setup > Integration > SOAP Web Services Preferences*に移動します。',
                    },
                },
            },
            import: {
                expenseCategories: '経費カテゴリー',
                expenseCategoriesDescription: 'あなたのNetSuite経費カテゴリーは、Expensifyにカテゴリーとしてインポートされます。',
                crossSubsidiaryCustomers: '複数子会社間の顧客/プロジェクト',
                importFields: {
                    departments: {
                        title: '部門',
                        subtitle: 'ExpensifyでNetSuiteの*部門*をどのように処理するか選択してください。',
                    },
                    classes: {
                        title: 'クラス',
                        subtitle: 'Expensifyで*クラス*をどのように処理するか選択してください。',
                    },
                    locations: {
                        title: '場所',
                        subtitle: 'Expensifyで*ロケーション*をどのように処理するか選択してください。',
                    },
                },
                customersOrJobs: {
                    title: '顧客/プロジェクト',
                    subtitle: 'ExpensifyでNetSuiteの「顧客」と「プロジェクト」をどのように処理するか選択してください。',
                    importCustomers: '顧客をインポート',
                    importJobs: 'プロジェクトをインポート',
                    customers: '顧客',
                    jobs: 'プロジェクト',
                    label: ({importFields, importType}: CustomersOrJobsLabelParams) => `${importFields.join('と')}, ${importType}`,
                },
                importTaxDescription: 'NetSuiteから税グループをインポートします。',
                importCustomFields: {
                    chooseOptionBelow: '以下のオプションから選択してください:',
                    label: ({importedTypes}: ImportedTypesParams) => `Imported as ${importedTypes.join('と')}`,
                    requiredFieldError: ({fieldName}: RequiredFieldParams) => `${fieldName}を入力してください`,
                    customSegments: {
                        title: 'カスタムセグメント/レコード',
                        addText: 'カスタムセグメント/レコードを追加',
                        recordTitle: 'カスタムセグメント/レコード',
                        helpLink: CONST.NETSUITE_IMPORT.HELP_LINKS.CUSTOM_SEGMENTS,
                        helpLinkText: '詳細な指示を表示',
                        helpText: 'カスタムセグメント/レコードの設定について。',
                        emptyTitle: 'カスタムセグメントまたはカスタムレコードを追加',
                        fields: {
                            segmentName: '名前',
                            internalID: '内部ID',
                            scriptID: 'スクリプトID',
                            customRecordScriptID: 'トランザクション列ID',
                            mapping: '表示される内容',
                        },
                        removeTitle: 'カスタムセグメント/レコードを削除',
                        removePrompt: 'このカスタムセグメント/レコードを削除してもよろしいですか？',
                        addForm: {
                            customSegmentName: 'カスタムセグメント名',
                            customRecordName: 'カスタムレコード名',
                            segmentTitle: 'カスタムセグメント',
                            customSegmentAddTitle: 'カスタムセグメントを追加',
                            customRecordAddTitle: 'カスタムレコードを追加',
                            recordTitle: 'カスタムレコード',
                            segmentRecordType: 'カスタムセグメントまたはカスタムレコードを追加しますか？',
                            customSegmentNameTitle: 'カスタムセグメント名は何ですか？',
                            customRecordNameTitle: 'カスタムレコード名は何ですか？',
                            customSegmentNameFooter: `NetSuiteの*カスタマイズ > リンク、レコード、フィールド > カスタムセグメント*ページでカスタムセグメント名を見つけることができます。\n\n_詳細な手順については、[ヘルプサイトをご覧ください](${CONST.NETSUITE_IMPORT.HELP_LINKS.CUSTOM_SEGMENTS})。_`,
                            customRecordNameFooter: `NetSuiteでカスタムレコード名を見つけるには、グローバル検索で「Transaction Column Field」を入力します。\n\n_詳細な手順については、[ヘルプサイトをご覧ください](${CONST.NETSUITE_IMPORT.HELP_LINKS.CUSTOM_SEGMENTS})。_`,
                            customSegmentInternalIDTitle: '内部IDは何ですか？',
                            customSegmentInternalIDFooter: `まず、NetSuiteで内部IDを有効にするには、*Home > Set Preferences > Show Internal ID*に移動してください。\n\nNetSuiteでカスタムセグメントの内部IDを見つけるには、以下の手順に従ってください：\n\n1. *Customization > Lists, Records, & Fields > Custom Segments*に移動します。\n2. カスタムセグメントをクリックします。\n3. *Custom Record Type*の隣にあるハイパーリンクをクリックします。\n4. 下部のテーブルで内部IDを見つけます。\n\n_詳細な手順については、[こちらのヘルプサイト](${CONST.NETSUITE_IMPORT.HELP_LINKS.CUSTOM_LISTS})をご覧ください。_`,
                            customRecordInternalIDFooter: `NetSuiteでカスタムレコードの内部IDを見つけるには、次の手順に従います：\n\n1. グローバル検索に「Transaction Line Fields」と入力します。\n2. カスタムレコードをクリックします。\n3. 左側に内部IDを見つけます。\n\n_詳細な手順については、[ヘルプサイト](${CONST.NETSUITE_IMPORT.HELP_LINKS.CUSTOM_SEGMENTS})をご覧ください。_`,
                            customSegmentScriptIDTitle: 'スクリプトIDは何ですか？',
                            customSegmentScriptIDFooter: `NetSuiteでカスタムセグメントスクリプトIDを見つけるには、次の手順に従ってください：\n\n1. *Customization > Lists, Records, & Fields > Custom Segments*を選択します。\n2. カスタムセグメントをクリックします。\n3. 画面下部近くの*Application and Sourcing*タブをクリックし、次のいずれかを選択します：\n    a. カスタムセグメントをExpensifyで*タグ*（ラインアイテムレベル）として表示したい場合は、*Transaction Columns*サブタブをクリックし、*Field ID*を使用します。\n    b. カスタムセグメントをExpensifyで*レポートフィールド*（レポートレベル）として表示したい場合は、*Transactions*サブタブをクリックし、*Field ID*を使用します。\n\n_詳細な手順については、[こちらのヘルプサイト](${CONST.NETSUITE_IMPORT.HELP_LINKS.CUSTOM_LISTS})をご覧ください。_`,
                            customRecordScriptIDTitle: 'トランザクション列IDは何ですか？',
                            customRecordScriptIDFooter: `NetSuiteでカスタムレコードスクリプトIDを見つけるには、次の手順に従ってください：\n\n1. グローバル検索で「Transaction Line Fields」と入力します。\n2. カスタムレコードをクリックします。\n3. 左側にスクリプトIDを見つけます。\n\n_詳細な手順については、[ヘルプサイト](${CONST.NETSUITE_IMPORT.HELP_LINKS.CUSTOM_SEGMENTS})をご覧ください。_`,
                            customSegmentMappingTitle: 'このカスタムセグメントはExpensifyでどのように表示されるべきですか？',
                            customRecordMappingTitle: 'このカスタムレコードはExpensifyでどのように表示されるべきですか？',
                        },
                        errors: {
                            uniqueFieldError: ({fieldName}: RequiredFieldParams) => `この${fieldName?.toLowerCase()}を持つカスタムセグメント/レコードはすでに存在します`,
                        },
                    },
                    customLists: {
                        title: 'カスタムリスト',
                        addText: 'カスタムリストを追加',
                        recordTitle: 'カスタムリスト',
                        helpLink: CONST.NETSUITE_IMPORT.HELP_LINKS.CUSTOM_LISTS,
                        helpLinkText: '詳細な指示を表示',
                        helpText: 'カスタムリストの設定について。',
                        emptyTitle: 'カスタムリストを追加',
                        fields: {
                            listName: '名前',
                            internalID: '内部ID',
                            transactionFieldID: 'トランザクションフィールドID',
                            mapping: '表示される内容',
                        },
                        removeTitle: 'カスタムリストを削除',
                        removePrompt: 'このカスタムリストを削除してもよろしいですか？',
                        addForm: {
                            listNameTitle: 'カスタムリストを選択',
                            transactionFieldIDTitle: '取引フィールドIDは何ですか？',
                            transactionFieldIDFooter: `NetSuiteでトランザクションフィールドIDを見つけるには、次の手順に従ってください：\n\n1. グローバル検索で「Transaction Line Fields」と入力します。\n2. カスタムリストにクリックします。\n3. 左側にトランザクションフィールドIDを見つけます。\n\n_詳細な手順については、[ヘルプサイト](${CONST.NETSUITE_IMPORT.HELP_LINKS.CUSTOM_LISTS})をご覧ください。_`,
                            mappingTitle: 'このカスタムリストはExpensifyでどのように表示されるべきですか？',
                        },
                        errors: {
                            uniqueTransactionFieldIDError: `この取引フィールドIDを持つカスタムリストは既に存在します`,
                        },
                    },
                },
                importTypes: {
                    [CONST.INTEGRATION_ENTITY_MAP_TYPES.NETSUITE_DEFAULT]: {
                        label: 'NetSuiteの従業員デフォルト',
                        description: 'Expensifyにインポートされず、エクスポート時に適用されます。',
                        footerContent: ({importField}: ImportFieldParams) =>
                            `NetSuiteで${importField}を使用する場合、Expense ReportまたはJournal Entryへのエクスポート時に従業員記録に設定されたデフォルトを適用します。`,
                    },
                    [CONST.INTEGRATION_ENTITY_MAP_TYPES.TAG]: {
                        label: 'タグ',
                        description: 'ラインアイテムレベル',
                        footerContent: ({importField}: ImportFieldParams) => `${startCase(importField)} は、従業員のレポートの各経費に対して選択可能になります。`,
                    },
                    [CONST.INTEGRATION_ENTITY_MAP_TYPES.REPORT_FIELD]: {
                        label: 'レポートフィールド',
                        description: 'レポートレベル',
                        footerContent: ({importField}: ImportFieldParams) => `${startCase(importField)} の選択は、従業員のレポート上のすべての経費に適用されます。`,
                    },
                },
            },
        },
        intacct: {
            sageIntacctSetup: 'Sage Intacctのセットアップ',
            prerequisitesTitle: '接続する前に...',
            downloadExpensifyPackage: 'Sage Intacct用のExpensifyパッケージをダウンロード',
            followSteps: 'Sage Intacctへの接続方法については、手順に従ってください。',
            enterCredentials: 'Sage Intacctの資格情報を入力してください',
            entity: 'Entity',
            employeeDefault: 'Sage Intacct 従業員デフォルト',
            employeeDefaultDescription: '従業員のデフォルト部門は、Sage Intacct に存在する場合、その経費に適用されます。',
            displayedAsTagDescription: '部門は、従業員のレポートの各経費ごとに選択可能になります。',
            displayedAsReportFieldDescription: '部門の選択は、従業員のレポート上のすべての経費に適用されます。',
            toggleImportTitleFirstPart: 'Sage Intacctの処理方法を選択',
            toggleImportTitleSecondPart: 'in Expensify.',
            expenseTypes: '経費タイプ',
            expenseTypesDescription: 'あなたのSage Intacctの経費タイプは、Expensifyにカテゴリーとしてインポートされます。',
            accountTypesDescription: 'あなたのSage Intacct勘定科目表は、Expensifyにカテゴリとしてインポートされます。',
            importTaxDescription: 'Sage Intacctから購入税率をインポートします。',
            userDefinedDimensions: 'ユーザー定義のディメンション',
            addUserDefinedDimension: 'ユーザー定義のディメンションを追加',
            integrationName: '統合名',
            dimensionExists: 'この名前のディメンションは既に存在します。',
            removeDimension: 'ユーザー定義のディメンションを削除',
            removeDimensionPrompt: 'このユーザー定義ディメンションを削除してもよろしいですか？',
            userDefinedDimension: 'ユーザー定義ディメンション',
            addAUserDefinedDimension: 'ユーザー定義のディメンションを追加',
            detailedInstructionsLink: '詳細な指示を表示',
            detailedInstructionsRestOfSentence: 'ユーザー定義のディメンションを追加する際に。',
            userDimensionsAdded: () => ({
                one: '1 UDDが追加されました',
                other: (count: number) => `${count} UDDsが追加されました`,
            }),
            mappingTitle: ({mappingName}: IntacctMappingTitleParams) => {
                switch (mappingName) {
                    case CONST.SAGE_INTACCT_CONFIG.MAPPINGS.DEPARTMENTS:
                        return '部門';
                    case CONST.SAGE_INTACCT_CONFIG.MAPPINGS.CLASSES:
                        return 'classes';
                    case CONST.SAGE_INTACCT_CONFIG.MAPPINGS.LOCATIONS:
                        return 'ロケーション';
                    case CONST.SAGE_INTACCT_CONFIG.MAPPINGS.CUSTOMERS:
                        return '顧客';
                    case CONST.SAGE_INTACCT_CONFIG.MAPPINGS.PROJECTS:
                        return 'プロジェクト（仕事）';
                    default:
                        return 'mappings';
                }
            },
        },
        type: {
            free: '無料',
            control: 'コントロール',
            collect: '収集する',
        },
        companyCards: {
            addCards: 'カードを追加',
            selectCards: 'カードを選択',
            addNewCard: {
                other: 'その他',
                cardProviders: {
                    gl1025: 'American Express Corporate Cards',
                    cdf: 'Mastercard Commercial Cards',
                    vcf: 'Visa Commercial Cards',
                    stripe: 'Stripeカード',
                },
                yourCardProvider: `あなたのカードプロバイダーは誰ですか？`,
                whoIsYourBankAccount: 'あなたの銀行はどこですか？',
                whereIsYourBankLocated: 'あなたの銀行はどこにありますか？',
                howDoYouWantToConnect: 'どのように銀行に接続したいですか？',
                learnMoreAboutOptions: {
                    text: 'これらについて詳しく学ぶ',
                    linkText: 'オプション。',
                },
                commercialFeedDetails: '銀行との設定が必要です。これは通常、大企業によって使用され、資格がある場合には最良のオプションであることが多いです。',
                commercialFeedPlaidDetails: `銀行との設定が必要ですが、私たちが案内します。これは通常、大企業に限定されています。`,
                directFeedDetails: '最も簡単な方法です。マスター資格情報を使用してすぐに接続します。この方法が最も一般的です。',
                enableFeed: {
                    title: ({provider}: GoBackMessageParams) => `${provider}フィードを有効にする`,
                    heading: '私たちはあなたのカード発行会社と直接統合しており、取引データをExpensifyに迅速かつ正確にインポートできます。\n\n始めるには、次の手順に従ってください:',
                    visa: '私たちはVisaとグローバルな統合をしていますが、適格性は銀行やカードプログラムによって異なります。\n\n始めるには、次のことを行ってください:',
                    mastercard: '私たちはMastercardとのグローバルな統合を持っていますが、適格性は銀行やカードプログラムによって異なります。\n\n始めるには、次の手順に従ってください。',
                    vcf: `1. Visa Commercial Cardsの設定方法についての詳細な手順は、[こちらのヘルプ記事](${CONST.COMPANY_CARDS_VISA_COMMERCIAL_CARD_HELP})をご覧ください。\n\n2. あなたのプログラムに商業フィードをサポートしているかを確認するために、[銀行に連絡](${CONST.COMPANY_CARDS_VISA_COMMERCIAL_CARD_HELP})し、フィードを有効にするよう依頼してください。\n\n3. *フィードが有効になり、その詳細を取得したら、次の画面に進んでください。*`,
                    gl1025: `1. American Expressがあなたのプログラムに商業フィードを有効にできるかどうかを確認するには、[このヘルプ記事](${CONST.COMPANY_CARDS_AMEX_COMMERCIAL_CARD_HELP})を訪問してください。\n\n2. フィードが有効になると、Amexはあなたにプロダクションレターを送ります。\n\n3. *フィード情報を取得したら、次の画面に進んでください。*`,
                    cdf: `1. Mastercard Commercial Cardsの設定方法についての詳細な手順は、[こちらのヘルプ記事](${CONST.COMPANY_CARDS_MASTERCARD_COMMERCIAL_CARDS})をご覧ください。\n\n2. あなたのプログラムに商業フィードをサポートしているかを確認するために、[銀行に連絡](${CONST.COMPANY_CARDS_MASTERCARD_COMMERCIAL_CARDS})し、フィードを有効にするよう依頼してください。\n\n3. *フィードが有効になり、その詳細を取得したら、次の画面に進んでください。*`,
                    stripe: `1. Stripeのダッシュボードにアクセスし、[設定](${CONST.COMPANY_CARDS_STRIPE_HELP})に移動します。\n\n2. 製品統合の下で、Expensifyの横にある有効化をクリックします。\n\n3. フィードが有効になったら、下の送信をクリックすると、追加作業を開始します。`,
                },
                whatBankIssuesCard: 'これらのカードを発行している銀行はどこですか？',
                enterNameOfBank: '銀行名を入力してください',
                feedDetails: {
                    vcf: {
                        title: 'Visaフィードの詳細は何ですか？',
                        processorLabel: 'プロセッサーID',
                        bankLabel: '金融機関（銀行）ID',
                        companyLabel: '会社ID',
                        helpLabel: 'これらのIDはどこで見つけることができますか？',
                    },
                    gl1025: {
                        title: `Amex配信ファイル名は何ですか？`,
                        fileNameLabel: '配信ファイル名',
                        helpLabel: '配信ファイル名はどこで見つけますか？',
                    },
                    cdf: {
                        title: `Mastercardの配布IDは何ですか？`,
                        distributionLabel: '配信ID',
                        helpLabel: '配布IDはどこで見つけられますか？',
                    },
                },
                amexCorporate: 'カードの表に「Corporate」と書かれている場合はこれを選択してください',
                amexBusiness: 'カードの表面に「Business」と書かれている場合はこれを選択してください。',
                amexPersonal: '個人用のカードの場合はこれを選択してください',
                error: {
                    pleaseSelectProvider: '続行する前にカードプロバイダーを選択してください',
                    pleaseSelectBankAccount: '続行する前に銀行口座を選択してください。',
                    pleaseSelectBank: '続行する前に銀行を選択してください',
                    pleaseSelectCountry: '続行する前に国を選択してください',
                    pleaseSelectFeedType: '続行する前にフィードタイプを選択してください',
                },
            },
            statementCloseDate: {
                [CONST.COMPANY_CARDS.STATEMENT_CLOSE_DATE.LAST_DAY_OF_MONTH]: '月の最終日',
                [CONST.COMPANY_CARDS.STATEMENT_CLOSE_DATE.LAST_BUSINESS_DAY_OF_MONTH]: '月の最終営業日',
                [CONST.COMPANY_CARDS.STATEMENT_CLOSE_DATE.CUSTOM_DAY_OF_MONTH]: 'カスタム月日',
            },
            assignCard: 'カードを割り当てる',
            findCard: 'カードを探す',
            cardNumber: 'カード番号',
            commercialFeed: '商業フィード',
            feedName: ({feedName}: CompanyCardFeedNameParams) => `${feedName}カード`,
            directFeed: 'ダイレクトフィード',
            whoNeedsCardAssigned: '誰にカードを割り当てる必要がありますか？',
            chooseCard: 'カードを選んでください',
            chooseCardFor: ({assignee, feed}: AssignCardParams) => `${feed}カードフィードから${assignee}のためにカードを選択してください。`,
            noActiveCards: 'このフィードにはアクティブなカードがありません',
            somethingMightBeBroken:
                '<muted-text><centered-text>あるいは、何かが壊れているかもしれません。いずれにせよ、ご不明な点があれば、<concierge-link>Concierge までお問い合わせ</concierge-link>ください。</centered-text></muted-text>',
            chooseTransactionStartDate: '取引の開始日を選択してください',
            startDateDescription: 'この日付以降のすべての取引をインポートします。日付が指定されていない場合は、銀行が許可する限り遡ります。',
            fromTheBeginning: '最初から',
            customStartDate: 'カスタム開始日',
            customCloseDate: 'カスタムクローズ日',
            letsDoubleCheck: 'すべてが正しいかどうかをもう一度確認しましょう。',
            confirmationDescription: 'すぐに取引のインポートを開始します。',
            cardholder: 'カードホルダー',
            card: 'カード',
            cardName: 'カード名',
            brokenConnectionErrorFirstPart: `カードフィードの接続が切れています。どうか`,
            brokenConnectionErrorLink: '銀行にログインする',
            brokenConnectionErrorSecondPart: 'それで、再び接続を確立できます。',
            assignedCard: ({assignee, link}: AssignedCardParams) => `${assignee}に${link}を割り当てました！インポートされた取引はこのチャットに表示されます。`,
            companyCard: '会社カード',
            chooseCardFeed: 'カードフィードを選択',
            ukRegulation:
                'Expensify, Inc.は、Plaid Financial Ltd.の代理店であり、支払いサービス規則2017に基づいて金融行動監視機構によって規制されている認可支払い機関です（会社参照番号: 804718）。Plaidは、Expensify Limitedをその代理店として通じて、規制されたアカウント情報サービスを提供します。',
        },
        expensifyCard: {
            issueAndManageCards: 'Expensifyカードを発行および管理する',
            getStartedIssuing: '最初のバーチャルカードまたは物理カードを発行して始めましょう。',
            verificationInProgress: '確認中...',
            verifyingTheDetails: 'いくつかの詳細を確認しています。Expensifyカードの発行準備が整ったら、Conciergeがお知らせします。',
            disclaimer:
                'The Expensify Visa® Commercial Cardは、Visa U.S.A. Inc.からのライセンスに基づき、FDICメンバーであるThe Bancorp Bank, N.A.によって発行されており、Visaカードを受け付けるすべての加盟店で使用できるわけではありません。Apple®およびAppleロゴ®は、米国およびその他の国で登録されたApple Inc.の商標です。App StoreはApple Inc.のサービスマークです。Google PlayおよびGoogle Playロゴは、Google LLCの商標です。',
            issueCard: 'カードを発行',
            findCard: 'カードを探す',
            newCard: '新しいカード',
            name: '名前',
            lastFour: '最後の4つ',
            limit: '制限',
            currentBalance: '現在の残高',
            currentBalanceDescription: '現在の残高は、前回の決済日以降に発生したすべてのExpensifyカード取引の合計です。',
            balanceWillBeSettledOn: ({settlementDate}: SettlementDateParams) => `残高は${settlementDate}に決済されます。`,
            settleBalance: '残高を清算する',
            cardLimit: 'カード限度額',
            remainingLimit: '残りの制限',
            requestLimitIncrease: 'リクエスト制限の増加を要求する',
            remainingLimitDescription:
                '残りの限度額を計算する際には、いくつかの要因を考慮します。お客様としてのご利用期間、サインアップ時に提供されたビジネス関連情報、そしてビジネス銀行口座の利用可能な現金です。残りの限度額は日々変動する可能性があります。',
            earnedCashback: 'キャッシュバック',
            earnedCashbackDescription: 'キャッシュバック残高は、ワークスペース全体での毎月のExpensifyカード利用額に基づいています。',
            issueNewCard: '新しいカードを発行する',
            finishSetup: 'セットアップを完了する',
            chooseBankAccount: '銀行口座を選択',
            chooseExistingBank: 'Expensifyカードの残高を支払うために既存のビジネス銀行口座を選択するか、新しい銀行口座を追加してください。',
            accountEndingIn: '末尾が',
            addNewBankAccount: '新しい銀行口座を追加',
            settlementAccount: '決済口座',
            settlementAccountDescription: 'Expensifyカードの残高を支払うアカウントを選択してください。',
            settlementAccountInfo: ({reconciliationAccountSettingsLink, accountNumber}: SettlementAccountInfoParams) =>
                `継続的な照合が正しく機能するように、この口座が<a href="${reconciliationAccountSettingsLink}">照合口座</a>（${accountNumber}）と一致していることを確認してください。`,
            settlementFrequency: '決済頻度',
            settlementFrequencyDescription: 'Expensifyカードの残高をどのくらいの頻度で支払うか選択してください。',
            settlementFrequencyInfo: '月次決済に切り替えたい場合は、Plaidを通じて銀行口座を接続し、90日間のプラス残高履歴が必要です。',
            frequency: {
                daily: '毎日',
                monthly: '毎月',
            },
            cardDetails: 'カードの詳細',
            virtual: 'バーチャル',
            physical: '物理的',
            deactivate: 'カードを無効化する',
            changeCardLimit: 'カード限度額を変更',
            changeLimit: '制限を変更',
            smartLimitWarning: ({limit}: CharacterLimitParams) => `このカードの限度額を${limit}に変更すると、新しい取引はカード上でさらに経費を承認するまで拒否されます。`,
            monthlyLimitWarning: ({limit}: CharacterLimitParams) => `このカードの限度額を${limit}に変更すると、新しい取引は来月まで拒否されます。`,
            fixedLimitWarning: ({limit}: CharacterLimitParams) => `このカードの限度額を${limit}に変更すると、新しい取引は拒否されます。`,
            changeCardLimitType: 'カード制限タイプを変更する',
            changeLimitType: '制限タイプを変更',
            changeCardSmartLimitTypeWarning: ({limit}: CharacterLimitParams) =>
                `このカードの限度額タイプをスマートリミットに変更すると、${limit} の未承認限度額に既に達しているため、新しい取引は拒否されます。`,
            changeCardMonthlyLimitTypeWarning: ({limit}: CharacterLimitParams) =>
                `このカードの限度額タイプを月次に変更すると、${limit} の月次限度額にすでに達しているため、新しい取引は拒否されます。`,
            addShippingDetails: '配送詳細を追加',
            issuedCard: ({assignee}: AssigneeParams) => `${assignee}にExpensifyカードを発行しました！カードは2～3営業日で到着します。`,
            issuedCardNoShippingDetails: ({assignee}: AssigneeParams) => `${assignee}にExpensifyカードを発行しました！カードは発送情報が追加され次第、発送されます。`,
            issuedCardVirtual: ({assignee, link}: IssueVirtualCardParams) => `${assignee}にバーチャル${link}を発行しました！カードはすぐに使用できます。`,
            addedShippingDetails: ({assignee}: AssigneeParams) => `${assignee}が配送情報を追加しました。Expensify Cardは2～3営業日で到着します。`,
            verifyingHeader: '確認中',
            bankAccountVerifiedHeader: '銀行口座が確認されました',
            verifyingBankAccount: '銀行口座を確認しています...',
            verifyingBankAccountDescription: 'このアカウントがExpensifyカードを発行できることを確認するまでお待ちください。',
            bankAccountVerified: '銀行口座が確認されました！',
            bankAccountVerifiedDescription: 'ワークスペースメンバーにExpensifyカードを発行できるようになりました。',
            oneMoreStep: 'あと一歩...',
            oneMoreStepDescription: 'お客様の銀行口座を手動で確認する必要があるようです。指示が用意されているConciergeにアクセスしてください。',
            gotIt: '了解しました。',
            goToConcierge: 'Conciergeに行く',
        },
        categories: {
            deleteCategories: 'カテゴリを削除',
            deleteCategoriesPrompt: 'これらのカテゴリを削除してもよろしいですか？',
            deleteCategory: 'カテゴリを削除',
            deleteCategoryPrompt: 'このカテゴリを削除してもよろしいですか？',
            disableCategories: 'カテゴリを無効にする',
            disableCategory: 'カテゴリを無効にする',
            enableCategories: 'カテゴリを有効にする',
            enableCategory: 'カテゴリを有効にする',
            defaultSpendCategories: 'デフォルト支出カテゴリ',
            spendCategoriesDescription: 'クレジットカード取引やスキャンされた領収書のために、商人の支出がどのように分類されるかをカスタマイズします。',
            deleteFailureMessage: 'カテゴリの削除中にエラーが発生しました。もう一度お試しください。',
            categoryName: 'カテゴリ名',
            requiresCategory: 'メンバーはすべての経費を分類しなければなりません。',
            needCategoryForExportToIntegration: ({connectionName}: NeedCategoryForExportToIntegrationParams) =>
                `すべての経費は、${connectionName}にエクスポートするためにカテゴリ分けされなければなりません。`,
            subtitle: 'お金がどこで使われているかをより良く把握しましょう。デフォルトのカテゴリーを使用するか、自分で追加してください。',
            emptyCategories: {
                title: 'カテゴリが作成されていません',
                subtitle: '支出を整理するためにカテゴリーを追加してください。',
                subtitleWithAccounting: ({accountingPageURL}: EmptyCategoriesSubtitleWithAccountingParams) =>
                    `<muted-text><centered-text>あなたのカテゴリーは現在、会計接続からインポートされています。<a href="${accountingPageURL}">会計</a>に移動して変更してください。</centered-text></muted-text>`,
            },
            updateFailureMessage: 'カテゴリの更新中にエラーが発生しました。もう一度お試しください。',
            createFailureMessage: 'カテゴリの作成中にエラーが発生しました。もう一度お試しください。',
            addCategory: 'カテゴリを追加',
            editCategory: 'カテゴリを編集',
            editCategories: 'カテゴリを編集',
            findCategory: 'カテゴリを見つける',
            categoryRequiredError: 'カテゴリ名が必要です',
            existingCategoryError: 'この名前のカテゴリーはすでに存在します',
            invalidCategoryName: '無効なカテゴリ名',
            importedFromAccountingSoftware: '以下のカテゴリはあなたのからインポートされています',
            payrollCode: '給与コード',
            updatePayrollCodeFailureMessage: '給与コードの更新中にエラーが発生しました。もう一度お試しください。',
            glCode: 'GLコード',
            updateGLCodeFailureMessage: 'GLコードの更新中にエラーが発生しました。もう一度お試しください。',
            importCategories: 'カテゴリをインポート',
            cannotDeleteOrDisableAllCategories: {
                title: 'すべてのカテゴリーを削除または無効にすることはできません。',
                description: `ワークスペースでカテゴリーが必要なため、少なくとも1つのカテゴリーを有効にしておく必要があります。`,
            },
        },
        moreFeatures: {
            subtitle: '以下のトグルを使用して、成長に応じて機能を有効にしてください。各機能は、さらなるカスタマイズのためにナビゲーションメニューに表示されます。',
            spendSection: {
                title: '支出',
                subtitle: 'チームを拡大するのに役立つ機能を有効にする。',
            },
            manageSection: {
                title: '管理する',
                subtitle: '支出を予算内に抑えるための管理機能を追加します。',
            },
            earnSection: {
                title: '稼ぐ',
                subtitle: '収益を効率化し、より早く支払いを受け取りましょう。',
            },
            organizeSection: {
                title: '整理する',
                subtitle: '支出をグループ化して分析し、支払ったすべての税金を記録します。',
            },
            integrateSection: {
                title: '統合する',
                subtitle: 'Expensifyを人気のある金融製品に接続する。',
            },
            distanceRates: {
                title: '距離料金',
                subtitle: '料金を追加、更新、適用します。',
            },
            perDiem: {
                title: '日当',
                subtitle: '日当料金を設定して、従業員の日々の支出を管理します。',
            },
            expensifyCard: {
                title: 'Expensify Card',
                subtitle: '支出に関する洞察と管理を得る。',
                disableCardTitle: 'Expensifyカードを無効にする',
                disableCardPrompt: 'Expensifyカードはすでに使用中のため、無効にすることはできません。次のステップについてはConciergeにお問い合わせください。',
                disableCardButton: 'Conciergeとチャットする',
                feed: {
                    title: 'Expensifyカードを取得する',
                    subTitle: 'ビジネス経費を効率化し、Expensifyの請求書を最大50％節約、さらに：',
                    features: {
                        cashBack: 'アメリカでの購入ごとにキャッシュバック',
                        unlimited: '無制限のバーチャルカード',
                        spend: '支出管理とカスタム制限',
                    },
                    ctaTitle: '新しいカードを発行する',
                },
            },
            companyCards: {
                title: '会社カード',
                subtitle: '既存の会社カードから支出をインポートします。',
                feed: {
                    title: '会社カードをインポート',
                    features: {
                        support: 'すべての主要カードプロバイダーに対応',
                        assignCards: 'チーム全体にカードを割り当てる',
                        automaticImport: '自動取引インポート',
                    },
                },
                disableCardTitle: '会社カードを無効にする',
                disableCardPrompt: 'この機能が使用中のため、会社カードを無効にすることはできません。次のステップについてはConciergeにお問い合わせください。',
                disableCardButton: 'Conciergeとチャットする',
                cardDetails: 'カードの詳細',
                cardNumber: 'カード番号',
                cardholder: 'カードホルダー',
                cardName: 'カード名',
                integrationExport: ({integration, type}: IntegrationExportParams) =>
                    integration && type ? `${integration} ${type.toLowerCase()} エクスポート` : `${integration} エクスポート`,
                integrationExportTitleFirstPart: ({integration}: IntegrationExportParams) => `取引をエクスポートする${integration}アカウントを選択してください。`,
                integrationExportTitlePart: '別のものを選択',
                integrationExportTitleLinkPart: 'エクスポートオプション',
                integrationExportTitleSecondPart: '利用可能なアカウントを変更するには。',
                lastUpdated: '最終更新日',
                transactionStartDate: '取引開始日',
                updateCard: 'カードを更新する',
                unassignCard: 'カードの割り当てを解除',
                unassign: '割り当て解除',
                unassignCardDescription: 'このカードの割り当てを解除すると、ドラフトレポート上のすべての取引がカード所有者のアカウントから削除されます。',
                assignCard: 'カードを割り当てる',
                cardFeedName: 'カードフィード名',
                cardFeedNameDescription: 'カードフィードを他と区別できるようにユニークな名前を付けてください。',
                cardFeedTransaction: '取引を削除',
                cardFeedTransactionDescription: 'カード保有者がカード取引を削除できるかどうかを選択します。新しい取引はこれらのルールに従います。',
                cardFeedRestrictDeletingTransaction: '取引の削除を制限する',
                cardFeedAllowDeletingTransaction: '取引の削除を許可',
                removeCardFeed: 'カードフィードを削除',
                removeCardFeedTitle: ({feedName}: CompanyCardFeedNameParams) => `${feedName} フィードを削除`,
                removeCardFeedDescription: 'このカードフィードを削除してもよろしいですか？これにより、すべてのカードの割り当てが解除されます。',
                error: {
                    feedNameRequired: 'カードフィード名は必須です',
                    statementCloseDateRequired: '明細書の締め日を選択してください。',
                },
                corporate: '取引の削除を制限する',
                personal: '取引の削除を許可',
                setFeedNameDescription: '他のフィードと区別できるように、カードフィードにユニークな名前を付けてください。',
                setTransactionLiabilityDescription: '有効にすると、カード保有者はカード取引を削除できます。新しい取引はこのルールに従います。',
                emptyAddedFeedTitle: '会社カードを割り当てる',
                emptyAddedFeedDescription: '最初のカードをメンバーに割り当てて始めましょう。',
                pendingFeedTitle: `リクエストを確認しています...`,
                pendingFeedDescription: `現在、フィードの詳細を確認しています。それが完了次第、経由でご連絡いたします。`,
                pendingBankTitle: 'ブラウザウィンドウを確認してください。',
                pendingBankDescription: ({bankName}: CompanyCardBankName) => `${bankName}に接続するには、開いたブラウザウィンドウを使用してください。ウィンドウが開かない場合は、`,
                pendingBankLink: 'こちらをクリックしてください',
                giveItNameInstruction: 'カードに他と区別できる名前を付けてください。',
                updating: '更新中...',
                noAccountsFound: 'アカウントが見つかりません',
                defaultCard: 'デフォルトカード',
                downgradeTitle: `ワークスペースをダウングレードできません`,
                downgradeSubTitleFirstPart: `このワークスペースは、複数のカードフィードが接続されているため（Expensifyカードを除く）、ダウングレードできません。どうぞ`,
                downgradeSubTitleMiddlePart: `カードフィードを1つだけ保持`,
                downgradeSubTitleLastPart: '続行する。',
                noAccountsFoundDescription: ({connection}: ConnectionParams) => `${connection}にアカウントを追加し、再度接続を同期してください。`,
                expensifyCardBannerTitle: 'Expensifyカードを取得する',
                expensifyCardBannerSubtitle: 'すべての米国での購入でキャッシュバックを楽しみ、Expensifyの請求書が最大50%オフ、無制限のバーチャルカードなど、さらに多くの特典があります。',
                expensifyCardBannerLearnMoreButton: '詳細を確認',
                statementCloseDateTitle: '利用明細書の締め日',
                statementCloseDateDescription: 'カード利用明細書の締め日をお知らせいただければ、Expensifyで一致する明細書を作成します。',
            },
            workflows: {
                title: 'ワークフロー',
                subtitle: '支出の承認と支払い方法を設定します。',
                disableApprovalPrompt:
                    'このワークスペースのExpensifyカードは現在、承認に依存してスマートリミットを定義しています。承認を無効にする前に、スマートリミットを持つExpensifyカードの制限タイプを修正してください。',
            },
            invoices: {
                title: '請求書',
                subtitle: '請求書の送受信。',
            },
            categories: {
                title: 'カテゴリ',
                subtitle: '支出を追跡して整理する。',
            },
            tags: {
                title: 'タグ',
                subtitle: 'コストを分類し、請求可能な経費を追跡します。',
            },
            taxes: {
                title: '税金',
                subtitle: '適格な税金を記録し、取り戻します。',
            },
            reportFields: {
                title: 'レポートフィールド',
                subtitle: '支出のカスタムフィールドを設定する。',
            },
            connections: {
                title: '会計',
                subtitle: '勘定科目表などを同期します。',
            },
            receiptPartners: {
                title: 'レシートパートナー',
                subtitle: 'レシートを自動的にインポート',
            },
            connectionsWarningModal: {
                featureEnabledTitle: 'ちょっと待ってください…',
                featureEnabledText: 'この機能を有効または無効にするには、会計インポート設定を変更する必要があります。',
                disconnectText: '会計を無効にするには、ワークスペースから会計接続を切断する必要があります。',
                manageSettings: '設定を管理',
            },
            receiptPartnersWarningModal: {
                featureEnabledTitle: 'Uberを切断',
                disconnectText: 'この機能を無効にするには、まずUber for Business統合を切断してください。',
                confirmText: '了解',
            },
            workflowWarningModal: {
                featureEnabledTitle: 'ちょっと待ってください…',
                featureEnabledText:
                    'このワークスペースのExpensifyカードは、承認ワークフローに依存してスマートリミットを定義しています。\n\nワークフローを無効にする前に、スマートリミットが設定されているカードのリミットタイプを変更してください。',
                confirmText: 'Expensifyカードに移動',
            },
            rules: {
                title: 'ルール',
                subtitle: '領収書の要求、高額支出のフラグ付け、その他。',
            },
        },
        reports: {
            reportsCustomTitleExamples: '例:',
            customReportNamesSubtitle: `<muted-text>当社の<a href="${CONST.CUSTOM_REPORT_NAME_HELP_URL}">豊富な数式</a>を使用して、レポートのタイトルをカスタマイズできます。</muted-text>`,
            customNameTitle: 'デフォルトのレポートタイトル',
            customNameDescription: `当社の<a href="${CONST.CUSTOM_REPORT_NAME_HELP_URL}">豊富な数式</a>を使用して、経費報告書のカスタム名を選択してください。`,
            customNameInputLabel: '名前',
            customNameEmailPhoneExample: 'メンバーのメールまたは電話番号: {report:submit:from}',
            customNameStartDateExample: 'レポート開始日: {report:startdate}',
            customNameWorkspaceNameExample: 'ワークスペース名: {report:workspacename}',
            customNameReportIDExample: 'Report ID: {report:id}',
            customNameTotalExample: '合計: {report:total}.',
            preventMembersFromChangingCustomNamesTitle: 'メンバーがカスタムレポート名を変更するのを防ぐ',
        },
        reportFields: {
            addField: 'フィールドを追加',
            delete: 'フィールドを削除',
            deleteFields: 'フィールドを削除',
            findReportField: 'レポートフィールドを見つける',
            deleteConfirmation: 'このレポートフィールドを削除してもよろしいですか？',
            deleteFieldsConfirmation: 'これらのレポートフィールドを削除してもよろしいですか？',
            emptyReportFields: {
                title: 'レポートフィールドが作成されていません',
                subtitle: 'レポートに表示されるカスタムフィールド（テキスト、日付、またはドロップダウン）を追加します。',
            },
            subtitle: 'レポートフィールドはすべての支出に適用され、追加情報を求めたいときに役立ちます。',
            disableReportFields: 'レポートフィールドを無効にする',
            disableReportFieldsConfirmation: 'よろしいですか？テキストおよび日付フィールドが削除され、リストが無効になります。',
            importedFromAccountingSoftware: '以下のレポートフィールドはあなたのからインポートされています',
            textType: 'テキスト',
            dateType: '日付',
            dropdownType: 'リスト',
            textAlternateText: '自由入力フィールドを追加してください。',
            dateAlternateText: '日付選択用のカレンダーを追加します。',
            dropdownAlternateText: '選択肢のリストを追加してください。',
            nameInputSubtitle: 'レポートフィールドの名前を選択してください。',
            typeInputSubtitle: '使用するレポートフィールドのタイプを選択してください。',
            initialValueInputSubtitle: 'レポートフィールドに表示する開始値を入力してください。',
            listValuesInputSubtitle: 'これらの値は、レポートフィールドのドロップダウンに表示されます。有効な値はメンバーによって選択できます。',
            listInputSubtitle: 'これらの値は、レポートフィールドリストに表示されます。有効な値はメンバーが選択できます。',
            deleteValue: '値を削除',
            deleteValues: '値を削除',
            disableValue: '値を無効にする',
            disableValues: '値を無効にする',
            enableValue: '値を有効にする',
            enableValues: '値を有効にする',
            emptyReportFieldsValues: {
                title: 'リスト値が作成されていません',
                subtitle: 'レポートに表示されるカスタム値を追加します。',
            },
            deleteValuePrompt: 'このリストの値を削除してもよろしいですか？',
            deleteValuesPrompt: 'これらのリスト値を削除してもよろしいですか？',
            listValueRequiredError: 'リスト値の名前を入力してください',
            existingListValueError: 'この名前のリスト値はすでに存在します',
            editValue: '値を編集',
            listValues: '値を一覧表示',
            addValue: '価値を追加',
            existingReportFieldNameError: 'この名前のレポートフィールドは既に存在します',
            reportFieldNameRequiredError: 'レポートフィールド名を入力してください',
            reportFieldTypeRequiredError: 'レポートフィールドのタイプを選択してください',
            reportFieldInitialValueRequiredError: 'レポートフィールドの初期値を選択してください',
            genericFailureMessage: 'レポートフィールドの更新中にエラーが発生しました。もう一度お試しください。',
        },
        tags: {
            tagName: 'タグ名',
            requiresTag: 'メンバーはすべての経費にタグを付けなければなりません。',
            trackBillable: '請求可能な経費を追跡する',
            customTagName: 'カスタムタグ名',
            enableTag: 'タグを有効にする',
            enableTags: 'タグを有効にする',
            requireTag: 'タグが必要',
            requireTags: 'タグを必須にする',
            notRequireTags: '必要としない',
            disableTag: 'タグを無効にする',
            disableTags: 'タグを無効にする',
            addTag: 'タグを追加',
            editTag: 'タグを編集',
            editTags: 'タグを編集',
            findTag: 'タグを見つける',
            subtitle: 'タグは、コストをより詳細に分類する方法を追加します。',
            dependentMultiLevelTagsSubtitle: {
                phrase1: '使用中です',
                phrase2: '依存タグ',
                phrase3: '. You can',
                phrase4: 'スプレッドシートを再インポートする',
                phrase5: 'タグを更新するために。',
            },
            emptyTags: {
                title: 'タグが作成されていません',
                //  We need to remove the subtitle and use the below one when we remove the canUseMultiLevelTags beta
                subtitle: 'プロジェクト、場所、部門などを追跡するためのタグを追加します。',
                subtitleHTML: `<muted-text><centered-text>スプレッドシートをインポートして、プロジェクト、場所、部署などを追跡するためのタグを追加できます。タグファイルのフォーマットについては<a href="${CONST.IMPORT_TAGS_EXPENSIFY_URL}">こちらをご覧</a>ください。</centered-text></muted-text>`,
                subtitleWithAccounting: ({accountingPageURL}: EmptyTagsSubtitleWithAccountingParams) =>
                    `<muted-text><centered-text>タグは現在、会計接続からインポートされています。<a href="${accountingPageURL}">アカウンティング</a>に移動して変更してください。</centered-text></muted-text>`,
            },
            deleteTag: 'タグを削除',
            deleteTags: 'タグを削除',
            deleteTagConfirmation: 'このタグを削除してもよろしいですか？',
            deleteTagsConfirmation: 'これらのタグを削除してもよろしいですか？',
            deleteFailureMessage: 'タグの削除中にエラーが発生しました。もう一度お試しください。',
            tagRequiredError: 'タグ名が必要です',
            existingTagError: 'この名前のタグはすでに存在します',
            invalidTagNameError: 'タグ名は0にできません。別の値を選んでください。',
            genericFailureMessage: 'タグの更新中にエラーが発生しました。もう一度お試しください。',
            importedFromAccountingSoftware: '以下のタグはあなたのからインポートされます',
            glCode: 'GLコード',
            updateGLCodeFailureMessage: 'GLコードの更新中にエラーが発生しました。もう一度お試しください。',
            tagRules: 'Tag rules',
            approverDescription: '承認者',
            importTags: 'タグをインポート',
            importTagsSupportingText: '経費を1種類のタグまたは複数のタグでコード化します。',
            configureMultiLevelTags: 'マルチレベルタグ付けのためのタグリストを設定します。',
            importMultiLevelTagsSupportingText: `こちらがタグのプレビューです。すべて問題なければ、下のボタンをクリックしてインポートしてください。`,
            importMultiLevelTags: {
                firstRowTitle: '最初の行は各タグリストのタイトルです',
                independentTags: 'これらは独立したタグです',
                glAdjacentColumn: '隣の列にGLコードがあります。',
            },
            tagLevel: {
                singleLevel: '単一レベルのタグ',
                multiLevel: 'マルチレベルタグ',
            },
            switchSingleToMultiLevelTagWarning: {
                title: 'タグレベルを切り替える',
                prompt1: 'タグレベルを切り替えると、現在のすべてのタグが消去されます。',
                prompt2: '最初にお勧めします',
                prompt3: 'バックアップをダウンロード',
                prompt4: 'タグをエクスポートすることによって。',
                prompt5: '詳細を確認',
                prompt6: 'タグレベルについて。',
            },
            importedTagsMessage: ({columnCounts}: ImportedTagsMessageParams) =>
                `スプレッドシートで*${columnCounts}列*が見つかりました。タグ名を含む列の横に*名前*を選択してください。また、タグのステータスを設定する列の横に*有効*を選択することもできます。`,
            cannotDeleteOrDisableAllTags: {
                title: 'すべてのタグを削除または無効にすることはできません',
                description: `ワークスペースでタグが必要なため、少なくとも1つのタグを有効にしておく必要があります。`,
            },
            cannotMakeAllTagsOptional: {
                title: 'すべてのタグをオプションにすることはできません',
                description: `ワークスペースの設定でタグが必要なため、少なくとも1つのタグを必須にする必要があります。`,
            },
            tagCount: () => ({
                one: '1日',
                other: (count: number) => `${count} タグ`,
            }),
        },
        taxes: {
            subtitle: '税名、税率を追加し、デフォルトを設定します。',
            addRate: 'レートを追加',
            workspaceDefault: 'ワークスペースの通貨デフォルト',
            foreignDefault: '外貨のデフォルト',
            customTaxName: 'カスタム税名',
            value: '値段',
            taxReclaimableOn: '税金の還付可能',
            taxRate: '税率',
            findTaxRate: '税率を見つける',
            error: {
                taxRateAlreadyExists: 'この税名は既に使用されています',
                taxCodeAlreadyExists: 'この税コードはすでに使用されています',
                valuePercentageRange: '0から100の間の有効なパーセンテージを入力してください',
                customNameRequired: 'カスタム税名が必要です',
                deleteFailureMessage: '税率の削除中にエラーが発生しました。もう一度お試しいただくか、Conciergeにヘルプを依頼してください。',
                updateFailureMessage: '税率の更新中にエラーが発生しました。もう一度お試しいただくか、Conciergeにヘルプを依頼してください。',
                createFailureMessage: '税率の作成中にエラーが発生しました。もう一度お試しいただくか、Conciergeに助けを求めてください。',
                updateTaxClaimableFailureMessage: '返金可能な部分は、距離料金額より少なくなければなりません。',
            },
            deleteTaxConfirmation: 'この税金を削除してもよろしいですか？',
            deleteMultipleTaxConfirmation: ({taxAmount}: TaxAmountParams) => `${taxAmount}の税金を削除してもよろしいですか？`,
            actions: {
                delete: 'レートを削除',
                deleteMultiple: 'レートを削除',
                enable: 'レートを有効にする',
                disable: 'レートを無効にする',
                enableTaxRates: () => ({
                    one: 'レートを有効にする',
                    other: 'レートを有効にする',
                }),
                disableTaxRates: () => ({
                    one: 'レートを無効にする',
                    other: 'レートを無効にする',
                }),
            },
            importedFromAccountingSoftware: '以下の税金はあなたのからインポートされています',
            taxCode: '税コード',
            updateTaxCodeFailureMessage: '税コードの更新中にエラーが発生しました。もう一度お試しください。',
        },
        emptyWorkspace: {
            title: 'ワークスペースを作成',
            subtitle: '領収書を追跡し、経費を払い戻し、旅行を管理し、請求書を送信するためのワークスペースを作成し、チャットの速度でこれらすべてを行いましょう。',
            createAWorkspaceCTA: '開始する',
            features: {
                trackAndCollect: '領収書を追跡して収集する',
                reimbursements: '従業員に払い戻す',
                companyCards: '会社カードを管理する',
            },
            notFound: 'ワークスペースが見つかりません',
            description: 'ルームは、複数の人と話し合い、作業するのに最適な場所です。コラボレーションを始めるには、ワークスペースを作成するか参加してください。',
        },
        new: {
            newWorkspace: '新しいワークスペース',
            getTheExpensifyCardAndMore: 'Expensifyカードを取得して、さらに多くの特典を享受しましょう。',
            confirmWorkspace: 'ワークスペースを確認',
            myGroupWorkspace: ({workspaceNumber}: {workspaceNumber?: number}) => `マイグループワークスペース${workspaceNumber ? ` ${workspaceNumber}` : ''}`,
            workspaceName: ({userName, workspaceNumber}: NewWorkspaceNameParams) => `${userName}のワークスペース${workspaceNumber ? ` ${workspaceNumber}` : ''}`,
        },
        people: {
            genericFailureMessage: 'ワークスペースからメンバーを削除する際にエラーが発生しました。もう一度お試しください。',
            removeMembersPrompt: ({memberName}: {memberName: string}) => ({
                one: `${memberName}を削除してもよろしいですか？`,
                other: 'これらのメンバーを削除してもよろしいですか？',
            }),
            removeMembersWarningPrompt: ({memberName, ownerName}: RemoveMembersWarningPrompt) =>
                `${memberName} はこのワークスペースの承認者です。このワークスペースの共有を解除すると、承認ワークフローで ${ownerName} というワークスペースの所有者に置き換えられます。`,
            removeMembersTitle: () => ({
                one: 'メンバーを削除',
                other: 'メンバーを削除',
            }),
            findMember: 'メンバーを探す',
            removeWorkspaceMemberButtonTitle: 'ワークスペースから削除',
            removeGroupMemberButtonTitle: 'グループから削除',
            removeRoomMemberButtonTitle: 'チャットから削除',
            removeMemberPrompt: ({memberName}: RemoveMemberPromptParams) => `${memberName}を削除してもよろしいですか？`,
            removeMemberTitle: 'メンバーを削除',
            transferOwner: 'オーナーを移行',
            makeMember: 'メンバーにする',
            makeAdmin: '管理者にする',
            makeAuditor: '監査人を作成',
            selectAll: 'すべて選択',
            error: {
                genericAdd: 'このワークスペースメンバーを追加する際に問題が発生しました',
                cannotRemove: '自分自身やワークスペースの所有者を削除することはできません。',
                genericRemove: 'そのワークスペースメンバーの削除に問題が発生しました。',
            },
            addedWithPrimary: '一部のメンバーがプライマリーログインで追加されました。',
            invitedBySecondaryLogin: ({secondaryLogin}: SecondaryLoginParams) => `セカンダリーログイン ${secondaryLogin} によって追加されました。`,
            workspaceMembersCount: ({count}: WorkspaceMembersCountParams) => `ワークスペースのメンバー総数: ${count}`,
            importMembers: 'メンバーをインポート',
        },
        card: {
            getStartedIssuing: '最初のバーチャルカードまたは物理カードを発行して始めましょう。',
            issueCard: 'カードを発行',
            issueNewCard: {
                whoNeedsCard: '誰がカードを必要としていますか？',
                findMember: 'メンバーを探す',
                chooseCardType: 'カードタイプを選択',
                physicalCard: '物理カード',
                physicalCardDescription: '頻繁に支出する人に最適',
                virtualCard: 'バーチャルカード',
                virtualCardDescription: 'インスタントで柔軟',
                chooseLimitType: '制限タイプを選択',
                smartLimit: 'スマートリミット',
                smartLimitDescription: '承認が必要になる前に、特定の金額まで使用する',
                monthly: '毎月',
                monthlyDescription: '月ごとに一定の金額まで使う',
                fixedAmount: '固定金額',
                fixedAmountDescription: '一度だけ特定の金額まで支出する',
                setLimit: '制限を設定する',
                cardLimitError: '$21,474,836未満の金額を入力してください。',
                giveItName: '名前を付けてください。',
                giveItNameInstruction: '他のカードと区別できるようにユニークにしましょう。具体的な使用例があるとさらに良いです！',
                cardName: 'カード名',
                letsDoubleCheck: 'すべてが正しいかどうかをもう一度確認しましょう。',
                willBeReady: 'このカードはすぐに使用可能になります。',
                cardholder: 'カードホルダー',
                cardType: 'カードタイプ',
                limit: '制限',
                limitType: 'タイプを制限',
                name: '名前',
            },
            deactivateCardModal: {
                deactivate: '無効化',
                deactivateCard: 'カードを無効化する',
                deactivateConfirmation: 'このカードを無効化すると、今後のすべての取引が拒否され、元に戻すことはできません。',
            },
        },
        accounting: {
            settings: '設定',
            title: '接続',
            subtitle: '会計システムに接続して、勘定科目表で取引をコード化し、支払いを自動マッチングし、財務を同期させましょう。',
            qbo: 'QuickBooks Online',
            qbd: 'QuickBooks Desktop',
            xero: 'Xero',
            netsuite: 'NetSuite',
            intacct: 'Sage Intacct',
            sap: 'SAP',
            oracle: 'Oracle',
            microsoftDynamics: 'Microsoft Dynamics',
            talkYourOnboardingSpecialist: 'セットアップスペシャリストとチャットする。',
            talkYourAccountManager: 'アカウントマネージャーとチャットする。',
            talkToConcierge: 'Conciergeとチャットする。',
            needAnotherAccounting: '別の会計ソフトウェアが必要ですか？',
            connectionName: ({connectionName}: ConnectionNameParams) => {
                switch (connectionName) {
                    case CONST.POLICY.CONNECTIONS.NAME.QBO:
                        return 'QuickBooks Online';
                    case CONST.POLICY.CONNECTIONS.NAME.XERO:
                        return 'Xero';
                    case CONST.POLICY.CONNECTIONS.NAME.NETSUITE:
                        return 'NetSuite';
                    case CONST.POLICY.CONNECTIONS.NAME.SAGE_INTACCT:
                        return 'Sage Intacct';
                    default: {
                        return '';
                    }
                }
            },
            errorODIntegration: 'Expensify Classicで設定された接続にエラーがあります。',
            goToODToFix: 'この問題を解決するには、Expensify Classicに移動してください。',
            goToODToSettings: '設定を管理するには、Expensify Classicに移動してください。',
            setup: '接続する',
            lastSync: ({relativeDate}: LastSyncAccountingParams) => `最終同期日時: ${relativeDate}`,
            notSync: '同期されていません',
            import: 'インポート',
            export: 'エクスポート',
            advanced: '上級',
            other: 'その他',
            syncNow: '今すぐ同期',
            disconnect: '切断する',
            reinstall: 'コネクタを再インストール',
            disconnectTitle: ({connectionName}: OptionalParam<ConnectionNameParams> = {}) => {
                const integrationName = connectionName && CONST.POLICY.CONNECTIONS.NAME_USER_FRIENDLY[connectionName] ? CONST.POLICY.CONNECTIONS.NAME_USER_FRIENDLY[connectionName] : '統合';
                return `${integrationName}を切断`;
            },
            connectTitle: ({connectionName}: ConnectionNameParams) => `${CONST.POLICY.CONNECTIONS.NAME_USER_FRIENDLY[connectionName] ?? '会計統合'} に接続`,
            syncError: ({connectionName}: ConnectionNameParams) => {
                switch (connectionName) {
                    case CONST.POLICY.CONNECTIONS.NAME.QBO:
                        return 'QuickBooks Onlineに接続できません';
                    case CONST.POLICY.CONNECTIONS.NAME.XERO:
                        return 'Xeroに接続できません';
                    case CONST.POLICY.CONNECTIONS.NAME.NETSUITE:
                        return 'NetSuiteに接続できません';
                    case CONST.POLICY.CONNECTIONS.NAME.QBD:
                        return 'QuickBooks Desktopに接続できません';
                    default: {
                        return '統合に接続できません';
                    }
                }
            },
            accounts: '勘定科目表',
            taxes: '税金',
            imported: 'インポート済み',
            notImported: 'インポートされていません',
            importAsCategory: 'カテゴリとしてインポートされました',
            importTypes: {
                [CONST.INTEGRATION_ENTITY_MAP_TYPES.IMPORTED]: 'インポート済み',
                [CONST.INTEGRATION_ENTITY_MAP_TYPES.TAG]: 'タグとしてインポートされました',
                [CONST.INTEGRATION_ENTITY_MAP_TYPES.DEFAULT]: 'インポート済み',
                [CONST.INTEGRATION_ENTITY_MAP_TYPES.NOT_IMPORTED]: 'インポートされていません',
                [CONST.INTEGRATION_ENTITY_MAP_TYPES.NONE]: 'インポートされていません',
                [CONST.INTEGRATION_ENTITY_MAP_TYPES.REPORT_FIELD]: 'レポートフィールドとしてインポートされました',
                [CONST.INTEGRATION_ENTITY_MAP_TYPES.NETSUITE_DEFAULT]: 'NetSuiteの従業員デフォルト',
            },
            disconnectPrompt: ({connectionName}: OptionalParam<ConnectionNameParams> = {}) => {
                const integrationName =
                    connectionName && CONST.POLICY.CONNECTIONS.NAME_USER_FRIENDLY[connectionName] ? CONST.POLICY.CONNECTIONS.NAME_USER_FRIENDLY[connectionName] : 'この統合';
                return `${integrationName}を切断してもよろしいですか？`;
            },
            connectPrompt: ({connectionName}: ConnectionNameParams) =>
                `${CONST.POLICY.CONNECTIONS.NAME_USER_FRIENDLY[connectionName] ?? 'この会計統合'}を接続してもよろしいですか？これにより、既存の会計接続がすべて削除されます。`,
            enterCredentials: '資格情報を入力してください',
            connections: {
                syncStageName: ({stage}: SyncStageNameConnectionsParams) => {
                    switch (stage) {
                        case 'quickbooksOnlineImportCustomers':
                        case 'quickbooksDesktopImportCustomers':
                            return '顧客のインポート';
                        case 'quickbooksOnlineImportEmployees':
                        case 'netSuiteSyncImportEmployees':
                        case 'intacctImportEmployees':
                        case 'quickbooksDesktopImportEmployees':
                            return '従業員のインポート';
                        case 'quickbooksOnlineImportAccounts':
                        case 'quickbooksDesktopImportAccounts':
                            return 'アカウントのインポート';
                        case 'quickbooksOnlineImportClasses':
                        case 'quickbooksDesktopImportClasses':
                            return 'クラスのインポート';
                        case 'quickbooksOnlineImportLocations':
                            return '場所のインポート';
                        case 'quickbooksOnlineImportProcessing':
                            return 'インポートされたデータを処理中';
                        case 'quickbooksOnlineSyncBillPayments':
                        case 'intacctImportSyncBillPayments':
                            return '払い戻されたレポートと請求書の支払いを同期中';
                        case 'quickbooksOnlineSyncTaxCodes':
                            return '税コードのインポート';
                        case 'quickbooksOnlineCheckConnection':
                            return 'QuickBooks Online接続を確認中';
                        case 'quickbooksOnlineImportMain':
                            return 'QuickBooks Onlineデータのインポート';
                        case 'startingImportXero':
                            return 'Xeroデータのインポート';
                        case 'startingImportQBO':
                            return 'QuickBooks Onlineデータのインポート';
                        case 'startingImportQBD':
                        case 'quickbooksDesktopImportMore':
                            return 'QuickBooks Desktopデータのインポート';
                        case 'quickbooksDesktopImportTitle':
                            return 'インポートタイトル';
                        case 'quickbooksDesktopImportApproveCertificate':
                            return '承認証明書のインポート';
                        case 'quickbooksDesktopImportDimensions':
                            return 'ディメンションのインポート';
                        case 'quickbooksDesktopImportSavePolicy':
                            return '保存ポリシーのインポート';
                        case 'quickbooksDesktopWebConnectorReminder':
                            return 'QuickBooksとのデータを同期中です... Web Connectorが実行中であることを確認してください';
                        case 'quickbooksOnlineSyncTitle':
                            return 'QuickBooks Onlineデータを同期中';
                        case 'quickbooksOnlineSyncLoadData':
                        case 'xeroSyncStep':
                        case 'intacctImportData':
                            return 'データを読み込んでいます';
                        case 'quickbooksOnlineSyncApplyCategories':
                            return 'カテゴリを更新中';
                        case 'quickbooksOnlineSyncApplyCustomers':
                            return '顧客/プロジェクトの更新';
                        case 'quickbooksOnlineSyncApplyEmployees':
                            return '人のリストを更新中';
                        case 'quickbooksOnlineSyncApplyClassesLocations':
                            return 'レポートフィールドを更新中';
                        case 'jobDone':
                            return 'インポートされたデータの読み込みを待っています';
                        case 'xeroSyncImportChartOfAccounts':
                            return '勘定科目表を同期中';
                        case 'xeroSyncImportCategories':
                            return 'カテゴリを同期中';
                        case 'xeroSyncImportCustomers':
                            return '顧客を同期中';
                        case 'xeroSyncXeroReimbursedReports':
                            return 'Expensifyレポートを払い戻し済みとしてマークする';
                        case 'xeroSyncExpensifyReimbursedReports':
                            return 'Xeroの請求書と請求書を支払済みとしてマークする';
                        case 'xeroSyncImportTrackingCategories':
                            return 'トラッキングカテゴリを同期中';
                        case 'xeroSyncImportBankAccounts':
                            return '銀行口座の同期';
                        case 'xeroSyncImportTaxRates':
                            return '税率を同期中';
                        case 'xeroCheckConnection':
                            return 'Xero接続を確認中';
                        case 'xeroSyncTitle':
                            return 'Xeroデータを同期中';
                        case 'netSuiteSyncConnection':
                            return 'NetSuiteへの接続を初期化しています';
                        case 'netSuiteSyncCustomers':
                            return '顧客のインポート';
                        case 'netSuiteSyncInitData':
                            return 'NetSuiteからデータを取得中';
                        case 'netSuiteSyncImportTaxes':
                            return '税金のインポート';
                        case 'netSuiteSyncImportItems':
                            return 'アイテムをインポート中';
                        case 'netSuiteSyncData':
                            return 'Expensifyにデータをインポートする';
                        case 'netSuiteSyncAccounts':
                            return 'アカウントを同期中';
                        case 'netSuiteSyncCurrencies':
                            return '通貨を同期中';
                        case 'netSuiteSyncCategories':
                            return 'カテゴリを同期中';
                        case 'netSuiteSyncReportFields':
                            return 'Expensifyレポートフィールドとしてデータをインポート';
                        case 'netSuiteSyncTags':
                            return 'Expensifyタグとしてデータをインポート';
                        case 'netSuiteSyncUpdateConnectionData':
                            return '接続情報を更新中';
                        case 'netSuiteSyncNetSuiteReimbursedReports':
                            return 'Expensifyレポートを払い戻し済みとしてマークする';
                        case 'netSuiteSyncExpensifyReimbursedReports':
                            return 'NetSuiteの請求書と請求書を支払い済みとしてマークする';
                        case 'netSuiteImportVendorsTitle':
                            return 'ベンダーのインポート';
                        case 'netSuiteImportCustomListsTitle':
                            return 'カスタムリストのインポート';
                        case 'netSuiteSyncImportCustomLists':
                            return 'カスタムリストのインポート';
                        case 'netSuiteSyncImportSubsidiaries':
                            return '子会社のインポート';
                        case 'netSuiteSyncImportVendors':
                        case 'quickbooksDesktopImportVendors':
                            return 'ベンダーのインポート';
                        case 'intacctCheckConnection':
                            return 'Sage Intacct接続を確認中';
                        case 'intacctImportDimensions':
                            return 'Sage Intacctのディメンションをインポート中';
                        case 'intacctImportTitle':
                            return 'Sage Intacctデータのインポート';
                        default: {
                            // eslint-disable-next-line @typescript-eslint/restrict-template-expressions
                            return `ステージの翻訳が見つかりません: ${stage}`;
                        }
                    }
                },
            },
            preferredExporter: '優先エクスポーター',
            exportPreferredExporterNote:
                '優先されるエクスポーターは任意のワークスペース管理者で構いませんが、ドメイン設定で個々の会社カードに異なるエクスポートアカウントを設定する場合は、ドメイン管理者である必要があります。',
            exportPreferredExporterSubNote: '一度設定すると、優先エクスポーターは自分のアカウントでエクスポート用のレポートを確認できます。',
            exportAs: 'としてエクスポート',
            exportOutOfPocket: '実費経費をエクスポート',
            exportCompanyCard: '会社カードの経費を次の形式でエクスポート',
            exportDate: 'エクスポート日付',
            defaultVendor: 'デフォルトのベンダー',
            autoSync: '自動同期',
            autoSyncDescription: 'NetSuiteとExpensifyを毎日自動的に同期します。確定したレポートをリアルタイムでエクスポートします。',
            reimbursedReports: '払い戻されたレポートを同期する',
            cardReconciliation: 'カード照合',
            reconciliationAccount: '調整口座',
            continuousReconciliation: '継続的な照合',
            saveHoursOnReconciliation: '各会計期間の調整にかかる時間を節約するために、ExpensifyがExpensify Cardの明細書と決済を継続的に調整します。',
            enableContinuousReconciliation: '継続的な調整を有効にするには、有効にしてください',
            chooseReconciliationAccount: {
                chooseBankAccount: 'Expensifyカードの支払いを照合する銀行口座を選択してください。',
                accountMatches: 'このアカウントがあなたのものと一致していることを確認してください',
                settlementAccount: 'Expensifyカード決済口座',
                reconciliationWorks: ({lastFourPAN}: ReconciliationWorksParams) => `（${lastFourPAN}で終わる）ため、継続的な調整が正しく機能します。`,
            },
        },
        export: {
            notReadyHeading: 'エクスポートの準備ができていません',
            notReadyDescription: 'ドラフトまたは保留中の経費報告書は会計システムにエクスポートできません。これらの経費をエクスポートする前に承認または支払ってください。',
        },
        invoices: {
            sendInvoice: '請求書を送信',
            sendFrom: '送信元',
            invoicingDetails: '請求書の詳細',
            invoicingDetailsDescription: 'この情報は請求書に表示されます。',
            companyName: '会社名',
            companyWebsite: '会社のウェブサイト',
            paymentMethods: {
                personal: '個人用',
                business: 'ビジネス',
                chooseInvoiceMethod: '以下の支払い方法を選択してください:',
                payingAsIndividual: '個人として支払う',
                payingAsBusiness: 'ビジネスとして支払う',
            },
            invoiceBalance: '請求書の残高',
            invoiceBalanceSubtitle: 'これは請求書の支払いを集めた現在の残高です。銀行口座を追加している場合、自動的に銀行口座に振り込まれます。',
            bankAccountsSubtitle: '請求書の支払いや受け取りを行うために銀行口座を追加してください。',
        },
        invite: {
            member: 'メンバーを招待',
            members: 'メンバーを招待する',
            invitePeople: '新しいメンバーを招待する',
            genericFailureMessage: 'メンバーをワークスペースに招待する際にエラーが発生しました。もう一度お試しください。',
            pleaseEnterValidLogin: `メールアドレスまたは電話番号が有効であることを確認してください（例: ${CONST.EXAMPLE_PHONE_NUMBER}）。`,
            user: 'ユーザー',
            users: 'ユーザー',
            invited: '招待されました',
            removed: 'removed',
            to: 'に',
            from: 'から',
        },
        inviteMessage: {
            confirmDetails: '詳細を確認',
            inviteMessagePrompt: '招待状を特別なものにするために、以下にメッセージを追加しましょう！',
            personalMessagePrompt: 'メッセージ',
            genericFailureMessage: 'メンバーをワークスペースに招待する際にエラーが発生しました。もう一度お試しください。',
            inviteNoMembersError: '少なくとも1人のメンバーを選択して招待してください。',
            joinRequest: ({user, workspaceName}: {user: string; workspaceName: string}) => `${user}が${workspaceName}への参加をリクエストしました。`,
        },
        distanceRates: {
            oopsNotSoFast: 'おっと！ちょっと待って...',
            workspaceNeeds: 'ワークスペースには、少なくとも1つの有効な距離レートが必要です。',
            distance: '距離',
            centrallyManage: '料金を一元管理し、マイルまたはキロメートルで追跡し、デフォルトのカテゴリを設定します。',
            rate: '評価',
            addRate: 'レートを追加',
            findRate: 'レートを見つける',
            trackTax: '税金を追跡する',
            deleteRates: () => ({
                one: 'レートを削除',
                other: 'レートを削除',
            }),
            enableRates: () => ({
                one: 'レートを有効にする',
                other: 'レートを有効にする',
            }),
            disableRates: () => ({
                one: 'レートを無効にする',
                other: 'レートを無効にする',
            }),
            enableRate: 'レートを有効にする',
            status: 'ステータス',
            unit: '単位',
            taxFeatureNotEnabledMessage: 'この機能を使用するには、ワークスペースで税金を有効にする必要があります。こちらに移動して',
            changePromptMessage: 'その変更を行うために。',
            deleteDistanceRate: '距離料金を削除',
            areYouSureDelete: () => ({
                one: 'このレートを削除してもよろしいですか？',
                other: 'これらのレートを削除してもよろしいですか？',
            }),
            errors: {
                rateNameRequired: 'レート名は必須です',
                existingRateName: 'この名前の距離レートはすでに存在します',
            },
        },
        editor: {
            descriptionInputLabel: '説明',
            nameInputLabel: '名前',
            typeInputLabel: 'タイプ',
            initialValueInputLabel: '初期値',
            nameInputHelpText: 'これはワークスペースで表示される名前です。',
            nameIsRequiredError: 'ワークスペースに名前を付ける必要があります',
            currencyInputLabel: 'デフォルト通貨',
            currencyInputHelpText: 'このワークスペースのすべての経費はこの通貨に変換されます。',
            currencyInputDisabledText: ({currency}: CurrencyInputDisabledTextParams) => `このワークスペースは${currency}の銀行口座にリンクされているため、デフォルト通貨を変更できません。`,
            save: '保存',
            genericFailureMessage: 'ワークスペースの更新中にエラーが発生しました。もう一度お試しください。',
            avatarUploadFailureMessage: 'アバターのアップロード中にエラーが発生しました。もう一度お試しください。',
            addressContext: 'Expensify Travelを有効にするには、ワークスペースの住所が必要です。ビジネスに関連する住所を入力してください。',
        },
        bankAccount: {
            continueWithSetup: 'セットアップを続ける',
            youAreAlmostDone: '銀行口座の設定はほぼ完了です。これにより、法人カードの発行、経費の払い戻し、請求書の回収、請求書の支払いが可能になります。',
            streamlinePayments: '支払いを効率化する',
            connectBankAccountNote: '注意: 個人銀行口座はワークスペースでの支払いには使用できません。',
            oneMoreThing: 'もう一つ！',
            allSet: '準備完了です！',
            accountDescriptionWithCards: 'この銀行口座は、法人カードの発行、経費の払い戻し、請求書の回収、および請求書の支払いに使用されます。',
            letsFinishInChat: 'チャットで終わらせましょう！',
            finishInChat: 'チャットで終了',
            almostDone: 'もう少しで完了です！',
            disconnectBankAccount: '銀行口座の接続を解除',
            startOver: 'やり直す',
            updateDetails: '詳細を更新',
            yesDisconnectMyBankAccount: 'はい、私の銀行口座を切断してください。',
            yesStartOver: 'はい、最初からやり直してください。',
            disconnectYour: '切断する',
            bankAccountAnyTransactions: '銀行口座。この口座の未処理の取引は引き続き完了します。',
            clearProgress: 'やり直すと、これまでの進捗がクリアされます。',
            areYouSure: 'よろしいですか？',
            workspaceCurrency: 'ワークスペース通貨',
            updateCurrencyPrompt: 'お使いのワークスペースは現在、USDとは異なる通貨に設定されているようです。下のボタンをクリックして、通貨をUSDに更新してください。',
            updateToUSD: 'USDに更新',
            updateWorkspaceCurrency: 'ワークスペースの通貨を更新する',
            workspaceCurrencyNotSupported: 'ワークスペース通貨はサポートされていません',
<<<<<<< HEAD
            yourWorkspace: 'ワークスペースがサポートされていない通貨に設定されています。こちらをご覧ください',
            listOfSupportedCurrencies: 'サポートされている通貨のリスト',
            chooseAnExisting: '既存の銀行口座を選択して経費を支払うか、新しい口座を追加してください。',
=======
            yourWorkspace: `ご使用のワークスペースは、サポートされていない通貨に設定されています。<a href="${CONST.CONNECT_A_BUSINESS_BANK_ACCOUNT_HELP_URL}">サポートされている通貨の一覧</a>をご確認ください。`,
>>>>>>> 18c08e61
        },
        changeOwner: {
            changeOwnerPageTitle: 'オーナーを移行',
            addPaymentCardTitle: '所有権を移転するために支払いカードを入力してください。',
            addPaymentCardButtonText: '利用規約に同意して支払いカードを追加',
            addPaymentCardReadAndAcceptTextPart1: '読み取りと承認',
            addPaymentCardReadAndAcceptTextPart2: 'カードを追加するためのポリシー',
            addPaymentCardTerms: '利用規約',
            addPaymentCardPrivacy: 'プライバシー',
            addPaymentCardAnd: '&',
            addPaymentCardPciCompliant: 'PCI-DSS 準拠',
            addPaymentCardBankLevelEncrypt: '銀行レベルの暗号化',
            addPaymentCardRedundant: '冗長インフラストラクチャー',
            addPaymentCardLearnMore: `<muted-text>当社の<a href="${CONST.PERSONAL_DATA_PROTECTION_INFO_URL}">セキュリティ</a>について詳しくはこちら。</muted-text>`,
            amountOwedTitle: '未払い残高',
            amountOwedButtonText: 'OK',
            amountOwedText: 'このアカウントには前月からの未払い残高があります。\n\nこの残高を清算して、このワークスペースの請求を引き継ぎますか？',
            ownerOwesAmountTitle: '未払い残高',
            ownerOwesAmountButtonText: '残高を移動',
            ownerOwesAmountText: ({email, amount}: OwnerOwesAmountParams) =>
                `このワークスペースのアカウント所有者（${email}）には、前月からの未払い残高があります。\n\nこのワークスペースの請求を引き継ぐために、この金額（${amount}）を振り替えますか？あなたの支払いカードに即座に請求されます。`,
            subscriptionTitle: '年間サブスクリプションを引き継ぐ',
            subscriptionButtonText: 'サブスクリプションを移行する',
            subscriptionText: ({usersCount, finalCount}: ChangeOwnerSubscriptionParams) =>
                `このワークスペースを引き継ぐと、年間サブスクリプションが現在のサブスクリプションと統合されます。これにより、サブスクリプションのサイズが${usersCount}人増加し、新しいサブスクリプションのサイズは${finalCount}人になります。続行しますか？`,
            duplicateSubscriptionTitle: '重複サブスクリプションの警告',
            duplicateSubscriptionButtonText: '続行する',
            duplicateSubscriptionText: ({email, workspaceName}: ChangeOwnerDuplicateSubscriptionParams) =>
                `${email}のワークスペースの請求を引き継ごうとしているようですが、そのためにはまず、すべてのワークスペースで管理者である必要があります。\n\nワークスペース${workspaceName}の請求のみを引き継ぎたい場合は、「続行」をクリックしてください。\n\nサブスクリプション全体の請求を引き継ぎたい場合は、まずすべてのワークスペースに管理者として追加してもらってから、請求を引き継いでください。`,
            hasFailedSettlementsTitle: '所有権を移転できません',
            hasFailedSettlementsButtonText: '了解しました。',
            hasFailedSettlementsText: ({email}: ChangeOwnerHasFailedSettlementsParams) =>
                `${email} は未払いの Expensify Card 決済があるため、請求を引き継ぐことができません。問題を解決するために、concierge@expensify.com に連絡するように依頼してください。その後、このワークスペースの請求を引き継ぐことができます。`,
            failedToClearBalanceTitle: '残高をクリアできませんでした',
            failedToClearBalanceButtonText: 'OK',
            failedToClearBalanceText: '残高をクリアできませんでした。後でもう一度お試しください。',
            successTitle: 'やったー！準備完了です。',
            successDescription: 'あなたはこのワークスペースのオーナーになりました。',
            errorTitle: 'おっと！ちょっと待って...',
            errorDescription: `<muted-text><centered-text>このワークスペースの所有権の移転に問題が発生しました。もう一度お試しいただくか、<concierge-link>Concierge までお問い合わせ</concierge-link>ください。</centered-text></muted-text>`,
        },
        exportAgainModal: {
            title: '注意！',
            description: ({reportName, connectionName}: ExportAgainModalDescriptionParams) =>
                `次のレポートはすでに${CONST.POLICY.CONNECTIONS.NAME_USER_FRIENDLY[connectionName]}にエクスポートされています：\n\n${reportName}\n\n本当に再度エクスポートしますか？`,
            confirmText: 'はい、再度エクスポートしてください。',
            cancelText: 'キャンセル',
        },
        upgrade: {
            reportFields: {
                title: 'レポートフィールド',
                description: `レポートフィールドでは、個々の項目の経費に関連するタグとは異なり、ヘッダーレベルの詳細を指定できます。これらの詳細には、特定のプロジェクト名、出張情報、場所などが含まれることがあります。`,
                onlyAvailableOnPlan: 'レポートフィールドは、Controlプランでのみ利用可能です。料金は',
            },
            [CONST.POLICY.CONNECTIONS.NAME.NETSUITE]: {
                title: 'NetSuite',
                description: `Expensify + NetSuiteの統合により、自動同期を楽しみ、手動入力を削減できます。プロジェクトや顧客のマッピングを含むネイティブおよびカスタムセグメントのサポートで、詳細でリアルタイムの財務インサイトを得ることができます。`,
                onlyAvailableOnPlan: '私たちのNetSuite統合は、Controlプランでのみ利用可能です。開始価格は',
            },
            [CONST.POLICY.CONNECTIONS.NAME.SAGE_INTACCT]: {
                title: 'Sage Intacct',
                description: `Expensify + Sage Intacct の統合で、自動同期を楽しみ、手動入力を減らしましょう。ユーザー定義のディメンションによる詳細でリアルタイムな財務インサイトを得るとともに、部門、クラス、場所、顧客、プロジェクト（ジョブ）ごとの経費コード化が可能です。`,
                onlyAvailableOnPlan: 'Sage Intacctとの統合は、Controlプランでのみ利用可能で、料金は',
            },
            [CONST.POLICY.CONNECTIONS.NAME.QBD]: {
                title: 'QuickBooks Desktop',
                description: `Expensify + QuickBooks Desktop の統合で、自動同期を楽しみ、手動入力を減らしましょう。クラス、アイテム、顧客、プロジェクトごとの経費コード化とリアルタイムの双方向接続で、究極の効率性を実現します。`,
                onlyAvailableOnPlan: 'QuickBooks Desktopの統合は、Controlプランでのみ利用可能で、料金は',
            },
            [CONST.UPGRADE_FEATURE_INTRO_MAPPING.approvals.id]: {
                title: '高度な承認',
                description: `追加の承認レイヤーを加えたい場合や、最も大きな経費にもう一つの目を通したい場合でも、私たちがサポートします。高度な承認機能により、あらゆるレベルで適切なチェックを行い、チームの支出を管理することができます。`,
                onlyAvailableOnPlan: '高度な承認は、Controlプランでのみ利用可能で、料金は',
            },
            categories: {
                title: 'カテゴリ',
                description: `カテゴリは、支出をより良く整理し、お金をどこに使っているかを把握するのに役立ちます。提案されたカテゴリリストを使用するか、自分で作成してください。`,
                onlyAvailableOnPlan: 'カテゴリは、Collectプランで利用可能です。料金は',
            },
            glCodes: {
                title: 'GLコード',
                description: `GLコードをカテゴリとタグに追加して、会計および給与システムへの経費の簡単なエクスポートを実現しましょう。`,
                onlyAvailableOnPlan: 'GLコードは、Controlプランでのみ利用可能です。開始価格は',
            },
            glAndPayrollCodes: {
                title: 'GL & Payroll コード',
                description: `GLコードと給与コードをカテゴリに追加して、経費を会計および給与システムに簡単にエクスポートしましょう。`,
                onlyAvailableOnPlan: 'GLおよび給与コードは、Controlプランでのみ利用可能です。料金は',
            },
            taxCodes: {
                title: '税コード',
                description: `税コードを税金に追加して、経費を会計および給与システムに簡単にエクスポートしましょう。`,
                onlyAvailableOnPlan: '税コードは、Controlプランでのみ利用可能です。料金は',
            },
            companyCards: {
                title: '無制限の会社カード',
                description: `さらにカードフィードを追加する必要がありますか？すべての主要なカード発行会社からの取引を同期するために、無制限の会社カードをアンロックしましょう。`,
                onlyAvailableOnPlan: 'これは、Controlプランでのみ利用可能です。料金は',
            },
            rules: {
                title: 'ルール',
                description: `ルールはバックグラウンドで実行され、あなたの支出を管理するので、小さなことを心配する必要はありません。\n\n領収書や説明などの経費詳細を要求し、制限やデフォルトを設定し、承認と支払いを自動化します。すべてを一か所で行えます。`,
                onlyAvailableOnPlan: 'ルールは、Controlプランでのみ利用可能で、料金は',
            },
            perDiem: {
                title: '日当',
                description:
                    '日当は、従業員が出張する際に日々の費用を遵守し、予測可能にするための優れた方法です。カスタム料金、デフォルトカテゴリ、目的地やサブレートなどの詳細な機能をお楽しみください。',
                onlyAvailableOnPlan: '日当は、Controlプランでのみ利用可能です。料金は',
            },
            travel: {
                title: '旅行',
                description: 'Expensify Travelは、メンバーが宿泊施設、フライト、交通機関などを予約できる新しい法人向け旅行予約および管理プラットフォームです。',
                onlyAvailableOnPlan: '旅行は、Collectプランで利用可能です。料金は',
            },
            multiLevelTags: {
                title: 'マルチレベルタグ',
                description:
                    'マルチレベルタグは、経費をより正確に追跡するのに役立ちます。各項目に部門、クライアント、コストセンターなどの複数のタグを割り当てることで、すべての経費の完全なコンテキストを把握できます。これにより、より詳細なレポート作成、承認ワークフロー、および会計エクスポートが可能になります。',
                onlyAvailableOnPlan: 'マルチレベルタグは、Controlプランでのみ利用可能です。開始価格は',
            },
            pricing: {
                perActiveMember: 'アクティブメンバー1人あたり月額。',
                perMember: 'メンバーごとに月額。',
            },
            note: {
                upgradeWorkspace: 'ワークスペースをアップグレードして、この機能にアクセスするか、',
                learnMore: '詳細を確認',
                aboutOurPlans: '私たちのプランと価格について。',
            },
            upgradeToUnlock: 'この機能をアンロックする',
            completed: {
                headline: `ワークスペースをアップグレードしました！`,
                successMessage: ({policyName, subscriptionLink}: UpgradeSuccessMessageParams) =>
                    `<centered-text>${policyName}をコントロールプランにアップグレードしました！詳細については、<a href="${subscriptionLink}">サブスクリプションをご確認</a>ください。</centered-text>`,
                categorizeMessage: `Collectプランのワークスペースに正常にアップグレードされました。これで経費を分類できます！`,
                travelMessage: `Collectプランのワークスペースに正常にアップグレードされました。これで、旅行の予約と管理を開始できます！`,
                gotIt: '了解しました、ありがとうございます。',
            },
            commonFeatures: {
                title: 'Controlプランにアップグレード',
                note: '以下を含む、最も強力な機能をアンロック:',
                benefits: {
                    startsAt: 'コントロールプランは、料金が',
                    perMember: 'アクティブメンバー1人あたり月額。',
                    learnMore: '詳細を確認',
                    pricing: '私たちのプランと価格について。',
                    benefit1: '高度な会計接続（NetSuite、Sage Intacct、その他）',
                    benefit2: 'スマート経費ルール',
                    benefit3: 'マルチレベル承認ワークフロー',
                    benefit4: '強化されたセキュリティコントロール',
                    toUpgrade: 'アップグレードするには、クリックしてください',
                    selectWorkspace: 'ワークスペースを選択し、プランタイプを変更します',
                },
            },
        },
        downgrade: {
            commonFeatures: {
                title: 'Collectプランにダウングレードする',
                note: 'ダウングレードすると、これらの機能やその他の機能へのアクセスが失われます。',
                benefits: {
                    note: '私たちのプランを完全に比較するには、こちらをご覧ください',
                    pricingPage: '価格ページ',
                    confirm: '設定を削除してダウングレードしてもよろしいですか？',
                    warning: 'これは元に戻せません。',
                    benefit1: '会計接続（QuickBooks Online と Xero を除く）',
                    benefit2: 'スマート経費ルール',
                    benefit3: 'マルチレベル承認ワークフロー',
                    benefit4: '強化されたセキュリティコントロール',
                    headsUp: '注意！',
                    multiWorkspaceNote: '最初の月額支払いの前に、すべてのワークスペースをダウングレードして、Collectレートでのサブスクリプションを開始する必要があります。クリック',
                    selectStep: '> 各ワークスペースを選択 > プランタイプを変更',
                },
            },
            completed: {
                headline: 'ワークスペースがダウングレードされました',
                description: 'Controlプランに他のワークスペースがあります。Collectレートで請求されるには、すべてのワークスペースをダウングレードする必要があります。',
                gotIt: '了解しました、ありがとうございます。',
            },
        },
        payAndDowngrade: {
            title: '支払いとダウングレード',
            headline: '最終支払い',
            description1: 'このサブスクリプションの最終請求書は',
            description2: ({date}: DateParams) => `${date}の内訳を以下に示します：`,
            subscription:
                'ご注意ください！この操作は、Expensifyのサブスクリプションを終了し、このワークスペースを削除し、すべてのワークスペースメンバーを削除します。このワークスペースを保持し、自分だけを削除したい場合は、別の管理者に請求を引き継いでもらってください。',
            genericFailureMessage: '請求書の支払い中にエラーが発生しました。もう一度お試しください。',
        },
        restrictedAction: {
            restricted: '制限されています',
            actionsAreCurrentlyRestricted: ({workspaceName}: ActionsAreCurrentlyRestricted) => `${workspaceName} ワークスペースでのアクションは現在制限されています。`,
            workspaceOwnerWillNeedToAddOrUpdatePaymentCard: ({workspaceOwnerName}: WorkspaceOwnerWillNeedToAddOrUpdatePaymentCardParams) =>
                `ワークスペースのオーナーである${workspaceOwnerName}は、新しいワークスペースのアクティビティをアンロックするために、ファイル上の支払いカードを追加または更新する必要があります。`,
            youWillNeedToAddOrUpdatePaymentCard: '新しいワークスペースのアクティビティを解除するには、ファイル上の支払いカードを追加または更新する必要があります。',
            addPaymentCardToUnlock: '支払いカードを追加してロックを解除！',
            addPaymentCardToContinueUsingWorkspace: 'このワークスペースを引き続き使用するには、支払いカードを追加してください。',
            pleaseReachOutToYourWorkspaceAdmin: 'ご質問がある場合は、ワークスペース管理者にお問い合わせください。',
            chatWithYourAdmin: '管理者とチャットする',
            chatInAdmins: '#adminsでチャットする',
            addPaymentCard: '支払いカードを追加',
        },
        rules: {
            individualExpenseRules: {
                title: '経費',
                subtitle: ({categoriesPageLink, tagsPageLink}: IndividualExpenseRulesSubtitleParams) =>
                    `<muted-text>個々の経費に対して支出制限とデフォルト設定を設定できます。また、<a href="${categoriesPageLink}">カテゴリ</a>と<a href="${tagsPageLink}">タグ</a>に関するルールを作成することも可能です。</muted-text>`,
                receiptRequiredAmount: '領収書の必要金額',
                receiptRequiredAmountDescription: 'カテゴリルールで上書きされない限り、この金額を超える支出には領収書が必要です。',
                maxExpenseAmount: '最大経費額',
                maxExpenseAmountDescription: 'カテゴリールールで上書きされない限り、この金額を超える支出にフラグを立てます。',
                maxAge: '最大年齢',
                maxExpenseAge: '最大経費年齢',
                maxExpenseAgeDescription: '特定の日数より古い支出をフラグする。',
                maxExpenseAgeDays: () => ({
                    one: '1日',
                    other: (count: number) => `${count}日間`,
                }),
                cashExpenseDefault: '現金経費のデフォルト',
                cashExpenseDefaultDescription:
                    '現金経費をどのように作成するかを選択します。インポートされた会社カード取引でない場合、経費は現金経費とみなされます。これには手動で作成された経費、領収書、日当、距離、時間経費が含まれます。',
                reimbursableDefault: '精算可能',
                reimbursableDefaultDescription: '経費は通常、従業員に返金されます',
                nonReimbursableDefault: '精算不可',
                nonReimbursableDefaultDescription: '経費は時々従業員に返金されます',
                alwaysReimbursable: '常に精算可能',
                alwaysReimbursableDescription: '経費は常に従業員に返金されます',
                alwaysNonReimbursable: '常に精算不可',
                alwaysNonReimbursableDescription: '経費は従業員に返金されません',
                billableDefault: '請求可能なデフォルト',
                billableDefaultDescription: ({tagsPageLink}: BillableDefaultDescriptionParams) =>
                    `<muted-text>現金とクレジットカードの支出をデフォルトで請求可能にするかどうかを選択します。請求可能な支出は<a href="${tagsPageLink}">タグ</a>で有効または無効に設定されます。</muted-text>`,
                billable: 'ビラブル',
                billableDescription: '経費は多くの場合、クライアントに再請求されます。',
                nonBillable: '非請求対象',
                nonBillableDescription: '経費は時々クライアントに再請求されます。',
                eReceipts: 'eReceipts',
                eReceiptsHint: 'eReceiptsは自動作成されます',
                eReceiptsHintLink: 'ほとんどのUSDクレジット取引の場合',
                attendeeTracking: '出席者の追跡',
                attendeeTrackingHint: '各経費の一人当たりの費用を追跡します。',
                prohibitedDefaultDescription:
                    'アルコール、ギャンブル、その他の制限された項目が含まれる領収書をすべてフラグ付けしてください。これらの項目が含まれる領収書の経費は、手動での確認が必要です。',
                prohibitedExpenses: '禁止された経費',
                alcohol: 'アルコール',
                hotelIncidentals: 'ホテル付随費用',
                gambling: 'ギャンブル',
                tobacco: 'タバコ',
                adultEntertainment: 'アダルトエンターテインメント',
            },
            expenseReportRules: {
                title: '経費報告書',
                subtitle: '経費報告のコンプライアンス、承認、支払いを自動化します。',
                preventSelfApprovalsTitle: '自己承認を防ぐ',
                preventSelfApprovalsSubtitle: 'ワークスペースメンバーが自分の経費報告書を承認するのを防ぎます。',
                autoApproveCompliantReportsTitle: '準拠したレポートを自動承認する',
                autoApproveCompliantReportsSubtitle: 'どの経費報告書が自動承認の対象となるかを設定します。',
                autoApproveReportsUnderTitle: '以下の金額未満のレポートを自動承認',
                autoApproveReportsUnderDescription: 'この金額以下の完全に準拠した経費報告書は自動的に承認されます。',
                randomReportAuditTitle: 'ランダムレポート監査',
                randomReportAuditDescription: '一部のレポートは自動承認の対象であっても、手動承認を必要とするようにします。',
                autoPayApprovedReportsTitle: '自動支払い承認済みレポート',
                autoPayApprovedReportsSubtitle: 'どの経費報告書が自動支払いの対象となるかを設定します。',
                autoPayApprovedReportsLimitError: ({currency}: AutoPayApprovedReportsLimitErrorParams = {}) => `${currency ?? ''}20,000未満の金額を入力してください。`,
                autoPayApprovedReportsLockedSubtitle: 'その他の機能に移動してワークフローを有効にし、その後、支払いを追加してこの機能をアンロックしてください。',
                autoPayReportsUnderTitle: '以下の金額未満のレポートを自動支払い',
                autoPayReportsUnderDescription: 'この金額以下の完全に準拠した経費報告書は自動的に支払われます。',
                unlockFeatureEnableWorkflowsSubtitle: ({featureName, moreFeaturesLink}: FeatureNameParams) =>
                    `[さらに多くの機能](${moreFeaturesLink})にアクセスしてワークフローを有効にし、${featureName}を追加してこの機能のロックを解除してください。`,
                enableFeatureSubtitle: ({featureName, moreFeaturesLink}: FeatureNameParams) =>
                    `[さらに多くの機能](${moreFeaturesLink})にアクセスし、${featureName}を有効にしてこの機能のロックを解除してください。`,
            },
            categoryRules: {
                title: 'カテゴリールール',
                approver: '承認者',
                requireDescription: '説明が必要です',
                descriptionHint: '説明のヒント',
                descriptionHintDescription: ({categoryName}: CategoryNameParams) =>
                    `従業員に「${categoryName}」の支出に関する追加情報を提供するようにリマインドしてください。このヒントは経費の説明欄に表示されます。`,
                descriptionHintLabel: 'ヒント',
                descriptionHintSubtitle: 'プロのヒント: 短ければ短いほど良い！',
                maxAmount: '最大金額',
                flagAmountsOver: '金額が超過している場合はフラグを立てる',
                flagAmountsOverDescription: ({categoryName}: CategoryNameParams) => `「${categoryName}」カテゴリに適用されます。`,
                flagAmountsOverSubtitle: 'これはすべての経費の最大金額を上書きします。',
                expenseLimitTypes: {
                    expense: '個別経費',
                    expenseSubtitle: 'カテゴリ別に経費金額をフラグします。このルールは、最大経費金額に関する一般的なワークスペースルールを上書きします。',
                    daily: 'カテゴリ合計',
                    dailySubtitle: '経費報告書ごとにカテゴリ別の合計支出をフラグ付けします。',
                },
                requireReceiptsOver: 'を超える領収書を必須にする',
                requireReceiptsOverList: {
                    default: ({defaultAmount}: DefaultAmountParams) => `${defaultAmount} ${CONST.DOT_SEPARATOR} デフォルト`,
                    never: '領収書を要求しない',
                    always: '常に領収書を要求する',
                },
                defaultTaxRate: 'デフォルト税率',
                enableWorkflows: ({moreFeaturesLink}: RulesEnableWorkflowsParams) =>
                    `「[さらに多くの機能](${moreFeaturesLink})」に移動し、ワークフローを有効にします。その後、承認を追加してこの機能を解除します。`,
            },
            customRules: {
                title: 'カスタムルール',
                subtitle: '説明',
                description: '経費報告書のカスタムルールを入力',
            },
        },
        planTypePage: {
            planTypes: {
                team: {
                    label: '収集する',
                    description: 'プロセスを自動化したいチーム向け。',
                },
                corporate: {
                    label: 'コントロール',
                    description: '高度な要件を持つ組織向け。',
                },
            },
            description: 'あなたにぴったりのプランを選びましょう。機能と価格の詳細なリストについては、こちらをご覧ください。',
            subscriptionLink: 'プランの種類と料金に関するヘルプページ',
            lockedPlanDescription: ({count, annualSubscriptionEndDate}: WorkspaceLockedPlanTypeParams) => ({
                one: `あなたは、年間サブスクリプションが終了する${annualSubscriptionEndDate}まで、Controlプランの1人のアクティブメンバーにコミットしています。自動更新を無効にすることで、${annualSubscriptionEndDate}から従量課金制のサブスクリプションに切り替え、Collectプランにダウングレードすることができます。`,
                other: `あなたは、年間サブスクリプションが${annualSubscriptionEndDate}に終了するまで、Controlプランで${count}人のアクティブメンバーにコミットしています。自動更新を無効にすることで、${annualSubscriptionEndDate}から従量課金制のサブスクリプションに切り替え、Collectプランにダウングレードすることができます。`,
            }),
            subscriptions: 'サブスクリプション',
        },
    },
    getAssistancePage: {
        title: 'サポートを受ける',
        subtitle: '私たちは、あなたの偉大さへの道を切り開くためにここにいます！',
        description: '以下のサポートオプションから選択してください:',
        chatWithConcierge: 'Conciergeとチャットする',
        scheduleSetupCall: 'セットアップコールをスケジュールする',
        scheduleACall: '通話をスケジュールする',
        questionMarkButtonTooltip: '私たちのチームからサポートを受ける',
        exploreHelpDocs: 'ヘルプドキュメントを探索する',
        registerForWebinar: 'ウェビナーに登録する',
        onboardingHelp: 'オンボーディングヘルプ',
    },
    emojiPicker: {
        skinTonePickerLabel: 'デフォルトの肌の色を変更する',
        headers: {
            frequentlyUsed: 'よく使われる',
            smileysAndEmotion: 'スマイリーと感情',
            peopleAndBody: '人と体',
            animalsAndNature: '動物と自然',
            foodAndDrink: '食べ物と飲み物',
            travelAndPlaces: '旅行と場所',
            activities: 'アクティビティ',
            objects: 'オブジェクト',
            symbols: '記号',
            flags: 'フラグ',
        },
    },
    newRoomPage: {
        newRoom: '新しいルーム',
        groupName: 'グループ名',
        roomName: '部屋の名前',
        visibility: '可視性',
        restrictedDescription: 'ワークスペースの人々はこの部屋を見つけることができます。',
        privateDescription: 'このルームに招待された人は見つけることができます。',
        publicDescription: '誰でもこのルームを見つけることができます',
        // eslint-disable-next-line @typescript-eslint/naming-convention
        public_announceDescription: '誰でもこのルームを見つけることができます',
        createRoom: 'ルームを作成',
        roomAlreadyExistsError: 'この名前の部屋はすでに存在します',
        roomNameReservedError: ({reservedName}: RoomNameReservedErrorParams) => `${reservedName}はすべてのワークスペースでデフォルトのルームです。別の名前を選んでください。`,
        roomNameInvalidError: 'ルーム名には小文字のアルファベット、数字、ハイフンのみを使用できます。',
        pleaseEnterRoomName: '部屋の名前を入力してください',
        pleaseSelectWorkspace: 'ワークスペースを選択してください',
        renamedRoomAction: ({oldName, newName, actorName, isExpenseReport}: RenamedRoomActionParams) => {
            const actor = actorName ? `${actorName} ` : '';
            return isExpenseReport ? `${actor}は"${oldName}"から"${newName}"に名前を変更しました` : `${actor}がこのルームの名前を"${oldName}"から"${newName}"に変更しました。`;
        },
        roomRenamedTo: ({newName}: RoomRenamedToParams) => `部屋の名前が${newName}に変更されました。`,
        social: 'ソーシャル',
        selectAWorkspace: 'ワークスペースを選択',
        growlMessageOnRenameError: 'ワークスペースルームの名前を変更できません。接続を確認して、再試行してください。',
        visibilityOptions: {
            restricted: 'ワークスペース', // the translation for "restricted" visibility is actually workspace. This is so we can display restricted visibility rooms as "workspace" without having to change what's stored.
            private: 'プライベート',
            public: '公開',
            // eslint-disable-next-line @typescript-eslint/naming-convention
            public_announce: 'パブリックアナウンス',
        },
    },
    workspaceApprovalModes: {
        submitAndClose: '送信して閉じる',
        submitAndApprove: '送信して承認',
        advanced: 'ADVANCED',
        dynamicExternal: 'DYNAMIC_EXTERNAL',
        smartReport: 'SMARTREPORT',
        billcom: 'BILLCOM',
    },
    workspaceActions: {
        addApprovalRule: ({approverEmail, approverName, field, name}: AddedPolicyApprovalRuleParams) =>
            `${field}「${name}」の承認者として${approverName}（${approverEmail}）を追加しました。`,
        deleteApprovalRule: ({approverEmail, approverName, field, name}: AddedPolicyApprovalRuleParams) =>
            `${field}「${name}」の承認者として${approverName}（${approverEmail}）を削除しました。`,
        updateApprovalRule: ({field, name, newApproverEmail, newApproverName, oldApproverEmail, oldApproverName}: UpdatedPolicyApprovalRuleParams) => {
            const formatApprover = (displayName?: string, email?: string) => (displayName ? `${displayName} (${email})` : email);
            return `${field}「${name}」の承認者を${formatApprover(newApproverName, newApproverEmail)}に変更しました（以前は${formatApprover(oldApproverName, oldApproverEmail)}）`;
        },
        addCategory: ({categoryName}: UpdatedPolicyCategoryParams) => `カテゴリ「${categoryName}」を追加しました`,
        deleteCategory: ({categoryName}: UpdatedPolicyCategoryParams) => `カテゴリー「${categoryName}」を削除しました。`,
        updateCategory: ({oldValue, categoryName}: UpdatedPolicyCategoryParams) => `${oldValue ? '無効' : '有効'} カテゴリ "${categoryName}"`,
        updateCategoryPayrollCode: ({oldValue, categoryName, newValue}: UpdatedPolicyCategoryGLCodeParams) => {
            if (!oldValue) {
                return `給与コード「${newValue}」をカテゴリ「${categoryName}」に追加しました。`;
            }
            if (!newValue && oldValue) {
                return `給与コード「${oldValue}」をカテゴリ「${categoryName}」から削除しました。`;
            }
            return `"${categoryName}" カテゴリの給与コードを「${newValue}」に変更しました（以前は「${oldValue}」）。`;
        },
        updateCategoryGLCode: ({oldValue, categoryName, newValue}: UpdatedPolicyCategoryGLCodeParams) => {
            if (!oldValue) {
                return `カテゴリ「${categoryName}」にGLコード「${newValue}」を追加しました。`;
            }
            if (!newValue && oldValue) {
                return `カテゴリ「${categoryName}」からGLコード「${oldValue}」を削除しました。`;
            }
            return `「${categoryName}」カテゴリのGLコードを「${newValue}」に変更しました（以前は「${oldValue}」）`;
        },
        updateAreCommentsRequired: ({oldValue, categoryName}: UpdatedPolicyCategoryParams) => {
            return `「${categoryName}」カテゴリの説明を${!oldValue ? '必須' : '不要'}に変更しました（以前は${!oldValue ? '不要' : '必須'}）`;
        },
        updateCategoryMaxExpenseAmount: ({categoryName, oldAmount, newAmount}: UpdatedPolicyCategoryMaxExpenseAmountParams) => {
            if (newAmount && !oldAmount) {
                return `カテゴリ「${categoryName}」に最大金額${newAmount}を追加しました。`;
            }
            if (oldAmount && !newAmount) {
                return `カテゴリ「${categoryName}」から最大金額${oldAmount}を削除しました。`;
            }
            return `"${categoryName}" カテゴリの最大金額を ${newAmount} に変更しました（以前は ${oldAmount}）`;
        },
        updateCategoryExpenseLimitType: ({categoryName, oldValue, newValue}: UpdatedPolicyCategoryExpenseLimitTypeParams) => {
            if (!oldValue) {
                return `カテゴリ「${categoryName}」に制限タイプ${newValue}を追加しました。`;
            }
            return `"${categoryName}" カテゴリの制限タイプを ${newValue} に変更しました（以前は ${oldValue}）`;
        },
        updateCategoryMaxAmountNoReceipt: ({categoryName, oldValue, newValue}: UpdatedPolicyCategoryMaxAmountNoReceiptParams) => {
            if (!oldValue) {
                return `カテゴリ「${categoryName}」を更新し、Receiptsを${newValue}に変更しました。`;
            }
            return `「${categoryName}」カテゴリを${newValue}に変更しました（以前は${oldValue}）`;
        },
        setCategoryName: ({oldName, newName}: UpdatedPolicyCategoryNameParams) => `カテゴリ「${oldName}」の名前を「${newName}」に変更しました。`,
        updatedDescriptionHint: ({categoryName, oldValue, newValue}: UpdatedPolicyCategoryDescriptionHintTypeParams) => {
            if (!newValue) {
                return `カテゴリ「${categoryName}」から説明ヒント「${oldValue}」を削除しました。`;
            }
            return !oldValue
                ? `カテゴリ「${categoryName}」に説明のヒント「${newValue}」を追加しました。`
                : `"${categoryName}" カテゴリの説明ヒントを "${newValue}" に変更しました（以前は "${oldValue}"）`;
        },
        updateTagListName: ({oldName, newName}: UpdatedPolicyCategoryNameParams) => `タグリスト名を"${newName}"に変更しました（以前は"${oldName}"）`,
        addTag: ({tagListName, tagName}: UpdatedPolicyTagParams) => `タグ「${tagName}」をリスト「${tagListName}」に追加しました。`,
        updateTagName: ({tagListName, newName, oldName}: UpdatedPolicyTagNameParams) => `タグリスト「${tagListName}」を更新し、タグ「${oldName}」を「${newName}」に変更しました。`,
        updateTagEnabled: ({tagListName, tagName, enabled}: UpdatedPolicyTagParams) => `${enabled ? '有効' : '無効'} リスト「${tagListName}」のタグ「${tagName}」`,
        deleteTag: ({tagListName, tagName}: UpdatedPolicyTagParams) => `リスト「${tagListName}」からタグ「${tagName}」を削除しました。`,
        deleteMultipleTags: ({count, tagListName}: UpdatedPolicyTagParams) => `リスト「${tagListName}」から「${count}」タグを削除しました。`,
        updateTag: ({tagListName, newValue, tagName, updatedField, oldValue}: UpdatedPolicyTagFieldParams) => {
            if (oldValue) {
                return `タグリスト「${tagListName}」のタグ「${tagName}」を更新し、${updatedField}を「${oldValue}」から「${newValue}」に変更しました。`;
            }
            return `リスト「${tagListName}」のタグ「${tagName}」を更新し、${updatedField}を「${newValue}」に追加しました。`;
        },
        updateCustomUnit: ({customUnitName, newValue, oldValue, updatedField}: UpdatePolicyCustomUnitParams) =>
            `${customUnitName}の${updatedField}を"${oldValue}"から"${newValue}"に変更しました。`,
        updateCustomUnitTaxEnabled: ({newValue}: UpdatePolicyCustomUnitTaxEnabledParams) => `距離レートに関する${newValue ? '有効' : '無効'}の税金追跡`,
        addCustomUnitRate: ({customUnitName, rateName}: AddOrDeletePolicyCustomUnitRateParams) => `新しい「${customUnitName}」レート「${rateName}」を追加しました。`,
        updatedCustomUnitRate: ({customUnitName, customUnitRateName, newValue, oldValue, updatedField}: UpdatedPolicyCustomUnitRateParams) =>
            `${customUnitName}の${updatedField}「${customUnitRateName}」のレートを「${newValue}」（以前は「${oldValue}」）に変更しました。`,
        updatedCustomUnitTaxRateExternalID: ({customUnitRateName, newValue, newTaxPercentage, oldTaxPercentage, oldValue}: UpdatedPolicyCustomUnitTaxRateExternalIDParams) => {
            if (oldTaxPercentage && oldValue) {
                return `距離レート「${customUnitRateName}」の税率を「${newValue} (${newTaxPercentage})」に変更しました（以前は「${oldValue} (${oldTaxPercentage})」）。`;
            }
            return `距離レート「${customUnitRateName}」に税率「${newValue} (${newTaxPercentage})」を追加しました。`;
        },
        updatedCustomUnitTaxClaimablePercentage: ({customUnitRateName, newValue, oldValue}: UpdatedPolicyCustomUnitTaxClaimablePercentageParams) => {
            if (oldValue) {
                return `距離レート「${customUnitRateName}」の税還付可能部分を「${newValue}」に変更しました（以前は「${oldValue}」）。`;
            }
            return `距離料金「${customUnitRateName}」に税還付可能部分「${newValue}」を追加しました。`;
        },
        deleteCustomUnitRate: ({customUnitName, rateName}: AddOrDeletePolicyCustomUnitRateParams) => `"${customUnitName}" レート "${rateName}" を削除しました`,
        addedReportField: ({fieldType, fieldName}: AddedOrDeletedPolicyReportFieldParams) => `${fieldType} レポートフィールド "${fieldName}" を追加しました`,
        updateReportFieldDefaultValue: ({defaultValue, fieldName}: UpdatedPolicyReportFieldDefaultValueParams) =>
            `レポートフィールド "${fieldName}" のデフォルト値を "${defaultValue}" に設定する`,
        addedReportFieldOption: ({fieldName, optionName}: PolicyAddedReportFieldOptionParams) => `レポートフィールド「${fieldName}」にオプション「${optionName}」を追加しました。`,
        removedReportFieldOption: ({fieldName, optionName}: PolicyAddedReportFieldOptionParams) => `レポートフィールド「${fieldName}」からオプション「${optionName}」を削除しました。`,
        updateReportFieldOptionDisabled: ({fieldName, optionName, optionEnabled}: PolicyDisabledReportFieldOptionParams) =>
            `${optionEnabled ? '有効' : '無効'} レポートフィールド「${fieldName}」のオプション「${optionName}」`,
        updateReportFieldAllOptionsDisabled: ({fieldName, optionName, allEnabled, toggledOptionsCount}: PolicyDisabledReportFieldAllOptionsParams) => {
            if (toggledOptionsCount && toggledOptionsCount > 1) {
                return `${allEnabled ? '有効' : '無効'} レポートフィールド "${fieldName}" のすべてのオプション`;
            }
            return `${allEnabled ? '有効' : '無効'} レポートフィールド「${fieldName}」のオプション「${optionName}」、すべてのオプションを${allEnabled ? '有効' : '無効'}`;
        },
        deleteReportField: ({fieldType, fieldName}: AddedOrDeletedPolicyReportFieldParams) => `${fieldType}レポートフィールド「${fieldName}」を削除しました。`,
        preventSelfApproval: ({oldValue, newValue}: UpdatedPolicyPreventSelfApprovalParams) =>
            `"Prevent self-approval" を "${newValue === 'true' ? '有効' : '無効'}" に更新しました（以前は "${oldValue === 'true' ? '有効' : '無効'}"）`,
        updateMaxExpenseAmountNoReceipt: ({oldValue, newValue}: UpdatedPolicyFieldWithNewAndOldValueParams) => `最大領収書必要経費額を${oldValue}から${newValue}に変更しました。`,
        updateMaxExpenseAmount: ({oldValue, newValue}: UpdatedPolicyFieldWithNewAndOldValueParams) => `違反のための最大経費額を${oldValue}から${newValue}に変更しました。`,
        updateMaxExpenseAge: ({oldValue, newValue}: UpdatedPolicyFieldWithNewAndOldValueParams) =>
            `"最大経費年齢（日数）"を"${newValue}"に更新しました（以前は"${oldValue === 'false' ? CONST.POLICY.DEFAULT_MAX_EXPENSE_AGE : oldValue}"）`,
        updateMonthlyOffset: ({oldValue, newValue}: UpdatedPolicyFieldWithNewAndOldValueParams) => {
            if (!oldValue) {
                return `月次レポートの提出日を「${newValue}」に設定する`;
            }
            return `月次報告書の提出日を「${newValue}」（以前は「${oldValue}」）に更新しました。`;
        },
        updateDefaultBillable: ({oldValue, newValue}: UpdatedPolicyFieldWithNewAndOldValueParams) => `"クライアントへの経費再請求"を"${newValue}"に更新しました（以前は"${oldValue}"）`,
        updateDefaultReimbursable: ({oldValue, newValue}: UpdatedPolicyFieldWithNewAndOldValueParams) => `「現金経費のデフォルト」を"${newValue}"に更新しました (以前は"${oldValue}")`,
        updateDefaultTitleEnforced: ({value}: UpdatedPolicyFieldWithValueParam) => `"デフォルトのレポートタイトルを強制する" ${value ? 'on' : 'オフ'}`,
        renamedWorkspaceNameAction: ({oldName, newName}: RenamedWorkspaceNameActionParams) => `このワークスペースの名前を「${newName}」（以前は「${oldName}」）に更新しました。`,
        updateWorkspaceDescription: ({newDescription, oldDescription}: UpdatedPolicyDescriptionParams) =>
            !oldDescription ? `このワークスペースの説明を"${newDescription}"に設定してください。` : `このワークスペースの説明を"${oldDescription}"から"${newDescription}"に更新しました。`,
        removedFromApprovalWorkflow: ({submittersNames}: RemovedFromApprovalWorkflowParams) => {
            let joinedNames = '';
            if (submittersNames.length === 1) {
                joinedNames = submittersNames.at(0) ?? '';
            } else if (submittersNames.length === 2) {
                joinedNames = submittersNames.join('と');
            } else if (submittersNames.length > 2) {
                joinedNames = `${submittersNames.slice(0, submittersNames.length - 1).join(', ')} and ${submittersNames.at(-1)}`;
            }
            return {
                one: `${joinedNames}の承認ワークフローと経費チャットからあなたを削除しました。以前に提出されたレポートは、引き続き受信トレイで承認可能です。`,
                other: `${joinedNames}の承認ワークフローと経費チャットからあなたを削除しました。以前に提出されたレポートは、引き続きあなたの受信トレイで承認可能です。`,
            };
        },
        demotedFromWorkspace: ({policyName, oldRole}: DemotedFromWorkspaceParams) =>
            `${policyName}でのあなたの役割が${oldRole}からユーザーに更新されました。あなた自身のものを除くすべての提出者の経費チャットから削除されました。`,
        updatedWorkspaceCurrencyAction: ({oldCurrency, newCurrency}: UpdatedPolicyCurrencyParams) => `デフォルト通貨を${newCurrency}に更新しました（以前は${oldCurrency}）`,
        updatedWorkspaceFrequencyAction: ({oldFrequency, newFrequency}: UpdatedPolicyFrequencyParams) =>
            `自動レポートの頻度を「${newFrequency}」（以前は「${oldFrequency}」）に更新しました。`,
        updateApprovalMode: ({newValue, oldValue}: ChangeFieldParams) => `承認モードを"${oldValue}"から"${newValue}"に更新しました。`,
        upgradedWorkspace: 'このワークスペースをコントロールプランにアップグレードしました',
        downgradedWorkspace: 'このワークスペースをCollectプランにダウングレードしました。',
        updatedAuditRate: ({oldAuditRate, newAuditRate}: UpdatedPolicyAuditRateParams) =>
            `レポートが手動承認のためにランダムにルーティングされる割合を${Math.round(newAuditRate * 100)}%（以前は${Math.round(oldAuditRate * 100)}%）に変更しました。`,
        updatedManualApprovalThreshold: ({oldLimit, newLimit}: UpdatedPolicyManualApprovalThresholdParams) => `すべての経費の手動承認限度額を${newLimit}に変更しました（以前は${oldLimit}）`,
    },
    roomMembersPage: {
        memberNotFound: 'メンバーが見つかりません。',
        useInviteButton: '新しいメンバーをチャットに招待するには、上の招待ボタンを使用してください。',
        notAuthorized: `このページにアクセスする権限がありません。このルームに参加しようとしている場合は、ルームメンバーに追加してもらってください。他に何かお困りですか？${CONST.EMAIL.CONCIERGE}にお問い合わせください。`,
        removeMembersPrompt: ({memberName}: {memberName: string}) => ({
            one: `このルームから${memberName}を削除してもよろしいですか？`,
            other: '選択したメンバーをルームから削除してもよろしいですか？',
        }),
        error: {
            genericAdd: 'このルームメンバーの追加に問題が発生しました',
        },
    },
    newTaskPage: {
        assignTask: 'タスクを割り当てる',
        assignMe: '私に割り当てる',
        confirmTask: 'タスクを確認',
        confirmError: 'タイトルを入力し、共有先を選択してください',
        descriptionOptional: '説明（任意）',
        pleaseEnterTaskName: 'タイトルを入力してください',
        pleaseEnterTaskDestination: 'このタスクを共有したい場所を選択してください',
    },
    task: {
        task: 'タスク',
        title: 'タイトル',
        description: '説明',
        assignee: '担当者',
        completed: '完了しました',
        action: '完了',
        messages: {
            created: ({title}: TaskCreatedActionParams) => `${title}のタスク`,
            completed: '完了としてマークされました',
            canceled: '削除されたタスク',
            reopened: '未完了としてマークされました',
            error: '要求された操作を行う権限がありません。',
        },
        markAsComplete: '完了としてマーク',
        markAsIncomplete: '未完了としてマーク',
        assigneeError: 'このタスクの割り当て中にエラーが発生しました。別の担当者を試してください。',
        genericCreateTaskFailureMessage: 'このタスクの作成中にエラーが発生しました。後でもう一度お試しください。',
        deleteTask: 'タスクを削除',
        deleteConfirmation: 'このタスクを削除してもよろしいですか？',
    },
    statementPage: {
        title: ({year, monthName}: StatementTitleParams) => `${monthName} ${year} 明細書`,
    },
    keyboardShortcutsPage: {
        title: 'キーボードショートカット',
        subtitle: 'これらの便利なキーボードショートカットで時間を節約しましょう。',
        shortcuts: {
            openShortcutDialog: 'キーボードショートカットダイアログを開く',
            markAllMessagesAsRead: 'すべてのメッセージを既読にする',
            escape: 'ダイアログを閉じる',
            search: '検索ダイアログを開く',
            newChat: '新しいチャット画面',
            copy: 'コメントをコピー',
            openDebug: 'テスト設定ダイアログを開く',
        },
    },
    guides: {
        screenShare: '画面共有',
        screenShareRequest: 'Expensifyがスクリーンシェアに招待しています',
    },
    search: {
        resultsAreLimited: '検索結果は制限されています。',
        viewResults: '結果を表示',
        resetFilters: 'フィルターをリセット',
        searchResults: {
            emptyResults: {
                title: '表示するものがありません',
                subtitle: '検索条件を調整するか、緑色の+ボタンで何かを作成してみてください。',
            },
            emptyExpenseResults: {
                title: 'まだ経費が作成されていません。',
                subtitle: '経費を作成するか、Expensifyの試用版を利用して詳細を学びましょう。',
                subtitleWithOnlyCreateButton: '下の緑色のボタンを使用して経費を作成してください。',
            },
            emptyReportResults: {
                title: 'まだレポートが作成されていません。',
                subtitle: 'Expensifyのレポートを作成するか、試乗して詳細を学びましょう。',
                subtitleWithOnlyCreateButton: '下の緑色のボタンを使用してレポートを作成してください。',
            },
            emptyInvoiceResults: {
                title: 'まだ請求書を作成していません。',
                subtitle: '請求書を送信するか、Expensifyの試用版を利用して詳細を確認してください。',
                subtitleWithOnlyCreateButton: '以下の緑色のボタンを使用して請求書を送信してください。',
            },
            emptyTripResults: {
                title: '表示する旅行はありません',
                subtitle: '以下で最初の旅行を予約して始めましょう。',
                buttonText: '旅行を予約する',
            },
            emptySubmitResults: {
                title: '提出する経費がありません',
                subtitle: '問題ありません。勝利のラップを取りましょう！',
                buttonText: 'レポートを作成',
            },
            emptyApproveResults: {
                title: '承認する経費はありません',
                subtitle: '経費ゼロ。最大限のリラックス。よくやった！',
            },
            emptyPayResults: {
                title: '支払う経費はありません',
                subtitle: 'おめでとうございます！ゴールラインを越えました。',
            },
            emptyExportResults: {
                title: 'エクスポートする経費はありません',
                subtitle: 'ゆっくりする時間です。お疲れ様でした。',
            },
            emptyStatementsResults: {
                title: '表示する経費がない',
                subtitle: '結果がありません。フィルターを調整してください。',
            },
            emptyUnapprovedResults: {
                title: '承認する経費はありません',
                subtitle: '経費ゼロ。最大限のリラックス。よくやった！',
            },
        },
        statements: 'ステートメント',
        unapprovedCash: '未承認現金',
        unapprovedCard: '未承認のカード',
        saveSearch: '検索を保存',
        deleteSavedSearch: '保存された検索を削除',
        deleteSavedSearchConfirm: 'この検索を削除してもよろしいですか？',
        searchName: '名前を検索',
        savedSearchesMenuItemTitle: '保存済み',
        groupedExpenses: 'グループ化された経費',
        bulkActions: {
            approve: '承認する',
            pay: '支払う',
            delete: '削除',
            hold: '保留',
            unhold: '保留を解除',
            noOptionsAvailable: '選択した経費グループには利用可能なオプションがありません。',
        },
        filtersHeader: 'フィルター',
        filters: {
            date: {
                before: ({date}: OptionalParam<DateParams> = {}) => `${date ?? ''}の前に`,
                after: ({date}: OptionalParam<DateParams> = {}) => `After ${date ?? ''}`,
                on: ({date}: OptionalParam<DateParams> = {}) => `On ${date ?? ''}`,
                presets: {
                    [CONST.SEARCH.DATE_PRESETS.NEVER]: '未承認',
                    [CONST.SEARCH.DATE_PRESETS.LAST_MONTH]: '先月',
                    [CONST.SEARCH.DATE_PRESETS.THIS_MONTH]: '今月',
                    [CONST.SEARCH.DATE_PRESETS.LAST_STATEMENT]: '最後の声明',
                },
            },
            status: 'ステータス',
            keyword: 'キーワード',
            hasKeywords: 'キーワードがあります',
            currency: '通貨',
            link: 'リンク',
            pinned: '固定済み',
            unread: '未読',
            completed: '完了しました',
            amount: {
                lessThan: ({amount}: OptionalParam<RequestAmountParams> = {}) => `${amount ?? ''}未満`,
                greaterThan: ({amount}: OptionalParam<RequestAmountParams> = {}) => `${amount ?? ''} より大きい`,
                between: ({greaterThan, lessThan}: FiltersAmountBetweenParams) => `${greaterThan} と ${lessThan} の間`,
            },
            card: {
                expensify: 'Expensify',
                individualCards: '個別カード',
                closedCards: 'クローズドカード',
                cardFeeds: 'カードフィード',
                cardFeedName: ({cardFeedBankName, cardFeedLabel}: {cardFeedBankName: string; cardFeedLabel?: string}) =>
                    `すべての${cardFeedBankName}${cardFeedLabel ? ` - ${cardFeedLabel}` : ''}`,
                cardFeedNameCSV: ({cardFeedLabel}: {cardFeedLabel?: string}) => `すべてのCSVインポートカード${cardFeedLabel ? ` - ${cardFeedLabel}` : ''}`,
            },
            current: '現在',
            past: '過去',
            submitted: '提出',
            approved: '承認',
            paid: '支払',
            exported: 'エクスポート',
            posted: '投稿',
            withdrawn: '取り消し',
            billable: 'ビラブル',
            reimbursable: '払い戻し可能',
            groupBy: {
                reports: '報告',
                from: 'から',
                card: 'カード',
            },
            feed: 'フィード',
            withdrawalType: {
                [CONST.SEARCH.WITHDRAWAL_TYPE.EXPENSIFY_CARD]: 'Expensify Card',
                [CONST.SEARCH.WITHDRAWAL_TYPE.REIMBURSEMENT]: '払い戻し',
            },
        },
        groupBy: 'グループ',
        moneyRequestReport: {
            emptyStateTitle: 'このレポートには経費がありません。',
            emptyStateSubtitle: 'このレポートに経費を追加するには、上のボタンを使用してください。',
        },
        noCategory: 'カテゴリなし',
        noTag: 'タグなし',
        expenseType: '経費タイプ',
        withdrawalType: '引き出しの種類',
        recentSearches: '最近の検索',
        recentChats: '最近のチャット',
        searchIn: 'で検索',
        searchPlaceholder: '何かを検索する',
        suggestions: '提案',
        exportSearchResults: {
            title: 'エクスポートを作成',
            description: 'おお、それはたくさんのアイテムですね！まとめて、Conciergeがまもなくファイルを送信します。',
        },
        exportAll: {
            selectAllMatchingItems: 'すべての一致する項目を選択',
            allMatchingItemsSelected: 'すべての一致する項目が選択されました',
        },
    },
    genericErrorPage: {
        title: 'おっと、何かがうまくいきませんでした！',
        body: {
            helpTextMobile: 'アプリを閉じて再度開くか、または切り替えてください。',
            helpTextWeb: 'web.',
            helpTextConcierge: '問題が解決しない場合は、以下にお問い合わせください',
        },
        refresh: '更新',
    },
    fileDownload: {
        success: {
            title: 'ダウンロード完了！',
            message: '添付ファイルが正常にダウンロードされました！',
            qrMessage:
                '写真やダウンロードフォルダにQRコードのコピーがないか確認してください。プロのヒント: プレゼンテーションに追加して、聴衆がスキャンして直接あなたとつながることができるようにしましょう。',
        },
        generalError: {
            title: '添付ファイルエラー',
            message: '添付ファイルをダウンロードできません',
        },
        permissionError: {
            title: 'ストレージアクセス',
            message: 'Expensifyはストレージアクセスなしでは添付ファイルを保存できません。設定をタップして権限を更新してください。',
        },
    },
    desktopApplicationMenu: {
        mainMenu: '新しいExpensify',
        about: 'New Expensifyについて',
        update: '新しいExpensifyを更新する',
        checkForUpdates: 'アップデートを確認',
        toggleDevTools: '開発者ツールを切り替える',
        viewShortcuts: 'キーボードショートカットを表示',
        services: 'サービス',
        hide: '新しいExpensifyを非表示にする',
        hideOthers: '他の人を非表示',
        showAll: 'すべて表示',
        quit: '新しいExpensifyを終了する',
        fileMenu: 'ファイル',
        closeWindow: 'ウィンドウを閉じる',
        editMenu: '編集',
        undo: '元に戻す',
        redo: 'やり直し',
        cut: '切る',
        copy: 'コピー',
        paste: '貼り付け',
        pasteAndMatchStyle: 'スタイルに合わせて貼り付け',
        pasteAsPlainText: 'プレーンテキストとして貼り付け',
        delete: '削除',
        selectAll: 'すべて選択',
        speechSubmenu: 'スピーチ',
        startSpeaking: '話し始める',
        stopSpeaking: '話すのをやめてください',
        viewMenu: '表示',
        reload: 'リロード',
        forceReload: '強制リロード',
        resetZoom: '実際のサイズ',
        zoomIn: 'ズームイン',
        zoomOut: 'ズームアウト',
        togglefullscreen: '全画面表示を切り替え',
        historyMenu: '履歴',
        back: '戻る',
        forward: '転送',
        windowMenu: 'ウィンドウ',
        minimize: '最小化',
        zoom: 'Zoom',
        front: 'すべてを前面に表示',
        helpMenu: '助けて',
        learnMore: '詳細を確認',
        documentation: 'ドキュメント',
        communityDiscussions: 'コミュニティディスカッション',
        searchIssues: '問題を検索',
    },
    historyMenu: {
        forward: '転送',
        back: '戻る',
    },
    checkForUpdatesModal: {
        available: {
            title: 'アップデートが利用可能です',
            message: ({isSilentUpdating}: {isSilentUpdating: boolean}) =>
                `新しいバージョンはまもなく利用可能になります。${!isSilentUpdating ? '更新の準備が整いましたらお知らせします。' : ''}`,
            soundsGood: '良さそうです',
        },
        notAvailable: {
            title: '更新は利用できません',
            message: '現在利用可能なアップデートはありません。後でもう一度確認してください！',
            okay: 'Okay',
        },
        error: {
            title: '更新の確認に失敗しました',
            message: '更新を確認できませんでした。しばらくしてからもう一度お試しください。',
        },
    },
    report: {
        newReport: {
            createReport: 'レポートを作成',
            chooseWorkspace: 'このレポートのワークスペースを選択してください。',
        },
        genericCreateReportFailureMessage: 'このチャットの作成中に予期しないエラーが発生しました。後でもう一度お試しください。',
        genericAddCommentFailureMessage: 'コメントの投稿中に予期しないエラーが発生しました。後でもう一度お試しください。',
        genericUpdateReportFieldFailureMessage: 'フィールドの更新中に予期しないエラーが発生しました。後でもう一度お試しください。',
        genericUpdateReportNameEditFailureMessage: 'レポートの名前変更中に予期しないエラーが発生しました。後でもう一度お試しください。',
        noActivityYet: 'まだ活動がありません',
        actions: {
            type: {
                changeField: ({oldValue, newValue, fieldName}: ChangeFieldParams) => `${fieldName}を${oldValue}から${newValue}に変更しました`,
                changeFieldEmpty: ({newValue, fieldName}: ChangeFieldParams) => `${fieldName}を${newValue}に変更しました`,
                changeReportPolicy: ({fromPolicyName, toPolicyName}: ChangeReportPolicyParams) => {
                    if (!toPolicyName) {
                        return `ワークスペースを変更しました${fromPolicyName ? `（以前は ${fromPolicyName}）` : ''}`;
                    }
                    return `ワークスペースを${toPolicyName}に変更しました${fromPolicyName ? `（以前は ${fromPolicyName}）` : ''}`;
                },
                changeType: ({oldType, newType}: ChangeTypeParams) => `${oldType} から ${newType} にタイプを変更しました`,
                exportedToCSV: `CSVにエクスポートされました`,
                exportedToIntegration: {
                    automatic: ({label}: ExportedToIntegrationParams) => `${label}にエクスポートされました`,
                    automaticActionOne: ({label}: ExportedToIntegrationParams) => `${label} 経由でエクスポートされました`,
                    automaticActionTwo: '会計設定',
                    manual: ({label}: ExportedToIntegrationParams) => `このレポートを手動で${label}にエクスポート済みとしてマークしました。`,
                    automaticActionThree: '正常にレコードを作成しました',
                    reimburseableLink: '自己負担費用',
                    nonReimbursableLink: '会社カード経費',
                    pending: ({label}: ExportedToIntegrationParams) => `このレポートのエクスポートを${label}に開始しました...`,
                },
                integrationsMessage: ({errorMessage, label, linkText, linkURL}: IntegrationSyncFailedParams) =>
                    `このレポートを${label}にエクスポートできませんでした（"${errorMessage} ${linkText ? `<a href="${linkURL}">${linkText}</a>` : ''}"）`,
                managerAttachReceipt: `領収書を追加しました`,
                managerDetachReceipt: `領収書を削除しました`,
                markedReimbursed: ({amount, currency}: MarkedReimbursedParams) => `他の場所で${currency}${amount}を支払いました。`,
                markedReimbursedFromIntegration: ({amount, currency}: MarkReimbursedFromIntegrationParams) => `${currency}${amount} を統合経由で支払いました`,
                outdatedBankAccount: `支払者の銀行口座に問題があるため、支払いを処理できませんでした。`,
                reimbursementACHBounce: `支払者に十分な資金がないため、支払いを処理できませんでした。`,
                reimbursementACHCancelled: `支払いをキャンセルしました`,
                reimbursementAccountChanged: `支払いを処理できませんでした。支払者が銀行口座を変更したためです。`,
                reimbursementDelayed: `支払いは処理されましたが、さらに1～2営業日遅れます。`,
                selectedForRandomAudit: `レビューのためにランダムに選ばれました`,
                selectedForRandomAuditMarkdown: `[ランダムに選択された](https://help.expensify.com/articles/expensify-classic/reports/Set-a-random-report-audit-schedule)レビュー用`,
                share: ({to}: ShareParams) => `招待されたメンバー${to}`,
                unshare: ({to}: UnshareParams) => `削除されたメンバー${to}`,
                stripePaid: ({amount, currency}: StripePaidParams) => `${currency}${amount} を支払いました`,
                takeControl: `制御を取りました`,
                integrationSyncFailed: ({label, errorMessage, workspaceAccountingLink}: IntegrationSyncFailedParams) =>
                    `${label}との同期中に問題が発生しました${errorMessage ? `（"${errorMessage}"）` : ''}。<a href="${workspaceAccountingLink}">ワークスペースの設定</a>で問題を修正してください。`,
                addEmployee: ({email, role}: AddEmployeeParams) => `${email}を${role === 'member' ? 'a' : 'an'} ${role}として追加しました`,
                updateRole: ({email, currentRole, newRole}: UpdateRoleParams) => `${email} の役割を ${newRole} に更新しました（以前は ${currentRole}）`,
                updatedCustomField1: ({email, previousValue, newValue}: UpdatedCustomFieldParams) => {
                    if (!newValue) {
                        return `${email}のカスタムフィールド1を削除しました（以前は「${previousValue}」）`;
                    }
                    return !previousValue
                        ? `"${newValue}" を ${email} のカスタムフィールド1に追加しました。`
                        : `${email} のカスタムフィールド1を "${newValue}" に変更しました（以前は "${previousValue}"）`;
                },
                updatedCustomField2: ({email, previousValue, newValue}: UpdatedCustomFieldParams) => {
                    if (!newValue) {
                        return `${email}のカスタムフィールド2を削除しました（以前は「${previousValue}」）`;
                    }
                    return !previousValue
                        ? `"${newValue}" を ${email} のカスタムフィールド2に追加しました。`
                        : `${email}のカスタムフィールド2を"${newValue}"に変更しました（以前は"${previousValue}"）`;
                },
                leftWorkspace: ({nameOrEmail}: LeftWorkspaceParams) => `${nameOrEmail} がワークスペースを退出しました`,
                removeMember: ({email, role}: AddEmployeeParams) => `${role} ${email} を削除しました`,
                removedConnection: ({connectionName}: ConnectionNameParams) => `${CONST.POLICY.CONNECTIONS.NAME_USER_FRIENDLY[connectionName]} への接続を削除しました。`,
                addedConnection: ({connectionName}: ConnectionNameParams) => `${CONST.POLICY.CONNECTIONS.NAME_USER_FRIENDLY[connectionName]}に接続しました`,
                leftTheChat: 'チャットを退出しました',
            },
        },
    },
    chronos: {
        oooEventSummaryFullDay: ({summary, dayCount, date}: OOOEventSummaryFullDayParams) => `${summary} は ${date} までの ${dayCount} 日間の ${dayCount === 1 ? '日' : '日'} です。`,
        oooEventSummaryPartialDay: ({summary, timePeriod, date}: OOOEventSummaryPartialDayParams) => `${date}の${timePeriod}からの${summary}`,
    },
    footer: {
        features: '機能',
        expenseManagement: '経費管理',
        spendManagement: '支出管理',
        expenseReports: '経費報告書',
        companyCreditCard: '法人クレジットカード',
        receiptScanningApp: 'レシートスキャンアプリ',
        billPay: 'ビルペイ',
        invoicing: '請求書作成',
        CPACard: 'CPAカード',
        payroll: '給与計算',
        travel: '旅行',
        resources: 'リソース',
        expensifyApproved: 'ExpensifyApproved!',
        pressKit: 'プレスキット',
        support: 'サポート',
        expensifyHelp: 'ExpensifyHelp',
        terms: '利用規約',
        privacy: 'プライバシー',
        learnMore: '詳細を確認する',
        aboutExpensify: 'Expensifyについて',
        blog: 'ブログ',
        jobs: 'ジョブ',
        expensifyOrg: 'Expensify.org',
        investorRelations: '投資家向け情報',
        getStarted: '開始する',
        createAccount: '新しいアカウントを作成',
        logIn: 'ログイン',
    },
    allStates: COMMON_CONST.STATES as States,
    allCountries: CONST.ALL_COUNTRIES as AllCountries,
    accessibilityHints: {
        navigateToChatsList: 'チャットリストに戻る',
        chatWelcomeMessage: 'チャットのウェルカムメッセージ',
        navigatesToChat: 'チャットに移動します',
        newMessageLineIndicator: '新しいメッセージラインインジケーター',
        chatMessage: 'チャットメッセージ',
        lastChatMessagePreview: '最後のチャットメッセージのプレビュー',
        workspaceName: 'ワークスペース名',
        chatUserDisplayNames: 'チャットメンバー表示名',
        scrollToNewestMessages: '最新のメッセージにスクロール',
        preStyledText: 'Pre-styled text',
        viewAttachment: '添付ファイルを表示',
    },
    parentReportAction: {
        deletedReport: '削除されたレポート',
        deletedMessage: '削除されたメッセージ',
        deletedExpense: '削除された経費',
        reversedTransaction: '返金取引',
        deletedTask: '削除されたタスク',
        hiddenMessage: '隠されたメッセージ',
    },
    threads: {
        thread: 'スレッド',
        replies: '返信',
        reply: '返信',
        from: 'から',
        in: 'に',
        parentNavigationSummary: ({reportName, workspaceName}: ParentNavigationSummaryParams) => `From ${reportName}${workspaceName ? `${workspaceName}内` : ''}`,
    },
    qrCodes: {
        copy: 'URLをコピー',
        copied: 'コピーしました！',
    },
    moderation: {
        flagDescription: 'すべてのフラグ付きメッセージは、モデレーターに送信されてレビューされます。',
        chooseAReason: '以下からフラグを立てる理由を選択してください:',
        spam: 'スパム',
        spamDescription: '無関係なプロモーション',
        inconsiderate: '配慮に欠ける',
        inconsiderateDescription: '侮辱的または無礼な表現、意図が疑わしい',
        intimidation: '脅迫',
        intimidationDescription: '有効な異議を押し切って積極的に議題を追求する',
        bullying: 'いじめ',
        bullyingDescription: '個人を標的にして従順を得ること',
        harassment: '嫌がらせ',
        harassmentDescription: '人種差別的、女性差別的、またはその他広く差別的な行動',
        assault: '暴行',
        assaultDescription: '害を意図した特定の感情的攻撃',
        flaggedContent: 'このメッセージは、コミュニティルールに違反しているとしてフラグが立てられ、内容が非表示になっています。',
        hideMessage: 'メッセージを非表示',
        revealMessage: 'メッセージを表示',
        levelOneResult: '匿名の警告を送信し、メッセージがレビューのために報告されます。',
        levelTwoResult: 'チャンネルからメッセージが非表示になり、匿名の警告が追加され、メッセージがレビューのために報告されました。',
        levelThreeResult: 'チャンネルからメッセージが削除され、匿名の警告が行われ、メッセージがレビューのために報告されました。',
    },
    actionableMentionWhisperOptions: {
        invite: '招待する',
        nothing: '何もしない',
    },
    actionableMentionJoinWorkspaceOptions: {
        accept: '承認する',
        decline: '辞退する',
    },
    actionableMentionTrackExpense: {
        submit: '誰かに送信する',
        categorize: 'カテゴリ分けする',
        share: '私の会計士と共有する',
        nothing: '今のところ何もありません。',
    },
    teachersUnitePage: {
        teachersUnite: 'Teachers Unite',
        joinExpensifyOrg: 'Expensify.orgと共に、世界中の不正をなくしましょう。現在の「Teachers Unite」キャンペーンは、必要な学用品の費用を分担することで、世界中の教育者を支援しています。',
        iKnowATeacher: '私は教師を知っています。',
        iAmATeacher: '私は教師です',
        getInTouch: '素晴らしいです！彼らの連絡先情報を共有してください。こちらから連絡を取ります。',
        introSchoolPrincipal: 'あなたの学校の校長への紹介',
        schoolPrincipalVerifyExpense:
            'Expensify.orgは、低所得世帯の学生がより良い学習体験を得られるように、必需品の学用品の費用を分担します。あなたの校長があなたの経費を確認するよう求められます。',
        principalFirstName: '名',
        principalLastName: '姓',
        principalWorkEmail: '主要な勤務先のメールアドレス',
        updateYourEmail: 'メールアドレスを更新してください',
        updateEmail: 'メールアドレスを更新する',
        schoolMailAsDefault: ({contactMethodsRoute}: ContactMethodsRouteParams) =>
            `先に進む前に、学校のメールをデフォルトの連絡方法として設定してください。設定 > プロフィール > <a href="${contactMethodsRoute}">連絡方法</a> で行うことができます。`,
        error: {
            enterPhoneEmail: '有効なメールアドレスまたは電話番号を入力してください',
            enterEmail: 'メールアドレスを入力してください',
            enterValidEmail: '有効なメールアドレスを入力してください',
            tryDifferentEmail: '別のメールアドレスを試してください',
        },
    },
    cardTransactions: {
        notActivated: '未アクティベート',
        outOfPocket: '自己負担の支出',
        companySpend: '会社の支出',
    },
    distance: {
        addStop: '停止を追加',
        deleteWaypoint: 'ウェイポイントを削除',
        deleteWaypointConfirmation: 'このウェイポイントを削除してもよろしいですか？',
        address: '住所',
        waypointDescription: {
            start: '開始',
            stop: '停止',
        },
        mapPending: {
            title: '保留中のマップ',
            subtitle: 'オンラインに戻ると地図が生成されます。',
            onlineSubtitle: '地図を設定する間、少々お待ちください。',
            errorTitle: '地図のエラー',
            errorSubtitle: '地図の読み込み中にエラーが発生しました。もう一度お試しください。',
        },
        error: {
            selectSuggestedAddress: '提案された住所を選択するか、現在地を使用してください',
        },
    },
    reportCardLostOrDamaged: {
        screenTitle: '成績表が紛失または損傷しました',
        nextButtonLabel: '次へ',
        reasonTitle: 'なぜ新しいカードが必要なのですか？',
        cardDamaged: '私のカードが破損しました',
        cardLostOrStolen: '私のカードが紛失または盗難に遭いました。',
        confirmAddressTitle: '新しいカードの郵送先住所を確認してください。',
        cardDamagedInfo: '新しいカードは2～3営業日以内に届きます。現在のカードは、新しいカードを有効化するまで引き続き使用できます。',
        cardLostOrStolenInfo: 'ご注文が完了すると、現在のカードは永久に無効になります。ほとんどのカードは数営業日で届きます。',
        address: '住所',
        deactivateCardButton: 'カードを無効化する',
        shipNewCardButton: '新しいカードを発送する',
        addressError: '住所が必要です',
        reasonError: '理由が必要です',
        successTitle: '新しいカードが発送中です！',
        successDescription: '数営業日で届きます。届いたら有効化する必要があります。それまでは仮想カードを使用できます。',
    },
    eReceipt: {
        guaranteed: '保証付きeレシート',
        transactionDate: '取引日付',
    },
    referralProgram: {
        [CONST.REFERRAL_PROGRAM.CONTENT_TYPES.START_CHAT]: {
            buttonText: 'チャットを始める、<success><strong>友達を紹介する</strong></success>。',
            header: 'チャットを開始し、友達を紹介する',
            body: '友達にもExpensifyを使ってほしいですか？ 彼らとチャットを始めるだけで、あとは私たちにお任せください。',
        },
        [CONST.REFERRAL_PROGRAM.CONTENT_TYPES.SUBMIT_EXPENSE]: {
            buttonText: '経費を提出し、<success><strong>上司に紹介する</strong></success>。',
            header: '経費を提出し、上司に紹介する',
            body: 'あなたの上司にもExpensifyを使ってもらいたいですか？経費を提出するだけで、あとは私たちにお任せください。',
        },
        [CONST.REFERRAL_PROGRAM.CONTENT_TYPES.REFER_FRIEND]: {
            header: '友達を紹介する',
            body: 'Expensifyを友達にも使ってもらいたいですか？彼らとチャットしたり、支払ったり、経費を分割したりするだけで、あとは私たちにお任せください。または、招待リンクを共有するだけでもOKです！',
        },
        [CONST.REFERRAL_PROGRAM.CONTENT_TYPES.SHARE_CODE]: {
            buttonText: '友達を紹介する',
            header: '友達を紹介する',
            body: 'Expensifyを友達にも使ってもらいたいですか？彼らとチャットしたり、支払ったり、経費を分割したりするだけで、あとは私たちにお任せください。または、招待リンクを共有するだけでもOKです！',
        },
        copyReferralLink: '招待リンクをコピー',
    },
    systemChatFooterMessage: {
        [CONST.INTRO_CHOICES.MANAGE_TEAM]: {
            phrase1: 'セットアップスペシャリストとチャットする',
            phrase2: 'ヘルプが必要な場合',
        },
        default: {
            phrase1: 'メッセージ',
            phrase2: 'セットアップのヘルプについて',
        },
    },
    violations: {
        allTagLevelsRequired: 'すべてのタグが必要です。',
        autoReportedRejectedExpense: ({rejectReason, rejectedBy}: ViolationsAutoReportedRejectedExpenseParams) => `${rejectedBy}はこの経費を却下しました。コメント: "${rejectReason}"`,
        billableExpense: '課金対象は無効になりました',
        cashExpenseWithNoReceipt: ({formattedLimit}: ViolationsCashExpenseWithNoReceiptParams = {}) => `Receipt required${formattedLimit ? `${formattedLimit} を超える` : ''}`,
        categoryOutOfPolicy: 'カテゴリが無効になりました。',
        conversionSurcharge: ({surcharge}: ViolationsConversionSurchargeParams) => `${surcharge}% の為替手数料が適用されました。`,
        customUnitOutOfPolicy: 'このワークスペースでは有効なレートではありません。',
        duplicatedTransaction: 'Duplicate',
        fieldRequired: 'レポートフィールドは必須です',
        futureDate: '未来の日付は許可されていません',
        invoiceMarkup: ({invoiceMarkup}: ViolationsInvoiceMarkupParams) => `${invoiceMarkup}% 上乗せされました`,
        maxAge: ({maxAge}: ViolationsMaxAgeParams) => `${maxAge}日より古い日付`,
        missingCategory: 'カテゴリがありません',
        missingComment: '選択したカテゴリーの説明が必要です。',
        missingTag: ({tagName}: ViolationsMissingTagParams = {}) => `Missing ${tagName ?? 'tag'}`,
        modifiedAmount: ({type, displayPercentVariance}: ViolationsModifiedAmountParams) => {
            switch (type) {
                case 'distance':
                    return '金額が計算された距離と異なります';
                case 'card':
                    return 'カード取引を超える金額';
                default:
                    if (displayPercentVariance) {
                        return `スキャンされた領収書よりも${displayPercentVariance}%多い金額`;
                    }
                    return 'スキャンされた領収書よりも金額が多い';
            }
        },
        modifiedDate: '日付がスキャンされた領収書と異なります',
        nonExpensiworksExpense: '非Expensiworks経費',
        overAutoApprovalLimit: ({formattedLimit}: ViolationsOverLimitParams) => `経費が自動承認限度額の${formattedLimit}を超えています。`,
        overCategoryLimit: ({formattedLimit}: ViolationsOverCategoryLimitParams) => `${formattedLimit}/人のカテゴリ制限を超える金額`,
        overLimit: ({formattedLimit}: ViolationsOverLimitParams) => `${formattedLimit}/人の制限を超えた金額`,
        overTripLimit: ({formattedLimit}: ViolationsOverLimitParams) => `${formattedLimit}/回を超える金額`,
        overLimitAttendee: ({formattedLimit}: ViolationsOverLimitParams) => `${formattedLimit}/人の制限を超えた金額`,
        perDayLimit: ({formattedLimit}: ViolationsPerDayLimitParams) => `1日あたりのカテゴリ制限${formattedLimit}/人を超える金額`,
        receiptNotSmartScanned: '領収書と経費の詳細を手動で追加しました。<a href="https://help.expensify.com/articles/expensify-classic/reports/Automatic-Receipt-Audit">詳細を学ぶ</a>。',
        receiptRequired: ({formattedLimit, category}: ViolationsReceiptRequiredParams) => {
            let message = '領収書が必要です';
            if (formattedLimit ?? category) {
                message += '終了';
                if (formattedLimit) {
                    message += ` ${formattedLimit}`;
                }
                if (category) {
                    message += 'カテゴリ制限';
                }
            }
            return message;
        },
        prohibitedExpense: ({prohibitedExpenseType}: ViolationsProhibitedExpenseParams) => {
            const preMessage = '禁止された経費:';
            switch (prohibitedExpenseType) {
                case 'alcohol':
                    return `${preMessage} アルコール`;
                case 'gambling':
                    return `${preMessage} ギャンブル`;
                case 'tobacco':
                    return `${preMessage} タバコ`;
                case 'adultEntertainment':
                    return `${preMessage} アダルトエンターテインメント`;
                case 'hotelIncidentals':
                    return `${preMessage} ホテル雑費`;
                default:
                    return `${preMessage}${prohibitedExpenseType}`;
            }
        },
        customRules: ({message}: ViolationsCustomRulesParams) => message,
        reviewRequired: 'レビューが必要です',
        rter: ({brokenBankConnection, email, isAdmin, isTransactionOlderThan7Days, member, rterType}: ViolationsRterParams) => {
            if (rterType === CONST.RTER_VIOLATION_TYPES.BROKEN_CARD_CONNECTION_530) {
                return '銀行接続が切れているため、領収書を自動照合できません。';
            }
            if (brokenBankConnection || rterType === CONST.RTER_VIOLATION_TYPES.BROKEN_CARD_CONNECTION) {
                return isAdmin
                    ? `${email}が修正する必要がある銀行接続の問題のため、領収書を自動マッチングできません。`
                    : '壊れた銀行接続のため、領収書を自動マッチングできません。修正が必要です。';
            }
            if (!isTransactionOlderThan7Days) {
                return isAdmin ? `${member}に現金としてマークするように依頼するか、7日間待って再試行してください。` : 'カード取引とのマージを待機中。';
            }
            return '';
        },
        brokenConnection530Error: '銀行接続の不具合により領収書が保留中です。',
        adminBrokenConnectionError: '銀行接続の不具合により領収書が保留されています。で解決してください。',
        memberBrokenConnectionError: '銀行接続が壊れているため、領収書が保留中です。ワークスペース管理者に解決を依頼してください。',
        markAsCashToIgnore: '現金としてマークして無視し、支払いをリクエストします。',
        smartscanFailed: ({canEdit = true}) => `領収書のスキャンに失敗しました。${canEdit ? '詳細を手動で入力してください。' : ''}`,
        receiptGeneratedWithAI: 'AI生成の領収書の可能性',
        someTagLevelsRequired: ({tagName}: ViolationsTagOutOfPolicyParams = {}) => `Missing ${tagName ?? 'タグ'}`,
        tagOutOfPolicy: ({tagName}: ViolationsTagOutOfPolicyParams = {}) => `${tagName ?? 'タグ'} は無効になりました`,
        taxAmountChanged: '税額が変更されました',
        taxOutOfPolicy: ({taxName}: ViolationsTaxOutOfPolicyParams = {}) => `${taxName ?? '税金'} は無効になりました`,
        taxRateChanged: '税率が変更されました',
        taxRequired: '税率が見つかりません',
        none: 'None',
        taxCodeToKeep: '保持する税コードを選択してください',
        tagToKeep: 'どのタグを保持するか選択してください',
        isTransactionReimbursable: '取引が払い戻し可能か選択する',
        merchantToKeep: 'どの業者を保持するか選択してください',
        descriptionToKeep: 'どの説明を保持するか選択してください。',
        categoryToKeep: '保持するカテゴリを選択',
        isTransactionBillable: '取引が請求可能か選択',
        keepThisOne: 'このままにしておく',
        confirmDetails: `保持している詳細を確認してください。`,
        confirmDuplicatesInfo: `保持しない重複リクエストは、メンバーが削除するために保持されます。`,
        hold: 'この経費は保留されました',
        resolvedDuplicates: '重複を解決しました',
    },
    reportViolations: {
        [CONST.REPORT_VIOLATIONS.FIELD_REQUIRED]: ({fieldName}: RequiredFieldParams) => `${fieldName}は必須です`,
    },
    violationDismissal: {
        rter: {
            manual: 'この領収書を現金としてマークしました',
        },
        duplicatedTransaction: {
            manual: '重複を解決しました',
        },
    },
    videoPlayer: {
        play: '再生',
        pause: '一時停止',
        fullscreen: '全画面',
        playbackSpeed: '再生速度',
        expand: '展開する',
        mute: 'ミュート',
        unmute: 'ミュート解除',
        normal: '通常',
    },
    exitSurvey: {
        header: '行く前に',
        reasonPage: {
            title: '退会理由を教えてください',
            subtitle: '行く前に、Expensify Classicに切り替えたい理由を教えてください。',
        },
        reasons: {
            [CONST.EXIT_SURVEY.REASONS.FEATURE_NOT_AVAILABLE]: 'Expensify Classicでのみ利用可能な機能が必要です。',
            [CONST.EXIT_SURVEY.REASONS.DONT_UNDERSTAND]: 'New Expensifyの使い方がわかりません。',
            [CONST.EXIT_SURVEY.REASONS.PREFER_CLASSIC]: 'New Expensifyの使い方は理解していますが、Expensify Classicの方が好きです。',
        },
        prompts: {
            [CONST.EXIT_SURVEY.REASONS.FEATURE_NOT_AVAILABLE]: 'New Expensifyにないどの機能が必要ですか？',
            [CONST.EXIT_SURVEY.REASONS.DONT_UNDERSTAND]: '何をしようとしているのですか？',
            [CONST.EXIT_SURVEY.REASONS.PREFER_CLASSIC]: 'なぜExpensify Classicを好むのですか？',
        },
        responsePlaceholder: 'あなたの返信',
        thankYou: 'フィードバックありがとうございます！',
        thankYouSubtitle: 'あなたの回答は、私たちがより良い製品を作り、物事を成し遂げるのに役立ちます。ありがとうございます！',
        goToExpensifyClassic: 'Expensify Classicに切り替える',
        offlineTitle: 'ここで行き詰まっているようです…',
        offline:
            'オフラインのようです。残念ながら、Expensify Classicはオフラインでは動作しませんが、新しいExpensifyは動作します。Expensify Classicを使用したい場合は、インターネット接続があるときに再試行してください。',
        quickTip: 'ちょっとしたヒント...',
        quickTipSubTitle: 'expensify.comにアクセスして、Expensify Classicに直接移動できます。簡単なショートカットとしてブックマークしてください！',
        bookACall: '通話を予約する',
        noThanks: '結構です',
        bookACallTitle: 'プロダクトマネージャーと話しますか？',
        benefits: {
            [CONST.EXIT_SURVEY.BENEFIT.CHATTING_DIRECTLY]: '経費やレポートで直接チャットする',
            [CONST.EXIT_SURVEY.BENEFIT.EVERYTHING_MOBILE]: 'モバイルで全てを行う能力',
            [CONST.EXIT_SURVEY.BENEFIT.TRAVEL_EXPENSE]: 'チャットのスピードで出張と経費を管理',
        },
        bookACallTextTop: 'Expensify Classicに切り替えると、次のことを逃すことになります：',
        bookACallTextBottom:
            'なぜかを理解するために、あなたとお電話でお話しできることを楽しみにしています。ご要望について話し合うために、私たちのシニアプロダクトマネージャーの一人との通話を予約できます。',
        takeMeToExpensifyClassic: 'Expensify Classicに連れて行ってください。',
    },
    listBoundary: {
        errorMessage: 'メッセージをさらに読み込む際にエラーが発生しました。',
        tryAgain: 'もう一度試してください。',
    },
    systemMessage: {
        mergedWithCashTransaction: 'この取引に領収書を一致させました',
    },
    subscription: {
        authenticatePaymentCard: '支払いカードを認証する',
        mobileReducedFunctionalityMessage: 'モバイルアプリではサブスクリプションの変更を行うことができません。',
        badge: {
            freeTrial: ({numOfDays}: BadgeFreeTrialParams) => `無料トライアル: 残り${numOfDays} ${numOfDays === 1 ? '日' : '日'}`,
        },
        billingBanner: {
            policyOwnerAmountOwed: {
                title: 'お支払い情報が古くなっています',
                subtitle: ({date}: BillingBannerSubtitleWithDateParams) => `すべてのお気に入りの機能を引き続き使用するために、${date}までにお支払いカードを更新してください。`,
            },
            policyOwnerAmountOwedOverdue: {
                title: 'お支払いを処理できませんでした。',
                subtitle: ({date, purchaseAmountOwed}: BillingBannerOwnerAmountOwedOverdueParams) =>
                    date && purchaseAmountOwed
                        ? `${date}の${purchaseAmountOwed}の請求を処理できませんでした。未払い金額を清算するために支払いカードを追加してください。`
                        : '支払いカードを追加して、未払い金額を清算してください。',
            },
            policyOwnerUnderInvoicing: {
                title: 'お支払い情報が古くなっています',
                subtitle: ({date}: BillingBannerSubtitleWithDateParams) => `お支払いが期限を過ぎています。サービスの中断を避けるために、${date}までに請求書をお支払いください。`,
            },
            policyOwnerUnderInvoicingOverdue: {
                title: 'お支払い情報が古くなっています',
                subtitle: 'お支払いが期限を過ぎています。請求書をお支払いください。',
            },
            billingDisputePending: {
                title: 'カードを請求できませんでした。',
                subtitle: ({amountOwed, cardEnding}: BillingBannerDisputePendingParams) =>
                    `あなたは、${cardEnding}で終わるカードの${amountOwed}の請求を異議申し立てしました。異議が銀行で解決されるまで、あなたのアカウントはロックされます。`,
            },
            cardAuthenticationRequired: {
                title: 'お支払いカードの認証が完了していません。',
                subtitle: ({cardEnding}: BillingBannerCardAuthenticationRequiredParams) => `末尾が${cardEnding}の支払いカードを有効にするには、認証プロセスを完了してください。`,
            },
            insufficientFunds: {
                title: 'カードを請求できませんでした。',
                subtitle: ({amountOwed}: BillingBannerInsufficientFundsParams) =>
                    `お支払いカードは残高不足のため拒否されました。再試行するか、新しい支払いカードを追加して、未払い残高${amountOwed}をクリアしてください。`,
            },
            cardExpired: {
                title: 'カードを請求できませんでした。',
                subtitle: ({amountOwed}: BillingBannerCardExpiredParams) =>
                    `お支払いカードの有効期限が切れました。新しい支払いカードを追加して、未払い残高の${amountOwed}を清算してください。`,
            },
            cardExpireSoon: {
                title: 'あなたのカードはまもなく有効期限が切れます',
                subtitle: 'あなたの支払いカードは今月末に期限切れになります。以下の3点メニューをクリックして更新し、お気に入りの機能を引き続きご利用ください。',
            },
            retryBillingSuccess: {
                title: '成功！',
                subtitle: 'あなたのカードは正常に請求されました。',
            },
            retryBillingError: {
                title: 'カードを請求できませんでした。',
                subtitle: '再試行する前に、Expensifyの請求を承認し、保留を解除するために直接銀行に連絡してください。それ以外の場合は、別の支払いカードを追加してみてください。',
            },
            cardOnDispute: ({amountOwed, cardEnding}: BillingBannerCardOnDisputeParams) =>
                `あなたは、${cardEnding}で終わるカードの${amountOwed}の請求を異議申し立てしました。異議が銀行で解決されるまで、あなたのアカウントはロックされます。`,
            preTrial: {
                title: '無料トライアルを開始',
                subtitleStart: '次のステップとして、',
                subtitleLink: 'セットアップチェックリストを完了する',
                subtitleEnd: 'あなたのチームが経費精算を始められるように。',
            },
            trialStarted: {
                title: ({numOfDays}: TrialStartedTitleParams) => `トライアル: ${numOfDays} ${numOfDays === 1 ? '日' : '日'} 日残り！`,
                subtitle: 'お気に入りの機能を引き続き利用するために、支払いカードを追加してください。',
            },
            trialEnded: {
                title: '無料トライアルが終了しました',
                subtitle: 'お気に入りの機能を引き続き利用するために、支払いカードを追加してください。',
            },
            earlyDiscount: {
                claimOffer: 'オファーを請求する',
                noThanks: '結構です',
                subscriptionPageTitle: ({discountType}: EarlyDiscountTitleParams) =>
                    `<strong>最初の1年間は${discountType}%オフ！</strong> 支払いカードを追加して、年間サブスクリプションを開始するだけです。`,
                onboardingChatTitle: ({discountType}: EarlyDiscountTitleParams) => `期間限定オファー: 最初の1年間は${discountType}%オフ！`,
                subtitle: ({days, hours, minutes, seconds}: EarlyDiscountSubtitleParams) => `${hours}時間 ${minutes}分 ${seconds}秒以内に${days > 0 ? `${days}日 :` : ''}を請求してください`,
            },
        },
        cardSection: {
            title: '支払い',
            subtitle: 'Expensifyのサブスクリプションを支払うためのカードを追加してください。',
            addCardButton: '支払いカードを追加',
            cardNextPayment: ({nextPaymentDate}: CardNextPaymentParams) => `次回の支払日は${nextPaymentDate}です。`,
            cardEnding: ({cardNumber}: CardEndingParams) => `${cardNumber}で終わるカード`,
            cardInfo: ({name, expiration, currency}: CardInfoParams) => `名前: ${name}、有効期限: ${expiration}、通貨: ${currency}`,
            changeCard: '支払いカードを変更',
            changeCurrency: '支払い通貨を変更',
            cardNotFound: '支払いカードが追加されていません',
            retryPaymentButton: '支払いを再試行',
            authenticatePayment: '支払いを認証する',
            requestRefund: '返金をリクエスト',
            requestRefundModal: {
                full: '返金を受けるのは簡単です。次の請求日までにアカウントをダウングレードするだけで、返金されます。<br /> <br /> ご注意: アカウントをダウングレードすると、ワークスペースが削除されます。この操作は元に戻せませんが、気が変わった場合はいつでも新しいワークスペースを作成できます。',
                confirm: 'ワークスペースを削除してダウングレード',
            },
            viewPaymentHistory: '支払い履歴を表示',
        },
        yourPlan: {
            title: 'あなたのプラン',
            exploreAllPlans: 'すべてのプランを探る',
            customPricing: 'カスタム価格設定',
            asLowAs: ({price}: YourPlanPriceValueParams) => `アクティブメンバー1人あたり月額${price}から`,
            pricePerMemberMonth: ({price}: YourPlanPriceValueParams) => `メンバー1人あたり月${price}`,
            pricePerMemberPerMonth: ({price}: YourPlanPriceValueParams) => `メンバー1人あたり月${price}`,
            perMemberMonth: 'メンバーごと/月',
            collect: {
                title: '収集する',
                description: '経費、旅行、チャットを提供する小規模ビジネスプラン。',
                priceAnnual: ({lower, upper}: YourPlanPriceParams) => `${lower}/Expensifyカードを持つアクティブメンバーから、${upper}/Expensifyカードを持たないアクティブメンバーまで。`,
                pricePayPerUse: ({lower, upper}: YourPlanPriceParams) => `${lower}/Expensifyカードを持つアクティブメンバーから、${upper}/Expensifyカードを持たないアクティブメンバーまで。`,
                benefit1: '領収書スキャン',
                benefit2: '払い戻し',
                benefit3: '法人カード管理',
                benefit4: '経費と出張の承認',
                benefit5: '旅行の予約とルール',
                benefit6: 'QuickBooks/Xero 統合',
                benefit7: '経費、レポート、ルームでチャットする',
                benefit8: 'AIと人間のサポート',
            },
            control: {
                title: 'コントロール',
                description: '大企業向けの経費、旅行、チャット。',
                priceAnnual: ({lower, upper}: YourPlanPriceParams) => `${lower}/Expensifyカードを持つアクティブメンバーから、${upper}/Expensifyカードを持たないアクティブメンバーまで。`,
                pricePayPerUse: ({lower, upper}: YourPlanPriceParams) => `${lower}/Expensifyカードを持つアクティブメンバーから、${upper}/Expensifyカードを持たないアクティブメンバーまで。`,
                benefit1: 'Collectプランのすべて',
                benefit2: 'マルチレベル承認ワークフロー',
                benefit3: 'カスタム経費ルール',
                benefit4: 'ERP統合 (NetSuite, Sage Intacct, Oracle)',
                benefit5: 'HR統合（Workday、Certinia）',
                benefit6: 'SAML/SSO',
                benefit7: 'カスタムインサイトとレポート',
                benefit8: '予算編成',
            },
            thisIsYourCurrentPlan: 'これはあなたの現在のプランです',
            downgrade: 'Collectにダウングレード',
            upgrade: 'Controlにアップグレード',
            addMembers: 'メンバーを追加',
            saveWithExpensifyTitle: 'Expensifyカードで節約',
            saveWithExpensifyDescription: 'ExpensifyカードのキャッシュバックがExpensifyの請求をどのように削減できるか、節約計算機を使用して確認してください。',
            saveWithExpensifyButton: '詳細を確認',
        },
        compareModal: {
            comparePlans: 'プランを比較',
            subtitle: `<muted-text>必要な機能を解放しましょう。あなたに最適なプランを選択してください。<a href="${CONST.PRICING}">料金ページをご覧いただくか</a>、各プランの機能詳細をご確認ください。</muted-text>`,
        },
        details: {
            title: 'サブスクリプションの詳細',
            annual: '年間サブスクリプション',
            taxExempt: '税免除ステータスを申請する',
            taxExemptEnabled: '非課税',
            taxExemptStatus: '免税ステータス',
            payPerUse: '従量課金',
            subscriptionSize: 'サブスクリプションサイズ',
            headsUp:
                '注意: 今すぐサブスクリプションサイズを設定しない場合、初月のアクティブメンバー数に自動的に設定されます。その後、次の12ヶ月間は少なくともこのメンバー数分の料金を支払うことになります。サブスクリプションサイズはいつでも増やすことができますが、サブスクリプションが終了するまで減らすことはできません。',
            zeroCommitment: '割引された年間サブスクリプション料金でのゼロコミットメント',
        },
        subscriptionSize: {
            title: 'サブスクリプションサイズ',
            yourSize: 'ご利用のサブスクリプションサイズは、特定の月にアクティブなメンバーによって埋められる空席の数です。',
            eachMonth:
                '毎月、あなたのサブスクリプションは上記で設定されたアクティブメンバー数までをカバーします。サブスクリプションのサイズを増やすたびに、その新しいサイズで新たに12ヶ月のサブスクリプションが開始されます。',
            note: '注: アクティブメンバーとは、会社のワークスペースに関連付けられた経費データを作成、編集、提出、承認、払い戻し、またはエクスポートした人を指します。',
            confirmDetails: '新しい年間サブスクリプションの詳細を確認してください:',
            subscriptionSize: 'サブスクリプションサイズ',
            activeMembers: ({size}: SubscriptionSizeParams) => `${size} アクティブメンバー/月`,
            subscriptionRenews: 'サブスクリプションの更新',
            youCantDowngrade: '年間サブスクリプション中はダウングレードできません。',
            youAlreadyCommitted: ({size, date}: SubscriptionCommitmentParams) =>
                `あなたはすでに、${date}まで毎月${size}のアクティブメンバーの年間サブスクリプションサイズにコミットしています。自動更新を無効にすることで、${date}に従量課金制のサブスクリプションに切り替えることができます。`,
            error: {
                size: '有効なサブスクリプションサイズを入力してください',
                sameSize: '現在のサブスクリプションサイズとは異なる番号を入力してください。',
            },
        },
        paymentCard: {
            addPaymentCard: '支払いカードを追加',
            enterPaymentCardDetails: 'お支払いカードの詳細を入力してください',
            security: 'ExpensifyはPCI-DSSに準拠しており、銀行レベルの暗号化を使用し、冗長インフラストラクチャを利用してデータを保護します。',
            learnMoreAboutSecurity: '私たちのセキュリティについて詳しく学ぶ。',
        },
        subscriptionSettings: {
            title: 'サブスクリプション設定',
            summary: ({subscriptionType, subscriptionSize, autoRenew, autoIncrease}: SubscriptionSettingsSummaryParams) =>
                `サブスクリプションタイプ: ${subscriptionType}, サブスクリプションサイズ: ${subscriptionSize}, 自動更新: ${autoRenew}, 年間シートの自動増加: ${autoIncrease}`,
            none: 'none',
            on: 'on',
            off: 'オフ',
            annual: '年次',
            autoRenew: '自動更新',
            autoIncrease: '年間シートの自動増加',
            saveUpTo: ({amountWithCurrency}: SubscriptionSettingsSaveUpToParams) => `アクティブメンバー1人あたり、最大${amountWithCurrency}/月を節約`,
            automaticallyIncrease:
                'アクティブメンバーがサブスクリプションのサイズを超えた場合、年間シート数を自動的に増やします。注：これにより、年間サブスクリプションの終了日が延長されます。',
            disableAutoRenew: '自動更新を無効にする',
            helpUsImprove: 'Expensifyの改善にご協力ください',
            whatsMainReason: '自動更新を無効にする主な理由は何ですか？',
            renewsOn: ({date}: SubscriptionSettingsRenewsOnParams) => `${date}に更新されます。`,
            pricingConfiguration: '価格は構成によって異なります。最も安い価格を得るには、年次サブスクリプションを選択し、Expensifyカードを取得してください。',
            learnMore: {
                part1: '詳細については、こちらをご覧ください',
                pricingPage: '価格ページ',
                part2: 'または、お使いの言語で私たちのチームとチャットしてください',
                adminsRoom: '#admins room.',
            },
            estimatedPrice: '見積価格',
            changesBasedOn: 'これは、Expensifyカードの使用状況と以下のサブスクリプションオプションに基づいて変更されます。',
        },
        requestEarlyCancellation: {
            title: '早期キャンセルをリクエストする',
            subtitle: '早期キャンセルをリクエストする主な理由は何ですか？',
            subscriptionCanceled: {
                title: 'サブスクリプションがキャンセルされました',
                subtitle: '年間サブスクリプションがキャンセルされました。',
                info: 'ワークスペースを従量課金制で引き続き使用したい場合は、これで準備完了です。',
                preventFutureActivity: ({workspacesListRoute}: WorkspacesListRouteParams) =>
                    `今後のアクティビティと請求を防ぎたい場合は、<a href="${workspacesListRoute}">ワークスペースを削除する</a> ワークスペースを削除すると、現在のカレンダー月に発生した未払いの活動に対して請求されることに注意してください。`,
            },
            requestSubmitted: {
                title: 'リクエストが送信されました',
                subtitle:
                    'ご解約をご希望されていることをお知らせいただき、ありがとうございます。ご要望を確認中で、近日中に<concierge-link>Concierge</concierge-link>のチャットを通じてご連絡いたします。',
            },
            acknowledgement: `早期キャンセルをリクエストすることにより、Expensify が Expensify の下でそのようなリクエストを承認する義務を負わないことを認め、同意します。<a href=${CONST.OLD_DOT_PUBLIC_URLS.TERMS_URL}>利用規約</a>または、私とExpensifyの間の他の適用されるサービス契約に基づき、Expensifyがそのような要求を許可するかどうかについての唯一の裁量権を保持していること。`,
        },
    },
    feedbackSurvey: {
        tooLimited: '機能の改善が必要です。',
        tooExpensive: '高すぎる',
        inadequateSupport: '不十分なカスタマーサポート',
        businessClosing: '会社の閉鎖、縮小、または買収',
        additionalInfoTitle: 'どのソフトウェアに移行する予定ですか、そしてその理由は何ですか？',
        additionalInfoInputLabel: 'あなたの返信',
    },
    roomChangeLog: {
        updateRoomDescription: '部屋の説明を次のように設定します：',
        clearRoomDescription: '部屋の説明をクリアしました',
    },
    delegate: {
        switchAccount: 'アカウントを切り替える:',
        copilotDelegatedAccess: 'Copilot: 委任されたアクセス',
        copilotDelegatedAccessDescription: '他のメンバーがあなたのアカウントにアクセスできるようにする。',
        addCopilot: 'コパイロットを追加',
        membersCanAccessYourAccount: 'これらのメンバーはあなたのアカウントにアクセスできます:',
        youCanAccessTheseAccounts: 'これらのアカウントには、アカウントスイッチャーを通じてアクセスできます。',
        role: ({role}: OptionalParam<DelegateRoleParams> = {}) => {
            switch (role) {
                case CONST.DELEGATE_ROLE.ALL:
                    return '満杯';
                case CONST.DELEGATE_ROLE.SUBMITTER:
                    return '限定';
                default:
                    return '';
            }
        },
        genericError: 'おっと、何か問題が発生しました。もう一度お試しください。',
        onBehalfOfMessage: ({delegator}: DelegatorParams) => `${delegator}に代わって`,
        accessLevel: 'アクセスレベル',
        confirmCopilot: '以下であなたのコパイロットを確認してください。',
        accessLevelDescription: '以下からアクセスレベルを選択してください。フルアクセスと限定アクセスの両方で、コパイロットはすべての会話と経費を閲覧できます。',
        roleDescription: ({role}: OptionalParam<DelegateRoleParams> = {}) => {
            switch (role) {
                case CONST.DELEGATE_ROLE.ALL:
                    return 'あなたのアカウントで、他のメンバーがあなたに代わってすべての操作を行うことを許可します。チャット、提出、承認、支払い、設定の更新などが含まれます。';
                case CONST.DELEGATE_ROLE.SUBMITTER:
                    return '別のメンバーに、承認、支払い、拒否、保留を除く、あなたのアカウントでほとんどの操作を代行させることができます。';
                default:
                    return '';
            }
        },
        removeCopilot: 'コパイロットを削除',
        removeCopilotConfirmation: 'このコパイロットを削除してもよろしいですか？',
        changeAccessLevel: 'アクセスレベルを変更',
        makeSureItIsYou: 'あなたであることを確認しましょう',
        enterMagicCode: ({contactMethod}: EnterMagicCodeParams) => `${contactMethod}に送信されたマジックコードを入力して、コパイロットを追加してください。1～2分以内に届くはずです。`,
        enterMagicCodeUpdate: ({contactMethod}: EnterMagicCodeParams) => `コパイロットを更新するために、${contactMethod}に送信されたマジックコードを入力してください。`,
        notAllowed: 'ちょっと待ってください…',
        noAccessMessage: 'コパイロットとして、このページにアクセスする権限がありません。申し訳ありません！',
        notAllowedMessage: ({accountOwnerEmail}: AccountOwnerParams) =>
            `${accountOwnerEmail} の<a href="${CONST.DELEGATE_ROLE_HELP_DOT_ARTICLE_LINK}">副操縦士</a>として、あなたはこの行動を取る許可を持っていません。申し訳ありません！`,
        copilotAccess: 'Copilotアクセス',
    },
    debug: {
        debug: 'デバッグ',
        details: '詳細',
        JSON: 'JSON',
        reportActions: 'アクション',
        reportActionPreview: 'プレビュー',
        nothingToPreview: 'プレビューするものがありません',
        editJson: 'JSONを編集:',
        preview: 'プレビュー:',
        missingProperty: ({propertyName}: MissingPropertyParams) => `${propertyName} が見つかりません`,
        invalidProperty: ({propertyName, expectedType}: InvalidPropertyParams) => `無効なプロパティ: ${propertyName} - 期待される型: ${expectedType}`,
        invalidValue: ({expectedValues}: InvalidValueParams) => `無効な値 - 期待される値: ${expectedValues}`,
        missingValue: '値が不足しています',
        createReportAction: 'レポートアクションを作成',
        reportAction: 'アクションを報告する',
        report: 'レポート',
        transaction: '取引',
        violations: '違反事項',
        transactionViolation: '取引違反',
        hint: 'データの変更はバックエンドに送信されません。',
        textFields: 'テキストフィールド',
        numberFields: '数値フィールド',
        booleanFields: 'ブールフィールド',
        constantFields: '定数フィールド',
        dateTimeFields: 'DateTimeフィールド',
        date: '日付',
        time: '時間',
        none: 'None',
        visibleInLHN: 'LHNに表示',
        GBR: 'GBR',
        RBR: 'RBR',
        true: 'true',
        false: 'false',
        viewReport: 'レポートを表示',
        viewTransaction: '取引を表示',
        createTransactionViolation: '取引違反を作成',
        reasonVisibleInLHN: {
            hasDraftComment: '下書きコメントがあります',
            hasGBR: 'Has GBR',
            hasRBR: 'Has RBR',
            pinnedByUser: 'メンバーによってピン留めされました',
            hasIOUViolations: 'IOU違反があります',
            hasAddWorkspaceRoomErrors: 'ワークスペースルームの追加エラーがあります',
            isUnread: '未読（フォーカスモード）',
            isArchived: 'アーカイブされています（最新モード）',
            isSelfDM: '自分へのDMです',
            isFocused: '一時的に集中しています',
        },
        reasonGBR: {
            hasJoinRequest: '参加リクエストがあります（管理者ルーム）',
            isUnreadWithMention: '未読（メンションあり）',
            isWaitingForAssigneeToCompleteAction: '担当者がアクションを完了するのを待っています',
            hasChildReportAwaitingAction: '子レポートがアクション待ちです。',
            hasMissingInvoiceBankAccount: '請求書の銀行口座がありません',
        },
        reasonRBR: {
            hasErrors: 'レポートまたはレポートアクションデータにエラーがあります',
            hasViolations: '違反があります',
            hasTransactionThreadViolations: 'トランザクションスレッド違反があります',
        },
        indicatorStatus: {
            theresAReportAwaitingAction: 'アクションを待っているレポートがあります',
            theresAReportWithErrors: 'エラーがあるレポートがあります。',
            theresAWorkspaceWithCustomUnitsErrors: 'カスタム単位エラーがあるワークスペースがあります',
            theresAProblemWithAWorkspaceMember: 'ワークスペースメンバーに問題があります',
            theresAProblemWithAWorkspaceQBOExport: 'ワークスペース接続のエクスポート設定に問題がありました。',
            theresAProblemWithAContactMethod: '連絡方法に問題があります',
            aContactMethodRequiresVerification: '連絡方法には確認が必要です',
            theresAProblemWithAPaymentMethod: '支払い方法に問題があります',
            theresAProblemWithAWorkspace: 'ワークスペースに問題があります',
            theresAProblemWithYourReimbursementAccount: '払い戻しアカウントに問題があります。',
            theresABillingProblemWithYourSubscription: 'ご契約のサブスクリプションに請求の問題があります。',
            yourSubscriptionHasBeenSuccessfullyRenewed: 'ご契約の更新が正常に完了しました',
            theresWasAProblemDuringAWorkspaceConnectionSync: 'ワークスペース接続の同期中に問題が発生しました。',
            theresAProblemWithYourWallet: 'あなたのウォレットに問題があります',
            theresAProblemWithYourWalletTerms: 'ウォレットの利用規約に問題があります',
        },
    },
    emptySearchView: {
        takeATestDrive: '試してみる',
    },
    migratedUserWelcomeModal: {
        title: 'チャットの速度で旅行と経費を管理',
        subtitle: '新しいExpensifyは、素晴らしい自動化機能に加えて、驚くべきコラボレーション機能を備えています。',
        confirmText: '行きましょう！',
        features: {
            chat: '<strong>任意の経費</strong>、レポート、またはワークスペースで直接チャット',
            scanReceipt: '<strong>領収書をスキャン</strong>して払い戻しを受ける',
            crossPlatform: '<strong>すべて</strong>を携帯電話やブラウザから行う',
        },
    },
    productTrainingTooltip: {
        // TODO: CONCIERGE_LHN_GBR tooltip will be replaced by a tooltip in the #admins room
        // https://github.com/Expensify/App/issues/57045#issuecomment-2701455668
        conciergeLHNGBR: '<tooltip>ここから<strong>始めましょう！</strong></tooltip>',
        saveSearchTooltip: '<tooltip><strong>保存した検索に名前を付け直す</strong>にはこちら！</tooltip>',
        globalCreateTooltip: '<tooltip><strong>経費を作成</strong>、チャットを開始、さらにいろいろ。試してみてください！</tooltip>',
        bottomNavInboxTooltip: '<tooltip><strong>注意が必要なもの</strong>を確認して、<strong>経費についてチャット</strong>しましょう。</tooltip>',
        workspaceChatTooltip: '<tooltip><strong>承認者とチャット</strong>しましょう</tooltip>',
        GBRRBRChat: '<tooltip><strong>対応が必要なアクション</strong>には🟢、\n<strong>確認が必要な項目</strong>には🔴が表示されます。</tooltip>',
        accountSwitcher: '<tooltip><strong>コパイロットアカウント</strong>にアクセスするにはこちら</tooltip>',
        expenseReportsFilter: '<tooltip>ようこそ！<strong>会社のすべてのレポート</strong>をここで確認できます。</tooltip>',
        scanTestTooltip: {
            main: '<tooltip><strong>テスト用レシートをスキャン</strong>して仕組みを確認しましょう！</tooltip>',
            manager: '<tooltip><strong>テストマネージャー</strong>を選んで試してみましょう！</tooltip>',
            confirmation: '<tooltip>次に、<strong>経費を提出</strong>して魔法を見てみましょう！</tooltip>',
            tryItOut: '試してみる',
            noThanks: '結構です',
        },
        outstandingFilter: '<tooltip><strong>承認が必要な</strong>経費で絞り込みます</tooltip>',
        scanTestDriveTooltip: '<tooltip>このレシートを送信して<strong>テストドライブを完了しましょう！</strong></tooltip>',
    },
    discardChangesConfirmation: {
        title: '変更を破棄しますか？',
        body: '変更を破棄してもよろしいですか？',
        confirmText: '変更を破棄',
    },
    scheduledCall: {
        book: {
            title: '通話をスケジュールする',
            description: 'あなたに都合の良い時間を見つけてください。',
            slots: '利用可能な時間',
        },
        confirmation: {
            title: '通話を確認',
            description: '以下の詳細が問題ないことを確認してください。通話を確認すると、詳細情報を含む招待状を送信します。',
            setupSpecialist: 'セットアップスペシャリスト',
            meetingLength: '会議の長さ',
            dateTime: '日付と時刻',
            minutes: '30分',
        },
        callScheduled: '通話が予定されました',
    },
    autoSubmitModal: {
        title: 'すべてクリアし、送信しました！',
        description: 'すべての警告と違反がクリアされたので:',
        submittedExpensesTitle: 'これらの経費は提出されました',
        submittedExpensesDescription: 'これらの経費は承認者に送信されましたが、承認されるまで編集することができます。',
        pendingExpensesTitle: '保留中の経費が移動されました',
        pendingExpensesDescription: '保留中のカード経費は、処理されるまで別のレポートに移動されました。',
    },
    testDrive: {
        quickAction: {
            takeATwoMinuteTestDrive: '2分間の試用をしてみましょう',
        },
        modal: {
            title: '私たちを試してみてください',
            description: '製品ツアーをすばやく見て、すぐに追いつきましょう。途中で止まる必要はありません！',
            confirmText: 'テストドライブを開始',
            helpText: 'Skip',
            employee: {
                description: '<muted-text>チームに<strong>Expensifyを3か月無料で提供！</strong> 下に上司のメールアドレスを入力し、テスト経費を送信してください。</muted-text>',
                email: '上司のメールアドレスを入力してください',
                error: 'そのメンバーはワークスペースを所有しています。テストするために新しいメンバーを入力してください。',
            },
        },
        banner: {
            currentlyTestDrivingExpensify: '現在、Expensifyを試用中です。',
            readyForTheRealThing: '本番の準備はできましたか？',
            getStarted: '始めましょう',
        },
        employeeInviteMessage: ({name}: EmployeeInviteMessageParams) =>
            `# ${name}がExpensifyの試用にあなたを招待しました\nこんにちは！私はExpensifyを試用するための*3ヶ月無料*を手に入れました。これは、経費を処理する最速の方法です。\n\nこちらがその仕組みを示す*テスト領収書*です：`,
    },
    export: {
        basicExport: '基本エクスポート',
        reportLevelExport: 'すべてのデータ - レポートレベル',
        expenseLevelExport: 'すべてのデータ - 経費レベル',
        exportInProgress: 'エクスポート中',
        conciergeWillSend: 'コンシェルジュがまもなくファイルを送信します。',
    },
};
// IMPORTANT: This line is manually replaced in generate translation files by scripts/generateTranslations.ts,
// so if you change it here, please update it there as well.
export default translations satisfies TranslationDeepObject<typeof en>;<|MERGE_RESOLUTION|>--- conflicted
+++ resolved
@@ -5317,13 +5317,9 @@
             updateToUSD: 'USDに更新',
             updateWorkspaceCurrency: 'ワークスペースの通貨を更新する',
             workspaceCurrencyNotSupported: 'ワークスペース通貨はサポートされていません',
-<<<<<<< HEAD
-            yourWorkspace: 'ワークスペースがサポートされていない通貨に設定されています。こちらをご覧ください',
+            yourWorkspace: `ご使用のワークスペースは、サポートされていない通貨に設定されています。<a href="${CONST.CONNECT_A_BUSINESS_BANK_ACCOUNT_HELP_URL}">サポートされている通貨の一覧</a>をご確認ください。`,
             listOfSupportedCurrencies: 'サポートされている通貨のリスト',
             chooseAnExisting: '既存の銀行口座を選択して経費を支払うか、新しい口座を追加してください。',
-=======
-            yourWorkspace: `ご使用のワークスペースは、サポートされていない通貨に設定されています。<a href="${CONST.CONNECT_A_BUSINESS_BANK_ACCOUNT_HELP_URL}">サポートされている通貨の一覧</a>をご確認ください。`,
->>>>>>> 18c08e61
         },
         changeOwner: {
             changeOwnerPageTitle: 'オーナーを移行',
