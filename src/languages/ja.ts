/**
 *   _____                      __         __
 *  / ___/__ ___  ___ _______ _/ /____ ___/ /
 * / (_ / -_) _ \/ -_) __/ _ \`/ __/ -_) _  /
 * \___/\__/_//_/\__/_/  \_,_/\__/\__/\_,_/
 *
 * This file was automatically generated. Please consider these alternatives before manually editing it:
 *
 * - Improve the prompts in prompts/translation, or
 * - Improve context annotations in src/languages/en.ts
 */
import {CONST as COMMON_CONST} from 'expensify-common';
import startCase from 'lodash/startCase';
import type {OnboardingCompanySize, OnboardingTask} from '@libs/actions/Welcome/OnboardingFlow';
import CONST from '@src/CONST';
import type {Country} from '@src/CONST';
import type OriginalMessage from '@src/types/onyx/OriginalMessage';
import type en from './en';
import type {
    AccountOwnerParams,
    ActionsAreCurrentlyRestricted,
    AddedOrDeletedPolicyReportFieldParams,
    AddedPolicyApprovalRuleParams,
    AddEmployeeParams,
    AddOrDeletePolicyCustomUnitRateParams,
    AddressLineParams,
    AdminCanceledRequestParams,
    AirlineParams,
    AlreadySignedInParams,
    ApprovalWorkflowErrorParams,
    ApprovedAmountParams,
    AssignCardParams,
    AssignedCardParams,
    AssigneeParams,
    AuthenticationErrorParams,
    AutoPayApprovedReportsLimitErrorParams,
    BadgeFreeTrialParams,
    BeginningOfChatHistoryAdminRoomPartOneParams,
    BeginningOfChatHistoryAnnounceRoomPartOneParams,
    BeginningOfChatHistoryDomainRoomPartOneParams,
    BillingBannerCardAuthenticationRequiredParams,
    BillingBannerCardExpiredParams,
    BillingBannerCardOnDisputeParams,
    BillingBannerDisputePendingParams,
    BillingBannerInsufficientFundsParams,
    BillingBannerOwnerAmountOwedOverdueParams,
    BillingBannerSubtitleWithDateParams,
    BusinessTaxIDParams,
    CanceledRequestParams,
    CardEndingParams,
    CardInfoParams,
    CardNextPaymentParams,
    CategoryNameParams,
    ChangeFieldParams,
    ChangeOwnerDuplicateSubscriptionParams,
    ChangeOwnerHasFailedSettlementsParams,
    ChangeOwnerSubscriptionParams,
    ChangeReportPolicyParams,
    ChangeTypeParams,
    CharacterLengthLimitParams,
    CharacterLimitParams,
    ChatWithAccountManagerParams,
    CompanyCardBankName,
    CompanyCardFeedNameParams,
    CompanyNameParams,
    ConfirmThatParams,
    ConnectionNameParams,
    ConnectionParams,
    ContactMethodParams,
    ContactMethodsRouteParams,
    CreateExpensesParams,
    CurrencyCodeParams,
    CurrencyInputDisabledTextParams,
    CustomersOrJobsLabelParams,
    CustomUnitRateParams,
    DateParams,
    DateShouldBeAfterParams,
    DateShouldBeBeforeParams,
    DefaultAmountParams,
    DefaultVendorDescriptionParams,
    DelegateRoleParams,
    DelegateSubmitParams,
    DelegatorParams,
    DeleteActionParams,
    DeleteConfirmationParams,
    DeleteTransactionParams,
    DemotedFromWorkspaceParams,
    DidSplitAmountMessageParams,
    DuplicateTransactionParams,
    EarlyDiscountSubtitleParams,
    EarlyDiscountTitleParams,
    EditActionParams,
    EditDestinationSubtitleParams,
    ElectronicFundsParams,
    EmployeeInviteMessageParams,
    EnterMagicCodeParams,
    ExportAgainModalDescriptionParams,
    ExportedToIntegrationParams,
    ExportIntegrationSelectedParams,
    FeatureNameParams,
    FileLimitParams,
    FileTypeParams,
    FiltersAmountBetweenParams,
    FlightLayoverParams,
    FlightParams,
    FormattedMaxLengthParams,
    GoBackMessageParams,
    ImportedTagsMessageParams,
    ImportedTypesParams,
    ImportFieldParams,
    ImportMembersSuccessfulDescriptionParams,
    ImportPerDiemRatesSuccessfulDescriptionParams,
    ImportTagsSuccessfulDescriptionParams,
    IncorrectZipFormatParams,
    InstantSummaryParams,
    IntacctMappingTitleParams,
    IntegrationExportParams,
    IntegrationSyncFailedParams,
    InvalidPropertyParams,
    InvalidValueParams,
    IssueVirtualCardParams,
    LastSyncAccountingParams,
    LastSyncDateParams,
    LeftWorkspaceParams,
    LocalTimeParams,
    LoggedInAsParams,
    LogSizeParams,
    ManagerApprovedAmountParams,
    ManagerApprovedParams,
    MarkedReimbursedParams,
    MarkReimbursedFromIntegrationParams,
    MissingPropertyParams,
    MovedFromPersonalSpaceParams,
    MovedFromReportParams,
    MovedTransactionParams,
    NeedCategoryForExportToIntegrationParams,
    NewWorkspaceNameParams,
    NoLongerHaveAccessParams,
    NotAllowedExtensionParams,
    NotYouParams,
    OOOEventSummaryFullDayParams,
    OOOEventSummaryPartialDayParams,
    OptionalParam,
    OurEmailProviderParams,
    OwnerOwesAmountParams,
    PaidElsewhereParams,
    PaidWithExpensifyParams,
    ParentNavigationSummaryParams,
    PayerOwesAmountParams,
    PayerOwesParams,
    PayerPaidAmountParams,
    PayerPaidParams,
    PayerSettledParams,
    PaySomeoneParams,
    PolicyAddedReportFieldOptionParams,
    PolicyDisabledReportFieldAllOptionsParams,
    PolicyDisabledReportFieldOptionParams,
    PolicyExpenseChatNameParams,
    RailTicketParams,
    ReconciliationWorksParams,
    RemovedFromApprovalWorkflowParams,
    RemovedTheRequestParams,
    RemoveMemberPromptParams,
    RemoveMembersWarningPrompt,
    RenamedRoomActionParams,
    RenamedWorkspaceNameActionParams,
    ReportArchiveReasonsClosedParams,
    ReportArchiveReasonsInvoiceReceiverPolicyDeletedParams,
    ReportArchiveReasonsMergedParams,
    ReportArchiveReasonsRemovedFromPolicyParams,
    ReportPolicyNameParams,
    RequestAmountParams,
    RequestCountParams,
    RequestedAmountMessageParams,
    RequiredFieldParams,
    ResolutionConstraintsParams,
    ReviewParams,
    RoleNamesParams,
    RoomNameReservedErrorParams,
    RoomRenamedToParams,
    SecondaryLoginParams,
    SetTheDistanceMerchantParams,
    SetTheRequestParams,
    SettledAfterAddedBankAccountParams,
    SettleExpensifyCardParams,
    SettlementDateParams,
    ShareParams,
    SignUpNewFaceCodeParams,
    SizeExceededParams,
    SplitAmountParams,
    SplitExpenseEditTitleParams,
    SplitExpenseSubtitleParams,
    SpreadCategoriesParams,
    SpreadFieldNameParams,
    SpreadSheetColumnParams,
    StatementTitleParams,
    StepCounterParams,
    StripePaidParams,
    SubmitsToParams,
    SubmittedToVacationDelegateParams,
    SubscriptionCommitmentParams,
    SubscriptionSettingsRenewsOnParams,
    SubscriptionSettingsSaveUpToParams,
    SubscriptionSettingsSummaryParams,
    SubscriptionSizeParams,
    SyncStageNameConnectionsParams,
    TaskCreatedActionParams,
    TaxAmountParams,
    TermsParams,
    ThreadRequestReportNameParams,
    ThreadSentMoneyReportNameParams,
    TotalAmountGreaterOrLessThanOriginalParams,
    ToValidateLoginParams,
    TransferParams,
    TravelTypeParams,
    TrialStartedTitleParams,
    UnapproveWithIntegrationWarningParams,
    UnshareParams,
    UntilTimeParams,
    UpdatedCustomFieldParams,
    UpdatedPolicyApprovalRuleParams,
    UpdatedPolicyAuditRateParams,
    UpdatedPolicyCategoryDescriptionHintTypeParams,
    UpdatedPolicyCategoryExpenseLimitTypeParams,
    UpdatedPolicyCategoryGLCodeParams,
    UpdatedPolicyCategoryMaxAmountNoReceiptParams,
    UpdatedPolicyCategoryMaxExpenseAmountParams,
    UpdatedPolicyCategoryNameParams,
    UpdatedPolicyCategoryParams,
    UpdatedPolicyCurrencyParams,
    UpdatedPolicyCustomUnitRateParams,
    UpdatedPolicyCustomUnitTaxClaimablePercentageParams,
    UpdatedPolicyCustomUnitTaxRateExternalIDParams,
    UpdatedPolicyDescriptionParams,
    UpdatedPolicyFieldWithNewAndOldValueParams,
    UpdatedPolicyFieldWithValueParam,
    UpdatedPolicyFrequencyParams,
    UpdatedPolicyManualApprovalThresholdParams,
    UpdatedPolicyPreventSelfApprovalParams,
    UpdatedPolicyReportFieldDefaultValueParams,
    UpdatedPolicyTagFieldParams,
    UpdatedPolicyTagNameParams,
    UpdatedPolicyTagParams,
    UpdatedTheDistanceMerchantParams,
    UpdatedTheRequestParams,
    UpdatePolicyCustomUnitParams,
    UpdatePolicyCustomUnitTaxEnabledParams,
    UpdateRoleParams,
    UsePlusButtonParams,
    UserIsAlreadyMemberParams,
    UserSplitParams,
    VacationDelegateParams,
    ViolationsAutoReportedRejectedExpenseParams,
    ViolationsCashExpenseWithNoReceiptParams,
    ViolationsConversionSurchargeParams,
    ViolationsCustomRulesParams,
    ViolationsInvoiceMarkupParams,
    ViolationsMaxAgeParams,
    ViolationsMissingTagParams,
    ViolationsModifiedAmountParams,
    ViolationsOverCategoryLimitParams,
    ViolationsOverLimitParams,
    ViolationsPerDayLimitParams,
    ViolationsProhibitedExpenseParams,
    ViolationsReceiptRequiredParams,
    ViolationsRterParams,
    ViolationsTagOutOfPolicyParams,
    ViolationsTaxOutOfPolicyParams,
    WaitingOnBankAccountParams,
    WalletProgramParams,
    WelcomeEnterMagicCodeParams,
    WelcomeToRoomParams,
    WeSentYouMagicSignInLinkParams,
    WorkEmailMergingBlockedParams,
    WorkEmailResendCodeParams,
    WorkspaceLockedPlanTypeParams,
    WorkspaceMemberList,
    WorkspaceOwnerWillNeedToAddOrUpdatePaymentCardParams,
    WorkspaceYouMayJoin,
    YourPlanPriceParams,
    YourPlanPriceValueParams,
    ZipCodeExampleFormatParams,
} from './params';
import type {TranslationDeepObject} from './types';

type StateValue = {
    stateISO: string;
    stateName: string;
};
type States = Record<keyof typeof COMMON_CONST.STATES, StateValue>;
type AllCountries = Record<Country, string>;
/* eslint-disable max-len */
const translations = {
    common: {
        count: 'カウント',
        cancel: 'キャンセル',
        dismiss: '却下する',
        yes: 'はい',
        no: 'いいえ',
        ok: 'OK',
        notNow: '今は無理',
        learnMore: '詳しくはこちら。',
        buttonConfirm: '了解しました。',
        name: '名前',
        attachment: '添付ファイル',
        attachments: '添付ファイル',
        center: 'センター',
        from: 'から',
        to: 'に',
        in: 'In',
        optional: 'オプション',
        new: '新規',
        search: '検索',
        reports: 'レポート',
        find: '検索',
        searchWithThreeDots: '検索...',
        next: '次へ',
        previous: '前へ',
        goBack: '戻る',
        create: '作成',
        add: '追加',
        resend: '再送信',
        save: '保存',
        select: '選択',
        deselect: '選択解除',
        selectMultiple: '複数選択',
        saveChanges: '変更を保存',
        submit: '送信',
        rotate: '回転',
        zoom: 'Zoom',
        password: 'パスワード',
        magicCode: 'Magic code',
        twoFactorCode: '二要素コード',
        workspaces: 'ワークスペース',
        inbox: '受信トレイ',
        group: 'グループ',
        success: '成功',
        profile: 'プロフィール',
        referral: '紹介',
        payments: '支払い',
        approvals: '承認',
        wallet: 'ウォレット',
        preferences: '設定',
        view: '表示',
        review: (reviewParams?: ReviewParams) => `Review${reviewParams?.amount ? ` ${reviewParams?.amount}` : ''}`,
        not: 'いいえ',
        signIn: 'サインイン',
        signInWithGoogle: 'Googleでサインイン',
        signInWithApple: 'Appleでサインイン',
        signInWith: 'サインイン方法',
        continue: '続行する',
        firstName: '名',
        lastName: '姓',
        scanning: 'スキャン中',
        addCardTermsOfService: 'Expensify 利用規約',
        perPerson: '1人あたり',
        phone: '電話',
        phoneNumber: '電話番号',
        phoneNumberPlaceholder: '(xxx) xxx-xxxx',
        email: 'メール',
        and: 'および',
        or: 'または',
        details: '詳細',
        privacy: 'プライバシー',
        privacyPolicy: 'プライバシーポリシー',
        hidden: '非表示',
        visible: '表示可能',
        delete: '削除',
        archived: 'アーカイブ済み',
        contacts: '連絡先',
        recents: '最近のもの',
        close: '閉じる',
        download: 'ダウンロード',
        downloading: 'ダウンロード中',
        uploading: 'アップロード中',
        pin: 'ピン',
        unPin: 'ピン留めを解除',
        back: '戻る',
        saveAndContinue: '保存して続行',
        settings: '設定',
        termsOfService: '利用規約',
        members: 'メンバー',
        invite: '招待する',
        here: 'ここ',
        date: '日付',
        dob: '生年月日',
        currentYear: 'Current year',
        currentMonth: '今月',
        ssnLast4: 'SSNの下4桁',
        ssnFull9: 'SSNの9桁すべて',
        addressLine: ({lineNumber}: AddressLineParams) => `住所行 ${lineNumber}`,
        personalAddress: '個人住所',
        companyAddress: '会社の住所',
        noPO: '私書箱やメールドロップの住所はご遠慮ください。',
        city: '市',
        state: '状態',
        streetAddress: '住所',
        stateOrProvince: '州 / 県',
        country: '国',
        zip: '郵便番号',
        zipPostCode: '郵便番号',
        whatThis: 'これは何ですか？',
        iAcceptThe: '承諾します',
        remove: '削除',
        admin: '管理者',
        owner: 'オーナー',
        dateFormat: 'YYYY-MM-DD',
        send: '送信',
        na: 'N/A',
        noResultsFound: '結果が見つかりませんでした',
        noResultsFoundMatching: ({searchString}: {searchString: string}) => `「${searchString}」に一致する結果は見つかりませんでした。`,
        recentDestinations: '最近の目的地',
        timePrefix: 'それは',
        conjunctionFor: 'for',
        todayAt: '今日',
        tomorrowAt: '明日',
        yesterdayAt: '昨日',
        conjunctionAt: 'at',
        conjunctionTo: 'に',
        genericErrorMessage: 'おっと...何か問題が発生し、リクエストを完了できませんでした。後でもう一度お試しください。',
        percentage: 'パーセンテージ',
        error: {
            invalidAmount: '無効な金額',
            acceptTerms: '続行するには、利用規約に同意する必要があります。',
            phoneNumber: `有効な電話番号を国コードとともに入力してください（例: ${CONST.EXAMPLE_PHONE_NUMBER}）`,
            fieldRequired: 'このフィールドは必須です',
            requestModified: 'このリクエストは他のメンバーによって変更されています。',
            characterLimitExceedCounter: ({length, limit}: CharacterLengthLimitParams) => `文字数制限を超えました（${length}/${limit}）`,
            dateInvalid: '有効な日付を選択してください',
            invalidDateShouldBeFuture: '今日または将来の日付を選択してください',
            invalidTimeShouldBeFuture: '少なくとも1分以上先の時間を選択してください。',
            invalidCharacter: '無効な文字',
            enterMerchant: '販売者名を入力してください',
            enterAmount: '金額を入力してください',
            missingMerchantName: 'マーチャント名がありません',
            missingAmount: '金額が不足しています',
            missingDate: '日付がありません',
            enterDate: '日付を入力してください',
            invalidTimeRange: '12時間制の形式で時間を入力してください（例：2:30 PM）',
            pleaseCompleteForm: '続行するには、上記のフォームにご記入ください。',
            pleaseSelectOne: '上記のオプションから選択してください',
            invalidRateError: '有効なレートを入力してください',
            lowRateError: 'レートは0より大きくなければなりません',
            email: '有効なメールアドレスを入力してください',
            login: 'ログイン中にエラーが発生しました。もう一度お試しください。',
        },
        comma: 'コンマ',
        semicolon: 'semicolon',
        please: 'お願いします',
        contactUs: 'お問い合わせ',
        pleaseEnterEmailOrPhoneNumber: 'メールアドレスまたは電話番号を入力してください',
        fixTheErrors: 'エラーを修正してください。',
        inTheFormBeforeContinuing: '続行する前にフォームに入力してください',
        confirm: '確認',
        reset: 'リセット',
        done: '完了',
        more: 'もっと',
        debitCard: 'デビットカード',
        bankAccount: '銀行口座',
        personalBankAccount: '個人銀行口座',
        businessBankAccount: 'ビジネス銀行口座',
        join: '参加する',
        leave: '退出',
        decline: '辞退する',
        transferBalance: '残高を移動',
        cantFindAddress: '住所が見つかりませんか？',
        enterManually: '手動で入力してください。',
        message: 'メッセージ',
        leaveThread: 'スレッドを退出',
        you: 'あなた',
        youAfterPreposition: 'あなた',
        your: 'あなたの',
        conciergeHelp: 'ヘルプが必要な場合は、Conciergeに連絡してください。',
        youAppearToBeOffline: 'オフラインのようです。',
        thisFeatureRequiresInternet: 'この機能を使用するには、インターネット接続が必要です。',
        attachmentWillBeAvailableOnceBackOnline: '添付ファイルはオンラインに戻ると利用可能になります。',
        errorOccurredWhileTryingToPlayVideo: 'このビデオを再生しようとしたときにエラーが発生しました。',
        areYouSure: 'よろしいですか？',
        verify: '確認する',
        yesContinue: 'はい、続けてください。',
        websiteExample: 'e.g. https://www.expensify.com',
        zipCodeExampleFormat: ({zipSampleFormat}: ZipCodeExampleFormatParams) => (zipSampleFormat ? `e.g. ${zipSampleFormat}` : ''),
        description: '説明',
        title: 'タイトル',
        assignee: '担当者',
        createdBy: '作成者',
        with: 'with',
        shareCode: 'コードを共有',
        share: '共有',
        per: 'per',
        mi: 'マイル',
        km: 'キロメートル',
        copied: 'コピーしました！',
        someone: '誰か',
        total: '合計',
        edit: '編集',
        letsDoThis: `やりましょう！`,
        letsStart: `始めましょう`,
        showMore: 'もっと見る',
        merchant: '商人',
        category: 'カテゴリー',
        report: 'レポート',
        billable: 'ビラブル',
        nonBillable: '非請求対象',
        tag: 'タグ',
        receipt: '領収書',
        verified: '確認済み',
        replace: '置換',
        distance: '距離',
        mile: 'マイル',
        miles: 'マイル',
        kilometer: 'キロメートル',
        kilometers: 'キロメートル',
        recent: '最近の',
        all: 'すべて',
        am: 'AM',
        pm: 'PM',
        tbd: 'TBD',
        selectCurrency: '通貨を選択',
        card: 'カード',
        whyDoWeAskForThis: 'なぜこれを尋ねるのですか？',
        required: '必須',
        showing: '表示中',
        of: 'of',
        default: 'デフォルト',
        update: '更新',
        member: 'メンバー',
        auditor: '監査人',
        role: '役割',
        currency: '通貨',
        rate: '評価',
        emptyLHN: {
            title: 'やった！すべて完了しました。',
            subtitleText1: '以下を使用してチャットを見つける',
            subtitleText2: '上のボタンを押すか、以下を使用して何かを作成してください',
            subtitleText3: '下のボタン。',
        },
        businessName: 'ビジネス名',
        clear: 'クリア',
        type: 'タイプ',
        action: 'アクション',
        expenses: '経費',
        tax: '税金',
        shared: '共有',
        drafts: '下書き',
        finished: '完了',
        upgrade: 'アップグレード',
        downgradeWorkspace: 'ワークスペースをダウングレードする',
        companyID: '会社ID',
        userID: 'ユーザーID',
        disable: '無効にする',
        export: 'エクスポート',
        initialValue: '初期値',
        currentDate: '現在の日付',
        value: '値段',
        downloadFailedTitle: 'ダウンロードに失敗しました',
        downloadFailedDescription: 'ダウンロードを完了できませんでした。後でもう一度お試しください。',
        filterLogs: 'ログをフィルター',
        network: 'ネットワーク',
        reportID: 'レポートID',
        longID: 'Long ID',
        bankAccounts: '銀行口座',
        chooseFile: 'ファイルを選択',
        dropTitle: 'そのままにしておく',
        dropMessage: 'ここにファイルをドロップしてください',
        ignore: 'Ignore',
        enabled: '有効',
        disabled: '無効',
        import: 'インポート',
        offlinePrompt: '現在、この操作を行うことはできません。',
        outstanding: '未払い',
        chats: 'チャット',
        tasks: 'タスク',
        unread: '未読',
        sent: '送信済み',
        links: 'リンク',
        days: '日',
        rename: '名前を変更',
        address: '住所',
        hourAbbreviation: 'h',
        minuteAbbreviation: 'm',
        skip: 'Skip',
        chatWithAccountManager: ({accountManagerDisplayName}: ChatWithAccountManagerParams) =>
            `何か特定のものが必要ですか？アカウントマネージャーの${accountManagerDisplayName}とチャットしてください。`,
        chatNow: '今すぐチャット',
        workEmail: '勤務用メールアドレス',
        destination: '目的地',
        subrate: 'Subrate',
        perDiem: '日当',
        validate: '検証する',
        downloadAsPDF: 'PDFとしてダウンロード',
        downloadAsCSV: 'CSVとしてダウンロード',
        help: '助けて',
        expenseReports: '経費報告書',
        rateOutOfPolicy: 'ポリシー外の評価',
        reimbursable: '払い戻し可能',
        editYourProfile: 'プロフィールを編集',
        comments: 'コメント',
        sharedIn: '共有済み',
        unreported: '未報告',
        explore: '探索',
        todo: 'やることリスト',
        invoice: '請求書',
        expense: '経費',
        chat: 'チャット',
        task: 'タスク',
        trip: '旅行',
        apply: '適用',
        status: 'ステータス',
        on: 'オン',
        before: '前',
        after: '後',
        reschedule: '再スケジュールする',
        general: '一般',
        workspacesTabTitle: 'ワークスペース',
        getTheApp: 'アプリを入手',
        scanReceiptsOnTheGo: '携帯電話から領収書をスキャンする',
        headsUp: 'ご注意ください！',
    },
    supportalNoAccess: {
        title: 'ちょっと待ってください',
        description: 'サポートがログインしているときにこの操作を行う権限がありません。',
    },
    lockedAccount: {
        title: 'アカウントがロックされました',
        description: 'このアカウントはロックされているため、この操作を完了することはできません。次のステップについては、concierge@expensify.com にお問い合わせください。',
    },
    location: {
        useCurrent: '現在地を使用',
        notFound: 'あなたの位置情報を見つけることができませんでした。もう一度お試しいただくか、住所を手動で入力してください。',
        permissionDenied: '位置情報へのアクセスが拒否されたようです。',
        please: 'お願いします',
        allowPermission: '設定で位置情報へのアクセスを許可する',
        tryAgain: 'そしてもう一度試してください。',
    },
    contact: {
        importContacts: '連絡先をインポート',
        importContactsTitle: '連絡先をインポート',
        importContactsText: '電話から連絡先をインポートして、お気に入りの人々にいつでも簡単にアクセスできるようにしましょう。',
        importContactsExplanation: 'これで、お気に入りの人々が常にワンタップでアクセスできます。',
        importContactsNativeText: 'あと一歩です！連絡先のインポートを許可してください。',
    },
    anonymousReportFooter: {
        logoTagline: 'ディスカッションに参加する。',
    },
    attachmentPicker: {
        cameraPermissionRequired: 'カメラアクセス',
        expensifyDoesNotHaveAccessToCamera: 'Expensifyはカメラへのアクセスがないと写真を撮ることができません。設定をタップして権限を更新してください。',
        attachmentError: '添付ファイルエラー',
        errorWhileSelectingAttachment: '添付ファイルを選択中にエラーが発生しました。もう一度お試しください。',
        errorWhileSelectingCorruptedAttachment: '破損した添付ファイルを選択中にエラーが発生しました。別のファイルを試してください。',
        takePhoto: '写真を撮る',
        chooseFromGallery: 'ギャラリーから選択',
        chooseDocument: 'ファイルを選択',
        attachmentTooLarge: '添付ファイルが大きすぎます',
        sizeExceeded: '添付ファイルのサイズが24MBの制限を超えています。',
        sizeExceededWithLimit: ({maxUploadSizeInMB}: SizeExceededParams) => `添付ファイルのサイズが ${maxUploadSizeInMB} MB の制限を超えています。`,
        attachmentTooSmall: '添付ファイルが小さすぎます',
        sizeNotMet: '添付ファイルのサイズは240バイト以上である必要があります。',
        wrongFileType: '無効なファイルタイプ',
        notAllowedExtension: 'このファイルタイプは許可されていません。別のファイルタイプをお試しください。',
        folderNotAllowedMessage: 'フォルダーのアップロードは許可されていません。別のファイルを試してください。',
        protectedPDFNotSupported: 'パスワード保護されたPDFはサポートされていません',
        attachmentImageResized: 'この画像はプレビュー用にサイズ変更されています。フル解像度でダウンロードしてください。',
        attachmentImageTooLarge: 'この画像はアップロード前にプレビューするには大きすぎます。',
        tooManyFiles: ({fileLimit}: FileLimitParams) => `一度にアップロードできるファイルは${fileLimit}個までです。`,
        sizeExceededWithValue: ({maxUploadSizeInMB}: SizeExceededParams) => `ファイルが ${maxUploadSizeInMB} MB を超えています。もう一度お試しください。`,
        someFilesCantBeUploaded: '一部のファイルはアップロードできません',
<<<<<<< HEAD
        sizeLimitExceeded: 'ファイルは10MB未満である必要があります。それより大きいファイルはアップロードされません。',
=======
        sizeLimitExceeded: ({maxUploadSizeInMB}: SizeExceededParams) => `ファイルは${maxUploadSizeInMB}MB未満である必要があります。それより大きいファイルはアップロードされません。`,
>>>>>>> ec2e890b
        maxFileLimitExceeded: '一度に最大30枚の領収書をアップロードできます。超過分はアップロードされません。',
        unsupportedFileType: ({fileType}: FileTypeParams) => `${fileType}ファイルはサポートされていません。サポートされているファイルタイプのみがアップロードされます。`,
        learnMoreAboutSupportedFiles: 'サポートされているフォーマットについて詳しく知る。',
        passwordProtected: 'パスワード保護されたPDFはサポートされていません。サポートされているファイルのみがアップロードされます。',
    },
    dropzone: {
        addAttachments: '添付ファイルを追加',
        scanReceipts: '領収書をスキャンする',
        replaceReceipt: '領収書を置き換える',
    },
    filePicker: {
        fileError: 'ファイルエラー',
        errorWhileSelectingFile: 'ファイルを選択中にエラーが発生しました。もう一度お試しください。',
    },
    connectionComplete: {
        title: '接続完了',
        supportingText: 'このウィンドウを閉じて、Expensifyアプリに戻ることができます。',
    },
    avatarCropModal: {
        title: '写真を編集',
        description: '画像を好きなようにドラッグ、ズーム、回転してください。',
    },
    composer: {
        noExtensionFoundForMimeType: 'MIMEタイプに対応する拡張子が見つかりません',
        problemGettingImageYouPasted: '貼り付けた画像の取得に問題が発生しました。',
        commentExceededMaxLength: ({formattedMaxLength}: FormattedMaxLengthParams) => `コメントの最大長は${formattedMaxLength}文字です。`,
        taskTitleExceededMaxLength: ({formattedMaxLength}: FormattedMaxLengthParams) => `タスクタイトルの最大長は${formattedMaxLength}文字です。`,
    },
    baseUpdateAppModal: {
        updateApp: 'アプリを更新',
        updatePrompt: 'このアプリの新しいバージョンが利用可能です。  \n今すぐ更新するか、後でアプリを再起動して最新の変更をダウンロードしてください。',
    },
    deeplinkWrapper: {
        launching: 'Expensifyを起動中',
        expired: 'セッションの有効期限が切れました。',
        signIn: 'もう一度サインインしてください。',
        redirectedToDesktopApp: 'デスクトップアプリにリダイレクトしました。',
        youCanAlso: 'あなたもできます',
        openLinkInBrowser: 'このリンクをブラウザで開いてください。',
        loggedInAs: ({email}: LoggedInAsParams) =>
            `${email}としてログインしています。このアカウントでデスクトップアプリにログインするには、プロンプトの「リンクを開く」をクリックしてください。`,
        doNotSeePrompt: 'プロンプトが見えませんか？',
        tryAgain: 'もう一度試してください。',
        or: '、または',
        continueInWeb: 'ウェブアプリに進む',
    },
    validateCodeModal: {
        successfulSignInTitle: 'アブラカダブラ、サインインしました！',
        successfulSignInDescription: '元のタブに戻って続行してください。',
        title: 'こちらがあなたのマジックコードです',
        description: '元のデバイスでリクエストされたコードを入力してください',
        doNotShare: 'コードを他の人と共有しないでください。Expensifyがそれを求めることはありません！',
        or: '、または',
        signInHere: 'ここでサインインしてください',
        expiredCodeTitle: 'マジックコードの有効期限が切れました',
        expiredCodeDescription: '元のデバイスに戻り、新しいコードをリクエストしてください。',
        successfulNewCodeRequest: 'コードが要求されました。デバイスを確認してください。',
        tfaRequiredTitle: '二要素認証が必要です',
        tfaRequiredDescription: 'サインインしようとしている場所で、二要素認証コードを入力してください。',
        requestOneHere: 'こちらでリクエストしてください。',
    },
    moneyRequestConfirmationList: {
        paidBy: '支払い元',
        whatsItFor: '何のためですか？',
    },
    selectionList: {
        nameEmailOrPhoneNumber: '名前、メールアドレス、または電話番号',
        findMember: 'メンバーを見つける',
        searchForSomeone: '誰かを検索',
    },
    emptyList: {
        [CONST.IOU.TYPE.CREATE]: {
            title: '経費を提出し、上司に紹介する',
            subtitleText: 'あなたの上司にもExpensifyを使ってもらいたいですか？経費を提出するだけで、あとは私たちにお任せください。',
        },
    },
    videoChatButtonAndMenu: {
        tooltip: '通話を予約する',
    },
    hello: 'こんにちは',
    phoneCountryCode: '1',
    welcomeText: {
        getStarted: '以下を開始してください。',
        anotherLoginPageIsOpen: '別のログインページが開いています。',
        anotherLoginPageIsOpenExplanation: 'ログインページを別のタブで開きました。そのタブからログインしてください。',
        welcome: 'ようこそ！',
        welcomeWithoutExclamation: 'ようこそ',
        phrase2: 'お金は語る。そして、チャットと支払いが一つの場所にある今、それは簡単です。',
        phrase3: 'あなたの支払いは、あなたが要点を伝えるのと同じくらい速く届きます。',
        enterPassword: 'パスワードを入力してください',
        welcomeNewFace: ({login}: SignUpNewFaceCodeParams) => `${login}、ここで新しい顔を見るのはいつも嬉しいです！`,
        welcomeEnterMagicCode: ({login}: WelcomeEnterMagicCodeParams) => `${login}に送信されたマジックコードを入力してください。1～2分以内に届くはずです。`,
    },
    login: {
        hero: {
            header: 'チャットの速度で旅行と経費を管理',
            body: 'コンテキストに基づいたリアルタイムチャットの助けを借りて、旅行と経費がより迅速に進む次世代のExpensifyへようこそ。',
        },
    },
    thirdPartySignIn: {
        alreadySignedIn: ({email}: AlreadySignedInParams) => `${email}として既にサインインしています。`,
        goBackMessage: ({provider}: GoBackMessageParams) => `${provider}でサインインしたくないですか？`,
        continueWithMyCurrentSession: '現在のセッションを続ける',
        redirectToDesktopMessage: 'サインインが完了すると、デスクトップアプリにリダイレクトします。',
        signInAgreementMessage: 'ログインすることにより、あなたは以下に同意したことになります',
        termsOfService: '利用規約',
        privacy: 'プライバシー',
    },
    samlSignIn: {
        welcomeSAMLEnabled: 'シングルサインオンでログインを続ける：',
        orContinueWithMagicCode: 'マジックコードでサインインすることもできます。',
        useSingleSignOn: 'シングルサインオンを使用',
        useMagicCode: '魔法コードを使用する',
        launching: '起動中...',
        oneMoment: '会社のシングルサインオンポータルにリダイレクトするまで少々お待ちください。',
    },
    reportActionCompose: {
        dropToUpload: 'アップロードするにはドロップしてください',
        sendAttachment: '添付ファイルを送信',
        addAttachment: '添付ファイルを追加',
        writeSomething: '何かを書いてください...',
        blockedFromConcierge: '通信は禁止されています。',
        fileUploadFailed: 'アップロードに失敗しました。ファイルがサポートされていません。',
        localTime: ({user, time}: LocalTimeParams) => `${user}のための${time}です`,
        edited: '(編集済み)',
        emoji: 'Emoji',
        collapse: '折りたたむ',
        expand: '展開する',
    },
    reportActionContextMenu: {
        copyToClipboard: 'クリップボードにコピー',
        copied: 'コピーしました！',
        copyLink: 'リンクをコピー',
        copyURLToClipboard: 'URLをクリップボードにコピー',
        copyEmailToClipboard: 'メールをクリップボードにコピー',
        markAsUnread: '未読としてマーク',
        markAsRead: '既読にする',
        editAction: ({action}: EditActionParams) => `${action?.actionName === CONST.REPORT.ACTIONS.TYPE.IOU ? '経費' : 'コメント'}を編集`,
        deleteAction: ({action}: DeleteActionParams) => `${action?.actionName === CONST.REPORT.ACTIONS.TYPE.IOU ? '経費' : 'コメント'}を削除`,
        deleteConfirmation: ({action}: DeleteConfirmationParams) => `この${action?.actionName === CONST.REPORT.ACTIONS.TYPE.IOU ? '経費' : 'コメント'}を削除してもよろしいですか？`,
        onlyVisible: 'にのみ表示',
        replyInThread: 'スレッドで返信',
        joinThread: 'スレッドに参加する',
        leaveThread: 'スレッドを退出',
        copyOnyxData: 'Onyxデータをコピー',
        flagAsOffensive: '攻撃的として報告',
        menu: 'メニュー',
    },
    emojiReactions: {
        addReactionTooltip: 'リアクションを追加',
        reactedWith: 'リアクションしました',
    },
    reportActionsView: {
        beginningOfArchivedRoomPartOne: 'パーティーを逃しました',
        beginningOfArchivedRoomPartTwo: '、ここには何もありません。',
        beginningOfChatHistoryDomainRoomPartOne: ({domainRoom}: BeginningOfChatHistoryDomainRoomPartOneParams) =>
            `このチャットは、${domainRoom} ドメインのすべてのExpensifyメンバーとのものです。`,
        beginningOfChatHistoryDomainRoomPartTwo: '同僚とチャットしたり、ヒントを共有したり、質問したりするために使用してください。',
        beginningOfChatHistoryAdminRoomPartOneFirst: 'このチャットは、',
        beginningOfChatHistoryAdminRoomPartOneLast: 'admin.',
        beginningOfChatHistoryAdminRoomWorkspaceName: ({workspaceName}: BeginningOfChatHistoryAdminRoomPartOneParams) => ` ${workspaceName} `,
        beginningOfChatHistoryAdminRoomPartTwo: 'ワークスペースの設定やその他についてチャットするために使用します。',
        beginningOfChatHistoryAnnounceRoomPartOne: ({workspaceName}: BeginningOfChatHistoryAnnounceRoomPartOneParams) => `このチャットは${workspaceName}の全員と行われます。`,
        beginningOfChatHistoryAnnounceRoomPartTwo: `最も重要なお知らせに使用してください。`,
        beginningOfChatHistoryUserRoomPartOne: 'このチャットルームは何でもOKです',
        beginningOfChatHistoryUserRoomPartTwo: 'related.',
        beginningOfChatHistoryInvoiceRoomPartOne: `このチャットは、請求書のやり取り用です`,
        beginningOfChatHistoryInvoiceRoomPartTwo: `. 請使用 + ボタンを押して請求書を送信してください。`,
        beginningOfChatHistory: 'このチャットは',
        beginningOfChatHistoryPolicyExpenseChatPartOne: 'ここが',
        beginningOfChatHistoryPolicyExpenseChatPartTwo: '経費を提出します',
        beginningOfChatHistoryPolicyExpenseChatPartThree: '+ ボタンを使用するだけです。',
        beginningOfChatHistorySelfDM: 'これはあなたの個人スペースです。メモ、タスク、下書き、リマインダーに使用してください。',
        beginningOfChatHistorySystemDM: 'ようこそ！セットアップを始めましょう。',
        chatWithAccountManager: 'こちらでアカウントマネージャーとチャットしてください',
        sayHello: 'こんにちは！',
        yourSpace: 'あなたのスペース',
        welcomeToRoom: ({roomName}: WelcomeToRoomParams) => `${roomName}へようこそ！`,
        usePlusButton: ({additionalText}: UsePlusButtonParams) => `+ ボタンを使用して経費を${additionalText}します。`,
        askConcierge: '質問をして、24時間365日リアルタイムサポートを受けましょう。',
        conciergeSupport: '24時間年中無休サポート',
        create: '作成する',
        iouTypes: {
            pay: '支払う',
            split: '分割',
            submit: '送信',
            track: '追跡する',
            invoice: '請求書',
        },
    },
    adminOnlyCanPost: 'このルームでは管理者のみがメッセージを送信できます。',
    reportAction: {
        asCopilot: 'のコパイロットとして',
    },
    mentionSuggestions: {
        hereAlternateText: 'この会話の全員に通知する',
    },
    newMessages: '新しいメッセージ',
    youHaveBeenBanned: '注意: このチャンネルでのチャットは禁止されています。',
    reportTypingIndicator: {
        isTyping: '入力中...',
        areTyping: '入力中...',
        multipleMembers: '複数のメンバー',
    },
    reportArchiveReasons: {
        [CONST.REPORT.ARCHIVE_REASON.DEFAULT]: 'このチャットルームはアーカイブされました。',
        [CONST.REPORT.ARCHIVE_REASON.ACCOUNT_CLOSED]: ({displayName}: ReportArchiveReasonsClosedParams) =>
            `このチャットは${displayName}がアカウントを閉じたため、もうアクティブではありません。`,
        [CONST.REPORT.ARCHIVE_REASON.ACCOUNT_MERGED]: ({displayName, oldDisplayName}: ReportArchiveReasonsMergedParams) =>
            `このチャットは、${oldDisplayName}がアカウントを${displayName}と統合したため、もうアクティブではありません。`,
        [CONST.REPORT.ARCHIVE_REASON.REMOVED_FROM_POLICY]: ({displayName, policyName, shouldUseYou = false}: ReportArchiveReasonsRemovedFromPolicyParams) =>
            shouldUseYou
                ? `このチャットは、<strong>あなた</strong>が${policyName}ワークスペースのメンバーではなくなったため、アクティブではありません。`
                : `このチャットは、${displayName}が${policyName}ワークスペースのメンバーでなくなったため、アクティブではありません。`,
        [CONST.REPORT.ARCHIVE_REASON.POLICY_DELETED]: ({policyName}: ReportArchiveReasonsInvoiceReceiverPolicyDeletedParams) =>
            `このチャットは、${policyName} がアクティブなワークスペースではなくなったため、もうアクティブではありません。`,
        [CONST.REPORT.ARCHIVE_REASON.INVOICE_RECEIVER_POLICY_DELETED]: ({policyName}: ReportArchiveReasonsInvoiceReceiverPolicyDeletedParams) =>
            `このチャットは、${policyName} がアクティブなワークスペースではなくなったため、もうアクティブではありません。`,
        [CONST.REPORT.ARCHIVE_REASON.BOOKING_END_DATE_HAS_PASSED]: 'この予約はアーカイブされています。',
    },
    writeCapabilityPage: {
        label: '誰が投稿できますか',
        writeCapability: {
            all: 'すべてのメンバー',
            admins: '管理者のみ',
        },
    },
    sidebarScreen: {
        buttonFind: '何かを見つける...',
        buttonMySettings: '私の設定',
        fabNewChat: 'チャットを開始',
        fabNewChatExplained: 'チャットを開始 (フローティングアクション)',
        chatPinned: 'チャットがピン留めされました',
        draftedMessage: '下書きメッセージ',
        listOfChatMessages: 'チャットメッセージのリスト',
        listOfChats: 'チャットのリスト',
        saveTheWorld: '世界を救う',
        tooltip: 'ここから始めましょう！',
        redirectToExpensifyClassicModal: {
            title: '近日公開',
            description: '私たちは、あなたの特定のセットアップに対応するためにNew Expensifyのいくつかの部分を微調整しています。その間、Expensify Classicにアクセスしてください。',
        },
    },
    allSettingsScreen: {
        subscription: 'サブスクリプション',
        domains: 'ドメイン',
    },
    tabSelector: {
        chat: 'チャット',
        room: '部屋',
        distance: '距離',
        manual: 'マニュアル',
        scan: 'スキャン',
    },
    spreadsheet: {
        upload: 'スプレッドシートをアップロード',
        dragAndDrop: 'スプレッドシートをここにドラッグ＆ドロップするか、以下のファイルを選択してください。対応フォーマット: .csv, .txt, .xls, および .xlsx。',
        chooseSpreadsheet: 'インポートするスプレッドシートファイルを選択してください。サポートされている形式: .csv, .txt, .xls, および .xlsx。',
        fileContainsHeader: 'ファイルには列ヘッダーが含まれています。',
        column: ({name}: SpreadSheetColumnParams) => `列 ${name}`,
        fieldNotMapped: ({fieldName}: SpreadFieldNameParams) => `おっと！必須フィールド（"${fieldName}"）がマッピングされていません。確認して再試行してください。`,
        singleFieldMultipleColumns: ({fieldName}: SpreadFieldNameParams) => `おっと！単一のフィールド（「${fieldName}」）を複数の列にマッピングしています。確認して再試行してください。`,
        emptyMappedField: ({fieldName}: SpreadFieldNameParams) => `おっと！フィールド（"${fieldName}"）に1つ以上の空の値が含まれています。確認してもう一度お試しください。`,
        importSuccessfulTitle: 'インポートが成功しました',
        importCategoriesSuccessfulDescription: ({categories}: SpreadCategoriesParams) => (categories > 1 ? `${categories} カテゴリーが追加されました。` : '1 カテゴリが追加されました。'),
        importMembersSuccessfulDescription: ({added, updated}: ImportMembersSuccessfulDescriptionParams) => {
            if (!added && !updated) {
                return 'メンバーが追加または更新されていません。';
            }
            if (added && updated) {
                return `${added} メンバー${added > 1 ? 's' : ''}が追加され、${updated} メンバー${updated > 1 ? 's' : ''}が更新されました。`;
            }
            if (updated) {
                return updated > 1 ? `${updated} 人のメンバーが更新されました。` : '1名のメンバーが更新されました。';
            }
            return added > 1 ? `${added} 人のメンバーが追加されました。` : '1人のメンバーが追加されました。';
        },
        importTagsSuccessfulDescription: ({tags}: ImportTagsSuccessfulDescriptionParams) => (tags > 1 ? `${tags} タグが追加されました。` : '1 つのタグが追加されました。'),
        importMultiLevelTagsSuccessfulDescription: 'マルチレベルタグが追加されました。',
        importPerDiemRatesSuccessfulDescription: ({rates}: ImportPerDiemRatesSuccessfulDescriptionParams) =>
            rates > 1 ? `${rates} の日当が追加されました。` : '1つの日当料金が追加されました。',
        importFailedTitle: 'インポートに失敗しました',
        importFailedDescription: 'すべてのフィールドが正しく入力されていることを確認し、再試行してください。問題が解決しない場合は、Conciergeに連絡してください。',
        importDescription: '以下のインポートされた列の横にあるドロップダウンをクリックして、スプレッドシートからマップするフィールドを選択してください。',
        sizeNotMet: 'ファイルサイズは0バイトより大きくなければなりません',
        invalidFileMessage:
            'アップロードしたファイルは空であるか、無効なデータが含まれています。ファイルが正しくフォーマットされ、必要な情報が含まれていることを確認してから、再度アップロードしてください。',
        importSpreadsheet: 'スプレッドシートをインポート',
        downloadCSV: 'CSVをダウンロード',
    },
    receipt: {
        upload: '領収書をアップロード',
        dragReceiptBeforeEmail: '領収書をこのページにドラッグするか、領収書を転送する',
        dragReceiptAfterEmail: 'または、以下にアップロードするファイルを選択してください。',
        chooseReceipt: 'アップロードするレシートを選択するか、レシートを転送してください',
        takePhoto: '写真を撮る',
        cameraAccess: '領収書の写真を撮るためにカメラへのアクセスが必要です。',
        deniedCameraAccess: 'カメラへのアクセスがまだ許可されていません。以下の手順に従ってください。',
        deniedCameraAccessInstructions: 'these instructions',
        cameraErrorTitle: 'カメラエラー',
        cameraErrorMessage: '写真を撮る際にエラーが発生しました。もう一度お試しください。',
        locationAccessTitle: '位置情報へのアクセスを許可',
        locationAccessMessage: '位置情報へのアクセスは、どこに行ってもタイムゾーンと通貨を正確に保つのに役立ちます。',
        locationErrorTitle: '位置情報へのアクセスを許可',
        locationErrorMessage: '位置情報へのアクセスは、どこに行ってもタイムゾーンと通貨を正確に保つのに役立ちます。',
        allowLocationFromSetting: `位置情報へのアクセスは、どこに行ってもタイムゾーンと通貨を正確に保つのに役立ちます。デバイスの権限設定から位置情報へのアクセスを許可してください。`,
        dropTitle: 'そのままにしておく',
        dropMessage: 'ここにファイルをドロップしてください',
        flash: 'フラッシュ',
        multiScan: 'マルチスキャン',
        shutter: 'シャッター',
        gallery: 'ギャラリー',
        deleteReceipt: '領収書を削除',
        deleteConfirmation: 'この領収書を削除してもよろしいですか？',
        addReceipt: '領収書を追加',
        scanFailed: '販売者、日付、または金額が不足しているため、レシートをスキャンできませんでした。',
    },
    quickAction: {
        scanReceipt: '領収書をスキャン',
        recordDistance: '距離を追跡する',
        requestMoney: '経費を作成',
        perDiem: '日当を作成',
        splitBill: '経費を分割',
        splitScan: 'レシートを分割',
        splitDistance: '距離を分割',
        paySomeone: ({name}: PaySomeoneParams = {}) => `Pay ${name ?? '誰か'}`,
        assignTask: 'タスクを割り当てる',
        header: 'クイックアクション',
        noLongerHaveReportAccess: '以前のクイックアクションの宛先へのアクセス権がなくなりました。以下から新しいものを選んでください。',
        updateDestination: '送信先を更新する',
        createReport: 'レポートを作成',
    },
    iou: {
        amount: '金額',
        taxAmount: '税額',
        taxRate: '税率',
        approve: ({
            formattedAmount,
        }: {
            formattedAmount?: string;
        } = {}) => (formattedAmount ? `${formattedAmount} を承認する` : '承認する'),
        approved: '承認済み',
        cash: '現金',
        card: 'カード',
        original: 'Original',
        split: '分割',
        splitExpense: '経費を分割',
        splitExpenseSubtitle: ({amount, merchant}: SplitExpenseSubtitleParams) => `${merchant}から${amount}`,
        addSplit: '分割を追加',
        totalAmountGreaterThanOriginal: ({amount}: TotalAmountGreaterOrLessThanOriginalParams) => `合計金額は元の経費よりも${amount}多いです。`,
        totalAmountLessThanOriginal: ({amount}: TotalAmountGreaterOrLessThanOriginalParams) => `合計金額は元の経費よりも${amount}少なくなっています。`,
        splitExpenseZeroAmount: '続行する前に有効な金額を入力してください。',
        splitExpenseEditTitle: ({amount, merchant}: SplitExpenseEditTitleParams) => `${merchant}の${amount}を編集`,
        removeSplit: '分割を削除',
        paySomeone: ({name}: PaySomeoneParams = {}) => `Pay ${name ?? '誰か'}`,
        expense: '経費',
        categorize: 'カテゴリー分けする',
        share: '共有',
        participants: '参加者',
        createExpense: '経費を作成',
        trackDistance: '距離を追跡する',
        createExpenses: ({expensesNumber}: CreateExpensesParams) => `${expensesNumber}件の経費を作成`,
        addExpense: '経費を追加',
        chooseRecipient: '受取人を選択',
        createExpenseWithAmount: ({amount}: {amount: string}) => `${amount}の経費を作成`,
        confirmDetails: '詳細を確認',
        pay: '支払う',
        cancelPayment: '支払いをキャンセルする',
        cancelPaymentConfirmation: 'この支払いをキャンセルしてもよろしいですか？',
        viewDetails: '詳細を表示',
        pending: '保留中',
        canceled: 'キャンセルされました',
        posted: '投稿済み',
        deleteReceipt: '領収書を削除',
        deletedTransaction: ({amount, merchant}: DeleteTransactionParams) => `このレポートで経費を削除しました、${merchant} - ${amount}`,
        movedFromReport: ({reportName}: MovedFromReportParams) => `費用${reportName ? `${reportName} から` : ''}を移動しました`,
        movedTransaction: ({reportUrl, reportName}: MovedTransactionParams) => `この経費${reportName ? `to <a href="${reportUrl}">${reportName}</a>` : ''}を移動しました`,
        unreportedTransaction: 'この経費をあなたの個人スペースに移動しました。',
        pendingMatchWithCreditCard: 'カード取引との一致待ちの領収書',
        pendingMatch: '保留中の一致',
        pendingMatchWithCreditCardDescription: '領収書がカード取引と一致待ちです。現金としてマークしてキャンセルしてください。',
        markAsCash: '現金としてマーク',
        routePending: 'ルートを保留中...',
        receiptScanning: () => ({
            one: '領収書をスキャン中...',
            other: '領収書をスキャン中...',
        }),
        scanMultipleReceipts: '複数の領収書をスキャンする',
        scanMultipleReceiptsDescription: 'すべての領収書を一度に撮影し、自分で詳細を確認するか、SmartScanに任せましょう。',
        receiptScanInProgress: '領収書のスキャン中',
        receiptScanInProgressDescription: '領収書のスキャン中です。後で確認するか、今すぐ詳細を入力してください。',
        duplicateTransaction: ({isSubmitted}: DuplicateTransactionParams) =>
            !isSubmitted
                ? '重複の可能性がある経費が特定されました。提出を有効にするために重複を確認してください。'
                : '重複の可能性がある経費が特定されました。承認を有効にするために重複を確認してください。',
        receiptIssuesFound: () => ({
            one: '問題が見つかりました',
            other: '問題が見つかりました',
        }),
        fieldPending: '保留中...',
        defaultRate: 'デフォルトレート',
        receiptMissingDetails: '領収書に詳細が欠けています',
        missingAmount: '金額が不足しています',
        missingMerchant: '不足している商人',
        receiptStatusTitle: 'スキャン中…',
        receiptStatusText: 'スキャン中のレシートはあなただけが見ることができます。後で確認するか、今すぐ詳細を入力してください。',
        receiptScanningFailed: 'レシートのスキャンに失敗しました。手動で詳細を入力してください。',
        transactionPendingDescription: '取引は保留中です。反映されるまでに数日かかる場合があります。',
        companyInfo: '会社情報',
        companyInfoDescription: '最初の請求書を送信する前に、もう少し詳細が必要です。',
        yourCompanyName: 'あなたの会社名',
        yourCompanyWebsite: 'あなたの会社のウェブサイト',
        yourCompanyWebsiteNote: 'ウェブサイトをお持ちでない場合は、代わりに会社のLinkedInまたはソーシャルメディアのプロフィールを提供できます。',
        invalidDomainError: '無効なドメインが入力されました。続行するには、有効なドメインを入力してください。',
        publicDomainError: 'パブリックドメインに入りました。続行するには、プライベートドメインを入力してください。',
        // TODO: This key should be deprecated. More details: https://github.com/Expensify/App/pull/59653#discussion_r2028653252
        expenseCountWithStatus: ({scanningReceipts = 0, pendingReceipts = 0}: RequestCountParams) => {
            const statusText: string[] = [];
            if (scanningReceipts > 0) {
                statusText.push(`${scanningReceipts} スキャン中`);
            }
            if (pendingReceipts > 0) {
                statusText.push(`${pendingReceipts} 件の保留中`);
            }
            return {
                one: statusText.length > 0 ? `1 経費 (${statusText.join(', ')})` : `1 経費`,
                other: (count: number) => (statusText.length > 0 ? `${count} 経費 (${statusText.join(', ')})` : `${count} 経費`),
            };
        },
        expenseCount: () => {
            return {
                one: '1 経費',
                other: (count: number) => `${count} 経費`,
            };
        },
        deleteExpense: () => ({
            one: '経費を削除',
            other: '経費を削除',
        }),
        deleteConfirmation: () => ({
            one: 'この経費を削除してもよろしいですか？',
            other: 'これらの経費を削除してもよろしいですか？',
        }),
        deleteReport: 'レポートを削除',
        deleteReportConfirmation: 'このレポートを削除してもよろしいですか？',
        settledExpensify: '支払済み',
        done: '完了',
        settledElsewhere: '他で支払い済み',
        individual: '個人',
        business: 'ビジネス',
        settleExpensify: ({formattedAmount}: SettleExpensifyCardParams) => (formattedAmount ? `Expensifyで${formattedAmount}を支払う` : `Expensifyで支払う`),
        settlePersonal: ({formattedAmount}: SettleExpensifyCardParams) => (formattedAmount ? `個人として${formattedAmount}を支払う` : `個人として支払う`),
        settlePayment: ({formattedAmount}: SettleExpensifyCardParams) => `${formattedAmount}を支払う`,
        settleBusiness: ({formattedAmount}: SettleExpensifyCardParams) => (formattedAmount ? `${formattedAmount} をビジネスとして支払う` : `ビジネスとして支払う`),
        payElsewhere: ({formattedAmount}: SettleExpensifyCardParams) => (formattedAmount ? `他の場所で${formattedAmount}を支払う` : `他の場所で支払う`),
        nextStep: '次のステップ',
        finished: '完了',
        sendInvoice: ({amount}: RequestAmountParams) => `${amount} 請求書を送信`,
        submitAmount: ({amount}: RequestAmountParams) => `${amount}を提出`,
        expenseAmount: ({formattedAmount, comment}: RequestedAmountMessageParams) => `${formattedAmount}${comment ? `${comment} のために` : ''}`,
        submitted: `提出済み`,
        automaticallySubmitted: `<a href="${CONST.SELECT_WORKFLOWS_HELP_URL}">送信の遅延</a>を通じて送信されました`,
        trackedAmount: ({formattedAmount, comment}: RequestedAmountMessageParams) => `tracking ${formattedAmount}${comment ? `${comment} のために` : ''}`,
        splitAmount: ({amount}: SplitAmountParams) => `${amount} を分割`,
        didSplitAmount: ({formattedAmount, comment}: DidSplitAmountMessageParams) => `split ${formattedAmount}${comment ? `${comment} のために` : ''}`,
        yourSplit: ({amount}: UserSplitParams) => `あなたの分割額 ${amount}`,
        payerOwesAmount: ({payer, amount, comment}: PayerOwesAmountParams) => `${payer} は ${amount}${comment ? `${comment} のために` : ''} を借りています。`,
        payerOwes: ({payer}: PayerOwesParams) => `${payer} の借金:`,
        payerPaidAmount: ({payer, amount}: PayerPaidAmountParams) => `${payer ? `${payer} ` : ''}が${amount}を支払いました`,
        payerPaid: ({payer}: PayerPaidParams) => `${payer} が支払いました:`,
        payerSpentAmount: ({payer, amount}: PayerPaidAmountParams) => `${payer}が${amount}を使いました`,
        payerSpent: ({payer}: PayerPaidParams) => `${payer} が使った金額:`,
        managerApproved: ({manager}: ManagerApprovedParams) => `${manager} 承認済み:`,
        managerApprovedAmount: ({manager, amount}: ManagerApprovedAmountParams) => `${manager} が ${amount} を承認しました`,
        payerSettled: ({amount}: PayerSettledParams) => `${amount} を支払いました`,
        payerSettledWithMissingBankAccount: ({amount}: PayerSettledParams) => `${amount}を支払いました。支払いを受け取るには銀行口座を追加してください。`,
        automaticallyApproved: `<a href="${CONST.CONFIGURE_EXPENSE_REPORT_RULES_HELP_URL}">ワークスペースルール</a>で承認済み`,
        approvedAmount: ({amount}: ApprovedAmountParams) => `承認済み ${amount}`,
        approvedMessage: `承認済み`,
        unapproved: `未承認`,
        automaticallyForwarded: `<a href="${CONST.CONFIGURE_EXPENSE_REPORT_RULES_HELP_URL}">ワークスペースルール</a>で承認済み`,
        forwarded: `承認済み`,
        rejectedThisReport: 'このレポートを拒否しました',
        waitingOnBankAccount: ({submitterDisplayName}: WaitingOnBankAccountParams) => `精算を開始しました。${submitterDisplayName} が銀行口座を追加するまで、支払いは保留されます。`,
        adminCanceledRequest: ({manager}: AdminCanceledRequestParams) => `${manager ? `${manager}: ` : ''}が支払いをキャンセルしました`,
        canceledRequest: ({amount, submitterDisplayName}: CanceledRequestParams) =>
            `${submitterDisplayName}が30日以内にExpensifyウォレットを有効にしなかったため、${amount}の支払いをキャンセルしました。`,
        settledAfterAddedBankAccount: ({submitterDisplayName, amount}: SettledAfterAddedBankAccountParams) =>
            `${submitterDisplayName}が銀行口座を追加しました。${amount}の支払いが行われました。`,
        paidElsewhere: ({payer}: PaidElsewhereParams = {}) => `${payer ? `${payer} ` : ''}は他で支払われました`,
        paidWithExpensify: ({payer}: PaidWithExpensifyParams = {}) => `${payer ? `${payer} ` : ''}はExpensifyで支払いました`,
        automaticallyPaidWithExpensify: ({payer}: PaidWithExpensifyParams = {}) =>
            `${payer ? `${payer} ` : ''}は<a href="${CONST.CONFIGURE_EXPENSE_REPORT_RULES_HELP_URL}">ワークスペースルール</a>を通じてExpensifyで支払いました。`,
        noReimbursableExpenses: 'このレポートには無効な金額が含まれています',
        pendingConversionMessage: 'オンラインに戻ると合計が更新されます。',
        changedTheExpense: '経費を変更しました',
        setTheRequest: ({valueName, newValueToDisplay}: SetTheRequestParams) => `${valueName} を ${newValueToDisplay} に`,
        setTheDistanceMerchant: ({translatedChangedField, newMerchant, newAmountToDisplay}: SetTheDistanceMerchantParams) =>
            `${translatedChangedField}を${newMerchant}に設定し、金額を${newAmountToDisplay}に設定しました。`,
        removedTheRequest: ({valueName, oldValueToDisplay}: RemovedTheRequestParams) => `${valueName}（以前は${oldValueToDisplay}）`,
        updatedTheRequest: ({valueName, newValueToDisplay, oldValueToDisplay}: UpdatedTheRequestParams) => `${valueName}を${newValueToDisplay}（以前は${oldValueToDisplay}）に`,
        updatedTheDistanceMerchant: ({translatedChangedField, newMerchant, oldMerchant, newAmountToDisplay, oldAmountToDisplay}: UpdatedTheDistanceMerchantParams) =>
            `${translatedChangedField}を${newMerchant}に変更しました（以前は${oldMerchant}）、これにより金額が${newAmountToDisplay}に更新されました（以前は${oldAmountToDisplay}）。`,
        threadExpenseReportName: ({formattedAmount, comment}: ThreadRequestReportNameParams) => `${formattedAmount} ${comment ? `${comment}用` : '経費'}`,
        invoiceReportName: ({linkedReportID}: OriginalMessage<typeof CONST.REPORT.ACTIONS.TYPE.REPORT_PREVIEW>) => `請求書レポート #${linkedReportID}`,
        threadPaySomeoneReportName: ({formattedAmount, comment}: ThreadSentMoneyReportNameParams) => `${formattedAmount} 送信済み${comment ? `${comment} のために` : ''}`,
        movedFromPersonalSpace: ({workspaceName, reportName}: MovedFromPersonalSpaceParams) => `個人スペースから${workspaceName ?? `${reportName}とチャットする`}に経費を移動しました。`,
        movedToPersonalSpace: '経費を個人スペースに移動しました',
        tagSelection: '支出をより整理するためにタグを選択してください。',
        categorySelection: '支出をより整理するためにカテゴリを選択してください。',
        error: {
            invalidCategoryLength: 'カテゴリ名が255文字を超えています。短くするか、別のカテゴリを選んでください。',
            invalidTagLength: 'タグ名が255文字を超えています。短くするか、別のタグを選んでください。',
            invalidAmount: '続行する前に有効な金額を入力してください',
            invalidIntegerAmount: '続行する前にドルの金額を入力してください',
            invalidTaxAmount: ({amount}: RequestAmountParams) => `最大税額は${amount}です。`,
            invalidSplit: '分割の合計は総額と等しくなければなりません。',
            invalidSplitParticipants: '少なくとも2人の参加者に対して、ゼロより大きい金額を入力してください。',
            invalidSplitYourself: '分割のためにゼロ以外の金額を入力してください。',
            noParticipantSelected: '参加者を選択してください',
            other: '予期しないエラーが発生しました。後でもう一度お試しください。',
            genericCreateFailureMessage: 'この経費を提出する際に予期しないエラーが発生しました。後でもう一度お試しください。',
            genericCreateInvoiceFailureMessage: 'この請求書の送信中に予期しないエラーが発生しました。後でもう一度お試しください。',
            genericHoldExpenseFailureMessage: 'この経費を保留する際に予期しないエラーが発生しました。後でもう一度お試しください。',
            genericUnholdExpenseFailureMessage: 'この経費の保留を解除する際に予期しないエラーが発生しました。後でもう一度お試しください。',
            receiptDeleteFailureError: 'この領収書の削除中に予期しないエラーが発生しました。後でもう一度お試しください。',
            receiptFailureMessage: '領収書のアップロード中にエラーが発生しました。どうぞ',
            receiptFailureMessageShort: '領収書のアップロード中にエラーが発生しました。',
            tryAgainMessage: 'もう一度試してください。',
            saveFileMessage: '領収書を保存',
            uploadLaterMessage: '後でアップロードする。',
            genericDeleteFailureMessage: 'この経費を削除中に予期しないエラーが発生しました。後でもう一度お試しください。',
            genericEditFailureMessage: 'この経費の編集中に予期しないエラーが発生しました。後でもう一度お試しください。',
            genericSmartscanFailureMessage: 'トランザクションにフィールドが欠けています',
            duplicateWaypointsErrorMessage: '重複するウェイポイントを削除してください',
            atLeastTwoDifferentWaypoints: '少なくとも2つの異なる住所を入力してください。',
            splitExpenseMultipleParticipantsErrorMessage: '経費はワークスペースと他のメンバーの間で分割することはできません。選択を更新してください。',
            invalidMerchant: '有効な商人を入力してください',
            atLeastOneAttendee: '少なくとも1人の参加者を選択する必要があります',
            invalidQuantity: '有効な数量を入力してください',
            quantityGreaterThanZero: '数量はゼロより大きくなければなりません',
            invalidSubrateLength: '少なくとも1つのサブレートが必要です',
            invalidRate: 'このワークスペースでは有効なレートではありません。ワークスペースから利用可能なレートを選択してください。',
        },
        dismissReceiptError: 'エラーを無視する',
        dismissReceiptErrorConfirmation: 'ご注意ください！このエラーを無視すると、アップロードした領収書が完全に削除されます。本当に実行しますか？',
        waitingOnEnabledWallet: ({submitterDisplayName}: WaitingOnBankAccountParams) => `精算を開始しました。${submitterDisplayName} がウォレットを有効にするまで、支払いは保留されます。`,
        enableWallet: 'ウォレットを有効にする',
        hold: '保留',
        unhold: '保留を解除',
        holdExpense: '経費を保留',
        unholdExpense: '経費の保留を解除',
        heldExpense: 'この経費を保留しました',
        unheldExpense: 'この経費を未保留にする',
        moveUnreportedExpense: '未報告の経費を移動',
        addUnreportedExpense: '未報告の経費を追加',
        createNewExpense: '新しい経費を作成',
        selectUnreportedExpense: 'レポートに追加する経費を少なくとも1つ選択してください。',
        emptyStateUnreportedExpenseTitle: '未報告の経費はありません',
        emptyStateUnreportedExpenseSubtitle: '未報告の経費はないようです。以下で新しく作成してみてください。',
        addUnreportedExpenseConfirm: 'レポートに追加',
        explainHold: 'この経費を保留している理由を説明してください。',
        undoSubmit: '送信を取り消す',
        retracted: '撤回されました',
        undoClose: '閉じるを元に戻す',
        reopened: '再開されました',
        reopenReport: 'レポートを再開する',
        reopenExportedReportConfirmation: ({connectionName}: {connectionName: string}) =>
            `このレポートはすでに${connectionName}にエクスポートされています。変更するとデータの不一致が生じる可能性があります。本当にこのレポートを再開しますか？`,
        reason: '理由',
        holdReasonRequired: '保留する際には理由が必要です。',
        expenseWasPutOnHold: '経費は保留されました',
        expenseOnHold: 'この経費は保留されています。次のステップについてはコメントを確認してください。',
        expensesOnHold: 'すべての経費が保留になりました。次のステップについてコメントを確認してください。',
        expenseDuplicate: 'この経費は他のものと類似した詳細があります。続行するには重複を確認してください。',
        someDuplicatesArePaid: 'これらの重複の一部はすでに承認または支払済みです。',
        reviewDuplicates: '重複を確認',
        keepAll: 'すべて保持',
        confirmApprove: '承認金額を確認',
        confirmApprovalAmount: '準拠している経費のみを承認するか、レポート全体を承認します。',
        confirmApprovalAllHoldAmount: () => ({
            one: 'この経費は保留中です。それでも承認しますか？',
            other: 'これらの経費は保留中です。それでも承認しますか？',
        }),
        confirmPay: '支払い金額を確認',
        confirmPayAmount: '保留されていないものを支払うか、レポート全体を支払う。',
        confirmPayAllHoldAmount: () => ({
            one: 'この経費は保留中です。それでも支払いますか？',
            other: 'これらの経費は保留中です。それでも支払いますか？',
        }),
        payOnly: '支払いのみ',
        approveOnly: '承認のみ',
        holdEducationalTitle: 'このリクエストはオン',
        holdEducationalText: '保留',
        whatIsHoldExplain: '保留は、承認や支払いの前に詳細を確認するために、経費を「一時停止」するようなものです。',
        holdIsLeftBehind: '保留された経費は承認または支払い時に別のレポートに移動します。',
        unholdWhenReady: '承認者は、承認または支払いの準備が整ったときに経費を解除できます。',
        changePolicyEducational: {
            title: 'このレポートを移動しました！',
            description: 'レポートを新しいワークスペースに移動する際に変更される傾向があるこれらの項目を再確認してください。',
            reCategorize: '<strong>ワークスペースのルールに従うように、すべての経費を再分類してください</strong>。',
            workflows: 'このレポートは、別の<strong>承認ワークフロー</strong>の対象になる可能性があります。',
        },
        changeWorkspace: 'ワークスペースを変更',
        set: 'set',
        changed: '変更されました',
        removed: 'removed',
        transactionPending: '取引保留中。',
        chooseARate: 'ワークスペースの払い戻し率をマイルまたはキロメートルごとに選択',
        unapprove: '承認を取り消す',
        unapproveReport: 'レポートの承認を取り消す',
        headsUp: '注意！',
        unapproveWithIntegrationWarning: ({accountingIntegration}: UnapproveWithIntegrationWarningParams) =>
            `このレポートはすでに${accountingIntegration}にエクスポートされています。変更するとデータの不整合が生じる可能性があります。本当にこのレポートの承認を取り消しますか？`,
        reimbursable: '払い戻し可能',
        nonReimbursable: '払い戻し不可',
        bookingPending: 'この予約は保留中です',
        bookingPendingDescription: 'この予約はまだ支払いが行われていないため、保留中です。',
        bookingArchived: 'この予約はアーカイブされています',
        bookingArchivedDescription: 'この予約は旅行日が過ぎたためアーカイブされています。必要に応じて最終金額の経費を追加してください。',
        attendees: '参加者',
        whoIsYourAccountant: 'あなたの会計士は誰ですか?',
        paymentComplete: '支払いが完了しました',
        time: '時間',
        startDate: '開始日',
        endDate: '終了日',
        startTime: '開始時間',
        endTime: '終了時間',
        deleteSubrate: 'サブレートを削除',
        deleteSubrateConfirmation: 'このサブレートを削除してもよろしいですか？',
        quantity: '数量',
        subrateSelection: 'サブレートを選択し、数量を入力してください。',
        qty: '数量',
        firstDayText: () => ({
            one: `初日: 1時間`,
            other: (count: number) => `初日: ${count.toFixed(2)}時間`,
        }),
        lastDayText: () => ({
            one: `最終日: 1時間`,
            other: (count: number) => `最終日: ${count.toFixed(2)}時間`,
        }),
        tripLengthText: () => ({
            one: `旅行: 1日間`,
            other: (count: number) => `旅行: ${count}日間`,
        }),
        dates: '日付',
        rates: '料金',
        submitsTo: ({name}: SubmitsToParams) => `${name}に送信`,
        moveExpenses: () => ({one: '経費を移動', other: '経費を移動'}),
    },
    share: {
        shareToExpensify: 'Expensifyに共有',
        messageInputLabel: 'メッセージ',
    },
    notificationPreferencesPage: {
        header: '通知設定',
        label: '新しいメッセージを通知する',
        notificationPreferences: {
            always: 'すぐに',
            daily: '毎日',
            mute: 'ミュート',
            hidden: '非表示',
        },
    },
    loginField: {
        numberHasNotBeenValidated: '番号が確認されていません。ボタンをクリックして、テキストで確認リンクを再送信してください。',
        emailHasNotBeenValidated: 'メールが確認されていません。ボタンをクリックして、テキストで確認リンクを再送信してください。',
    },
    avatarWithImagePicker: {
        uploadPhoto: '写真をアップロード',
        removePhoto: '写真を削除',
        editImage: '写真を編集',
        viewPhoto: '写真を見る',
        imageUploadFailed: '画像のアップロードに失敗しました',
        deleteWorkspaceError: '申し訳ありませんが、ワークスペースのアバターを削除する際に予期しない問題が発生しました。',
        sizeExceeded: ({maxUploadSizeInMB}: SizeExceededParams) => `選択した画像は、最大アップロードサイズの${maxUploadSizeInMB} MBを超えています。`,
        resolutionConstraints: ({minHeightInPx, minWidthInPx, maxHeightInPx, maxWidthInPx}: ResolutionConstraintsParams) =>
            `${minHeightInPx}x${minWidthInPx}ピクセル以上、${maxHeightInPx}x${maxWidthInPx}ピクセル未満の画像をアップロードしてください。`,
        notAllowedExtension: ({allowedExtensions}: NotAllowedExtensionParams) => `プロフィール写真は次のタイプのいずれかでなければなりません: ${allowedExtensions.join(', ')}。`,
    },
    modal: {
        backdropLabel: 'モーダルバックドロップ',
    },
    profilePage: {
        profile: 'プロフィール',
        preferredPronouns: '希望する代名詞',
        selectYourPronouns: 'あなたの代名詞を選択してください',
        selfSelectYourPronoun: '自分の代名詞を選択',
        emailAddress: 'メールアドレス',
        setMyTimezoneAutomatically: 'タイムゾーンを自動的に設定する',
        timezone: 'タイムゾーン',
        invalidFileMessage: '無効なファイルです。別の画像を試してください。',
        avatarUploadFailureMessage: 'アバターのアップロード中にエラーが発生しました。もう一度お試しください。',
        online: 'オンライン',
        offline: 'オフライン',
        syncing: '同期中',
        profileAvatar: 'プロフィールアバター',
        publicSection: {
            title: '公開',
            subtitle: 'これらの詳細はあなたの公開プロフィールに表示されます。誰でも見ることができます。',
        },
        privateSection: {
            title: 'プライベート',
            subtitle: 'これらの詳細は旅行と支払いに使用されます。それらはあなたの公開プロフィールには表示されません。',
        },
    },
    securityPage: {
        title: 'セキュリティオプション',
        subtitle: '二要素認証を有効にして、アカウントを安全に保ちましょう。',
        goToSecurity: 'セキュリティページに戻る',
    },
    shareCodePage: {
        title: 'あなたのコード',
        subtitle: '個人用QRコードまたは紹介リンクを共有して、Expensifyにメンバーを招待しましょう。',
    },
    pronounsPage: {
        pronouns: '代名詞',
        isShownOnProfile: 'あなたの代名詞はプロフィールに表示されます。',
        placeholderText: 'オプションを表示するために検索',
    },
    contacts: {
        contactMethod: '連絡方法',
        contactMethods: '連絡方法',
        featureRequiresValidate: 'この機能を使用するには、アカウントの確認が必要です。',
        validateAccount: 'アカウントを確認してください',
        helpTextBeforeEmail: '人々があなたを見つける方法を増やし、領収書を転送する',
        helpTextAfterEmail: '複数のメールアドレスから。',
        pleaseVerify: 'この連絡方法を確認してください',
        getInTouch: '私たちがあなたに連絡を取る必要がある場合、この連絡方法を使用します。',
        enterMagicCode: ({contactMethod}: EnterMagicCodeParams) => `${contactMethod}に送信されたマジックコードを入力してください。1～2分以内に届くはずです。`,
        setAsDefault: 'デフォルトに設定',
        yourDefaultContactMethod: 'これは現在のデフォルトの連絡方法です。削除する前に、別の連絡方法を選択し、「デフォルトに設定」をクリックする必要があります。',
        removeContactMethod: '連絡方法を削除',
        removeAreYouSure: 'この連絡方法を削除してもよろしいですか？この操作は元に戻せません。',
        failedNewContact: 'この連絡方法を追加できませんでした。',
        genericFailureMessages: {
            requestContactMethodValidateCode: '新しいマジックコードの送信に失敗しました。しばらく待ってからもう一度お試しください。',
            validateSecondaryLogin: '無効または不正なマジックコードです。もう一度お試しいただくか、新しいコードをリクエストしてください。',
            deleteContactMethod: '連絡方法の削除に失敗しました。サポートが必要な場合はConciergeにお問い合わせください。',
            setDefaultContactMethod: '新しいデフォルトの連絡方法を設定できませんでした。サポートが必要な場合はConciergeにお問い合わせください。',
            addContactMethod: 'この連絡方法の追加に失敗しました。サポートが必要な場合は、Conciergeにお問い合わせください。',
            enteredMethodIsAlreadySubmitted: 'この連絡方法はすでに存在します',
            passwordRequired: 'パスワードが必要です。',
            contactMethodRequired: '連絡方法が必要です',
            invalidContactMethod: '無効な連絡方法',
        },
        newContactMethod: '新しい連絡方法',
        goBackContactMethods: '連絡方法に戻る',
    },
    // cspell:disable
    pronouns: {
        coCos: 'Co / Cos',
        eEyEmEir: 'E / Ey / Em / Eir',
        faeFaer: 'Fae / Faer',
        heHimHis: '彼 / 彼の / 彼を',
        heHimHisTheyThemTheirs: '彼 / 彼 / 彼の / 彼ら / 彼ら / 彼らの',
        sheHerHers: '彼女 / 彼女の / 彼女のもの',
        sheHerHersTheyThemTheirs: '彼女 / 彼女の / 彼女のもの / 彼ら / 彼らの / 彼らのもの',
        merMers: 'Mer / Mers',
        neNirNirs: 'Ne / Nir / Nirs',
        neeNerNers: 'Nee / Ner / Ners',
        perPers: 'Per / Pers',
        theyThemTheirs: 'その人 / その人 / その人の',
        thonThons: 'Thon / Thons',
        veVerVis: 'Ve / Ver / Vis',
        viVir: 'Vi / Vir',
        xeXemXyr: 'Xe / Xem / Xyr',
        zeZieZirHir: 'Ze / Zie / Zir / Hir',
        zeHirHirs: 'Ze / Hir',
        callMeByMyName: '私の名前で呼んでください。',
    },
    // cspell:enable
    displayNamePage: {
        headerTitle: '表示名',
        isShownOnProfile: '表示名はプロフィールに表示されます。',
    },
    timezonePage: {
        timezone: 'タイムゾーン',
        isShownOnProfile: 'あなたのタイムゾーンはプロフィールに表示されます。',
        getLocationAutomatically: '自動的にあなたの位置を特定する',
    },
    updateRequiredView: {
        updateRequired: '更新が必要です',
        pleaseInstall: 'New Expensifyの最新バージョンにアップデートしてください。',
        pleaseInstallExpensifyClassic: 'Expensifyの最新バージョンをインストールしてください。',
        toGetLatestChanges: 'モバイルまたはデスクトップの場合、最新バージョンをダウンロードしてインストールしてください。ウェブの場合は、ブラウザをリフレッシュしてください。',
        newAppNotAvailable: '新しいExpensifyアプリはもう利用できません。',
    },
    initialSettingsPage: {
        about: '約',
        aboutPage: {
            description: '新しいExpensifyアプリは、世界中のオープンソース開発者のコミュニティによって構築されています。Expensifyの未来を一緒に築きましょう。',
            appDownloadLinks: 'アプリダウンロードリンク',
            viewKeyboardShortcuts: 'キーボードショートカットを表示',
            viewTheCode: 'コードを表示',
            viewOpenJobs: '求人情報を見る',
            reportABug: 'バグを報告する',
            troubleshoot: 'トラブルシュート',
        },
        appDownloadLinks: {
            android: {
                label: 'Android',
            },
            ios: {
                label: 'iOS',
            },
            desktop: {
                label: 'macOS',
            },
        },
        troubleshoot: {
            clearCacheAndRestart: 'キャッシュをクリアして再起動',
            viewConsole: 'デバッグコンソールを表示',
            debugConsole: 'デバッグコンソール',
            description: 'Expensifyの体験をトラブルシューティングするために、以下のツールを使用してください。問題が発生した場合は、どうぞ',
            submitBug: 'バグを提出する',
            confirmResetDescription: '送信されていないすべての下書きメッセージは失われますが、その他のデータは安全です。',
            resetAndRefresh: 'リセットして更新',
            clientSideLogging: 'クライアントサイドのログ記録',
            noLogsToShare: '共有するログはありません',
            useProfiling: 'プロファイリングを使用する',
            profileTrace: 'プロファイルトレース',
            results: '結果',
            releaseOptions: 'リリースオプション',
            testingPreferences: '設定のテスト',
            useStagingServer: 'Stagingサーバーを使用',
            forceOffline: 'オフラインを強制する',
            simulatePoorConnection: 'インターネット接続が不安定です。',
            simulateFailingNetworkRequests: 'ネットワークリクエストの失敗をシミュレートする',
            authenticationStatus: '認証ステータス',
            deviceCredentials: 'デバイス認証情報',
            invalidate: '無効にする',
            destroy: '破壊する',
            maskExportOnyxStateData: 'Onyx状態をエクスポートする際に脆弱なメンバーデータをマスクする',
            exportOnyxState: 'Onyxの状態をエクスポート',
            importOnyxState: 'Onyxステートをインポート',
            testCrash: 'クラッシュのテスト',
            resetToOriginalState: '元の状態にリセット',
            usingImportedState: 'インポートされた状態を使用しています。ここを押してクリアしてください。',
            debugMode: 'デバッグモード',
            invalidFile: '無効なファイル',
            invalidFileDescription: 'インポートしようとしているファイルは無効です。もう一度お試しください。',
            invalidateWithDelay: '遅延で無効にする',
            recordTroubleshootData: 'トラブルシューティングデータの記録',
        },
        debugConsole: {
            saveLog: 'ログを保存',
            shareLog: 'ログを共有',
            enterCommand: 'コマンドを入力してください',
            execute: '実行する',
            noLogsAvailable: 'ログは利用できません',
            logSizeTooLarge: ({size}: LogSizeParams) => `ログサイズが${size} MBの制限を超えています。「ログを保存」を使用してログファイルをダウンロードしてください。`,
            logs: 'ログ',
            viewConsole: 'コンソールを表示',
        },
        security: 'セキュリティー',
        signOut: 'サインアウト',
        restoreStashed: '隠されたログインを復元',
        signOutConfirmationText: 'サインアウトすると、オフラインでの変更が失われます。',
        versionLetter: 'v',
        readTheTermsAndPrivacy: {
            phrase1: '読む',
            phrase2: '利用規約',
            phrase3: 'および',
            phrase4: 'プライバシー',
        },
        help: '助けて',
        accountSettings: 'アカウント設定',
        account: 'アカウント',
        general: '一般',
    },
    closeAccountPage: {
        closeAccount: 'アカウントを閉じる',
        reasonForLeavingPrompt: 'お別れするのは残念です！改善のために、理由を教えていただけますか？',
        enterMessageHere: 'メッセージをここに入力してください。',
        closeAccountWarning: 'アカウントの閉鎖は元に戻せません。',
        closeAccountPermanentlyDeleteData: 'アカウントを削除してもよろしいですか？これにより、未処理の経費がすべて永久に削除されます。',
        enterDefaultContactToConfirm: 'アカウントを閉じることを確認するために、デフォルトの連絡方法を入力してください。あなたのデフォルトの連絡方法は:',
        enterDefaultContact: 'デフォルトの連絡方法を入力してください',
        defaultContact: 'デフォルトの連絡方法:',
        enterYourDefaultContactMethod: 'アカウントを閉じるために、デフォルトの連絡方法を入力してください。',
    },
    mergeAccountsPage: {
        mergeAccount: 'アカウントを統合する',
        accountDetails: {
            accountToMergeInto: 'マージしたいアカウントを入力してください',
            notReversibleConsent: 'これは元に戻せないことを理解しています。',
        },
        accountValidate: {
            confirmMerge: 'アカウントをマージしてもよろしいですか？',
            lossOfUnsubmittedData: `アカウントの統合は元に戻せず、未提出の経費が失われる結果になります。`,
            enterMagicCode: `続行するには、に送信されたマジックコードを入力してください。`,
            errors: {
                incorrectMagicCode: '無効または不正なマジックコードです。もう一度お試しいただくか、新しいコードをリクエストしてください。',
                fallback: '問題が発生しました。後でもう一度お試しください。',
            },
        },
        mergeSuccess: {
            accountsMerged: 'アカウントが統合されました！',
            successfullyMergedAllData: {
                beforeFirstEmail: `すべてのデータを正常にマージしました`,
                beforeSecondEmail: `into`,
                afterSecondEmail: `今後、このアカウントにはどちらのログインも使用できます。`,
            },
        },
        mergePendingSAML: {
            weAreWorkingOnIt: '対応中です',
            limitedSupport: '新しいExpensifyではアカウントの統合をまだサポートしていません。この操作はExpensify Classicで行ってください。',
            reachOutForHelp: {
                beforeLink: 'ご自由に',
                linkText: 'Conciergeに連絡する',
                afterLink: 'ご質問があればどうぞ！',
            },
            goToExpensifyClassic: 'Expensify Classicに移動',
        },
        mergeFailureSAMLDomainControl: {
            beforeFirstEmail: 'マージできません',
            beforeDomain: 'それはによって管理されているため',
            afterDomain: '. お願いします',
            linkText: 'Conciergeに連絡する',
            afterLink: 'サポートが必要な場合。',
        },
        mergeFailureSAMLAccount: {
            beforeEmail: 'マージできません',
            afterEmail: 'ドメイン管理者がそれをあなたのプライマリーログインとして設定したため、他のアカウントに統合することはできません。代わりに他のアカウントをそれに統合してください。',
        },
        mergeFailure2FA: {
            oldAccount2FAEnabled: {
                beforeFirstEmail: 'アカウントをマージできません、なぜなら',
                beforeSecondEmail: '二要素認証 (2FA) が有効になっています。2FAを無効にしてください。',
                afterSecondEmail: 'そしてもう一度試してください。',
            },
            learnMore: 'アカウントの統合について詳しく学ぶ。',
        },
        mergeFailureAccountLocked: {
            beforeEmail: 'マージできません',
            afterEmail: 'ロックされているためです。どうぞ',
            linkText: 'Conciergeに連絡する',
            afterLink: `サポートが必要な場合。`,
        },
        mergeFailureUncreatedAccount: {
            noExpensifyAccount: {
                beforeEmail: 'アカウントをマージできません、なぜなら',
                afterEmail: 'Expensifyアカウントを持っていません。',
            },
            addContactMethod: {
                beforeLink: 'お願いします',
                linkText: '連絡方法として追加する',
                afterLink: 'instead.',
            },
        },
        mergeFailureSmartScannerAccount: {
            beforeEmail: 'マージできません',
            afterEmail: '他のアカウントに統合することはできません。代わりに他のアカウントをこのアカウントに統合してください。',
        },
        mergeFailureInvoicedAccount: {
            beforeEmail: 'マージできません',
            afterEmail: '請求書発行済みアカウントの請求オーナーであるため、他のアカウントに統合することはできません。代わりに他のアカウントをこのアカウントに統合してください。',
        },
        mergeFailureTooManyAttempts: {
            heading: '後でもう一度お試しください。',
            description: 'アカウントの統合を試みる回数が多すぎます。後でもう一度お試しください。',
        },
        mergeFailureUnvalidatedAccount: {
            description: '他のアカウントにマージできません。アカウントが検証されていないためです。アカウントを検証して、再度お試しください。',
        },
        mergeFailureSelfMerge: {
            description: 'アカウントをそれ自体にマージすることはできません。',
        },
        mergeFailureGenericHeading: 'アカウントを統合できません',
    },
    lockAccountPage: {
        reportSuspiciousActivity: '疑わしい活動を報告',
        lockAccount: 'アカウントをロックする',
        unlockAccount: 'アカウントをアンロック',
        compromisedDescription: 'アカウントに不安を感じましたか？報告すると、すぐにアカウントがロックされ、Expensifyカードの新しい取引が停止され、変更も防止されます。',
        domainAdminsDescription: 'ドメイン管理者へ：これにより、ドメイン全体のExpensifyカード活動と管理操作も一時停止されます。',
        areYouSure: '本当にExpensifyアカウントをロックしますか？',
        ourTeamWill: 'チームが調査を行い、不正アクセスを削除します。アクセスを回復するには、Conciergeと連携する必要があります。',
    },
    failedToLockAccountPage: {
        failedToLockAccount: 'アカウントのロックに失敗しました',
        failedToLockAccountDescription: `アカウントをロックできませんでした。この問題を解決するためにConciergeとチャットしてください。`,
        chatWithConcierge: 'Conciergeとチャットする',
    },
    unlockAccountPage: {
        accountLocked: 'アカウントがロックされました',
        yourAccountIsLocked: 'あなたのアカウントはロックされています',
        chatToConciergeToUnlock: 'Conciergeとチャットしてセキュリティの懸念を解決し、アカウントのロックを解除してください。',
        chatWithConcierge: 'Conciergeとチャットする',
    },
    passwordPage: {
        changePassword: 'パスワードを変更する',
        changingYourPasswordPrompt: 'パスワードを変更すると、Expensify.com と New Expensify の両方のアカウントのパスワードが更新されます。',
        currentPassword: '現在のパスワード',
        newPassword: '新しいパスワード',
        newPasswordPrompt: '新しいパスワードは、古いパスワードと異なり、8文字以上で、1つの大文字、1つの小文字、および1つの数字を含める必要があります。',
    },
    twoFactorAuth: {
        headerTitle: '二要素認証',
        twoFactorAuthEnabled: '2要素認証が有効になりました',
        whatIsTwoFactorAuth: '二要素認証 (2FA) は、アカウントの安全性を保つのに役立ちます。ログイン時に、お好みの認証アプリで生成されたコードを入力する必要があります。',
        disableTwoFactorAuth: '二要素認証を無効にする',
        explainProcessToRemove: '二要素認証 (2FA) を無効にするには、認証アプリから有効なコードを入力してください。',
        disabled: '二要素認証が無効になりました',
        noAuthenticatorApp: 'Expensifyにログインする際に認証アプリはもう必要ありません。',
        stepCodes: 'リカバリーコード',
        keepCodesSafe: 'これらのリカバリーコードを安全に保管してください！',
        codesLoseAccess:
            '認証アプリへのアクセスを失い、これらのコードを持っていない場合、アカウントへのアクセスを失います。\n\n注: 二要素認証を設定すると、他のすべてのアクティブなセッションからログアウトされます。',
        errorStepCodes: '続行する前にコードをコピーまたはダウンロードしてください。',
        stepVerify: '確認する',
        scanCode: 'QRコードを使用してスキャンしてください',
        authenticatorApp: '認証アプリ',
        addKey: 'または、このシークレットキーを認証アプリに追加してください。',
        enterCode: '次に、認証アプリで生成された6桁のコードを入力してください。',
        stepSuccess: '完了',
        enabled: '2要素認証が有効になりました',
        congrats: 'おめでとうございます！これで追加のセキュリティが確保されました。',
        copy: 'コピー',
        disable: '無効にする',
        enableTwoFactorAuth: '2要素認証を有効にする',
        pleaseEnableTwoFactorAuth: '2要素認証を有効にしてください。',
        twoFactorAuthIsRequiredDescription: 'セキュリティ目的のため、Xeroは統合を接続するために二要素認証を必要とします。',
        twoFactorAuthIsRequiredForAdminsHeader: '二要素認証が必要です',
        twoFactorAuthIsRequiredForAdminsTitle: '2要素認証を有効にしてください',
        twoFactorAuthIsRequiredForAdminsDescription: 'Xeroの会計接続には二要素認証の使用が必要です。Expensifyを引き続き使用するには、有効にしてください。',
        twoFactorAuthCannotDisable: '2FAを無効にできません',
        twoFactorAuthRequired: 'Xeroの接続には二要素認証（2FA）が必要であり、無効にすることはできません。',
    },
    recoveryCodeForm: {
        error: {
            pleaseFillRecoveryCode: 'リカバリーコードを入力してください',
            incorrectRecoveryCode: '回復コードが間違っています。もう一度お試しください。',
        },
        useRecoveryCode: 'リカバリーコードを使用',
        recoveryCode: 'リカバリーコード',
        use2fa: '二要素認証コードを使用',
    },
    twoFactorAuthForm: {
        error: {
            pleaseFillTwoFactorAuth: '2要素認証コードを入力してください',
            incorrect2fa: '二要素認証コードが間違っています。もう一度お試しください。',
        },
    },
    passwordConfirmationScreen: {
        passwordUpdated: 'パスワードが更新されました！',
        allSet: '準備完了です。新しいパスワードを安全に保管してください。',
    },
    privateNotes: {
        title: 'プライベートメモ',
        personalNoteMessage: 'このチャットに関するメモをここに記録してください。メモを追加、編集、または表示できるのはあなただけです。',
        sharedNoteMessage: 'このチャットに関するメモをここに記録してください。Expensifyの従業員およびteam.expensify.comドメインの他のメンバーはこれらのメモを閲覧できます。',
        composerLabel: 'メモ',
        myNote: '私のメモ',
        error: {
            genericFailureMessage: 'プライベートノートを保存できませんでした。',
        },
    },
    billingCurrency: {
        error: {
            securityCode: '有効なセキュリティコードを入力してください',
        },
        securityCode: 'セキュリティコード',
        changeBillingCurrency: '請求通貨を変更する',
        changePaymentCurrency: '支払い通貨を変更',
        paymentCurrency: '支払い通貨',
        paymentCurrencyDescription: 'すべての個人経費を変換する標準通貨を選択してください',
        note: '注意: 支払い通貨を変更すると、Expensifyの支払い額に影響を与える可能性があります。私たちのガイドを参照してください。',
        noteLink: '価格ページ',
        noteDetails: '詳細については。',
    },
    addDebitCardPage: {
        addADebitCard: 'デビットカードを追加',
        nameOnCard: 'カード名義人',
        debitCardNumber: 'デビットカード番号',
        expiration: '有効期限',
        expirationDate: 'MMYY',
        cvv: 'CVV',
        billingAddress: '請求先住所',
        growlMessageOnSave: 'あなたのデビットカードが正常に追加されました',
        expensifyPassword: 'Expensifyパスワード',
        error: {
            invalidName: '名前には文字のみを含めることができます。',
            addressZipCode: '有効な郵便番号を入力してください',
            debitCardNumber: '有効なデビットカード番号を入力してください',
            expirationDate: '有効な有効期限を選択してください',
            securityCode: '有効なセキュリティコードを入力してください',
            addressStreet: 'POボックスではない有効な請求先住所を入力してください。',
            addressState: '州を選択してください',
            addressCity: '都市を入力してください',
            genericFailureMessage: 'カードの追加中にエラーが発生しました。もう一度お試しください。',
            password: 'Expensifyのパスワードを入力してください',
        },
    },
    addPaymentCardPage: {
        addAPaymentCard: '支払いカードを追加',
        nameOnCard: 'カード名義人',
        paymentCardNumber: 'カード番号',
        expiration: '有効期限',
        expirationDate: 'MMYY',
        cvv: 'CVV',
        billingAddress: '請求先住所',
        growlMessageOnSave: 'お支払いカードが正常に追加されました',
        expensifyPassword: 'Expensifyパスワード',
        error: {
            invalidName: '名前には文字のみを含めることができます。',
            addressZipCode: '有効な郵便番号を入力してください',
            paymentCardNumber: '有効なカード番号を入力してください',
            expirationDate: '有効な有効期限を選択してください',
            securityCode: '有効なセキュリティコードを入力してください',
            addressStreet: 'POボックスではない有効な請求先住所を入力してください。',
            addressState: '州を選択してください',
            addressCity: '都市を入力してください',
            genericFailureMessage: 'カードの追加中にエラーが発生しました。もう一度お試しください。',
            password: 'Expensifyのパスワードを入力してください',
        },
    },
    walletPage: {
        balance: '残高',
        paymentMethodsTitle: '支払い方法',
        setDefaultConfirmation: 'デフォルトの支払い方法に設定する',
        setDefaultSuccess: 'デフォルトの支払い方法が設定されました！',
        deleteAccount: 'アカウントを削除',
        deleteConfirmation: 'このアカウントを削除してもよろしいですか？',
        error: {
            notOwnerOfBankAccount: 'この銀行口座をデフォルトの支払い方法として設定中にエラーが発生しました。',
            invalidBankAccount: 'この銀行口座は一時的に停止されています。',
            notOwnerOfFund: 'このカードをデフォルトの支払い方法として設定する際にエラーが発生しました。',
            setDefaultFailure: '問題が発生しました。詳細なサポートが必要な場合は、Conciergeにチャットでお問い合わせください。',
        },
        addBankAccountFailure: '銀行口座を追加しようとした際に予期しないエラーが発生しました。もう一度お試しください。',
        getPaidFaster: 'より早く支払いを受ける',
        addPaymentMethod: 'アプリ内で直接送受金を行うために支払い方法を追加してください。',
        getPaidBackFaster: 'より早く返金を受け取る',
        secureAccessToYourMoney: 'お金への安全なアクセス',
        receiveMoney: '現地通貨でお金を受け取る',
        expensifyWallet: 'Expensify Wallet（ベータ版）',
        sendAndReceiveMoney: '友達とお金を送受信する。米国の銀行口座のみ。',
        enableWallet: 'ウォレットを有効にする',
        addBankAccountToSendAndReceive: 'ワークスペースに提出した経費の払い戻しを受ける。',
        addBankAccount: '銀行口座を追加',
        assignedCards: '割り当てられたカード',
        assignedCardsDescription: 'これらは、会社の支出を管理するためにワークスペース管理者によって割り当てられたカードです。',
        expensifyCard: 'Expensify Card',
        walletActivationPending: 'お客様の情報を確認中です。数分後に再度ご確認ください！',
        walletActivationFailed: '残念ながら、現在ウォレットを有効にすることができません。さらなるサポートが必要な場合は、Conciergeにチャットしてください。',
        addYourBankAccount: '銀行口座を追加',
        addBankAccountBody: 'Expensifyに銀行口座を接続して、アプリ内での送金と受け取りをこれまで以上に簡単にしましょう。',
        chooseYourBankAccount: '銀行口座を選択してください',
        chooseAccountBody: '正しいものを選択してください。',
        confirmYourBankAccount: '銀行口座を確認してください',
    },
    cardPage: {
        expensifyCard: 'Expensify Card',
        expensifyTravelCard: 'Expensify Travel Card',
        availableSpend: '残りの制限',
        smartLimit: {
            name: 'スマートリミット',
            title: ({formattedLimit}: ViolationsOverLimitParams) => `このカードでは最大${formattedLimit}まで使用でき、提出された経費が承認されると制限がリセットされます。`,
        },
        fixedLimit: {
            name: '固定限度額',
            title: ({formattedLimit}: ViolationsOverLimitParams) => `このカードでは最大${formattedLimit}まで利用でき、それ以降は無効になります。`,
        },
        monthlyLimit: {
            name: '月間制限',
            title: ({formattedLimit}: ViolationsOverLimitParams) => `このカードでは、月に最大${formattedLimit}まで使用できます。この制限は、毎月の1日にリセットされます。`,
        },
        virtualCardNumber: 'バーチャルカード番号',
        travelCardCvv: 'トラベルカードCVV',
        physicalCardNumber: '物理カード番号',
        getPhysicalCard: '物理カードを取得',
        reportFraud: 'バーチャルカード詐欺を報告する',
        reportTravelFraud: 'トラベルカード詐欺を報告する',
        reviewTransaction: '取引を確認する',
        suspiciousBannerTitle: '不審な取引',
        suspiciousBannerDescription: 'あなたのカードで不審な取引が検出されました。確認するには下をタップしてください。',
        cardLocked: 'お客様のカードは、当社のチームが貴社のアカウントを確認している間、一時的にロックされています。',
        cardDetails: {
            cardNumber: 'バーチャルカード番号',
            expiration: '有効期限',
            cvv: 'CVV',
            address: '住所',
            revealDetails: '詳細を表示',
            revealCvv: 'CVVを表示',
            copyCardNumber: 'カード番号をコピー',
            updateAddress: '住所を更新',
        },
        cardAddedToWallet: ({platform}: {platform: 'Google' | 'Apple'}) => `${platform}ウォレットに追加されました`,
        cardDetailsLoadingFailure: 'カードの詳細を読み込む際にエラーが発生しました。インターネット接続を確認して、もう一度お試しください。',
        validateCardTitle: 'あなたであることを確認しましょう',
        enterMagicCode: ({contactMethod}: EnterMagicCodeParams) => `カードの詳細を表示するには、${contactMethod} に送信されたマジックコードを入力してください。1～2分以内に届くはずです。`,
    },
    workflowsPage: {
        workflowTitle: '支出',
        workflowDescription: '支出が発生した瞬間から、承認および支払いを含むワークフローを設定します。',
        delaySubmissionTitle: '提出を遅らせる',
        delaySubmissionDescription: '経費提出のカスタムスケジュールを選択するか、支出のリアルタイム更新のためにこれをオフにしておいてください。',
        submissionFrequency: '提出頻度',
        submissionFrequencyDateOfMonth: '月の日付',
        addApprovalsTitle: '承認を追加',
        addApprovalButton: '承認ワークフローを追加',
        addApprovalTip: 'このデフォルトのワークフローは、より具体的なワークフローが存在しない限り、すべてのメンバーに適用されます。',
        approver: '承認者',
        connectBankAccount: '銀行口座を接続',
        addApprovalsDescription: '支払いを承認する前に追加の承認が必要です。',
        makeOrTrackPaymentsTitle: '支払いを行うまたは追跡する',
        makeOrTrackPaymentsDescription: 'Expensifyでの支払いのために認可された支払者を追加するか、他の場所で行われた支払いを追跡します。',
        editor: {
            submissionFrequency: 'Expensifyがエラーフリーの支出を共有するまでの待機時間を選択してください。',
        },
        frequencyDescription: '経費を自動で提出する頻度を選択するか、手動で行うように設定してください。',
        frequencies: {
            instant: 'インスタント',
            weekly: '毎週',
            monthly: '毎月',
            twiceAMonth: '月に2回',
            byTrip: '旅行ごとに',
            manually: '手動で',
            daily: '毎日',
            lastDayOfMonth: '月末最終日',
            lastBusinessDayOfMonth: '月の最終営業日',
            ordinals: {
                one: 'st',
                two: 'nd',
                few: 'rd',
                other: 'th',
                /* eslint-disable @typescript-eslint/naming-convention */
                '1': '最初',
                '2': '2番目',
                '3': '3番目',
                '4': '4番目',
                '5': '5番目',
                '6': '6番目',
                '7': 'セブンス',
                '8': '8番目',
                '9': '9番目',
                '10': '10番目',
                /* eslint-enable @typescript-eslint/naming-convention */
            },
        },
        approverInMultipleWorkflows: 'このメンバーはすでに別の承認ワークフローに属しています。ここでの更新はそちらにも反映されます。',
        approverCircularReference: ({name1, name2}: ApprovalWorkflowErrorParams) =>
            `<strong>${name1}</strong> はすでに <strong>${name2}</strong> にレポートを承認しています。循環ワークフローを避けるために、別の承認者を選んでください。`,
        emptyContent: {
            title: '表示するメンバーがいません',
            expensesFromSubtitle: 'すべてのワークスペースメンバーは既存の承認ワークフローにすでに属しています。',
            approverSubtitle: 'すべての承認者は既存のワークフローに属しています。',
        },
    },
    workflowsDelayedSubmissionPage: {
        autoReportingErrorMessage: '遅延した提出は変更できませんでした。もう一度お試しいただくか、サポートにお問い合わせください。',
        autoReportingFrequencyErrorMessage: '提出頻度を変更できませんでした。もう一度お試しいただくか、サポートにお問い合わせください。',
        monthlyOffsetErrorMessage: '月次の頻度を変更できませんでした。もう一度お試しいただくか、サポートにお問い合わせください。',
    },
    workflowsCreateApprovalsPage: {
        title: '確認',
        header: '承認者を追加して確認してください。',
        additionalApprover: '追加承認者',
        submitButton: 'ワークフローを追加',
    },
    workflowsEditApprovalsPage: {
        title: '承認ワークフローを編集',
        deleteTitle: '承認ワークフローを削除',
        deletePrompt: 'この承認ワークフローを削除してもよろしいですか？すべてのメンバーはその後、デフォルトのワークフローに従います。',
    },
    workflowsExpensesFromPage: {
        title: 'からの経費',
        header: '次のメンバーが経費を提出したとき:',
    },
    workflowsApproverPage: {
        genericErrorMessage: '承認者を変更できませんでした。もう一度お試しいただくか、サポートにお問い合わせください。',
        header: 'このメンバーに承認を依頼する:',
    },
    workflowsPayerPage: {
        title: '承認された支払者',
        genericErrorMessage: '承認された支払者を変更できませんでした。もう一度お試しください。',
        admins: '管理者',
        payer: '支払者',
        paymentAccount: '支払いアカウント',
    },
    reportFraudPage: {
        title: 'バーチャルカード詐欺を報告する',
        description: 'バーチャルカードの詳細が盗まれたり、不正に使用されたりした場合、既存のカードを永久に無効化し、新しいバーチャルカードと番号を提供します。',
        deactivateCard: 'カードを無効化する',
        reportVirtualCardFraud: 'バーチャルカード詐欺を報告する',
    },
    reportFraudConfirmationPage: {
        title: 'カード詐欺が報告されました',
        description: '既存のカードは永久に無効化されました。カードの詳細を確認すると、新しいバーチャルカードが利用可能になっています。',
        buttonText: '了解しました、ありがとうございます！',
    },
    activateCardPage: {
        activateCard: 'カードを有効化する',
        pleaseEnterLastFour: 'カードの下4桁を入力してください。',
        activatePhysicalCard: '物理カードを有効化する',
        error: {
            thatDidNotMatch: 'それはカードの最後の4桁と一致しませんでした。もう一度お試しください。',
            throttled:
                'Expensifyカードの最後の4桁を間違えて入力しました。数字が正しいと確信している場合は、Conciergeに連絡して解決してください。それ以外の場合は、後でもう一度試してください。',
        },
    },
    getPhysicalCard: {
        header: '物理カードを取得',
        nameMessage: 'カードに表示されるため、名前と姓を入力してください。',
        legalName: '法的氏名',
        legalFirstName: '法的な名前',
        legalLastName: '法的な姓',
        phoneMessage: '電話番号を入力してください。',
        phoneNumber: '電話番号',
        address: '住所',
        addressMessage: '配送先住所を入力してください。',
        streetAddress: '住所',
        city: '市',
        state: '状態',
        zipPostcode: '郵便番号',
        country: '国',
        confirmMessage: '以下の詳細を確認してください。',
        estimatedDeliveryMessage: 'あなたの物理カードは2～3営業日で届きます。',
        next: '次へ',
        getPhysicalCard: '物理カードを取得',
        shipCard: 'カードを発送',
    },
    transferAmountPage: {
        transfer: ({amount}: TransferParams) => `Transfer${amount ? ` ${amount}` : ''}`,
        instant: 'インスタント（デビットカード）',
        instantSummary: ({rate, minAmount}: InstantSummaryParams) => `${rate}% 手数料（最低 ${minAmount}）`,
        ach: '1～3営業日（銀行口座）',
        achSummary: '手数料なし',
        whichAccount: 'どのアカウントですか？',
        fee: '料金',
        transferSuccess: '振込が成功しました！',
        transferDetailBankAccount: 'あなたのお金は、次の1～3営業日以内に到着するはずです。',
        transferDetailDebitCard: 'あなたのお金はすぐに届くはずです。',
        failedTransfer: '残高が完全に清算されていません。銀行口座に振り込んでください。',
        notHereSubTitle: 'ウォレットページから残高を移動してください。',
        goToWallet: 'ウォレットに移動',
    },
    chooseTransferAccountPage: {
        chooseAccount: 'アカウントを選択',
    },
    paymentMethodList: {
        addPaymentMethod: 'お支払い方法を追加',
        addNewDebitCard: '新しいデビットカードを追加',
        addNewBankAccount: '新しい銀行口座を追加',
        accountLastFour: '終了',
        cardLastFour: '末尾が',
        addFirstPaymentMethod: 'アプリ内で直接送受金を行うために支払い方法を追加してください。',
        defaultPaymentMethod: 'デフォルト',
    },
    preferencesPage: {
        appSection: {
            title: 'アプリの設定',
        },
        testSection: {
            title: '設定をテストする',
            subtitle: 'ステージングでアプリをデバッグおよびテストするための設定。',
        },
        receiveRelevantFeatureUpdatesAndExpensifyNews: '関連する機能のアップデートやExpensifyのニュースを受け取る',
        muteAllSounds: 'Expensifyからのすべての音をミュートする',
    },
    priorityModePage: {
        priorityMode: '優先モード',
        explainerText: '未読およびピン留めされたチャットのみを#focusするか、すべてを表示して最新およびピン留めされたチャットを上部に表示するかを選択します。',
        priorityModes: {
            default: {
                label: '最新',
                description: 'すべてのチャットを最新順に表示',
            },
            gsd: {
                label: '#focus',
                description: '未読のみをアルファベット順に表示',
            },
        },
    },
    reportDetailsPage: {
        inWorkspace: ({policyName}: ReportPolicyNameParams) => `${policyName} 内`,
        generatingPDF: 'PDFを生成中',
        waitForPDF: 'PDFを生成するまでお待ちください',
        errorPDF: 'PDFの生成中にエラーが発生しました。',
        generatedPDF: 'あなたのレポートPDFが生成されました！',
    },
    reportDescriptionPage: {
        roomDescription: '部屋の説明',
        roomDescriptionOptional: '部屋の説明（任意）',
        explainerText: '部屋のカスタム説明を設定します。',
    },
    groupChat: {
        lastMemberTitle: '注意！',
        lastMemberWarning: 'あなたが最後の一人なので、退出するとこのチャットはすべてのメンバーにアクセスできなくなります。本当に退出しますか？',
        defaultReportName: ({displayName}: ReportArchiveReasonsClosedParams) => `${displayName}のグループチャット`,
    },
    languagePage: {
        language: '言語',
        aiGenerated: 'この言語の翻訳は自動的に生成されており、エラーが含まれている可能性があります。',
    },
    themePage: {
        theme: 'テーマ',
        themes: {
            dark: {
                label: 'ダーク',
            },
            light: {
                label: 'ライト',
            },
            system: {
                label: 'デバイス設定を使用',
            },
        },
        chooseThemeBelowOrSync: '以下のテーマを選択するか、デバイスの設定と同期してください。',
    },
    termsOfUse: {
        phrase1: 'ログインすることにより、あなたは以下に同意したことになります',
        phrase2: '利用規約',
        phrase3: 'および',
        phrase4: 'プライバシー',
        phrase5: `送金は、${CONST.WALLET.PROGRAM_ISSUERS.EXPENSIFY_PAYMENTS}（NMLS ID:2017010）によって、その`,
        phrase6: 'ライセンス',
    },
    validateCodeForm: {
        magicCodeNotReceived: 'マジックコードを受け取っていませんか？',
        enterAuthenticatorCode: '認証コードを入力してください',
        enterRecoveryCode: 'リカバリーコードを入力してください',
        requiredWhen2FAEnabled: '2FAが有効になっている場合に必要',
        requestNewCode: '新しいコードをリクエスト',
        requestNewCodeAfterErrorOccurred: '新しいコードをリクエストする',
        error: {
            pleaseFillMagicCode: 'マジックコードを入力してください',
            incorrectMagicCode: '無効または不正なマジックコードです。もう一度お試しいただくか、新しいコードをリクエストしてください。',
            pleaseFillTwoFactorAuth: '2要素認証コードを入力してください',
        },
    },
    passwordForm: {
        pleaseFillOutAllFields: 'すべてのフィールドに記入してください',
        pleaseFillPassword: 'パスワードを入力してください',
        pleaseFillTwoFactorAuth: '2要素認証コードを入力してください',
        enterYourTwoFactorAuthenticationCodeToContinue: '続行するには、二要素認証コードを入力してください',
        forgot: 'お忘れですか？',
        requiredWhen2FAEnabled: '2FAが有効になっている場合に必要',
        error: {
            incorrectPassword: 'パスワードが間違っています。もう一度お試しください。',
            incorrectLoginOrPassword: 'ログインまたはパスワードが間違っています。もう一度お試しください。',
            incorrect2fa: '二要素認証コードが間違っています。もう一度お試しください。',
            twoFactorAuthenticationEnabled: 'このアカウントには2FAが有効になっています。メールアドレスまたは電話番号を使用してサインインしてください。',
            invalidLoginOrPassword: 'ログインまたはパスワードが無効です。もう一度お試しいただくか、パスワードをリセットしてください。',
            unableToResetPassword:
                'パスワードを変更できませんでした。これは、古いパスワードリセットメール内のパスワードリセットリンクが期限切れになっている可能性があります。再試行できるように、新しいリンクをメールでお送りしました。受信トレイと迷惑メールフォルダを確認してください。数分以内に届くはずです。',
            noAccess: 'このアプリケーションへのアクセス権がありません。アクセスを得るためにGitHubのユーザー名を追加してください。',
            accountLocked: '複数回のログイン失敗により、アカウントがロックされました。1時間後に再度お試しください。',
            fallback: '問題が発生しました。後でもう一度お試しください。',
        },
    },
    loginForm: {
        phoneOrEmail: '電話またはメールアドレス',
        error: {
            invalidFormatEmailLogin: '入力されたメールアドレスが無効です。形式を修正してもう一度お試しください。',
        },
        cannotGetAccountDetails: 'アカウントの詳細を取得できませんでした。もう一度サインインしてください。',
        loginForm: 'ログインフォーム',
        notYou: ({user}: NotYouParams) => `${user}ではありませんか？`,
    },
    onboarding: {
        welcome: 'ようこそ！',
        welcomeSignOffTitleManageTeam: '上記のタスクが完了したら、承認ワークフローやルールなどの機能をさらに探求できます！',
        welcomeSignOffTitle: 'お会いできて嬉しいです！',
        explanationModal: {
            title: 'Expensifyへようこそ',
            description: 'チャットのスピードでビジネスと個人の支出を管理するための1つのアプリ。ぜひお試しいただき、ご意見をお聞かせください。もっと多くの機能が登場予定です！',
            secondaryDescription: 'Expensify Classicに戻るには、プロフィール写真をタップして > Expensify Classicに移動します。',
        },
        welcomeVideo: {
            title: 'Expensifyへようこそ',
            description: 'チャットでビジネスと個人の支出をすべて管理するための1つのアプリ。あなたのビジネス、チーム、そして友人のために作られました。',
        },
        getStarted: '始めましょう',
        whatsYourName: 'あなたの名前は何ですか？',
        peopleYouMayKnow: 'あなたが知っている人々はすでにここにいます！メールを確認して参加しましょう。',
        workspaceYouMayJoin: ({domain, email}: WorkspaceYouMayJoin) => `${domain} の誰かがすでにワークスペースを作成しています。${email} に送信されたマジックコードを入力してください。`,
        joinAWorkspace: 'ワークスペースに参加する',
        listOfWorkspaces: 'こちらが参加できるワークスペースのリストです。心配しないでください。後で参加することもできます。',
        workspaceMemberList: ({employeeCount, policyOwner}: WorkspaceMemberList) => `${employeeCount} 名のメンバー${employeeCount > 1 ? 's' : ''} • ${policyOwner}`,
        whereYouWork: 'どこで働いていますか？',
        errorSelection: '先に進むためのオプションを選択してください',
        purpose: {
            title: '今日は何をしたいですか？',
            errorContinue: 'セットアップを続行するには「続行」を押してください。',
            errorBackButton: 'アプリの使用を開始するためにセットアップの質問を完了してください',
            [CONST.ONBOARDING_CHOICES.EMPLOYER]: '雇用主から払い戻しを受ける',
            [CONST.ONBOARDING_CHOICES.MANAGE_TEAM]: '私のチームの経費を管理する',
            [CONST.ONBOARDING_CHOICES.PERSONAL_SPEND]: '経費を追跡し、予算を管理する',
            [CONST.ONBOARDING_CHOICES.CHAT_SPLIT]: '友達とチャットして経費を分割する',
            [CONST.ONBOARDING_CHOICES.LOOKING_AROUND]: '何か他のもの',
        },
        employees: {
            title: '従業員は何人いますか？',
            [CONST.ONBOARDING_COMPANY_SIZE.MICRO]: '1-10人の従業員',
            [CONST.ONBOARDING_COMPANY_SIZE.SMALL]: '11-50人の従業員',
            [CONST.ONBOARDING_COMPANY_SIZE.MEDIUM_SMALL]: '51-100人の従業員',
            [CONST.ONBOARDING_COMPANY_SIZE.MEDIUM]: '101-1,000人の従業員',
            [CONST.ONBOARDING_COMPANY_SIZE.LARGE]: '1,000人以上の従業員',
        },
        accounting: {
            title: '会計ソフトを使用していますか？',
            none: 'None',
        },
        error: {
            requiredFirstName: '続行するには、名前を入力してください。',
        },
        workEmail: {
            title: 'あなたの仕事用メールアドレスは何ですか？',
            subtitle: 'Expensifyは、職場のメールを接続すると最適に機能します。',
            explanationModal: {
                descriptionOne: 'receipts@expensify.comに転送してスキャンする',
                descriptionTwo: 'Expensifyを既に利用している同僚に参加しましょう',
                descriptionThree: 'よりカスタマイズされた体験をお楽しみください',
            },
            addWorkEmail: '勤務用メールを追加',
        },
        workEmailValidation: {
            title: '勤務先のメールを確認してください',
            magicCodeSent: ({workEmail}: WorkEmailResendCodeParams) => `${workEmail} に送信されたマジックコードを入力してください。1、2分で届くはずです。`,
        },
        workEmailValidationError: {
            publicEmail: '有効なプライベートドメインの勤務用メールアドレスを入力してください。例: mitch@company.com',
            offline: 'オフラインのようなので、仕事用メールを追加できませんでした。',
        },
        mergeBlockScreen: {
            title: '勤務用メールを追加できませんでした。',
            subtitle: ({workEmail}: WorkEmailMergingBlockedParams) => `${workEmail}を追加できませんでした。後で設定で再試行するか、ガイダンスが必要な場合はConciergeとチャットしてください。`,
        },
        tasks: {
            testDriveAdminTask: {
                title: ({testDriveURL}) => `\u30C6\u30B9\u30C8\u30C9\u30E9\u30A4\u30D6](${testDriveURL})\u3092\u884C\u3046`,
                description: ({testDriveURL}) =>
                    `Expensify\u304C\u6700\u3082\u5B89\u3044\u65B9\u6CD5\u3067\u3042\u308B\u7406\u7531\u3092\u78BA\u304B\u3081\u308B\u305F\u3081\u306B\u3001\u30D7\u30ED\u30C0\u30AF\u30C8\u30C4\u30A2\u30FC\u3092\u7D76\u597D\u306A\u3008\u30C6\u30B9\u30C8\u30C9\u30E9\u30A4\u30D6\u3092\u884C\u3046\u3009(${testDriveURL})\u305F\u3081\u306B\u3001\u30D7\u30ED\u30C0\u30AF\u30C8\u30C4\u30A2\u30FC\u3092\u7D76\u597D\u306A\u3008\u30C6\u30B9\u30C8\u30C9\u30E9\u30A4\u30D6\u3092\u884C\u3046\u3009(${testDriveURL})\u3092\u3057\u307E\u3059\u3002`,
            },
            testDriveEmployeeTask: {
                title: ({testDriveURL}) => `\u30C6\u30B9\u30C8\u30C9\u30E9\u30A4\u30D6](${testDriveURL})\u3092\u884C\u3046`,
                description: ({testDriveURL}) =>
                    `\u5F7C\u3089\u306B](${testDriveURL})\u3092\u884C\u3044\u3001Expensify\u306E*\u30AF\u30FC\u30DD\u30F3\u3092\u6700\u521D\u306E3\u304B\u6708\u3067\u5165\u624B\u3057\u307E\u305B\u3093\u304B*`,
            },
            createTestDriveAdminWorkspaceTask: {
                title: ({workspaceConfirmationLink}) => `\u30EF\u30FC\u30AF\u30B9\u30DA\u30FC\u30B9\u306E\u4F5C\u6210](${workspaceConfirmationLink})`,
                description:
                    '\u30BB\u30C3\u30C8\u30A2\u30C3\u30D7\u30B9\u30DA\u30B7\u30E3\u30EA\u30B9\u30C8\u3068\u5171\u306B\u30EF\u30FC\u30AF\u30B9\u30DA\u30FC\u30B9\u3092\u4F5C\u6210\u3057\u3001\u8A2D\u5B9A\u3092\u69CB\u6210\u3057\u307E\u3059\uFF01',
            },
            createWorkspaceTask: {
                title: ({workspaceSettingsLink}) => `\u30EF\u30FC\u30AF\u30B9\u30DA\u30FC\u30B9\u306E\u4F5C\u6210](${workspaceSettingsLink})`,
                description: ({workspaceSettingsLink}) =>
                    '*\u30EF\u30FC\u30AF\u30B9\u30DA\u30FC\u30B9\u3092\u4F5C\u6210\u3057\u307E\u3059* \u306B\u306F\u3001\u7D4C\u8CBB\u3092\u8FFD\u8DE1\u3057\u3001\u9818\u53CE\u66F8\u3092\u30B9\u30AD\u30E3\u30F3\u3057\u3001\u30C1\u30E3\u30C3\u30C8\u306A\u3069\u3092\u884C\u3044\u307E\u3059\u3002\n' +
                    '\n' +
                    '1. *\u30EF\u30FC\u30AF\u30B9\u30DA\u30FC\u30B9* > *\u65B0\u3057\u3044\u30EF\u30FC\u30AF\u30B9\u30DA\u30FC\u30B9*\u3092\u30AF\u30EA\u30C3\u30AF\u3057\u307E\u3059\u3002\n' +
                    '\n' +
                    `*\u65B0\u3057\u3044\u30EF\u30FC\u30AF\u30B9\u30DA\u30FC\u30B9\u306E\u6E96\u5099\u304C\u3067\u304D\u307E\u3057\u305F\uFF01* [\u78BA\u8A8D\u3059\u308B](${workspaceSettingsLink})\u3002`,
            },
            setupCategoriesTask: {
                title: ({workspaceCategoriesLink}) => `\u30AB\u30C6\u30B4\u30EA\u30FC\u306E\u8A2D\u5B9A](${workspaceCategoriesLink})`,
                description: ({workspaceCategoriesLink}) =>
                    '*\u30AB\u30C6\u30B4\u30EA\u30FC\u3092\u8A2D\u5B9A\u3057\u307E\u3059* \u3068\u3001\u30C1\u30FC\u30E0\u306F\u7C21\u5358\u306A\u5831\u544A\u306E\u305F\u3081\u306B\u7D4C\u8CBB\u3092\u30B3\u30FC\u30C9\u5316\u3067\u304D\u307E\u3059\u3002\n' +
                    '\n' +
                    '1. *\u30EF\u30FC\u30AF\u30B9\u30DA\u30FC\u30B9*\u3092\u30AF\u30EA\u30C3\u30AF\u3057\u307E\u3059\u3002\n' +
                    '3. \u3042\u306A\u305F\u306E\u30EF\u30FC\u30AF\u30B9\u30DA\u30FC\u30B9\u3092\u9078\u629E\u3057\u307E\u3059\u3002\n' +
                    '4. *\u30AB\u30C6\u30B4\u30EA\u30FC*\u3092\u30AF\u30EA\u30C3\u30AF\u3057\u307E\u3059\u3002\n' +
                    '5. \u4E0D\u8981\u306A\u30AB\u30C6\u30B4\u30EA\u30FC\u3092\u7121\u52B9\u306B\u3057\u307E\u3059\u3002\n' +
                    '6. \u53F3\u4E0A\u306B\u81EA\u5206\u306E\u30AB\u30C6\u30B4\u30EA\u30FC\u3092\u8FFD\u52A0\u3057\u307E\u3059\u3002\n' +
                    '\n' +
                    `[\u30EF\u30FC\u30AF\u30B9\u30DA\u30FC\u30B9\u30AB\u30C6\u30B4\u30EA\u30FC\u8A2D\u5B9A\u3078](${workspaceCategoriesLink})\u3002\n` +
                    '\n' +
                    `![\u30AB\u30C6\u30B4\u30EA\u30FC\u3092\u8A2D\u5B9A](${CONST.CLOUDFRONT_URL}/videos/walkthrough-categories-v2.mp4)`,
            },
            combinedTrackSubmitExpenseTask: {
                title: '\u7D4C\u8CBB\u3092\u63D0\u51FA\u3059\u308B',
                description:
                    '*\u7D4C\u8CBB\u3092\u63D0\u51FA\u3059\u308B* \u306B\u306F\u3001\u91D1\u984D\u3092\u5165\u529B\u3059\u308B\u304B\u3001\u9818\u53CE\u66F8\u3092\u30B9\u30AD\u30E3\u30F3\u3057\u307E\u3059\u3002\n' +
                    '\n' +
                    '1. \u7DD1\u8272\u306E*+*\u30DC\u30BF\u30F3\u3092\u30AF\u30EA\u30C3\u30AF\u3057\u307E\u3059\u3002\n' +
                    '2. *\u7D4C\u8CBB\u306E\u4F5C\u6210*\u3092\u9078\u629E\u3057\u307E\u3059\u3002\n' +
                    '3. \u91D1\u984D\u3092\u5165\u529B\u3059\u308B\u304B\u3001\u9818\u53CE\u66F8\u3092\u30B9\u30AD\u30E3\u30F3\u3057\u307E\u3059\u3002\n' +
                    `4. \u4E0A\u53F8\u306E\u30E1\u30FC\u30EB\u30A2\u30C9\u30EC\u30B9\u307E\u305F\u306F\u96FB\u8A71\u756A\u53F7\u3092\u8FFD\u52A0\u3057\u307E\u3059\u3002\n` +
                    '5. *\u4F5C\u6210*\u3092\u30AF\u30EA\u30C3\u30AF\u3057\u307E\u3059\u3002\n' +
                    '\n' +
                    '\u3053\u308C\u3067\u5B8C\u4E86\u3067\u3059\uFF01',
            },
            adminSubmitExpenseTask: {
                title: '\u7D4C\u8CBB\u3092\u63D0\u51FA\u3059\u308B',
                description:
                    '*\u7D4C\u8CBB\u3092\u63D0\u51FA\u3059\u308B* \u306B\u306F\u3001\u91D1\u984D\u3092\u5165\u529B\u3059\u308B\u304B\u3001\u9818\u53CE\u66F8\u3092\u30B9\u30AD\u30E3\u30F3\u3057\u307E\u3059\u3002\n' +
                    '\n' +
                    '1. \u7DD1\u8272\u306E*+*\u30DC\u30BF\u30F3\u3092\u30AF\u30EA\u30C3\u30AF\u3057\u307E\u3059\u3002\n' +
                    '2. *\u7D4C\u8CBB\u306E\u4F5C\u6210*\u3092\u9078\u629E\u3057\u307E\u3059\u3002\n' +
                    '3. \u91D1\u984D\u3092\u5165\u529B\u3059\u308B\u304B\u3001\u9818\u53CE\u66F8\u3092\u30B9\u30AD\u30E3\u30F3\u3057\u307E\u3059\u3002\n' +
                    '4. \u8A73\u7D30\u3092\u78BA\u8A8D\u3057\u307E\u3059\u3002\n' +
                    '5. *\u4F5C\u6210*\u3092\u30AF\u30EA\u30C3\u30AF\u3057\u307E\u3059\u3002\n' +
                    '\n' +
                    `\u3053\u308C\u3067\u5B8C\u4E86\u3067\u3059\uFF01`,
            },
            trackExpenseTask: {
                title: '\u7D4C\u8CBB\u3092\u8FFD\u8DE1\u3059\u308B',
                description:
                    '*\u7D4C\u8CBB\u3092\u8FFD\u8DE1\u3059\u308B* \u306B\u306F\u3001\u3042\u306A\u305F\u304C\u9818\u53CE\u66F8\u3092\u6301\u3063\u3066\u3044\u308B\u304B\u3069\u3046\u304B\u306B\u304B\u304B\u308F\u3089\u305A\u3001\u3044\u304B\u306A\u308B\u901A\u8CA8\u3067\u3082\u53EF\u80FD\u3067\u3059\u3002\n' +
                    '\n' +
                    '1. \u7DD1\u8272\u306E*+*\u30DC\u30BF\u30F3\u3092\u30AF\u30EA\u30C3\u30AF\u3057\u307E\u3059\u3002\n' +
                    '2. *\u7D4C\u8CBB\u306E\u4F5C\u6210*\u3092\u9078\u629E\u3057\u307E\u3059\u3002\n' +
                    '3. \u91D1\u984D\u3092\u5165\u529B\u3059\u308B\u304B\u3001\u9818\u53CE\u66F8\u3092\u30B9\u30AD\u30E3\u30F3\u3057\u307E\u3059\u3002\n' +
                    '4. *\u500B\u4EBA*\u30B9\u30DA\u30FC\u30B9\u3092\u9078\u629E\u3057\u307E\u3059\u3002\n' +
                    '5. *\u4F5C\u6210*\u3092\u30AF\u30EA\u30C3\u30AF\u3057\u307E\u3059\u3002\n' +
                    '\n' +
                    '\u3053\u308C\u3067\u5B8C\u4E86\u3067\u3059\uFF01\u306F\u3044\u3001\u305D\u308C\u307B\u3069\u7C21\u5358\u3067\u3059\u3002',
            },
            addAccountingIntegrationTask: {
                title: ({integrationName, workspaceAccountingLink}) =>
                    `${integrationName === CONST.ONBOARDING_ACCOUNTING_MAPPING.other ? '' : '\u3068'}[${integrationName === CONST.ONBOARDING_ACCOUNTING_MAPPING.other ? '\u3042\u306A\u305F\u306E' : ''} ${integrationName}](${workspaceAccountingLink})\u3068\u63A5\u7D9A\u3059\u308B`,
                description: ({integrationName, workspaceAccountingLink}) =>
                    `${integrationName === CONST.ONBOARDING_ACCOUNTING_MAPPING.other ? '\u3042\u306A\u305F\u306E' : ''} ${integrationName}\u3068\u63A5\u7D9A\u3059\u308B\u3068\u3001\u7D4C\u8CBB\u306E\u81EA\u52D5\u30B3\u30FC\u30C7\u30A3\u30F3\u30B0\u3068\u540C\u671F\u304C\u53EF\u80FD\u306B\u306A\u308A\u3001\u6708\u672B\u306E\u7D50\u7B97\u304C\u5BB9\u6613\u306B\u306A\u308A\u307E\u3059\u3002\n` +
                    '\n' +
                    '1. *\u8A2D\u5B9A*\u3092\u30AF\u30EA\u30C3\u30AF\u3057\u307E\u3059\u3002\n' +
                    '2. *\u30EF\u30FC\u30AF\u30B9\u30DA\u30FC\u30B9*\u306B\u79FB\u52D5\u3057\u307E\u3059\u3002\n' +
                    '3. \u3042\u306A\u305F\u306E\u30EF\u30FC\u30AF\u30B9\u30DA\u30FC\u30B9\u3092\u9078\u629E\u3057\u307E\u3059\u3002\n' +
                    '4. *\u4F1A\u8A08*\u3092\u30AF\u30EA\u30C3\u30AF\u3057\u307E\u3059\u3002\n' +
                    `5. ${integrationName}\u3092\u63A2\u3057\u307E\u3059\u3002\n` +
                    '6. *\u63A5\u7D9A*\u3092\u30AF\u30EA\u30C3\u30AF\u3057\u307E\u3059\u3002\n' +
                    '\n' +
                    `${
                        integrationName && CONST.connectionsVideoPaths[integrationName]
                            ? `[\u4F1A\u8A08\u306B\u79FB\u52D5\u3059\u308B](${workspaceAccountingLink}).\n\n![${integrationName}\u3068\u63A5\u7D9A\u3059\u308B](${CONST.CLOUDFRONT_URL}/${CONST.connectionsVideoPaths[integrationName]})`
                            : `[\u4F1A\u8A08\u306B\u79FB\u52D5\u3059\u308B](${workspaceAccountingLink}).`
                    }`,
            },
            connectCorporateCardTask: {
                title: ({corporateCardLink}) => `[\u3042\u306A\u305F\u306E\u6CD5\u4EBA\u30AB\u30FC\u30C9](${corporateCardLink})\u3092\u63A5\u7D9A\u3059\u308B`,
                description: ({corporateCardLink}) =>
                    `\u6CD5\u4EBA\u30AB\u30FC\u30C9\u3092\u63A5\u7D9A\u3059\u308B\u3068\u3001\u7D4C\u8CBB\u3092\u81EA\u52D5\u7684\u306B\u30A4\u30F3\u30DD\u30FC\u30C8\u3057\u3001\u30B3\u30FC\u30C9\u5316\u3059\u308B\u3053\u3068\u304C\u3067\u304D\u307E\u3059\u3002\n` +
                    '\n' +
                    '1. *\u30EF\u30FC\u30AF\u30B9\u30DA\u30FC\u30B9*\u3092\u30AF\u30EA\u30C3\u30AF\u3057\u307E\u3059\u3002\n' +
                    '2. \u3042\u306A\u305F\u306E\u30EF\u30FC\u30AF\u30B9\u30DA\u30FC\u30B9\u3092\u9078\u629E\u3057\u307E\u3059\u3002\n' +
                    '3. *\u6CD5\u4EBA\u30AB\u30FC\u30C9*\u3092\u30AF\u30EA\u30C3\u30AF\u3057\u307E\u3059\u3002\n' +
                    '4. \u30D7\u30ED\u30F3\u30D7\u30C8\u306B\u5F93\u3063\u3066\u30AB\u30FC\u30C9\u3092\u63A5\u7D9A\u3057\u307E\u3059\u3002\n' +
                    '\n' +
                    `[\u79C1\u306E\u6CD5\u4EBA\u30AB\u30FC\u30C9\u3092\u63A5\u7D9A\u3059\u308B](${corporateCardLink})\u3002`,
            },

            inviteTeamTask: {
                title: ({workspaceMembersLink}) => `[\u3042\u306A\u305F\u306E\u30C1\u30FC\u30E0](${workspaceMembersLink})\u3092\u62DB\u5F85\u3059\u308B`,
                description: ({workspaceMembersLink}) =>
                    '*\u3042\u306A\u305F\u306E\u30C1\u30FC\u30E0\u3092\u62DB\u5F85\u3057\u307E\u3059* \u3068\u3001\u5F7C\u3089\u306F\u4ECA\u65E5\u304B\u3089\u7D4C\u8CBB\u306E\u8FFD\u8DE1\u3092\u958B\u59CB\u3067\u304D\u307E\u3059\u3002\n' +
                    '\n' +
                    '1. *\u30EF\u30FC\u30AF\u30B9\u30DA\u30FC\u30B9*\u3092\u30AF\u30EA\u30C3\u30AF\u3057\u307E\u3059\u3002\n' +
                    '3. \u3042\u306A\u305F\u306E\u30EF\u30FC\u30AF\u30B9\u30DA\u30FC\u30B9\u3092\u9078\u629E\u3057\u307E\u3059\u3002\n' +
                    '4. *\u30E1\u30F3\u30D0\u30FC* > *\u30E1\u30F3\u30D0\u30FC\u3092\u62DB\u5F85*\u3092\u30AF\u30EA\u30C3\u30AF\u3057\u307E\u3059\u3002\n' +
                    '5. \u30E1\u30FC\u30EB\u30A2\u30C9\u30EC\u30B9\u307E\u305F\u306F\u96FB\u8A71\u756A\u53F7\u3092\u5165\u529B\u3057\u307E\u3059\u3002\n' +
                    '6. \u5FC5\u8981\u306B\u5FDC\u3058\u3066\u30AB\u30B9\u30BF\u30E0\u62DB\u5F85\u30E1\u30C3\u30BB\u30FC\u30B8\u3092\u8FFD\u52A0\u3057\u307E\u3059\uFF01\n' +
                    '\n' +
                    `[\u30EF\u30FC\u30AF\u30B9\u30DA\u30FC\u30B9\u30E1\u30F3\u30D0\u30FC\u3078](${workspaceMembersLink})\u3002\n` +
                    '\n' +
                    `![\u3042\u306A\u305F\u306E\u30C1\u30FC\u30E0\u3092\u62DB\u5F85](${CONST.CLOUDFRONT_URL}/videos/walkthrough-invite_members-v2.mp4)`,
            },

            setupCategoriesAndTags: {
                title: ({workspaceCategoriesLink, workspaceMoreFeaturesLink}) =>
                    `[\u30AB\u30C6\u30B4\u30EA\u30FC](${workspaceCategoriesLink})\u3068[\u30BF\u30B0](${workspaceMoreFeaturesLink})\u3092\u8A2D\u5B9A\u3059\u308B`,
                description: ({workspaceCategoriesLink, workspaceAccountingLink}) =>
                    '*\u30AB\u30C6\u30B4\u30EA\u30FC\u3068\u30BF\u30B0\u3092\u8A2D\u5B9A\u3057\u307E\u3059* \u3068\u3001\u30C1\u30FC\u30E0\u306F\u7D4C\u8CBB\u3092\u30B3\u30FC\u30C9\u5316\u3057\u3066\u5BB9\u6613\u306B\u5831\u544A\u3067\u304D\u307E\u3059\u3002\n' +
                    '\n' +
                    `[\u4F1A\u8A08\u30BD\u30D5\u30C8\u30A6\u30A7\u30A2\u3092\u63A5\u7D9A\u3059\u308B](${workspaceAccountingLink})\u3053\u3068\u3067\u81EA\u52D5\u7684\u306B\u30A4\u30F3\u30DD\u30FC\u30C8\u3059\u308B\u304B\u3001[\u30EF\u30FC\u30AF\u30B9\u30DA\u30FC\u30B9\u8A2D\u5B9A](${workspaceCategoriesLink})\u3067\u624B\u52D5\u3067\u8A2D\u5B9A\u3057\u307E\u305B\u3093\u304B\u3002`,
            },
            setupTagsTask: {
                title: ({workspaceMoreFeaturesLink}) => `[\u30BF\u30B0](${workspaceMoreFeaturesLink})\u3092\u8A2D\u5B9A\u3059\u308B`,
                description: ({workspaceMoreFeaturesLink}) =>
                    '\u30BF\u30B0\u3092\u4F7F\u7528\u3057\u3066\u3001\u30D7\u30ED\u30B8\u30A7\u30AF\u30C8\u3001\u30AF\u30E9\u30A4\u30A2\u30F3\u30C8\u3001\u5834\u6240\u3001\u90E8\u7F72\u306A\u3069\u306E\u8FFD\u52A0\u306E\u7D4C\u8CBB\u8A73\u7D30\u3092\u8FFD\u52A0\u3057\u307E\u3059\u3002\u8907\u6570\u306E\u30EC\u30D9\u30EB\u306E\u30BF\u30B0\u304C\u5FC5\u8981\u306A\u5834\u5408\u306F\u3001Control\u30D7\u30E9\u30F3\u306B\u30A2\u30C3\u30D7\u30B0\u30EC\u30FC\u30C9\u3067\u304D\u307E\u3059\u3002\n' +
                    '\n' +
                    '1. *\u30EF\u30FC\u30AF\u30B9\u30DA\u30FC\u30B9*\u3092\u30AF\u30EA\u30C3\u30AF\u3057\u307E\u3059\u3002\n' +
                    '3. \u3042\u306A\u305F\u306E\u30EF\u30FC\u30AF\u30B9\u30DA\u30FC\u30B9\u3092\u9078\u629E\u3057\u307E\u3059\u3002\n' +
                    '4. *\u305D\u306E\u4ED6\u306E\u6A5F\u80FD*\u3092\u30AF\u30EA\u30C3\u30AF\u3057\u307E\u3059\u3002\n' +
                    '5. *\u30BF\u30B0*\u3092\u6709\u52B9\u306B\u3057\u307E\u3059\u3002\n' +
                    '6. \u30EF\u30FC\u30AF\u30B9\u30DA\u30FC\u30B9\u30A8\u30C7\u30A3\u30BF\u30FC\u3067*\u30BF\u30B0*\u306B\u79FB\u52D5\u3057\u307E\u3059\u3002\n' +
                    '7. *+\u30BF\u30B0\u3092\u8FFD\u52A0*\u3092\u30AF\u30EA\u30C3\u30AF\u3057\u3066\u3001\u81EA\u5206\u306E\u30BF\u30B0\u3092\u4F5C\u6210\u3057\u307E\u3059\u3002\n' +
                    '\n' +
                    `[\u305D\u306E\u4ED6\u306E\u6A5F\u80FD\u3078](${workspaceMoreFeaturesLink})\u3002\n` +
                    '\n' +
                    `![\u30BF\u30B0\u3092\u8A2D\u5B9A](${CONST.CLOUDFRONT_URL}/videos/walkthrough-tags-v2.mp4)`,
            },

            inviteAccountantTask: {
                title: ({workspaceMembersLink}) => `\u3042\u306A\u305F\u306E[ \u4F1A\u8A08\u58EB ](${workspaceMembersLink})\u3092\u62DB\u5F85`,
                description: ({workspaceMembersLink}) =>
                    '*\u3042\u306A\u305F\u306E\u4F1A\u8A08\u58EB\u3092\u62DB\u5F85* \u3057\u3066\u3001\u30EF\u30FC\u30AF\u30B9\u30DA\u30FC\u30B9\u3067\u5354\u529B\u3057\u3001\u4F01\u696D\u7D4C\u8CBB\u3092\u7BA1\u7406\u3057\u307E\u3057\u3087\u3046\u3002\n' +
                    '\n' +
                    '1. *\u30EF\u30FC\u30AF\u30B9\u30DA\u30FC\u30B9* \u3092\u30AF\u30EA\u30C3\u30AF\u3057\u307E\u3059\u3002\n' +
                    '2. \u3042\u306A\u305F\u306E\u30EF\u30FC\u30AF\u30B9\u30DA\u30FC\u30B9\u3092\u9078\u629E\u3057\u307E\u3059\u3002\n' +
                    '3. *\u30E1\u30F3\u30D0\u30FC* \u3092\u30AF\u30EA\u30C3\u30AF\u3057\u307E\u3059\u3002\n' +
                    '4. *\u30E1\u30F3\u30D0\u30FC\u3092\u62DB\u5F85* \u3092\u30AF\u30EA\u30C3\u30AF\u3057\u307E\u3059\u3002\n' +
                    '5. \u4F1A\u8A08\u58EB\u306E\u30E1\u30FC\u30EB\u30A2\u30C9\u30EC\u30B9\u3092\u5165\u529B\u3057\u307E\u3059\u3002\n' +
                    '\n' +
                    `[\u4ECA\u3059\u3050\u4F1A\u8A08\u58EB\u3092\u62DB\u5F85](${workspaceMembersLink})\u3002`,
            },

            startChatTask: {
                title: '\u30C1\u30E3\u30C3\u30C8\u3092\u958B\u59CB\u3059\u308B',
                description:
                    '*\u30C1\u30E3\u30C3\u30C8\u3092\u958B\u59CB\u3059\u308B* \u306B\u306F\u3001\u30E1\u30FC\u30EB\u30A2\u30C9\u30EC\u30B9\u307E\u305F\u306F\u96FB\u8A71\u756A\u53F7\u3092\u4F7F\u7528\u3057\u3066\u8AB0\u3068\u3067\u3082\u30C1\u30E3\u30C3\u30C8\u3067\u304D\u307E\u3059\u3002\n' +
                    '\n' +
                    '1. \u7DD1\u8272\u306E*+*\u30DC\u30BF\u30F3\u3092\u30AF\u30EA\u30C3\u30AF\u3057\u307E\u3059\u3002\n' +
                    '2. *\u30C1\u30E3\u30C3\u30C8\u3092\u958B\u59CB*\u3092\u9078\u629E\u3057\u307E\u3059\u3002\n' +
                    '3. \u30E1\u30FC\u30EB\u30A2\u30C9\u30EC\u30B9\u307E\u305F\u306F\u96FB\u8A71\u756A\u53F7\u3092\u5165\u529B\u3057\u307E\u3059\u3002\n' +
                    '\n' +
                    '\u5F7C\u3089\u304C\u307E\u3060Expensify\u3092\u4F7F\u7528\u3057\u3066\u3044\u306A\u3044\u5834\u5408\u306F\u3001\u81EA\u52D5\u7684\u306B\u62DB\u5F85\u3055\u308C\u307E\u3059\u3002\n' +
                    '\n' +
                    '\u3059\u3079\u3066\u306E\u30C1\u30E3\u30C3\u30C8\u306F\u3001\u30C0\u30A4\u30EC\u30AF\u30C8\u306B\u8FD4\u4FE1\u3067\u304D\u308B\u30E1\u30FC\u30EB\u307E\u305F\u306F\u30C6\u30AD\u30B9\u30C8\u306B\u3082\u5909\u63DB\u3055\u308C\u307E\u3059\u3002',
            },

            splitExpenseTask: {
                title: '\u7D4C\u8CBB\u3092\u5206\u5272\u3059\u308B',
                description:
                    '*\u7D4C\u8CBB\u3092\u5206\u5272\u3059\u308B* \u306B\u306F\u30011\u4EBA\u307E\u305F\u306F\u8907\u6570\u306E\u4EBA\u3068\u5171\u6709\u3057\u307E\u3059\u3002\n' +
                    '\n' +
                    '1. \u7DD1\u8272\u306E*+*\u30DC\u30BF\u30F3\u3092\u30AF\u30EA\u30C3\u30AF\u3057\u307E\u3059\u3002\n' +
                    '2. *\u30C1\u30E3\u30C3\u30C8\u3092\u958B\u59CB*\u3092\u9078\u629E\u3057\u307E\u3059\u3002\n' +
                    '3. \u30E1\u30FC\u30EB\u30A2\u30C9\u30EC\u30B9\u307E\u305F\u306F\u96FB\u8A71\u756A\u53F7\u3092\u5165\u529B\u3057\u307E\u3059\u3002\n' +
                    '4. \u30C1\u30E3\u30C3\u30C8\u5185\u306E\u7070\u8272\u306E*+*\u30DC\u30BF\u30F3\u3092\u30AF\u30EA\u30C3\u30AF > *\u7D4C\u8CBB\u3092\u5206\u5272*\u3002\n' +
                    '5. *\u624B\u52D5* \u3001*\u30B9\u30AD\u30E3\u30F3* \u3001\u307E\u305F\u306F*\u8DDD\u96E2*\u3092\u9078\u629E\u3057\u3066\u7D4C\u8CBB\u3092\u4F5C\u6210\u3057\u307E\u3059\u3002\n' +
                    '\n' +
                    '\u5FC5\u8981\u306A\u3089\u3070\u8A73\u7D30\u3092\u8FFD\u52A0\u3059\u308B\u304B\u3001\u5358\u306B\u9001\u4FE1\u3057\u307E\u3059\u3002\u6255\u3044\u623B\u3057\u3092\u3042\u308A\u307E\u3057\u3087\u3046\uFF01',
            },

            reviewWorkspaceSettingsTask: {
                title: ({workspaceSettingsLink}) => `[\u30EF\u30FC\u30AF\u30B9\u30DA\u30FC\u30B9\u8A2D\u5B9A](${workspaceSettingsLink})\u3092\u78BA\u8A8D\u3059\u308B`,
                description: ({workspaceSettingsLink}) =>
                    '\u30EF\u30FC\u30AF\u30B9\u30DA\u30FC\u30B9\u8A2D\u5B9A\u3092\u78BA\u8A8D\u304A\u3088\u3073\u66F4\u65B0\u3059\u308B\u65B9\u6CD5\u306F\u6B21\u306E\u3068\u304A\u308A\u3067\u3059\uFF1A\n' +
                    '1. \u8A2D\u5B9A\u30BF\u30D6\u3092\u30AF\u30EA\u30C3\u30AF\u3057\u307E\u3059\u3002\n' +
                    '2. *\u30EF\u30FC\u30AF\u30B9\u30DA\u30FC\u30B9* > [\u3042\u306A\u305F\u306E\u30EF\u30FC\u30AF\u30B9\u30DA\u30FC\u30B9]\u3092\u30AF\u30EA\u30C3\u30AF\u3057\u307E\u3059\u3002\n' +
                    `[\u30EF\u30FC\u30AF\u30B9\u30DA\u30FC\u30B9\u3078\u79FB\u52D5](${workspaceSettingsLink})\u3002#admins\u30EB\u30FC\u30E0\u3067\u3068\u3082\u306B\u8FFD\u8DE1\u3057\u307E\u3059\u3002`,
            },
            createReportTask: {
                title: '\u521D\u3081\u3066\u306E\u30EC\u30DD\u30FC\u30C8\u3092\u4F5C\u6210\u3059\u308B',
                description:
                    '\u30EC\u30DD\u30FC\u30C8\u3092\u4F5C\u6210\u3059\u308B\u65B9\u6CD5\u306F\u6B21\u306E\u3068\u304A\u308A\u3067\u3059\uFF1A\n' +
                    '\n' +
                    '1. \u7DD1\u8272\u306E*+*\u30DC\u30BF\u30F3\u3092\u30AF\u30EA\u30C3\u30AF\u3057\u307E\u3059\u3002\n' +
                    '2. *\u30EC\u30DD\u30FC\u30C8\u306E\u4F5C\u6210*\u3092\u9078\u629E\u3057\u307E\u3059\u3002\n' +
                    '3. *\u7D4C\u8CBB\u3092\u8FFD\u52A0*\u3092\u30AF\u30EA\u30C3\u30AF\u3057\u307E\u3059\u3002\n' +
                    '4. \u6700\u521D\u306E\u7D4C\u8CBB\u3092\u8FFD\u52A0\u3057\u307E\u3059\u3002\n' +
                    '\n' +
                    '\u3053\u308C\u3067\u5B8C\u4E86\u3067\u3059\uFF01',
            },
        } satisfies Record<string, Pick<OnboardingTask, 'title' | 'description'>>,
        testDrive: {
            name: ({testDriveURL}: {testDriveURL?: string}) =>
                testDriveURL ? `\u30C6\u30B9\u30C8\u30C9\u30E9\u30A4\u30D6](${testDriveURL})\u3092\u884C\u3046` : '\u30C6\u30B9\u30C8\u30C9\u30E9\u30A4\u30D6\u3092\u884C\u3046',
            embeddedDemoIframeTitle: '\u30C6\u30B9\u30C8\u30C9\u30E9\u30A4\u30D6',
            employeeFakeReceipt: {
                description: '\u79C1\u306E\u30C6\u30B9\u30C8\u30C9\u30E9\u30A4\u30D6\u306E\u9818\u53CE\u66F8\uFF01',
            },
        },
        messages: {
            onboardingEmployerOrSubmitMessage:
                '\u652F\u6255\u3044\u3092\u53D7\u3051\u53D6\u308B\u306E\u306F\u3001\u30E1\u30C3\u30BB\u30FC\u30B8\u3092\u9001\u308B\u306E\u3068\u540C\u3058\u304F\u3089\u3044\u7C21\u5358\u3067\u3059\u3002\u57FA\u672C\u3092\u78BA\u8A8D\u3057\u307E\u3057\u3087\u3046\u3002',
            onboardingPersonalSpendMessage:
                '\u6570\u56DE\u30AF\u30EA\u30C3\u30AF\u3059\u308B\u3060\u3051\u3067\u3042\u306A\u305F\u306E\u652F\u51FA\u3092\u8FFD\u8DE1\u3059\u308B\u65B9\u6CD5\u306F\u6B21\u306E\u3068\u304A\u308A\u3067\u3059\u3002',
            onboardingMangeTeamMessage: ({onboardingCompanySize}: {onboardingCompanySize?: OnboardingCompanySize}) =>
                `\u3042\u306A\u305F\u306E\u4F1A\u793E\u306E\u898F\u6A21\u3067\u306F\u3001${onboardingCompanySize}\u4EBA\u306E\u63D0\u51FA\u8005\u304C\u3044\u308B\u5834\u5408\u306B\u304A\u52E7\u3081\u3059\u308B\u30BF\u30B9\u30AF\u30EA\u30B9\u30C8\u3092\u7D39\u4ECB\u3057\u307E\u3059\uFF1A`,
            onboardingTrackWorkspaceMessage:
                '# \u30BB\u30C3\u30C8\u30A2\u30C3\u30D7\u3057\u307E\u3057\u3087\u3046\n\u3063\u3066\u3001\u304A\u624B\u4F1D\u3044\u3057\u307E\u3059\uFF01\u958B\u59CB\u306B\u3042\u305F\u3063\u3066\u3001\u3042\u306A\u305F\u306E\u30ef\u30FC\u30AF\u30B9\u30DA\u30FC\u30B9\u8A2D\u5B9A\u3092\u500B\u4EBA\u4E8B\u696D\u4E3B\u3084\u985E\u4F3C\u306E\u4F01\u696D\u306B\u5408\u308F\u305B\u3066\u8ABF\u6574\u3057\u307E\u3057\u305F\u3002\u4EE5\u4E0B\u306E\u30EA\u30F3\u30AF\u3092\u30AF\u30EA\u30C3\u30AF\u3059\u308B\u3068\u3001\u30EF\u30FC\u30AF\u30B9\u30DA\u30FC\u30B9\u3092\u8ABF\u6574\u3067\u304D\u307E\u3059\uFF01\n\n\u6570\u56DE\u30AF\u30EA\u30C3\u30AF\u3059\u308B\u3060\u3051\u3067\u3042\u306A\u305F\u306E\u652F\u51FA\u3092\u8FFD\u8DE1\u3059\u308B\u65B9\u6CD5\u306F\u6B21\u306E\u3068\u304A\u308A\u3067\u3059\u3002',
            onboardingChatSplitMessage:
                '\u53CB\u9054\u3068\u306E\u8ACB\u6C42\u66F8\u306E\u5206\u5272\u306F\u3001\u30E1\u30C3\u30BB\u30FC\u30B8\u3092\u9001\u308B\u306E\u3068\u540C\u3058\u304F\u3089\u3044\u7C21\u5358\u3067\u3059\u3002\u65B9\u6CD5\u306F\u6B21\u306E\u3068\u304A\u308A\u3067\u3059\u3002',
            onboardingAdminMessage:
                '\u7BA1\u7406\u8005\u3068\u3057\u3066\u30C1\u30FC\u30E0\u306E\u30EF\u30FC\u30AF\u30B9\u30DA\u30FC\u30B9\u3092\u7BA1\u7406\u3057\u3001\u81EA\u5206\u306E\u7D4C\u8CBB\u3092\u63D0\u51FA\u3059\u308B\u65B9\u6CD5\u3092\u5B66\u3073\u307E\u3057\u3087\u3046\u3002',
            onboardingLookingAroundMessage:
                'Expensify\u306F\u7D4C\u8CBB\u3001\u51FA\u5F35\u3001\u6CD5\u4EBA\u30AB\u30FC\u30C9\u7BA1\u7406\u3067\u6700\u3082\u3088\u304F\u77E5\u3089\u308C\u3066\u3044\u307E\u3059\u304C\u3001\u305D\u308C\u4EE5\u5916\u306B\u3082\u305F\u304F\u3055\u3093\u306E\u3053\u3068\u304C\u3067\u304D\u307E\u3059\u3002\u4F55\u306B\u8208\u5473\u304C\u3042\u308B\u304B\u304A\u77E5\u3089\u305B\u304F\u3060\u3055\u3044\u3002\u304A\u624B\u4F1D\u3044\u3057\u307E\u3059\u3002',
            onboardingTestDriveReceiverMessage:
                '*\u3042\u306A\u305F\u306B\u306F3\u304B\u6708\u304C\u7121\u6599\u3067\u5229\u7528\u3067\u304D\u307E\u3059\uFF01\u4EE5\u4E0B\u304B\u3089\u958B\u59CB\u3057\u3066\u304F\u3060\u3055\u3044\u3002*',
        },
        workspace: {
            title: 'ワークスペースで整理整頓を保つ',
            subtitle: '経費管理を簡素化するための強力なツールをすべて一か所で利用できます。ワークスペースを使用すると、次のことができます。',
            explanationModal: {
                descriptionOne: '領収書を追跡して整理する',
                descriptionTwo: '経費を分類してタグ付けする',
                descriptionThree: 'レポートを作成して共有する',
            },
            price: '30日間無料でお試しいただけます。その後、<strong>$5/月</strong>でアップグレードしてください。',
            createWorkspace: 'ワークスペースを作成',
        },
        confirmWorkspace: {
            title: 'ワークスペースを確認',
            subtitle: '領収書を追跡し、経費を精算し、旅行を管理し、レポートを作成するなど、チャットの速度で行えるワークスペースを作成しましょう。',
        },
        inviteMembers: {
            title: 'メンバーを招待する',
            subtitle: '経費を会計士と管理・共有したり、友達と旅行グループを始めたりしましょう。',
        },
    },
    featureTraining: {
        doNotShowAgain: 'これを再び表示しないでください',
    },
    personalDetails: {
        error: {
            containsReservedWord: '名前に「Expensify」または「Concierge」という単語を含めることはできません。',
            hasInvalidCharacter: '名前にコンマやセミコロンを含めることはできません。',
            requiredFirstName: '名は空にできません',
        },
    },
    privatePersonalDetails: {
        enterLegalName: '法的な名前は何ですか？',
        enterDateOfBirth: 'あなたの生年月日はいつですか？',
        enterAddress: '住所は何ですか？',
        enterPhoneNumber: 'あなたの電話番号は何ですか？',
        personalDetails: '個人情報',
        privateDataMessage: 'これらの詳細は旅行と支払いに使用されます。それらはあなたの公開プロフィールには表示されません。',
        legalName: '法的氏名',
        legalFirstName: '法的な名前',
        legalLastName: '法的な姓',
        address: '住所',
        error: {
            dateShouldBeBefore: ({dateString}: DateShouldBeBeforeParams) => `日付は${dateString}より前でなければなりません。`,
            dateShouldBeAfter: ({dateString}: DateShouldBeAfterParams) => `日付は${dateString}以降である必要があります。`,
            hasInvalidCharacter: '名前にはラテン文字のみを含めることができます。',
            incorrectZipFormat: ({zipFormat}: IncorrectZipFormatParams = {}) => `無効な郵便番号形式${zipFormat ? `許容される形式: ${zipFormat}` : ''}`,
            invalidPhoneNumber: `電話番号が有効であることを確認してください (例: ${CONST.EXAMPLE_PHONE_NUMBER})`,
        },
    },
    resendValidationForm: {
        linkHasBeenResent: 'リンクが再送信されました。',
        weSentYouMagicSignInLink: ({login, loginType}: WeSentYouMagicSignInLinkParams) =>
            `${login}にマジックサインインリンクを送信しました。サインインするには${loginType}を確認してください。`,
        resendLink: 'リンクを再送信',
    },
    unlinkLoginForm: {
        toValidateLogin: ({primaryLogin, secondaryLogin}: ToValidateLoginParams) =>
            `${secondaryLogin}を確認するには、${primaryLogin}のアカウント設定からマジックコードを再送信してください。`,
        noLongerHaveAccess: ({primaryLogin}: NoLongerHaveAccessParams) => `${primaryLogin}にアクセスできなくなった場合は、アカウントのリンクを解除してください。`,
        unlink: 'リンク解除',
        linkSent: 'リンクが送信されました！',
        successfullyUnlinkedLogin: 'セカンダリーログインのリンク解除に成功しました！',
    },
    emailDeliveryFailurePage: {
        ourEmailProvider: ({login}: OurEmailProviderParams) =>
            `私たちのメールプロバイダーは、配信の問題により${login}へのメールを一時的に停止しました。ログインを解除するには、次の手順に従ってください。`,
        confirmThat: ({login}: ConfirmThatParams) => `${login}が正しく綴られており、実際に配信可能なメールアドレスであることを確認してください。`,
        emailAliases: '「expenses@domain.com」のようなメールエイリアスは、有効なExpensifyログインとするために、自分のメール受信箱にアクセスできる必要があります。',
        ensureYourEmailClient: 'メールクライアントがexpensify.comからのメールを許可していることを確認してください。',
        youCanFindDirections: 'このステップを完了する方法についての指示を見つけることができます。',
        helpConfigure: 'ただし、メール設定の構成にはIT部門の支援が必要な場合があります。',
        onceTheAbove: '上記の手順が完了したら、に連絡してください。',
        toUnblock: 'ログインを解除するために。',
    },
    smsDeliveryFailurePage: {
        smsDeliveryFailureMessage: ({login}: OurEmailProviderParams) => `${login}にSMSメッセージを送信できなかったため、一時的に停止しました。番号を確認してください。`,
        validationSuccess: 'あなたの番号が確認されました！新しいマジックサインインコードを送信するには、以下をクリックしてください。',
        validationFailed: ({
            timeData,
        }: {
            timeData?: {
                days?: number;
                hours?: number;
                minutes?: number;
            } | null;
        }) => {
            if (!timeData) {
                return 'もう一度試す前に少々お待ちください。';
            }
            const timeParts = [];
            if (timeData.days) {
                timeParts.push(`${timeData.days} ${timeData.days === 1 ? '日' : '日'}`);
            }
            if (timeData.hours) {
                timeParts.push(`${timeData.hours} ${timeData.hours === 1 ? '時間' : '時間'}`);
            }
            if (timeData.minutes) {
                timeParts.push(`${timeData.minutes} ${timeData.minutes === 1 ? '分' : '分'}`);
            }
            let timeText = '';
            if (timeParts.length === 1) {
                timeText = timeParts.at(0) ?? '';
            } else if (timeParts.length === 2) {
                timeText = `${timeParts.at(0)} and ${timeParts.at(1)}`;
            } else if (timeParts.length === 3) {
                timeText = `${timeParts.at(0)}, ${timeParts.at(1)}, and ${timeParts.at(2)}`;
            }
            return `お待ちください！もう一度番号を確認するには、${timeText}待つ必要があります。`;
        },
    },
    welcomeSignUpForm: {
        join: '参加する',
    },
    detailsPage: {
        localTime: '現地時間',
    },
    newChatPage: {
        startGroup: 'グループを開始',
        addToGroup: 'グループに追加',
    },
    yearPickerPage: {
        year: '年',
        selectYear: '年を選択してください',
    },
    focusModeUpdateModal: {
        title: '#focusモードへようこそ！',
        prompt: '未読のチャットや注意が必要なチャットのみを表示することで、物事を把握しましょう。心配しないでください、これはいつでも変更できます。',
        settings: '設定',
    },
    notFound: {
        chatYouLookingForCannotBeFound: 'お探しのチャットが見つかりません。',
        getMeOutOfHere: 'ここから出して',
        iouReportNotFound: 'お探しの支払い詳細が見つかりません。',
        notHere: 'うーん... ここにはないですね。',
        pageNotFound: 'おっと、このページは見つかりません',
        noAccess: 'このチャットまたは経費は削除されたか、アクセス権がありません。\n\nご質問がある場合は、concierge@expensify.com にお問い合わせください。',
        goBackHome: 'ホームページに戻る',
    },
    errorPage: {
        title: ({isBreakLine}: {isBreakLine: boolean}) => `おっと... ${isBreakLine ? '\n' : ''}何かがうまくいきませんでした。`,
        subtitle: 'リクエストを完了できませんでした。後でもう一度お試しください。',
    },
    setPasswordPage: {
        enterPassword: 'パスワードを入力してください',
        setPassword: 'パスワードを設定',
        newPasswordPrompt: 'パスワードは、少なくとも8文字、1つの大文字、1つの小文字、1つの数字を含める必要があります。',
        passwordFormTitle: '新しいExpensifyへようこそ！パスワードを設定してください。',
        passwordNotSet: '新しいパスワードを設定できませんでした。再試行するための新しいパスワードリンクをお送りしました。',
        setPasswordLinkInvalid: 'このパスワード設定リンクは無効か期限切れです。新しいリンクがメールの受信箱に届いています！',
        validateAccount: 'アカウントを確認する',
    },
    statusPage: {
        status: 'ステータス',
        statusExplanation: '絵文字を追加して、同僚や友人に何が起こっているのかを簡単に知らせましょう。メッセージを追加することもできます！',
        today: '今日',
        clearStatus: 'ステータスをクリア',
        save: '保存',
        message: 'メッセージ',
        timePeriods: {
            never: '決して',
            thirtyMinutes: '30分',
            oneHour: '1時間',
            afterToday: '今日',
            afterWeek: '1週間',
            custom: 'カスタム',
        },
        vacationDelegate: '休暇代理人',
        setVacationDelegate: `不在中にレポートを承認してもらうため、休暇代理人を設定してください。`,
        vacationDelegateError: '休暇代理人の更新中にエラーが発生しました。',
        asVacationDelegate: ({nameOrEmail: managerName}: VacationDelegateParams) => `${managerName}の休暇代理人として`,
        toAsVacationDelegate: ({submittedToName, vacationDelegateName}: SubmittedToVacationDelegateParams) => `${submittedToName}へ、${vacationDelegateName}の休暇代理人として`,
        vacationDelegateWarning: ({nameOrEmail}: VacationDelegateParams) =>
            `${nameOrEmail} を休暇代理人として設定しています。まだすべてのワークスペースに参加していません。続行すると、すべてのワークスペース管理者に追加を依頼するメールが送信されます。`,
        untilTomorrow: '明日まで',
        untilTime: ({time}: UntilTimeParams) => `${time}まで`,
        date: '日付',
        time: '時間',
        clearAfter: '後でクリア',
        whenClearStatus: 'いつステータスをクリアすべきですか？',
    },
    stepCounter: ({step, total, text}: StepCounterParams) => {
        let result = `ステップ${step}`;
        if (total) {
            result = `${result} of ${total}`;
        }
        if (text) {
            result = `${result}: ${text}`;
        }
        return result;
    },
    bankAccount: {
        bankInfo: '銀行情報',
        confirmBankInfo: '銀行情報を確認',
        manuallyAdd: '銀行口座を手動で追加する',
        letsDoubleCheck: 'すべてが正しいかどうかをもう一度確認しましょう。',
        accountEnding: '末尾が',
        thisBankAccount: 'この銀行口座は、ワークスペースでのビジネス支払いに使用されます。',
        accountNumber: '口座番号',
        routingNumber: 'ルーティング番号',
        chooseAnAccountBelow: '以下のアカウントを選択してください',
        addBankAccount: '銀行口座を追加',
        chooseAnAccount: 'アカウントを選択',
        connectOnlineWithPlaid: '銀行にログインしてください',
        connectManually: '手動で接続',
        desktopConnection: '注: Chase、Wells Fargo、Capital One、または Bank of America と接続するには、こちらをクリックしてブラウザでこのプロセスを完了してください。',
        yourDataIsSecure: 'あなたのデータは安全です',
        toGetStarted: '銀行口座を追加して、経費を払い戻し、Expensifyカードを発行し、請求書の支払いを受け取り、すべてを一箇所で支払います。',
        plaidBodyCopy: '従業員に会社の経費を支払う、そして払い戻しを受ける、より簡単な方法を提供しましょう。',
        checkHelpLine: '口座の小切手にルーティング番号と口座番号が記載されています。',
        hasPhoneLoginError: ({contactMethodRoute}: ContactMethodParams) =>
            `銀行口座を接続するには、お願いします <a href="${contactMethodRoute}">メールをプライマリーログインとして追加する</a> もう一度試してください。電話番号をセカンダリログインとして追加できます。`,
        hasBeenThrottledError: '銀行口座の追加中にエラーが発生しました。数分待ってから再試行してください。',
        hasCurrencyError: {
            phrase1: 'おっと！ワークスペースの通貨がUSDとは異なる通貨に設定されているようです。続行するには、こちらにアクセスしてください。',
            link: 'ワークスペースの設定',
            phrase2: 'USDに設定して、もう一度お試しください。',
        },
        error: {
            youNeedToSelectAnOption: 'オプションを選択してください',
            noBankAccountAvailable: '申し訳ありませんが、利用可能な銀行口座がありません。',
            noBankAccountSelected: 'アカウントを選択してください',
            taxID: '有効な税務ID番号を入力してください',
            website: '有効なウェブサイトを入力してください',
            zipCode: `有効な郵便番号を次の形式で入力してください: ${CONST.COUNTRY_ZIP_REGEX_DATA.US.samples}`,
            phoneNumber: '有効な電話番号を入力してください',
            email: '有効なメールアドレスを入力してください',
            companyName: '有効なビジネス名を入力してください',
            addressCity: '有効な都市を入力してください',
            addressStreet: '有効な住所を入力してください',
            addressState: '有効な州を選択してください',
            incorporationDateFuture: '設立日は未来の日付にできません',
            incorporationState: '有効な州を選択してください',
            industryCode: '有効な6桁の業種分類コードを入力してください',
            restrictedBusiness: 'ビジネスが制限されたビジネスのリストに載っていないことを確認してください。',
            routingNumber: '有効なルーティング番号を入力してください',
            accountNumber: '有効な口座番号を入力してください',
            routingAndAccountNumberCannotBeSame: 'ルーティング番号と口座番号が一致することはできません。',
            companyType: '有効な会社タイプを選択してください',
            tooManyAttempts: 'ログイン試行回数が多いため、このオプションは24時間無効になっています。後でもう一度お試しいただくか、手動で詳細を入力してください。',
            address: '有効な住所を入力してください',
            dob: '有効な生年月日を選択してください',
            age: '18歳以上である必要があります',
            ssnLast4: '有効なSSNの最後の4桁を入力してください。',
            firstName: '有効な名前を入力してください',
            lastName: '有効な姓を入力してください',
            noDefaultDepositAccountOrDebitCardAvailable: 'デフォルトの入金口座またはデビットカードを追加してください',
            validationAmounts: '入力された検証金額が正しくありません。銀行の明細をもう一度確認して、再試行してください。',
            fullName: '有効なフルネームを入力してください',
            ownershipPercentage: '有効なパーセンテージの数字を入力してください',
        },
    },
    addPersonalBankAccount: {
        countrySelectionStepHeader: '銀行口座はどこにありますか？',
        accountDetailsStepHeader: 'あなたのアカウント詳細は何ですか？',
        accountTypeStepHeader: 'これはどの種類のアカウントですか？',
        bankInformationStepHeader: 'あなたの銀行情報は何ですか？',
        accountHolderInformationStepHeader: '口座名義人の詳細は何ですか？',
        howDoWeProtectYourData: 'どのようにしてあなたのデータを保護しますか？',
        currencyHeader: 'あなたの銀行口座の通貨は何ですか？',
        confirmationStepHeader: '情報を確認してください。',
        confirmationStepSubHeader: '以下の詳細を再確認し、利用規約のボックスをチェックして確認してください。',
    },
    addPersonalBankAccountPage: {
        enterPassword: 'Expensifyのパスワードを入力してください',
        alreadyAdded: 'このアカウントはすでに追加されています。',
        chooseAccountLabel: 'アカウント',
        successTitle: '個人銀行口座が追加されました！',
        successMessage: 'おめでとうございます。銀行口座の設定が完了し、払い戻しを受け取る準備が整いました。',
    },
    attachmentView: {
        unknownFilename: 'Unknown filename',
        passwordRequired: 'パスワードを入力してください',
        passwordIncorrect: 'パスワードが間違っています。もう一度お試しください。',
        failedToLoadPDF: 'PDFファイルの読み込みに失敗しました',
        pdfPasswordForm: {
            title: 'パスワード保護されたPDF',
            infoText: 'このPDFはパスワードで保護されています。',
            beforeLinkText: 'お願いします',
            linkText: 'パスワードを入力してください',
            afterLinkText: '表示するには。',
            formLabel: 'PDFを表示',
        },
        attachmentNotFound: '添付ファイルが見つかりません',
    },
    messages: {
        errorMessageInvalidPhone: `有効な電話番号を括弧やダッシュなしで入力してください。米国外の場合は、国コードを含めてください（例: ${CONST.EXAMPLE_PHONE_NUMBER}）。`,
        errorMessageInvalidEmail: '無効なメールアドレス',
        userIsAlreadyMember: ({login, name}: UserIsAlreadyMemberParams) => `${login} はすでに ${name} のメンバーです`,
    },
    onfidoStep: {
        acceptTerms: 'Expensifyウォレットの有効化リクエストを続行することで、あなたは読んで理解し、受け入れたことを確認します',
        facialScan: 'Onfidoの顔認識ポリシーとリリース',
        tryAgain: 'もう一度試してください。',
        verifyIdentity: '本人確認を行う',
        letsVerifyIdentity: 'あなたの身元を確認しましょう',
        butFirst: `でもまずは退屈なことから。次のステップで法的文書を読んで、準備ができたら「承諾」をクリックしてください。`,
        genericError: 'このステップの処理中にエラーが発生しました。もう一度お試しください。',
        cameraPermissionsNotGranted: 'カメラアクセスを有効にする',
        cameraRequestMessage: '銀行口座の確認を完了するためにカメラへのアクセスが必要です。設定 > New Expensify から有効にしてください。',
        microphonePermissionsNotGranted: 'マイクアクセスを有効にする',
        microphoneRequestMessage: '銀行口座の確認を完了するために、マイクへのアクセスが必要です。設定 > New Expensify から有効にしてください。',
        originalDocumentNeeded: 'スクリーンショットやスキャン画像ではなく、IDのオリジナル画像をアップロードしてください。',
        documentNeedsBetterQuality: 'あなたのIDは損傷しているか、セキュリティ機能が欠けているようです。損傷していないIDのオリジナル画像を完全に見える形でアップロードしてください。',
        imageNeedsBetterQuality: 'あなたのIDの画像品質に問題があります。ID全体がはっきりと見える新しい画像をアップロードしてください。',
        selfieIssue: 'セルフィー/ビデオに問題があります。ライブセルフィー/ビデオをアップロードしてください。',
        selfieNotMatching: 'あなたのセルフィー/ビデオがIDと一致しません。顔がはっきりと見える新しいセルフィー/ビデオをアップロードしてください。',
        selfieNotLive: 'あなたのセルフィー/ビデオはライブ写真/ビデオではないようです。ライブセルフィー/ビデオをアップロードしてください。',
    },
    additionalDetailsStep: {
        headerTitle: '追加の詳細',
        helpText: 'あなたがウォレットから送金および受金を行う前に、次の情報を確認する必要があります。',
        helpTextIdologyQuestions: 'あなたの身元確認を完了するために、あと少しだけ質問させてください。',
        helpLink: 'なぜこれが必要なのかについて詳しく学びましょう。',
        legalFirstNameLabel: '法的な名前',
        legalMiddleNameLabel: '法的なミドルネーム',
        legalLastNameLabel: '法的な姓',
        selectAnswer: '続行するには応答を選択してください',
        ssnFull9Error: '有効な9桁のSSNを入力してください',
        needSSNFull9: 'SSNの確認に問題が発生しています。SSNの9桁すべてを入力してください。',
        weCouldNotVerify: '確認できませんでした',
        pleaseFixIt: '続行する前にこの情報を修正してください。',
        failedKYCTextBefore: '本人確認ができませんでした。後でもう一度お試しいただくか、にお問い合わせください。',
        failedKYCTextAfter: 'ご質問がある場合。',
    },
    termsStep: {
        headerTitle: '利用規約と手数料',
        headerTitleRefactor: '手数料と条件',
        haveReadAndAgree: '私は、受け取ることに同意します',
        electronicDisclosures: '電子開示',
        agreeToThe: '同意する',
        walletAgreement: 'ウォレット契約',
        enablePayments: '支払いを有効にする',
        monthlyFee: '月額料金',
        inactivity: '非アクティブ',
        noOverdraftOrCredit: '当座貸越/クレジット機能なし。',
        electronicFundsWithdrawal: '電子資金引き出し',
        standard: '標準',
        reviewTheFees: 'いくつかの料金を確認してください。',
        checkTheBoxes: '以下のボックスをチェックしてください。',
        agreeToTerms: '利用規約に同意すれば、準備完了です！',
        shortTermsForm: {
            expensifyPaymentsAccount: ({walletProgram}: WalletProgramParams) => `Expensifyウォレットは${walletProgram}によって発行されています。`,
            perPurchase: '購入ごとに',
            atmWithdrawal: 'ATM引き出し',
            cashReload: '現金リロード',
            inNetwork: 'ネットワーク内',
            outOfNetwork: 'ネットワーク外',
            atmBalanceInquiry: 'ATM残高照会',
            inOrOutOfNetwork: '（ネットワーク内またはネットワーク外）',
            customerService: 'カスタマーサービス',
            automatedOrLive: '(automated or live agent)',
            afterTwelveMonths: '（12か月間取引がない場合）',
            weChargeOneFee: '私たちは他に1種類の手数料を請求します。それは:',
            fdicInsurance: 'あなたの資金はFDIC保険の対象です。',
            generalInfo: 'プリペイドアカウントに関する一般情報については、こちらをご覧ください。',
            conditionsDetails: 'すべての料金およびサービスの詳細と条件については、こちらをご覧ください',
            conditionsPhone: 'または +1 833-400-0904 にお電話ください。',
            instant: '(instant)',
            electronicFundsInstantFeeMin: ({amount}: TermsParams) => `(min ${amount})`,
        },
        longTermsForm: {
            listOfAllFees: 'Expensifyウォレット手数料の一覧',
            typeOfFeeHeader: 'すべての料金',
            feeAmountHeader: '金額',
            moreDetailsHeader: '詳細',
            openingAccountTitle: 'アカウントの開設',
            openingAccountDetails: 'アカウントを開設するのに料金はかかりません。',
            monthlyFeeDetails: '月額料金はありません。',
            customerServiceTitle: 'カスタマーサービス',
            customerServiceDetails: 'カスタマーサービス料金はありません。',
            inactivityDetails: '非アクティブ料金はありません。',
            sendingFundsTitle: '別のアカウント保有者に資金を送信する',
            sendingFundsDetails: '残高、銀行口座、またはデビットカードを使用して他のアカウント保有者に資金を送る際の手数料はありません。',
            electronicFundsStandardDetails:
                "There's no fee to transfer funds from your Expensify Wallet " +
                'to your bank account using the standard option. This transfer usually completes within 1-3 business' +
                ' days.',
            electronicFundsInstantDetails: ({percentage, amount}: ElectronicFundsParams) =>
                "There's a fee to transfer funds from your Expensify Wallet to " +
                'your linked debit card using the instant transfer option. This transfer usually completes within ' +
                `several minutes. The fee is ${percentage}% of the transfer amount (with a minimum fee of ${amount}).`,
            fdicInsuranceBancorp: ({amount}: TermsParams) =>
                'Your funds are eligible for FDIC insurance. Your funds will be held at or ' +
                `transferred to ${CONST.WALLET.PROGRAM_ISSUERS.BANCORP_BANK}, an FDIC-insured institution. Once there, your funds are insured up ` +
                `to ${amount} by the FDIC in the event ${CONST.WALLET.PROGRAM_ISSUERS.BANCORP_BANK} fails, if specific deposit insurance requirements ` +
                `are met and your card is registered. See`,
            fdicInsuranceBancorp2: '詳細については。',
            contactExpensifyPayments: `${CONST.WALLET.PROGRAM_ISSUERS.EXPENSIFY_PAYMENTS} に連絡するには、+1 833-400-0904 に電話するか、メールでお問い合わせください。`,
            contactExpensifyPayments2: 'またはサインイン',
            generalInformation: 'プリペイドアカウントに関する一般情報については、こちらをご覧ください。',
            generalInformation2:
                'プリペイドアカウントに関する苦情がある場合は、消費者金融保護局（Consumer Financial Protection Bureau）に1-855-411-2372までお電話いただくか、次のウェブサイトをご覧ください。',
            printerFriendlyView: '印刷用バージョンを表示',
            automated: '自動化',
            liveAgent: 'ライブエージェント',
            instant: 'インスタント',
            electronicFundsInstantFeeMin: ({amount}: TermsParams) => `最小 ${amount}`,
        },
    },
    activateStep: {
        headerTitle: '支払いを有効にする',
        activatedTitle: 'ウォレットが有効化されました！',
        activatedMessage: 'おめでとうございます。ウォレットの設定が完了し、支払いの準備が整いました。',
        checkBackLaterTitle: 'ちょっと待ってください…',
        checkBackLaterMessage: '私たちはまだあなたの情報を確認中です。後でもう一度確認してください。',
        continueToPayment: '支払いに進む',
        continueToTransfer: '転送を続ける',
    },
    companyStep: {
        headerTitle: '会社情報',
        subtitle: 'もう少しで完了です！セキュリティ上の理由から、いくつかの情報を確認する必要があります。',
        legalBusinessName: '法的事業名',
        companyWebsite: '会社のウェブサイト',
        taxIDNumber: '納税者番号',
        taxIDNumberPlaceholder: '9桁',
        companyType: '会社の種類',
        incorporationDate: '設立日',
        incorporationState: '法人設立州',
        industryClassificationCode: '業種分類コード',
        confirmCompanyIsNot: 'この会社がリストにないことを確認します。',
        listOfRestrictedBusinesses: '制限されているビジネスのリスト',
        incorporationDatePlaceholder: '開始日 (yyyy-mm-dd)',
        incorporationTypes: {
            LLC: 'LLC',
            CORPORATION: 'Corp',
            PARTNERSHIP: 'パートナーシップ',
            COOPERATIVE: '協同組合',
            SOLE_PROPRIETORSHIP: '個人事業主',
            OTHER: 'その他',
        },
        industryClassification: 'このビジネスはどの業界に分類されますか？',
        industryClassificationCodePlaceholder: '業種分類コードを検索',
    },
    requestorStep: {
        headerTitle: '個人情報',
        learnMore: '詳細を確認',
        isMyDataSafe: '私のデータは安全ですか？',
    },
    personalInfoStep: {
        personalInfo: '個人情報',
        enterYourLegalFirstAndLast: '法的な名前は何ですか？',
        legalFirstName: '法的な名前',
        legalLastName: '法的な姓',
        legalName: '法的氏名',
        enterYourDateOfBirth: 'あなたの生年月日はいつですか？',
        enterTheLast4: 'あなたの社会保障番号の下4桁は何ですか？',
        dontWorry: 'ご安心ください、私たちは個人の信用調査を行いません！',
        last4SSN: 'SSNの下4桁',
        enterYourAddress: '住所は何ですか？',
        address: '住所',
        letsDoubleCheck: 'すべてが正しいかどうかをもう一度確認しましょう。',
        byAddingThisBankAccount: 'この銀行口座を追加することにより、あなたは読んで理解し、受け入れたことを確認します',
        whatsYourLegalName: 'あなたの法的な名前は何ですか？',
        whatsYourDOB: 'あなたの生年月日はいつですか?',
        whatsYourAddress: '住所は何ですか？',
        whatsYourSSN: 'あなたの社会保障番号の下4桁は何ですか？',
        noPersonalChecks: 'ご安心ください、ここでは個人の信用調査は行いません！',
        whatsYourPhoneNumber: '電話番号は何ですか？',
        weNeedThisToVerify: 'ウォレットを確認するためにこれが必要です。',
    },
    businessInfoStep: {
        businessInfo: '会社情報',
        enterTheNameOfYourBusiness: 'あなたの会社の名前は何ですか？',
        businessName: '法的会社名',
        enterYourCompanyTaxIdNumber: '御社の税務ID番号は何ですか？',
        taxIDNumber: '納税者番号',
        taxIDNumberPlaceholder: '9桁',
        enterYourCompanyWebsite: '御社のウェブサイトは何ですか？',
        companyWebsite: '会社のウェブサイト',
        enterYourCompanyPhoneNumber: '御社の電話番号は何ですか？',
        enterYourCompanyAddress: 'あなたの会社の住所は何ですか？',
        selectYourCompanyType: 'それはどのような種類の会社ですか？',
        companyType: '会社の種類',
        incorporationType: {
            LLC: 'LLC',
            CORPORATION: 'Corp',
            PARTNERSHIP: 'パートナーシップ',
            COOPERATIVE: '協同組合',
            SOLE_PROPRIETORSHIP: '個人事業主',
            OTHER: 'その他',
        },
        selectYourCompanyIncorporationDate: '御社の設立日はいつですか？',
        incorporationDate: '設立日',
        incorporationDatePlaceholder: '開始日 (yyyy-mm-dd)',
        incorporationState: '法人設立州',
        pleaseSelectTheStateYourCompanyWasIncorporatedIn: 'あなたの会社はどの州で法人化されましたか?',
        letsDoubleCheck: 'すべてが正しいかどうかをもう一度確認しましょう。',
        companyAddress: '会社の住所',
        listOfRestrictedBusinesses: '制限されているビジネスのリスト',
        confirmCompanyIsNot: 'この会社がリストにないことを確認します。',
        businessInfoTitle: 'ビジネス情報',
        legalBusinessName: '法的事業名',
        whatsTheBusinessName: 'ビジネス名は何ですか？',
        whatsTheBusinessAddress: '会社の住所は何ですか？',
        whatsTheBusinessContactInformation: 'ビジネス連絡先情報は何ですか？',
        whatsTheBusinessRegistrationNumber: '事業登録番号は何ですか?',
        whatsTheBusinessTaxIDEIN: ({country}: BusinessTaxIDParams) => {
            switch (country) {
                case CONST.COUNTRY.US:
                    return '雇用者識別番号（EIN）とは何ですか？';
                case CONST.COUNTRY.CA:
                    return '法人番号（BN）とは何ですか？';
                case CONST.COUNTRY.GB:
                    return 'VAT登録番号（VRN）とは何ですか？';
                case CONST.COUNTRY.AU:
                    return 'オーストラリア事業番号（ABN）とは何ですか？';
                default:
                    return 'EUのVAT番号とは何ですか？';
            }
        },
        whatsThisNumber: 'この番号は何ですか？',
        whereWasTheBusinessIncorporated: '事業はどこで法人化されましたか?',
        whatTypeOfBusinessIsIt: 'それはどのような種類のビジネスですか？',
        whatsTheBusinessAnnualPayment: 'ビジネスの年間支払い額はどれくらいですか？',
        whatsYourExpectedAverageReimbursements: 'あなたの期待される平均払い戻し額はいくらですか？',
        registrationNumber: '登録番号',
        taxIDEIN: ({country}: BusinessTaxIDParams) => {
            switch (country) {
                case CONST.COUNTRY.US:
                    return 'EIN';
                case CONST.COUNTRY.CA:
                    return 'BN';
                case CONST.COUNTRY.GB:
                    return 'VRN';
                case CONST.COUNTRY.AU:
                    return 'ABN';
                default:
                    return 'EU VAT';
            }
        },
        businessAddress: 'ビジネス住所',
        businessType: '業種',
        incorporation: '法人化',
        incorporationCountry: '法人設立国',
        incorporationTypeName: '法人の種類',
        businessCategory: 'ビジネスカテゴリ',
        annualPaymentVolume: '年間支払額',
        annualPaymentVolumeInCurrency: ({currencyCode}: CurrencyCodeParams) => `${currencyCode}での年間支払額`,
        averageReimbursementAmount: '平均払い戻し額',
        averageReimbursementAmountInCurrency: ({currencyCode}: CurrencyCodeParams) => `${currencyCode}での平均払い戻し額`,
        selectIncorporationType: '法人の種類を選択',
        selectBusinessCategory: 'ビジネスカテゴリを選択',
        selectAnnualPaymentVolume: '年間支払い額を選択',
        selectIncorporationCountry: '法人設立国を選択',
        selectIncorporationState: '法人設立州を選択',
        selectAverageReimbursement: '平均払い戻し額を選択',
        findIncorporationType: '法人の種類を見つける',
        findBusinessCategory: 'ビジネスカテゴリを見つける',
        findAnnualPaymentVolume: '年間支払い額を見つける',
        findIncorporationState: '設立州を見つける',
        findAverageReimbursement: '平均払い戻し額を見つける',
        error: {
            registrationNumber: '有効な登録番号を提供してください。',
            taxIDEIN: ({country}: BusinessTaxIDParams) => {
                switch (country) {
                    case CONST.COUNTRY.US:
                        return '有効な雇用者識別番号（EIN）を入力してください';
                    case CONST.COUNTRY.CA:
                        return '有効な法人番号（BN）を入力してください';
                    case CONST.COUNTRY.GB:
                        return '有効なVAT登録番号（VRN）を入力してください';
                    case CONST.COUNTRY.AU:
                        return '有効なオーストラリア事業番号（ABN）を入力してください';
                    default:
                        return '有効なEU VAT番号を入力してください';
                }
            },
        },
    },
    beneficialOwnerInfoStep: {
        doYouOwn25percent: 'あなたは25％以上を所有していますか',
        doAnyIndividualOwn25percent: '25%以上を所有している個人はいますか',
        areThereMoreIndividualsWhoOwn25percent: '25％以上を所有する個人は他にいますか',
        regulationRequiresUsToVerifyTheIdentity: '規制により、事業の25%以上を所有する個人の身元を確認する必要があります。',
        companyOwner: 'ビジネスオーナー',
        enterLegalFirstAndLastName: '所有者の法的な名前は何ですか？',
        legalFirstName: '法的な名前',
        legalLastName: '法的な姓',
        enterTheDateOfBirthOfTheOwner: 'オーナーの生年月日はいつですか？',
        enterTheLast4: '所有者の社会保障番号の下4桁は何ですか?',
        last4SSN: 'SSNの下4桁',
        dontWorry: 'ご安心ください、私たちは個人の信用調査を行いません！',
        enterTheOwnersAddress: 'オーナーの住所は何ですか？',
        letsDoubleCheck: 'すべてが正しいかどうかをもう一度確認しましょう。',
        legalName: '法的氏名',
        address: '住所',
        byAddingThisBankAccount: 'この銀行口座を追加することにより、あなたは読んで理解し、受け入れたことを確認します',
        owners: '所有者',
    },
    ownershipInfoStep: {
        ownerInfo: '所有者情報',
        businessOwner: 'ビジネスオーナー',
        signerInfo: '署名者情報',
        doYouOwn: ({companyName}: CompanyNameParams) => `${companyName}の25%以上を所有していますか？`,
        doesAnyoneOwn: ({companyName}: CompanyNameParams) => `${companyName}の25%以上を所有している個人はいますか？`,
        regulationsRequire: '規制により、事業の25%以上を所有する個人の身元を確認する必要があります。',
        legalFirstName: '法的な名前',
        legalLastName: '法的な姓',
        whatsTheOwnersName: '所有者の法的な名前は何ですか？',
        whatsYourName: '法的な名前は何ですか？',
        whatPercentage: 'ビジネスの何パーセントがオーナーに属していますか？',
        whatsYoursPercentage: 'あなたはそのビジネスの何パーセントを所有していますか？',
        ownership: '所有権',
        whatsTheOwnersDOB: 'オーナーの生年月日はいつですか？',
        whatsYourDOB: 'あなたの生年月日はいつですか？',
        whatsTheOwnersAddress: 'オーナーの住所は何ですか？',
        whatsYourAddress: '住所は何ですか？',
        whatAreTheLast: '所有者の社会保障番号の下4桁は何ですか？',
        whatsYourLast: 'あなたの社会保障番号の最後の4桁は何ですか？',
        dontWorry: 'ご安心ください、私たちは個人の信用調査を行いません！',
        last4: 'SSNの下4桁',
        whyDoWeAsk: 'なぜこれを尋ねるのですか？',
        letsDoubleCheck: 'すべてが正しいかどうかをもう一度確認しましょう。',
        legalName: '法的氏名',
        ownershipPercentage: '所有権の割合',
        areThereOther: ({companyName}: CompanyNameParams) => `${companyName}の25%以上を所有している他の個人はいますか?`,
        owners: '所有者',
        addCertified: '認定された組織図を追加して、実質的所有者を表示する',
        regulationRequiresChart: '規制により、事業の25%以上を所有するすべての個人または法人を示す所有権チャートの認証済みコピーを収集する必要があります。',
        uploadEntity: 'エンティティ所有権チャートをアップロード',
        noteEntity: '注: エンティティ所有権チャートは、あなたの会計士、法律顧問によって署名されるか、公証されなければなりません。',
        certified: '認定された法人所有権チャート',
        selectCountry: '国を選択',
        findCountry: '国を探す',
        address: '住所',
        chooseFile: 'ファイルを選択',
        uploadDocuments: '追加書類をアップロード',
        pleaseUpload: 'ビジネスエンティティの25%以上の直接または間接的な所有者であることを確認するために、追加の書類を以下にアップロードしてください。',
        acceptedFiles: '受け入れ可能なファイル形式: PDF、PNG、JPEG。各セクションのファイルサイズは5 MBを超えることはできません。',
        proofOfBeneficialOwner: '受益所有者の証明',
        proofOfBeneficialOwnerDescription:
            '25%以上のビジネス所有権を確認するために、公認会計士、公証人、または弁護士からの署名入りの証明書と組織図を提供してください。それは過去3ヶ月以内の日付であり、署名者のライセンス番号を含む必要があります。',
        copyOfID: '受益所有者のIDのコピー',
        copyOfIDDescription: '例：パスポート、運転免許証など。',
        proofOfAddress: '受益所有者の住所証明書',
        proofOfAddressDescription: '例: 公共料金の請求書、賃貸契約書など。',
        codiceFiscale: 'Codice fiscale/Tax ID',
        codiceFiscaleDescription:
            'サイト訪問のビデオまたは署名担当者との録音された通話をアップロードしてください。担当者は次の情報を提供する必要があります：氏名、生年月日、会社名、登録番号、税コード番号、登録住所、事業の性質、アカウントの目的。',
    },
    validationStep: {
        headerTitle: '銀行口座を確認する',
        buttonText: 'セットアップを完了する',
        maxAttemptsReached: 'この銀行口座の検証は、不正な試行が多すぎるため無効になっています。',
        description: `1～2営業日以内に、「Expensify, Inc. Validation」のような名前からあなたの銀行口座に3つの小額取引を送信します。`,
        descriptionCTA: '以下のフィールドに各取引金額を入力してください。例: 1.51。',
        reviewingInfo: 'ありがとうございます！私たちはあなたの情報を確認しており、すぐにご連絡いたします。Conciergeとのチャットをご確認ください。',
        forNextStep: '銀行口座の設定を完了するための次のステップ。',
        letsChatCTA: 'はい、チャットしましょう',
        letsChatText: 'もう少しです！チャットでいくつかの情報を確認するお手伝いをお願いします。準備はいいですか？',
        letsChatTitle: 'チャットしましょう！',
        enable2FATitle: '不正行為を防ぐために、二要素認証（2FA）を有効にしてください。',
        enable2FAText: '私たちはあなたのセキュリティを真剣に考えています。アカウントに追加の保護層を加えるために、今すぐ2FAを設定してください。',
        secureYourAccount: 'アカウントを保護する',
    },
    beneficialOwnersStep: {
        additionalInformation: '追加情報',
        checkAllThatApply: '該当するものにすべてチェックを入れ、それ以外は空白のままにしてください。',
        iOwnMoreThan25Percent: '私は25%以上を所有しています',
        someoneOwnsMoreThan25Percent: '他の誰かが25%以上を所有しています',
        additionalOwner: '追加の実質的支配者',
        removeOwner: 'この実質的支配者を削除する',
        addAnotherIndividual: '25%以上を所有している別の個人を追加',
        agreement: '同意:',
        termsAndConditions: '利用規約',
        certifyTrueAndAccurate: '私は提供された情報が真実で正確であることを証明します。',
        error: {
            certify: '情報が真実で正確であることを証明する必要があります。',
        },
    },
    completeVerificationStep: {
        completeVerification: '認証を完了する',
        confirmAgreements: '以下の合意を確認してください。',
        certifyTrueAndAccurate: '私は提供された情報が真実で正確であることを証明します。',
        certifyTrueAndAccurateError: '情報が真実で正確であることを証明してください。',
        isAuthorizedToUseBankAccount: '私はこのビジネス銀行口座をビジネス支出に使用する権限があります。',
        isAuthorizedToUseBankAccountError: 'ビジネス銀行口座を操作するには、権限を持つ管理責任者でなければなりません。',
        termsAndConditions: '利用規約',
    },
    connectBankAccountStep: {
        connectBankAccount: '銀行口座を接続',
        finishButtonText: 'セットアップを完了する',
        validateYourBankAccount: '銀行口座を確認してください',
        validateButtonText: '検証する',
        validationInputLabel: '取引',
        maxAttemptsReached: 'この銀行口座の検証は、不正な試行が多すぎるため無効になっています。',
        description: `1～2営業日以内に、「Expensify, Inc. Validation」のような名前からあなたの銀行口座に3つの小額取引を送信します。`,
        descriptionCTA: '以下のフィールドに各取引金額を入力してください。例: 1.51。',
        reviewingInfo: 'ありがとうございます！私たちはあなたの情報を確認しており、すぐにご連絡いたします。Conciergeとのチャットをご確認ください。',
        forNextSteps: '銀行口座の設定を完了するための次のステップ。',
        letsChatCTA: 'はい、チャットしましょう',
        letsChatText: 'もう少しです！チャットでいくつかの情報を確認するお手伝いをお願いします。準備はいいですか？',
        letsChatTitle: 'チャットしましょう！',
        enable2FATitle: '不正行為を防ぐために、二要素認証（2FA）を有効にしてください。',
        enable2FAText: '私たちはあなたのセキュリティを真剣に考えています。アカウントに追加の保護層を加えるために、今すぐ2FAを設定してください。',
        secureYourAccount: 'アカウントを保護する',
    },
    countryStep: {
        confirmBusinessBank: 'ビジネス銀行口座の通貨と国を確認してください。',
        confirmCurrency: '通貨と国を確認してください',
        yourBusiness: 'ビジネス銀行口座の通貨は、ワークスペースの通貨と一致している必要があります。',
        youCanChange: 'ワークスペースの通貨は、あなたの中で変更できます。',
        findCountry: '国を探す',
        selectCountry: '国を選択',
    },
    bankInfoStep: {
        whatAreYour: 'あなたのビジネス銀行口座の詳細は何ですか？',
        letsDoubleCheck: 'すべてが問題ないかもう一度確認しましょう。',
        thisBankAccount: 'この銀行口座は、ワークスペースでのビジネス支払いに使用されます。',
        accountNumber: '口座番号',
        accountHolderNameDescription: '承認署名者の氏名',
    },
    signerInfoStep: {
        signerInfo: '署名者情報',
        areYouDirector: ({companyName}: CompanyNameParams) => `あなたは${companyName}の取締役または上級役員ですか？`,
        regulationRequiresUs: '規制により、署名者がビジネスを代表してこの行動を取る権限があるかどうかを確認する必要があります。',
        whatsYourName: 'あなたの法的な名前は何ですか',
        fullName: '法的なフルネーム',
        whatsYourJobTitle: 'あなたの職種は何ですか？',
        jobTitle: '職種',
        whatsYourDOB: 'あなたの生年月日はいつですか？',
        uploadID: 'IDと住所証明書をアップロード',
        personalAddress: '個人住所の証明（例：公共料金の請求書）',
        letsDoubleCheck: 'すべてが正しいかどうかをもう一度確認しましょう。',
        legalName: '法的氏名',
        proofOf: '個人住所の証明書',
        enterOneEmail: ({companyName}: CompanyNameParams) => `${companyName}のディレクターまたは上級役員のメールアドレスを入力してください。`,
        regulationRequiresOneMoreDirector: '規制により、署名者として少なくとももう一人の取締役または上級役員が必要です。',
        hangTight: 'お待ちください…',
        enterTwoEmails: ({companyName}: CompanyNameParams) => `${companyName}の取締役または上級役員のメールアドレスを2件入力してください。`,
        sendReminder: 'リマインダーを送信',
        chooseFile: 'ファイルを選択',
        weAreWaiting: '私たちは、他の人がビジネスの取締役または上級役員としての身元を確認するのを待っています。',
        id: 'IDのコピー',
        proofOfDirectors: '取締役の証明書',
        proofOfDirectorsDescription: '例: Oncorp Corporate Profile または Business Registration.',
        codiceFiscale: 'Codice Fiscale',
        codiceFiscaleDescription: '署名者、認定ユーザー、および実質的所有者のためのCodice Fiscale。',
        PDSandFSG: 'PDS + FSG開示書類',
        PDSandFSGDescription:
            '私たちのCorpayとの提携は、API接続を利用して、彼らの広範な国際銀行パートナーのネットワークを活用し、Expensifyでのグローバル払い戻しを実現します。オーストラリアの規制に従い、Corpayの金融サービスガイド（FSG）と製品開示声明（PDS）を提供しています。\n\nFSGとPDSの文書には、Corpayが提供する製品とサービスに関する詳細情報と重要な情報が含まれているため、注意深くお読みください。これらの文書は、将来の参考のために保管してください。',
        pleaseUpload: '事業体の取締役または上級役員としての身元を確認するために、追加の書類を以下にアップロードしてください。',
    },
    agreementsStep: {
        agreements: '契約書',
        pleaseConfirm: '以下の契約を確認してください',
        regulationRequiresUs: '規制により、事業の25%以上を所有する個人の身元を確認する必要があります。',
        iAmAuthorized: '私はビジネス支出のためにビジネス銀行口座を使用する権限があります。',
        iCertify: '提供された情報が真実で正確であることを証明します。',
        termsAndConditions: '利用規約',
        accept: '銀行口座を承認して追加',
        iConsentToThe: '私はこれに同意します',
        privacyNotice: 'プライバシー通知',
        error: {
            authorized: 'ビジネス銀行口座を操作するには、権限を持つ管理責任者でなければなりません。',
            certify: '情報が真実で正確であることを証明してください。',
            consent: 'プライバシー通知に同意してください',
        },
    },
    finishStep: {
        connect: '銀行口座を接続',
        letsFinish: 'チャットで終わらせましょう！',
        thanksFor:
            'これらの詳細をありがとうございます。専任のサポートエージェントがあなたの情報を確認します。追加で必要な情報がある場合はご連絡しますが、その間に質問があればお気軽にお問い合わせください。',
        iHaveA: '質問があります',
        enable2FA: '詐欺を防ぐために二要素認証（2FA）を有効にする',
        weTake: '私たちはあなたのセキュリティを真剣に考えています。アカウントに追加の保護層を加えるために、今すぐ2FAを設定してください。',
        secure: 'アカウントを保護する',
    },
    reimbursementAccountLoadingAnimation: {
        oneMoment: '少々お待ちください',
        explanationLine: 'お客様の情報を確認しています。まもなく次のステップに進むことができます。',
    },
    session: {
        offlineMessageRetry: 'オフラインのようです。接続を確認して、もう一度お試しください。',
    },
    travel: {
        header: '旅行を予約する',
        title: 'スマートに旅行する',
        subtitle: 'Expensify Travelを利用して、最高の旅行オファーを手に入れ、すべてのビジネス経費を一か所で管理しましょう。',
        features: {
            saveMoney: '予約でお金を節約する',
            alerts: 'リアルタイムの更新とアラートを受け取る',
        },
        bookTravel: '旅行を予約する',
        bookDemo: 'デモを予約する',
        bookADemo: 'デモを予約する',
        toLearnMore: '詳細を学ぶために。',
        termsAndConditions: {
            header: '続行する前に...',
            title: '利用規約',
            subtitle: 'Expensify Travelに同意してください',
            termsAndConditions: '利用規約',
            travelTermsAndConditions: '利用規約',
            agree: '同意する',
            error: '続行するには、Expensify Travel の利用規約に同意する必要があります。',
            defaultWorkspaceError:
                'Expensify Travelを有効にするには、デフォルトのワークスペースを設定する必要があります。設定 > ワークスペース > ワークスペースの横にある縦の3つのドットをクリック > デフォルトのワークスペースとして設定し、もう一度お試しください！',
        },
        flight: 'フライト',
        flightDetails: {
            passenger: '乗客',
            layover: ({layover}: FlightLayoverParams) => `<muted-text-label>このフライトの前に<strong>${layover}の乗り継ぎ</strong>があります</muted-text-label>`,
            takeOff: '離陸',
            landing: 'ランディング',
            seat: '席',
            class: 'キャビンクラス',
            recordLocator: 'レコードロケーター',
            cabinClasses: {
                unknown: 'Unknown',
                economy: '経済',
                premiumEconomy: 'プレミアムエコノミー',
                business: 'ビジネス',
                first: '最初',
            },
        },
        hotel: 'ホテル',
        hotelDetails: {
            guest: 'ゲスト',
            checkIn: 'チェックイン',
            checkOut: 'チェックアウト',
            roomType: '部屋タイプ',
            cancellation: 'キャンセルポリシー',
            cancellationUntil: 'キャンセル無料期限: まで',
            confirmation: '確認番号',
            cancellationPolicies: {
                unknown: 'Unknown',
                nonRefundable: '返金不可',
                freeCancellationUntil: 'キャンセル無料期限: まで',
                partiallyRefundable: '一部返金可能',
            },
        },
        car: '車',
        carDetails: {
            rentalCar: 'レンタカー',
            pickUp: 'ピックアップ',
            dropOff: 'ドロップオフ',
            driver: 'ドライバー',
            carType: '車種',
            cancellation: 'キャンセルポリシー',
            cancellationUntil: 'キャンセル無料期限: まで',
            freeCancellation: '無料キャンセル',
            confirmation: '確認番号',
        },
        train: 'Rail',
        trainDetails: {
            passenger: '乗客',
            departs: '出発します',
            arrives: '到着',
            coachNumber: 'コーチ番号',
            seat: '席',
            fareDetails: '運賃の詳細',
            confirmation: '確認番号',
        },
        viewTrip: '旅行を表示',
        modifyTrip: '出張を変更',
        tripSupport: '旅行サポート',
        tripDetails: '旅行の詳細',
        viewTripDetails: '旅行の詳細を表示',
        trip: '旅行',
        trips: '出張',
        tripSummary: '旅行概要',
        departs: '出発します',
        errorMessage: '問題が発生しました。後でもう一度お試しください。',
        phoneError: {
            phrase1: 'お願いします',
            link: '勤務用メールアドレスをプライマリログインとして追加してください。',
            phrase2: '旅行を予約するために。',
        },
        domainSelector: {
            title: 'ドメイン',
            subtitle: 'Expensify Travelのセットアップ用にドメインを選択してください。',
            recommended: 'おすすめ',
        },
        domainPermissionInfo: {
            title: 'ドメイン',
            restrictionPrefix: `このドメインに対してExpensify Travelを有効にする権限がありません。`,
            restrictionSuffix: `そのドメインの担当者に、代わりにトラベルを有効にするよう依頼してください。`,
            accountantInvitationPrefix: `会計士の方は、ぜひこちらに参加してください`,
            accountantInvitationLink: `ExpensifyApproved! accountants program`,
            accountantInvitationSuffix: `このドメインで旅行を有効にするために。`,
        },
        publicDomainError: {
            title: 'Expensify Travelを始めましょう',
            message: `Expensify Travelでは、個人のメール（例: name@gmail.com）ではなく、勤務先のメール（例: name@company.com）を使用する必要があります。`,
        },
        blockedFeatureModal: {
            title: 'Expensify Travelは無効になっています',
            message: `管理者がExpensify Travelをオフにしました。旅行の手配については、会社の予約ポリシーに従ってください。`,
        },
        verifyCompany: {
            title: '今日から旅行を始めましょう！',
            message: `旅行のデモを取得し、御社向けに有効化するには、アカウントマネージャーまたはsalesteam@expensify.comにご連絡ください。`,
        },
        updates: {
            bookingTicketed: ({airlineCode, origin, destination, startDate, confirmationID = ''}: FlightParams) =>
                `あなたのフライト ${airlineCode} (${origin} → ${destination}) は ${startDate} に予約されました。確認コード: ${confirmationID}`,
            ticketVoided: ({airlineCode, origin, destination, startDate}: FlightParams) => `${startDate}の${airlineCode}便（${origin} → ${destination}）の航空券は無効になりました。`,
            ticketRefunded: ({airlineCode, origin, destination, startDate}: FlightParams) =>
                `${startDate}の${airlineCode}便（${origin} → ${destination}）のチケットは払い戻しまたは交換されました。`,
            flightCancelled: ({airlineCode, origin, destination, startDate}: FlightParams) =>
                `あなたのフライト ${airlineCode} (${origin} → ${destination}) は ${startDate} に航空会社によってキャンセルされました。`,
            flightScheduleChangePending: ({airlineCode}: AirlineParams) => `航空会社はフライト${airlineCode}のスケジュール変更を提案しました。確認を待っています。`,
            flightScheduleChangeClosed: ({airlineCode, startDate}: AirlineParams) => `スケジュール変更が確認されました: フライト ${airlineCode} は ${startDate} に出発します。`,
            flightUpdated: ({airlineCode, origin, destination, startDate}: FlightParams) => `あなたのフライト ${airlineCode} (${origin} → ${destination}) が ${startDate} に更新されました。`,
            flightCabinChanged: ({airlineCode, cabinClass}: AirlineParams) => `フライト${airlineCode}のキャビンクラスが${cabinClass}に更新されました。`,
            flightSeatConfirmed: ({airlineCode}: AirlineParams) => `フライト${airlineCode}の座席指定が確認されました。`,
            flightSeatChanged: ({airlineCode}: AirlineParams) => `フライト${airlineCode}の座席指定が変更されました。`,
            flightSeatCancelled: ({airlineCode}: AirlineParams) => `フライト${airlineCode}の座席指定が削除されました。`,
            paymentDeclined: '航空券の支払いに失敗しました。もう一度お試しください。',
            bookingCancelledByTraveler: ({type, id = ''}: TravelTypeParams) => `あなたは${id}の${type}予約をキャンセルしました。`,
            bookingCancelledByVendor: ({type, id = ''}: TravelTypeParams) => `ベンダーがあなたの${type}予約${id}をキャンセルしました。`,
            bookingRebooked: ({type, id = ''}: TravelTypeParams) => `あなたの${type}予約が再予約されました。新しい確認番号：${id}。`,
            bookingUpdated: ({type}: TravelTypeParams) => `あなたの${type}の予約が更新されました。旅程で新しい詳細を確認してください。`,
            railTicketRefund: ({origin, destination, startDate}: RailTicketParams) => `${startDate}の${origin} → ${destination}の鉄道チケットが払い戻されました。クレジットが処理されます。`,
            railTicketExchange: ({origin, destination, startDate}: RailTicketParams) => `${startDate}の${origin} → ${destination}の鉄道チケットが交換されました。`,
            railTicketUpdate: ({origin, destination, startDate}: RailTicketParams) => `${origin} → ${destination} の ${startDate} の鉄道チケットが更新されました。`,
            defaultUpdate: ({type}: TravelTypeParams) => `あなたの${type}予約が更新されました。`,
        },
    },
    workspace: {
        common: {
            card: 'カード',
            expensifyCard: 'Expensify Card',
            companyCards: '会社カード',
            workflows: 'ワークフロー',
            workspace: 'ワークスペース',
            findWorkspace: 'ワークスペースを探す',
            edit: 'ワークスペースを編集',
            enabled: '有効',
            disabled: '無効',
            everyone: '全員',
            delete: 'ワークスペースを削除',
            settings: '設定',
            reimburse: '払い戻し',
            categories: 'カテゴリ',
            tags: 'タグ',
            customField1: 'カスタムフィールド1',
            customField2: 'カスタムフィールド2',
            customFieldHint: 'このメンバーのすべての支出に適用されるカスタムコーディングを追加します。',
            reportFields: 'レポートフィールド',
            reportTitle: 'レポートタイトル',
            reportField: 'レポートフィールド',
            taxes: '税金',
            bills: '請求書',
            invoices: '請求書',
            travel: '旅行',
            members: 'メンバー',
            accounting: '会計',
            rules: 'ルール',
            displayedAs: '表示される内容',
            plan: '計画',
            profile: '概要',
            bankAccount: '銀行口座',
            connectBankAccount: '銀行口座を接続',
            testTransactions: 'トランザクションをテストする',
            issueAndManageCards: 'カードの発行と管理',
            reconcileCards: 'カードを照合する',
            selected: () => ({
                one: '1 件選択済み',
                other: (count: number) => `${count} 件選択済み`,
            }),
            settlementFrequency: '決済頻度',
            setAsDefault: 'デフォルトのワークスペースに設定',
            defaultNote: `${CONST.EMAIL.RECEIPTS} に送信された領収書は、このワークスペースに表示されます。`,
            deleteConfirmation: 'このワークスペースを削除してもよろしいですか？',
            deleteWithCardsConfirmation: 'このワークスペースを削除してもよろしいですか？これにより、すべてのカードフィードと割り当てられたカードが削除されます。',
            unavailable: '利用できないワークスペース',
            memberNotFound: 'メンバーが見つかりません。新しいメンバーをワークスペースに招待するには、上の招待ボタンを使用してください。',
            notAuthorized: `このページにアクセスする権限がありません。このワークスペースに参加しようとしている場合は、ワークスペースのオーナーにメンバーとして追加してもらってください。他に何かお困りですか？${CONST.EMAIL.CONCIERGE}にお問い合わせください。`,
            goToWorkspace: 'ワークスペースに移動',
            goToWorkspaces: 'ワークスペースに移動',
            clearFilter: 'フィルターをクリア',
            workspaceName: 'ワークスペース名',
            workspaceOwner: 'オーナー',
            workspaceType: 'ワークスペースの種類',
            workspaceAvatar: 'ワークスペースアバター',
            mustBeOnlineToViewMembers: 'このワークスペースのメンバーを表示するには、オンラインである必要があります。',
            moreFeatures: 'さらに多くの機能',
            requested: 'リクエスト済み',
            distanceRates: '距離料金',
            defaultDescription: 'すべての領収書と経費を一か所で管理。',
            descriptionHint: 'このワークスペースに関する情報をすべてのメンバーと共有します。',
            welcomeNote: '領収書の払い戻し申請にはExpensifyを使用してください。ありがとうございます！',
            subscription: 'サブスクリプション',
            markAsEntered: '手動入力としてマーク',
            markAsExported: '手動でエクスポート済みとしてマーク',
            exportIntegrationSelected: ({connectionName}: ExportIntegrationSelectedParams) => `${CONST.POLICY.CONNECTIONS.NAME_USER_FRIENDLY[connectionName]}にエクスポート`,
            letsDoubleCheck: 'すべてが正しいかどうかをもう一度確認しましょう。',
            lineItemLevel: 'ラインアイテムレベル',
            reportLevel: 'レポートレベル',
            topLevel: 'トップレベル',
            appliedOnExport: 'Expensifyにインポートされず、エクスポート時に適用されます。',
            shareNote: {
                header: '他のメンバーとワークスペースを共有する',
                content: {
                    firstPart:
                        'このQRコードを共有するか、以下のリンクをコピーして、メンバーがワークスペースへのアクセスをリクエストしやすくしてください。ワークスペースへの参加リクエストはすべて、',
                    secondPart: 'レビューのためのスペース。',
                },
            },
            connectTo: ({connectionName}: ConnectionNameParams) => `${CONST.POLICY.CONNECTIONS.NAME_USER_FRIENDLY[connectionName]}に接続`,
            createNewConnection: '新しい接続を作成',
            reuseExistingConnection: '既存の接続を再利用する',
            existingConnections: '既存の接続',
            existingConnectionsDescription: ({connectionName}: ConnectionNameParams) =>
                `以前に${CONST.POLICY.CONNECTIONS.NAME_USER_FRIENDLY[connectionName]}に接続したことがあるので、既存の接続を再利用するか、新しい接続を作成することができます。`,
            lastSyncDate: ({connectionName, formattedDate}: LastSyncDateParams) => `${connectionName} - 最終同期日 ${formattedDate}`,
            authenticationError: ({connectionName}: AuthenticationErrorParams) => `認証エラーのため、${connectionName} に接続できません`,
            learnMore: '詳しくはこちら。',
            memberAlternateText: 'メンバーはレポートを提出および承認できます。',
            adminAlternateText: '管理者は、すべてのレポートとワークスペース設定に対して完全な編集アクセス権を持っています。',
            auditorAlternateText: '監査人はレポートを閲覧し、コメントを残すことができます。',
            roleName: ({role}: OptionalParam<RoleNamesParams> = {}) => {
                switch (role) {
                    case CONST.POLICY.ROLE.ADMIN:
                        return '管理者';
                    case CONST.POLICY.ROLE.AUDITOR:
                        return '監査人';
                    case CONST.POLICY.ROLE.USER:
                        return 'メンバー';
                    default:
                        return 'メンバー';
                }
            },
            frequency: {
                manual: '手動で',
                instant: 'インスタント',
                immediate: '毎日',
                trip: '旅行ごとに',
                weekly: '毎週',
                semimonthly: '月に2回',
                monthly: '毎月',
            },
            planType: 'プランタイプ',
            submitExpense: '以下に経費を提出してください:',
            defaultCategory: 'デフォルトカテゴリ',
            viewTransactions: '取引を表示',
            policyExpenseChatName: ({displayName}: PolicyExpenseChatNameParams) => `${displayName}の経費`,
        },
        perDiem: {
            subtitle: '日当料金を設定して、従業員の1日の支出を管理します。',
            amount: '金額',
            deleteRates: () => ({
                one: 'レートを削除',
                other: 'レートを削除',
            }),
            deletePerDiemRate: '日当料金を削除',
            findPerDiemRate: '日当料金を見つける',
            areYouSureDelete: () => ({
                one: 'このレートを削除してもよろしいですか？',
                other: 'これらのレートを削除してもよろしいですか？',
            }),
            emptyList: {
                title: '日当',
                subtitle: '日当の設定を行い、従業員の1日の支出を管理します。スプレッドシートからレートをインポートして始めましょう。',
            },
            errors: {
                existingRateError: ({rate}: CustomUnitRateParams) => `値が${rate}のレートは既に存在します`,
            },
            importPerDiemRates: '日当料金をインポート',
            editPerDiemRate: '日当料金を編集',
            editPerDiemRates: '日当のレートを編集',
            editDestinationSubtitle: ({destination}: EditDestinationSubtitleParams) => `この宛先を更新すると、すべての${destination}の日当サブレートが変更されます。`,
            editCurrencySubtitle: ({destination}: EditDestinationSubtitleParams) => `この通貨を更新すると、すべての${destination}の日当サブレートが変更されます。`,
        },
        qbd: {
            exportOutOfPocketExpensesDescription: '実費経費がQuickBooks Desktopにエクスポートされる方法を設定します。',
            exportOutOfPocketExpensesCheckToggle: 'チェックを「後で印刷」としてマークする',
            exportDescription: 'ExpensifyデータをQuickBooks Desktopにエクスポートする方法を設定します。',
            date: 'エクスポート日付',
            exportInvoices: '請求書をエクスポート',
            exportExpensifyCard: 'Expensifyカードの取引をエクスポートする',
            account: 'アカウント',
            accountDescription: '仕訳を投稿する場所を選択してください。',
            accountsPayable: '買掛金',
            accountsPayableDescription: '仕入先請求書を作成する場所を選択してください。',
            bankAccount: '銀行口座',
            notConfigured: '未設定',
            bankAccountDescription: '小切手の送付先を選択してください。',
            creditCardAccount: 'クレジットカードアカウント',
            exportDate: {
                label: 'エクスポート日付',
                description: 'この日付を使用してレポートをQuickBooks Desktopにエクスポートしてください。',
                values: {
                    [CONST.QUICKBOOKS_EXPORT_DATE.LAST_EXPENSE]: {
                        label: '最後の経費の日付',
                        description: 'レポート上の最新経費の日付。',
                    },
                    [CONST.QUICKBOOKS_EXPORT_DATE.REPORT_EXPORTED]: {
                        label: 'エクスポート日付',
                        description: 'レポートがQuickBooks Desktopにエクスポートされた日付。',
                    },
                    [CONST.QUICKBOOKS_EXPORT_DATE.REPORT_SUBMITTED]: {
                        label: '提出日',
                        description: 'レポートが承認のために提出された日付。',
                    },
                },
            },
            exportCheckDescription: '各Expensifyレポートに対して項目別の小切手を作成し、以下の銀行口座から送信します。',
            exportJournalEntryDescription: '各Expensifyレポートに対して項目別の仕訳を作成し、以下のアカウントに投稿します。',
            exportVendorBillDescription:
                '私たちは、各Expensifyレポートのために項目別のベンダー請求書を作成し、以下のアカウントに追加します。この期間が閉じている場合、次の開いている期間の1日に投稿します。',
            deepDiveExpensifyCard: 'Expensifyカードの取引は、作成された「Expensifyカード負債勘定」に自動的にエクスポートされます。',
            deepDiveExpensifyCardIntegration: '私たちの統合。',
            outOfPocketTaxEnabledDescription:
                'QuickBooks Desktopは、仕訳帳エクスポートで税金をサポートしていません。ワークスペースで税金が有効になっているため、このエクスポートオプションは利用できません。',
            outOfPocketTaxEnabledError: '税金が有効になっている場合、仕訳帳は利用できません。別のエクスポートオプションを選択してください。',
            accounts: {
                [CONST.QUICKBOOKS_DESKTOP_NON_REIMBURSABLE_EXPORT_ACCOUNT_TYPE.CREDIT_CARD]: 'クレジットカード',
                [CONST.QUICKBOOKS_DESKTOP_REIMBURSABLE_ACCOUNT_TYPE.VENDOR_BILL]: '仕入先請求書',
                [CONST.QUICKBOOKS_DESKTOP_REIMBURSABLE_ACCOUNT_TYPE.JOURNAL_ENTRY]: '仕訳帳エントリ',
                [CONST.QUICKBOOKS_DESKTOP_REIMBURSABLE_ACCOUNT_TYPE.CHECK]: 'チェック',
                [`${CONST.QUICKBOOKS_DESKTOP_NON_REIMBURSABLE_EXPORT_ACCOUNT_TYPE.CHECK}Description`]: '各Expensifyレポートに対して項目別の小切手を作成し、以下の銀行口座から送信します。',
                [`${CONST.QUICKBOOKS_DESKTOP_NON_REIMBURSABLE_EXPORT_ACCOUNT_TYPE.CREDIT_CARD}Description`]:
                    'クレジットカード取引の加盟店名をQuickBooksの対応するベンダーに自動的に一致させます。ベンダーが存在しない場合は、関連付けのために「Credit Card Misc.」ベンダーを作成します。',
                [`${CONST.QUICKBOOKS_DESKTOP_REIMBURSABLE_ACCOUNT_TYPE.VENDOR_BILL}Description`]:
                    '私たちは、各Expensifyレポートに対して最後の経費の日付を含む項目別のベンダー請求書を作成し、以下のアカウントに追加します。この期間が閉じている場合、次の開いている期間の1日に投稿します。',
                [`${CONST.QUICKBOOKS_DESKTOP_NON_REIMBURSABLE_EXPORT_ACCOUNT_TYPE.CREDIT_CARD}AccountDescription`]: 'クレジットカード取引のエクスポート先を選択してください。',
                [`${CONST.QUICKBOOKS_DESKTOP_REIMBURSABLE_ACCOUNT_TYPE.VENDOR_BILL}AccountDescription`]: 'すべてのクレジットカード取引に適用するベンダーを選択してください。',
                [`${CONST.QUICKBOOKS_DESKTOP_REIMBURSABLE_ACCOUNT_TYPE.CHECK}AccountDescription`]: '小切手の送付先を選択してください。',
                [`${CONST.QUICKBOOKS_DESKTOP_REIMBURSABLE_ACCOUNT_TYPE.VENDOR_BILL}Error`]:
                    '場所が有効になっている場合、ベンダー請求書は利用できません。別のエクスポートオプションを選択してください。',
                [`${CONST.QUICKBOOKS_DESKTOP_REIMBURSABLE_ACCOUNT_TYPE.CHECK}Error`]: '場所が有効になっている場合、小切手は利用できません。別のエクスポートオプションを選択してください。',
                [`${CONST.QUICKBOOKS_DESKTOP_REIMBURSABLE_ACCOUNT_TYPE.JOURNAL_ENTRY}Error`]:
                    '税金が有効になっている場合、仕訳帳は利用できません。別のエクスポートオプションを選択してください。',
            },
            noAccountsFound: 'アカウントが見つかりません',
            noAccountsFoundDescription: 'QuickBooks Desktopにアカウントを追加して、接続を再同期してください。',
            qbdSetup: 'QuickBooks Desktop のセットアップ',
            requiredSetupDevice: {
                title: 'このデバイスから接続できません',
                body1: 'QuickBooks Desktopの会社ファイルをホストしているコンピュータからこの接続を設定する必要があります。',
                body2: '接続が完了すると、どこからでも同期とエクスポートが可能になります。',
            },
            setupPage: {
                title: 'このリンクを開いて接続してください。',
                body: 'セットアップを完了するには、QuickBooks Desktop が実行されているコンピューターで次のリンクを開いてください。',
                setupErrorTitle: '問題が発生しました',
                setupErrorBody1: 'QuickBooks Desktopの接続が現在機能していません。後でもう一度お試しください、または',
                setupErrorBody2: '問題が解決しない場合。',
                setupErrorBodyContactConcierge: 'Conciergeに連絡する',
            },
            importDescription: 'QuickBooks DesktopからExpensifyにインポートするコーディング設定を選択してください。',
            classes: 'クラス',
            items: 'アイテム',
            customers: '顧客/プロジェクト',
            exportCompanyCardsDescription: '会社カードの購入をQuickBooks Desktopにエクスポートする方法を設定します。',
            defaultVendorDescription: 'エクスポート時にすべてのクレジットカード取引に適用されるデフォルトのベンダーを設定します。',
            accountsDescription: 'QuickBooks Desktopの勘定科目表は、Expensifyにカテゴリーとしてインポートされます。',
            accountsSwitchTitle: '新しいアカウントを有効または無効なカテゴリとしてインポートすることを選択します。',
            accountsSwitchDescription: '有効になっているカテゴリーは、メンバーが経費を作成する際に選択できるようになります。',
            classesDescription: 'ExpensifyでQuickBooks Desktopクラスをどのように処理するか選択してください。',
            tagsDisplayedAsDescription: 'ラインアイテムレベル',
            reportFieldsDisplayedAsDescription: 'レポートレベル',
            customersDescription: 'ExpensifyでQuickBooks Desktopの顧客/プロジェクトをどのように処理するか選択してください。',
            advancedConfig: {
                autoSyncDescription: 'Expensifyは毎日QuickBooks Desktopと自動的に同期します。',
                createEntities: 'エンティティを自動作成',
                createEntitiesDescription: 'Expensifyは、QuickBooks Desktopに既に存在しない場合、自動的にベンダーを作成します。',
            },
            itemsDescription: 'ExpensifyでQuickBooks Desktopの項目をどのように処理するか選択します。',
        },
        qbo: {
            connectedTo: '接続済み',
            importDescription: 'QuickBooks OnlineからExpensifyにインポートするコーディング設定を選択してください。',
            classes: 'クラス',
            locations: '場所',
            customers: '顧客/プロジェクト',
            accountsDescription: 'あなたのQuickBooks Onlineの勘定科目表は、Expensifyにカテゴリーとしてインポートされます。',
            accountsSwitchTitle: '新しいアカウントを有効または無効なカテゴリとしてインポートすることを選択します。',
            accountsSwitchDescription: '有効になっているカテゴリーは、メンバーが経費を作成する際に選択できるようになります。',
            classesDescription: 'ExpensifyでQuickBooks Onlineクラスの処理方法を選択します。',
            customersDescription: 'ExpensifyでQuickBooks Onlineの顧客/プロジェクトをどのように処理するか選択してください。',
            locationsDescription: 'ExpensifyでQuickBooks Onlineのロケーションをどのように処理するか選択してください。',
            taxesDescription: 'ExpensifyでQuickBooks Onlineの税金をどのように処理するか選択してください。',
            locationsLineItemsRestrictionDescription:
                'QuickBooks Onlineは、小切手や仕入先請求書の行レベルでの場所をサポートしていません。行レベルで場所を持ちたい場合は、仕訳帳エントリとクレジット/デビットカード経費を使用していることを確認してください。',
            taxesJournalEntrySwitchNote: 'QuickBooks Onlineは仕訳帳の税金をサポートしていません。エクスポートオプションを仕入先請求書または小切手に変更してください。',
            exportDescription: 'ExpensifyデータをQuickBooks Onlineにエクスポートする方法を設定します。',
            date: 'エクスポート日付',
            exportInvoices: '請求書をエクスポート',
            exportExpensifyCard: 'Expensifyカードの取引をエクスポートする',
            deepDiveExpensifyCard: 'Expensifyカードの取引は、作成された「Expensifyカード負債勘定」に自動的にエクスポートされます。',
            deepDiveExpensifyCardIntegration: '私たちの統合。',
            exportDate: {
                label: 'エクスポート日付',
                description: 'この日付を使用してレポートをQuickBooks Onlineにエクスポートしてください。',
                values: {
                    [CONST.QUICKBOOKS_EXPORT_DATE.LAST_EXPENSE]: {
                        label: '最後の経費の日付',
                        description: 'レポート上の最新経費の日付。',
                    },
                    [CONST.QUICKBOOKS_EXPORT_DATE.REPORT_EXPORTED]: {
                        label: 'エクスポート日付',
                        description: 'レポートがQuickBooks Onlineにエクスポートされた日付。',
                    },
                    [CONST.QUICKBOOKS_EXPORT_DATE.REPORT_SUBMITTED]: {
                        label: '提出日',
                        description: 'レポートが承認のために提出された日付。',
                    },
                },
            },
            receivable: '売掛金', // This is an account name that will come directly from QBO, so I don't know why we need a translation for it. It should take whatever the name of the account is in QBO. Leaving this note for CS.
            archive: '売掛金アーカイブ', // This is an account name that will come directly from QBO, so I don't know why we need a translation for it. It should take whatever the name of the account is in QBO. Leaving this note for CS.
            exportInvoicesDescription: 'このアカウントを使用して、請求書を QuickBooks Online にエクスポートします。',
            exportCompanyCardsDescription: '会社カードの購入をQuickBooks Onlineにエクスポートする方法を設定します。',
            vendor: 'ベンダー',
            defaultVendorDescription: 'エクスポート時にすべてのクレジットカード取引に適用されるデフォルトのベンダーを設定します。',
            exportOutOfPocketExpensesDescription: '実費経費がQuickBooks Onlineにエクスポートされる方法を設定します。',
            exportCheckDescription: '各Expensifyレポートに対して項目別の小切手を作成し、以下の銀行口座から送信します。',
            exportJournalEntryDescription: '各Expensifyレポートに対して項目別の仕訳を作成し、以下のアカウントに投稿します。',
            exportVendorBillDescription:
                '私たちは、各Expensifyレポートのために項目別のベンダー請求書を作成し、以下のアカウントに追加します。この期間が閉じている場合、次の開いている期間の1日に投稿します。',
            account: 'アカウント',
            accountDescription: '仕訳を投稿する場所を選択してください。',
            accountsPayable: '買掛金',
            accountsPayableDescription: '仕入先請求書を作成する場所を選択してください。',
            bankAccount: '銀行口座',
            notConfigured: '未設定',
            bankAccountDescription: '小切手の送付先を選択してください。',
            creditCardAccount: 'クレジットカードアカウント',
            companyCardsLocationEnabledDescription:
                'QuickBooks Onlineは、仕入先請求書のエクスポートでロケーションをサポートしていません。ワークスペースでロケーションが有効になっているため、このエクスポートオプションは利用できません。',
            outOfPocketTaxEnabledDescription:
                'QuickBooks Onlineは仕訳帳エクスポートで税金をサポートしていません。ワークスペースで税金が有効になっているため、このエクスポートオプションは利用できません。',
            outOfPocketTaxEnabledError: '税金が有効になっている場合、仕訳帳は利用できません。別のエクスポートオプションを選択してください。',
            advancedConfig: {
                autoSyncDescription: 'Expensifyは毎日QuickBooks Onlineと自動的に同期します。',
                inviteEmployees: '従業員を招待する',
                inviteEmployeesDescription: 'QuickBooks Onlineの従業員記録をインポートし、従業員をこのワークスペースに招待します。',
                createEntities: 'エンティティを自動作成',
                createEntitiesDescription: 'Expensifyは、QuickBooks Onlineに既に存在しない場合は自動的にベンダーを作成し、請求書をエクスポートする際に顧客を自動作成します。',
                reimbursedReportsDescription: 'レポートがExpensify ACHを使用して支払われるたびに、対応する請求書支払いが以下のQuickBooks Onlineアカウントに作成されます。',
                qboBillPaymentAccount: 'QuickBooks 請求書支払口座',
                qboInvoiceCollectionAccount: 'QuickBooks 請求書回収アカウント',
                accountSelectDescription: '請求書を支払う場所を選択すると、QuickBooks Onlineで支払いを作成します。',
                invoiceAccountSelectorDescription: '請求書の支払いを受け取る場所を選択すると、QuickBooks Onlineで支払いを作成します。',
            },
            accounts: {
                [CONST.QUICKBOOKS_NON_REIMBURSABLE_EXPORT_ACCOUNT_TYPE.DEBIT_CARD]: 'デビットカード',
                [CONST.QUICKBOOKS_NON_REIMBURSABLE_EXPORT_ACCOUNT_TYPE.CREDIT_CARD]: 'クレジットカード',
                [CONST.QUICKBOOKS_REIMBURSABLE_ACCOUNT_TYPE.VENDOR_BILL]: '仕入先請求書',
                [CONST.QUICKBOOKS_REIMBURSABLE_ACCOUNT_TYPE.JOURNAL_ENTRY]: '仕訳帳エントリ',
                [CONST.QUICKBOOKS_REIMBURSABLE_ACCOUNT_TYPE.CHECK]: 'チェック',
                [`${CONST.QUICKBOOKS_NON_REIMBURSABLE_EXPORT_ACCOUNT_TYPE.DEBIT_CARD}Description`]:
                    '私たちは、デビットカード取引の加盟店名をQuickBooksの対応するベンダーに自動的に一致させます。ベンダーが存在しない場合は、関連付けのために「Debit Card Misc.」ベンダーを作成します。',
                [`${CONST.QUICKBOOKS_NON_REIMBURSABLE_EXPORT_ACCOUNT_TYPE.CREDIT_CARD}Description`]:
                    'クレジットカード取引の加盟店名をQuickBooksの対応するベンダーに自動的に一致させます。ベンダーが存在しない場合は、関連付けのために「Credit Card Misc.」ベンダーを作成します。',
                [`${CONST.QUICKBOOKS_REIMBURSABLE_ACCOUNT_TYPE.VENDOR_BILL}Description`]:
                    '私たちは、各Expensifyレポートに対して最後の経費の日付を含む項目別のベンダー請求書を作成し、以下のアカウントに追加します。この期間が閉じている場合、次の開いている期間の1日に投稿します。',
                [`${CONST.QUICKBOOKS_NON_REIMBURSABLE_EXPORT_ACCOUNT_TYPE.DEBIT_CARD}AccountDescription`]: 'デビットカード取引のエクスポート先を選択してください。',
                [`${CONST.QUICKBOOKS_NON_REIMBURSABLE_EXPORT_ACCOUNT_TYPE.CREDIT_CARD}AccountDescription`]: 'クレジットカード取引のエクスポート先を選択してください。',
                [`${CONST.QUICKBOOKS_REIMBURSABLE_ACCOUNT_TYPE.VENDOR_BILL}AccountDescription`]: 'すべてのクレジットカード取引に適用するベンダーを選択してください。',
                [`${CONST.QUICKBOOKS_REIMBURSABLE_ACCOUNT_TYPE.VENDOR_BILL}Error`]:
                    '場所が有効になっている場合、ベンダー請求書は利用できません。別のエクスポートオプションを選択してください。',
                [`${CONST.QUICKBOOKS_REIMBURSABLE_ACCOUNT_TYPE.CHECK}Error`]: '場所が有効になっている場合、小切手は利用できません。別のエクスポートオプションを選択してください。',
                [`${CONST.QUICKBOOKS_REIMBURSABLE_ACCOUNT_TYPE.JOURNAL_ENTRY}Error`]: '税金が有効になっている場合、仕訳帳は利用できません。別のエクスポートオプションを選択してください。',
            },
            exportDestinationAccountsMisconfigurationError: {
                [CONST.QUICKBOOKS_REIMBURSABLE_ACCOUNT_TYPE.VENDOR_BILL]: 'ベンダー請求書のエクスポートに有効なアカウントを選択してください。',
                [CONST.QUICKBOOKS_REIMBURSABLE_ACCOUNT_TYPE.JOURNAL_ENTRY]: '仕訳エクスポートのために有効なアカウントを選択してください',
                [CONST.QUICKBOOKS_REIMBURSABLE_ACCOUNT_TYPE.CHECK]: '小切手のエクスポート用に有効なアカウントを選択してください',
            },
            exportDestinationSetupAccountsInfo: {
                [CONST.QUICKBOOKS_REIMBURSABLE_ACCOUNT_TYPE.VENDOR_BILL]: 'ベンダー請求書エクスポートを使用するには、QuickBooks Onlineで買掛金勘定を設定してください。',
                [CONST.QUICKBOOKS_REIMBURSABLE_ACCOUNT_TYPE.JOURNAL_ENTRY]: '仕訳エクスポートを使用するには、QuickBooks Onlineで仕訳アカウントを設定してください。',
                [CONST.QUICKBOOKS_REIMBURSABLE_ACCOUNT_TYPE.CHECK]: 'チェックエクスポートを使用するには、QuickBooks Onlineで銀行口座を設定してください。',
            },
            noAccountsFound: 'アカウントが見つかりません',
            noAccountsFoundDescription: 'QuickBooks Onlineにアカウントを追加し、接続を再同期してください。',
            accountingMethods: {
                label: 'エクスポートのタイミング',
                description: '経費をエクスポートするタイミングを選択:',
                values: {
                    [COMMON_CONST.INTEGRATIONS.ACCOUNTING_METHOD.ACCRUAL]: '発生主義',
                    [COMMON_CONST.INTEGRATIONS.ACCOUNTING_METHOD.CASH]: '現金',
                },
                alternateText: {
                    [COMMON_CONST.INTEGRATIONS.ACCOUNTING_METHOD.ACCRUAL]: '自己負担の経費は最終承認時にエクスポートされます。',
                    [COMMON_CONST.INTEGRATIONS.ACCOUNTING_METHOD.CASH]: '自己負担の経費は支払われたときにエクスポートされます。',
                },
            },
        },
        workspaceList: {
            joinNow: '今すぐ参加',
            askToJoin: '参加を依頼する',
        },
        xero: {
            organization: 'Xero組織',
            organizationDescription: 'データをインポートしたいXero組織を選択してください。',
            importDescription: 'XeroからExpensifyにインポートするコーディング設定を選択します。',
            accountsDescription: 'あなたのXero勘定科目表は、Expensifyにカテゴリーとしてインポートされます。',
            accountsSwitchTitle: '新しいアカウントを有効または無効なカテゴリとしてインポートすることを選択します。',
            accountsSwitchDescription: '有効になっているカテゴリーは、メンバーが経費を作成する際に選択できるようになります。',
            trackingCategories: 'トラッキングカテゴリ',
            trackingCategoriesDescription: 'ExpensifyでXeroのトラッキングカテゴリをどのように処理するか選択してください。',
            mapTrackingCategoryTo: ({categoryName}: CategoryNameParams) => `Xero ${categoryName} をマッピングする`,
            mapTrackingCategoryToDescription: ({categoryName}: CategoryNameParams) => `Xeroにエクスポートする際に${categoryName}をどこにマッピングするか選択してください。`,
            customers: '顧客への再請求',
            customersDescription: 'Expensifyで顧客に再請求するかどうかを選択します。Xeroの顧客連絡先は経費にタグ付けでき、Xeroに売上請求書としてエクスポートされます。',
            taxesDescription: 'ExpensifyでXeroの税金をどのように処理するか選択してください。',
            notImported: 'インポートされていません',
            notConfigured: '未設定',
            trackingCategoriesOptions: {
                [CONST.XERO_CONFIG.TRACKING_CATEGORY_OPTIONS.DEFAULT]: 'Xero連絡先のデフォルト',
                [CONST.XERO_CONFIG.TRACKING_CATEGORY_OPTIONS.TAG]: 'タグ',
                [CONST.XERO_CONFIG.TRACKING_CATEGORY_OPTIONS.REPORT_FIELD]: 'レポートフィールド',
            },
            exportDescription: 'ExpensifyデータをXeroにエクスポートする方法を設定します。',
            purchaseBill: '購入請求書',
            exportDeepDiveCompanyCard: 'エクスポートされた経費は、以下のXero銀行口座に銀行取引として記録され、取引日付は銀行明細書の日付と一致します。',
            bankTransactions: '銀行取引',
            xeroBankAccount: 'Xero銀行口座',
            xeroBankAccountDescription: '経費を銀行取引として記録する場所を選択してください。',
            exportExpensesDescription: 'レポートは、以下で選択された日付とステータスで購入請求書としてエクスポートされます。',
            purchaseBillDate: '購入請求書の日付',
            exportInvoices: '請求書をエクスポート',
            salesInvoice: '売上請求書',
            exportInvoicesDescription: '売上請求書には、請求書が送信された日付が常に表示されます。',
            advancedConfig: {
                autoSyncDescription: 'Expensifyは毎日自動的にXeroと同期します。',
                purchaseBillStatusTitle: '購入請求書のステータス',
                reimbursedReportsDescription: 'レポートがExpensify ACHを使用して支払われるたびに、対応する請求書の支払いが以下のXeroアカウントに作成されます。',
                xeroBillPaymentAccount: 'Xeroの請求書支払いアカウント',
                xeroInvoiceCollectionAccount: 'Xero請求書回収アカウント',
                xeroBillPaymentAccountDescription: '支払い元を選択すると、Xeroで支払いが作成されます。',
                invoiceAccountSelectorDescription: '請求書の支払いを受け取る場所を選択すると、Xeroで支払いを作成します。',
            },
            exportDate: {
                label: '購入請求書の日付',
                description: 'この日付を使用してレポートをXeroにエクスポートしてください。',
                values: {
                    [CONST.XERO_EXPORT_DATE.LAST_EXPENSE]: {
                        label: '最後の経費の日付',
                        description: 'レポート上の最新経費の日付。',
                    },
                    [CONST.XERO_EXPORT_DATE.REPORT_EXPORTED]: {
                        label: 'エクスポート日付',
                        description: 'レポートがXeroにエクスポートされた日付。',
                    },
                    [CONST.XERO_EXPORT_DATE.REPORT_SUBMITTED]: {
                        label: '提出日',
                        description: 'レポートが承認のために提出された日付。',
                    },
                },
            },
            invoiceStatus: {
                label: '購入請求書のステータス',
                description: 'このステータスを使用して、購入請求書をXeroにエクスポートします。',
                values: {
                    [CONST.XERO_CONFIG.INVOICE_STATUS.DRAFT]: '下書き',
                    [CONST.XERO_CONFIG.INVOICE_STATUS.AWAITING_APPROVAL]: '承認待ち',
                    [CONST.XERO_CONFIG.INVOICE_STATUS.AWAITING_PAYMENT]: '支払い待ち',
                },
            },
            noAccountsFound: 'アカウントが見つかりません',
            noAccountsFoundDescription: 'Xeroにアカウントを追加し、再度接続を同期してください。',
        },
        sageIntacct: {
            preferredExporter: '優先エクスポーター',
            taxSolution: '税務ソリューション',
            notConfigured: '未設定',
            exportDate: {
                label: 'エクスポート日付',
                description: 'この日付を使用してレポートをSage Intacctにエクスポートしてください。',
                values: {
                    [CONST.SAGE_INTACCT_EXPORT_DATE.LAST_EXPENSE]: {
                        label: '最後の経費の日付',
                        description: 'レポート上の最新経費の日付。',
                    },
                    [CONST.SAGE_INTACCT_EXPORT_DATE.EXPORTED]: {
                        label: 'エクスポート日付',
                        description: 'レポートがSage Intacctにエクスポートされた日付。',
                    },
                    [CONST.SAGE_INTACCT_EXPORT_DATE.SUBMITTED]: {
                        label: '提出日',
                        description: 'レポートが承認のために提出された日付。',
                    },
                },
            },
            reimbursableExpenses: {
                description: '実費経費がSage Intacctにエクスポートされる方法を設定します。',
                values: {
                    [CONST.SAGE_INTACCT_REIMBURSABLE_EXPENSE_TYPE.EXPENSE_REPORT]: '経費報告書',
                    [CONST.SAGE_INTACCT_REIMBURSABLE_EXPENSE_TYPE.VENDOR_BILL]: '仕入先請求書',
                },
            },
            nonReimbursableExpenses: {
                description: '会社カードの購入がSage Intacctにエクスポートされる方法を設定します。',
                values: {
                    [CONST.SAGE_INTACCT_NON_REIMBURSABLE_EXPENSE_TYPE.CREDIT_CARD_CHARGE]: 'クレジットカード',
                    [CONST.SAGE_INTACCT_NON_REIMBURSABLE_EXPENSE_TYPE.VENDOR_BILL]: '仕入先請求書',
                },
            },
            creditCardAccount: 'クレジットカードアカウント',
            defaultVendor: 'デフォルトのベンダー',
            defaultVendorDescription: ({isReimbursable}: DefaultVendorDescriptionParams) =>
                `Sage Intacctで一致するベンダーがない${isReimbursable ? '' : 'non-'}の払い戻し可能な経費に適用されるデフォルトのベンダーを設定します。`,
            exportDescription: 'ExpensifyデータをSage Intacctにエクスポートする方法を設定します。',
            exportPreferredExporterNote:
                '優先されるエクスポーターは任意のワークスペース管理者で構いませんが、ドメイン設定で個々の会社カードに異なるエクスポートアカウントを設定する場合は、ドメイン管理者である必要があります。',
            exportPreferredExporterSubNote: '一度設定すると、優先エクスポーターは自分のアカウントでエクスポート用のレポートを確認できます。',
            noAccountsFound: 'アカウントが見つかりません',
            noAccountsFoundDescription: `Sage Intacctにアカウントを追加し、再度接続を同期してください。`,
            autoSync: '自動同期',
            autoSyncDescription: 'Expensifyは毎日自動的にSage Intacctと同期します。',
            inviteEmployees: '従業員を招待する',
            inviteEmployeesDescription:
                'Sage Intacctの従業員記録をインポートし、従業員をこのワークスペースに招待します。承認ワークフローはデフォルトでマネージャー承認となり、メンバーのページでさらに設定できます。',
            syncReimbursedReports: '払い戻されたレポートを同期する',
            syncReimbursedReportsDescription: 'Expensify ACHを使用してレポートが支払われるたびに、対応する請求書の支払いが以下のSage Intacctアカウントに作成されます。',
            paymentAccount: 'Sage Intacct支払いアカウント',
        },
        netsuite: {
            subsidiary: '子会社',
            subsidiarySelectDescription: 'NetSuiteからデータをインポートしたい子会社を選択してください。',
            exportDescription: 'ExpensifyデータをNetSuiteにエクスポートする方法を設定します。',
            exportInvoices: '請求書をエクスポート',
            journalEntriesTaxPostingAccount: '仕訳税計上口座',
            journalEntriesProvTaxPostingAccount: '仕訳の州税計上口座',
            foreignCurrencyAmount: '外国通貨額をエクスポート',
            exportToNextOpenPeriod: '次のオープン期間にエクスポート',
            nonReimbursableJournalPostingAccount: '非払い戻し仕訳記入アカウント',
            reimbursableJournalPostingAccount: '払い戻し可能な仕訳記帳口座',
            journalPostingPreference: {
                label: '仕訳の投稿設定',
                values: {
                    [CONST.NETSUITE_JOURNAL_POSTING_PREFERENCE.JOURNALS_POSTING_INDIVIDUAL_LINE]: '各レポートの単一の項目別エントリ',
                    [CONST.NETSUITE_JOURNAL_POSTING_PREFERENCE.JOURNALS_POSTING_TOTAL_LINE]: '各経費の単一エントリ',
                },
            },
            invoiceItem: {
                label: '請求書項目',
                values: {
                    [CONST.NETSUITE_INVOICE_ITEM_PREFERENCE.CREATE]: {
                        label: '作成してください。',
                        description: 'エクスポート時に（既に存在しない場合は）「Expensify請求書の項目」を作成します。',
                    },
                    [CONST.NETSUITE_INVOICE_ITEM_PREFERENCE.SELECT]: {
                        label: '既存のものを選択',
                        description: 'Expensifyの請求書を以下で選択された項目に結びつけます。',
                    },
                },
            },
            exportDate: {
                label: 'エクスポート日付',
                description: 'この日付を使用してレポートをNetSuiteにエクスポートしてください。',
                values: {
                    [CONST.NETSUITE_EXPORT_DATE.LAST_EXPENSE]: {
                        label: '最後の経費の日付',
                        description: 'レポート上の最新経費の日付。',
                    },
                    [CONST.NETSUITE_EXPORT_DATE.EXPORTED]: {
                        label: 'エクスポート日付',
                        description: 'レポートがNetSuiteにエクスポートされた日付。',
                    },
                    [CONST.NETSUITE_EXPORT_DATE.SUBMITTED]: {
                        label: '提出日',
                        description: 'レポートが承認のために提出された日付。',
                    },
                },
            },
            exportDestination: {
                values: {
                    [CONST.NETSUITE_EXPORT_DESTINATION.EXPENSE_REPORT]: {
                        label: '経費報告書',
                        reimbursableDescription: '実費は、経費報告書としてNetSuiteにエクスポートされます。',
                        nonReimbursableDescription: '会社のカード経費は、経費報告書としてNetSuiteにエクスポートされます。',
                    },
                    [CONST.NETSUITE_EXPORT_DESTINATION.VENDOR_BILL]: {
                        label: '仕入先請求書',
                        reimbursableDescription:
                            'Out-of-pocket expenses will export as bills payable to the NetSuite vendor specified below.\n' +
                            '\n' +
                            'If you’d like to set a specific vendor for each card, go to *Settings > Domains > Company Cards*.',
                        nonReimbursableDescription:
                            'Company card expenses will export as bills payable to the NetSuite vendor specified below.\n' +
                            '\n' +
                            'If you’d like to set a specific vendor for each card, go to *Settings > Domains > Company Cards*.',
                    },
                    [CONST.NETSUITE_EXPORT_DESTINATION.JOURNAL_ENTRY]: {
                        label: '仕訳帳エントリ',
                        reimbursableDescription:
                            'Out-of-pocket expenses will export as journal entries to the NetSuite account specified below.\n' +
                            '\n' +
                            'If you’d like to set a specific vendor for each card, go to *Settings > Domains > Company Cards*.',
                        nonReimbursableDescription:
                            'Company card expenses will export as journal entries to the NetSuite account specified below.\n' +
                            '\n' +
                            'If you’d like to set a specific vendor for each card, go to *Settings > Domains > Company Cards*.',
                    },
                },
            },
            advancedConfig: {
                autoSyncDescription: 'Expensifyは毎日自動的にNetSuiteと同期します。',
                reimbursedReportsDescription: 'レポートがExpensify ACHを使用して支払われるたびに、対応する請求書支払いが以下のNetSuiteアカウントに作成されます。',
                reimbursementsAccount: '払い戻し口座',
                reimbursementsAccountDescription: '払い戻しに使用する銀行口座を選択すると、関連する支払いがNetSuiteで作成されます。',
                collectionsAccount: 'コレクションアカウント',
                collectionsAccountDescription: '請求書がExpensifyで支払済みとしてマークされ、NetSuiteにエクスポートされると、以下のアカウントに表示されます。',
                approvalAccount: 'A/P承認アカウント',
                approvalAccountDescription:
                    'NetSuiteで取引が承認されるアカウントを選択してください。払い戻されたレポートを同期している場合、これは請求書の支払いが作成されるアカウントでもあります。',
                defaultApprovalAccount: 'NetSuite デフォルト',
                inviteEmployees: '従業員を招待して承認を設定する',
                inviteEmployeesDescription:
                    'NetSuiteの従業員記録をインポートし、従業員をこのワークスペースに招待します。承認ワークフローはデフォルトでマネージャー承認になり、*メンバー* ページでさらに設定できます。',
                autoCreateEntities: '従業員/ベンダーを自動作成',
                enableCategories: '新しくインポートされたカテゴリーを有効にする',
                customFormID: 'カスタムフォームID',
                customFormIDDescription:
                    'デフォルトでは、Expensify は NetSuite で設定された優先トランザクションフォームを使用してエントリを作成します。あるいは、特定のトランザクションフォームを指定して使用することもできます。',
                customFormIDReimbursable: '自己負担経費',
                customFormIDNonReimbursable: '会社カード経費',
                exportReportsTo: {
                    label: '経費報告承認レベル',
                    description: 'Expensifyで経費報告書が承認され、NetSuiteにエクスポートされた後、NetSuiteで投稿する前に追加の承認レベルを設定できます。',
                    values: {
                        [CONST.NETSUITE_REPORTS_APPROVAL_LEVEL.REPORTS_APPROVED_NONE]: 'NetSuiteのデフォルト設定',
                        [CONST.NETSUITE_REPORTS_APPROVAL_LEVEL.REPORTS_SUPERVISOR_APPROVED]: 'スーパーバイザー承認のみ',
                        [CONST.NETSUITE_REPORTS_APPROVAL_LEVEL.REPORTS_ACCOUNTING_APPROVED]: '会計のみ承認済み',
                        [CONST.NETSUITE_REPORTS_APPROVAL_LEVEL.REPORTS_APPROVED_BOTH]: '監督者と会計が承認しました',
                    },
                },
                accountingMethods: {
                    label: 'エクスポートのタイミング',
                    description: '経費をエクスポートするタイミングを選択:',
                    values: {
                        [COMMON_CONST.INTEGRATIONS.ACCOUNTING_METHOD.ACCRUAL]: '発生主義',
                        [COMMON_CONST.INTEGRATIONS.ACCOUNTING_METHOD.CASH]: '現金',
                    },
                    alternateText: {
                        [COMMON_CONST.INTEGRATIONS.ACCOUNTING_METHOD.ACCRUAL]: '自己負担の経費は最終承認時にエクスポートされます。',
                        [COMMON_CONST.INTEGRATIONS.ACCOUNTING_METHOD.CASH]: '自己負担の経費は支払われたときにエクスポートされます。',
                    },
                },
                exportVendorBillsTo: {
                    label: 'ベンダー請求書承認レベル',
                    description: 'ベンダーの請求書がExpensifyで承認され、NetSuiteにエクスポートされると、NetSuiteで投稿する前に追加の承認レベルを設定できます。',
                    values: {
                        [CONST.NETSUITE_VENDOR_BILLS_APPROVAL_LEVEL.VENDOR_BILLS_APPROVED_NONE]: 'NetSuiteのデフォルト設定',
                        [CONST.NETSUITE_VENDOR_BILLS_APPROVAL_LEVEL.VENDOR_BILLS_APPROVAL_PENDING]: '承認待ち',
                        [CONST.NETSUITE_VENDOR_BILLS_APPROVAL_LEVEL.VENDOR_BILLS_APPROVED]: '投稿が承認されました',
                    },
                },
                exportJournalsTo: {
                    label: '仕訳承認レベル',
                    description: 'Expensifyで仕訳が承認され、NetSuiteにエクスポートされた後、NetSuiteで仕訳を記帳する前に追加の承認レベルを設定できます。',
                    values: {
                        [CONST.NETSUITE_JOURNALS_APPROVAL_LEVEL.JOURNALS_APPROVED_NONE]: 'NetSuiteのデフォルト設定',
                        [CONST.NETSUITE_JOURNALS_APPROVAL_LEVEL.JOURNALS_APPROVAL_PENDING]: '承認待ち',
                        [CONST.NETSUITE_JOURNALS_APPROVAL_LEVEL.JOURNALS_APPROVED]: '投稿が承認されました',
                    },
                },
                error: {
                    customFormID: '有効な数値のカスタムフォームIDを入力してください',
                },
            },
            noAccountsFound: 'アカウントが見つかりません',
            noAccountsFoundDescription: 'NetSuiteでアカウントを追加し、再度接続を同期してください。',
            noVendorsFound: 'ベンダーが見つかりませんでした',
            noVendorsFoundDescription: 'NetSuiteにベンダーを追加し、再度接続を同期してください。',
            noItemsFound: '請求書の項目が見つかりませんでした',
            noItemsFoundDescription: 'NetSuiteで請求書項目を追加し、再度接続を同期してください。',
            noSubsidiariesFound: '子会社が見つかりませんでした',
            noSubsidiariesFoundDescription: 'NetSuiteに子会社を追加し、再度接続を同期してください。',
            tokenInput: {
                title: 'NetSuiteのセットアップ',
                formSteps: {
                    installBundle: {
                        title: 'Expensifyバンドルをインストールする',
                        description: 'NetSuiteで、*Customization > SuiteBundler > Search & Install Bundles* に移動し、「Expensify」を検索してバンドルをインストールします。',
                    },
                    enableTokenAuthentication: {
                        title: 'トークンベースの認証を有効にする',
                        description: 'NetSuiteで、*Setup > Company > Enable Features > SuiteCloud* に移動し、*token-based authentication* を有効にします。',
                    },
                    enableSoapServices: {
                        title: 'SOAPウェブサービスを有効にする',
                        description: 'NetSuiteで、*Setup > Company > Enable Features > SuiteCloud* に移動し、*SOAP Web Services* を有効にします。',
                    },
                    createAccessToken: {
                        title: 'アクセストークンを作成',
                        description:
                            'NetSuiteで、*Setup > Users/Roles > Access Tokens* に移動し、「Expensify」アプリおよび「Expensify Integration」または「Administrator」ロールのアクセストークンを作成します。\n\n*重要:* このステップで *Token ID* と *Token Secret* を必ず保存してください。次のステップで必要になります。',
                    },
                    enterCredentials: {
                        title: 'NetSuiteの認証情報を入力してください',
                        formInputs: {
                            netSuiteAccountID: 'NetSuite Account ID',
                            netSuiteTokenID: 'トークンID',
                            netSuiteTokenSecret: 'トークンシークレット',
                        },
                        netSuiteAccountIDDescription: 'NetSuiteで、*Setup > Integration > SOAP Web Services Preferences*に移動します。',
                    },
                },
            },
            import: {
                expenseCategories: '経費カテゴリー',
                expenseCategoriesDescription: 'あなたのNetSuite経費カテゴリーは、Expensifyにカテゴリーとしてインポートされます。',
                crossSubsidiaryCustomers: '複数子会社間の顧客/プロジェクト',
                importFields: {
                    departments: {
                        title: '部門',
                        subtitle: 'ExpensifyでNetSuiteの*部門*をどのように処理するか選択してください。',
                    },
                    classes: {
                        title: 'クラス',
                        subtitle: 'Expensifyで*クラス*をどのように処理するか選択してください。',
                    },
                    locations: {
                        title: '場所',
                        subtitle: 'Expensifyで*ロケーション*をどのように処理するか選択してください。',
                    },
                },
                customersOrJobs: {
                    title: '顧客/プロジェクト',
                    subtitle: 'ExpensifyでNetSuiteの「顧客」と「プロジェクト」をどのように処理するか選択してください。',
                    importCustomers: '顧客をインポート',
                    importJobs: 'プロジェクトをインポート',
                    customers: '顧客',
                    jobs: 'プロジェクト',
                    label: ({importFields, importType}: CustomersOrJobsLabelParams) => `${importFields.join('と')}, ${importType}`,
                },
                importTaxDescription: 'NetSuiteから税グループをインポートします。',
                importCustomFields: {
                    chooseOptionBelow: '以下のオプションから選択してください:',
                    label: ({importedTypes}: ImportedTypesParams) => `Imported as ${importedTypes.join('と')}`,
                    requiredFieldError: ({fieldName}: RequiredFieldParams) => `${fieldName}を入力してください`,
                    customSegments: {
                        title: 'カスタムセグメント/レコード',
                        addText: 'カスタムセグメント/レコードを追加',
                        recordTitle: 'カスタムセグメント/レコード',
                        helpLink: CONST.NETSUITE_IMPORT.HELP_LINKS.CUSTOM_SEGMENTS,
                        helpLinkText: '詳細な指示を表示',
                        helpText: 'カスタムセグメント/レコードの設定について。',
                        emptyTitle: 'カスタムセグメントまたはカスタムレコードを追加',
                        fields: {
                            segmentName: '名前',
                            internalID: '内部ID',
                            scriptID: 'スクリプトID',
                            customRecordScriptID: 'トランザクション列ID',
                            mapping: '表示される内容',
                        },
                        removeTitle: 'カスタムセグメント/レコードを削除',
                        removePrompt: 'このカスタムセグメント/レコードを削除してもよろしいですか？',
                        addForm: {
                            customSegmentName: 'カスタムセグメント名',
                            customRecordName: 'カスタムレコード名',
                            segmentTitle: 'カスタムセグメント',
                            customSegmentAddTitle: 'カスタムセグメントを追加',
                            customRecordAddTitle: 'カスタムレコードを追加',
                            recordTitle: 'カスタムレコード',
                            segmentRecordType: 'カスタムセグメントまたはカスタムレコードを追加しますか？',
                            customSegmentNameTitle: 'カスタムセグメント名は何ですか？',
                            customRecordNameTitle: 'カスタムレコード名は何ですか？',
                            customSegmentNameFooter: `NetSuiteの*カスタマイズ > リンク、レコード、フィールド > カスタムセグメント*ページでカスタムセグメント名を見つけることができます。\n\n_詳細な手順については、[ヘルプサイトをご覧ください](${CONST.NETSUITE_IMPORT.HELP_LINKS.CUSTOM_SEGMENTS})。_`,
                            customRecordNameFooter: `NetSuiteでカスタムレコード名を見つけるには、グローバル検索で「Transaction Column Field」を入力します。\n\n_詳細な手順については、[ヘルプサイトをご覧ください](${CONST.NETSUITE_IMPORT.HELP_LINKS.CUSTOM_SEGMENTS})。_`,
                            customSegmentInternalIDTitle: '内部IDは何ですか？',
                            customSegmentInternalIDFooter: `まず、NetSuiteで内部IDを有効にするには、*Home > Set Preferences > Show Internal ID*に移動してください。\n\nNetSuiteでカスタムセグメントの内部IDを見つけるには、以下の手順に従ってください：\n\n1. *Customization > Lists, Records, & Fields > Custom Segments*に移動します。\n2. カスタムセグメントをクリックします。\n3. *Custom Record Type*の隣にあるハイパーリンクをクリックします。\n4. 下部のテーブルで内部IDを見つけます。\n\n_詳細な手順については、[こちらのヘルプサイト](${CONST.NETSUITE_IMPORT.HELP_LINKS.CUSTOM_LISTS})をご覧ください。_`,
                            customRecordInternalIDFooter: `NetSuiteでカスタムレコードの内部IDを見つけるには、次の手順に従います：\n\n1. グローバル検索に「Transaction Line Fields」と入力します。\n2. カスタムレコードをクリックします。\n3. 左側に内部IDを見つけます。\n\n_詳細な手順については、[ヘルプサイト](${CONST.NETSUITE_IMPORT.HELP_LINKS.CUSTOM_SEGMENTS})をご覧ください。_`,
                            customSegmentScriptIDTitle: 'スクリプトIDは何ですか？',
                            customSegmentScriptIDFooter: `NetSuiteでカスタムセグメントスクリプトIDを見つけるには、次の手順に従ってください：\n\n1. *Customization > Lists, Records, & Fields > Custom Segments*を選択します。\n2. カスタムセグメントをクリックします。\n3. 画面下部近くの*Application and Sourcing*タブをクリックし、次のいずれかを選択します：\n    a. カスタムセグメントをExpensifyで*タグ*（ラインアイテムレベル）として表示したい場合は、*Transaction Columns*サブタブをクリックし、*Field ID*を使用します。\n    b. カスタムセグメントをExpensifyで*レポートフィールド*（レポートレベル）として表示したい場合は、*Transactions*サブタブをクリックし、*Field ID*を使用します。\n\n_詳細な手順については、[こちらのヘルプサイト](${CONST.NETSUITE_IMPORT.HELP_LINKS.CUSTOM_LISTS})をご覧ください。_`,
                            customRecordScriptIDTitle: 'トランザクション列IDは何ですか？',
                            customRecordScriptIDFooter: `NetSuiteでカスタムレコードスクリプトIDを見つけるには、次の手順に従ってください：\n\n1. グローバル検索で「Transaction Line Fields」と入力します。\n2. カスタムレコードをクリックします。\n3. 左側にスクリプトIDを見つけます。\n\n_詳細な手順については、[ヘルプサイト](${CONST.NETSUITE_IMPORT.HELP_LINKS.CUSTOM_SEGMENTS})をご覧ください。_`,
                            customSegmentMappingTitle: 'このカスタムセグメントはExpensifyでどのように表示されるべきですか？',
                            customRecordMappingTitle: 'このカスタムレコードはExpensifyでどのように表示されるべきですか？',
                        },
                        errors: {
                            uniqueFieldError: ({fieldName}: RequiredFieldParams) => `この${fieldName?.toLowerCase()}を持つカスタムセグメント/レコードはすでに存在します`,
                        },
                    },
                    customLists: {
                        title: 'カスタムリスト',
                        addText: 'カスタムリストを追加',
                        recordTitle: 'カスタムリスト',
                        helpLink: CONST.NETSUITE_IMPORT.HELP_LINKS.CUSTOM_LISTS,
                        helpLinkText: '詳細な指示を表示',
                        helpText: 'カスタムリストの設定について。',
                        emptyTitle: 'カスタムリストを追加',
                        fields: {
                            listName: '名前',
                            internalID: '内部ID',
                            transactionFieldID: 'トランザクションフィールドID',
                            mapping: '表示される内容',
                        },
                        removeTitle: 'カスタムリストを削除',
                        removePrompt: 'このカスタムリストを削除してもよろしいですか？',
                        addForm: {
                            listNameTitle: 'カスタムリストを選択',
                            transactionFieldIDTitle: '取引フィールドIDは何ですか？',
                            transactionFieldIDFooter: `NetSuiteでトランザクションフィールドIDを見つけるには、次の手順に従ってください：\n\n1. グローバル検索で「Transaction Line Fields」と入力します。\n2. カスタムリストにクリックします。\n3. 左側にトランザクションフィールドIDを見つけます。\n\n_詳細な手順については、[ヘルプサイト](${CONST.NETSUITE_IMPORT.HELP_LINKS.CUSTOM_LISTS})をご覧ください。_`,
                            mappingTitle: 'このカスタムリストはExpensifyでどのように表示されるべきですか？',
                        },
                        errors: {
                            uniqueTransactionFieldIDError: `この取引フィールドIDを持つカスタムリストは既に存在します`,
                        },
                    },
                },
                importTypes: {
                    [CONST.INTEGRATION_ENTITY_MAP_TYPES.NETSUITE_DEFAULT]: {
                        label: 'NetSuiteの従業員デフォルト',
                        description: 'Expensifyにインポートされず、エクスポート時に適用されます。',
                        footerContent: ({importField}: ImportFieldParams) =>
                            `NetSuiteで${importField}を使用する場合、Expense ReportまたはJournal Entryへのエクスポート時に従業員記録に設定されたデフォルトを適用します。`,
                    },
                    [CONST.INTEGRATION_ENTITY_MAP_TYPES.TAG]: {
                        label: 'タグ',
                        description: 'ラインアイテムレベル',
                        footerContent: ({importField}: ImportFieldParams) => `${startCase(importField)} は、従業員のレポートの各経費に対して選択可能になります。`,
                    },
                    [CONST.INTEGRATION_ENTITY_MAP_TYPES.REPORT_FIELD]: {
                        label: 'レポートフィールド',
                        description: 'レポートレベル',
                        footerContent: ({importField}: ImportFieldParams) => `${startCase(importField)} の選択は、従業員のレポート上のすべての経費に適用されます。`,
                    },
                },
            },
        },
        intacct: {
            sageIntacctSetup: 'Sage Intacctのセットアップ',
            prerequisitesTitle: '接続する前に...',
            downloadExpensifyPackage: 'Sage Intacct用のExpensifyパッケージをダウンロード',
            followSteps: 'Sage Intacctへの接続方法については、手順に従ってください。',
            enterCredentials: 'Sage Intacctの資格情報を入力してください',
            entity: 'Entity',
            employeeDefault: 'Sage Intacct 従業員デフォルト',
            employeeDefaultDescription: '従業員のデフォルト部門は、Sage Intacct に存在する場合、その経費に適用されます。',
            displayedAsTagDescription: '部門は、従業員のレポートの各経費ごとに選択可能になります。',
            displayedAsReportFieldDescription: '部門の選択は、従業員のレポート上のすべての経費に適用されます。',
            toggleImportTitleFirstPart: 'Sage Intacctの処理方法を選択',
            toggleImportTitleSecondPart: 'in Expensify.',
            expenseTypes: '経費タイプ',
            expenseTypesDescription: 'あなたのSage Intacctの経費タイプは、Expensifyにカテゴリーとしてインポートされます。',
            accountTypesDescription: 'あなたのSage Intacct勘定科目表は、Expensifyにカテゴリとしてインポートされます。',
            importTaxDescription: 'Sage Intacctから購入税率をインポートします。',
            userDefinedDimensions: 'ユーザー定義のディメンション',
            addUserDefinedDimension: 'ユーザー定義のディメンションを追加',
            integrationName: '統合名',
            dimensionExists: 'この名前のディメンションは既に存在します。',
            removeDimension: 'ユーザー定義のディメンションを削除',
            removeDimensionPrompt: 'このユーザー定義ディメンションを削除してもよろしいですか？',
            userDefinedDimension: 'ユーザー定義ディメンション',
            addAUserDefinedDimension: 'ユーザー定義のディメンションを追加',
            detailedInstructionsLink: '詳細な指示を表示',
            detailedInstructionsRestOfSentence: 'ユーザー定義のディメンションを追加する際に。',
            userDimensionsAdded: () => ({
                one: '1 UDDが追加されました',
                other: (count: number) => `${count} UDDsが追加されました`,
            }),
            mappingTitle: ({mappingName}: IntacctMappingTitleParams) => {
                switch (mappingName) {
                    case CONST.SAGE_INTACCT_CONFIG.MAPPINGS.DEPARTMENTS:
                        return '部門';
                    case CONST.SAGE_INTACCT_CONFIG.MAPPINGS.CLASSES:
                        return 'classes';
                    case CONST.SAGE_INTACCT_CONFIG.MAPPINGS.LOCATIONS:
                        return 'ロケーション';
                    case CONST.SAGE_INTACCT_CONFIG.MAPPINGS.CUSTOMERS:
                        return '顧客';
                    case CONST.SAGE_INTACCT_CONFIG.MAPPINGS.PROJECTS:
                        return 'プロジェクト（仕事）';
                    default:
                        return 'mappings';
                }
            },
        },
        type: {
            free: '無料',
            control: 'コントロール',
            collect: '収集する',
        },
        companyCards: {
            addCards: 'カードを追加',
            selectCards: 'カードを選択',
            addNewCard: {
                other: 'その他',
                cardProviders: {
                    gl1025: 'American Express Corporate Cards',
                    cdf: 'Mastercard Commercial Cards',
                    vcf: 'Visa Commercial Cards',
                    stripe: 'Stripeカード',
                },
                yourCardProvider: `あなたのカードプロバイダーは誰ですか？`,
                whoIsYourBankAccount: 'あなたの銀行はどこですか？',
                whereIsYourBankLocated: 'あなたの銀行はどこにありますか？',
                howDoYouWantToConnect: 'どのように銀行に接続したいですか？',
                learnMoreAboutOptions: {
                    text: 'これらについて詳しく学ぶ',
                    linkText: 'オプション。',
                },
                commercialFeedDetails: '銀行との設定が必要です。これは通常、大企業によって使用され、資格がある場合には最良のオプションであることが多いです。',
                commercialFeedPlaidDetails: `銀行との設定が必要ですが、私たちが案内します。これは通常、大企業に限定されています。`,
                directFeedDetails: '最も簡単な方法です。マスター資格情報を使用してすぐに接続します。この方法が最も一般的です。',
                enableFeed: {
                    title: ({provider}: GoBackMessageParams) => `${provider}フィードを有効にする`,
                    heading: '私たちはあなたのカード発行会社と直接統合しており、取引データをExpensifyに迅速かつ正確にインポートできます。\n\n始めるには、次の手順に従ってください:',
                    visa: '私たちはVisaとグローバルな統合をしていますが、適格性は銀行やカードプログラムによって異なります。\n\n始めるには、次のことを行ってください:',
                    mastercard: '私たちはMastercardとのグローバルな統合を持っていますが、適格性は銀行やカードプログラムによって異なります。\n\n始めるには、次の手順に従ってください。',
                    vcf: `1. Visa Commercial Cardsの設定方法についての詳細な手順は、[こちらのヘルプ記事](${CONST.COMPANY_CARDS_VISA_COMMERCIAL_CARD_HELP})をご覧ください。\n\n2. あなたのプログラムに商業フィードをサポートしているかを確認するために、[銀行に連絡](${CONST.COMPANY_CARDS_VISA_COMMERCIAL_CARD_HELP})し、フィードを有効にするよう依頼してください。\n\n3. *フィードが有効になり、その詳細を取得したら、次の画面に進んでください。*`,
                    gl1025: `1. American Expressがあなたのプログラムに商業フィードを有効にできるかどうかを確認するには、[このヘルプ記事](${CONST.COMPANY_CARDS_AMEX_COMMERCIAL_CARD_HELP})を訪問してください。\n\n2. フィードが有効になると、Amexはあなたにプロダクションレターを送ります。\n\n3. *フィード情報を取得したら、次の画面に進んでください。*`,
                    cdf: `1. Mastercard Commercial Cardsの設定方法についての詳細な手順は、[こちらのヘルプ記事](${CONST.COMPANY_CARDS_MASTERCARD_COMMERCIAL_CARDS})をご覧ください。\n\n2. あなたのプログラムに商業フィードをサポートしているかを確認するために、[銀行に連絡](${CONST.COMPANY_CARDS_MASTERCARD_COMMERCIAL_CARDS})し、フィードを有効にするよう依頼してください。\n\n3. *フィードが有効になり、その詳細を取得したら、次の画面に進んでください。*`,
                    stripe: `1. Stripeのダッシュボードにアクセスし、[設定](${CONST.COMPANY_CARDS_STRIPE_HELP})に移動します。\n\n2. 製品統合の下で、Expensifyの横にある有効化をクリックします。\n\n3. フィードが有効になったら、下の送信をクリックすると、追加作業を開始します。`,
                },
                whatBankIssuesCard: 'これらのカードを発行している銀行はどこですか？',
                enterNameOfBank: '銀行名を入力してください',
                feedDetails: {
                    vcf: {
                        title: 'Visaフィードの詳細は何ですか？',
                        processorLabel: 'プロセッサーID',
                        bankLabel: '金融機関（銀行）ID',
                        companyLabel: '会社ID',
                        helpLabel: 'これらのIDはどこで見つけることができますか？',
                    },
                    gl1025: {
                        title: `Amex配信ファイル名は何ですか？`,
                        fileNameLabel: '配信ファイル名',
                        helpLabel: '配信ファイル名はどこで見つけますか？',
                    },
                    cdf: {
                        title: `Mastercardの配布IDは何ですか？`,
                        distributionLabel: '配信ID',
                        helpLabel: '配布IDはどこで見つけられますか？',
                    },
                },
                amexCorporate: 'カードの表に「Corporate」と書かれている場合はこれを選択してください',
                amexBusiness: 'カードの表面に「Business」と書かれている場合はこれを選択してください。',
                amexPersonal: '個人用のカードの場合はこれを選択してください',
                error: {
                    pleaseSelectProvider: '続行する前にカードプロバイダーを選択してください',
                    pleaseSelectBankAccount: '続行する前に銀行口座を選択してください。',
                    pleaseSelectBank: '続行する前に銀行を選択してください',
                    pleaseSelectCountry: '続行する前に国を選択してください',
                    pleaseSelectFeedType: '続行する前にフィードタイプを選択してください',
                },
            },
            assignCard: 'カードを割り当てる',
            findCard: 'カードを探す',
            cardNumber: 'カード番号',
            commercialFeed: '商業フィード',
            feedName: ({feedName}: CompanyCardFeedNameParams) => `${feedName}カード`,
            directFeed: 'ダイレクトフィード',
            whoNeedsCardAssigned: '誰にカードを割り当てる必要がありますか？',
            chooseCard: 'カードを選んでください',
            chooseCardFor: ({assignee, feed}: AssignCardParams) => `${feed}カードフィードから${assignee}のためにカードを選択してください。`,
            noActiveCards: 'このフィードにはアクティブなカードがありません',
            somethingMightBeBroken: 'または何かが壊れている可能性があります。いずれにせよ、質問があれば、ただ',
            contactConcierge: 'Conciergeに連絡する',
            chooseTransactionStartDate: '取引の開始日を選択してください',
            startDateDescription: 'この日付以降のすべての取引をインポートします。日付が指定されていない場合は、銀行が許可する限り遡ります。',
            fromTheBeginning: '最初から',
            customStartDate: 'カスタム開始日',
            letsDoubleCheck: 'すべてが正しいかどうかをもう一度確認しましょう。',
            confirmationDescription: 'すぐに取引のインポートを開始します。',
            cardholder: 'カードホルダー',
            card: 'カード',
            cardName: 'カード名',
            brokenConnectionErrorFirstPart: `カードフィードの接続が切れています。どうか`,
            brokenConnectionErrorLink: '銀行にログインする',
            brokenConnectionErrorSecondPart: 'それで、再び接続を確立できます。',
            assignedCard: ({assignee, link}: AssignedCardParams) => `${assignee}に${link}を割り当てました！インポートされた取引はこのチャットに表示されます。`,
            companyCard: '会社カード',
            chooseCardFeed: 'カードフィードを選択',
            ukRegulation:
                'Expensify, Inc.は、Plaid Financial Ltd.の代理店であり、支払いサービス規則2017に基づいて金融行動監視機構によって規制されている認可支払い機関です（会社参照番号: 804718）。Plaidは、Expensify Limitedをその代理店として通じて、規制されたアカウント情報サービスを提供します。',
        },
        expensifyCard: {
            issueAndManageCards: 'Expensifyカードを発行および管理する',
            getStartedIssuing: '最初のバーチャルカードまたは物理カードを発行して始めましょう。',
            verificationInProgress: '確認中...',
            verifyingTheDetails: 'いくつかの詳細を確認しています。Expensifyカードの発行準備が整ったら、Conciergeがお知らせします。',
            disclaimer:
                'The Expensify Visa® Commercial Cardは、Visa U.S.A. Inc.からのライセンスに基づき、FDICメンバーであるThe Bancorp Bank, N.A.によって発行されており、Visaカードを受け付けるすべての加盟店で使用できるわけではありません。Apple®およびAppleロゴ®は、米国およびその他の国で登録されたApple Inc.の商標です。App StoreはApple Inc.のサービスマークです。Google PlayおよびGoogle Playロゴは、Google LLCの商標です。',
            issueCard: 'カードを発行',
            findCard: 'カードを探す',
            newCard: '新しいカード',
            name: '名前',
            lastFour: '最後の4つ',
            limit: '制限',
            currentBalance: '現在の残高',
            currentBalanceDescription: '現在の残高は、前回の決済日以降に発生したすべてのExpensifyカード取引の合計です。',
            balanceWillBeSettledOn: ({settlementDate}: SettlementDateParams) => `残高は${settlementDate}に決済されます。`,
            settleBalance: '残高を清算する',
            cardLimit: 'カード限度額',
            remainingLimit: '残りの制限',
            requestLimitIncrease: 'リクエスト制限の増加を要求する',
            remainingLimitDescription:
                '残りの限度額を計算する際には、いくつかの要因を考慮します。お客様としてのご利用期間、サインアップ時に提供されたビジネス関連情報、そしてビジネス銀行口座の利用可能な現金です。残りの限度額は日々変動する可能性があります。',
            earnedCashback: 'キャッシュバック',
            earnedCashbackDescription: 'キャッシュバック残高は、ワークスペース全体での毎月のExpensifyカード利用額に基づいています。',
            issueNewCard: '新しいカードを発行する',
            finishSetup: 'セットアップを完了する',
            chooseBankAccount: '銀行口座を選択',
            chooseExistingBank: 'Expensifyカードの残高を支払うために既存のビジネス銀行口座を選択するか、新しい銀行口座を追加してください。',
            accountEndingIn: '末尾が',
            addNewBankAccount: '新しい銀行口座を追加',
            settlementAccount: '決済口座',
            settlementAccountDescription: 'Expensifyカードの残高を支払うアカウントを選択してください。',
            settlementAccountInfoPt1: 'このアカウントがあなたのものと一致していることを確認してください',
            settlementAccountInfoPt2: 'したがって、Continuous Reconciliationは正常に動作します。',
            reconciliationAccount: '調整口座',
            settlementFrequency: '決済頻度',
            settlementFrequencyDescription: 'Expensifyカードの残高をどのくらいの頻度で支払うか選択してください。',
            settlementFrequencyInfo: '月次決済に切り替えたい場合は、Plaidを通じて銀行口座を接続し、90日間のプラス残高履歴が必要です。',
            frequency: {
                daily: '毎日',
                monthly: '毎月',
            },
            cardDetails: 'カードの詳細',
            virtual: 'バーチャル',
            physical: '物理的',
            deactivate: 'カードを無効化する',
            changeCardLimit: 'カード限度額を変更',
            changeLimit: '制限を変更',
            smartLimitWarning: ({limit}: CharacterLimitParams) => `このカードの限度額を${limit}に変更すると、新しい取引はカード上でさらに経費を承認するまで拒否されます。`,
            monthlyLimitWarning: ({limit}: CharacterLimitParams) => `このカードの限度額を${limit}に変更すると、新しい取引は来月まで拒否されます。`,
            fixedLimitWarning: ({limit}: CharacterLimitParams) => `このカードの限度額を${limit}に変更すると、新しい取引は拒否されます。`,
            changeCardLimitType: 'カード制限タイプを変更する',
            changeLimitType: '制限タイプを変更',
            changeCardSmartLimitTypeWarning: ({limit}: CharacterLimitParams) =>
                `このカードの限度額タイプをスマートリミットに変更すると、${limit} の未承認限度額に既に達しているため、新しい取引は拒否されます。`,
            changeCardMonthlyLimitTypeWarning: ({limit}: CharacterLimitParams) =>
                `このカードの限度額タイプを月次に変更すると、${limit} の月次限度額にすでに達しているため、新しい取引は拒否されます。`,
            addShippingDetails: '配送詳細を追加',
            issuedCard: ({assignee}: AssigneeParams) => `${assignee}にExpensifyカードを発行しました！カードは2～3営業日で到着します。`,
            issuedCardNoShippingDetails: ({assignee}: AssigneeParams) => `${assignee}にExpensifyカードを発行しました！カードは発送情報が追加され次第、発送されます。`,
            issuedCardVirtual: ({assignee, link}: IssueVirtualCardParams) => `${assignee}にバーチャル${link}を発行しました！カードはすぐに使用できます。`,
            addedShippingDetails: ({assignee}: AssigneeParams) => `${assignee}が配送情報を追加しました。Expensify Cardは2～3営業日で到着します。`,
            verifyingHeader: '確認中',
            bankAccountVerifiedHeader: '銀行口座が確認されました',
            verifyingBankAccount: '銀行口座を確認しています...',
            verifyingBankAccountDescription: 'このアカウントがExpensifyカードを発行できることを確認するまでお待ちください。',
            bankAccountVerified: '銀行口座が確認されました！',
            bankAccountVerifiedDescription: 'ワークスペースメンバーにExpensifyカードを発行できるようになりました。',
            oneMoreStep: 'あと一歩...',
            oneMoreStepDescription: 'お客様の銀行口座を手動で確認する必要があるようです。指示が用意されているConciergeにアクセスしてください。',
            gotIt: '了解しました。',
            goToConcierge: 'Conciergeに行く',
        },
        categories: {
            deleteCategories: 'カテゴリを削除',
            deleteCategoriesPrompt: 'これらのカテゴリを削除してもよろしいですか？',
            deleteCategory: 'カテゴリを削除',
            deleteCategoryPrompt: 'このカテゴリを削除してもよろしいですか？',
            disableCategories: 'カテゴリを無効にする',
            disableCategory: 'カテゴリを無効にする',
            enableCategories: 'カテゴリを有効にする',
            enableCategory: 'カテゴリを有効にする',
            defaultSpendCategories: 'デフォルト支出カテゴリ',
            spendCategoriesDescription: 'クレジットカード取引やスキャンされた領収書のために、商人の支出がどのように分類されるかをカスタマイズします。',
            deleteFailureMessage: 'カテゴリの削除中にエラーが発生しました。もう一度お試しください。',
            categoryName: 'カテゴリ名',
            requiresCategory: 'メンバーはすべての経費を分類しなければなりません。',
            needCategoryForExportToIntegration: ({connectionName}: NeedCategoryForExportToIntegrationParams) =>
                `すべての経費は、${connectionName}にエクスポートするためにカテゴリ分けされなければなりません。`,
            subtitle: 'お金がどこで使われているかをより良く把握しましょう。デフォルトのカテゴリーを使用するか、自分で追加してください。',
            emptyCategories: {
                title: 'カテゴリが作成されていません',
                subtitle: '支出を整理するためにカテゴリーを追加してください。',
            },
            emptyCategoriesWithAccounting: {
                subtitle1: 'あなたのカテゴリは現在、会計接続からインポートされています。こちらに移動してください',
                subtitle2: '会計',
                subtitle3: '変更を加えるために。',
            },
            updateFailureMessage: 'カテゴリの更新中にエラーが発生しました。もう一度お試しください。',
            createFailureMessage: 'カテゴリの作成中にエラーが発生しました。もう一度お試しください。',
            addCategory: 'カテゴリを追加',
            editCategory: 'カテゴリを編集',
            editCategories: 'カテゴリを編集',
            findCategory: 'カテゴリを見つける',
            categoryRequiredError: 'カテゴリ名が必要です',
            existingCategoryError: 'この名前のカテゴリーはすでに存在します',
            invalidCategoryName: '無効なカテゴリ名',
            importedFromAccountingSoftware: '以下のカテゴリはあなたのからインポートされています',
            payrollCode: '給与コード',
            updatePayrollCodeFailureMessage: '給与コードの更新中にエラーが発生しました。もう一度お試しください。',
            glCode: 'GLコード',
            updateGLCodeFailureMessage: 'GLコードの更新中にエラーが発生しました。もう一度お試しください。',
            importCategories: 'カテゴリをインポート',
            cannotDeleteOrDisableAllCategories: {
                title: 'すべてのカテゴリーを削除または無効にすることはできません。',
                description: `ワークスペースでカテゴリーが必要なため、少なくとも1つのカテゴリーを有効にしておく必要があります。`,
            },
        },
        moreFeatures: {
            subtitle: '以下のトグルを使用して、成長に応じて機能を有効にしてください。各機能は、さらなるカスタマイズのためにナビゲーションメニューに表示されます。',
            spendSection: {
                title: '支出',
                subtitle: 'チームを拡大するのに役立つ機能を有効にする。',
            },
            manageSection: {
                title: '管理する',
                subtitle: '支出を予算内に抑えるための管理機能を追加します。',
            },
            earnSection: {
                title: '稼ぐ',
                subtitle: '収益を効率化し、より早く支払いを受け取りましょう。',
            },
            organizeSection: {
                title: '整理する',
                subtitle: '支出をグループ化して分析し、支払ったすべての税金を記録します。',
            },
            integrateSection: {
                title: '統合する',
                subtitle: 'Expensifyを人気のある金融製品に接続する。',
            },
            distanceRates: {
                title: '距離料金',
                subtitle: '料金を追加、更新、適用します。',
            },
            perDiem: {
                title: '日当',
                subtitle: '日当料金を設定して、従業員の日々の支出を管理します。',
            },
            expensifyCard: {
                title: 'Expensify Card',
                subtitle: '支出に関する洞察と管理を得る。',
                disableCardTitle: 'Expensifyカードを無効にする',
                disableCardPrompt: 'Expensifyカードはすでに使用中のため、無効にすることはできません。次のステップについてはConciergeにお問い合わせください。',
                disableCardButton: 'Conciergeとチャットする',
                feed: {
                    title: 'Expensifyカードを取得する',
                    subTitle: 'ビジネス経費を効率化し、Expensifyの請求書を最大50％節約、さらに：',
                    features: {
                        cashBack: 'アメリカでの購入ごとにキャッシュバック',
                        unlimited: '無制限のバーチャルカード',
                        spend: '支出管理とカスタム制限',
                    },
                    ctaTitle: '新しいカードを発行する',
                },
            },
            companyCards: {
                title: '会社カード',
                subtitle: '既存の会社カードから支出をインポートします。',
                feed: {
                    title: '会社カードをインポート',
                    features: {
                        support: 'すべての主要カードプロバイダーに対応',
                        assignCards: 'チーム全体にカードを割り当てる',
                        automaticImport: '自動取引インポート',
                    },
                },
                disableCardTitle: '会社カードを無効にする',
                disableCardPrompt: 'この機能が使用中のため、会社カードを無効にすることはできません。次のステップについてはConciergeにお問い合わせください。',
                disableCardButton: 'Conciergeとチャットする',
                cardDetails: 'カードの詳細',
                cardNumber: 'カード番号',
                cardholder: 'カードホルダー',
                cardName: 'カード名',
                integrationExport: ({integration, type}: IntegrationExportParams) =>
                    integration && type ? `${integration} ${type.toLowerCase()} エクスポート` : `${integration} エクスポート`,
                integrationExportTitleFirstPart: ({integration}: IntegrationExportParams) => `取引をエクスポートする${integration}アカウントを選択してください。`,
                integrationExportTitlePart: '別のものを選択',
                integrationExportTitleLinkPart: 'エクスポートオプション',
                integrationExportTitleSecondPart: '利用可能なアカウントを変更するには。',
                lastUpdated: '最終更新日',
                transactionStartDate: '取引開始日',
                updateCard: 'カードを更新する',
                unassignCard: 'カードの割り当てを解除',
                unassign: '割り当て解除',
                unassignCardDescription: 'このカードの割り当てを解除すると、ドラフトレポート上のすべての取引がカード所有者のアカウントから削除されます。',
                assignCard: 'カードを割り当てる',
                cardFeedName: 'カードフィード名',
                cardFeedNameDescription: 'カードフィードを他と区別できるようにユニークな名前を付けてください。',
                cardFeedTransaction: '取引を削除',
                cardFeedTransactionDescription: 'カード保有者がカード取引を削除できるかどうかを選択します。新しい取引はこれらのルールに従います。',
                cardFeedRestrictDeletingTransaction: '取引の削除を制限する',
                cardFeedAllowDeletingTransaction: '取引の削除を許可',
                removeCardFeed: 'カードフィードを削除',
                removeCardFeedTitle: ({feedName}: CompanyCardFeedNameParams) => `${feedName} フィードを削除`,
                removeCardFeedDescription: 'このカードフィードを削除してもよろしいですか？これにより、すべてのカードの割り当てが解除されます。',
                error: {
                    feedNameRequired: 'カードフィード名は必須です',
                },
                corporate: '取引の削除を制限する',
                personal: '取引の削除を許可',
                setFeedNameDescription: '他のフィードと区別できるように、カードフィードにユニークな名前を付けてください。',
                setTransactionLiabilityDescription: '有効にすると、カード保有者はカード取引を削除できます。新しい取引はこのルールに従います。',
                emptyAddedFeedTitle: '会社カードを割り当てる',
                emptyAddedFeedDescription: '最初のカードをメンバーに割り当てて始めましょう。',
                pendingFeedTitle: `リクエストを確認しています...`,
                pendingFeedDescription: `現在、フィードの詳細を確認しています。それが完了次第、経由でご連絡いたします。`,
                pendingBankTitle: 'ブラウザウィンドウを確認してください。',
                pendingBankDescription: ({bankName}: CompanyCardBankName) => `${bankName}に接続するには、開いたブラウザウィンドウを使用してください。ウィンドウが開かない場合は、`,
                pendingBankLink: 'こちらをクリックしてください',
                giveItNameInstruction: 'カードに他と区別できる名前を付けてください。',
                updating: '更新中...',
                noAccountsFound: 'アカウントが見つかりません',
                defaultCard: 'デフォルトカード',
                downgradeTitle: `ワークスペースをダウングレードできません`,
                downgradeSubTitleFirstPart: `このワークスペースは、複数のカードフィードが接続されているため（Expensifyカードを除く）、ダウングレードできません。どうぞ`,
                downgradeSubTitleMiddlePart: `カードフィードを1つだけ保持`,
                downgradeSubTitleLastPart: '続行する。',
                noAccountsFoundDescription: ({connection}: ConnectionParams) => `${connection}にアカウントを追加し、再度接続を同期してください。`,
                expensifyCardBannerTitle: 'Expensifyカードを取得する',
                expensifyCardBannerSubtitle: 'すべての米国での購入でキャッシュバックを楽しみ、Expensifyの請求書が最大50%オフ、無制限のバーチャルカードなど、さらに多くの特典があります。',
                expensifyCardBannerLearnMoreButton: '詳細を確認',
            },
            workflows: {
                title: 'ワークフロー',
                subtitle: '支出の承認と支払い方法を設定します。',
                disableApprovalPrompt:
                    'このワークスペースのExpensifyカードは現在、承認に依存してスマートリミットを定義しています。承認を無効にする前に、スマートリミットを持つExpensifyカードの制限タイプを修正してください。',
            },
            invoices: {
                title: '請求書',
                subtitle: '請求書の送受信。',
            },
            categories: {
                title: 'カテゴリ',
                subtitle: '支出を追跡して整理する。',
            },
            tags: {
                title: 'タグ',
                subtitle: 'コストを分類し、請求可能な経費を追跡します。',
            },
            taxes: {
                title: '税金',
                subtitle: '適格な税金を記録し、取り戻します。',
            },
            reportFields: {
                title: 'レポートフィールド',
                subtitle: '支出のカスタムフィールドを設定する。',
            },
            connections: {
                title: '会計',
                subtitle: '勘定科目表などを同期します。',
            },
            connectionsWarningModal: {
                featureEnabledTitle: 'ちょっと待ってください…',
                featureEnabledText: 'この機能を有効または無効にするには、会計インポート設定を変更する必要があります。',
                disconnectText: '会計を無効にするには、ワークスペースから会計接続を切断する必要があります。',
                manageSettings: '設定を管理',
            },
            workflowWarningModal: {
                featureEnabledTitle: 'ちょっと待ってください…',
                featureEnabledText:
                    'このワークスペースのExpensifyカードは、承認ワークフローに依存してスマートリミットを定義しています。\n\nワークフローを無効にする前に、スマートリミットが設定されているカードのリミットタイプを変更してください。',
                confirmText: 'Expensifyカードに移動',
            },
            rules: {
                title: 'ルール',
                subtitle: '領収書の要求、高額支出のフラグ付け、その他。',
            },
        },
        reportFields: {
            addField: 'フィールドを追加',
            delete: 'フィールドを削除',
            deleteFields: 'フィールドを削除',
            findReportField: 'レポートフィールドを見つける',
            deleteConfirmation: 'このレポートフィールドを削除してもよろしいですか？',
            deleteFieldsConfirmation: 'これらのレポートフィールドを削除してもよろしいですか？',
            emptyReportFields: {
                title: 'レポートフィールドが作成されていません',
                subtitle: 'レポートに表示されるカスタムフィールド（テキスト、日付、またはドロップダウン）を追加します。',
            },
            subtitle: 'レポートフィールドはすべての支出に適用され、追加情報を求めたいときに役立ちます。',
            disableReportFields: 'レポートフィールドを無効にする',
            disableReportFieldsConfirmation: 'よろしいですか？テキストおよび日付フィールドが削除され、リストが無効になります。',
            importedFromAccountingSoftware: '以下のレポートフィールドはあなたのからインポートされています',
            textType: 'テキスト',
            dateType: '日付',
            dropdownType: 'リスト',
            textAlternateText: '自由入力フィールドを追加してください。',
            dateAlternateText: '日付選択用のカレンダーを追加します。',
            dropdownAlternateText: '選択肢のリストを追加してください。',
            nameInputSubtitle: 'レポートフィールドの名前を選択してください。',
            typeInputSubtitle: '使用するレポートフィールドのタイプを選択してください。',
            initialValueInputSubtitle: 'レポートフィールドに表示する開始値を入力してください。',
            listValuesInputSubtitle: 'これらの値は、レポートフィールドのドロップダウンに表示されます。有効な値はメンバーによって選択できます。',
            listInputSubtitle: 'これらの値は、レポートフィールドリストに表示されます。有効な値はメンバーが選択できます。',
            deleteValue: '値を削除',
            deleteValues: '値を削除',
            disableValue: '値を無効にする',
            disableValues: '値を無効にする',
            enableValue: '値を有効にする',
            enableValues: '値を有効にする',
            emptyReportFieldsValues: {
                title: 'リスト値が作成されていません',
                subtitle: 'レポートに表示されるカスタム値を追加します。',
            },
            deleteValuePrompt: 'このリストの値を削除してもよろしいですか？',
            deleteValuesPrompt: 'これらのリスト値を削除してもよろしいですか？',
            listValueRequiredError: 'リスト値の名前を入力してください',
            existingListValueError: 'この名前のリスト値はすでに存在します',
            editValue: '値を編集',
            listValues: '値を一覧表示',
            addValue: '価値を追加',
            existingReportFieldNameError: 'この名前のレポートフィールドは既に存在します',
            reportFieldNameRequiredError: 'レポートフィールド名を入力してください',
            reportFieldTypeRequiredError: 'レポートフィールドのタイプを選択してください',
            reportFieldInitialValueRequiredError: 'レポートフィールドの初期値を選択してください',
            genericFailureMessage: 'レポートフィールドの更新中にエラーが発生しました。もう一度お試しください。',
        },
        tags: {
            tagName: 'タグ名',
            requiresTag: 'メンバーはすべての経費にタグを付けなければなりません。',
            trackBillable: '請求可能な経費を追跡する',
            customTagName: 'カスタムタグ名',
            enableTag: 'タグを有効にする',
            enableTags: 'タグを有効にする',
            requireTag: 'タグが必要',
            requireTags: 'タグを必須にする',
            notRequireTags: '必要としない',
            disableTag: 'タグを無効にする',
            disableTags: 'タグを無効にする',
            addTag: 'タグを追加',
            editTag: 'タグを編集',
            editTags: 'タグを編集',
            findTag: 'タグを見つける',
            subtitle: 'タグは、コストをより詳細に分類する方法を追加します。',
            dependentMultiLevelTagsSubtitle: {
                phrase1: '使用中です',
                phrase2: '依存タグ',
                phrase3: '. You can',
                phrase4: 'スプレッドシートを再インポートする',
                phrase5: 'タグを更新するために。',
            },
            emptyTags: {
                title: 'タグが作成されていません',
                //  We need to remove the subtitle and use the below one when we remove the canUseMultiLevelTags beta
                subtitle: 'プロジェクト、場所、部門などを追跡するためのタグを追加します。',
                subtitle1: 'スプレッドシートをインポートして、プロジェクト、場所、部門などの追跡用タグを追加します。',
                subtitle2: '詳細を確認',
                subtitle3: 'フォーマットタグファイルについて。',
            },
            emptyTagsWithAccounting: {
                subtitle1: 'あなたのタグは現在、会計接続からインポートされています。こちらに移動して',
                subtitle2: '会計',
                subtitle3: '変更を加えるために。',
            },
            deleteTag: 'タグを削除',
            deleteTags: 'タグを削除',
            deleteTagConfirmation: 'このタグを削除してもよろしいですか？',
            deleteTagsConfirmation: 'これらのタグを削除してもよろしいですか？',
            deleteFailureMessage: 'タグの削除中にエラーが発生しました。もう一度お試しください。',
            tagRequiredError: 'タグ名が必要です',
            existingTagError: 'この名前のタグはすでに存在します',
            invalidTagNameError: 'タグ名は0にできません。別の値を選んでください。',
            genericFailureMessage: 'タグの更新中にエラーが発生しました。もう一度お試しください。',
            importedFromAccountingSoftware: '以下のタグはあなたのからインポートされます',
            glCode: 'GLコード',
            updateGLCodeFailureMessage: 'GLコードの更新中にエラーが発生しました。もう一度お試しください。',
            tagRules: 'Tag rules',
            approverDescription: '承認者',
            importTags: 'タグをインポート',
            importTagsSupportingText: '経費を1種類のタグまたは複数のタグでコード化します。',
            configureMultiLevelTags: 'マルチレベルタグ付けのためのタグリストを設定します。',
            importMultiLevelTagsSupportingText: `こちらがタグのプレビューです。すべて問題なければ、下のボタンをクリックしてインポートしてください。`,
            importMultiLevelTags: {
                firstRowTitle: '最初の行は各タグリストのタイトルです',
                independentTags: 'これらは独立したタグです',
                glAdjacentColumn: '隣の列にGLコードがあります。',
            },
            tagLevel: {
                singleLevel: '単一レベルのタグ',
                multiLevel: 'マルチレベルタグ',
            },
            switchSingleToMultiLevelTagWarning: {
                title: 'タグレベルを切り替える',
                prompt1: 'タグレベルを切り替えると、現在のすべてのタグが消去されます。',
                prompt2: '最初にお勧めします',
                prompt3: 'バックアップをダウンロード',
                prompt4: 'タグをエクスポートすることによって。',
                prompt5: '詳細を確認',
                prompt6: 'タグレベルについて。',
            },
            importedTagsMessage: ({columnCounts}: ImportedTagsMessageParams) =>
                `スプレッドシートで*${columnCounts}列*が見つかりました。タグ名を含む列の横に*名前*を選択してください。また、タグのステータスを設定する列の横に*有効*を選択することもできます。`,
            cannotDeleteOrDisableAllTags: {
                title: 'すべてのタグを削除または無効にすることはできません',
                description: `ワークスペースでタグが必要なため、少なくとも1つのタグを有効にしておく必要があります。`,
            },
            cannotMakeAllTagsOptional: {
                title: 'すべてのタグをオプションにすることはできません',
                description: `ワークスペースの設定でタグが必要なため、少なくとも1つのタグを必須にする必要があります。`,
            },
            tagCount: () => ({
                one: '1日',
                other: (count: number) => `${count} タグ`,
            }),
        },
        taxes: {
            subtitle: '税名、税率を追加し、デフォルトを設定します。',
            addRate: 'レートを追加',
            workspaceDefault: 'ワークスペースの通貨デフォルト',
            foreignDefault: '外貨のデフォルト',
            customTaxName: 'カスタム税名',
            value: '値段',
            taxReclaimableOn: '税金の還付可能',
            taxRate: '税率',
            findTaxRate: '税率を見つける',
            error: {
                taxRateAlreadyExists: 'この税名は既に使用されています',
                taxCodeAlreadyExists: 'この税コードはすでに使用されています',
                valuePercentageRange: '0から100の間の有効なパーセンテージを入力してください',
                customNameRequired: 'カスタム税名が必要です',
                deleteFailureMessage: '税率の削除中にエラーが発生しました。もう一度お試しいただくか、Conciergeにヘルプを依頼してください。',
                updateFailureMessage: '税率の更新中にエラーが発生しました。もう一度お試しいただくか、Conciergeにヘルプを依頼してください。',
                createFailureMessage: '税率の作成中にエラーが発生しました。もう一度お試しいただくか、Conciergeに助けを求めてください。',
                updateTaxClaimableFailureMessage: '返金可能な部分は、距離料金額より少なくなければなりません。',
            },
            deleteTaxConfirmation: 'この税金を削除してもよろしいですか？',
            deleteMultipleTaxConfirmation: ({taxAmount}: TaxAmountParams) => `${taxAmount}の税金を削除してもよろしいですか？`,
            actions: {
                delete: 'レートを削除',
                deleteMultiple: 'レートを削除',
                enable: 'レートを有効にする',
                disable: 'レートを無効にする',
                enableTaxRates: () => ({
                    one: 'レートを有効にする',
                    other: 'レートを有効にする',
                }),
                disableTaxRates: () => ({
                    one: 'レートを無効にする',
                    other: 'レートを無効にする',
                }),
            },
            importedFromAccountingSoftware: '以下の税金はあなたのからインポートされています',
            taxCode: '税コード',
            updateTaxCodeFailureMessage: '税コードの更新中にエラーが発生しました。もう一度お試しください。',
        },
        emptyWorkspace: {
            title: 'ワークスペースを作成',
            subtitle: '領収書を追跡し、経費を払い戻し、旅行を管理し、請求書を送信するためのワークスペースを作成し、チャットの速度でこれらすべてを行いましょう。',
            createAWorkspaceCTA: '開始する',
            features: {
                trackAndCollect: '領収書を追跡して収集する',
                reimbursements: '従業員に払い戻す',
                companyCards: '会社カードを管理する',
            },
            notFound: 'ワークスペースが見つかりません',
            description: 'ルームは、複数の人と話し合い、作業するのに最適な場所です。コラボレーションを始めるには、ワークスペースを作成するか参加してください。',
        },
        new: {
            newWorkspace: '新しいワークスペース',
            getTheExpensifyCardAndMore: 'Expensifyカードを取得して、さらに多くの特典を享受しましょう。',
            confirmWorkspace: 'ワークスペースを確認',
            myGroupWorkspace: ({workspaceNumber}: {workspaceNumber?: number}) => `マイグループワークスペース${workspaceNumber ? ` ${workspaceNumber}` : ''}`,
            workspaceName: ({userName, workspaceNumber}: NewWorkspaceNameParams) => `${userName}のワークスペース${workspaceNumber ? ` ${workspaceNumber}` : ''}`,
        },
        people: {
            genericFailureMessage: 'ワークスペースからメンバーを削除する際にエラーが発生しました。もう一度お試しください。',
            removeMembersPrompt: ({memberName}: {memberName: string}) => ({
                one: `${memberName}を削除してもよろしいですか？`,
                other: 'これらのメンバーを削除してもよろしいですか？',
            }),
            removeMembersWarningPrompt: ({memberName, ownerName}: RemoveMembersWarningPrompt) =>
                `${memberName} はこのワークスペースの承認者です。このワークスペースの共有を解除すると、承認ワークフローで ${ownerName} というワークスペースの所有者に置き換えられます。`,
            removeMembersTitle: () => ({
                one: 'メンバーを削除',
                other: 'メンバーを削除',
            }),
            findMember: 'メンバーを探す',
            removeWorkspaceMemberButtonTitle: 'ワークスペースから削除',
            removeGroupMemberButtonTitle: 'グループから削除',
            removeRoomMemberButtonTitle: 'チャットから削除',
            removeMemberPrompt: ({memberName}: RemoveMemberPromptParams) => `${memberName}を削除してもよろしいですか？`,
            removeMemberTitle: 'メンバーを削除',
            transferOwner: 'オーナーを移行',
            makeMember: 'メンバーにする',
            makeAdmin: '管理者にする',
            makeAuditor: '監査人を作成',
            selectAll: 'すべて選択',
            error: {
                genericAdd: 'このワークスペースメンバーを追加する際に問題が発生しました',
                cannotRemove: '自分自身やワークスペースの所有者を削除することはできません。',
                genericRemove: 'そのワークスペースメンバーの削除に問題が発生しました。',
            },
            addedWithPrimary: '一部のメンバーがプライマリーログインで追加されました。',
            invitedBySecondaryLogin: ({secondaryLogin}: SecondaryLoginParams) => `セカンダリーログイン ${secondaryLogin} によって追加されました。`,
            membersListTitle: 'すべてのワークスペースメンバーのディレクトリ。',
            importMembers: 'メンバーをインポート',
        },
        card: {
            getStartedIssuing: '最初のバーチャルカードまたは物理カードを発行して始めましょう。',
            issueCard: 'カードを発行',
            issueNewCard: {
                whoNeedsCard: '誰がカードを必要としていますか？',
                findMember: 'メンバーを探す',
                chooseCardType: 'カードタイプを選択',
                physicalCard: '物理カード',
                physicalCardDescription: '頻繁に支出する人に最適',
                virtualCard: 'バーチャルカード',
                virtualCardDescription: 'インスタントで柔軟',
                chooseLimitType: '制限タイプを選択',
                smartLimit: 'スマートリミット',
                smartLimitDescription: '承認が必要になる前に、特定の金額まで使用する',
                monthly: '毎月',
                monthlyDescription: '月ごとに一定の金額まで使う',
                fixedAmount: '固定金額',
                fixedAmountDescription: '一度だけ特定の金額まで支出する',
                setLimit: '制限を設定する',
                cardLimitError: '$21,474,836未満の金額を入力してください。',
                giveItName: '名前を付けてください。',
                giveItNameInstruction: '他のカードと区別できるようにユニークにしましょう。具体的な使用例があるとさらに良いです！',
                cardName: 'カード名',
                letsDoubleCheck: 'すべてが正しいかどうかをもう一度確認しましょう。',
                willBeReady: 'このカードはすぐに使用可能になります。',
                cardholder: 'カードホルダー',
                cardType: 'カードタイプ',
                limit: '制限',
                limitType: 'タイプを制限',
                name: '名前',
            },
            deactivateCardModal: {
                deactivate: '無効化',
                deactivateCard: 'カードを無効化する',
                deactivateConfirmation: 'このカードを無効化すると、今後のすべての取引が拒否され、元に戻すことはできません。',
            },
        },
        accounting: {
            settings: '設定',
            title: '接続',
            subtitle: '会計システムに接続して、勘定科目表で取引をコード化し、支払いを自動マッチングし、財務を同期させましょう。',
            qbo: 'QuickBooks Online',
            qbd: 'QuickBooks Desktop',
            xero: 'Xero',
            netsuite: 'NetSuite',
            intacct: 'Sage Intacct',
            sap: 'SAP',
            oracle: 'Oracle',
            microsoftDynamics: 'Microsoft Dynamics',
            talkYourOnboardingSpecialist: 'セットアップスペシャリストとチャットする。',
            talkYourAccountManager: 'アカウントマネージャーとチャットする。',
            talkToConcierge: 'Conciergeとチャットする。',
            needAnotherAccounting: '別の会計ソフトウェアが必要ですか？',
            connectionName: ({connectionName}: ConnectionNameParams) => {
                switch (connectionName) {
                    case CONST.POLICY.CONNECTIONS.NAME.QBO:
                        return 'QuickBooks Online';
                    case CONST.POLICY.CONNECTIONS.NAME.XERO:
                        return 'Xero';
                    case CONST.POLICY.CONNECTIONS.NAME.NETSUITE:
                        return 'NetSuite';
                    case CONST.POLICY.CONNECTIONS.NAME.SAGE_INTACCT:
                        return 'Sage Intacct';
                    default: {
                        return '';
                    }
                }
            },
            errorODIntegration: 'Expensify Classicで設定された接続にエラーがあります。',
            goToODToFix: 'この問題を解決するには、Expensify Classicに移動してください。',
            goToODToSettings: '設定を管理するには、Expensify Classicに移動してください。',
            setup: '接続する',
            lastSync: ({relativeDate}: LastSyncAccountingParams) => `最終同期日時: ${relativeDate}`,
            notSync: '同期されていません',
            import: 'インポート',
            export: 'エクスポート',
            advanced: '上級',
            other: 'その他',
            syncNow: '今すぐ同期',
            disconnect: '切断する',
            reinstall: 'コネクタを再インストール',
            disconnectTitle: ({connectionName}: OptionalParam<ConnectionNameParams> = {}) => {
                const integrationName = connectionName && CONST.POLICY.CONNECTIONS.NAME_USER_FRIENDLY[connectionName] ? CONST.POLICY.CONNECTIONS.NAME_USER_FRIENDLY[connectionName] : '統合';
                return `${integrationName}を切断`;
            },
            connectTitle: ({connectionName}: ConnectionNameParams) => `${CONST.POLICY.CONNECTIONS.NAME_USER_FRIENDLY[connectionName] ?? '会計統合'} に接続`,
            syncError: ({connectionName}: ConnectionNameParams) => {
                switch (connectionName) {
                    case CONST.POLICY.CONNECTIONS.NAME.QBO:
                        return 'QuickBooks Onlineに接続できません';
                    case CONST.POLICY.CONNECTIONS.NAME.XERO:
                        return 'Xeroに接続できません';
                    case CONST.POLICY.CONNECTIONS.NAME.NETSUITE:
                        return 'NetSuiteに接続できません';
                    case CONST.POLICY.CONNECTIONS.NAME.QBD:
                        return 'QuickBooks Desktopに接続できません';
                    default: {
                        return '統合に接続できません';
                    }
                }
            },
            accounts: '勘定科目表',
            taxes: '税金',
            imported: 'インポート済み',
            notImported: 'インポートされていません',
            importAsCategory: 'カテゴリとしてインポートされました',
            importTypes: {
                [CONST.INTEGRATION_ENTITY_MAP_TYPES.IMPORTED]: 'インポート済み',
                [CONST.INTEGRATION_ENTITY_MAP_TYPES.TAG]: 'タグとしてインポートされました',
                [CONST.INTEGRATION_ENTITY_MAP_TYPES.DEFAULT]: 'インポート済み',
                [CONST.INTEGRATION_ENTITY_MAP_TYPES.NOT_IMPORTED]: 'インポートされていません',
                [CONST.INTEGRATION_ENTITY_MAP_TYPES.NONE]: 'インポートされていません',
                [CONST.INTEGRATION_ENTITY_MAP_TYPES.REPORT_FIELD]: 'レポートフィールドとしてインポートされました',
                [CONST.INTEGRATION_ENTITY_MAP_TYPES.NETSUITE_DEFAULT]: 'NetSuiteの従業員デフォルト',
            },
            disconnectPrompt: ({connectionName}: OptionalParam<ConnectionNameParams> = {}) => {
                const integrationName =
                    connectionName && CONST.POLICY.CONNECTIONS.NAME_USER_FRIENDLY[connectionName] ? CONST.POLICY.CONNECTIONS.NAME_USER_FRIENDLY[connectionName] : 'この統合';
                return `${integrationName}を切断してもよろしいですか？`;
            },
            connectPrompt: ({connectionName}: ConnectionNameParams) =>
                `${CONST.POLICY.CONNECTIONS.NAME_USER_FRIENDLY[connectionName] ?? 'この会計統合'}を接続してもよろしいですか？これにより、既存の会計接続がすべて削除されます。`,
            enterCredentials: '資格情報を入力してください',
            connections: {
                syncStageName: ({stage}: SyncStageNameConnectionsParams) => {
                    switch (stage) {
                        case 'quickbooksOnlineImportCustomers':
                        case 'quickbooksDesktopImportCustomers':
                            return '顧客のインポート';
                        case 'quickbooksOnlineImportEmployees':
                        case 'netSuiteSyncImportEmployees':
                        case 'intacctImportEmployees':
                        case 'quickbooksDesktopImportEmployees':
                            return '従業員のインポート';
                        case 'quickbooksOnlineImportAccounts':
                        case 'quickbooksDesktopImportAccounts':
                            return 'アカウントのインポート';
                        case 'quickbooksOnlineImportClasses':
                        case 'quickbooksDesktopImportClasses':
                            return 'クラスのインポート';
                        case 'quickbooksOnlineImportLocations':
                            return '場所のインポート';
                        case 'quickbooksOnlineImportProcessing':
                            return 'インポートされたデータを処理中';
                        case 'quickbooksOnlineSyncBillPayments':
                        case 'intacctImportSyncBillPayments':
                            return '払い戻されたレポートと請求書の支払いを同期中';
                        case 'quickbooksOnlineSyncTaxCodes':
                            return '税コードのインポート';
                        case 'quickbooksOnlineCheckConnection':
                            return 'QuickBooks Online接続を確認中';
                        case 'quickbooksOnlineImportMain':
                            return 'QuickBooks Onlineデータのインポート';
                        case 'startingImportXero':
                            return 'Xeroデータのインポート';
                        case 'startingImportQBO':
                            return 'QuickBooks Onlineデータのインポート';
                        case 'startingImportQBD':
                        case 'quickbooksDesktopImportMore':
                            return 'QuickBooks Desktopデータのインポート';
                        case 'quickbooksDesktopImportTitle':
                            return 'インポートタイトル';
                        case 'quickbooksDesktopImportApproveCertificate':
                            return '承認証明書のインポート';
                        case 'quickbooksDesktopImportDimensions':
                            return 'ディメンションのインポート';
                        case 'quickbooksDesktopImportSavePolicy':
                            return '保存ポリシーのインポート';
                        case 'quickbooksDesktopWebConnectorReminder':
                            return 'QuickBooksとのデータを同期中です... Web Connectorが実行中であることを確認してください';
                        case 'quickbooksOnlineSyncTitle':
                            return 'QuickBooks Onlineデータを同期中';
                        case 'quickbooksOnlineSyncLoadData':
                        case 'xeroSyncStep':
                        case 'intacctImportData':
                            return 'データを読み込んでいます';
                        case 'quickbooksOnlineSyncApplyCategories':
                            return 'カテゴリを更新中';
                        case 'quickbooksOnlineSyncApplyCustomers':
                            return '顧客/プロジェクトの更新';
                        case 'quickbooksOnlineSyncApplyEmployees':
                            return '人のリストを更新中';
                        case 'quickbooksOnlineSyncApplyClassesLocations':
                            return 'レポートフィールドを更新中';
                        case 'jobDone':
                            return 'インポートされたデータの読み込みを待っています';
                        case 'xeroSyncImportChartOfAccounts':
                            return '勘定科目表を同期中';
                        case 'xeroSyncImportCategories':
                            return 'カテゴリを同期中';
                        case 'xeroSyncImportCustomers':
                            return '顧客を同期中';
                        case 'xeroSyncXeroReimbursedReports':
                            return 'Expensifyレポートを払い戻し済みとしてマークする';
                        case 'xeroSyncExpensifyReimbursedReports':
                            return 'Xeroの請求書と請求書を支払済みとしてマークする';
                        case 'xeroSyncImportTrackingCategories':
                            return 'トラッキングカテゴリを同期中';
                        case 'xeroSyncImportBankAccounts':
                            return '銀行口座の同期';
                        case 'xeroSyncImportTaxRates':
                            return '税率を同期中';
                        case 'xeroCheckConnection':
                            return 'Xero接続を確認中';
                        case 'xeroSyncTitle':
                            return 'Xeroデータを同期中';
                        case 'netSuiteSyncConnection':
                            return 'NetSuiteへの接続を初期化しています';
                        case 'netSuiteSyncCustomers':
                            return '顧客のインポート';
                        case 'netSuiteSyncInitData':
                            return 'NetSuiteからデータを取得中';
                        case 'netSuiteSyncImportTaxes':
                            return '税金のインポート';
                        case 'netSuiteSyncImportItems':
                            return 'アイテムをインポート中';
                        case 'netSuiteSyncData':
                            return 'Expensifyにデータをインポートする';
                        case 'netSuiteSyncAccounts':
                            return 'アカウントを同期中';
                        case 'netSuiteSyncCurrencies':
                            return '通貨を同期中';
                        case 'netSuiteSyncCategories':
                            return 'カテゴリを同期中';
                        case 'netSuiteSyncReportFields':
                            return 'Expensifyレポートフィールドとしてデータをインポート';
                        case 'netSuiteSyncTags':
                            return 'Expensifyタグとしてデータをインポート';
                        case 'netSuiteSyncUpdateConnectionData':
                            return '接続情報を更新中';
                        case 'netSuiteSyncNetSuiteReimbursedReports':
                            return 'Expensifyレポートを払い戻し済みとしてマークする';
                        case 'netSuiteSyncExpensifyReimbursedReports':
                            return 'NetSuiteの請求書と請求書を支払い済みとしてマークする';
                        case 'netSuiteImportVendorsTitle':
                            return 'ベンダーのインポート';
                        case 'netSuiteImportCustomListsTitle':
                            return 'カスタムリストのインポート';
                        case 'netSuiteSyncImportCustomLists':
                            return 'カスタムリストのインポート';
                        case 'netSuiteSyncImportSubsidiaries':
                            return '子会社のインポート';
                        case 'netSuiteSyncImportVendors':
                        case 'quickbooksDesktopImportVendors':
                            return 'ベンダーのインポート';
                        case 'intacctCheckConnection':
                            return 'Sage Intacct接続を確認中';
                        case 'intacctImportDimensions':
                            return 'Sage Intacctのディメンションをインポート中';
                        case 'intacctImportTitle':
                            return 'Sage Intacctデータのインポート';
                        default: {
                            // eslint-disable-next-line @typescript-eslint/restrict-template-expressions
                            return `ステージの翻訳が見つかりません: ${stage}`;
                        }
                    }
                },
            },
            preferredExporter: '優先エクスポーター',
            exportPreferredExporterNote:
                '優先されるエクスポーターは任意のワークスペース管理者で構いませんが、ドメイン設定で個々の会社カードに異なるエクスポートアカウントを設定する場合は、ドメイン管理者である必要があります。',
            exportPreferredExporterSubNote: '一度設定すると、優先エクスポーターは自分のアカウントでエクスポート用のレポートを確認できます。',
            exportAs: 'としてエクスポート',
            exportOutOfPocket: '実費経費をエクスポート',
            exportCompanyCard: '会社カードの経費を次の形式でエクスポート',
            exportDate: 'エクスポート日付',
            defaultVendor: 'デフォルトのベンダー',
            autoSync: '自動同期',
            autoSyncDescription: 'NetSuiteとExpensifyを毎日自動的に同期します。確定したレポートをリアルタイムでエクスポートします。',
            reimbursedReports: '払い戻されたレポートを同期する',
            cardReconciliation: 'カード照合',
            reconciliationAccount: '調整口座',
            continuousReconciliation: '継続的な照合',
            saveHoursOnReconciliation: '各会計期間の調整にかかる時間を節約するために、ExpensifyがExpensify Cardの明細書と決済を継続的に調整します。',
            enableContinuousReconciliation: '継続的な調整を有効にするには、有効にしてください',
            chooseReconciliationAccount: {
                chooseBankAccount: 'Expensifyカードの支払いを照合する銀行口座を選択してください。',
                accountMatches: 'このアカウントがあなたのものと一致していることを確認してください',
                settlementAccount: 'Expensifyカード決済口座',
                reconciliationWorks: ({lastFourPAN}: ReconciliationWorksParams) => `（${lastFourPAN}で終わる）ため、継続的な調整が正しく機能します。`,
            },
        },
        export: {
            notReadyHeading: 'エクスポートの準備ができていません',
            notReadyDescription: 'ドラフトまたは保留中の経費報告書は会計システムにエクスポートできません。これらの経費をエクスポートする前に承認または支払ってください。',
        },
        invoices: {
            sendInvoice: '請求書を送信',
            sendFrom: '送信元',
            invoicingDetails: '請求書の詳細',
            invoicingDetailsDescription: 'この情報は請求書に表示されます。',
            companyName: '会社名',
            companyWebsite: '会社のウェブサイト',
            paymentMethods: {
                personal: '個人用',
                business: 'ビジネス',
                chooseInvoiceMethod: '以下の支払い方法を選択してください:',
                addBankAccount: '銀行口座を追加',
                payingAsIndividual: '個人として支払う',
                payingAsBusiness: 'ビジネスとして支払う',
            },
            invoiceBalance: '請求書の残高',
            invoiceBalanceSubtitle: 'これは請求書の支払いを集めた現在の残高です。銀行口座を追加している場合、自動的に銀行口座に振り込まれます。',
            bankAccountsSubtitle: '請求書の支払いや受け取りを行うために銀行口座を追加してください。',
        },
        invite: {
            member: 'メンバーを招待',
            members: 'メンバーを招待する',
            invitePeople: '新しいメンバーを招待する',
            genericFailureMessage: 'メンバーをワークスペースに招待する際にエラーが発生しました。もう一度お試しください。',
            pleaseEnterValidLogin: `メールアドレスまたは電話番号が有効であることを確認してください（例: ${CONST.EXAMPLE_PHONE_NUMBER}）。`,
            user: 'ユーザー',
            users: 'ユーザー',
            invited: '招待されました',
            removed: 'removed',
            to: 'に',
            from: 'から',
        },
        inviteMessage: {
            confirmDetails: '詳細を確認',
            inviteMessagePrompt: '招待状を特別なものにするために、以下にメッセージを追加しましょう！',
            personalMessagePrompt: 'メッセージ',
            genericFailureMessage: 'メンバーをワークスペースに招待する際にエラーが発生しました。もう一度お試しください。',
            inviteNoMembersError: '少なくとも1人のメンバーを選択して招待してください。',
            joinRequest: ({user, workspaceName}: {user: string; workspaceName: string}) => `${user}が${workspaceName}への参加をリクエストしました。`,
        },
        distanceRates: {
            oopsNotSoFast: 'おっと！ちょっと待って...',
            workspaceNeeds: 'ワークスペースには、少なくとも1つの有効な距離レートが必要です。',
            distance: '距離',
            centrallyManage: '料金を一元管理し、マイルまたはキロメートルで追跡し、デフォルトのカテゴリを設定します。',
            rate: '評価',
            addRate: 'レートを追加',
            findRate: 'レートを見つける',
            trackTax: '税金を追跡する',
            deleteRates: () => ({
                one: 'レートを削除',
                other: 'レートを削除',
            }),
            enableRates: () => ({
                one: 'レートを有効にする',
                other: 'レートを有効にする',
            }),
            disableRates: () => ({
                one: 'レートを無効にする',
                other: 'レートを無効にする',
            }),
            enableRate: 'レートを有効にする',
            status: 'ステータス',
            unit: '単位',
            taxFeatureNotEnabledMessage: 'この機能を使用するには、ワークスペースで税金を有効にする必要があります。こちらに移動して',
            changePromptMessage: 'その変更を行うために。',
            deleteDistanceRate: '距離料金を削除',
            areYouSureDelete: () => ({
                one: 'このレートを削除してもよろしいですか？',
                other: 'これらのレートを削除してもよろしいですか？',
            }),
        },
        editor: {
            descriptionInputLabel: '説明',
            nameInputLabel: '名前',
            typeInputLabel: 'タイプ',
            initialValueInputLabel: '初期値',
            nameInputHelpText: 'これはワークスペースで表示される名前です。',
            nameIsRequiredError: 'ワークスペースに名前を付ける必要があります',
            currencyInputLabel: 'デフォルト通貨',
            currencyInputHelpText: 'このワークスペースのすべての経費はこの通貨に変換されます。',
            currencyInputDisabledText: ({currency}: CurrencyInputDisabledTextParams) => `このワークスペースは${currency}の銀行口座にリンクされているため、デフォルト通貨を変更できません。`,
            save: '保存',
            genericFailureMessage: 'ワークスペースの更新中にエラーが発生しました。もう一度お試しください。',
            avatarUploadFailureMessage: 'アバターのアップロード中にエラーが発生しました。もう一度お試しください。',
            addressContext: 'Expensify Travelを有効にするには、ワークスペースの住所が必要です。ビジネスに関連する住所を入力してください。',
        },
        bankAccount: {
            continueWithSetup: 'セットアップを続ける',
            youAreAlmostDone: '銀行口座の設定はほぼ完了です。これにより、法人カードの発行、経費の払い戻し、請求書の回収、請求書の支払いが可能になります。',
            streamlinePayments: '支払いを効率化する',
            connectBankAccountNote: '注意: 個人銀行口座はワークスペースでの支払いには使用できません。',
            oneMoreThing: 'もう一つ！',
            allSet: '準備完了です！',
            accountDescriptionWithCards: 'この銀行口座は、法人カードの発行、経費の払い戻し、請求書の回収、および請求書の支払いに使用されます。',
            letsFinishInChat: 'チャットで終わらせましょう！',
            finishInChat: 'チャットで終了',
            almostDone: 'もう少しで完了です！',
            disconnectBankAccount: '銀行口座の接続を解除',
            startOver: 'やり直す',
            updateDetails: '詳細を更新',
            yesDisconnectMyBankAccount: 'はい、私の銀行口座を切断してください。',
            yesStartOver: 'はい、最初からやり直してください。',
            disconnectYour: '切断する',
            bankAccountAnyTransactions: '銀行口座。この口座の未処理の取引は引き続き完了します。',
            clearProgress: 'やり直すと、これまでの進捗がクリアされます。',
            areYouSure: 'よろしいですか？',
            workspaceCurrency: 'ワークスペース通貨',
            updateCurrencyPrompt: 'お使いのワークスペースは現在、USDとは異なる通貨に設定されているようです。下のボタンをクリックして、通貨をUSDに更新してください。',
            updateToUSD: 'USDに更新',
            updateWorkspaceCurrency: 'ワークスペースの通貨を更新する',
            workspaceCurrencyNotSupported: 'ワークスペース通貨はサポートされていません',
            yourWorkspace: 'ワークスペースがサポートされていない通貨に設定されています。こちらをご覧ください',
            listOfSupportedCurrencies: 'サポートされている通貨のリスト',
        },
        changeOwner: {
            changeOwnerPageTitle: 'オーナーを移行',
            addPaymentCardTitle: '所有権を移転するために支払いカードを入力してください。',
            addPaymentCardButtonText: '利用規約に同意して支払いカードを追加',
            addPaymentCardReadAndAcceptTextPart1: '読み取りと承認',
            addPaymentCardReadAndAcceptTextPart2: 'カードを追加するためのポリシー',
            addPaymentCardTerms: '利用規約',
            addPaymentCardPrivacy: 'プライバシー',
            addPaymentCardAnd: '&',
            addPaymentCardPciCompliant: 'PCI-DSS 準拠',
            addPaymentCardBankLevelEncrypt: '銀行レベルの暗号化',
            addPaymentCardRedundant: '冗長インフラストラクチャー',
            addPaymentCardLearnMore: '私たちの詳細について学ぶ',
            addPaymentCardSecurity: 'セキュリティ',
            amountOwedTitle: '未払い残高',
            amountOwedButtonText: 'OK',
            amountOwedText: 'このアカウントには前月からの未払い残高があります。\n\nこの残高を清算して、このワークスペースの請求を引き継ぎますか？',
            ownerOwesAmountTitle: '未払い残高',
            ownerOwesAmountButtonText: '残高を移動',
            ownerOwesAmountText: ({email, amount}: OwnerOwesAmountParams) =>
                `このワークスペースのアカウント所有者（${email}）には、前月からの未払い残高があります。\n\nこのワークスペースの請求を引き継ぐために、この金額（${amount}）を振り替えますか？あなたの支払いカードに即座に請求されます。`,
            subscriptionTitle: '年間サブスクリプションを引き継ぐ',
            subscriptionButtonText: 'サブスクリプションを移行する',
            subscriptionText: ({usersCount, finalCount}: ChangeOwnerSubscriptionParams) =>
                `このワークスペースを引き継ぐと、年間サブスクリプションが現在のサブスクリプションと統合されます。これにより、サブスクリプションのサイズが${usersCount}人増加し、新しいサブスクリプションのサイズは${finalCount}人になります。続行しますか？`,
            duplicateSubscriptionTitle: '重複サブスクリプションの警告',
            duplicateSubscriptionButtonText: '続行する',
            duplicateSubscriptionText: ({email, workspaceName}: ChangeOwnerDuplicateSubscriptionParams) =>
                `${email}のワークスペースの請求を引き継ごうとしているようですが、そのためにはまず、すべてのワークスペースで管理者である必要があります。\n\nワークスペース${workspaceName}の請求のみを引き継ぎたい場合は、「続行」をクリックしてください。\n\nサブスクリプション全体の請求を引き継ぎたい場合は、まずすべてのワークスペースに管理者として追加してもらってから、請求を引き継いでください。`,
            hasFailedSettlementsTitle: '所有権を移転できません',
            hasFailedSettlementsButtonText: '了解しました。',
            hasFailedSettlementsText: ({email}: ChangeOwnerHasFailedSettlementsParams) =>
                `${email} は未払いの Expensify Card 決済があるため、請求を引き継ぐことができません。問題を解決するために、concierge@expensify.com に連絡するように依頼してください。その後、このワークスペースの請求を引き継ぐことができます。`,
            failedToClearBalanceTitle: '残高をクリアできませんでした',
            failedToClearBalanceButtonText: 'OK',
            failedToClearBalanceText: '残高をクリアできませんでした。後でもう一度お試しください。',
            successTitle: 'やったー！準備完了です。',
            successDescription: 'あなたはこのワークスペースのオーナーになりました。',
            errorTitle: 'おっと！ちょっと待って...',
            errorDescriptionPartOne: 'このワークスペースの所有権の移行に問題が発生しました。もう一度お試しいただくか、',
            errorDescriptionPartTwo: 'Conciergeに連絡する',
            errorDescriptionPartThree: 'for help.',
        },
        exportAgainModal: {
            title: '注意！',
            description: ({reportName, connectionName}: ExportAgainModalDescriptionParams) =>
                `次のレポートはすでに${CONST.POLICY.CONNECTIONS.NAME_USER_FRIENDLY[connectionName]}にエクスポートされています：\n\n${reportName}\n\n本当に再度エクスポートしますか？`,
            confirmText: 'はい、再度エクスポートしてください。',
            cancelText: 'キャンセル',
        },
        upgrade: {
            reportFields: {
                title: 'レポートフィールド',
                description: `レポートフィールドでは、個々の項目の経費に関連するタグとは異なり、ヘッダーレベルの詳細を指定できます。これらの詳細には、特定のプロジェクト名、出張情報、場所などが含まれることがあります。`,
                onlyAvailableOnPlan: 'レポートフィールドは、Controlプランでのみ利用可能です。料金は',
            },
            [CONST.POLICY.CONNECTIONS.NAME.NETSUITE]: {
                title: 'NetSuite',
                description: `Expensify + NetSuiteの統合により、自動同期を楽しみ、手動入力を削減できます。プロジェクトや顧客のマッピングを含むネイティブおよびカスタムセグメントのサポートで、詳細でリアルタイムの財務インサイトを得ることができます。`,
                onlyAvailableOnPlan: '私たちのNetSuite統合は、Controlプランでのみ利用可能です。開始価格は',
            },
            [CONST.POLICY.CONNECTIONS.NAME.SAGE_INTACCT]: {
                title: 'Sage Intacct',
                description: `Expensify + Sage Intacct の統合で、自動同期を楽しみ、手動入力を減らしましょう。ユーザー定義のディメンションによる詳細でリアルタイムな財務インサイトを得るとともに、部門、クラス、場所、顧客、プロジェクト（ジョブ）ごとの経費コード化が可能です。`,
                onlyAvailableOnPlan: 'Sage Intacctとの統合は、Controlプランでのみ利用可能で、料金は',
            },
            [CONST.POLICY.CONNECTIONS.NAME.QBD]: {
                title: 'QuickBooks Desktop',
                description: `Expensify + QuickBooks Desktop の統合で、自動同期を楽しみ、手動入力を減らしましょう。クラス、アイテム、顧客、プロジェクトごとの経費コード化とリアルタイムの双方向接続で、究極の効率性を実現します。`,
                onlyAvailableOnPlan: 'QuickBooks Desktopの統合は、Controlプランでのみ利用可能で、料金は',
            },
            [CONST.UPGRADE_FEATURE_INTRO_MAPPING.approvals.id]: {
                title: '高度な承認',
                description: `追加の承認レイヤーを加えたい場合や、最も大きな経費にもう一つの目を通したい場合でも、私たちがサポートします。高度な承認機能により、あらゆるレベルで適切なチェックを行い、チームの支出を管理することができます。`,
                onlyAvailableOnPlan: '高度な承認は、Controlプランでのみ利用可能で、料金は',
            },
            categories: {
                title: 'カテゴリ',
                description: `カテゴリは、支出をより良く整理し、お金をどこに使っているかを把握するのに役立ちます。提案されたカテゴリリストを使用するか、自分で作成してください。`,
                onlyAvailableOnPlan: 'カテゴリは、Collectプランで利用可能です。料金は',
            },
            glCodes: {
                title: 'GLコード',
                description: `GLコードをカテゴリとタグに追加して、会計および給与システムへの経費の簡単なエクスポートを実現しましょう。`,
                onlyAvailableOnPlan: 'GLコードは、Controlプランでのみ利用可能です。開始価格は',
            },
            glAndPayrollCodes: {
                title: 'GL & Payroll コード',
                description: `GLコードと給与コードをカテゴリに追加して、経費を会計および給与システムに簡単にエクスポートしましょう。`,
                onlyAvailableOnPlan: 'GLおよび給与コードは、Controlプランでのみ利用可能です。料金は',
            },
            taxCodes: {
                title: '税コード',
                description: `税コードを税金に追加して、経費を会計および給与システムに簡単にエクスポートしましょう。`,
                onlyAvailableOnPlan: '税コードは、Controlプランでのみ利用可能です。料金は',
            },
            companyCards: {
                title: '無制限の会社カード',
                description: `さらにカードフィードを追加する必要がありますか？すべての主要なカード発行会社からの取引を同期するために、無制限の会社カードをアンロックしましょう。`,
                onlyAvailableOnPlan: 'これは、Controlプランでのみ利用可能です。料金は',
            },
            rules: {
                title: 'ルール',
                description: `ルールはバックグラウンドで実行され、あなたの支出を管理するので、小さなことを心配する必要はありません。\n\n領収書や説明などの経費詳細を要求し、制限やデフォルトを設定し、承認と支払いを自動化します。すべてを一か所で行えます。`,
                onlyAvailableOnPlan: 'ルールは、Controlプランでのみ利用可能で、料金は',
            },
            perDiem: {
                title: '日当',
                description:
                    '日当は、従業員が出張する際に日々の費用を遵守し、予測可能にするための優れた方法です。カスタム料金、デフォルトカテゴリ、目的地やサブレートなどの詳細な機能をお楽しみください。',
                onlyAvailableOnPlan: '日当は、Controlプランでのみ利用可能です。料金は',
            },
            travel: {
                title: '旅行',
                description: 'Expensify Travelは、メンバーが宿泊施設、フライト、交通機関などを予約できる新しい法人向け旅行予約および管理プラットフォームです。',
                onlyAvailableOnPlan: '旅行は、Collectプランで利用可能です。料金は',
            },
            multiLevelTags: {
                title: 'マルチレベルタグ',
                description:
                    'マルチレベルタグは、経費をより正確に追跡するのに役立ちます。各項目に部門、クライアント、コストセンターなどの複数のタグを割り当てることで、すべての経費の完全なコンテキストを把握できます。これにより、より詳細なレポート作成、承認ワークフロー、および会計エクスポートが可能になります。',
                onlyAvailableOnPlan: 'マルチレベルタグは、Controlプランでのみ利用可能です。開始価格は',
            },
            pricing: {
                perActiveMember: 'アクティブメンバー1人あたり月額。',
                perMember: 'メンバーごとに月額。',
            },
            note: {
                upgradeWorkspace: 'ワークスペースをアップグレードして、この機能にアクセスするか、',
                learnMore: '詳細を確認',
                aboutOurPlans: '私たちのプランと価格について。',
            },
            upgradeToUnlock: 'この機能をアンロックする',
            completed: {
                headline: `ワークスペースをアップグレードしました！`,
                successMessage: ({policyName}: ReportPolicyNameParams) => `${policyName}をコントロールプランにアップグレードしました！`,
                categorizeMessage: `Collectプランのワークスペースに正常にアップグレードされました。これで経費を分類できます！`,
                travelMessage: `Collectプランのワークスペースに正常にアップグレードされました。これで、旅行の予約と管理を開始できます！`,
                viewSubscription: 'サブスクリプションを表示',
                moreDetails: '詳細については。',
                gotIt: '了解しました、ありがとうございます。',
            },
            commonFeatures: {
                title: 'Controlプランにアップグレード',
                note: '以下を含む、最も強力な機能をアンロック:',
                benefits: {
                    startsAt: 'コントロールプランは、料金が',
                    perMember: 'アクティブメンバー1人あたり月額。',
                    learnMore: '詳細を確認',
                    pricing: '私たちのプランと価格について。',
                    benefit1: '高度な会計接続（NetSuite、Sage Intacct、その他）',
                    benefit2: 'スマート経費ルール',
                    benefit3: 'マルチレベル承認ワークフロー',
                    benefit4: '強化されたセキュリティコントロール',
                    toUpgrade: 'アップグレードするには、クリックしてください',
                    selectWorkspace: 'ワークスペースを選択し、プランタイプを変更します',
                },
            },
        },
        downgrade: {
            commonFeatures: {
                title: 'Collectプランにダウングレードする',
                note: 'ダウングレードすると、これらの機能やその他の機能へのアクセスが失われます。',
                benefits: {
                    note: '私たちのプランを完全に比較するには、こちらをご覧ください',
                    pricingPage: '価格ページ',
                    confirm: '設定を削除してダウングレードしてもよろしいですか？',
                    warning: 'これは元に戻せません。',
                    benefit1: '会計接続（QuickBooks Online と Xero を除く）',
                    benefit2: 'スマート経費ルール',
                    benefit3: 'マルチレベル承認ワークフロー',
                    benefit4: '強化されたセキュリティコントロール',
                    headsUp: '注意！',
                    multiWorkspaceNote: '最初の月額支払いの前に、すべてのワークスペースをダウングレードして、Collectレートでのサブスクリプションを開始する必要があります。クリック',
                    selectStep: '> 各ワークスペースを選択 > プランタイプを変更',
                },
            },
            completed: {
                headline: 'ワークスペースがダウングレードされました',
                description: 'Controlプランに他のワークスペースがあります。Collectレートで請求されるには、すべてのワークスペースをダウングレードする必要があります。',
                gotIt: '了解しました、ありがとうございます。',
            },
        },
        payAndDowngrade: {
            title: '支払いとダウングレード',
            headline: '最終支払い',
            description1: 'このサブスクリプションの最終請求書は',
            description2: ({date}: DateParams) => `${date}の内訳を以下に示します：`,
            subscription:
                'ご注意ください！この操作は、Expensifyのサブスクリプションを終了し、このワークスペースを削除し、すべてのワークスペースメンバーを削除します。このワークスペースを保持し、自分だけを削除したい場合は、別の管理者に請求を引き継いでもらってください。',
            genericFailureMessage: '請求書の支払い中にエラーが発生しました。もう一度お試しください。',
        },
        restrictedAction: {
            restricted: '制限されています',
            actionsAreCurrentlyRestricted: ({workspaceName}: ActionsAreCurrentlyRestricted) => `${workspaceName} ワークスペースでのアクションは現在制限されています。`,
            workspaceOwnerWillNeedToAddOrUpdatePaymentCard: ({workspaceOwnerName}: WorkspaceOwnerWillNeedToAddOrUpdatePaymentCardParams) =>
                `ワークスペースのオーナーである${workspaceOwnerName}は、新しいワークスペースのアクティビティをアンロックするために、ファイル上の支払いカードを追加または更新する必要があります。`,
            youWillNeedToAddOrUpdatePaymentCard: '新しいワークスペースのアクティビティを解除するには、ファイル上の支払いカードを追加または更新する必要があります。',
            addPaymentCardToUnlock: '支払いカードを追加してロックを解除！',
            addPaymentCardToContinueUsingWorkspace: 'このワークスペースを引き続き使用するには、支払いカードを追加してください。',
            pleaseReachOutToYourWorkspaceAdmin: 'ご質問がある場合は、ワークスペース管理者にお問い合わせください。',
            chatWithYourAdmin: '管理者とチャットする',
            chatInAdmins: '#adminsでチャットする',
            addPaymentCard: '支払いカードを追加',
        },
        rules: {
            individualExpenseRules: {
                title: '経費',
                subtitle: '個別の経費に対して支出管理とデフォルトを設定します。また、ルールを作成することもできます。',
                receiptRequiredAmount: '領収書の必要金額',
                receiptRequiredAmountDescription: 'カテゴリルールで上書きされない限り、この金額を超える支出には領収書が必要です。',
                maxExpenseAmount: '最大経費額',
                maxExpenseAmountDescription: 'カテゴリールールで上書きされない限り、この金額を超える支出にフラグを立てます。',
                maxAge: '最大年齢',
                maxExpenseAge: '最大経費年齢',
                maxExpenseAgeDescription: '特定の日数より古い支出をフラグする。',
                maxExpenseAgeDays: () => ({
                    one: '1日',
                    other: (count: number) => `${count}日間`,
                }),
                billableDefault: '請求可能なデフォルト',
                billableDefaultDescription: '現金およびクレジットカードの経費をデフォルトで請求可能にするかどうかを選択します。請求可能な経費は、次の場所で有効または無効にします。',
                billable: 'ビラブル',
                billableDescription: '経費は多くの場合、クライアントに再請求されます。',
                nonBillable: '非請求対象',
                nonBillableDescription: '経費は時々クライアントに再請求されます。',
                eReceipts: 'eReceipts',
                eReceiptsHint: 'eReceiptsは自動作成されます',
                eReceiptsHintLink: 'ほとんどのUSDクレジット取引の場合',
                attendeeTracking: '出席者の追跡',
                attendeeTrackingHint: '各経費の一人当たりの費用を追跡します。',
                prohibitedDefaultDescription:
                    'アルコール、ギャンブル、その他の制限された項目が含まれる領収書をすべてフラグ付けしてください。これらの項目が含まれる領収書の経費は、手動での確認が必要です。',
                prohibitedExpenses: '禁止された経費',
                alcohol: 'アルコール',
                hotelIncidentals: 'ホテル付随費用',
                gambling: 'ギャンブル',
                tobacco: 'タバコ',
                adultEntertainment: 'アダルトエンターテインメント',
            },
            expenseReportRules: {
                examples: '例:',
                title: '経費報告書',
                subtitle: '経費報告のコンプライアンス、承認、支払いを自動化します。',
                customReportNamesSubtitle: 'カスタマイズレポートのタイトルを使用して',
                customNameTitle: 'デフォルトのレポートタイトル',
                customNameDescription: 'カスタム名を選択して、経費レポートを作成するには、私たちの',
                customNameDescriptionLink: '広範な数式',
                customNameInputLabel: '名前',
                customNameEmailPhoneExample: 'メンバーのメールまたは電話番号: {report:submit:from}',
                customNameStartDateExample: 'レポート開始日: {report:startdate}',
                customNameWorkspaceNameExample: 'ワークスペース名: {report:workspacename}',
                customNameReportIDExample: 'Report ID: {report:id}',
                customNameTotalExample: '合計: {report:total}.',
                preventMembersFromChangingCustomNamesTitle: 'メンバーがカスタムレポート名を変更するのを防ぐ',
                preventSelfApprovalsTitle: '自己承認を防ぐ',
                preventSelfApprovalsSubtitle: 'ワークスペースメンバーが自分の経費報告書を承認するのを防ぎます。',
                autoApproveCompliantReportsTitle: '準拠したレポートを自動承認する',
                autoApproveCompliantReportsSubtitle: 'どの経費報告書が自動承認の対象となるかを設定します。',
                autoApproveReportsUnderTitle: '以下の金額未満のレポートを自動承認',
                autoApproveReportsUnderDescription: 'この金額以下の完全に準拠した経費報告書は自動的に承認されます。',
                randomReportAuditTitle: 'ランダムレポート監査',
                randomReportAuditDescription: '一部のレポートは自動承認の対象であっても、手動承認を必要とするようにします。',
                autoPayApprovedReportsTitle: '自動支払い承認済みレポート',
                autoPayApprovedReportsSubtitle: 'どの経費報告書が自動支払いの対象となるかを設定します。',
                autoPayApprovedReportsLimitError: ({currency}: AutoPayApprovedReportsLimitErrorParams = {}) => `${currency ?? ''}20,000未満の金額を入力してください。`,
                autoPayApprovedReportsLockedSubtitle: 'その他の機能に移動してワークフローを有効にし、その後、支払いを追加してこの機能をアンロックしてください。',
                autoPayReportsUnderTitle: '以下の金額未満のレポートを自動支払い',
                autoPayReportsUnderDescription: 'この金額以下の完全に準拠した経費報告書は自動的に支払われます。',
                unlockFeatureGoToSubtitle: '移動',
                unlockFeatureEnableWorkflowsSubtitle: ({featureName}: FeatureNameParams) => `ワークフローを有効にし、その後${featureName}を追加してこの機能をアンロックしてください。`,
                enableFeatureSubtitle: ({featureName}: FeatureNameParams) => `そして${featureName}を有効にして、この機能をアンロックしてください。`,
            },
            categoryRules: {
                title: 'カテゴリールール',
                approver: '承認者',
                requireDescription: '説明が必要です',
                descriptionHint: '説明のヒント',
                descriptionHintDescription: ({categoryName}: CategoryNameParams) =>
                    `従業員に「${categoryName}」の支出に関する追加情報を提供するようにリマインドしてください。このヒントは経費の説明欄に表示されます。`,
                descriptionHintLabel: 'ヒント',
                descriptionHintSubtitle: 'プロのヒント: 短ければ短いほど良い！',
                maxAmount: '最大金額',
                flagAmountsOver: '金額が超過している場合はフラグを立てる',
                flagAmountsOverDescription: ({categoryName}: CategoryNameParams) => `「${categoryName}」カテゴリに適用されます。`,
                flagAmountsOverSubtitle: 'これはすべての経費の最大金額を上書きします。',
                expenseLimitTypes: {
                    expense: '個別経費',
                    expenseSubtitle: 'カテゴリ別に経費金額をフラグします。このルールは、最大経費金額に関する一般的なワークスペースルールを上書きします。',
                    daily: 'カテゴリ合計',
                    dailySubtitle: '経費報告書ごとにカテゴリ別の合計支出をフラグ付けします。',
                },
                requireReceiptsOver: 'を超える領収書を必須にする',
                requireReceiptsOverList: {
                    default: ({defaultAmount}: DefaultAmountParams) => `${defaultAmount} ${CONST.DOT_SEPARATOR} デフォルト`,
                    never: '領収書を要求しない',
                    always: '常に領収書を要求する',
                },
                defaultTaxRate: 'デフォルト税率',
                goTo: '移動',
                andEnableWorkflows: 'ワークフローを有効にしてから承認を追加して、この機能を利用できるようにします。',
            },
            customRules: {
                title: 'カスタムルール',
                subtitle: '説明',
                description: '経費報告書のカスタムルールを入力',
            },
        },
        planTypePage: {
            planTypes: {
                team: {
                    label: '収集する',
                    description: 'プロセスを自動化したいチーム向け。',
                },
                corporate: {
                    label: 'コントロール',
                    description: '高度な要件を持つ組織向け。',
                },
            },
            description: 'あなたにぴったりのプランを選びましょう。機能と価格の詳細なリストについては、こちらをご覧ください。',
            subscriptionLink: 'プランの種類と料金に関するヘルプページ',
            lockedPlanDescription: ({count, annualSubscriptionEndDate}: WorkspaceLockedPlanTypeParams) => ({
                one: `あなたは、年間サブスクリプションが終了する${annualSubscriptionEndDate}まで、Controlプランの1人のアクティブメンバーにコミットしています。自動更新を無効にすることで、${annualSubscriptionEndDate}から従量課金制のサブスクリプションに切り替え、Collectプランにダウングレードすることができます。`,
                other: `あなたは、年間サブスクリプションが${annualSubscriptionEndDate}に終了するまで、Controlプランで${count}人のアクティブメンバーにコミットしています。自動更新を無効にすることで、${annualSubscriptionEndDate}から従量課金制のサブスクリプションに切り替え、Collectプランにダウングレードすることができます。`,
            }),
            subscriptions: 'サブスクリプション',
        },
    },
    getAssistancePage: {
        title: 'サポートを受ける',
        subtitle: '私たちは、あなたの偉大さへの道を切り開くためにここにいます！',
        description: '以下のサポートオプションから選択してください:',
        chatWithConcierge: 'Conciergeとチャットする',
        scheduleSetupCall: 'セットアップコールをスケジュールする',
        scheduleACall: '通話をスケジュールする',
        questionMarkButtonTooltip: '私たちのチームからサポートを受ける',
        exploreHelpDocs: 'ヘルプドキュメントを探索する',
        registerForWebinar: 'ウェビナーに登録する',
        onboardingHelp: 'オンボーディングヘルプ',
    },
    emojiPicker: {
        skinTonePickerLabel: 'デフォルトの肌の色を変更する',
        headers: {
            frequentlyUsed: 'よく使われる',
            smileysAndEmotion: 'スマイリーと感情',
            peopleAndBody: '人と体',
            animalsAndNature: '動物と自然',
            foodAndDrink: '食べ物と飲み物',
            travelAndPlaces: '旅行と場所',
            activities: 'アクティビティ',
            objects: 'オブジェクト',
            symbols: '記号',
            flags: 'フラグ',
        },
    },
    newRoomPage: {
        newRoom: '新しいルーム',
        groupName: 'グループ名',
        roomName: '部屋の名前',
        visibility: '可視性',
        restrictedDescription: 'ワークスペースの人々はこの部屋を見つけることができます。',
        privateDescription: 'このルームに招待された人は見つけることができます。',
        publicDescription: '誰でもこのルームを見つけることができます',
        // eslint-disable-next-line @typescript-eslint/naming-convention
        public_announceDescription: '誰でもこのルームを見つけることができます',
        createRoom: 'ルームを作成',
        roomAlreadyExistsError: 'この名前の部屋はすでに存在します',
        roomNameReservedError: ({reservedName}: RoomNameReservedErrorParams) => `${reservedName}はすべてのワークスペースでデフォルトのルームです。別の名前を選んでください。`,
        roomNameInvalidError: 'ルーム名には小文字のアルファベット、数字、ハイフンのみを使用できます。',
        pleaseEnterRoomName: '部屋の名前を入力してください',
        pleaseSelectWorkspace: 'ワークスペースを選択してください',
        renamedRoomAction: ({oldName, newName, actorName, isExpenseReport}: RenamedRoomActionParams) => {
            const actor = actorName ? `${actorName} ` : '';
            return isExpenseReport ? `${actor}は"${oldName}"から"${newName}"に名前を変更しました` : `${actor}がこのルームの名前を"${oldName}"から"${newName}"に変更しました。`;
        },
        roomRenamedTo: ({newName}: RoomRenamedToParams) => `部屋の名前が${newName}に変更されました。`,
        social: 'ソーシャル',
        selectAWorkspace: 'ワークスペースを選択',
        growlMessageOnRenameError: 'ワークスペースルームの名前を変更できません。接続を確認して、再試行してください。',
        visibilityOptions: {
            restricted: 'ワークスペース', // the translation for "restricted" visibility is actually workspace. This is so we can display restricted visibility rooms as "workspace" without having to change what's stored.
            private: 'プライベート',
            public: '公開',
            // eslint-disable-next-line @typescript-eslint/naming-convention
            public_announce: 'パブリックアナウンス',
        },
    },
    workspaceApprovalModes: {
        submitAndClose: '送信して閉じる',
        submitAndApprove: '送信して承認',
        advanced: 'ADVANCED',
        dynamicExternal: 'DYNAMIC_EXTERNAL',
        smartReport: 'SMARTREPORT',
        billcom: 'BILLCOM',
    },
    workspaceActions: {
        addApprovalRule: ({approverEmail, approverName, field, name}: AddedPolicyApprovalRuleParams) =>
            `${field}「${name}」の承認者として${approverName}（${approverEmail}）を追加しました。`,
        deleteApprovalRule: ({approverEmail, approverName, field, name}: AddedPolicyApprovalRuleParams) =>
            `${field}「${name}」の承認者として${approverName}（${approverEmail}）を削除しました。`,
        updateApprovalRule: ({field, name, newApproverEmail, newApproverName, oldApproverEmail, oldApproverName}: UpdatedPolicyApprovalRuleParams) => {
            const formatApprover = (displayName?: string, email?: string) => (displayName ? `${displayName} (${email})` : email);
            return `${field}「${name}」の承認者を${formatApprover(newApproverName, newApproverEmail)}に変更しました（以前は${formatApprover(oldApproverName, oldApproverEmail)}）`;
        },
        addCategory: ({categoryName}: UpdatedPolicyCategoryParams) => `カテゴリ「${categoryName}」を追加しました`,
        deleteCategory: ({categoryName}: UpdatedPolicyCategoryParams) => `カテゴリー「${categoryName}」を削除しました。`,
        updateCategory: ({oldValue, categoryName}: UpdatedPolicyCategoryParams) => `${oldValue ? '無効' : '有効'} カテゴリ "${categoryName}"`,
        updateCategoryPayrollCode: ({oldValue, categoryName, newValue}: UpdatedPolicyCategoryGLCodeParams) => {
            if (!oldValue) {
                return `給与コード「${newValue}」をカテゴリ「${categoryName}」に追加しました。`;
            }
            if (!newValue && oldValue) {
                return `給与コード「${oldValue}」をカテゴリ「${categoryName}」から削除しました。`;
            }
            return `"${categoryName}" カテゴリの給与コードを「${newValue}」に変更しました（以前は「${oldValue}」）。`;
        },
        updateCategoryGLCode: ({oldValue, categoryName, newValue}: UpdatedPolicyCategoryGLCodeParams) => {
            if (!oldValue) {
                return `カテゴリ「${categoryName}」にGLコード「${newValue}」を追加しました。`;
            }
            if (!newValue && oldValue) {
                return `カテゴリ「${categoryName}」からGLコード「${oldValue}」を削除しました。`;
            }
            return `「${categoryName}」カテゴリのGLコードを「${newValue}」に変更しました（以前は「${oldValue}」）`;
        },
        updateAreCommentsRequired: ({oldValue, categoryName}: UpdatedPolicyCategoryParams) => {
            return `「${categoryName}」カテゴリの説明を${!oldValue ? '必須' : '不要'}に変更しました（以前は${!oldValue ? '不要' : '必須'}）`;
        },
        updateCategoryMaxExpenseAmount: ({categoryName, oldAmount, newAmount}: UpdatedPolicyCategoryMaxExpenseAmountParams) => {
            if (newAmount && !oldAmount) {
                return `カテゴリ「${categoryName}」に最大金額${newAmount}を追加しました。`;
            }
            if (oldAmount && !newAmount) {
                return `カテゴリ「${categoryName}」から最大金額${oldAmount}を削除しました。`;
            }
            return `"${categoryName}" カテゴリの最大金額を ${newAmount} に変更しました（以前は ${oldAmount}）`;
        },
        updateCategoryExpenseLimitType: ({categoryName, oldValue, newValue}: UpdatedPolicyCategoryExpenseLimitTypeParams) => {
            if (!oldValue) {
                return `カテゴリ「${categoryName}」に制限タイプ${newValue}を追加しました。`;
            }
            return `"${categoryName}" カテゴリの制限タイプを ${newValue} に変更しました（以前は ${oldValue}）`;
        },
        updateCategoryMaxAmountNoReceipt: ({categoryName, oldValue, newValue}: UpdatedPolicyCategoryMaxAmountNoReceiptParams) => {
            if (!oldValue) {
                return `カテゴリ「${categoryName}」を更新し、Receiptsを${newValue}に変更しました。`;
            }
            return `「${categoryName}」カテゴリを${newValue}に変更しました（以前は${oldValue}）`;
        },
        setCategoryName: ({oldName, newName}: UpdatedPolicyCategoryNameParams) => `カテゴリ「${oldName}」の名前を「${newName}」に変更しました。`,
        updatedDescriptionHint: ({categoryName, oldValue, newValue}: UpdatedPolicyCategoryDescriptionHintTypeParams) => {
            if (!newValue) {
                return `カテゴリ「${categoryName}」から説明ヒント「${oldValue}」を削除しました。`;
            }
            return !oldValue
                ? `カテゴリ「${categoryName}」に説明のヒント「${newValue}」を追加しました。`
                : `"${categoryName}" カテゴリの説明ヒントを "${newValue}" に変更しました（以前は "${oldValue}"）`;
        },
        updateTagListName: ({oldName, newName}: UpdatedPolicyCategoryNameParams) => `タグリスト名を"${newName}"に変更しました（以前は"${oldName}"）`,
        addTag: ({tagListName, tagName}: UpdatedPolicyTagParams) => `タグ「${tagName}」をリスト「${tagListName}」に追加しました。`,
        updateTagName: ({tagListName, newName, oldName}: UpdatedPolicyTagNameParams) => `タグリスト「${tagListName}」を更新し、タグ「${oldName}」を「${newName}」に変更しました。`,
        updateTagEnabled: ({tagListName, tagName, enabled}: UpdatedPolicyTagParams) => `${enabled ? '有効' : '無効'} リスト「${tagListName}」のタグ「${tagName}」`,
        deleteTag: ({tagListName, tagName}: UpdatedPolicyTagParams) => `リスト「${tagListName}」からタグ「${tagName}」を削除しました。`,
        deleteMultipleTags: ({count, tagListName}: UpdatedPolicyTagParams) => `リスト「${tagListName}」から「${count}」タグを削除しました。`,
        updateTag: ({tagListName, newValue, tagName, updatedField, oldValue}: UpdatedPolicyTagFieldParams) => {
            if (oldValue) {
                return `タグリスト「${tagListName}」のタグ「${tagName}」を更新し、${updatedField}を「${oldValue}」から「${newValue}」に変更しました。`;
            }
            return `リスト「${tagListName}」のタグ「${tagName}」を更新し、${updatedField}を「${newValue}」に追加しました。`;
        },
        updateCustomUnit: ({customUnitName, newValue, oldValue, updatedField}: UpdatePolicyCustomUnitParams) =>
            `${customUnitName}の${updatedField}を"${oldValue}"から"${newValue}"に変更しました。`,
        updateCustomUnitTaxEnabled: ({newValue}: UpdatePolicyCustomUnitTaxEnabledParams) => `距離レートに関する${newValue ? '有効' : '無効'}の税金追跡`,
        addCustomUnitRate: ({customUnitName, rateName}: AddOrDeletePolicyCustomUnitRateParams) => `新しい「${customUnitName}」レート「${rateName}」を追加しました。`,
        updatedCustomUnitRate: ({customUnitName, customUnitRateName, newValue, oldValue, updatedField}: UpdatedPolicyCustomUnitRateParams) =>
            `${customUnitName}の${updatedField}「${customUnitRateName}」のレートを「${newValue}」（以前は「${oldValue}」）に変更しました。`,
        updatedCustomUnitTaxRateExternalID: ({customUnitRateName, newValue, newTaxPercentage, oldTaxPercentage, oldValue}: UpdatedPolicyCustomUnitTaxRateExternalIDParams) => {
            if (oldTaxPercentage && oldValue) {
                return `距離レート「${customUnitRateName}」の税率を「${newValue} (${newTaxPercentage})」に変更しました（以前は「${oldValue} (${oldTaxPercentage})」）。`;
            }
            return `距離レート「${customUnitRateName}」に税率「${newValue} (${newTaxPercentage})」を追加しました。`;
        },
        updatedCustomUnitTaxClaimablePercentage: ({customUnitRateName, newValue, oldValue}: UpdatedPolicyCustomUnitTaxClaimablePercentageParams) => {
            if (oldValue) {
                return `距離レート「${customUnitRateName}」の税還付可能部分を「${newValue}」に変更しました（以前は「${oldValue}」）。`;
            }
            return `距離料金「${customUnitRateName}」に税還付可能部分「${newValue}」を追加しました。`;
        },
        deleteCustomUnitRate: ({customUnitName, rateName}: AddOrDeletePolicyCustomUnitRateParams) => `"${customUnitName}" レート "${rateName}" を削除しました`,
        addedReportField: ({fieldType, fieldName}: AddedOrDeletedPolicyReportFieldParams) => `${fieldType} レポートフィールド "${fieldName}" を追加しました`,
        updateReportFieldDefaultValue: ({defaultValue, fieldName}: UpdatedPolicyReportFieldDefaultValueParams) =>
            `レポートフィールド "${fieldName}" のデフォルト値を "${defaultValue}" に設定する`,
        addedReportFieldOption: ({fieldName, optionName}: PolicyAddedReportFieldOptionParams) => `レポートフィールド「${fieldName}」にオプション「${optionName}」を追加しました。`,
        removedReportFieldOption: ({fieldName, optionName}: PolicyAddedReportFieldOptionParams) => `レポートフィールド「${fieldName}」からオプション「${optionName}」を削除しました。`,
        updateReportFieldOptionDisabled: ({fieldName, optionName, optionEnabled}: PolicyDisabledReportFieldOptionParams) =>
            `${optionEnabled ? '有効' : '無効'} レポートフィールド「${fieldName}」のオプション「${optionName}」`,
        updateReportFieldAllOptionsDisabled: ({fieldName, optionName, allEnabled, toggledOptionsCount}: PolicyDisabledReportFieldAllOptionsParams) => {
            if (toggledOptionsCount && toggledOptionsCount > 1) {
                return `${allEnabled ? '有効' : '無効'} レポートフィールド "${fieldName}" のすべてのオプション`;
            }
            return `${allEnabled ? '有効' : '無効'} レポートフィールド「${fieldName}」のオプション「${optionName}」、すべてのオプションを${allEnabled ? '有効' : '無効'}`;
        },
        deleteReportField: ({fieldType, fieldName}: AddedOrDeletedPolicyReportFieldParams) => `${fieldType}レポートフィールド「${fieldName}」を削除しました。`,
        preventSelfApproval: ({oldValue, newValue}: UpdatedPolicyPreventSelfApprovalParams) =>
            `"Prevent self-approval" を "${newValue === 'true' ? '有効' : '無効'}" に更新しました（以前は "${oldValue === 'true' ? '有効' : '無効'}"）`,
        updateMaxExpenseAmountNoReceipt: ({oldValue, newValue}: UpdatedPolicyFieldWithNewAndOldValueParams) => `最大領収書必要経費額を${oldValue}から${newValue}に変更しました。`,
        updateMaxExpenseAmount: ({oldValue, newValue}: UpdatedPolicyFieldWithNewAndOldValueParams) => `違反のための最大経費額を${oldValue}から${newValue}に変更しました。`,
        updateMaxExpenseAge: ({oldValue, newValue}: UpdatedPolicyFieldWithNewAndOldValueParams) =>
            `"最大経費年齢（日数）"を"${newValue}"に更新しました（以前は"${oldValue === 'false' ? CONST.POLICY.DEFAULT_MAX_EXPENSE_AGE : oldValue}"）`,
        updateMonthlyOffset: ({oldValue, newValue}: UpdatedPolicyFieldWithNewAndOldValueParams) => {
            if (!oldValue) {
                return `月次レポートの提出日を「${newValue}」に設定する`;
            }
            return `月次報告書の提出日を「${newValue}」（以前は「${oldValue}」）に更新しました。`;
        },
        updateDefaultBillable: ({oldValue, newValue}: UpdatedPolicyFieldWithNewAndOldValueParams) => `"クライアントへの経費再請求"を"${newValue}"に更新しました（以前は"${oldValue}"）`,
        updateDefaultTitleEnforced: ({value}: UpdatedPolicyFieldWithValueParam) => `"デフォルトのレポートタイトルを強制する" ${value ? 'on' : 'オフ'}`,
        renamedWorkspaceNameAction: ({oldName, newName}: RenamedWorkspaceNameActionParams) => `このワークスペースの名前を「${newName}」（以前は「${oldName}」）に更新しました。`,
        updateWorkspaceDescription: ({newDescription, oldDescription}: UpdatedPolicyDescriptionParams) =>
            !oldDescription ? `このワークスペースの説明を"${newDescription}"に設定してください。` : `このワークスペースの説明を"${oldDescription}"から"${newDescription}"に更新しました。`,
        removedFromApprovalWorkflow: ({submittersNames}: RemovedFromApprovalWorkflowParams) => {
            let joinedNames = '';
            if (submittersNames.length === 1) {
                joinedNames = submittersNames.at(0) ?? '';
            } else if (submittersNames.length === 2) {
                joinedNames = submittersNames.join('と');
            } else if (submittersNames.length > 2) {
                joinedNames = `${submittersNames.slice(0, submittersNames.length - 1).join(', ')} and ${submittersNames.at(-1)}`;
            }
            return {
                one: `${joinedNames}の承認ワークフローと経費チャットからあなたを削除しました。以前に提出されたレポートは、引き続き受信トレイで承認可能です。`,
                other: `${joinedNames}の承認ワークフローと経費チャットからあなたを削除しました。以前に提出されたレポートは、引き続きあなたの受信トレイで承認可能です。`,
            };
        },
        demotedFromWorkspace: ({policyName, oldRole}: DemotedFromWorkspaceParams) =>
            `${policyName}でのあなたの役割が${oldRole}からユーザーに更新されました。あなた自身のものを除くすべての提出者の経費チャットから削除されました。`,
        updatedWorkspaceCurrencyAction: ({oldCurrency, newCurrency}: UpdatedPolicyCurrencyParams) => `デフォルト通貨を${newCurrency}に更新しました（以前は${oldCurrency}）`,
        updatedWorkspaceFrequencyAction: ({oldFrequency, newFrequency}: UpdatedPolicyFrequencyParams) =>
            `自動レポートの頻度を「${newFrequency}」（以前は「${oldFrequency}」）に更新しました。`,
        updateApprovalMode: ({newValue, oldValue}: ChangeFieldParams) => `承認モードを"${oldValue}"から"${newValue}"に更新しました。`,
        upgradedWorkspace: 'このワークスペースをコントロールプランにアップグレードしました',
        downgradedWorkspace: 'このワークスペースをCollectプランにダウングレードしました。',
        updatedAuditRate: ({oldAuditRate, newAuditRate}: UpdatedPolicyAuditRateParams) =>
            `レポートが手動承認のためにランダムにルーティングされる割合を${Math.round(newAuditRate * 100)}%（以前は${Math.round(oldAuditRate * 100)}%）に変更しました。`,
        updatedManualApprovalThreshold: ({oldLimit, newLimit}: UpdatedPolicyManualApprovalThresholdParams) => `すべての経費の手動承認限度額を${newLimit}に変更しました（以前は${oldLimit}）`,
    },
    roomMembersPage: {
        memberNotFound: 'メンバーが見つかりません。',
        useInviteButton: '新しいメンバーをチャットに招待するには、上の招待ボタンを使用してください。',
        notAuthorized: `このページにアクセスする権限がありません。このルームに参加しようとしている場合は、ルームメンバーに追加してもらってください。他に何かお困りですか？${CONST.EMAIL.CONCIERGE}にお問い合わせください。`,
        removeMembersPrompt: ({memberName}: {memberName: string}) => ({
            one: `このルームから${memberName}を削除してもよろしいですか？`,
            other: '選択したメンバーをルームから削除してもよろしいですか？',
        }),
        error: {
            genericAdd: 'このルームメンバーの追加に問題が発生しました',
        },
    },
    newTaskPage: {
        assignTask: 'タスクを割り当てる',
        assignMe: '私に割り当てる',
        confirmTask: 'タスクを確認',
        confirmError: 'タイトルを入力し、共有先を選択してください',
        descriptionOptional: '説明（任意）',
        pleaseEnterTaskName: 'タイトルを入力してください',
        pleaseEnterTaskDestination: 'このタスクを共有したい場所を選択してください',
    },
    task: {
        task: 'タスク',
        title: 'タイトル',
        description: '説明',
        assignee: '担当者',
        completed: '完了しました',
        action: '完了',
        messages: {
            created: ({title}: TaskCreatedActionParams) => `${title}のタスク`,
            completed: '完了としてマークされました',
            canceled: '削除されたタスク',
            reopened: '未完了としてマークされました',
            error: '要求された操作を行う権限がありません。',
        },
        markAsComplete: '完了としてマーク',
        markAsIncomplete: '未完了としてマーク',
        assigneeError: 'このタスクの割り当て中にエラーが発生しました。別の担当者を試してください。',
        genericCreateTaskFailureMessage: 'このタスクの作成中にエラーが発生しました。後でもう一度お試しください。',
        deleteTask: 'タスクを削除',
        deleteConfirmation: 'このタスクを削除してもよろしいですか？',
    },
    statementPage: {
        title: ({year, monthName}: StatementTitleParams) => `${monthName} ${year} 明細書`,
    },
    keyboardShortcutsPage: {
        title: 'キーボードショートカット',
        subtitle: 'これらの便利なキーボードショートカットで時間を節約しましょう。',
        shortcuts: {
            openShortcutDialog: 'キーボードショートカットダイアログを開く',
            markAllMessagesAsRead: 'すべてのメッセージを既読にする',
            escape: 'ダイアログを閉じる',
            search: '検索ダイアログを開く',
            newChat: '新しいチャット画面',
            copy: 'コメントをコピー',
            openDebug: 'テスト設定ダイアログを開く',
        },
    },
    guides: {
        screenShare: '画面共有',
        screenShareRequest: 'Expensifyがスクリーンシェアに招待しています',
    },
    search: {
        resultsAreLimited: '検索結果は制限されています。',
        viewResults: '結果を表示',
        resetFilters: 'フィルターをリセット',
        searchResults: {
            emptyResults: {
                title: '表示するものがありません',
                subtitle: '検索条件を調整するか、緑色の+ボタンで何かを作成してみてください。',
            },
            emptyExpenseResults: {
                title: 'まだ経費が作成されていません。',
                subtitle: '経費を作成するか、Expensifyの試用版を利用して詳細を学びましょう。',
                subtitleWithOnlyCreateButton: '下の緑色のボタンを使用して経費を作成してください。',
            },
            emptyReportResults: {
                title: 'まだレポートが作成されていません。',
                subtitle: 'Expensifyのレポートを作成するか、試乗して詳細を学びましょう。',
                subtitleWithOnlyCreateButton: '下の緑色のボタンを使用してレポートを作成してください。',
            },
            emptyInvoiceResults: {
                title: 'まだ請求書を作成していません。',
                subtitle: '請求書を送信するか、Expensifyの試用版を利用して詳細を確認してください。',
                subtitleWithOnlyCreateButton: '以下の緑色のボタンを使用して請求書を送信してください。',
            },
            emptyTripResults: {
                title: '表示する旅行はありません',
                subtitle: '以下で最初の旅行を予約して始めましょう。',
                buttonText: '旅行を予約する',
            },
            emptySubmitResults: {
                title: '提出する経費がありません',
                subtitle: '問題ありません。勝利のラップを取りましょう！',
                buttonText: 'レポートを作成',
            },
            emptyApproveResults: {
                title: '承認する経費はありません',
                subtitle: '経費ゼロ。最大限のリラックス。よくやった！',
            },
            emptyPayResults: {
                title: '支払う経費はありません',
                subtitle: 'おめでとうございます！ゴールラインを越えました。',
            },
            emptyExportResults: {
                title: 'エクスポートする経費はありません',
                subtitle: 'ゆっくりする時間です。お疲れ様でした。',
            },
            emptyUnapprovedResults: {
                title: '承認する経費はありません',
                subtitle: '経費ゼロ。最大限のリラックス。よくやった！',
            },
        },
        unapproved: '未承認',
        unapprovedCash: '未承認現金',
        unapprovedCompanyCards: '未承認の社用カード',
        saveSearch: '検索を保存',
        deleteSavedSearch: '保存された検索を削除',
        deleteSavedSearchConfirm: 'この検索を削除してもよろしいですか？',
        searchName: '名前を検索',
        savedSearchesMenuItemTitle: '保存済み',
        groupedExpenses: 'グループ化された経費',
        bulkActions: {
            approve: '承認する',
            pay: '支払う',
            delete: '削除',
            hold: '保留',
            unhold: '保留を解除',
            noOptionsAvailable: '選択した経費グループには利用可能なオプションがありません。',
        },
        filtersHeader: 'フィルター',
        filters: {
            date: {
                before: ({date}: OptionalParam<DateParams> = {}) => `${date ?? ''}の前に`,
                after: ({date}: OptionalParam<DateParams> = {}) => `After ${date ?? ''}`,
                on: ({date}: OptionalParam<DateParams> = {}) => `On ${date ?? ''}`,
                presets: {
                    [CONST.SEARCH.DATE_PRESETS.NEVER]: '未承認',
                    [CONST.SEARCH.DATE_PRESETS.LAST_MONTH]: '先月',
                },
            },
            status: 'ステータス',
            keyword: 'キーワード',
            hasKeywords: 'キーワードがあります',
            currency: '通貨',
            link: 'リンク',
            pinned: '固定済み',
            unread: '未読',
            completed: '完了しました',
            amount: {
                lessThan: ({amount}: OptionalParam<RequestAmountParams> = {}) => `${amount ?? ''}未満`,
                greaterThan: ({amount}: OptionalParam<RequestAmountParams> = {}) => `${amount ?? ''} より大きい`,
                between: ({greaterThan, lessThan}: FiltersAmountBetweenParams) => `${greaterThan} と ${lessThan} の間`,
            },
            card: {
                expensify: 'Expensify',
                individualCards: '個別カード',
                closedCards: 'クローズドカード',
                cardFeeds: 'カードフィード',
                cardFeedName: ({cardFeedBankName, cardFeedLabel}: {cardFeedBankName: string; cardFeedLabel?: string}) =>
                    `すべての${cardFeedBankName}${cardFeedLabel ? ` - ${cardFeedLabel}` : ''}`,
                cardFeedNameCSV: ({cardFeedLabel}: {cardFeedLabel?: string}) => `すべてのCSVインポートカード${cardFeedLabel ? ` - ${cardFeedLabel}` : ''}`,
            },
            current: '現在',
            past: '過去',
            submitted: '提出日',
            approved: '承認日付',
            paid: '支払日',
            exported: 'エクスポートされた日付',
            posted: '投稿日',
            billable: 'ビラブル',
            reimbursable: '払い戻し可能',
            groupBy: {
                reports: '報告',
                members: 'メンバー',
                cards: 'カード',
            },
        },
        groupBy: 'グループ',
        moneyRequestReport: {
            emptyStateTitle: 'このレポートには経費がありません。',
            emptyStateSubtitle: 'このレポートに経費を追加するには、上のボタンを使用してください。',
        },
        noCategory: 'カテゴリなし',
        noTag: 'タグなし',
        expenseType: '経費タイプ',
        recentSearches: '最近の検索',
        recentChats: '最近のチャット',
        searchIn: 'で検索',
        searchPlaceholder: '何かを検索する',
        suggestions: '提案',
        exportSearchResults: {
            title: 'エクスポートを作成',
            description: 'おお、それはたくさんのアイテムですね！まとめて、Conciergeがまもなくファイルを送信します。',
        },
        exportAll: {
            selectAllMatchingItems: 'すべての一致する項目を選択',
            allMatchingItemsSelected: 'すべての一致する項目が選択されました',
        },
    },
    genericErrorPage: {
        title: 'おっと、何かがうまくいきませんでした！',
        body: {
            helpTextMobile: 'アプリを閉じて再度開くか、または切り替えてください。',
            helpTextWeb: 'web.',
            helpTextConcierge: '問題が解決しない場合は、以下にお問い合わせください',
        },
        refresh: '更新',
    },
    fileDownload: {
        success: {
            title: 'ダウンロード完了！',
            message: '添付ファイルが正常にダウンロードされました！',
            qrMessage:
                '写真やダウンロードフォルダにQRコードのコピーがないか確認してください。プロのヒント: プレゼンテーションに追加して、聴衆がスキャンして直接あなたとつながることができるようにしましょう。',
        },
        generalError: {
            title: '添付ファイルエラー',
            message: '添付ファイルをダウンロードできません',
        },
        permissionError: {
            title: 'ストレージアクセス',
            message: 'Expensifyはストレージアクセスなしでは添付ファイルを保存できません。設定をタップして権限を更新してください。',
        },
    },
    desktopApplicationMenu: {
        mainMenu: '新しいExpensify',
        about: 'New Expensifyについて',
        update: '新しいExpensifyを更新する',
        checkForUpdates: 'アップデートを確認',
        toggleDevTools: '開発者ツールを切り替える',
        viewShortcuts: 'キーボードショートカットを表示',
        services: 'サービス',
        hide: '新しいExpensifyを非表示にする',
        hideOthers: '他の人を非表示',
        showAll: 'すべて表示',
        quit: '新しいExpensifyを終了する',
        fileMenu: 'ファイル',
        closeWindow: 'ウィンドウを閉じる',
        editMenu: '編集',
        undo: '元に戻す',
        redo: 'やり直し',
        cut: '切る',
        copy: 'コピー',
        paste: '貼り付け',
        pasteAndMatchStyle: 'スタイルに合わせて貼り付け',
        pasteAsPlainText: 'プレーンテキストとして貼り付け',
        delete: '削除',
        selectAll: 'すべて選択',
        speechSubmenu: 'スピーチ',
        startSpeaking: '話し始める',
        stopSpeaking: '話すのをやめてください',
        viewMenu: '表示',
        reload: 'リロード',
        forceReload: '強制リロード',
        resetZoom: '実際のサイズ',
        zoomIn: 'ズームイン',
        zoomOut: 'ズームアウト',
        togglefullscreen: '全画面表示を切り替え',
        historyMenu: '履歴',
        back: '戻る',
        forward: '転送',
        windowMenu: 'ウィンドウ',
        minimize: '最小化',
        zoom: 'Zoom',
        front: 'すべてを前面に表示',
        helpMenu: '助けて',
        learnMore: '詳細を確認',
        documentation: 'ドキュメント',
        communityDiscussions: 'コミュニティディスカッション',
        searchIssues: '問題を検索',
    },
    historyMenu: {
        forward: '転送',
        back: '戻る',
    },
    checkForUpdatesModal: {
        available: {
            title: 'アップデートが利用可能です',
            message: ({isSilentUpdating}: {isSilentUpdating: boolean}) =>
                `新しいバージョンはまもなく利用可能になります。${!isSilentUpdating ? '更新の準備が整いましたらお知らせします。' : ''}`,
            soundsGood: '良さそうです',
        },
        notAvailable: {
            title: '更新は利用できません',
            message: '現在利用可能なアップデートはありません。後でもう一度確認してください！',
            okay: 'Okay',
        },
        error: {
            title: '更新の確認に失敗しました',
            message: '更新を確認できませんでした。しばらくしてからもう一度お試しください。',
        },
    },
    report: {
        newReport: {
            createReport: 'レポートを作成',
            chooseWorkspace: 'このレポートのワークスペースを選択してください。',
        },
        genericCreateReportFailureMessage: 'このチャットの作成中に予期しないエラーが発生しました。後でもう一度お試しください。',
        genericAddCommentFailureMessage: 'コメントの投稿中に予期しないエラーが発生しました。後でもう一度お試しください。',
        genericUpdateReportFieldFailureMessage: 'フィールドの更新中に予期しないエラーが発生しました。後でもう一度お試しください。',
        genericUpdateReportNameEditFailureMessage: 'レポートの名前変更中に予期しないエラーが発生しました。後でもう一度お試しください。',
        noActivityYet: 'まだ活動がありません',
        actions: {
            type: {
                changeField: ({oldValue, newValue, fieldName}: ChangeFieldParams) => `${fieldName}を${oldValue}から${newValue}に変更しました`,
                changeFieldEmpty: ({newValue, fieldName}: ChangeFieldParams) => `${fieldName}を${newValue}に変更しました`,
                changeReportPolicy: ({fromPolicyName, toPolicyName}: ChangeReportPolicyParams) =>
                    `ワークスペースを${toPolicyName}${fromPolicyName ? `（以前は${fromPolicyName}）` : ''}に変更しました。`,
                changeType: ({oldType, newType}: ChangeTypeParams) => `${oldType} から ${newType} にタイプを変更しました`,
                delegateSubmit: ({delegateUser, originalManager}: DelegateSubmitParams) => `${originalManager}が休暇中のため、このレポートを${delegateUser}に送信しました。`,
                exportedToCSV: `CSVにエクスポートされました`,
                exportedToIntegration: {
                    automatic: ({label}: ExportedToIntegrationParams) => `${label}にエクスポートされました`,
                    automaticActionOne: ({label}: ExportedToIntegrationParams) => `${label} 経由でエクスポートされました`,
                    automaticActionTwo: '会計設定',
                    manual: ({label}: ExportedToIntegrationParams) => `このレポートを手動で${label}にエクスポート済みとしてマークしました。`,
                    automaticActionThree: '正常にレコードを作成しました',
                    reimburseableLink: '自己負担費用',
                    nonReimbursableLink: '会社カード経費',
                    pending: ({label}: ExportedToIntegrationParams) => `このレポートのエクスポートを${label}に開始しました...`,
                },
                integrationsMessage: ({errorMessage, label, linkText, linkURL}: IntegrationSyncFailedParams) =>
                    `このレポートを${label}にエクスポートできませんでした（"${errorMessage} ${linkText ? `<a href="${linkURL}">${linkText}</a>` : ''}"）`,
                managerAttachReceipt: `領収書を追加しました`,
                managerDetachReceipt: `領収書を削除しました`,
                markedReimbursed: ({amount, currency}: MarkedReimbursedParams) => `他の場所で${currency}${amount}を支払いました。`,
                markedReimbursedFromIntegration: ({amount, currency}: MarkReimbursedFromIntegrationParams) => `${currency}${amount} を統合経由で支払いました`,
                outdatedBankAccount: `支払者の銀行口座に問題があるため、支払いを処理できませんでした。`,
                reimbursementACHBounce: `支払者に十分な資金がないため、支払いを処理できませんでした。`,
                reimbursementACHCancelled: `支払いをキャンセルしました`,
                reimbursementAccountChanged: `支払いを処理できませんでした。支払者が銀行口座を変更したためです。`,
                reimbursementDelayed: `支払いは処理されましたが、さらに1～2営業日遅れます。`,
                selectedForRandomAudit: `レビューのためにランダムに選ばれました`,
                selectedForRandomAuditMarkdown: `[ランダムに選択された](https://help.expensify.com/articles/expensify-classic/reports/Set-a-random-report-audit-schedule)レビュー用`,
                share: ({to}: ShareParams) => `招待されたメンバー${to}`,
                unshare: ({to}: UnshareParams) => `削除されたメンバー${to}`,
                stripePaid: ({amount, currency}: StripePaidParams) => `${currency}${amount} を支払いました`,
                takeControl: `制御を取りました`,
                integrationSyncFailed: ({label, errorMessage, workspaceAccountingLink}: IntegrationSyncFailedParams) =>
                    `${label}との同期中に問題が発生しました${errorMessage ? `（"${errorMessage}"）` : ''}。<a href="${workspaceAccountingLink}">ワークスペースの設定</a>で問題を修正してください。`,
                addEmployee: ({email, role}: AddEmployeeParams) => `${email}を${role === 'member' ? 'a' : 'an'} ${role}として追加しました`,
                updateRole: ({email, currentRole, newRole}: UpdateRoleParams) => `${email} の役割を ${newRole} に更新しました（以前は ${currentRole}）`,
                updatedCustomField1: ({email, previousValue, newValue}: UpdatedCustomFieldParams) => {
                    if (!newValue) {
                        return `${email}のカスタムフィールド1を削除しました（以前は「${previousValue}」）`;
                    }
                    return !previousValue
                        ? `"${newValue}" を ${email} のカスタムフィールド1に追加しました。`
                        : `${email} のカスタムフィールド1を "${newValue}" に変更しました（以前は "${previousValue}"）`;
                },
                updatedCustomField2: ({email, previousValue, newValue}: UpdatedCustomFieldParams) => {
                    if (!newValue) {
                        return `${email}のカスタムフィールド2を削除しました（以前は「${previousValue}」）`;
                    }
                    return !previousValue
                        ? `"${newValue}" を ${email} のカスタムフィールド2に追加しました。`
                        : `${email}のカスタムフィールド2を"${newValue}"に変更しました（以前は"${previousValue}"）`;
                },
                leftWorkspace: ({nameOrEmail}: LeftWorkspaceParams) => `${nameOrEmail} がワークスペースを退出しました`,
                removeMember: ({email, role}: AddEmployeeParams) => `${role} ${email} を削除しました`,
                removedConnection: ({connectionName}: ConnectionNameParams) => `${CONST.POLICY.CONNECTIONS.NAME_USER_FRIENDLY[connectionName]} への接続を削除しました。`,
                addedConnection: ({connectionName}: ConnectionNameParams) => `${CONST.POLICY.CONNECTIONS.NAME_USER_FRIENDLY[connectionName]}に接続しました`,
                leftTheChat: 'チャットを退出しました',
            },
        },
    },
    chronos: {
        oooEventSummaryFullDay: ({summary, dayCount, date}: OOOEventSummaryFullDayParams) => `${summary} は ${date} までの ${dayCount} 日間の ${dayCount === 1 ? '日' : '日'} です。`,
        oooEventSummaryPartialDay: ({summary, timePeriod, date}: OOOEventSummaryPartialDayParams) => `${date}の${timePeriod}からの${summary}`,
    },
    footer: {
        features: '機能',
        expenseManagement: '経費管理',
        spendManagement: '支出管理',
        expenseReports: '経費報告書',
        companyCreditCard: '法人クレジットカード',
        receiptScanningApp: 'レシートスキャンアプリ',
        billPay: 'ビルペイ',
        invoicing: '請求書作成',
        CPACard: 'CPAカード',
        payroll: '給与計算',
        travel: '旅行',
        resources: 'リソース',
        expensifyApproved: 'ExpensifyApproved!',
        pressKit: 'プレスキット',
        support: 'サポート',
        expensifyHelp: 'ExpensifyHelp',
        terms: '利用規約',
        privacy: 'プライバシー',
        learnMore: '詳細を確認する',
        aboutExpensify: 'Expensifyについて',
        blog: 'ブログ',
        jobs: 'ジョブ',
        expensifyOrg: 'Expensify.org',
        investorRelations: '投資家向け情報',
        getStarted: '開始する',
        createAccount: '新しいアカウントを作成',
        logIn: 'ログイン',
    },
    allStates: COMMON_CONST.STATES as States,
    allCountries: CONST.ALL_COUNTRIES as AllCountries,
    accessibilityHints: {
        navigateToChatsList: 'チャットリストに戻る',
        chatWelcomeMessage: 'チャットのウェルカムメッセージ',
        navigatesToChat: 'チャットに移動します',
        newMessageLineIndicator: '新しいメッセージラインインジケーター',
        chatMessage: 'チャットメッセージ',
        lastChatMessagePreview: '最後のチャットメッセージのプレビュー',
        workspaceName: 'ワークスペース名',
        chatUserDisplayNames: 'チャットメンバー表示名',
        scrollToNewestMessages: '最新のメッセージにスクロール',
        preStyledText: 'Pre-styled text',
        viewAttachment: '添付ファイルを表示',
    },
    parentReportAction: {
        deletedReport: '削除されたレポート',
        deletedMessage: '削除されたメッセージ',
        deletedExpense: '削除された経費',
        reversedTransaction: '返金取引',
        deletedTask: '削除されたタスク',
        hiddenMessage: '隠されたメッセージ',
    },
    threads: {
        thread: 'スレッド',
        replies: '返信',
        reply: '返信',
        from: 'から',
        in: 'に',
        parentNavigationSummary: ({reportName, workspaceName}: ParentNavigationSummaryParams) => `From ${reportName}${workspaceName ? `${workspaceName}内` : ''}`,
    },
    qrCodes: {
        copy: 'URLをコピー',
        copied: 'コピーしました！',
    },
    moderation: {
        flagDescription: 'すべてのフラグ付きメッセージは、モデレーターに送信されてレビューされます。',
        chooseAReason: '以下からフラグを立てる理由を選択してください:',
        spam: 'スパム',
        spamDescription: '無関係なプロモーション',
        inconsiderate: '配慮に欠ける',
        inconsiderateDescription: '侮辱的または無礼な表現、意図が疑わしい',
        intimidation: '脅迫',
        intimidationDescription: '有効な異議を押し切って積極的に議題を追求する',
        bullying: 'いじめ',
        bullyingDescription: '個人を標的にして従順を得ること',
        harassment: '嫌がらせ',
        harassmentDescription: '人種差別的、女性差別的、またはその他広く差別的な行動',
        assault: '暴行',
        assaultDescription: '害を意図した特定の感情的攻撃',
        flaggedContent: 'このメッセージは、コミュニティルールに違反しているとしてフラグが立てられ、内容が非表示になっています。',
        hideMessage: 'メッセージを非表示',
        revealMessage: 'メッセージを表示',
        levelOneResult: '匿名の警告を送信し、メッセージがレビューのために報告されます。',
        levelTwoResult: 'チャンネルからメッセージが非表示になり、匿名の警告が追加され、メッセージがレビューのために報告されました。',
        levelThreeResult: 'チャンネルからメッセージが削除され、匿名の警告が行われ、メッセージがレビューのために報告されました。',
    },
    actionableMentionWhisperOptions: {
        invite: '招待する',
        nothing: '何もしない',
    },
    actionableMentionJoinWorkspaceOptions: {
        accept: '承認する',
        decline: '辞退する',
    },
    actionableMentionTrackExpense: {
        submit: '誰かに送信する',
        categorize: 'カテゴリ分けする',
        share: '私の会計士と共有する',
        nothing: '今のところ何もありません。',
    },
    teachersUnitePage: {
        teachersUnite: 'Teachers Unite',
        joinExpensifyOrg: 'Expensify.orgと共に、世界中の不正をなくしましょう。現在の「Teachers Unite」キャンペーンは、必要な学用品の費用を分担することで、世界中の教育者を支援しています。',
        iKnowATeacher: '私は教師を知っています。',
        iAmATeacher: '私は教師です',
        getInTouch: '素晴らしいです！彼らの連絡先情報を共有してください。こちらから連絡を取ります。',
        introSchoolPrincipal: 'あなたの学校の校長への紹介',
        schoolPrincipalVerifyExpense:
            'Expensify.orgは、低所得世帯の学生がより良い学習体験を得られるように、必需品の学用品の費用を分担します。あなたの校長があなたの経費を確認するよう求められます。',
        principalFirstName: '名',
        principalLastName: '姓',
        principalWorkEmail: '主要な勤務先のメールアドレス',
        updateYourEmail: 'メールアドレスを更新してください',
        updateEmail: 'メールアドレスを更新する',
        schoolMailAsDefault: ({contactMethodsRoute}: ContactMethodsRouteParams) =>
            `先に進む前に、学校のメールをデフォルトの連絡方法として設定してください。設定 > プロフィール > <a href="${contactMethodsRoute}">連絡方法</a> で行うことができます。`,
        error: {
            enterPhoneEmail: '有効なメールアドレスまたは電話番号を入力してください',
            enterEmail: 'メールアドレスを入力してください',
            enterValidEmail: '有効なメールアドレスを入力してください',
            tryDifferentEmail: '別のメールアドレスを試してください',
        },
    },
    cardTransactions: {
        notActivated: '未アクティベート',
        outOfPocket: '自己負担の支出',
        companySpend: '会社の支出',
    },
    distance: {
        addStop: '停止を追加',
        deleteWaypoint: 'ウェイポイントを削除',
        deleteWaypointConfirmation: 'このウェイポイントを削除してもよろしいですか？',
        address: '住所',
        waypointDescription: {
            start: '開始',
            stop: '停止',
        },
        mapPending: {
            title: '保留中のマップ',
            subtitle: 'オンラインに戻ると地図が生成されます。',
            onlineSubtitle: '地図を設定する間、少々お待ちください。',
            errorTitle: '地図のエラー',
            errorSubtitle: '地図の読み込み中にエラーが発生しました。もう一度お試しください。',
        },
        error: {
            selectSuggestedAddress: '提案された住所を選択するか、現在地を使用してください',
        },
    },
    reportCardLostOrDamaged: {
        screenTitle: '成績表が紛失または損傷しました',
        nextButtonLabel: '次へ',
        reasonTitle: 'なぜ新しいカードが必要なのですか？',
        cardDamaged: '私のカードが破損しました',
        cardLostOrStolen: '私のカードが紛失または盗難に遭いました。',
        confirmAddressTitle: '新しいカードの郵送先住所を確認してください。',
        cardDamagedInfo: '新しいカードは2～3営業日以内に届きます。現在のカードは、新しいカードを有効化するまで引き続き使用できます。',
        cardLostOrStolenInfo: 'ご注文が完了すると、現在のカードは永久に無効になります。ほとんどのカードは数営業日で届きます。',
        address: '住所',
        deactivateCardButton: 'カードを無効化する',
        shipNewCardButton: '新しいカードを発送する',
        addressError: '住所が必要です',
        reasonError: '理由が必要です',
        successTitle: '新しいカードが発送中です！',
        successDescription: '数営業日で届きます。届いたら有効化する必要があります。それまでは仮想カードを使用できます。',
    },
    eReceipt: {
        guaranteed: '保証付きeレシート',
        transactionDate: '取引日付',
    },
    referralProgram: {
        [CONST.REFERRAL_PROGRAM.CONTENT_TYPES.START_CHAT]: {
            buttonText1: 'チャットを開始する',
            buttonText2: '友達を紹介する。',
            header: 'チャットを開始し、友達を紹介する',
            body: '友達にもExpensifyを使ってほしいですか？ 彼らとチャットを始めるだけで、あとは私たちにお任せください。',
        },
        [CONST.REFERRAL_PROGRAM.CONTENT_TYPES.SUBMIT_EXPENSE]: {
            buttonText1: '経費を提出する',
            buttonText2: 'あなたの上司を紹介してください。',
            header: '経費を提出し、上司に紹介する',
            body: 'あなたの上司にもExpensifyを使ってもらいたいですか？経費を提出するだけで、あとは私たちにお任せください。',
        },
        [CONST.REFERRAL_PROGRAM.CONTENT_TYPES.REFER_FRIEND]: {
            header: '友達を紹介する',
            body: 'Expensifyを友達にも使ってもらいたいですか？彼らとチャットしたり、支払ったり、経費を分割したりするだけで、あとは私たちにお任せください。または、招待リンクを共有するだけでもOKです！',
        },
        [CONST.REFERRAL_PROGRAM.CONTENT_TYPES.SHARE_CODE]: {
            buttonText: '友達を紹介する',
            header: '友達を紹介する',
            body: 'Expensifyを友達にも使ってもらいたいですか？彼らとチャットしたり、支払ったり、経費を分割したりするだけで、あとは私たちにお任せください。または、招待リンクを共有するだけでもOKです！',
        },
        copyReferralLink: '招待リンクをコピー',
    },
    systemChatFooterMessage: {
        [CONST.INTRO_CHOICES.MANAGE_TEAM]: {
            phrase1: 'セットアップスペシャリストとチャットする',
            phrase2: 'ヘルプが必要な場合',
        },
        default: {
            phrase1: 'メッセージ',
            phrase2: 'セットアップのヘルプについて',
        },
    },
    violations: {
        allTagLevelsRequired: 'すべてのタグが必要です。',
        autoReportedRejectedExpense: ({rejectReason, rejectedBy}: ViolationsAutoReportedRejectedExpenseParams) => `${rejectedBy}はこの経費を却下しました。コメント: "${rejectReason}"`,
        billableExpense: '課金対象は無効になりました',
        cashExpenseWithNoReceipt: ({formattedLimit}: ViolationsCashExpenseWithNoReceiptParams = {}) => `Receipt required${formattedLimit ? `${formattedLimit} を超える` : ''}`,
        categoryOutOfPolicy: 'カテゴリが無効になりました。',
        conversionSurcharge: ({surcharge}: ViolationsConversionSurchargeParams) => `${surcharge}% の為替手数料が適用されました。`,
        customUnitOutOfPolicy: 'このワークスペースでは有効なレートではありません。',
        duplicatedTransaction: 'Duplicate',
        fieldRequired: 'レポートフィールドは必須です',
        futureDate: '未来の日付は許可されていません',
        invoiceMarkup: ({invoiceMarkup}: ViolationsInvoiceMarkupParams) => `${invoiceMarkup}% 上乗せされました`,
        maxAge: ({maxAge}: ViolationsMaxAgeParams) => `${maxAge}日より古い日付`,
        missingCategory: 'カテゴリがありません',
        missingComment: '選択したカテゴリーの説明が必要です。',
        missingTag: ({tagName}: ViolationsMissingTagParams = {}) => `Missing ${tagName ?? 'tag'}`,
        modifiedAmount: ({type, displayPercentVariance}: ViolationsModifiedAmountParams) => {
            switch (type) {
                case 'distance':
                    return '金額が計算された距離と異なります';
                case 'card':
                    return 'カード取引を超える金額';
                default:
                    if (displayPercentVariance) {
                        return `スキャンされた領収書よりも${displayPercentVariance}%多い金額`;
                    }
                    return 'スキャンされた領収書よりも金額が多い';
            }
        },
        modifiedDate: '日付がスキャンされた領収書と異なります',
        nonExpensiworksExpense: '非Expensiworks経費',
        overAutoApprovalLimit: ({formattedLimit}: ViolationsOverLimitParams) => `経費が自動承認限度額の${formattedLimit}を超えています。`,
        overCategoryLimit: ({formattedLimit}: ViolationsOverCategoryLimitParams) => `${formattedLimit}/人のカテゴリ制限を超える金額`,
        overLimit: ({formattedLimit}: ViolationsOverLimitParams) => `${formattedLimit}/人の制限を超えた金額`,
        overLimitAttendee: ({formattedLimit}: ViolationsOverLimitParams) => `${formattedLimit}/人の制限を超えた金額`,
        perDayLimit: ({formattedLimit}: ViolationsPerDayLimitParams) => `1日あたりのカテゴリ制限${formattedLimit}/人を超える金額`,
        receiptNotSmartScanned:
            '経費の詳細と領収書が手動で追加されました。詳細を確認してください。すべての領収書の自動監査について<a href="https://help.expensify.com/articles/expensify-classic/reports/Automatic-Receipt-Audit">詳細を学ぶ</a>。',
        receiptRequired: ({formattedLimit, category}: ViolationsReceiptRequiredParams) => {
            let message = '領収書が必要です';
            if (formattedLimit ?? category) {
                message += '終了';
                if (formattedLimit) {
                    message += ` ${formattedLimit}`;
                }
                if (category) {
                    message += 'カテゴリ制限';
                }
            }
            return message;
        },
        prohibitedExpense: ({prohibitedExpenseType}: ViolationsProhibitedExpenseParams) => {
            const preMessage = '禁止された経費:';
            switch (prohibitedExpenseType) {
                case 'alcohol':
                    return `${preMessage} アルコール`;
                case 'gambling':
                    return `${preMessage} ギャンブル`;
                case 'tobacco':
                    return `${preMessage} タバコ`;
                case 'adultEntertainment':
                    return `${preMessage} アダルトエンターテインメント`;
                case 'hotelIncidentals':
                    return `${preMessage} ホテル雑費`;
                default:
                    return `${preMessage}${prohibitedExpenseType}`;
            }
        },
        customRules: ({message}: ViolationsCustomRulesParams) => message,
        reviewRequired: 'レビューが必要です',
        rter: ({brokenBankConnection, email, isAdmin, isTransactionOlderThan7Days, member, rterType}: ViolationsRterParams) => {
            if (rterType === CONST.RTER_VIOLATION_TYPES.BROKEN_CARD_CONNECTION_530) {
                return '銀行接続が切れているため、領収書を自動照合できません。';
            }
            if (brokenBankConnection || rterType === CONST.RTER_VIOLATION_TYPES.BROKEN_CARD_CONNECTION) {
                return isAdmin
                    ? `${email}が修正する必要がある銀行接続の問題のため、領収書を自動マッチングできません。`
                    : '壊れた銀行接続のため、領収書を自動マッチングできません。修正が必要です。';
            }
            if (!isTransactionOlderThan7Days) {
                return isAdmin ? `${member}に現金としてマークするように依頼するか、7日間待って再試行してください。` : 'カード取引とのマージを待機中。';
            }
            return '';
        },
        brokenConnection530Error: '銀行接続の不具合により領収書が保留中です。',
        adminBrokenConnectionError: '銀行接続の不具合により領収書が保留されています。で解決してください。',
        memberBrokenConnectionError: '銀行接続が壊れているため、領収書が保留中です。ワークスペース管理者に解決を依頼してください。',
        markAsCashToIgnore: '現金としてマークして無視し、支払いをリクエストします。',
        smartscanFailed: ({canEdit = true}) => `領収書のスキャンに失敗しました。${canEdit ? '詳細を手動で入力してください。' : ''}`,
        receiptGeneratedWithAI: 'AI生成の領収書の可能性',
        someTagLevelsRequired: ({tagName}: ViolationsTagOutOfPolicyParams = {}) => `Missing ${tagName ?? 'タグ'}`,
        tagOutOfPolicy: ({tagName}: ViolationsTagOutOfPolicyParams = {}) => `${tagName ?? 'タグ'} は無効になりました`,
        taxAmountChanged: '税額が変更されました',
        taxOutOfPolicy: ({taxName}: ViolationsTaxOutOfPolicyParams = {}) => `${taxName ?? '税金'} は無効になりました`,
        taxRateChanged: '税率が変更されました',
        taxRequired: '税率が見つかりません',
        none: 'None',
        taxCodeToKeep: '保持する税コードを選択してください',
        tagToKeep: 'どのタグを保持するか選択してください',
        isTransactionReimbursable: '取引が払い戻し可能か選択する',
        merchantToKeep: 'どの業者を保持するか選択してください',
        descriptionToKeep: 'どの説明を保持するか選択してください。',
        categoryToKeep: '保持するカテゴリを選択',
        isTransactionBillable: '取引が請求可能か選択',
        keepThisOne: 'このままにしておく',
        confirmDetails: `保持している詳細を確認してください。`,
        confirmDuplicatesInfo: `保持しない重複リクエストは、メンバーが削除するために保持されます。`,
        hold: 'この経費は保留されました',
        resolvedDuplicates: '重複を解決しました',
    },
    reportViolations: {
        [CONST.REPORT_VIOLATIONS.FIELD_REQUIRED]: ({fieldName}: RequiredFieldParams) => `${fieldName}は必須です`,
    },
    violationDismissal: {
        rter: {
            manual: 'この領収書を現金としてマークしました',
        },
        duplicatedTransaction: {
            manual: '重複を解決しました',
        },
    },
    videoPlayer: {
        play: '再生',
        pause: '一時停止',
        fullscreen: '全画面',
        playbackSpeed: '再生速度',
        expand: '展開する',
        mute: 'ミュート',
        unmute: 'ミュート解除',
        normal: '通常',
    },
    exitSurvey: {
        header: '行く前に',
        reasonPage: {
            title: '退会理由を教えてください',
            subtitle: '行く前に、Expensify Classicに切り替えたい理由を教えてください。',
        },
        reasons: {
            [CONST.EXIT_SURVEY.REASONS.FEATURE_NOT_AVAILABLE]: 'Expensify Classicでのみ利用可能な機能が必要です。',
            [CONST.EXIT_SURVEY.REASONS.DONT_UNDERSTAND]: 'New Expensifyの使い方がわかりません。',
            [CONST.EXIT_SURVEY.REASONS.PREFER_CLASSIC]: 'New Expensifyの使い方は理解していますが、Expensify Classicの方が好きです。',
        },
        prompts: {
            [CONST.EXIT_SURVEY.REASONS.FEATURE_NOT_AVAILABLE]: 'New Expensifyにないどの機能が必要ですか？',
            [CONST.EXIT_SURVEY.REASONS.DONT_UNDERSTAND]: '何をしようとしているのですか？',
            [CONST.EXIT_SURVEY.REASONS.PREFER_CLASSIC]: 'なぜExpensify Classicを好むのですか？',
        },
        responsePlaceholder: 'あなたの返信',
        thankYou: 'フィードバックありがとうございます！',
        thankYouSubtitle: 'あなたの回答は、私たちがより良い製品を作り、物事を成し遂げるのに役立ちます。ありがとうございます！',
        goToExpensifyClassic: 'Expensify Classicに切り替える',
        offlineTitle: 'ここで行き詰まっているようです…',
        offline:
            'オフラインのようです。残念ながら、Expensify Classicはオフラインでは動作しませんが、新しいExpensifyは動作します。Expensify Classicを使用したい場合は、インターネット接続があるときに再試行してください。',
        quickTip: 'ちょっとしたヒント...',
        quickTipSubTitle: 'expensify.comにアクセスして、Expensify Classicに直接移動できます。簡単なショートカットとしてブックマークしてください！',
        bookACall: '通話を予約する',
        noThanks: '結構です',
        bookACallTitle: 'プロダクトマネージャーと話しますか？',
        benefits: {
            [CONST.EXIT_SURVEY.BENEFIT.CHATTING_DIRECTLY]: '経費やレポートで直接チャットする',
            [CONST.EXIT_SURVEY.BENEFIT.EVERYTHING_MOBILE]: 'モバイルで全てを行う能力',
            [CONST.EXIT_SURVEY.BENEFIT.TRAVEL_EXPENSE]: 'チャットのスピードで出張と経費を管理',
        },
        bookACallTextTop: 'Expensify Classicに切り替えると、次のことを逃すことになります：',
        bookACallTextBottom:
            'なぜかを理解するために、あなたとお電話でお話しできることを楽しみにしています。ご要望について話し合うために、私たちのシニアプロダクトマネージャーの一人との通話を予約できます。',
        takeMeToExpensifyClassic: 'Expensify Classicに連れて行ってください。',
    },
    listBoundary: {
        errorMessage: 'メッセージをさらに読み込む際にエラーが発生しました。',
        tryAgain: 'もう一度試してください。',
    },
    systemMessage: {
        mergedWithCashTransaction: 'この取引に領収書を一致させました',
    },
    subscription: {
        authenticatePaymentCard: '支払いカードを認証する',
        mobileReducedFunctionalityMessage: 'モバイルアプリではサブスクリプションの変更を行うことができません。',
        badge: {
            freeTrial: ({numOfDays}: BadgeFreeTrialParams) => `無料トライアル: 残り${numOfDays} ${numOfDays === 1 ? '日' : '日'}`,
        },
        billingBanner: {
            policyOwnerAmountOwed: {
                title: 'お支払い情報が古くなっています',
                subtitle: ({date}: BillingBannerSubtitleWithDateParams) => `すべてのお気に入りの機能を引き続き使用するために、${date}までにお支払いカードを更新してください。`,
            },
            policyOwnerAmountOwedOverdue: {
                title: 'お支払いを処理できませんでした。',
                subtitle: ({date, purchaseAmountOwed}: BillingBannerOwnerAmountOwedOverdueParams) =>
                    date && purchaseAmountOwed
                        ? `${date}の${purchaseAmountOwed}の請求を処理できませんでした。未払い金額を清算するために支払いカードを追加してください。`
                        : '支払いカードを追加して、未払い金額を清算してください。',
            },
            policyOwnerUnderInvoicing: {
                title: 'お支払い情報が古くなっています',
                subtitle: ({date}: BillingBannerSubtitleWithDateParams) => `お支払いが期限を過ぎています。サービスの中断を避けるために、${date}までに請求書をお支払いください。`,
            },
            policyOwnerUnderInvoicingOverdue: {
                title: 'お支払い情報が古くなっています',
                subtitle: 'お支払いが期限を過ぎています。請求書をお支払いください。',
            },
            billingDisputePending: {
                title: 'カードを請求できませんでした。',
                subtitle: ({amountOwed, cardEnding}: BillingBannerDisputePendingParams) =>
                    `あなたは、${cardEnding}で終わるカードの${amountOwed}の請求を異議申し立てしました。異議が銀行で解決されるまで、あなたのアカウントはロックされます。`,
            },
            cardAuthenticationRequired: {
                title: 'カードを請求できませんでした。',
                subtitle: ({cardEnding}: BillingBannerCardAuthenticationRequiredParams) =>
                    `お支払いカードが完全に認証されていません。${cardEnding}で終わるお支払いカードを有効にするために、認証プロセスを完了してください。`,
            },
            insufficientFunds: {
                title: 'カードを請求できませんでした。',
                subtitle: ({amountOwed}: BillingBannerInsufficientFundsParams) =>
                    `お支払いカードは残高不足のため拒否されました。再試行するか、新しい支払いカードを追加して、未払い残高${amountOwed}をクリアしてください。`,
            },
            cardExpired: {
                title: 'カードを請求できませんでした。',
                subtitle: ({amountOwed}: BillingBannerCardExpiredParams) =>
                    `お支払いカードの有効期限が切れました。新しい支払いカードを追加して、未払い残高の${amountOwed}を清算してください。`,
            },
            cardExpireSoon: {
                title: 'あなたのカードはまもなく有効期限が切れます',
                subtitle: 'あなたの支払いカードは今月末に期限切れになります。以下の3点メニューをクリックして更新し、お気に入りの機能を引き続きご利用ください。',
            },
            retryBillingSuccess: {
                title: '成功！',
                subtitle: 'あなたのカードは正常に請求されました。',
            },
            retryBillingError: {
                title: 'カードを請求できませんでした。',
                subtitle: '再試行する前に、Expensifyの請求を承認し、保留を解除するために直接銀行に連絡してください。それ以外の場合は、別の支払いカードを追加してみてください。',
            },
            cardOnDispute: ({amountOwed, cardEnding}: BillingBannerCardOnDisputeParams) =>
                `あなたは、${cardEnding}で終わるカードの${amountOwed}の請求を異議申し立てしました。異議が銀行で解決されるまで、あなたのアカウントはロックされます。`,
            preTrial: {
                title: '無料トライアルを開始',
                subtitleStart: '次のステップとして、',
                subtitleLink: 'セットアップチェックリストを完了する',
                subtitleEnd: 'あなたのチームが経費精算を始められるように。',
            },
            trialStarted: {
                title: ({numOfDays}: TrialStartedTitleParams) => `トライアル: ${numOfDays} ${numOfDays === 1 ? '日' : '日'} 日残り！`,
                subtitle: 'お気に入りの機能を引き続き利用するために、支払いカードを追加してください。',
            },
            trialEnded: {
                title: '無料トライアルが終了しました',
                subtitle: 'お気に入りの機能を引き続き利用するために、支払いカードを追加してください。',
            },
            earlyDiscount: {
                claimOffer: 'オファーを請求する',
                noThanks: '結構です',
                subscriptionPageTitle: ({discountType}: EarlyDiscountTitleParams) =>
                    `<strong>最初の1年間は${discountType}%オフ！</strong> 支払いカードを追加して、年間サブスクリプションを開始するだけです。`,
                onboardingChatTitle: ({discountType}: EarlyDiscountTitleParams) => `期間限定オファー: 最初の1年間は${discountType}%オフ！`,
                subtitle: ({days, hours, minutes, seconds}: EarlyDiscountSubtitleParams) => `${hours}時間 ${minutes}分 ${seconds}秒以内に${days > 0 ? `${days}日 :` : ''}を請求してください`,
            },
        },
        cardSection: {
            title: '支払い',
            subtitle: 'Expensifyのサブスクリプションを支払うためのカードを追加してください。',
            addCardButton: '支払いカードを追加',
            cardNextPayment: ({nextPaymentDate}: CardNextPaymentParams) => `次回の支払日は${nextPaymentDate}です。`,
            cardEnding: ({cardNumber}: CardEndingParams) => `${cardNumber}で終わるカード`,
            cardInfo: ({name, expiration, currency}: CardInfoParams) => `名前: ${name}、有効期限: ${expiration}、通貨: ${currency}`,
            changeCard: '支払いカードを変更',
            changeCurrency: '支払い通貨を変更',
            cardNotFound: '支払いカードが追加されていません',
            retryPaymentButton: '支払いを再試行',
            authenticatePayment: '支払いを認証する',
            requestRefund: '返金をリクエスト',
            requestRefundModal: {
                full: '返金を受けるのは簡単です。次の請求日までにアカウントをダウングレードするだけで、返金されます。<br /> <br /> ご注意: アカウントをダウングレードすると、ワークスペースが削除されます。この操作は元に戻せませんが、気が変わった場合はいつでも新しいワークスペースを作成できます。',
                confirm: 'ワークスペースを削除してダウングレード',
            },
            viewPaymentHistory: '支払い履歴を表示',
        },
        yourPlan: {
            title: 'あなたのプラン',
            exploreAllPlans: 'すべてのプランを探る',
            customPricing: 'カスタム価格設定',
            asLowAs: ({price}: YourPlanPriceValueParams) => `アクティブメンバー1人あたり月額${price}から`,
            pricePerMemberMonth: ({price}: YourPlanPriceValueParams) => `メンバー1人あたり月${price}`,
            pricePerMemberPerMonth: ({price}: YourPlanPriceValueParams) => `メンバー1人あたり月${price}`,
            perMemberMonth: 'メンバーごと/月',
            collect: {
                title: '収集する',
                description: '経費、旅行、チャットを提供する小規模ビジネスプラン。',
                priceAnnual: ({lower, upper}: YourPlanPriceParams) => `${lower}/Expensifyカードを持つアクティブメンバーから、${upper}/Expensifyカードを持たないアクティブメンバーまで。`,
                pricePayPerUse: ({lower, upper}: YourPlanPriceParams) => `${lower}/Expensifyカードを持つアクティブメンバーから、${upper}/Expensifyカードを持たないアクティブメンバーまで。`,
                benefit1: '領収書スキャン',
                benefit2: '払い戻し',
                benefit3: '法人カード管理',
                benefit4: '経費と出張の承認',
                benefit5: '旅行の予約とルール',
                benefit6: 'QuickBooks/Xero 統合',
                benefit7: '経費、レポート、ルームでチャットする',
                benefit8: 'AIと人間のサポート',
            },
            control: {
                title: 'コントロール',
                description: '大企業向けの経費、旅行、チャット。',
                priceAnnual: ({lower, upper}: YourPlanPriceParams) => `${lower}/Expensifyカードを持つアクティブメンバーから、${upper}/Expensifyカードを持たないアクティブメンバーまで。`,
                pricePayPerUse: ({lower, upper}: YourPlanPriceParams) => `${lower}/Expensifyカードを持つアクティブメンバーから、${upper}/Expensifyカードを持たないアクティブメンバーまで。`,
                benefit1: 'Collectプランのすべて',
                benefit2: 'マルチレベル承認ワークフロー',
                benefit3: 'カスタム経費ルール',
                benefit4: 'ERP統合 (NetSuite, Sage Intacct, Oracle)',
                benefit5: 'HR統合（Workday、Certinia）',
                benefit6: 'SAML/SSO',
                benefit7: 'カスタムインサイトとレポート',
                benefit8: '予算編成',
            },
            thisIsYourCurrentPlan: 'これはあなたの現在のプランです',
            downgrade: 'Collectにダウングレード',
            upgrade: 'Controlにアップグレード',
            addMembers: 'メンバーを追加',
            saveWithExpensifyTitle: 'Expensifyカードで節約',
            saveWithExpensifyDescription: 'ExpensifyカードのキャッシュバックがExpensifyの請求をどのように削減できるか、節約計算機を使用して確認してください。',
            saveWithExpensifyButton: '詳細を確認',
        },
        compareModal: {
            comparePlans: 'プランを比較',
            unlockTheFeatures: 'あなたに合ったプランで必要な機能をアンロックしましょう。',
            viewOurPricing: '料金ページをご覧ください',
            forACompleteFeatureBreakdown: '各プランの機能の詳細な内訳については、こちらをご覧ください。',
        },
        details: {
            title: 'サブスクリプションの詳細',
            annual: '年間サブスクリプション',
            taxExempt: '税免除ステータスを申請する',
            taxExemptEnabled: '非課税',
            taxExemptStatus: '免税ステータス',
            payPerUse: '従量課金',
            subscriptionSize: 'サブスクリプションサイズ',
            headsUp:
                '注意: 今すぐサブスクリプションサイズを設定しない場合、初月のアクティブメンバー数に自動的に設定されます。その後、次の12ヶ月間は少なくともこのメンバー数分の料金を支払うことになります。サブスクリプションサイズはいつでも増やすことができますが、サブスクリプションが終了するまで減らすことはできません。',
            zeroCommitment: '割引された年間サブスクリプション料金でのゼロコミットメント',
        },
        subscriptionSize: {
            title: 'サブスクリプションサイズ',
            yourSize: 'ご利用のサブスクリプションサイズは、特定の月にアクティブなメンバーによって埋められる空席の数です。',
            eachMonth:
                '毎月、あなたのサブスクリプションは上記で設定されたアクティブメンバー数までをカバーします。サブスクリプションのサイズを増やすたびに、その新しいサイズで新たに12ヶ月のサブスクリプションが開始されます。',
            note: '注: アクティブメンバーとは、会社のワークスペースに関連付けられた経費データを作成、編集、提出、承認、払い戻し、またはエクスポートした人を指します。',
            confirmDetails: '新しい年間サブスクリプションの詳細を確認してください:',
            subscriptionSize: 'サブスクリプションサイズ',
            activeMembers: ({size}: SubscriptionSizeParams) => `${size} アクティブメンバー/月`,
            subscriptionRenews: 'サブスクリプションの更新',
            youCantDowngrade: '年間サブスクリプション中はダウングレードできません。',
            youAlreadyCommitted: ({size, date}: SubscriptionCommitmentParams) =>
                `あなたはすでに、${date}まで毎月${size}のアクティブメンバーの年間サブスクリプションサイズにコミットしています。自動更新を無効にすることで、${date}に従量課金制のサブスクリプションに切り替えることができます。`,
            error: {
                size: '有効なサブスクリプションサイズを入力してください',
                sameSize: '現在のサブスクリプションサイズとは異なる番号を入力してください。',
            },
        },
        paymentCard: {
            addPaymentCard: '支払いカードを追加',
            enterPaymentCardDetails: 'お支払いカードの詳細を入力してください',
            security: 'ExpensifyはPCI-DSSに準拠しており、銀行レベルの暗号化を使用し、冗長インフラストラクチャを利用してデータを保護します。',
            learnMoreAboutSecurity: '私たちのセキュリティについて詳しく学ぶ。',
        },
        subscriptionSettings: {
            title: 'サブスクリプション設定',
            summary: ({subscriptionType, subscriptionSize, autoRenew, autoIncrease}: SubscriptionSettingsSummaryParams) =>
                `サブスクリプションタイプ: ${subscriptionType}, サブスクリプションサイズ: ${subscriptionSize}, 自動更新: ${autoRenew}, 年間シートの自動増加: ${autoIncrease}`,
            none: 'none',
            on: 'on',
            off: 'オフ',
            annual: '年次',
            autoRenew: '自動更新',
            autoIncrease: '年間シートの自動増加',
            saveUpTo: ({amountWithCurrency}: SubscriptionSettingsSaveUpToParams) => `アクティブメンバー1人あたり、最大${amountWithCurrency}/月を節約`,
            automaticallyIncrease:
                'アクティブメンバーがサブスクリプションのサイズを超えた場合、年間シート数を自動的に増やします。注：これにより、年間サブスクリプションの終了日が延長されます。',
            disableAutoRenew: '自動更新を無効にする',
            helpUsImprove: 'Expensifyの改善にご協力ください',
            whatsMainReason: '自動更新を無効にする主な理由は何ですか？',
            renewsOn: ({date}: SubscriptionSettingsRenewsOnParams) => `${date}に更新されます。`,
            pricingConfiguration: '価格は構成によって異なります。最も安い価格を得るには、年次サブスクリプションを選択し、Expensifyカードを取得してください。',
            learnMore: {
                part1: '詳細については、こちらをご覧ください',
                pricingPage: '価格ページ',
                part2: 'または、お使いの言語で私たちのチームとチャットしてください',
                adminsRoom: '#admins room.',
            },
            estimatedPrice: '見積価格',
            changesBasedOn: 'これは、Expensifyカードの使用状況と以下のサブスクリプションオプションに基づいて変更されます。',
        },
        requestEarlyCancellation: {
            title: '早期キャンセルをリクエストする',
            subtitle: '早期キャンセルをリクエストする主な理由は何ですか？',
            subscriptionCanceled: {
                title: 'サブスクリプションがキャンセルされました',
                subtitle: '年間サブスクリプションがキャンセルされました。',
                info: 'ワークスペースを従量課金制で引き続き使用したい場合は、これで準備完了です。',
                preventFutureActivity: {
                    part1: '今後のアクティビティと請求を防ぎたい場合は、',
                    link: 'ワークスペースを削除する',
                    part2: 'ワークスペースを削除すると、現在のカレンダー月に発生した未払いの活動に対して請求されることに注意してください。',
                },
            },
            requestSubmitted: {
                title: 'リクエストが送信されました',
                subtitle: {
                    part1: 'ご購読のキャンセルにご興味をお持ちいただきありがとうございます。リクエストを確認し、まもなくチャットを通じてご連絡いたします。',
                    link: 'Concierge',
                    part2: '.',
                },
            },
            acknowledgement: `早期キャンセルをリクエストすることにより、Expensify が Expensify の下でそのようなリクエストを承認する義務を負わないことを認め、同意します。<a href=${CONST.OLD_DOT_PUBLIC_URLS.TERMS_URL}>利用規約</a>または、私とExpensifyの間の他の適用されるサービス契約に基づき、Expensifyがそのような要求を許可するかどうかについての唯一の裁量権を保持していること。`,
        },
    },
    feedbackSurvey: {
        tooLimited: '機能の改善が必要です。',
        tooExpensive: '高すぎる',
        inadequateSupport: '不十分なカスタマーサポート',
        businessClosing: '会社の閉鎖、縮小、または買収',
        additionalInfoTitle: 'どのソフトウェアに移行する予定ですか、そしてその理由は何ですか？',
        additionalInfoInputLabel: 'あなたの返信',
    },
    roomChangeLog: {
        updateRoomDescription: '部屋の説明を次のように設定します：',
        clearRoomDescription: '部屋の説明をクリアしました',
    },
    delegate: {
        switchAccount: 'アカウントを切り替える:',
        copilotDelegatedAccess: 'Copilot: 委任されたアクセス',
        copilotDelegatedAccessDescription: '他のメンバーがあなたのアカウントにアクセスできるようにする。',
        addCopilot: 'コパイロットを追加',
        membersCanAccessYourAccount: 'これらのメンバーはあなたのアカウントにアクセスできます:',
        youCanAccessTheseAccounts: 'これらのアカウントには、アカウントスイッチャーを通じてアクセスできます。',
        role: ({role}: OptionalParam<DelegateRoleParams> = {}) => {
            switch (role) {
                case CONST.DELEGATE_ROLE.ALL:
                    return '満杯';
                case CONST.DELEGATE_ROLE.SUBMITTER:
                    return '限定';
                default:
                    return '';
            }
        },
        genericError: 'おっと、何か問題が発生しました。もう一度お試しください。',
        onBehalfOfMessage: ({delegator}: DelegatorParams) => `${delegator}に代わって`,
        accessLevel: 'アクセスレベル',
        confirmCopilot: '以下であなたのコパイロットを確認してください。',
        accessLevelDescription: '以下からアクセスレベルを選択してください。フルアクセスと限定アクセスの両方で、コパイロットはすべての会話と経費を閲覧できます。',
        roleDescription: ({role}: OptionalParam<DelegateRoleParams> = {}) => {
            switch (role) {
                case CONST.DELEGATE_ROLE.ALL:
                    return 'あなたのアカウントで、他のメンバーがあなたに代わってすべての操作を行うことを許可します。チャット、提出、承認、支払い、設定の更新などが含まれます。';
                case CONST.DELEGATE_ROLE.SUBMITTER:
                    return '別のメンバーに、承認、支払い、拒否、保留を除く、あなたのアカウントでほとんどの操作を代行させることができます。';
                default:
                    return '';
            }
        },
        removeCopilot: 'コパイロットを削除',
        removeCopilotConfirmation: 'このコパイロットを削除してもよろしいですか？',
        changeAccessLevel: 'アクセスレベルを変更',
        makeSureItIsYou: 'あなたであることを確認しましょう',
        enterMagicCode: ({contactMethod}: EnterMagicCodeParams) => `${contactMethod}に送信されたマジックコードを入力して、コパイロットを追加してください。1～2分以内に届くはずです。`,
        enterMagicCodeUpdate: ({contactMethod}: EnterMagicCodeParams) => `コパイロットを更新するために、${contactMethod}に送信されたマジックコードを入力してください。`,
        notAllowed: 'ちょっと待ってください…',
        noAccessMessage: 'コパイロットとして、このページにアクセスする権限がありません。申し訳ありません！',
        notAllowedMessageStart: `As a`,
        notAllowedMessageHyperLinked: 'コパイロット',
        notAllowedMessageEnd: ({accountOwnerEmail}: AccountOwnerParams) => `${accountOwnerEmail}、この操作を行う権限がありません。申し訳ありません！`,
        copilotAccess: 'Copilotアクセス',
    },
    debug: {
        debug: 'デバッグ',
        details: '詳細',
        JSON: 'JSON',
        reportActions: 'アクション',
        reportActionPreview: 'プレビュー',
        nothingToPreview: 'プレビューするものがありません',
        editJson: 'JSONを編集:',
        preview: 'プレビュー:',
        missingProperty: ({propertyName}: MissingPropertyParams) => `${propertyName} が見つかりません`,
        invalidProperty: ({propertyName, expectedType}: InvalidPropertyParams) => `無効なプロパティ: ${propertyName} - 期待される型: ${expectedType}`,
        invalidValue: ({expectedValues}: InvalidValueParams) => `無効な値 - 期待される値: ${expectedValues}`,
        missingValue: '値が不足しています',
        createReportAction: 'レポートアクションを作成',
        reportAction: 'アクションを報告する',
        report: 'レポート',
        transaction: '取引',
        violations: '違反事項',
        transactionViolation: '取引違反',
        hint: 'データの変更はバックエンドに送信されません。',
        textFields: 'テキストフィールド',
        numberFields: '数値フィールド',
        booleanFields: 'ブールフィールド',
        constantFields: '定数フィールド',
        dateTimeFields: 'DateTimeフィールド',
        date: '日付',
        time: '時間',
        none: 'None',
        visibleInLHN: 'LHNに表示',
        GBR: 'GBR',
        RBR: 'RBR',
        true: 'true',
        false: 'false',
        viewReport: 'レポートを表示',
        viewTransaction: '取引を表示',
        createTransactionViolation: '取引違反を作成',
        reasonVisibleInLHN: {
            hasDraftComment: '下書きコメントがあります',
            hasGBR: 'Has GBR',
            hasRBR: 'Has RBR',
            pinnedByUser: 'メンバーによってピン留めされました',
            hasIOUViolations: 'IOU違反があります',
            hasAddWorkspaceRoomErrors: 'ワークスペースルームの追加エラーがあります',
            isUnread: '未読（フォーカスモード）',
            isArchived: 'アーカイブされています（最新モード）',
            isSelfDM: '自分へのDMです',
            isFocused: '一時的に集中しています',
        },
        reasonGBR: {
            hasJoinRequest: '参加リクエストがあります（管理者ルーム）',
            isUnreadWithMention: '未読（メンションあり）',
            isWaitingForAssigneeToCompleteAction: '担当者がアクションを完了するのを待っています',
            hasChildReportAwaitingAction: '子レポートがアクション待ちです。',
            hasMissingInvoiceBankAccount: '請求書の銀行口座がありません',
        },
        reasonRBR: {
            hasErrors: 'レポートまたはレポートアクションデータにエラーがあります',
            hasViolations: '違反があります',
            hasTransactionThreadViolations: 'トランザクションスレッド違反があります',
        },
        indicatorStatus: {
            theresAReportAwaitingAction: 'アクションを待っているレポートがあります',
            theresAReportWithErrors: 'エラーがあるレポートがあります。',
            theresAWorkspaceWithCustomUnitsErrors: 'カスタム単位エラーがあるワークスペースがあります',
            theresAProblemWithAWorkspaceMember: 'ワークスペースメンバーに問題があります',
            theresAProblemWithAWorkspaceQBOExport: 'ワークスペース接続のエクスポート設定に問題がありました。',
            theresAProblemWithAContactMethod: '連絡方法に問題があります',
            aContactMethodRequiresVerification: '連絡方法には確認が必要です',
            theresAProblemWithAPaymentMethod: '支払い方法に問題があります',
            theresAProblemWithAWorkspace: 'ワークスペースに問題があります',
            theresAProblemWithYourReimbursementAccount: '払い戻しアカウントに問題があります。',
            theresABillingProblemWithYourSubscription: 'ご契約のサブスクリプションに請求の問題があります。',
            yourSubscriptionHasBeenSuccessfullyRenewed: 'ご契約の更新が正常に完了しました',
            theresWasAProblemDuringAWorkspaceConnectionSync: 'ワークスペース接続の同期中に問題が発生しました。',
            theresAProblemWithYourWallet: 'あなたのウォレットに問題があります',
            theresAProblemWithYourWalletTerms: 'ウォレットの利用規約に問題があります',
        },
    },
    emptySearchView: {
        takeATestDrive: '試してみる',
    },
    migratedUserWelcomeModal: {
        title: 'チャットの速度で旅行と経費を管理',
        subtitle: '新しいExpensifyは、素晴らしい自動化機能に加えて、驚くべきコラボレーション機能を備えています。',
        confirmText: '行きましょう！',
        features: {
            chat: '<strong>任意の経費</strong>、レポート、またはワークスペースで直接チャット',
            scanReceipt: '<strong>領収書をスキャン</strong>して払い戻しを受ける',
            crossPlatform: '<strong>すべて</strong>を携帯電話やブラウザから行う',
        },
    },
    productTrainingTooltip: {
        // TODO: CONCIERGE_LHN_GBR tooltip will be replaced by a tooltip in the #admins room
        // https://github.com/Expensify/App/issues/57045#issuecomment-2701455668
        conciergeLHNGBR: {
            part1: '始めましょう',
            part2: 'ここにいます！',
        },
        saveSearchTooltip: {
            part1: '保存した検索の名前を変更する',
            part2: 'ここにいます！',
        },
        bottomNavInboxTooltip: {
            part1: '何を確認しますか？',
            part2: 'あなたの注意が必要です',
            part3: 'および',
            part4: '経費についてチャットする。',
        },
        workspaceChatTooltip: {
            part1: 'とチャット',
            part2: '承認者',
        },
        globalCreateTooltip: {
            part1: '経費を作成',
            part2: ', チャットを開始,',
            part3: 'その他。',
            part4: '試してみてください！',
        },
        GBRRBRChat: {
            part1: 'あなたは🟢を見るでしょう',
            part2: '取るべき行動',
            part3: '、\nおよび 🔴 に',
            part4: 'レビューする項目。',
        },
        accountSwitcher: {
            part1: 'アクセスする',
            part2: 'Copilotアカウント',
            part3: 'ここ',
        },
        expenseReportsFilter: {
            part1: 'ようこそ！すべてのあなたの',
            part2: '会社のレポート',
            part3: 'here.',
        },
        scanTestTooltip: {
            part1: 'Scanの動作を確認しますか？',
            part2: 'テスト領収書を試してみてください！',
            part3: '私たちの〜を選んでください',
            part4: 'テストマネージャー',
            part5: '試してみてください！',
            part6: '今、',
            part7: '経費を提出する',
            part8: 'そして魔法が起こるのを見てください！',
            tryItOut: '試してみてください',
            noThanks: '結構です',
        },
        outstandingFilter: {
            part1: '以下の条件に一致する経費をフィルタリング',
            part2: '承認が必要です',
        },
        scanTestDriveTooltip: {
            part1: 'この領収書を送信先',
            part2: 'テストドライブを完了してください！',
        },
    },
    discardChangesConfirmation: {
        title: '変更を破棄しますか？',
        body: '変更を破棄してもよろしいですか？',
        confirmText: '変更を破棄',
    },
    scheduledCall: {
        book: {
            title: '通話をスケジュールする',
            description: 'あなたに都合の良い時間を見つけてください。',
            slots: '利用可能な時間',
        },
        confirmation: {
            title: '通話を確認',
            description: '以下の詳細が問題ないことを確認してください。通話を確認すると、詳細情報を含む招待状を送信します。',
            setupSpecialist: 'セットアップスペシャリスト',
            meetingLength: '会議の長さ',
            dateTime: '日付と時刻',
            minutes: '30分',
        },
        callScheduled: '通話が予定されました',
    },
    autoSubmitModal: {
        title: 'すべてクリアし、送信しました！',
        description: 'すべての警告と違反がクリアされたので:',
        submittedExpensesTitle: 'これらの経費は提出されました',
        submittedExpensesDescription: 'これらの経費は承認者に送信されましたが、承認されるまで編集することができます。',
        pendingExpensesTitle: '保留中の経費が移動されました',
        pendingExpensesDescription: '保留中のカード経費は、処理されるまで別のレポートに移動されました。',
    },
    testDrive: {
        quickAction: {
            takeATwoMinuteTestDrive: '2分間の試用をしてみましょう',
        },
        modal: {
            title: '私たちを試してみてください',
            description: '製品ツアーをすばやく見て、すぐに追いつきましょう。途中で止まる必要はありません！',
            confirmText: 'テストドライブを開始',
            helpText: 'Skip',
            employee: {
                description: '<muted-text>チームに<strong>Expensifyを3か月無料で提供！</strong> 下に上司のメールアドレスを入力し、テスト経費を送信してください。</muted-text>',
                email: '上司のメールアドレスを入力してください',
                error: 'そのメンバーはワークスペースを所有しています。テストするために新しいメンバーを入力してください。',
            },
        },
        banner: {
            currentlyTestDrivingExpensify: '現在、Expensifyを試用中です。',
            readyForTheRealThing: '本番の準備はできましたか？',
            getStarted: '始めましょう',
        },
        employeeInviteMessage: ({name}: EmployeeInviteMessageParams) =>
            `# ${name}がExpensifyの試用にあなたを招待しました\nこんにちは！私はExpensifyを試用するための*3ヶ月無料*を手に入れました。これは、経費を処理する最速の方法です。\n\nこちらがその仕組みを示す*テスト領収書*です：`,
    },
};
// IMPORTANT: This line is manually replaced in generate translation files by scripts/generateTranslations.ts,
// so if you change it here, please update it there as well.
export default translations satisfies TranslationDeepObject<typeof en>;<|MERGE_RESOLUTION|>--- conflicted
+++ resolved
@@ -666,11 +666,7 @@
         tooManyFiles: ({fileLimit}: FileLimitParams) => `一度にアップロードできるファイルは${fileLimit}個までです。`,
         sizeExceededWithValue: ({maxUploadSizeInMB}: SizeExceededParams) => `ファイルが ${maxUploadSizeInMB} MB を超えています。もう一度お試しください。`,
         someFilesCantBeUploaded: '一部のファイルはアップロードできません',
-<<<<<<< HEAD
-        sizeLimitExceeded: 'ファイルは10MB未満である必要があります。それより大きいファイルはアップロードされません。',
-=======
         sizeLimitExceeded: ({maxUploadSizeInMB}: SizeExceededParams) => `ファイルは${maxUploadSizeInMB}MB未満である必要があります。それより大きいファイルはアップロードされません。`,
->>>>>>> ec2e890b
         maxFileLimitExceeded: '一度に最大30枚の領収書をアップロードできます。超過分はアップロードされません。',
         unsupportedFileType: ({fileType}: FileTypeParams) => `${fileType}ファイルはサポートされていません。サポートされているファイルタイプのみがアップロードされます。`,
         learnMoreAboutSupportedFiles: 'サポートされているフォーマットについて詳しく知る。',
