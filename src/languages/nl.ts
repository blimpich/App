/**
 *   _____                      __         __
 *  / ___/__ ___  ___ _______ _/ /____ ___/ /
 * / (_ / -_) _ \/ -_) __/ _ \`/ __/ -_) _  /
 * \___/\__/_//_/\__/_/  \_,_/\__/\__/\_,_/
 *
 * This file was automatically generated. Please consider these alternatives before manually editing it:
 *
 * - Improve the prompts in prompts/translation, or
 * - Improve context annotations in src/languages/en.ts
 */
import {CONST as COMMON_CONST} from 'expensify-common';
import startCase from 'lodash/startCase';
import type {OnboardingTask} from '@libs/actions/Welcome/OnboardingFlow';
import CONST from '@src/CONST';
import type {Country} from '@src/CONST';
import type OriginalMessage from '@src/types/onyx/OriginalMessage';
import type en from './en';
import type {
    AccountOwnerParams,
    ActionsAreCurrentlyRestricted,
    AddedOrDeletedPolicyReportFieldParams,
    AddedPolicyApprovalRuleParams,
    AddEmployeeParams,
    AddOrDeletePolicyCustomUnitRateParams,
    AddressLineParams,
    AdminCanceledRequestParams,
    AirlineParams,
    AlreadySignedInParams,
    ApprovalWorkflowErrorParams,
    ApprovedAmountParams,
    AssignCardParams,
    AssignedCardParams,
    AssigneeParams,
    AuthenticationErrorParams,
    AutoPayApprovedReportsLimitErrorParams,
    BadgeFreeTrialParams,
    BankAccountLastFourParams,
    BeginningOfArchivedRoomParams,
    BeginningOfChatHistoryAdminRoomParams,
    BeginningOfChatHistoryAnnounceRoomParams,
    BeginningOfChatHistoryDomainRoomParams,
    BeginningOfChatHistoryInvoiceRoomParams,
    BeginningOfChatHistoryPolicyExpenseChatParams,
    BeginningOfChatHistoryUserRoomParams,
    BillableDefaultDescriptionParams,
    BillingBannerCardAuthenticationRequiredParams,
    BillingBannerCardExpiredParams,
    BillingBannerCardOnDisputeParams,
    BillingBannerDisputePendingParams,
    BillingBannerInsufficientFundsParams,
    BillingBannerOwnerAmountOwedOverdueParams,
    BillingBannerSubtitleWithDateParams,
    BusinessBankAccountParams,
    BusinessTaxIDParams,
    CanceledRequestParams,
    CardEndingParams,
    CardInfoParams,
    CardNextPaymentParams,
    CategoryNameParams,
    ChangeFieldParams,
    ChangeOwnerDuplicateSubscriptionParams,
    ChangeOwnerHasFailedSettlementsParams,
    ChangeOwnerSubscriptionParams,
    ChangeReportPolicyParams,
    ChangeTypeParams,
    CharacterLengthLimitParams,
    CharacterLimitParams,
    ChatWithAccountManagerParams,
    CompanyCardBankName,
    CompanyCardFeedNameParams,
    CompanyNameParams,
    ConfirmThatParams,
    ConnectionNameParams,
    ConnectionParams,
    ContactMethodParams,
    ContactMethodsRouteParams,
    CreateExpensesParams,
    CurrencyCodeParams,
    CurrencyInputDisabledTextParams,
    CustomersOrJobsLabelParams,
    CustomUnitRateParams,
    DateParams,
    DateShouldBeAfterParams,
    DateShouldBeBeforeParams,
    DefaultAmountParams,
    DefaultVendorDescriptionParams,
    DelegateRoleParams,
    DelegatorParams,
    DeleteActionParams,
    DeleteConfirmationParams,
    DeleteTransactionParams,
    DemotedFromWorkspaceParams,
    DidSplitAmountMessageParams,
    DomainPermissionInfoRestrictionParams,
    DuplicateTransactionParams,
    EarlyDiscountSubtitleParams,
    EarlyDiscountTitleParams,
    EditActionParams,
    EditDestinationSubtitleParams,
    ElectronicFundsParams,
    EmployeeInviteMessageParams,
    EmptyCategoriesSubtitleWithAccountingParams,
    EmptyTagsSubtitleWithAccountingParams,
    EnterMagicCodeParams,
    ExportAgainModalDescriptionParams,
    ExportedToIntegrationParams,
    ExportIntegrationSelectedParams,
    FeatureNameParams,
    FileLimitParams,
    FileTypeParams,
    FiltersAmountBetweenParams,
    FlightLayoverParams,
    FlightParams,
    FormattedMaxLengthParams,
    GoBackMessageParams,
    ImportedTagsMessageParams,
    ImportedTypesParams,
    ImportFieldParams,
    ImportMembersSuccessfulDescriptionParams,
    ImportPerDiemRatesSuccessfulDescriptionParams,
    ImportTagsSuccessfulDescriptionParams,
    IncorrectZipFormatParams,
    IndividualExpenseRulesSubtitleParams,
    InstantSummaryParams,
    IntacctMappingTitleParams,
    IntegrationExportParams,
    IntegrationSyncFailedParams,
    InvalidPropertyParams,
    InvalidValueParams,
    IssueVirtualCardParams,
    LastSyncAccountingParams,
    LastSyncDateParams,
    LeftWorkspaceParams,
    LocalTimeParams,
    LoggedInAsParams,
    LogSizeParams,
    ManagerApprovedAmountParams,
    ManagerApprovedParams,
    MarkedReimbursedParams,
    MarkReimbursedFromIntegrationParams,
    MergeFailureDescriptionGenericParams,
    MergeFailureUncreatedAccountDescriptionParams,
    MergeSuccessDescriptionParams,
    MissingPropertyParams,
    MovedFromPersonalSpaceParams,
    MovedFromReportParams,
    MovedTransactionParams,
    NeedCategoryForExportToIntegrationParams,
    NewWorkspaceNameParams,
    NoLongerHaveAccessParams,
    NotAllowedExtensionParams,
    NotYouParams,
    OOOEventSummaryFullDayParams,
    OOOEventSummaryPartialDayParams,
    OptionalParam,
    OurEmailProviderParams,
    OwnerOwesAmountParams,
    PaidElsewhereParams,
    PaidWithExpensifyParams,
    ParentNavigationSummaryParams,
    PayerOwesAmountParams,
    PayerOwesParams,
    PayerPaidAmountParams,
    PayerPaidParams,
    PayerSettledParams,
    PaySomeoneParams,
    PolicyAddedReportFieldOptionParams,
    PolicyDisabledReportFieldAllOptionsParams,
    PolicyDisabledReportFieldOptionParams,
    PolicyExpenseChatNameParams,
    QBDSetupErrorBodyParams,
    RailTicketParams,
    ReconciliationWorksParams,
    RemovedFromApprovalWorkflowParams,
    RemovedTheRequestParams,
    RemoveMemberPromptParams,
    RemoveMembersWarningPrompt,
    RenamedRoomActionParams,
    RenamedWorkspaceNameActionParams,
    ReportArchiveReasonsClosedParams,
    ReportArchiveReasonsInvoiceReceiverPolicyDeletedParams,
    ReportArchiveReasonsMergedParams,
    ReportArchiveReasonsRemovedFromPolicyParams,
    ReportPolicyNameParams,
    RequestAmountParams,
    RequestCountParams,
    RequestedAmountMessageParams,
    RequiredFieldParams,
    ResolutionConstraintsParams,
    ReviewParams,
    RoleNamesParams,
    RoomNameReservedErrorParams,
    RoomRenamedToParams,
    RulesEnableWorkflowsParams,
    SecondaryLoginParams,
    SetTheDistanceMerchantParams,
    SetTheRequestParams,
    SettledAfterAddedBankAccountParams,
    SettleExpensifyCardParams,
    SettlementAccountInfoParams,
    SettlementDateParams,
    ShareParams,
    SignUpNewFaceCodeParams,
    SizeExceededParams,
    SplitAmountParams,
    SplitExpenseEditTitleParams,
    SplitExpenseSubtitleParams,
    SpreadCategoriesParams,
    SpreadFieldNameParams,
    SpreadSheetColumnParams,
    StatementTitleParams,
    StepCounterParams,
    StripePaidParams,
    SubmitsToParams,
    SubmittedToVacationDelegateParams,
    SubmittedWithMemoParams,
    SubscriptionCommitmentParams,
    SubscriptionSettingsRenewsOnParams,
    SubscriptionSettingsSaveUpToParams,
    SubscriptionSettingsSummaryParams,
    SubscriptionSizeParams,
    SyncStageNameConnectionsParams,
    TaskCreatedActionParams,
    TaxAmountParams,
    TermsParams,
    ThreadRequestReportNameParams,
    ThreadSentMoneyReportNameParams,
    TotalAmountGreaterOrLessThanOriginalParams,
    ToValidateLoginParams,
    TransferParams,
    TravelTypeParams,
    TrialStartedTitleParams,
    UnapproveWithIntegrationWarningParams,
    UnshareParams,
    UntilTimeParams,
    UpdatedCustomFieldParams,
    UpdatedPolicyApprovalRuleParams,
    UpdatedPolicyAuditRateParams,
    UpdatedPolicyCategoryDescriptionHintTypeParams,
    UpdatedPolicyCategoryExpenseLimitTypeParams,
    UpdatedPolicyCategoryGLCodeParams,
    UpdatedPolicyCategoryMaxAmountNoReceiptParams,
    UpdatedPolicyCategoryMaxExpenseAmountParams,
    UpdatedPolicyCategoryNameParams,
    UpdatedPolicyCategoryParams,
    UpdatedPolicyCurrencyParams,
    UpdatedPolicyCustomUnitRateParams,
    UpdatedPolicyCustomUnitTaxClaimablePercentageParams,
    UpdatedPolicyCustomUnitTaxRateExternalIDParams,
    UpdatedPolicyDescriptionParams,
    UpdatedPolicyFieldWithNewAndOldValueParams,
    UpdatedPolicyFieldWithValueParam,
    UpdatedPolicyFrequencyParams,
    UpdatedPolicyManualApprovalThresholdParams,
    UpdatedPolicyPreventSelfApprovalParams,
    UpdatedPolicyReportFieldDefaultValueParams,
    UpdatedPolicyTagFieldParams,
    UpdatedPolicyTagNameParams,
    UpdatedPolicyTagParams,
    UpdatedTheDistanceMerchantParams,
    UpdatedTheRequestParams,
    UpdatePolicyCustomUnitParams,
    UpdatePolicyCustomUnitTaxEnabledParams,
    UpdateRoleParams,
    UpgradeSuccessMessageParams,
    UsePlusButtonParams,
    UserIsAlreadyMemberParams,
    UserSplitParams,
    VacationDelegateParams,
    ViolationsAutoReportedRejectedExpenseParams,
    ViolationsCashExpenseWithNoReceiptParams,
    ViolationsConversionSurchargeParams,
    ViolationsCustomRulesParams,
    ViolationsInvoiceMarkupParams,
    ViolationsMaxAgeParams,
    ViolationsMissingTagParams,
    ViolationsModifiedAmountParams,
    ViolationsOverCategoryLimitParams,
    ViolationsOverLimitParams,
    ViolationsPerDayLimitParams,
    ViolationsProhibitedExpenseParams,
    ViolationsReceiptRequiredParams,
    ViolationsRterParams,
    ViolationsTagOutOfPolicyParams,
    ViolationsTaxOutOfPolicyParams,
    WaitingOnBankAccountParams,
    WalletProgramParams,
    WelcomeEnterMagicCodeParams,
    WelcomeToRoomParams,
    WeSentYouMagicSignInLinkParams,
    WorkEmailMergingBlockedParams,
    WorkEmailResendCodeParams,
    WorkspaceLockedPlanTypeParams,
    WorkspaceMemberList,
    WorkspaceOwnerWillNeedToAddOrUpdatePaymentCardParams,
    WorkspaceRouteParams,
    WorkspaceShareNoteParams,
    WorkspacesListRouteParams,
    WorkspaceYouMayJoin,
    YourPlanPriceParams,
    YourPlanPriceValueParams,
    ZipCodeExampleFormatParams,
} from './params';
import type {TranslationDeepObject} from './types';

type StateValue = {
    stateISO: string;
    stateName: string;
};
type States = Record<keyof typeof COMMON_CONST.STATES, StateValue>;
type AllCountries = Record<Country, string>;
/* eslint-disable max-len */
const translations = {
    common: {
        count: 'Aantal',
        cancel: 'Annuleren',
        dismiss: 'Verwijderen',
        yes: 'Ja',
        no: 'No',
        ok: 'OK',
        notNow: 'Niet nu',
        learnMore: 'Meer informatie',
        buttonConfirm: 'Begrepen',
        name: 'Naam',
        attachment: 'Bijlage',
        attachments: 'Bijlagen',
        center: 'Centrum',
        from: 'Van',
        to: 'Naar',
        in: 'In',
        optional: 'Optioneel',
        new: 'Nieuw',
        search: 'Zoeken',
        reports: 'Rapporten',
        find: 'Zoeken',
        searchWithThreeDots: 'Zoeken...',
        next: 'Volgende',
        previous: 'Vorige',
        goBack: 'Ga terug',
        create: 'Aanmaken',
        add: 'Toevoegen',
        resend: 'Opnieuw verzenden',
        save: 'Opslaan',
        select: 'Selecteer',
        deselect: 'Deselecteer',
        selectMultiple: 'Selecteer meerdere',
        saveChanges: 'Wijzigingen opslaan',
        submit: 'Indienen',
        rotate: 'Draaien',
        zoom: 'Zoom',
        password: 'Wachtwoord',
        magicCode: 'Magic code',
        twoFactorCode: 'Twee-factor code',
        workspaces: 'Werkruimtes',
        inbox: 'Inbox',
        success: 'Succes',
        group: 'Groep',
        profile: 'Profiel',
        referral: 'Verwijzing',
        payments: 'Betalingen',
        approvals: 'Goedkeuringen',
        wallet: 'Portemonnee',
        preferences: 'Voorkeuren',
        view: 'Bekijken',
        review: (reviewParams?: ReviewParams) => `Review${reviewParams?.amount ? ` ${reviewParams?.amount}` : ''}`,
        not: 'Niet',
        signIn: 'Inloggen',
        signInWithGoogle: 'Inloggen met Google',
        signInWithApple: 'Inloggen met Apple',
        signInWith: 'Inloggen met',
        continue: "I'm sorry, but I need a specific string or text to translate. Could you please provide the text you would like translated to Nederlands?",
        firstName: 'Voornaam',
        lastName: 'Achternaam',
        scanning: 'Scannen',
        addCardTermsOfService: 'Expensify Gebruiksvoorwaarden',
        perPerson: 'per persoon',
        phone: 'Telefoon',
        phoneNumber: 'Telefoonnummer',
        phoneNumberPlaceholder: '(xxx) xxx-xxxx',
        email: 'E-mail',
        and: 'en',
        or: 'of',
        details: 'Details',
        privacy: 'Privacy',
        privacyPolicy: 'Privacybeleid',
        hidden: 'Verborgen',
        visible: 'Zichtbaar',
        delete: 'Verwijderen',
        archived: 'gearchiveerd',
        contacts: 'Contacten',
        recents: 'Recente',
        close: 'Sluiten',
        download: 'Downloaden',
        downloading: 'Downloaden',
        uploading: 'Uploaden',
        pin: 'Pincode',
        unPin: 'Losmaken van vastzetten',
        back: 'Terug',
        saveAndContinue: 'Opslaan & doorgaan',
        settings: 'Instellingen',
        termsOfService: 'Servicevoorwaarden',
        members: 'Leden',
        invite: 'Uitnodigen',
        here: 'hier',
        date: 'Datum',
        dob: 'Geboortedatum',
        currentYear: 'Huidig jaar',
        currentMonth: 'Huidige maand',
        ssnLast4: 'Laatste 4 cijfers van SSN',
        ssnFull9: 'Volledige 9 cijfers van SSN',
        addressLine: ({lineNumber}: AddressLineParams) => `Adresregel ${lineNumber}`,
        personalAddress: 'Persoonlijk adres',
        companyAddress: 'Bedrijfsadres',
        noPO: 'Geen postbus- of doorstuuradressen, alstublieft.',
        city: 'Stad',
        state: 'Staat',
        streetAddress: 'Straatadres',
        stateOrProvince: 'Staat / Provincie',
        country: 'Land',
        zip: 'Postcode',
        zipPostCode: 'Postcode',
        whatThis: 'Wat is dit?',
        iAcceptThe: 'Ik accepteer de',
        remove: 'Verwijderen',
        admin: 'Admin',
        owner: 'Eigenaar',
        dateFormat: 'YYYY-MM-DD',
        send: 'Verstuur',
        na: 'N/A',
        noResultsFound: 'Geen resultaten gevonden',
        noResultsFoundMatching: ({searchString}: {searchString: string}) => `Geen resultaten gevonden die overeenkomen met "${searchString}"`,
        recentDestinations: 'Recente bestemmingen',
        timePrefix: 'Het is',
        conjunctionFor: 'voor',
        todayAt: 'Vandaag om',
        tomorrowAt: 'Morgen om',
        yesterdayAt: 'Gisteren om',
        conjunctionAt: 'bij',
        conjunctionTo: 'naar',
        genericErrorMessage: 'Oeps... er is iets misgegaan en uw verzoek kon niet worden voltooid. Probeer het later opnieuw.',
        percentage: 'Percentage',
        error: {
            invalidAmount: 'Ongeldig bedrag',
            acceptTerms: 'U moet de Servicevoorwaarden accepteren om door te gaan',
            phoneNumber: `Voer een geldig telefoonnummer in, met de landcode (bijv. ${CONST.EXAMPLE_PHONE_NUMBER})`,
            fieldRequired: 'Dit veld is verplicht',
            requestModified: 'Dit verzoek wordt door een ander lid gewijzigd.',
            characterLimitExceedCounter: ({length, limit}: CharacterLengthLimitParams) => `Tekenlimiet overschreden (${length}/${limit})`,
            dateInvalid: 'Selecteer een geldige datum alstublieft',
            invalidDateShouldBeFuture: 'Kies alstublieft vandaag of een toekomstige datum',
            invalidTimeShouldBeFuture: 'Kies alstublieft een tijd minstens één minuut vooruit.',
            invalidCharacter: 'Ongeldig teken',
            enterMerchant: 'Voer een handelsnaam in',
            enterAmount: 'Voer een bedrag in',
            missingMerchantName: 'Ontbrekende naam van handelaar',
            missingAmount: 'Ontbrekend bedrag',
            missingDate: 'Ontbrekende datum',
            enterDate: 'Voer een datum in',
            invalidTimeRange: 'Voer alstublieft een tijd in met behulp van het 12-uurs klokformaat (bijv. 2:30 PM)',
            pleaseCompleteForm: 'Vul alstublieft het bovenstaande formulier in om door te gaan.',
            pleaseSelectOne: 'Selecteer een optie hierboven alstublieft.',
            invalidRateError: 'Voer een geldig tarief in alstublieft',
            lowRateError: 'Tarief moet groter zijn dan 0',
            email: 'Voer een geldig e-mailadres in',
            login: 'Er is een fout opgetreden bij het inloggen. Probeer het opnieuw.',
        },
        comma: 'komma',
        semicolon: 'puntkomma',
        please: 'Alstublieft',
        contactUs: 'neem contact met ons op',
        pleaseEnterEmailOrPhoneNumber: 'Voer alstublieft een e-mailadres of telefoonnummer in',
        fixTheErrors: 'los de fouten',
        inTheFormBeforeContinuing: 'in het formulier voordat u doorgaat',
        confirm: 'Bevestigen',
        reset: 'Opnieuw instellen',
        done: 'Klaar',
        more: 'Meer',
        debitCard: 'Debetkaart',
        bankAccount: 'Bankrekening',
        personalBankAccount: 'Persoonlijke bankrekening',
        businessBankAccount: 'Zakelijke bankrekening',
        join: 'Deelnemen',
        leave: 'Verlaten',
        decline: 'Afwijzen',
        transferBalance: 'Saldo overboeken',
        cantFindAddress: 'Kan je adres niet vinden?',
        enterManually: 'Voer het handmatig in',
        message: 'Bericht',
        leaveThread: 'Verlaat thread',
        you: 'Jij',
        me: 'mij',
        youAfterPreposition: 'jij',
        your: 'uw',
        conciergeHelp: 'Neem contact op met Concierge voor hulp.',
        youAppearToBeOffline: 'Je lijkt offline te zijn.',
        thisFeatureRequiresInternet: 'Deze functie vereist een actieve internetverbinding.',
        attachmentWillBeAvailableOnceBackOnline: 'Bijlage wordt beschikbaar zodra je weer online bent.',
        errorOccurredWhileTryingToPlayVideo: 'Er is een fout opgetreden bij het afspelen van deze video.',
        areYouSure: 'Weet je het zeker?',
        verify: 'Verifiëren',
        yesContinue: 'Ja, ga verder.',
        websiteExample: 'e.g. https://www.expensify.com',
        zipCodeExampleFormat: ({zipSampleFormat}: ZipCodeExampleFormatParams) => (zipSampleFormat ? `e.g. ${zipSampleFormat}` : ''),
        description: 'Beschrijving',
        title: 'Titel',
        assignee: 'Toegewezene',
        createdBy: 'Gemaakt door',
        with: 'met',
        shareCode: 'Deel code',
        share: 'Delen',
        per: 'per',
        mi: 'mijl',
        km: 'kilometer',
        copied: 'Gekopieerd!',
        someone: 'Iemand',
        total: 'Totaal',
        edit: 'Bewerken',
        letsDoThis: `Laten we dit doen!`,
        letsStart: `Laten we beginnen`,
        showMore: 'Meer weergeven',
        merchant: 'Handelaar',
        category: 'Categorie',
        report: 'Rapport',
        billable: 'Factureerbaar',
        nonBillable: 'Niet-factureerbaar',
        tag: 'Tag',
        receipt: 'Bonnetje',
        verified: 'Geverifieerd',
        replace: 'Vervangen',
        distance: 'Afstand',
        mile: 'mijl',
        miles: 'mijlen',
        kilometer: 'kilometer',
        kilometers: 'kilometers',
        recent: 'Recente',
        all: 'Allemaal',
        am: 'AM',
        pm: 'PM',
        tbd: 'TBD',
        selectCurrency: 'Selecteer een valuta',
        selectSymbolOrCurrency: 'Selecteer een symbool of valuta',
        card: 'Kaart',
        whyDoWeAskForThis: 'Waarom vragen we hierom?',
        required: 'Vereist',
        showing: 'Weergeven',
        of: 'of',
        default: 'Standaard',
        update: 'Bijwerken',
        member: 'Lid',
        auditor: 'Auditor',
        role: 'Rol',
        currency: 'Valuta',
        groupCurrency: 'Groepsvaluta',
        rate: 'Beoordeel',
        emptyLHN: {
            title: 'Woohoo! Helemaal bij.',
            subtitleText1: 'Zoek een chat met behulp van de',
            subtitleText2: 'knop hierboven, of maak iets met behulp van de',
            subtitleText3: 'knop hieronder.',
        },
        businessName: 'Bedrijfsnaam',
        clear: 'Duidelijk',
        type: 'Type',
        action: 'Actie',
        expenses: 'Uitgaven',
        totalSpend: 'Totale uitgaven',
        tax: 'Belasting',
        shared: 'Gedeeld',
        drafts: 'Concepten',
        draft: 'Ontwerp',
        finished: 'Voltooid',
        upgrade: 'Upgrade',
        downgradeWorkspace: 'Werkruimte downgraden',
        companyID: 'Bedrijfs-ID',
        userID: 'Gebruikers-ID',
        disable: 'Uitschakelen',
        export: 'Exporteren',
        initialValue: 'Initiële waarde',
        currentDate: "I'm unable to provide real-time information, including the current date. Please check your device or calendar for the current date.",
        value: 'Waarde',
        downloadFailedTitle: 'Download mislukt',
        downloadFailedDescription: 'Je download kon niet worden voltooid. Probeer het later opnieuw.',
        filterLogs: 'Logboeken filteren',
        network: 'Netwerk',
        reportID: 'Rapport-ID',
        longID: 'Lang ID',
        bankAccounts: 'Bankrekeningen',
        chooseFile: 'Bestand kiezen',
        chooseFiles: 'Bestanden kiezen',
        dropTitle: 'Laat het gaan',
        dropMessage: 'Sleep hier je bestand in.',
        ignore: 'Ignore',
        enabled: 'Ingeschakeld',
        disabled: 'Uitgeschakeld',
        import: 'Importeren',
        offlinePrompt: 'Je kunt deze actie nu niet uitvoeren.',
        outstanding: 'Uitstekend',
        chats: 'Chats',
        tasks: 'Taken',
        unread: 'Ongelezen',
        sent: 'Verzonden',
        links: 'Links',
        day: 'dag',
        days: 'dagen',
        rename: 'Hernoemen',
        address: 'Adres',
        hourAbbreviation: 'h',
        minuteAbbreviation: 'm',
        skip: 'Overslaan',
        chatWithAccountManager: ({accountManagerDisplayName}: ChatWithAccountManagerParams) => `Iets specifieks nodig? Chat met je accountmanager, ${accountManagerDisplayName}.`,
        chatNow: 'Nu chatten',
        workEmail: 'Werk e-mailadres',
        destination: 'Bestemming',
        subrate: 'Subtarief',
        perDiem: 'Per diem',
        validate: 'Valideren',
        downloadAsPDF: 'Downloaden als PDF',
        downloadAsCSV: 'Downloaden als CSV',
        help: 'Help',
        expenseReports: "Onkostennota's",
        rateOutOfPolicy: 'Beoordeel buiten beleid',
        reimbursable: 'Vergoedbaar',
        editYourProfile: 'Bewerk je profiel',
        comments: 'Opmerkingen',
        sharedIn: 'Gedeeld in',
        unreported: 'Niet gerapporteerd',
        explore: 'Verkennen',
        todo: 'Te doen',
        invoice: 'Factuur',
        expense: 'Uitgave',
        chat: 'Chat',
        task: 'Taak',
        trip: 'Reis',
        apply: 'Toepassen',
        status: 'Status',
        on: 'Aan',
        before: 'Voordat',
        after: 'Na',
        reschedule: 'Opnieuw plannen',
        general: 'Algemeen',
        workspacesTabTitle: 'Werkruimtes',
        getTheApp: 'Download de app',
        scanReceiptsOnTheGo: 'Scan bonnetjes vanaf je telefoon',
        headsUp: 'Let op!',
        merge: 'Samenvoegen',
        unstableInternetConnection: 'Onstabiele internetverbinding. Controleer je netwerk en probeer het opnieuw.',
    },
    supportalNoAccess: {
        title: 'Niet zo snel',
        description: 'U bent niet gemachtigd om deze actie uit te voeren wanneer de ondersteuning is ingelogd.',
    },
    lockedAccount: {
        title: 'Geblokkeerd account',
        description: 'Je mag deze actie niet voltooien omdat dit account is vergrendeld. Neem contact op met concierge@expensify.com voor de volgende stappen.',
    },
    location: {
        useCurrent: 'Huidige locatie gebruiken',
        notFound: 'We konden uw locatie niet vinden. Probeer het opnieuw of voer handmatig een adres in.',
        permissionDenied: 'Het lijkt erop dat je de toegang tot je locatie hebt geweigerd.',
        please: 'Alstublieft',
        allowPermission: 'locatietoegang toestaan in instellingen',
        tryAgain: 'en probeer het opnieuw.',
    },
    contact: {
        importContacts: 'Contactpersonen importeren',
        importContactsTitle: 'Importeer uw contacten',
        importContactsText: 'Importeer contacten van je telefoon zodat je favoriete mensen altijd binnen handbereik zijn.',
        importContactsExplanation: 'zodat je favoriete mensen altijd binnen handbereik zijn.',
        importContactsNativeText: 'Nog één stap! Geef ons toestemming om je contacten te importeren.',
    },
    anonymousReportFooter: {
        logoTagline: 'Doe mee aan de discussie.',
    },
    attachmentPicker: {
        cameraPermissionRequired: 'Camera toegang',
        expensifyDoesNotHaveAccessToCamera: "Expensify kan geen foto's maken zonder toegang tot je camera. Tik op instellingen om de machtigingen bij te werken.",
        attachmentError: 'Bijlagefout',
        errorWhileSelectingAttachment: 'Er is een fout opgetreden bij het selecteren van een bijlage. Probeer het opnieuw.',
        errorWhileSelectingCorruptedAttachment: 'Er is een fout opgetreden bij het selecteren van een beschadigde bijlage. Probeer een ander bestand.',
        takePhoto: 'Foto maken',
        chooseFromGallery: 'Kies uit galerij',
        chooseDocument: 'Bestand kiezen',
        attachmentTooLarge: 'Bijlage is te groot',
        sizeExceeded: 'Bijlagegrootte is groter dan de limiet van 24 MB',
        sizeExceededWithLimit: ({maxUploadSizeInMB}: SizeExceededParams) => `De bijlage is groter dan de limiet van ${maxUploadSizeInMB} MB.`,
        attachmentTooSmall: 'Bijlage is te klein',
        sizeNotMet: 'Bijlagegrootte moet groter zijn dan 240 bytes',
        wrongFileType: 'Ongeldig bestandstype',
        notAllowedExtension: 'Dit bestandstype is niet toegestaan. Probeer een ander bestandstype.',
        folderNotAllowedMessage: 'Het uploaden van een map is niet toegestaan. Probeer een ander bestand.',
        protectedPDFNotSupported: 'Met een wachtwoord beveiligde PDF wordt niet ondersteund',
        attachmentImageResized: 'Deze afbeelding is verkleind voor voorbeeldweergave. Download voor volledige resolutie.',
        attachmentImageTooLarge: 'Deze afbeelding is te groot om te bekijken voordat deze wordt geüpload.',
        tooManyFiles: ({fileLimit}: FileLimitParams) => `U kunt maximaal ${fileLimit} bestanden tegelijk uploaden.`,
        sizeExceededWithValue: ({maxUploadSizeInMB}: SizeExceededParams) => `Bestanden overschrijden ${maxUploadSizeInMB} MB. Probeer het opnieuw.`,
        someFilesCantBeUploaded: 'Sommige bestanden kunnen niet worden geüpload',
        sizeLimitExceeded: ({maxUploadSizeInMB}: SizeExceededParams) => `Bestanden moeten kleiner zijn dan ${maxUploadSizeInMB} MB. Grotere bestanden worden niet geüpload.`,
        maxFileLimitExceeded: "U kunt maximaal 30 bonnetjes tegelijk uploaden. Extra's worden niet geüpload.",
        unsupportedFileType: ({fileType}: FileTypeParams) => `${fileType} bestanden worden niet ondersteund. Alleen ondersteunde bestandstypen worden geüpload.`,
        learnMoreAboutSupportedFiles: 'Meer informatie over ondersteunde formaten.',
        passwordProtected: "Met wachtwoord beveiligde PDF's worden niet ondersteund. Alleen ondersteunde bestanden worden geüpload.",
    },
    dropzone: {
        addAttachments: 'Bijlagen toevoegen',
        addReceipt: 'Bon toevoegen',
        scanReceipts: 'Bonnen scannen',
        replaceReceipt: 'Bon vervangen',
    },
    filePicker: {
        fileError: 'Bestandsfout',
        errorWhileSelectingFile: 'Er is een fout opgetreden bij het selecteren van een bestand. Probeer het opnieuw.',
    },
    connectionComplete: {
        title: 'Verbinding voltooid',
        supportingText: 'Je kunt dit venster sluiten en teruggaan naar de Expensify-app.',
    },
    avatarCropModal: {
        title: 'Foto bewerken',
        description: 'Sleep, zoom en roteer je afbeelding zoals je wilt.',
    },
    composer: {
        noExtensionFoundForMimeType: 'Geen extensie gevonden voor mime-type',
        problemGettingImageYouPasted: 'Er was een probleem bij het ophalen van de afbeelding die je hebt geplakt.',
        commentExceededMaxLength: ({formattedMaxLength}: FormattedMaxLengthParams) => `De maximale lengte van een opmerking is ${formattedMaxLength} tekens.`,
        taskTitleExceededMaxLength: ({formattedMaxLength}: FormattedMaxLengthParams) => `De maximale lengte van een taaknaam is ${formattedMaxLength} tekens.`,
    },
    baseUpdateAppModal: {
        updateApp: 'App bijwerken',
        updatePrompt: 'Er is een nieuwe versie van deze app beschikbaar.  \nWerk nu bij of start de app later opnieuw om de laatste wijzigingen te downloaden.',
    },
    deeplinkWrapper: {
        launching: 'Expensify starten',
        expired: 'Je sessie is verlopen.',
        signIn: 'Log alstublieft opnieuw in.',
        redirectedToDesktopApp: 'We hebben je omgeleid naar de desktop-app.',
        youCanAlso: 'Je kunt ook',
        openLinkInBrowser: 'open deze link in je browser',
        loggedInAs: ({email}: LoggedInAsParams) => `Je bent ingelogd als ${email}. Klik op "Link openen" in de prompt om in te loggen in de desktop-app met dit account.`,
        doNotSeePrompt: 'Kan je de prompt niet zien?',
        tryAgain: 'Probeer het opnieuw',
        or: ', of',
        continueInWeb: 'doorgaan naar de webapp',
    },
    validateCodeModal: {
        successfulSignInTitle: 'Abracadabra,\nje bent ingelogd!',
        successfulSignInDescription: 'Ga terug naar je oorspronkelijke tabblad om verder te gaan.',
        title: 'Hier is je magische code',
        description: 'Voer de code in van het apparaat waar deze oorspronkelijk is aangevraagd',
        doNotShare: 'Deel je code met niemand. Expensify zal er nooit om vragen!',
        or: ', of',
        signInHere: 'gewoon hier inloggen',
        expiredCodeTitle: 'Magische code verlopen',
        expiredCodeDescription: 'Ga terug naar het originele apparaat en vraag een nieuwe code aan.',
        successfulNewCodeRequest: 'Code aangevraagd. Controleer uw apparaat.',
        tfaRequiredTitle: 'Twee-factor authenticatie vereist',
        tfaRequiredDescription: 'Voer de twee-factor authenticatiecode in waar u probeert in te loggen.',
        requestOneHere: 'vraag er hier een aan.',
    },
    moneyRequestConfirmationList: {
        paidBy: 'Betaald door',
        whatsItFor: 'Waar is het voor?',
    },
    selectionList: {
        nameEmailOrPhoneNumber: 'Naam, e-mail of telefoonnummer',
        findMember: 'Zoek een lid',
        searchForSomeone: 'Zoek iemand',
    },
    emptyList: {
        [CONST.IOU.TYPE.CREATE]: {
            title: 'Dien een uitgave in, verwijs uw baas',
            subtitleText: 'Wil je dat je baas ook Expensify gebruikt? Dien gewoon een onkostendeclaratie bij hen in en wij doen de rest.',
        },
    },
    videoChatButtonAndMenu: {
        tooltip: 'Boek een gesprek',
    },
    hello: 'Hallo',
    phoneCountryCode: '1',
    welcomeText: {
        getStarted: 'Begin hieronder.',
        anotherLoginPageIsOpen: 'Er is een andere inlogpagina geopend.',
        anotherLoginPageIsOpenExplanation: 'Je hebt de inlogpagina in een apart tabblad geopend. Log alstublieft in vanaf dat tabblad.',
        welcome: 'Welkom!',
        welcomeWithoutExclamation: 'Welkom',
        phrase2: 'Geld praat. En nu chat en betalingen op één plek zijn, is het ook gemakkelijk.',
        phrase3: 'Uw betalingen komen net zo snel bij u aan als dat u uw punt kunt overbrengen.',
        enterPassword: 'Voer uw wachtwoord in, alstublieft',
        welcomeNewFace: ({login}: SignUpNewFaceCodeParams) => `${login}, het is altijd leuk om een nieuw gezicht hier te zien!`,
        welcomeEnterMagicCode: ({login}: WelcomeEnterMagicCodeParams) => `Voer de magische code in die naar ${login} is gestuurd. Deze zou binnen een minuut of twee moeten arriveren.`,
    },
    login: {
        hero: {
            header: 'Reizen en uitgaven, met de snelheid van chat',
            body: 'Welkom bij de volgende generatie van Expensify, waar uw reizen en uitgaven sneller verlopen met behulp van contextuele, realtime chat.',
        },
    },
    thirdPartySignIn: {
        alreadySignedIn: ({email}: AlreadySignedInParams) => `Je bent al ingelogd als ${email}.`,
        goBackMessage: ({provider}: GoBackMessageParams) => `Wil je niet inloggen met ${provider}?`,
        continueWithMyCurrentSession: 'Doorgaan met mijn huidige sessie',
        redirectToDesktopMessage: 'We leiden je naar de desktop-app zodra je bent ingelogd.',
        signInAgreementMessage: 'Door in te loggen, ga je akkoord met de',
        termsOfService: 'Servicevoorwaarden',
        privacy: 'Privacy',
    },
    samlSignIn: {
        welcomeSAMLEnabled: 'Doorgaan met inloggen via single sign-on:',
        orContinueWithMagicCode: 'Je kunt ook inloggen met een magische code.',
        useSingleSignOn: 'Gebruik single sign-on',
        useMagicCode: 'Gebruik magische code',
        launching: 'Starten...',
        oneMoment: 'Een ogenblik terwijl we u doorverwijzen naar het single sign-on portal van uw bedrijf.',
    },
    reportActionCompose: {
        dropToUpload: 'Sleep om te uploaden',
        sendAttachment: 'Bijlage verzenden',
        addAttachment: 'Bijlage toevoegen',
        writeSomething: 'Schrijf iets...',
        blockedFromConcierge: 'Communicatie is geblokkeerd',
        fileUploadFailed: 'Upload mislukt. Bestand wordt niet ondersteund.',
        localTime: ({user, time}: LocalTimeParams) => `Het is ${time} voor ${user}`,
        edited: '(bewerkt)',
        emoji: 'Emoji',
        collapse: 'Samenvouwen',
        expand: 'Uitbreiden',
    },
    reportActionContextMenu: {
        copyToClipboard: 'Kopiëren naar klembord',
        copied: 'Gekopieerd!',
        copyLink: 'Kopieer link',
        copyURLToClipboard: 'Kopieer URL naar klembord',
        copyEmailToClipboard: 'Kopieer e-mail naar klembord',
        markAsUnread: 'Markeren als ongelezen',
        markAsRead: 'Markeren als gelezen',
        editAction: ({action}: EditActionParams) => `Edit ${action?.actionName === CONST.REPORT.ACTIONS.TYPE.IOU ? 'uitgave' : 'opmerking'}`,
        deleteAction: ({action}: DeleteActionParams) => `Verwijder ${action?.actionName === CONST.REPORT.ACTIONS.TYPE.IOU ? 'uitgave' : 'opmerking'}`,
        deleteConfirmation: ({action}: DeleteConfirmationParams) =>
            `Weet je zeker dat je deze ${action?.actionName === CONST.REPORT.ACTIONS.TYPE.IOU ? 'uitgave' : 'opmerking'} wilt verwijderen?`,
        onlyVisible: 'Alleen zichtbaar voor',
        replyInThread: 'Reageer in thread',
        joinThread: 'Deelnemen aan discussie',
        leaveThread: 'Verlaat thread',
        copyOnyxData: 'Kopieer Onyx-gegevens',
        flagAsOffensive: 'Markeren als beledigend',
        menu: 'Menu',
    },
    emojiReactions: {
        addReactionTooltip: 'Reactie toevoegen',
        reactedWith: 'reageerde met',
    },
    reportActionsView: {
        beginningOfArchivedRoom: ({reportName, reportDetailsLink}: BeginningOfArchivedRoomParams) =>
            `Je hebt het feest in <strong><a class="no-style-link" href="${reportDetailsLink}">${reportName}</a></strong> gemist, er is hier niets te zien.`,
        beginningOfChatHistoryDomainRoom: ({domainRoom}: BeginningOfChatHistoryDomainRoomParams) =>
            `Deze chat is voor alle Expensify-leden op het <strong>${domainRoom}</strong>-domein. Gebruik het om te chatten met collega's, tips te delen en vragen te stellen.`,
        beginningOfChatHistoryAdminRoom: ({workspaceName}: BeginningOfChatHistoryAdminRoomParams) =>
            `Deze chat is met <strong>${workspaceName}</strong> admin. Gebruik het om te chatten over het instellen van werkruimten en meer.`,
        beginningOfChatHistoryAnnounceRoom: ({workspaceName}: BeginningOfChatHistoryAnnounceRoomParams) =>
            `Deze chat is voor iedereen in <strong>${workspaceName}</strong>. Gebruik het voor de belangrijkste aankondigingen.`,
        beginningOfChatHistoryUserRoom: ({reportName, reportDetailsLink}: BeginningOfChatHistoryUserRoomParams) =>
            `Deze chatroom is voor alles wat met <strong><a class="no-style-link" href="${reportDetailsLink}">${reportName}</a></strong> te maken heeft.`,
        beginningOfChatHistoryInvoiceRoom: ({invoicePayer, invoiceReceiver}: BeginningOfChatHistoryInvoiceRoomParams) =>
            `Deze chat is voor facturen tussen <strong>${invoicePayer}</strong> en <strong>${invoiceReceiver}</strong>. Gebruik de + knop om een factuur te sturen.`,
        beginningOfChatHistory: 'Deze chat is met',
        beginningOfChatHistoryPolicyExpenseChat: ({workspaceName, submitterDisplayName}: BeginningOfChatHistoryPolicyExpenseChatParams) =>
            `Dit is waar <strong>${submitterDisplayName}</strong> kosten zal indienen bij <strong>${workspaceName}</strong>. Gebruik gewoon de + knop.`,
        beginningOfChatHistorySelfDM: 'Dit is je persoonlijke ruimte. Gebruik het voor notities, taken, concepten en herinneringen.',
        beginningOfChatHistorySystemDM: 'Welkom! Laten we je instellen.',
        chatWithAccountManager: 'Chat hier met uw accountmanager',
        sayHello: 'Zeg hallo!',
        yourSpace: 'Uw ruimte',
        welcomeToRoom: ({roomName}: WelcomeToRoomParams) => `Welkom bij ${roomName}!`,
        usePlusButton: ({additionalText}: UsePlusButtonParams) => `Gebruik de + knop om een uitgave te ${additionalText}.`,
        askConcierge: 'Stel vragen en krijg 24/7 realtime ondersteuning.',
        conciergeSupport: '24/7 ondersteuning',
        create: 'maken',
        iouTypes: {
            pay: 'betalen',
            split: 'split',
            submit: 'indienen',
            track: 'volgen',
            invoice: 'factuur',
        },
    },
    adminOnlyCanPost: 'Alleen beheerders kunnen berichten sturen in deze ruimte.',
    reportAction: {
        asCopilot: 'als copiloot voor',
    },
    mentionSuggestions: {
        hereAlternateText: 'Breng iedereen in dit gesprek op de hoogte',
    },
    newMessages: 'Nieuwe berichten',
    latestMessages: 'Laatste berichten',
    youHaveBeenBanned: 'Opmerking: Je bent verbannen van het chatten in dit kanaal.',
    reportTypingIndicator: {
        isTyping: 'is aan het typen...',
        areTyping: 'zijn aan het typen...',
        multipleMembers: 'Meerdere leden',
    },
    reportArchiveReasons: {
        [CONST.REPORT.ARCHIVE_REASON.DEFAULT]: 'Deze chatroom is gearchiveerd.',
        [CONST.REPORT.ARCHIVE_REASON.ACCOUNT_CLOSED]: ({displayName}: ReportArchiveReasonsClosedParams) => `Deze chat is niet langer actief omdat ${displayName} hun account heeft gesloten.`,
        [CONST.REPORT.ARCHIVE_REASON.ACCOUNT_MERGED]: ({displayName, oldDisplayName}: ReportArchiveReasonsMergedParams) =>
            `Deze chat is niet langer actief omdat ${oldDisplayName} hun account heeft samengevoegd met ${displayName}.`,
        [CONST.REPORT.ARCHIVE_REASON.REMOVED_FROM_POLICY]: ({displayName, policyName, shouldUseYou = false}: ReportArchiveReasonsRemovedFromPolicyParams) =>
            shouldUseYou
                ? `Deze chat is niet langer actief omdat <strong>u</strong> geen lid meer bent van de ${policyName} werkruimte.`
                : `Deze chat is niet langer actief omdat ${displayName} geen lid meer is van de ${policyName} werkruimte.`,
        [CONST.REPORT.ARCHIVE_REASON.POLICY_DELETED]: ({policyName}: ReportArchiveReasonsInvoiceReceiverPolicyDeletedParams) =>
            `Deze chat is niet langer actief omdat ${policyName} niet langer een actieve werkruimte is.`,
        [CONST.REPORT.ARCHIVE_REASON.INVOICE_RECEIVER_POLICY_DELETED]: ({policyName}: ReportArchiveReasonsInvoiceReceiverPolicyDeletedParams) =>
            `Deze chat is niet langer actief omdat ${policyName} niet langer een actieve werkruimte is.`,
        [CONST.REPORT.ARCHIVE_REASON.BOOKING_END_DATE_HAS_PASSED]: 'Deze boeking is gearchiveerd.',
    },
    writeCapabilityPage: {
        label: 'Wie kan plaatsen',
        writeCapability: {
            all: 'Alle leden',
            admins: 'Alleen beheerders',
        },
    },
    sidebarScreen: {
        buttonFind: 'Zoek iets...',
        buttonMySettings: 'Mijn instellingen',
        fabNewChat: 'Chat starten',
        fabNewChatExplained: 'Start chat (Zwevende actie)',
        chatPinned: 'Chat vastgezet',
        draftedMessage: 'Opgesteld bericht',
        listOfChatMessages: 'Lijst van chatberichten',
        listOfChats: 'Lijst van chats',
        saveTheWorld: 'Red de wereld',
        tooltip: 'Begin hier!',
        redirectToExpensifyClassicModal: {
            title: 'Binnenkort beschikbaar',
            description: 'We zijn nog een paar onderdelen van New Expensify aan het verfijnen om aan uw specifieke setup te voldoen. Ga in de tussentijd naar Expensify Classic.',
        },
    },
    allSettingsScreen: {
        subscription: 'Abonnement',
        domains: 'Domeinen',
    },
    tabSelector: {
        chat: 'Chat',
        room: 'Kamer',
        distance: 'Afstand',
        manual: 'Handleiding',
        scan: 'Scannen',
    },
    spreadsheet: {
        upload: 'Upload een spreadsheet',
        import: 'Spreadsheet importeren',
        dragAndDrop: '<muted-link>Sleep uw spreadsheet hierheen, of kies een bestand hieronder. Ondersteunde formaten: .csv, .txt, .xls, en .xlsx.</muted-link>',
        dragAndDropMultiLevelTag: `<muted-link>Sleep uw spreadsheet hierheen, of kies een bestand hieronder. <a href="${CONST.IMPORT_SPREADSHEET.MULTI_LEVEL_TAGS_ARTICLE_LINK}">Lees meer</a> over ondersteunde bestandsformaten.</muted-link>`,
        chooseSpreadsheet: '<muted-link>Selecteer een spreadsheetbestand om te importeren. Ondersteunde formaten: .csv, .txt, .xls, en .xlsx.</muted-link>',
        chooseSpreadsheetMultiLevelTag: `<muted-link>Selecteer een spreadsheetbestand om te importeren. <a href="${CONST.IMPORT_SPREADSHEET.MULTI_LEVEL_TAGS_ARTICLE_LINK}">Lees meer</a> over ondersteunde bestandsformaten.</muted-link>`,
        fileContainsHeader: 'Bestand bevat kolomkoppen',
        column: ({name}: SpreadSheetColumnParams) => `Kolom ${name}`,
        fieldNotMapped: ({fieldName}: SpreadFieldNameParams) => `Oeps! Een verplicht veld ("${fieldName}") is niet toegewezen. Controleer het en probeer het opnieuw.`,
        singleFieldMultipleColumns: ({fieldName}: SpreadFieldNameParams) =>
            `Oeps! Je hebt een enkel veld ("${fieldName}") aan meerdere kolommen gekoppeld. Controleer dit en probeer het opnieuw.`,
        emptyMappedField: ({fieldName}: SpreadFieldNameParams) => `Oeps! Het veld ("${fieldName}") bevat een of meer lege waarden. Controleer en probeer het opnieuw.`,
        importSuccessfulTitle: 'Import succesvol',
        importCategoriesSuccessfulDescription: ({categories}: SpreadCategoriesParams) => (categories > 1 ? `${categories} categorieën zijn toegevoegd.` : '1 categorie is toegevoegd.'),
        importMembersSuccessfulDescription: ({added, updated}: ImportMembersSuccessfulDescriptionParams) => {
            if (!added && !updated) {
                return 'Er zijn geen leden toegevoegd of bijgewerkt.';
            }
            if (added && updated) {
                return `${added} lid${added > 1 ? 's' : ''} toegevoegd, ${updated} lid${updated > 1 ? 's' : ''} bijgewerkt.`;
            }
            if (updated) {
                return updated > 1 ? `${updated} leden zijn bijgewerkt.` : '1 lid is bijgewerkt.';
            }
            return added > 1 ? `${added} leden zijn toegevoegd.` : '1 lid is toegevoegd.';
        },
        importTagsSuccessfulDescription: ({tags}: ImportTagsSuccessfulDescriptionParams) => (tags > 1 ? `${tags} tags zijn toegevoegd.` : '1 tag is toegevoegd.'),
        importMultiLevelTagsSuccessfulDescription: 'Tags op meerdere niveaus zijn toegevoegd.',
        importPerDiemRatesSuccessfulDescription: ({rates}: ImportPerDiemRatesSuccessfulDescriptionParams) =>
            rates > 1 ? `${rates} per diem tarieven zijn toegevoegd.` : '1 dagvergoeding is toegevoegd.',
        importFailedTitle: 'Importeren mislukt',
        importFailedDescription: 'Zorg ervoor dat alle velden correct zijn ingevuld en probeer het opnieuw. Als het probleem aanhoudt, neem dan contact op met Concierge.',
        importDescription: 'Kies welke velden u wilt koppelen vanuit uw spreadsheet door op de vervolgkeuzelijst naast elke geïmporteerde kolom hieronder te klikken.',
        sizeNotMet: 'Bestandsgrootte moet groter zijn dan 0 bytes',
        invalidFileMessage:
            'Het bestand dat u heeft geüpload is ofwel leeg of bevat ongeldige gegevens. Zorg ervoor dat het bestand correct is opgemaakt en de benodigde informatie bevat voordat u het opnieuw uploadt.',
        importSpreadsheet: 'Spreadsheet importeren',
        downloadCSV: 'CSV downloaden',
    },
    receipt: {
        upload: 'Bonnetje uploaden',
        uploadMultiple: 'Bonnetjes uploaden',
        dragReceiptBeforeEmail: 'Sleep een bon naar deze pagina, stuur een bon door naar',
        dragReceiptsBeforeEmail: 'Sleep bonnen naar deze pagina, stuur bonnen door naar',
        dragReceiptAfterEmail: 'of kies hieronder een bestand om te uploaden.',
        dragReceiptsAfterEmail: 'of kies hieronder bestanden om te uploaden.',
        chooseReceipt: 'Kies een bon om te uploaden of stuur een bon door naar',
        chooseReceipts: 'Kies bonnen om te uploaden of stuur bonnen door naar',
        takePhoto: 'Maak een foto',
        cameraAccess: "Cameratoegang is vereist om foto's van bonnetjes te maken.",
        deniedCameraAccess: 'Camera-toegang is nog steeds niet verleend, volg alstublieft',
        deniedCameraAccessInstructions: 'deze instructies',
        cameraErrorTitle: 'Camera fout',
        cameraErrorMessage: 'Er is een fout opgetreden bij het maken van een foto. Probeer het opnieuw.',
        locationAccessTitle: 'Locatietoegang toestaan',
        locationAccessMessage: 'Locatietoegang helpt ons om uw tijdzone en valuta nauwkeurig te houden, waar u ook gaat.',
        locationErrorTitle: 'Locatietoegang toestaan',
        locationErrorMessage: 'Locatietoegang helpt ons om uw tijdzone en valuta nauwkeurig te houden, waar u ook gaat.',
        allowLocationFromSetting: `Locatietoegang helpt ons om uw tijdzone en valuta nauwkeurig te houden, waar u ook gaat. Sta locatietoegang toe in de machtigingsinstellingen van uw apparaat.`,
        dropTitle: 'Laat het gaan',
        dropMessage: 'Sleep hier je bestand in.',
        flash: 'flits',
        multiScan: 'multi-scan',
        shutter: 'sluiter',
        gallery: 'galerij',
        deleteReceipt: 'Verwijder bonnetje',
        deleteConfirmation: 'Weet je zeker dat je dit bonnetje wilt verwijderen?',
        addReceipt: 'Bon toevoegen',
        scanFailed: 'De bon kon niet worden gescand omdat de handelaar, datum of het bedrag ontbreekt.',
    },
    quickAction: {
        scanReceipt: 'Scan bonnetje',
        recordDistance: 'Afstand bijhouden',
        requestMoney: 'Uitgave aanmaken',
        perDiem: 'Dagvergoeding aanmaken',
        splitBill: 'Uitgave splitsen',
        splitScan: 'Bon delen',
        splitDistance: 'Afstand splitsen',
        paySomeone: ({name}: PaySomeoneParams = {}) => `Betaal ${name ?? 'iemand'}`,
        assignTask: 'Taak toewijzen',
        header: 'Snelle actie',
        noLongerHaveReportAccess: 'Je hebt geen toegang meer tot je vorige snelle actiebestemming. Kies hieronder een nieuwe.',
        updateDestination: 'Bestemming bijwerken',
        createReport: 'Rapport maken',
    },
    iou: {
        amount: 'Bedrag',
        taxAmount: 'Belastingbedrag',
        taxRate: 'Belastingtarief',
        approve: ({
            formattedAmount,
        }: {
            formattedAmount?: string;
        } = {}) => (formattedAmount ? `Goedkeuren ${formattedAmount}` : 'Goedkeuren'),
        approved: 'Goedgekeurd',
        cash: 'Contant',
        card: 'Kaart',
        original: 'Origineel',
        split: 'Splitsen',
        splitExpense: 'Uitgave splitsen',
        splitExpenseSubtitle: ({amount, merchant}: SplitExpenseSubtitleParams) => `${amount} van ${merchant}`,
        addSplit: 'Splits toevoegen',
        totalAmountGreaterThanOriginal: ({amount}: TotalAmountGreaterOrLessThanOriginalParams) => `Het totale bedrag is ${amount} meer dan de oorspronkelijke uitgave.`,
        totalAmountLessThanOriginal: ({amount}: TotalAmountGreaterOrLessThanOriginalParams) => `Het totale bedrag is ${amount} minder dan de oorspronkelijke uitgave.`,
        splitExpenseZeroAmount: 'Voer een geldig bedrag in voordat u doorgaat.',
        splitExpenseEditTitle: ({amount, merchant}: SplitExpenseEditTitleParams) => `Bewerk ${amount} voor ${merchant}`,
        removeSplit: 'Verwijder splitsing',
        paySomeone: ({name}: PaySomeoneParams = {}) => `Betaal ${name ?? 'iemand'}`,
        expense: 'Uitgave',
        categorize: 'Categoriseren',
        share: 'Delen',
        participants: 'Deelnemers',
        createExpense: 'Uitgave aanmaken',
        trackDistance: 'Afstand bijhouden',
        createExpenses: ({expensesNumber}: CreateExpensesParams) => `Maak ${expensesNumber} uitgaven aan`,
        removeExpense: 'Uitgave verwijderen',
        removeThisExpense: 'Deze uitgave verwijderen',
        removeExpenseConfirmation: 'Weet je zeker dat je dit bonnetje wilt verwijderen? Deze actie kan niet ongedaan worden gemaakt.',
        addExpense: 'Uitgave toevoegen',
        chooseRecipient: 'Kies ontvanger',
        createExpenseWithAmount: ({amount}: {amount: string}) => `Maak ${amount} uitgave aan`,
        confirmDetails: 'Bevestig gegevens',
        pay: 'Betalen',
        cancelPayment: 'Betaling annuleren',
        cancelPaymentConfirmation: 'Weet je zeker dat je deze betaling wilt annuleren?',
        viewDetails: 'Details bekijken',
        pending: 'In behandeling',
        canceled: 'Geannuleerd',
        posted: 'Geplaatst',
        deleteReceipt: 'Verwijder bonnetje',
        deletedTransaction: ({amount, merchant}: DeleteTransactionParams) => `verwijderde een uitgave (${amount} voor ${merchant})`,
        movedFromReport: ({reportName}: MovedFromReportParams) => `verplaatste een uitgave${reportName ? `van ${reportName}` : ''}`,
        movedTransaction: ({reportUrl, reportName}: MovedTransactionParams) => `heeft deze uitgave verplaatst${reportName ? `naar <a href="${reportUrl}">${reportName}</a>` : ''}`,
        unreportedTransaction: 'heeft deze uitgave naar uw persoonlijke ruimte verplaatst',
        pendingMatchWithCreditCard: 'Bon is in afwachting van een overeenkomst met kaarttransactie',
        pendingMatch: 'In afwachting van overeenkomst',
        pendingMatchWithCreditCardDescription: 'Ontvangst in afwachting van overeenkomst met kaarttransactie. Markeer als contant om te annuleren.',
        markAsCash: 'Als contant markeren',
        routePending: 'Route in behandeling...',
        receiptScanning: () => ({
            one: 'Bonnetjes scannen...',
            other: 'Bonnen scannen...',
        }),
        scanMultipleReceipts: 'Scan meerdere bonnen',
        scanMultipleReceiptsDescription: "Maak foto's van al je bonnetjes tegelijk, bevestig dan zelf de details of laat SmartScan het afhandelen.",
        receiptScanInProgress: 'Bon scannen bezig',
        receiptScanInProgressDescription: 'Bon scannen bezig. Kom later terug of voer de gegevens nu in.',
        removeFromReport: 'Verwijder uit rapport',
        moveToPersonalSpace: 'Verplaats uitgaven naar persoonlijke ruimte',
        duplicateTransaction: ({isSubmitted}: DuplicateTransactionParams) =>
            !isSubmitted
                ? 'Potentiële dubbele uitgaven geïdentificeerd. Controleer duplicaten om indiening mogelijk te maken.'
                : 'Potentiële dubbele uitgaven geïdentificeerd. Controleer duplicaten om goedkeuring mogelijk te maken.',
        receiptIssuesFound: () => ({
            one: 'Probleem gevonden',
            other: 'Problemen gevonden',
        }),
        fieldPending: 'In afwachting...',
        defaultRate: 'Standaardtarief',
        receiptMissingDetails: 'Ontbrekende gegevens op bon',
        missingAmount: 'Ontbrekend bedrag',
        missingMerchant: 'Ontbrekende handelaar',
        receiptStatusTitle: 'Scannen…',
        receiptStatusText: 'Alleen jij kunt deze bon zien tijdens het scannen. Kom later terug of voer de gegevens nu in.',
        receiptScanningFailed: 'Het scannen van het bonnetje is mislukt. Voer de gegevens handmatig in.',
        transactionPendingDescription: 'Transactie in behandeling. Het kan enkele dagen duren voordat deze is verwerkt.',
        companyInfo: 'Bedrijfsinformatie',
        companyInfoDescription: 'We hebben nog een paar details nodig voordat je je eerste factuur kunt verzenden.',
        yourCompanyName: 'Uw bedrijfsnaam',
        yourCompanyWebsite: 'De website van uw bedrijf',
        yourCompanyWebsiteNote: 'Als u geen website heeft, kunt u in plaats daarvan het LinkedIn-profiel of sociale media-profiel van uw bedrijf opgeven.',
        invalidDomainError: 'U heeft een ongeldig domein ingevoerd. Voer een geldig domein in om door te gaan.',
        publicDomainError: 'U bevindt zich in een openbare domein. Om door te gaan, voert u een privé domein in.',
        // TODO: This key should be deprecated. More details: https://github.com/Expensify/App/pull/59653#discussion_r2028653252
        expenseCountWithStatus: ({scanningReceipts = 0, pendingReceipts = 0}: RequestCountParams) => {
            const statusText: string[] = [];
            if (scanningReceipts > 0) {
                statusText.push(`${scanningReceipts} scannen`);
            }
            if (pendingReceipts > 0) {
                statusText.push(`${pendingReceipts} in behandeling`);
            }
            return {
                one: statusText.length > 0 ? `1 uitgave (${statusText.join(', ')})` : `1 uitgave`,
                other: (count: number) => (statusText.length > 0 ? `${count} uitgaven (${statusText.join(', ')})` : `${count} uitgaven`),
            };
        },
        expenseCount: () => {
            return {
                one: '1 uitgave',
                other: (count: number) => `${count} uitgaven`,
            };
        },
        deleteExpense: () => ({
            one: 'Verwijder uitgave',
            other: 'Verwijder uitgaven',
        }),
        deleteConfirmation: () => ({
            one: 'Weet je zeker dat je deze uitgave wilt verwijderen?',
            other: 'Weet je zeker dat je deze uitgaven wilt verwijderen?',
        }),
        deleteReport: 'Rapport verwijderen',
        deleteReportConfirmation: 'Weet u zeker dat u dit rapport wilt verwijderen?',
        settledExpensify: 'Betaald',
        done: 'Klaar',
        settledElsewhere: 'Elders betaald',
        individual: 'Individuueel',
        business: 'Business',
        settleExpensify: ({formattedAmount}: SettleExpensifyCardParams) => (formattedAmount ? `Betaal ${formattedAmount} met Expensify` : `Betaal met Expensify`),
        settlePersonal: ({formattedAmount}: SettleExpensifyCardParams) => (formattedAmount ? `Betaal ${formattedAmount} als individu` : `Betalen met persoonlijke rekening`),
        settleWallet: ({formattedAmount}: SettleExpensifyCardParams) => (formattedAmount ? `Betaal ${formattedAmount} met wallet` : `Betalen met wallet`),
        settlePayment: ({formattedAmount}: SettleExpensifyCardParams) => `Betaal ${formattedAmount}`,
        settleBusiness: ({formattedAmount}: SettleExpensifyCardParams) => (formattedAmount ? `Betaal ${formattedAmount} als bedrijf` : `Betalen met zakelijke rekening`),
        payElsewhere: ({formattedAmount}: SettleExpensifyCardParams) => (formattedAmount ? `${formattedAmount} als betaald markeren` : `Markeren als betaald`),
        settleInvoicePersonal: ({amount, last4Digits}: BusinessBankAccountParams) =>
            amount ? `${amount} betaald met persoonlijke rekening ${last4Digits}` : `Betaald met persoonlijke rekening`,
        settleInvoiceBusiness: ({amount, last4Digits}: BusinessBankAccountParams) => (amount ? `${amount} betaald met zakelijke rekening ${last4Digits}` : `Betaald met zakelijke rekening`),
        payWithPolicy: ({formattedAmount, policyName}: SettleExpensifyCardParams & {policyName: string}) =>
            formattedAmount ? `Betaal ${formattedAmount} via ${policyName}` : `Betalen via ${policyName}`,
        businessBankAccount: ({amount, last4Digits}: BusinessBankAccountParams) => (amount ? `${amount} betaald via bankrekening ${last4Digits}` : `betaald via bankrekening ${last4Digits}`),
        automaticallyPaidWithBusinessBankAccount: ({amount, last4Digits}: BusinessBankAccountParams) =>
            `${amount} betaald met bankrekening eindigend op ${last4Digits} via <a href="${CONST.CONFIGURE_EXPENSE_REPORT_RULES_HELP_URL}">werkruimte regels</a>`,
        invoicePersonalBank: ({lastFour}: BankAccountLastFourParams) => `Persoonlijke rekening • ${lastFour}`,
        invoiceBusinessBank: ({lastFour}: BankAccountLastFourParams) => `Zakelijke rekening • ${lastFour}`,
        nextStep: 'Volgende stappen',
        finished: 'Voltooid',
        sendInvoice: ({amount}: RequestAmountParams) => `Verstuur ${amount} factuur`,
        submitAmount: ({amount}: RequestAmountParams) => `Verstuur ${amount}`,
        expenseAmount: ({formattedAmount, comment}: RequestedAmountMessageParams) => `${formattedAmount}${comment ? `voor ${comment}` : ''}`,
        submitted: ({memo}: SubmittedWithMemoParams) => `ingediend${memo ? `, zegt ${memo}` : ''}`,
        automaticallySubmitted: `ingediend via <a href="${CONST.SELECT_WORKFLOWS_HELP_URL}">vertraging indieningen</a>`,
        trackedAmount: ({formattedAmount, comment}: RequestedAmountMessageParams) => `volgt ${formattedAmount}${comment ? `voor ${comment}` : ''}`,
        splitAmount: ({amount}: SplitAmountParams) => `splitsen ${amount}`,
        didSplitAmount: ({formattedAmount, comment}: DidSplitAmountMessageParams) => `split ${formattedAmount}${comment ? `voor ${comment}` : ''}`,
        yourSplit: ({amount}: UserSplitParams) => `Jouw deel ${amount}`,
        payerOwesAmount: ({payer, amount, comment}: PayerOwesAmountParams) => `${payer} is ${amount}${comment ? `voor ${comment}` : ''} verschuldigd`,
        payerOwes: ({payer}: PayerOwesParams) => `${payer} verschuldigd:`,
        payerPaidAmount: ({payer, amount}: PayerPaidAmountParams) => `${payer ? `${payer} ` : ''}betaalde ${amount}`,
        payerPaid: ({payer}: PayerPaidParams) => `${payer} heeft betaald:`,
        payerSpentAmount: ({payer, amount}: PayerPaidAmountParams) => `${payer} heeft ${amount} uitgegeven`,
        payerSpent: ({payer}: PayerPaidParams) => `${payer} heeft uitgegeven:`,
        managerApproved: ({manager}: ManagerApprovedParams) => `${manager} goedgekeurd:`,
        managerApprovedAmount: ({manager, amount}: ManagerApprovedAmountParams) => `${manager} keurde ${amount} goed`,
        payerSettled: ({amount}: PayerSettledParams) => `betaald ${amount}`,
        payerSettledWithMissingBankAccount: ({amount}: PayerSettledParams) => `betaald ${amount}. Voeg een bankrekening toe om uw betaling te ontvangen.`,
        automaticallyApproved: `goedgekeurd via <a href="${CONST.CONFIGURE_EXPENSE_REPORT_RULES_HELP_URL}">werkruimteregels</a>`,
        approvedAmount: ({amount}: ApprovedAmountParams) => `goedgekeurd ${amount}`,
        approvedMessage: `goedgekeurd`,
        unapproved: `niet goedgekeurd`,
        automaticallyForwarded: `goedgekeurd via <a href="${CONST.CONFIGURE_EXPENSE_REPORT_RULES_HELP_URL}">werkruimteregels</a>`,
        forwarded: `goedgekeurd`,
        rejectedThisReport: 'heeft dit rapport afgewezen',
        waitingOnBankAccount: ({submitterDisplayName}: WaitingOnBankAccountParams) => `is met de betaling begonnen, maar wacht op ${submitterDisplayName} om een bankrekening toe te voegen.`,
        adminCanceledRequest: ({manager}: AdminCanceledRequestParams) => `${manager ? `${manager}: ` : ''}heeft de betaling geannuleerd`,
        canceledRequest: ({amount, submitterDisplayName}: CanceledRequestParams) =>
            `heeft de betaling van ${amount} geannuleerd, omdat ${submitterDisplayName} hun Expensify Wallet niet binnen 30 dagen heeft geactiveerd.`,
        settledAfterAddedBankAccount: ({submitterDisplayName, amount}: SettledAfterAddedBankAccountParams) =>
            `${submitterDisplayName} heeft een bankrekening toegevoegd. De betaling van ${amount} is gedaan.`,
        paidElsewhere: ({payer}: PaidElsewhereParams = {}) => `${payer ? `${payer} ` : ''}gemarkeerd als betaald`,
        paidWithExpensify: ({payer}: PaidWithExpensifyParams = {}) => `${payer ? `${payer} ` : ''}betaald met wallet`,
        automaticallyPaidWithExpensify: ({payer}: PaidWithExpensifyParams = {}) =>
            `${payer ? `${payer} ` : ''}betaald met Expensify via <a href="${CONST.CONFIGURE_EXPENSE_REPORT_RULES_HELP_URL}">werkruimte regels</a>`,
        noReimbursableExpenses: 'Dit rapport heeft een ongeldig bedrag.',
        pendingConversionMessage: 'Totaal wordt bijgewerkt wanneer je weer online bent.',
        changedTheExpense: 'de uitgave gewijzigd',
        setTheRequest: ({valueName, newValueToDisplay}: SetTheRequestParams) => `de ${valueName} naar ${newValueToDisplay}`,
        setTheDistanceMerchant: ({translatedChangedField, newMerchant, newAmountToDisplay}: SetTheDistanceMerchantParams) =>
            `stel het ${translatedChangedField} in op ${newMerchant}, wat het bedrag instelde op ${newAmountToDisplay}`,
        removedTheRequest: ({valueName, oldValueToDisplay}: RemovedTheRequestParams) => `de ${valueName} (voorheen ${oldValueToDisplay})`,
        updatedTheRequest: ({valueName, newValueToDisplay, oldValueToDisplay}: UpdatedTheRequestParams) => `de ${valueName} naar ${newValueToDisplay} (voorheen ${oldValueToDisplay})`,
        updatedTheDistanceMerchant: ({translatedChangedField, newMerchant, oldMerchant, newAmountToDisplay, oldAmountToDisplay}: UpdatedTheDistanceMerchantParams) =>
            `veranderde de ${translatedChangedField} naar ${newMerchant} (voorheen ${oldMerchant}), wat het bedrag bijwerkte naar ${newAmountToDisplay} (voorheen ${oldAmountToDisplay})`,
        threadExpenseReportName: ({formattedAmount, comment}: ThreadRequestReportNameParams) => `${formattedAmount} ${comment ? `voor ${comment}` : 'uitgave'}`,
        invoiceReportName: ({linkedReportID}: OriginalMessage<typeof CONST.REPORT.ACTIONS.TYPE.REPORT_PREVIEW>) => `Factuurrapport #${linkedReportID}`,
        threadPaySomeoneReportName: ({formattedAmount, comment}: ThreadSentMoneyReportNameParams) => `${formattedAmount} verzonden${comment ? `voor ${comment}` : ''}`,
        movedFromPersonalSpace: ({workspaceName, reportName}: MovedFromPersonalSpaceParams) =>
            `verplaatste uitgave van persoonlijke ruimte naar ${workspaceName ?? `chat met ${reportName}`}`,
        movedToPersonalSpace: 'verplaatste uitgave naar persoonlijke ruimte',
        tagSelection: 'Selecteer een tag om uw uitgaven beter te organiseren.',
        categorySelection: 'Selecteer een categorie om uw uitgaven beter te organiseren.',
        error: {
            invalidCategoryLength: 'De categorienaam overschrijdt 255 tekens. Verkort deze of kies een andere categorie.',
            invalidTagLength: 'De tagnaam overschrijdt 255 tekens. Verkort het of kies een andere tag.',
            invalidAmount: 'Voer een geldig bedrag in voordat u doorgaat.',
            invalidIntegerAmount: 'Voer een heel dollarbedrag in voordat u doorgaat.',
            invalidTaxAmount: ({amount}: RequestAmountParams) => `Maximale belastingbedrag is ${amount}`,
            invalidSplit: 'De som van de splitsingen moet gelijk zijn aan het totale bedrag',
            invalidSplitParticipants: 'Voer een bedrag groter dan nul in voor ten minste twee deelnemers.',
            invalidSplitYourself: 'Voer een niet-nul bedrag in voor uw splitsing aub.',
            noParticipantSelected: 'Selecteer een deelnemer alstublieft',
            other: 'Onverwachte fout. Probeer het later opnieuw.',
            genericCreateFailureMessage: 'Onverwachte fout bij het indienen van deze uitgave. Probeer het later opnieuw.',
            genericCreateInvoiceFailureMessage: 'Onverwachte fout bij het verzenden van deze factuur. Probeer het later opnieuw.',
            genericHoldExpenseFailureMessage: 'Onverwachte fout bij het vasthouden van deze uitgave. Probeer het later opnieuw.',
            genericUnholdExpenseFailureMessage: 'Onverwachte fout bij het van hold halen van deze uitgave. Probeer het later opnieuw.',
            receiptDeleteFailureError: 'Onverwachte fout bij het verwijderen van dit ontvangstbewijs. Probeer het later opnieuw.',
            receiptFailureMessage: 'Er is een fout opgetreden bij het uploaden van uw bon. Alstublieft',
            receiptFailureMessageShort: 'Er is een fout opgetreden bij het uploaden van uw bon.',
            tryAgainMessage: 'probeer het opnieuw',
            saveFileMessage: 'sla de bon op',
            uploadLaterMessage: 'om later te uploaden.',
            genericDeleteFailureMessage: 'Onverwachte fout bij het verwijderen van deze uitgave. Probeer het later opnieuw.',
            genericEditFailureMessage: 'Onverwachte fout bij het bewerken van deze uitgave. Probeer het later opnieuw.',
            genericSmartscanFailureMessage: 'Transactie mist velden',
            duplicateWaypointsErrorMessage: 'Verwijder dubbele waypoints alstublieft.',
            atLeastTwoDifferentWaypoints: 'Voer alstublieft ten minste twee verschillende adressen in.',
            splitExpenseMultipleParticipantsErrorMessage: 'Een uitgave kan niet worden gesplitst tussen een werkruimte en andere leden. Werk uw selectie bij.',
            invalidMerchant: 'Voer een geldige handelaar in alstublieft',
            atLeastOneAttendee: 'Er moet ten minste één deelnemer worden geselecteerd',
            invalidQuantity: 'Voer een geldige hoeveelheid in alstublieft',
            quantityGreaterThanZero: 'Hoeveelheid moet groter zijn dan nul',
            invalidSubrateLength: 'Er moet minstens één subtarief zijn.',
            invalidRate: 'Tarief niet geldig voor deze werkruimte. Selecteer een beschikbaar tarief uit de werkruimte.',
        },
        dismissReceiptError: 'Fout negeren',
        dismissReceiptErrorConfirmation: 'Let op! Als u deze foutmelding negeert, wordt uw geüploade bon volledig verwijderd. Weet u het zeker?',
        waitingOnEnabledWallet: ({submitterDisplayName}: WaitingOnBankAccountParams) =>
            `begon met afrekenen. Betaling is in de wacht totdat ${submitterDisplayName} hun portemonnee inschakelt.`,
        enableWallet: 'Portemonnee inschakelen',
        hold: 'Vasthouden',
        unhold: 'Verwijder blokkering',
        holdExpense: 'Uitgave vasthouden',
        unholdExpense: 'Uitgave deblokkeren',
        heldExpense: 'deze uitgave vastgehouden',
        unheldExpense: 'deblokkeer deze uitgave',
        moveUnreportedExpense: 'Verplaats niet-gerapporteerde uitgave',
        addUnreportedExpense: 'Niet-gerapporteerde uitgave toevoegen',
        selectUnreportedExpense: 'Selecteer ten minste één uitgave om aan het rapport toe te voegen.',
        emptyStateUnreportedExpenseTitle: 'Geen niet-gerapporteerde uitgaven',
        emptyStateUnreportedExpenseSubtitle: 'Het lijkt erop dat je geen niet-gerapporteerde uitgaven hebt. Probeer er hieronder een aan te maken.',
        addUnreportedExpenseConfirm: 'Toevoegen aan rapport',
        explainHold: 'Leg uit waarom je deze uitgave vasthoudt.',
        undoSubmit: 'Ongedaan maken indienen',
        retracted: 'ingetrokken',
        undoClose: 'Sluiten ongedaan maken',
        reopened: 'heropend',
        reopenReport: 'Rapport heropenen',
        reopenExportedReportConfirmation: ({connectionName}: {connectionName: string}) =>
            `Dit rapport is al geëxporteerd naar ${connectionName}. Het wijzigen ervan kan leiden tot gegevensverschillen. Weet u zeker dat u dit rapport opnieuw wilt openen?`,
        reason: 'Reden',
        holdReasonRequired: 'Een reden is vereist bij het vasthouden.',
        expenseWasPutOnHold: 'Uitgave is in de wacht gezet',
        expenseOnHold: 'Deze uitgave is in de wacht gezet. Bekijk de opmerkingen voor de volgende stappen.',
        expensesOnHold: 'Alle onkosten zijn in de wacht gezet. Controleer de opmerkingen voor de volgende stappen.',
        expenseDuplicate: 'Deze uitgave heeft vergelijkbare details met een andere. Controleer de duplicaten om verder te gaan.',
        someDuplicatesArePaid: 'Sommige van deze duplicaten zijn al goedgekeurd of betaald.',
        reviewDuplicates: 'Duplicaten beoordelen',
        keepAll: 'Alles behouden',
        confirmApprove: 'Bevestig goedkeuringsbedrag',
        confirmApprovalAmount: 'Alleen conforme uitgaven goedkeuren, of het hele rapport goedkeuren.',
        confirmApprovalAllHoldAmount: () => ({
            one: 'Deze uitgave is in de wacht. Wil je toch goedkeuren?',
            other: 'Deze uitgaven zijn in de wacht gezet. Wil je ze toch goedkeuren?',
        }),
        confirmPay: 'Bevestig betalingsbedrag',
        confirmPayAmount: 'Betaal wat niet in de wacht staat, of betaal het hele rapport.',
        confirmPayAllHoldAmount: () => ({
            one: 'Deze uitgave is in de wacht gezet. Wil je toch betalen?',
            other: 'Deze uitgaven zijn in de wacht gezet. Wil je toch betalen?',
        }),
        payOnly: 'Alleen betalen',
        approveOnly: 'Alleen goedkeuren',
        holdEducationalTitle: 'Dit verzoek is ingediend op',
        holdEducationalText: 'vasthouden',
        whatIsHoldExplain: 'Vasthouden is als het indrukken van "pauze" op een uitgave om meer details te vragen voordat deze wordt goedgekeurd of betaald.',
        holdIsLeftBehind: 'Ingehouden uitgaven worden naar een ander rapport verplaatst na goedkeuring of betaling.',
        unholdWhenReady: 'Goedkeurders kunnen uitgaven vrijgeven wanneer ze klaar zijn voor goedkeuring of betaling.',
        changePolicyEducational: {
            title: 'Je hebt dit rapport verplaatst!',
            description: 'Controleer deze items dubbel, aangezien ze de neiging hebben te veranderen bij het verplaatsen van rapporten naar een nieuwe werkruimte.',
            reCategorize: '<strong>Her-categoriseer eventuele uitgaven</strong> om te voldoen aan de werkruimteregels.',
            workflows: 'Dit rapport kan nu onderworpen zijn aan een ander <strong>goedkeuringsproces.</strong>',
        },
        changeWorkspace: 'Werkruimte wijzigen',
        set: 'set',
        changed: 'veranderd',
        removed: 'removed',
        transactionPending: 'Transactie in behandeling.',
        chooseARate: 'Selecteer een vergoedingstarief per mijl of kilometer voor de werkruimte',
        unapprove: 'Afkeuren',
        unapproveReport: 'Rapport afkeuren',
        headsUp: 'Let op!',
        unapproveWithIntegrationWarning: ({accountingIntegration}: UnapproveWithIntegrationWarningParams) =>
            `Dit rapport is al geëxporteerd naar ${accountingIntegration}. Het wijzigen ervan kan leiden tot gegevensverschillen. Weet u zeker dat u dit rapport wilt afkeuren?`,
        reimbursable: 'terugbetaalbaar',
        nonReimbursable: 'niet-vergoedbaar',
        bookingPending: 'Deze boeking is in behandeling.',
        bookingPendingDescription: 'Deze boeking is in afwachting omdat deze nog niet is betaald.',
        bookingArchived: 'Deze boeking is gearchiveerd',
        bookingArchivedDescription: 'Deze boeking is gearchiveerd omdat de reisdatum is verstreken. Voeg indien nodig een uitgave toe voor het eindbedrag.',
        attendees: 'Deelnemers',
        whoIsYourAccountant: 'Wie is uw accountant?',
        paymentComplete: 'Betaling voltooid',
        time: 'Tijd',
        startDate: 'Startdatum',
        endDate: 'Einddatum',
        startTime: 'Starttijd',
        endTime: 'Eindtijd',
        deleteSubrate: 'Subtarief verwijderen',
        deleteSubrateConfirmation: 'Weet je zeker dat je dit subtarief wilt verwijderen?',
        quantity: 'Hoeveelheid',
        subrateSelection: 'Selecteer een subtarief en voer een hoeveelheid in.',
        qty: 'Aantal',
        firstDayText: () => ({
            one: `Eerste dag: 1 uur`,
            other: (count: number) => `Eerste dag: ${count.toFixed(2)} uur`,
        }),
        lastDayText: () => ({
            one: `Laatste dag: 1 uur`,
            other: (count: number) => `Laatste dag: ${count.toFixed(2)} uur`,
        }),
        tripLengthText: () => ({
            one: `Reis: 1 volle dag`,
            other: (count: number) => `Reis: ${count} volledige dagen`,
        }),
        dates: 'Datums',
        rates: 'Tarieven',
        submitsTo: ({name}: SubmitsToParams) => `Dient in bij ${name}`,
        moveExpenses: () => ({one: 'Verplaats uitgave', other: 'Verplaats uitgaven'}),
    },
    transactionMerge: {
        listPage: {
            header: 'Kosten samenvoegen',
            noEligibleExpenseFound: 'Geen in aanmerking komende kosten gevonden',
            noEligibleExpenseFoundSubtitle: `Je hebt geen kosten die samengevoegd kunnen worden met deze. <a href="${CONST.HELP_DOC_LINKS.MERGE_EXPENSES}">Meer informatie</a> over in aanmerking komende kosten.`,
            selectTransactionToMerge: ({reportName}: {reportName: string}) =>
                `Selecteer een <a href="${CONST.HELP_DOC_LINKS.MERGE_EXPENSES}">geschikte kost</a> om te combineren <strong>${reportName}</strong>.`,
        },
        receiptPage: {
            header: 'Ontvangstbewijs selecteren',
            pageTitle: 'Kies het ontvangstbewijs dat je wilt behouden:',
        },
        detailsPage: {
            header: 'Details selecteren',
            pageTitle: 'Selecteer de details die je wilt behouden:',
            noDifferences: 'Geen verschillen gevonden tussen de transacties',
            pleaseSelectError: ({field}: {field: string}) => `Selecteer een ${field}`,
            selectAllDetailsError: 'Selecteer alle details voordat je doorgaat.',
        },
        confirmationPage: {
            header: 'Bevestig details',
            pageTitle: 'Bevestig de details die je wilt bewaren. Niet bewaarde details worden verwijderd.',
            confirmButton: 'Kosten samenvoegen',
        },
    },
    share: {
        shareToExpensify: 'Delen met Expensify',
        messageInputLabel: 'Bericht',
    },
    notificationPreferencesPage: {
        header: 'Meldingsvoorkeuren',
        label: 'Stel me op de hoogte van nieuwe berichten',
        notificationPreferences: {
            always: 'Onmiddellijk',
            daily: 'Dagelijks',
            mute: 'Dempen',
            hidden: 'Verborgen',
        },
    },
    loginField: {
        numberHasNotBeenValidated: 'Het nummer is niet gevalideerd. Klik op de knop om de validatielink opnieuw via sms te verzenden.',
        emailHasNotBeenValidated: 'De e-mail is niet gevalideerd. Klik op de knop om de validatielink opnieuw via sms te verzenden.',
    },
    avatarWithImagePicker: {
        uploadPhoto: 'Foto uploaden',
        removePhoto: 'Foto verwijderen',
        editImage: 'Foto bewerken',
        viewPhoto: 'Foto bekijken',
        imageUploadFailed: 'Afbeeldingsupload mislukt',
        deleteWorkspaceError: 'Sorry, er was een onverwacht probleem bij het verwijderen van je werkruimte-avatar.',
        sizeExceeded: ({maxUploadSizeInMB}: SizeExceededParams) => `De geselecteerde afbeelding overschrijdt de maximale uploadgrootte van ${maxUploadSizeInMB} MB.`,
        resolutionConstraints: ({minHeightInPx, minWidthInPx, maxHeightInPx, maxWidthInPx}: ResolutionConstraintsParams) =>
            `Upload alstublieft een afbeelding die groter is dan ${minHeightInPx}x${minWidthInPx} pixels en kleiner dan ${maxHeightInPx}x${maxWidthInPx} pixels.`,
        notAllowedExtension: ({allowedExtensions}: NotAllowedExtensionParams) => `Profielfoto moet een van de volgende typen zijn: ${allowedExtensions.join(', ')}.`,
    },
    modal: {
        backdropLabel: 'Modale Achtergrond',
    },
    profilePage: {
        profile: 'Profiel',
        preferredPronouns: 'Voorkeursvoornaamwoorden',
        selectYourPronouns: 'Selecteer je voornaamwoorden',
        selfSelectYourPronoun: 'Selecteer je voornaamwoord zelf',
        emailAddress: 'E-mailadres',
        setMyTimezoneAutomatically: 'Stel mijn tijdzone automatisch in',
        timezone: 'Tijdzone',
        invalidFileMessage: 'Ongeldig bestand. Probeer een andere afbeelding.',
        avatarUploadFailureMessage: 'Er is een fout opgetreden bij het uploaden van de avatar. Probeer het opnieuw.',
        online: 'Online',
        offline: 'Offline',
        syncing: 'Synchroniseren',
        profileAvatar: 'Profielfoto',
        publicSection: {
            title: 'Openbaar',
            subtitle: 'Deze gegevens worden weergegeven op je openbare profiel. Iedereen kan ze zien.',
        },
        privateSection: {
            title: 'Privé',
            subtitle: 'Deze gegevens worden gebruikt voor reizen en betalingen. Ze worden nooit getoond op je openbare profiel.',
        },
    },
    securityPage: {
        title: 'Beveiligingsopties',
        subtitle: 'Schakel authenticatie in twee stappen in om uw account veilig te houden.',
        goToSecurity: 'Ga terug naar de beveiligingspagina',
    },
    shareCodePage: {
        title: 'Uw code',
        subtitle: 'Nodig leden uit voor Expensify door je persoonlijke QR-code of verwijzingslink te delen.',
    },
    pronounsPage: {
        pronouns: 'Voornaamwoorden',
        isShownOnProfile: 'Je voornaamwoorden worden weergegeven op je profiel.',
        placeholderText: 'Zoek om opties te zien',
    },
    contacts: {
        contactMethod: 'Contactmethode',
        contactMethods: 'Contactmethoden',
        featureRequiresValidate: 'Deze functie vereist dat je je account verifieert.',
        validateAccount: 'Valideer uw account',
        helpTextBeforeEmail: 'Voeg meer manieren toe voor mensen om je te vinden, en stuur bonnetjes door naar',
        helpTextAfterEmail: 'van meerdere e-mailadressen.',
        pleaseVerify: 'Verifieer deze contactmethode alstublieft',
        getInTouch: 'Telkens wanneer we contact met je moeten opnemen, gebruiken we deze contactmethode.',
        enterMagicCode: ({contactMethod}: EnterMagicCodeParams) => `Voer de magische code in die is verzonden naar ${contactMethod}. Het zou binnen een minuut of twee moeten aankomen.`,
        setAsDefault: 'Instellen als standaard',
        yourDefaultContactMethod:
            'Dit is uw huidige standaard contactmethode. Voordat u deze kunt verwijderen, moet u een andere contactmethode kiezen en op "Instellen als standaard" klikken.',
        removeContactMethod: 'Contactmethode verwijderen',
        removeAreYouSure: 'Weet je zeker dat je deze contactmethode wilt verwijderen? Deze actie kan niet ongedaan worden gemaakt.',
        failedNewContact: 'Kan deze contactmethode niet toevoegen.',
        genericFailureMessages: {
            requestContactMethodValidateCode: 'Het verzenden van een nieuwe magische code is mislukt. Wacht even en probeer het opnieuw.',
            validateSecondaryLogin: 'Onjuiste of ongeldige magische code. Probeer het opnieuw of vraag een nieuwe code aan.',
            deleteContactMethod: 'Verwijderen van contactmethode mislukt. Neem contact op met Concierge voor hulp.',
            setDefaultContactMethod: 'Het is niet gelukt om een nieuwe standaard contactmethode in te stellen. Neem contact op met Concierge voor hulp.',
            addContactMethod: 'Het is niet gelukt om deze contactmethode toe te voegen. Neem contact op met Concierge voor hulp.',
            enteredMethodIsAlreadySubmitted: 'Deze contactmethode bestaat al',
            passwordRequired: 'wachtwoord vereist.',
            contactMethodRequired: 'Contactmethode is vereist',
            invalidContactMethod: 'Ongeldige contactmethode',
        },
        newContactMethod: 'Nieuwe contactmethode',
        goBackContactMethods: 'Ga terug naar contactmethoden',
    },
    // cspell:disable
    pronouns: {
        coCos: "Co / Co's",
        eEyEmEir: 'E / Ey / Em / Eir',
        faeFaer: 'Fae / Faer',
        heHimHis: 'Hij / Hem / Zijn',
        heHimHisTheyThemTheirs: 'He / Him / His / They / Them / Theirs',
        sheHerHers: 'Zij / Haar / Hare',
        sheHerHersTheyThemTheirs: 'Zij / Haar / Haar / Zij / Hen / Hun',
        merMers: 'Mer / Mers',
        neNirNirs: 'Ne / Nir / Nirs',
        neeNerNers: 'Nee / Ner / Ners',
        perPers: 'Per / Pers',
        theyThemTheirs: 'Zij / Hen / Hun',
        thonThons: 'Thon / Thons',
        veVerVis: 'Bekijken / Bekijkt / Bekeken',
        viVir: 'Vi / Vir',
        xeXemXyr: 'Xe / Xem / Xyr',
        zeZieZirHir: 'Ze / Zie / Zir / Hir',
        zeHirHirs: 'Ze / Hir',
        callMeByMyName: 'Noem me bij mijn naam',
    },
    // cspell:enable
    displayNamePage: {
        headerTitle: 'Weergavenaam',
        isShownOnProfile: 'Je weergavenaam wordt getoond op je profiel.',
    },
    timezonePage: {
        timezone: 'Tijdzone',
        isShownOnProfile: 'Je tijdzone wordt weergegeven op je profiel.',
        getLocationAutomatically: 'Automatisch uw locatie bepalen',
    },
    updateRequiredView: {
        updateRequired: 'Update vereist',
        pleaseInstall: 'Werk bij naar de nieuwste versie van New Expensify.',
        pleaseInstallExpensifyClassic: 'Installeer de nieuwste versie van Expensify alstublieft.',
        toGetLatestChanges: 'Voor mobiel of desktop, download en installeer de nieuwste versie. Voor web, ververs je browser.',
        newAppNotAvailable: 'De nieuwe Expensify-app is niet langer beschikbaar.',
    },
    initialSettingsPage: {
        about: 'Over',
        aboutPage: {
            description: 'De nieuwe Expensify-app is gebouwd door een gemeenschap van open-source ontwikkelaars van over de hele wereld. Help ons de toekomst van Expensify te bouwen.',
            appDownloadLinks: 'App-downloadlinks',
            viewKeyboardShortcuts: 'Toetsenbord sneltoetsen bekijken',
            viewTheCode: 'Bekijk de code',
            viewOpenJobs: 'Bekijk openstaande vacatures',
            reportABug: 'Een bug rapporteren',
            troubleshoot: 'Problemen oplossen',
        },
        appDownloadLinks: {
            android: {
                label: 'Android',
            },
            ios: {
                label: 'iOS',
            },
            desktop: {
                label: 'macOS',
            },
        },
        troubleshoot: {
            clearCacheAndRestart: 'Cache wissen en opnieuw starten',
            viewConsole: 'Bekijk debugconsole',
            debugConsole: 'Debugconsole',
            description:
                '<muted-text>Gebruik de onderstaande hulpmiddelen om problemen met Expensify op te lossen. Als je problemen tegenkomt, <concierge-link>dien dan een bug in</concierge-link>.</muted-text>',
            confirmResetDescription: 'Alle niet-verzonden conceptberichten gaan verloren, maar de rest van uw gegevens is veilig.',
            resetAndRefresh: 'Reset en vernieuwen',
            clientSideLogging: 'Client-side logging',
            noLogsToShare: 'Geen logs om te delen',
            useProfiling: 'Gebruik profilering',
            profileTrace: 'Profieltracering',
            results: 'Resultaten',
            releaseOptions: 'Release-opties',
            testingPreferences: 'Voorkeuren testen',
            useStagingServer: 'Gebruik Staging Server',
            forceOffline: 'Offline forceren',
            simulatePoorConnection: 'Simuleer een slechte internetverbinding',
            simulateFailingNetworkRequests: 'Netwerkverzoeken simuleren die mislukken',
            authenticationStatus: 'Authenticatiestatus',
            deviceCredentials: 'Apparaatreferenties',
            invalidate: 'Ongeldig maken',
            destroy: 'Vernietigen',
            maskExportOnyxStateData: 'Masker kwetsbare ledendata bij het exporteren van de Onyx-status',
            exportOnyxState: 'Onyx-status exporteren',
            importOnyxState: 'Importeer Onyx-status',
            testCrash: 'Test crash',
            resetToOriginalState: 'Reset naar oorspronkelijke staat',
            usingImportedState: 'U gebruikt geïmporteerde status. Druk hier om het te wissen.',
            debugMode: 'Debug-modus',
            invalidFile: 'Ongeldig bestand',
            invalidFileDescription: 'Het bestand dat je probeert te importeren is niet geldig. Probeer het opnieuw.',
            invalidateWithDelay: 'Ongeldig maken met vertraging',
            recordTroubleshootData: 'Probleemoplossingsgegevens opnemen',
            softKillTheApp: 'Soft kill de app',
            kill: 'Dood',
        },
        debugConsole: {
            saveLog: 'Log opslaan',
            shareLog: 'Log delen',
            enterCommand: 'Voer opdracht in',
            execute: 'Uitvoeren',
            noLogsAvailable: 'Geen logs beschikbaar',
            logSizeTooLarge: ({size}: LogSizeParams) => `Loggrootte overschrijdt de limiet van ${size} MB. Gebruik "Log opslaan" om het logbestand te downloaden.`,
            logs: 'Logs',
            viewConsole: 'Console bekijken',
        },
        security: 'Beveiliging',
        signOut: 'Afmelden',
        restoreStashed: 'Herstel opgeslagen login',
        signOutConfirmationText: 'U verliest alle offline wijzigingen als u zich afmeldt.',
        versionLetter: 'v',
        readTheTermsAndPrivacy: {
            phrase1: 'Lees de',
            phrase2: 'Servicevoorwaarden',
            phrase3: 'en',
            phrase4: 'Privacy',
        },
        help: 'Help',
        whatIsNew: 'Wat is nieuw',
        accountSettings: 'Accountinstellingen',
        account: 'Account',
        general: 'Algemeen',
    },
    closeAccountPage: {
        closeAccount: 'Account sluiten',
        reasonForLeavingPrompt: 'We zouden het jammer vinden om je te zien gaan! Zou je ons vriendelijk willen vertellen waarom, zodat we kunnen verbeteren?',
        enterMessageHere: 'Voer hier bericht in',
        closeAccountWarning: 'Het sluiten van uw account kan niet ongedaan worden gemaakt.',
        closeAccountPermanentlyDeleteData: 'Weet je zeker dat je je account wilt verwijderen? Dit zal alle openstaande uitgaven permanent verwijderen.',
        enterDefaultContactToConfirm: 'Voer uw standaard contactmethode in om te bevestigen dat u uw account wilt sluiten. Uw standaard contactmethode is:',
        enterDefaultContact: 'Voer uw standaard contactmethode in',
        defaultContact: 'Standaard contactmethode:',
        enterYourDefaultContactMethod: 'Voer uw standaard contactmethode in om uw account te sluiten.',
    },
    mergeAccountsPage: {
        mergeAccount: 'Accounts samenvoegen',
        accountDetails: {
            accountToMergeInto: 'Voer het account in waarmee u wilt samenvoegen',
            notReversibleConsent: 'Ik begrijp dat dit niet omkeerbaar is.',
        },
        accountValidate: {
            confirmMerge: 'Weet je zeker dat je accounts wilt samenvoegen?',
            lossOfUnsubmittedData: `Het samenvoegen van uw accounts is onomkeerbaar en zal resulteren in het verlies van alle niet-ingediende uitgaven voor`,
            enterMagicCode: `Om door te gaan, voer de magische code in die is verzonden naar`,
            errors: {
                incorrectMagicCode: 'Onjuiste of ongeldige magische code. Probeer het opnieuw of vraag een nieuwe code aan.',
                fallback: 'Er is iets misgegaan. Probeer het later opnieuw.',
            },
        },
        mergeSuccess: {
            accountsMerged: 'Accounts samengevoegd!',
            description: ({from, to}: MergeSuccessDescriptionParams) =>
                `<muted-text><centered-text>Je hebt met succes alle gegevens van <strong>${from}</strong> samengevoegd in <strong>${to}</strong>. Je kunt nu elke login gebruiken voor deze account.</centered-text></muted-text>`,
        },
        mergePendingSAML: {
            weAreWorkingOnIt: 'We zijn ermee bezig',
            limitedSupport: 'We ondersteunen het samenvoegen van accounts nog niet op New Expensify. Voer deze actie in plaats daarvan uit op Expensify Classic.',
            reachOutForHelp: '<muted-text><centered-text>Neem gerust <concierge-link>contact op met Concierge</concierge-link> als je vragen hebt!</centered-text></muted-text>',
            goToExpensifyClassic: 'Ga naar Expensify Classic',
        },
        mergeFailureSAMLDomainControlDescription: ({email}: MergeFailureDescriptionGenericParams) =>
            `<muted-text><centered-text>Je kunt <strong>${email}</strong> niet samenvoegen omdat het wordt beheerd door <strong>${email.split('@').at(1) ?? ''}</strong>. Neem <concierge-link>contact op met Concierge</concierge-link> voor hulp.</centered-text></muted-text>`,
        mergeFailureSAMLAccountDescription: ({email}: MergeFailureDescriptionGenericParams) =>
            `<muted-text><centered-text>U kunt <strong>${email}</strong> niet samenvoegen met andere accounts omdat uw domeinbeheerder dit heeft ingesteld als uw primaire login. Voeg in plaats daarvan andere accounts samen.</centered-text></muted-text>`,
        mergeFailure2FA: {
            description: ({email}: MergeFailureDescriptionGenericParams) =>
                `<muted-text><centered-text>Je kunt accounts niet samenvoegen omdat <strong>${email}</strong> twee-factor authenticatie (2FA) heeft ingeschakeld. Schakel 2FA uit voor <strong>${email}</strong> en probeer het opnieuw.</centered-text></muted-text>`,
            learnMore: 'Meer informatie over het samenvoegen van accounts.',
        },
        mergeFailureAccountLockedDescription: ({email}: MergeFailureDescriptionGenericParams) =>
            `<muted-text><centered-text>Je kunt <strong>${email}</strong> niet samenvoegen omdat het vergrendeld is. Neem <concierge-link>contact op met Concierge</concierge-link> voor hulp.</centered-text></muted-text>`,
        mergeFailureUncreatedAccountDescription: ({email, contactMethodLink}: MergeFailureUncreatedAccountDescriptionParams) =>
            `<muted-text><centered-text>Je kunt geen accounts samenvoegen omdat <strong>${email}</strong> geen Expensify account heeft. <a href="${contactMethodLink}">Voeg het toe als een contactmethode</a> in plaats daarvan.</centered-text></muted-text>`,
        mergeFailureSmartScannerAccountDescription: ({email}: MergeFailureDescriptionGenericParams) =>
            `<muted-text><centered-text>Je kunt <strong>${email}</strong> niet samenvoegen met andere accounts. Voeg in plaats daarvan andere accounts samen.</centered-text></muted-text>`,
        mergeFailureInvoicedAccountDescription: ({email}: MergeFailureDescriptionGenericParams) =>
            `<muted-text><centered-text>Je kunt accounts niet samenvoegen in <strong>${email}</strong> omdat deze account een gefactureerde factureringsrelatie heeft.</centered-text></muted-text>`,
        mergeFailureTooManyAttempts: {
            heading: 'Probeer het later opnieuw',
            description: 'Er waren te veel pogingen om accounts samen te voegen. Probeer het later opnieuw.',
        },
        mergeFailureUnvalidatedAccount: {
            description: 'U kunt niet samenvoegen met andere accounts omdat het niet gevalideerd is. Valideer het account en probeer het opnieuw.',
        },
        mergeFailureSelfMerge: {
            description: 'U kunt geen account met zichzelf samenvoegen.',
        },
        mergeFailureGenericHeading: 'Kan accounts niet samenvoegen',
    },
    lockAccountPage: {
        reportSuspiciousActivity: 'Verdachte activiteit melden',
        lockAccount: 'Account vergrendelen',
        unlockAccount: 'Account ontgrendelen',
        compromisedDescription: 'Merk je iets vreemds op aan je account? Meld het en je account wordt meteen vergrendeld, kaarttransacties geblokkeerd en wijzigingen voorkomen.',
        domainAdminsDescription: 'Voor domeinbeheerders: dit pauzeert ook alle Expensify Card-activiteiten en beheerdersacties in je domein(en).',
        areYouSure: 'Weet je zeker dat je je Expensify-account wilt vergrendelen?',
        ourTeamWill: 'Ons team onderzoekt het en verwijdert ongeautoriseerde toegang. Om weer toegang te krijgen, moet je met Concierge samenwerken.',
    },
    failedToLockAccountPage: {
        failedToLockAccount: 'Kan account niet vergrendelen',
        failedToLockAccountDescription: `We konden uw account niet vergrendelen. Neem contact op met Concierge om dit probleem op te lossen.`,
        chatWithConcierge: 'Chat met Concierge',
    },
    unlockAccountPage: {
        accountLocked: 'Account vergrendeld',
        yourAccountIsLocked: 'Je account is vergrendeld',
        chatToConciergeToUnlock: 'Chat met Concierge om beveiligingsproblemen op te lossen en je account te ontgrendelen.',
        chatWithConcierge: 'Chat met Concierge',
    },
    passwordPage: {
        changePassword: 'Wachtwoord wijzigen',
        changingYourPasswordPrompt: 'Het wijzigen van je wachtwoord zal je wachtwoord voor zowel je Expensify.com als je New Expensify accounts bijwerken.',
        currentPassword: 'Huidig wachtwoord',
        newPassword: 'Nieuw wachtwoord',
        newPasswordPrompt: 'Je nieuwe wachtwoord moet anders zijn dan je oude wachtwoord en moet ten minste 8 tekens, 1 hoofdletter, 1 kleine letter en 1 cijfer bevatten.',
    },
    twoFactorAuth: {
        headerTitle: 'Twee-factor authenticatie',
        twoFactorAuthEnabled: 'Twee-factor authenticatie ingeschakeld',
        whatIsTwoFactorAuth:
            'Twee-factor authenticatie (2FA) helpt je account veilig te houden. Bij het inloggen moet je een code invoeren die is gegenereerd door je voorkeursauthenticator-app.',
        disableTwoFactorAuth: 'Twee-factor-authenticatie uitschakelen',
        explainProcessToRemove: 'Om twee-factor authenticatie (2FA) uit te schakelen, voer alstublieft een geldige code in van uw authenticatie-app.',
        disabled: 'Twee-factor-authenticatie is nu uitgeschakeld',
        noAuthenticatorApp: 'Je hebt geen authenticator-app meer nodig om in te loggen bij Expensify.',
        stepCodes: 'Herstelcodes',
        keepCodesSafe: 'Bewaar deze herstelcodes veilig!',
        codesLoseAccess:
            'Als je de toegang tot je authenticator-app verliest en deze codes niet hebt, verlies je de toegang tot je account.\n\nOpmerking: Het instellen van tweefactorauthenticatie zal je uitloggen van alle andere actieve sessies.',
        errorStepCodes: 'Kopieer of download codes voordat u doorgaat.',
        stepVerify: 'Verifiëren',
        scanCode: 'Scan de QR-code met uw',
        authenticatorApp: 'authenticator-app',
        addKey: 'Of voeg deze geheime sleutel toe aan je authenticator-app:',
        enterCode: 'Voer vervolgens de zescijferige code in die is gegenereerd door uw authenticator-app.',
        stepSuccess: 'Voltooid',
        enabled: 'Twee-factor authenticatie ingeschakeld',
        congrats: 'Gefeliciteerd! Nu heb je die extra beveiliging.',
        copy: 'Kopiëren',
        disable: 'Uitschakelen',
        enableTwoFactorAuth: 'Twee-factor-authenticatie inschakelen',
        pleaseEnableTwoFactorAuth: 'Schakel alsjeblieft twee-factor authenticatie in.',
        twoFactorAuthIsRequiredDescription: 'Voor beveiligingsdoeleinden vereist Xero tweefactorauthenticatie om de integratie te verbinden.',
        twoFactorAuthIsRequiredForAdminsHeader: 'Twee-factor authenticatie vereist',
        twoFactorAuthIsRequiredForAdminsTitle: 'Schakel alsjeblieft twee-factor authenticatie in.',
        twoFactorAuthIsRequiredForAdminsDescription: 'Uw Xero-boekhoudkoppeling vereist het gebruik van tweefactorauthenticatie. Om Expensify te blijven gebruiken, schakelt u dit in.',
        twoFactorAuthCannotDisable: 'Kan 2FA niet uitschakelen',
        twoFactorAuthRequired: 'Twee-factor authenticatie (2FA) is vereist voor uw Xero-verbinding en kan niet worden uitgeschakeld.',
    },
    recoveryCodeForm: {
        error: {
            pleaseFillRecoveryCode: 'Voer uw herstelcode in alstublieft',
            incorrectRecoveryCode: 'Onjuiste herstelcode. Probeer het opnieuw.',
        },
        useRecoveryCode: 'Gebruik herstelcode',
        recoveryCode: 'Herstelcode',
        use2fa: 'Gebruik tweefactorauthenticatiecode',
    },
    twoFactorAuthForm: {
        error: {
            pleaseFillTwoFactorAuth: 'Voer uw tweefactorauthenticatiecode in alstublieft',
            incorrect2fa: 'Onjuiste twee-factor authenticatiecode. Probeer het opnieuw.',
        },
    },
    passwordConfirmationScreen: {
        passwordUpdated: 'Wachtwoord bijgewerkt!',
        allSet: 'Je bent klaar. Bewaar je nieuwe wachtwoord veilig.',
    },
    privateNotes: {
        title: 'Privé notities',
        personalNoteMessage: 'Houd notities over deze chat hier bij. Jij bent de enige persoon die deze notities kan toevoegen, bewerken of bekijken.',
        sharedNoteMessage: 'Houd notities over deze chat hier bij. Expensify-medewerkers en andere leden op het team.expensify.com-domein kunnen deze notities bekijken.',
        composerLabel: 'Notities',
        myNote: 'Mijn notitie',
        error: {
            genericFailureMessage: 'Privé notities konden niet worden opgeslagen',
        },
    },
    billingCurrency: {
        error: {
            securityCode: 'Voer een geldige beveiligingscode in alstublieft',
        },
        securityCode: 'Beveiligingscode',
        changeBillingCurrency: 'Factuurvaluta wijzigen',
        changePaymentCurrency: 'Betaalvaluta wijzigen',
        paymentCurrency: 'Betaalvaluta',
        paymentCurrencyDescription: 'Selecteer een gestandaardiseerde valuta waarnaar alle persoonlijke uitgaven moeten worden omgerekend',
        note: `Let op: Het wijzigen van je betalingsvaluta kan invloed hebben op hoeveel je betaalt voor Expensify. Raadpleeg onze <a href="${CONST.PRICING}">prijspagina</a> voor meer informatie.`,
    },
    addDebitCardPage: {
        addADebitCard: 'Voeg een debetkaart toe',
        nameOnCard: 'Naam op kaart',
        debitCardNumber: 'Debetkaartnummer',
        expiration: 'Vervaldatum',
        expirationDate: 'MMYY',
        cvv: 'CVV',
        billingAddress: 'Factuuradres',
        growlMessageOnSave: 'Je debetkaart is succesvol toegevoegd.',
        expensifyPassword: 'Expensify-wachtwoord',
        error: {
            invalidName: 'Naam mag alleen letters bevatten',
            addressZipCode: 'Voer een geldige postcode in',
            debitCardNumber: 'Voer een geldig debetkaartnummer in alstublieft',
            expirationDate: 'Selecteer een geldige vervaldatum alstublieft',
            securityCode: 'Voer een geldige beveiligingscode in alstublieft',
            addressStreet: 'Voer een geldig factuuradres in dat geen postbus is.',
            addressState: 'Selecteer een staat alstublieft',
            addressCity: 'Voer een stad in, alstublieft',
            genericFailureMessage: 'Er is een fout opgetreden bij het toevoegen van uw kaart. Probeer het alstublieft opnieuw.',
            password: 'Voer uw Expensify-wachtwoord in alstublieft',
        },
    },
    addPaymentCardPage: {
        addAPaymentCard: 'Betaalpas toevoegen',
        nameOnCard: 'Naam op kaart',
        paymentCardNumber: 'Kaartnummer',
        expiration: 'Vervaldatum',
        expirationDate: 'MM/YY',
        cvv: 'CVV',
        billingAddress: 'Factuuradres',
        growlMessageOnSave: 'Uw betaalkaart is succesvol toegevoegd',
        expensifyPassword: 'Expensify-wachtwoord',
        error: {
            invalidName: 'Naam mag alleen letters bevatten',
            addressZipCode: 'Voer een geldige postcode in',
            paymentCardNumber: 'Voer een geldig kaartnummer in alstublieft',
            expirationDate: 'Selecteer een geldige vervaldatum alstublieft',
            securityCode: 'Voer een geldige beveiligingscode in alstublieft',
            addressStreet: 'Voer een geldig factuuradres in dat geen postbus is.',
            addressState: 'Selecteer een staat alstublieft',
            addressCity: 'Voer een stad in, alstublieft',
            genericFailureMessage: 'Er is een fout opgetreden bij het toevoegen van uw kaart. Probeer het alstublieft opnieuw.',
            password: 'Voer uw Expensify-wachtwoord in alstublieft',
        },
    },
    walletPage: {
        balance: 'Saldo',
        paymentMethodsTitle: 'Betaalmethoden',
        setDefaultConfirmation: 'Standaard betaalmethode instellen',
        setDefaultSuccess: 'Standaard betaalmethode ingesteld!',
        deleteAccount: 'Account verwijderen',
        deleteConfirmation: 'Weet je zeker dat je dit account wilt verwijderen?',
        error: {
            notOwnerOfBankAccount: 'Er is een fout opgetreden bij het instellen van deze bankrekening als uw standaard betaalmethode.',
            invalidBankAccount: 'Deze bankrekening is tijdelijk opgeschort.',
            notOwnerOfFund: 'Er is een fout opgetreden bij het instellen van deze kaart als uw standaard betaalmethode.',
            setDefaultFailure: 'Er is iets misgegaan. Neem contact op met Concierge voor verdere hulp.',
        },
        addBankAccountFailure: 'Er is een onverwachte fout opgetreden bij het proberen uw bankrekening toe te voegen. Probeer het alstublieft opnieuw.',
        getPaidFaster: 'Sneller betaald worden',
        addPaymentMethod: 'Voeg een betaalmethode toe om betalingen direct in de app te verzenden en ontvangen.',
        getPaidBackFaster: 'Sneller terugbetaald worden',
        secureAccessToYourMoney: 'Beveiligde toegang tot uw geld',
        receiveMoney: 'Ontvang geld in je lokale valuta',
        expensifyWallet: 'Expensify Wallet (Beta)',
        sendAndReceiveMoney: 'Stuur en ontvang geld met vrienden. Alleen Amerikaanse bankrekeningen.',
        enableWallet: 'Portemonnee inschakelen',
        addBankAccountToSendAndReceive: 'Voeg een bankrekening toe om betalingen te doen of te ontvangen.',
        addDebitOrCreditCard: 'Debet- of creditcard toevoegen',
        assignedCards: 'Toegewezen kaarten',
        assignedCardsDescription: 'Dit zijn kaarten die door een werkruimtebeheerder zijn toegewezen om de uitgaven van het bedrijf te beheren.',
        expensifyCard: 'Expensify Card',
        walletActivationPending: 'We zijn uw informatie aan het beoordelen. Kom over een paar minuten terug!',
        walletActivationFailed: 'Helaas kan uw portemonnee op dit moment niet worden geactiveerd. Neem contact op met Concierge voor verdere hulp.',
        addYourBankAccount: 'Voeg je bankrekening toe',
        addBankAccountBody: 'Laten we je bankrekening koppelen aan Expensify, zodat het eenvoudiger dan ooit is om rechtstreeks in de app betalingen te verzenden en te ontvangen.',
        chooseYourBankAccount: 'Kies uw bankrekening',
        chooseAccountBody: 'Zorg ervoor dat je de juiste selecteert.',
        confirmYourBankAccount: 'Bevestig uw bankrekening',
        personalBankAccounts: 'Persoonlijke bankrekeningen',
        businessBankAccounts: 'Zakelijke bankrekeningen',
    },
    cardPage: {
        expensifyCard: 'Expensify Card',
        expensifyTravelCard: 'Expensify Travel Card',
        availableSpend: 'Resterende limiet',
        smartLimit: {
            name: 'Slimme limiet',
            title: ({formattedLimit}: ViolationsOverLimitParams) =>
                `Je kunt tot ${formattedLimit} uitgeven op deze kaart, en de limiet wordt opnieuw ingesteld zodra je ingediende uitgaven worden goedgekeurd.`,
        },
        fixedLimit: {
            name: 'Vast limiet',
            title: ({formattedLimit}: ViolationsOverLimitParams) => `Je kunt tot ${formattedLimit} uitgeven op deze kaart, en daarna wordt deze gedeactiveerd.`,
        },
        monthlyLimit: {
            name: 'Maandelijkse limiet',
            title: ({formattedLimit}: ViolationsOverLimitParams) =>
                `Je kunt tot ${formattedLimit} per maand op deze kaart uitgeven. De limiet wordt gereset op de 1e dag van elke kalendermaand.`,
        },
        virtualCardNumber: 'Virtueel kaartnummer',
        travelCardCvv: 'Reiskaart CVV',
        physicalCardNumber: 'Fysiek kaartnummer',
        getPhysicalCard: 'Fysieke kaart aanvragen',
        reportFraud: 'Meld fraude met virtuele kaart aan',
        reportTravelFraud: 'Reiskaartfraude melden',
        reviewTransaction: 'Transactie beoordelen',
        suspiciousBannerTitle: 'Verdachte transactie',
        suspiciousBannerDescription: 'We hebben verdachte transacties op uw kaart opgemerkt. Tik hieronder om te bekijken.',
        cardLocked: 'Uw kaart is tijdelijk geblokkeerd terwijl ons team de account van uw bedrijf beoordeelt.',
        cardDetails: {
            cardNumber: 'Virtueel kaartnummer',
            expiration: 'Verloopdatum',
            cvv: 'CVV',
            address: 'Adres',
            revealDetails: 'Details weergeven',
            revealCvv: 'Toon CVV',
            copyCardNumber: 'Kopieer kaartnummer',
            updateAddress: 'Adres bijwerken',
        },
        cardAddedToWallet: ({platform}: {platform: 'Google' | 'Apple'}) => `Toegevoegd aan ${platform} Wallet`,
        cardDetailsLoadingFailure: 'Er is een fout opgetreden bij het laden van de kaartgegevens. Controleer uw internetverbinding en probeer het opnieuw.',
        validateCardTitle: 'Laten we ervoor zorgen dat jij het bent',
        enterMagicCode: ({contactMethod}: EnterMagicCodeParams) =>
            `Voer de magische code in die naar ${contactMethod} is gestuurd om uw kaartgegevens te bekijken. Het zou binnen een minuut of twee moeten aankomen.`,
    },
    workflowsPage: {
        workflowTitle: 'Uitgaven',
        workflowDescription: 'Configureer een workflow vanaf het moment dat uitgaven plaatsvinden, inclusief goedkeuring en betaling.',
        delaySubmissionTitle: 'Vertraging van inzendingen',
        delaySubmissionDescription: 'Kies een aangepast schema voor het indienen van onkosten, of laat dit uitgeschakeld voor realtime updates over uitgaven.',
        submissionFrequency: 'Indieningsfrequentie',
        submissionFrequencyDateOfMonth: 'Datum van de maand',
        addApprovalsTitle: 'Goedkeuringen toevoegen',
        addApprovalButton: 'Goedkeuringsworkflow toevoegen',
        addApprovalTip: 'Deze standaard workflow is van toepassing op alle leden, tenzij er een specifiekere workflow bestaat.',
        approver: 'Goedkeurder',
        addApprovalsDescription: 'Vereis extra goedkeuring voordat een betaling wordt geautoriseerd.',
        makeOrTrackPaymentsTitle: 'Betalingen maken of volgen',
        makeOrTrackPaymentsDescription: 'Voeg een geautoriseerde betaler toe voor betalingen gedaan in Expensify of volg betalingen die elders zijn gedaan.',
        editor: {
            submissionFrequency: 'Kies hoe lang Expensify moet wachten voordat foutloze uitgaven worden gedeeld.',
        },
        frequencyDescription: 'Kies hoe vaak je wilt dat uitgaven automatisch worden ingediend, of maak het handmatig.',
        frequencies: {
            instant: 'Instant',
            weekly: 'Wekelijks',
            monthly: 'Maandelijks',
            twiceAMonth: 'Twee keer per maand',
            byTrip: 'Per reis',
            manually: 'Handmatig',
            daily: 'Dagelijks',
            lastDayOfMonth: 'Laatste dag van de maand',
            lastBusinessDayOfMonth: 'Laatste werkdag van de maand',
            ordinals: {
                one: 'st',
                two: 'nd',
                few: 'rd',
                other: 'th',
                /* eslint-disable @typescript-eslint/naming-convention */
                '1': 'Eerste',
                '2': 'Tweede',
                '3': 'Derde',
                '4': 'Vierde',
                '5': 'Vijfde',
                '6': 'Zesde',
                '7': 'Seventh',
                '8': 'Achtste',
                '9': 'Negende',
                '10': 'Tiende',
                /* eslint-enable @typescript-eslint/naming-convention */
            },
        },
        approverInMultipleWorkflows: 'Dit lid behoort al tot een andere goedkeuringsworkflow. Alle updates hier worden daar ook weergegeven.',
        approverCircularReference: ({name1, name2}: ApprovalWorkflowErrorParams) =>
            `<strong>${name1}</strong> keurt al rapporten goed voor <strong>${name2}</strong>. Kies alstublieft een andere goedkeurder om een circulaire workflow te voorkomen.`,
        emptyContent: {
            title: 'Geen leden om weer te geven',
            expensesFromSubtitle: 'Alle werkruimteleden maken al deel uit van een bestaand goedkeuringsproces.',
            approverSubtitle: 'Alle goedkeurders behoren tot een bestaand werkstroom.',
        },
    },
    workflowsDelayedSubmissionPage: {
        autoReportingErrorMessage: 'Vertraagde inzending kon niet worden gewijzigd. Probeer het opnieuw of neem contact op met de ondersteuning.',
        autoReportingFrequencyErrorMessage: 'De frequentie van inzendingen kon niet worden gewijzigd. Probeer het opnieuw of neem contact op met de ondersteuning.',
        monthlyOffsetErrorMessage: 'Maandelijkse frequentie kon niet worden gewijzigd. Probeer het opnieuw of neem contact op met de ondersteuning.',
    },
    workflowsCreateApprovalsPage: {
        title: 'Bevestigen',
        header: 'Voeg meer goedkeurders toe en bevestig.',
        additionalApprover: 'Extra goedkeurder',
        submitButton: 'Workflow toevoegen',
    },
    workflowsEditApprovalsPage: {
        title: 'Goedkeuringsworkflow bewerken',
        deleteTitle: 'Verwijder goedkeuringsworkflow',
        deletePrompt: 'Weet u zeker dat u deze goedkeuringsworkflow wilt verwijderen? Alle leden zullen vervolgens de standaardworkflow volgen.',
    },
    workflowsExpensesFromPage: {
        title: 'Uitgaven van',
        header: 'Wanneer de volgende leden onkosten indienen:',
    },
    workflowsApproverPage: {
        genericErrorMessage: 'De goedkeurder kon niet worden gewijzigd. Probeer het opnieuw of neem contact op met de ondersteuning.',
        header: 'Verstuur naar dit lid voor goedkeuring:',
    },
    workflowsPayerPage: {
        title: 'Geautoriseerde betaler',
        genericErrorMessage: 'De geautoriseerde betaler kon niet worden gewijzigd. Probeer het alstublieft opnieuw.',
        admins: 'Beheerders',
        payer: 'Betaler',
        paymentAccount: 'Betaalrekening',
    },
    reportFraudPage: {
        title: 'Meld fraude met virtuele kaart aan',
        description:
            'Als de gegevens van uw virtuele kaart zijn gestolen of gecompromitteerd, zullen we uw bestaande kaart permanent deactiveren en u voorzien van een nieuwe virtuele kaart en nummer.',
        deactivateCard: 'Deactiveer kaart',
        reportVirtualCardFraud: 'Meld fraude met virtuele kaart aan',
    },
    reportFraudConfirmationPage: {
        title: 'Kaartfraude gemeld',
        description: 'We hebben uw bestaande kaart permanent gedeactiveerd. Wanneer u teruggaat om uw kaartgegevens te bekijken, zult u een nieuwe virtuele kaart beschikbaar hebben.',
        buttonText: 'Begrepen, bedankt!',
    },
    activateCardPage: {
        activateCard: 'Activeer kaart',
        pleaseEnterLastFour: 'Voer alstublieft de laatste vier cijfers van uw kaart in.',
        activatePhysicalCard: 'Fysieke kaart activeren',
        error: {
            thatDidNotMatch: 'Dat kwam niet overeen met de laatste 4 cijfers op uw kaart. Probeer het alstublieft opnieuw.',
            throttled:
                'Je hebt de laatste 4 cijfers van je Expensify Card te vaak verkeerd ingevoerd. Als je zeker weet dat de cijfers correct zijn, neem dan contact op met Concierge om het op te lossen. Probeer het anders later opnieuw.',
        },
    },
    getPhysicalCard: {
        header: 'Fysieke kaart aanvragen',
        nameMessage: 'Voer uw voor- en achternaam in, want deze wordt op uw kaart getoond.',
        legalName: 'Wettelijke naam',
        legalFirstName: 'Wettelijke voornaam',
        legalLastName: 'Wettelijke achternaam',
        phoneMessage: 'Voer uw telefoonnummer in.',
        phoneNumber: 'Telefoonnummer',
        address: 'Adres',
        addressMessage: 'Voer uw verzendadres in.',
        streetAddress: 'Straatadres',
        city: 'Stad',
        state: 'Staat',
        zipPostcode: 'Postcode',
        country: 'Land',
        confirmMessage: 'Bevestig alstublieft uw gegevens hieronder.',
        estimatedDeliveryMessage: 'Uw fysieke kaart zal binnen 2-3 werkdagen arriveren.',
        next: 'Volgende',
        getPhysicalCard: 'Fysieke kaart aanvragen',
        shipCard: 'Verzendkaart',
    },
    transferAmountPage: {
        transfer: ({amount}: TransferParams) => `Transfer${amount ? ` ${amount}` : ''}`,
        instant: 'Instant (Debetkaart)',
        instantSummary: ({rate, minAmount}: InstantSummaryParams) => `${rate}% vergoeding (${minAmount} minimum)`,
        ach: '1-3 werkdagen (bankrekening)',
        achSummary: 'Geen kosten',
        whichAccount: 'Welke account?',
        fee: 'Kosten',
        transferSuccess: 'Overdracht geslaagd!',
        transferDetailBankAccount: 'Uw geld zou binnen de volgende 1-3 werkdagen moeten aankomen.',
        transferDetailDebitCard: 'Uw geld zou onmiddellijk moeten aankomen.',
        failedTransfer: 'Je saldo is niet volledig vereffend. Gelieve over te maken naar een bankrekening.',
        notHereSubTitle: 'Gelieve uw saldo over te maken vanaf de portemonneepagina.',
        goToWallet: 'Ga naar Wallet',
    },
    chooseTransferAccountPage: {
        chooseAccount: 'Kies account',
    },
    paymentMethodList: {
        addPaymentMethod: 'Betaalmethode toevoegen',
        addNewDebitCard: 'Nieuwe debetkaart toevoegen',
        addNewBankAccount: 'Nieuwe bankrekening toevoegen',
        accountLastFour: 'Eindigend op',
        cardLastFour: 'Kaart eindigend op',
        addFirstPaymentMethod: 'Voeg een betaalmethode toe om betalingen direct in de app te verzenden en ontvangen.',
        defaultPaymentMethod: 'Standaard',
        bankAccountLastFour: ({lastFour}: BankAccountLastFourParams) => `Bankrekening • ${lastFour}`,
    },
    preferencesPage: {
        appSection: {
            title: 'App-voorkeuren',
        },
        testSection: {
            title: 'Voorkeuren testen',
            subtitle: 'Instellingen om de app op staging te debuggen en testen.',
        },
        receiveRelevantFeatureUpdatesAndExpensifyNews: 'Ontvang relevante functie-updates en Expensify-nieuws',
        muteAllSounds: 'Alle geluiden van Expensify dempen',
    },
    priorityModePage: {
        priorityMode: 'Prioriteitsmodus',
        explainerText: 'Kies of je je wilt #concentreren op alleen ongelezen en vastgezette chats, of alles wilt weergeven met de meest recente en vastgezette chats bovenaan.',
        priorityModes: {
            default: {
                label: 'Meest recent',
                description: 'Toon alle chats gesorteerd op meest recent',
            },
            gsd: {
                label: '#focus',
                description: 'Alleen ongelezen alfabetisch sorteren tonen',
            },
        },
    },
    reportDetailsPage: {
        inWorkspace: ({policyName}: ReportPolicyNameParams) => `in ${policyName}`,
        generatingPDF: 'PDF genereren',
        waitForPDF: 'Even geduld terwijl we de PDF genereren.',
        errorPDF: 'Er is een fout opgetreden bij het genereren van uw PDF.',
        generatedPDF: 'Je rapport-PDF is gegenereerd!',
    },
    reportDescriptionPage: {
        roomDescription: 'Kamerbeschrijving',
        roomDescriptionOptional: 'Kamerbeschrijving (optioneel)',
        explainerText: 'Stel een aangepaste beschrijving in voor de kamer.',
    },
    groupChat: {
        lastMemberTitle: 'Let op!',
        lastMemberWarning: 'Aangezien jij de laatste persoon hier bent, zal het verlaten van deze chat deze ontoegankelijk maken voor alle leden. Weet je zeker dat je wilt vertrekken?',
        defaultReportName: ({displayName}: ReportArchiveReasonsClosedParams) => `Groepschat van ${displayName}`,
    },
    languagePage: {
        language: 'Taal',
        aiGenerated: 'De vertalingen voor deze taal worden automatisch gegenereerd en kunnen fouten bevatten.',
    },
    themePage: {
        theme: 'Thema',
        themes: {
            dark: {
                label: 'Donker',
            },
            light: {
                label: 'Licht',
            },
            system: {
                label: 'Apparaatinstellingen gebruiken',
            },
        },
        chooseThemeBelowOrSync: 'Kies een thema hieronder, of synchroniseer met de instellingen van je apparaat.',
    },
    termsOfUse: {
        phrase1: 'Door in te loggen, ga je akkoord met de',
        phrase2: 'Servicevoorwaarden',
        phrase3: 'en',
        phrase4: 'Privacy',
        phrase5: `Geldtransmissie wordt geleverd door ${CONST.WALLET.PROGRAM_ISSUERS.EXPENSIFY_PAYMENTS} (NMLS ID:2017010) volgens zijn`,
        phrase6: 'licenties',
    },
    validateCodeForm: {
        magicCodeNotReceived: 'Geen magische code ontvangen?',
        enterAuthenticatorCode: 'Voer uw authenticatiecode in alstublieft',
        enterRecoveryCode: 'Voer uw herstelcode in alstublieft',
        requiredWhen2FAEnabled: 'Vereist wanneer 2FA is ingeschakeld',
        requestNewCode: 'Vraag een nieuwe code aan in',
        requestNewCodeAfterErrorOccurred: 'Vraag een nieuwe code aan',
        error: {
            pleaseFillMagicCode: 'Voer uw magische code in alstublieft',
            incorrectMagicCode: 'Onjuiste of ongeldige magische code. Probeer het opnieuw of vraag een nieuwe code aan.',
            pleaseFillTwoFactorAuth: 'Voer uw tweefactorauthenticatiecode in alstublieft',
        },
    },
    passwordForm: {
        pleaseFillOutAllFields: 'Vul alstublieft alle velden in',
        pleaseFillPassword: 'Voer uw wachtwoord in, alstublieft',
        pleaseFillTwoFactorAuth: 'Voer uw tweefactorauthenticatiecode in alstublieft.',
        enterYourTwoFactorAuthenticationCodeToContinue: 'Voer uw twee-factor authenticatiecode in om door te gaan',
        forgot: 'Vergeten?',
        requiredWhen2FAEnabled: 'Vereist wanneer 2FA is ingeschakeld',
        error: {
            incorrectPassword: 'Onjuist wachtwoord. Probeer het opnieuw.',
            incorrectLoginOrPassword: 'Onjuiste inloggegevens of wachtwoord. Probeer het opnieuw.',
            incorrect2fa: 'Onjuiste twee-factor authenticatiecode. Probeer het opnieuw.',
            twoFactorAuthenticationEnabled: 'U heeft 2FA ingeschakeld op dit account. Log in met uw e-mail of telefoonnummer.',
            invalidLoginOrPassword: 'Ongeldige inloggegevens of wachtwoord. Probeer het opnieuw of reset uw wachtwoord.',
            unableToResetPassword:
                'We konden uw wachtwoord niet wijzigen. Dit komt waarschijnlijk door een verlopen wachtwoordresetlink in een oude wachtwoordreset-e-mail. We hebben u een nieuwe link gemaild, zodat u het opnieuw kunt proberen. Controleer uw inbox en uw spammap; het zou binnen enkele minuten moeten aankomen.',
            noAccess: 'U heeft geen toegang tot deze applicatie. Voeg uw GitHub-gebruikersnaam toe voor toegang.',
            accountLocked: 'Je account is vergrendeld na te veel mislukte pogingen. Probeer het over 1 uur opnieuw.',
            fallback: 'Er is iets misgegaan. Probeer het later opnieuw.',
        },
    },
    loginForm: {
        phoneOrEmail: 'Telefoon of e-mail',
        error: {
            invalidFormatEmailLogin: 'Het ingevoerde e-mailadres is ongeldig. Corrigeer het formaat en probeer het opnieuw.',
        },
        cannotGetAccountDetails: 'Kon accountgegevens niet ophalen. Probeer opnieuw in te loggen.',
        loginForm: 'Inlogformulier',
        notYou: ({user}: NotYouParams) => `Niet ${user}?`,
    },
    onboarding: {
        welcome: 'Welkom!',
        welcomeSignOffTitleManageTeam: 'Zodra je de bovenstaande taken hebt voltooid, kunnen we meer functionaliteit verkennen, zoals goedkeuringsworkflows en regels!',
        welcomeSignOffTitle: 'Leuk je te ontmoeten!',
        explanationModal: {
            title: 'Welkom bij Expensify',
            description:
                'Eén app om uw zakelijke en persoonlijke uitgaven te beheren met de snelheid van chat. Probeer het uit en laat ons weten wat u ervan vindt. Er komt nog veel meer aan!',
            secondaryDescription: 'Om terug te schakelen naar Expensify Classic, tik je gewoon op je profielfoto > Ga naar Expensify Classic.',
        },
        welcomeVideo: {
            title: 'Welkom bij Expensify',
            description: 'Eén app om al je zakelijke en persoonlijke uitgaven in een chat te beheren. Gemaakt voor jouw bedrijf, jouw team en jouw vrienden.',
        },
        getStarted: 'Aan de slag',
        whatsYourName: 'Wat is jouw naam?',
        peopleYouMayKnow: 'Mensen die je misschien kent, zijn al hier! Verifieer je e-mail om je bij hen aan te sluiten.',
        workspaceYouMayJoin: ({domain, email}: WorkspaceYouMayJoin) => `Iemand van ${domain} heeft al een werkruimte aangemaakt. Voer de magische code in die naar ${email} is gestuurd.`,
        joinAWorkspace: 'Word lid van een werkruimte',
        listOfWorkspaces: 'Hier is de lijst met werkruimtes die je kunt joinen. Maak je geen zorgen, je kunt ze altijd later joinen als je dat liever hebt.',
        workspaceMemberList: ({employeeCount, policyOwner}: WorkspaceMemberList) => `${employeeCount} lid${employeeCount > 1 ? 's' : ''} • ${policyOwner}`,
        whereYouWork: 'Waar werk je?',
        errorSelection: 'Selecteer een optie om verder te gaan',
        purpose: {
            title: 'Wat wil je vandaag doen?',
            errorContinue: 'Druk op doorgaan om de installatie te voltooien.',
            errorBackButton: 'Beantwoord alstublieft de instellingsvragen om de app te gaan gebruiken.',
            [CONST.ONBOARDING_CHOICES.EMPLOYER]: 'Word terugbetaald door mijn werkgever',
            [CONST.ONBOARDING_CHOICES.MANAGE_TEAM]: 'Beheer de uitgaven van mijn team',
            [CONST.ONBOARDING_CHOICES.PERSONAL_SPEND]: 'Volg en budgetteer uitgaven',
            [CONST.ONBOARDING_CHOICES.CHAT_SPLIT]: 'Chat en deel uitgaven met vrienden',
            [CONST.ONBOARDING_CHOICES.LOOKING_AROUND]: 'Iets anders',
        },
        employees: {
            title: 'Hoeveel werknemers heeft u?',
            [CONST.ONBOARDING_COMPANY_SIZE.MICRO]: '1-10 werknemers',
            [CONST.ONBOARDING_COMPANY_SIZE.SMALL]: '11-50 medewerkers',
            [CONST.ONBOARDING_COMPANY_SIZE.MEDIUM_SMALL]: '51-100 werknemers',
            [CONST.ONBOARDING_COMPANY_SIZE.MEDIUM]: '101-1.000 medewerkers',
            [CONST.ONBOARDING_COMPANY_SIZE.LARGE]: 'Meer dan 1.000 werknemers',
        },
        accounting: {
            title: 'Gebruikt u een boekhoudsoftware?',
            none: 'Geen',
        },
        interestedFeatures: {
            title: 'In welke functies bent u geïnteresseerd?',
            featuresAlreadyEnabled: 'Je werkruimte heeft al het volgende ingeschakeld:',
            featureYouMayBeInterestedIn: 'Schakel extra functies in waarin u mogelijk geïnteresseerd bent:',
        },
        error: {
            requiredFirstName: 'Voer alstublieft uw voornaam in om door te gaan',
        },
        workEmail: {
            title: 'Wat is je werk e-mailadres?',
            subtitle: 'Expensify werkt het beste wanneer je je werk e-mail verbindt.',
            explanationModal: {
                descriptionOne: 'Doorsturen naar receipts@expensify.com voor scannen',
                descriptionTwo: "Word lid van je collega's die al Expensify gebruiken",
                descriptionThree: 'Geniet van een meer gepersonaliseerde ervaring',
            },
            addWorkEmail: 'Werk e-mail toevoegen',
        },
        workEmailValidation: {
            title: 'Verifieer uw werk e-mailadres',
            magicCodeSent: ({workEmail}: WorkEmailResendCodeParams) => `Voer de magische code in die naar ${workEmail} is gestuurd. Het zou binnen een minuut of twee moeten aankomen.`,
        },
        workEmailValidationError: {
            publicEmail: 'Voer een geldig werk e-mailadres in van een privédomein, bijvoorbeeld mitch@company.com.',
            offline: 'We konden je werkmail niet toevoegen omdat je offline lijkt te zijn.',
        },
        mergeBlockScreen: {
            title: 'Kon werk e-mailadres niet toevoegen',
            subtitle: ({workEmail}: WorkEmailMergingBlockedParams) =>
                `We konden ${workEmail} niet toevoegen. Probeer het later opnieuw in Instellingen of chat met Concierge voor begeleiding.`,
        },
        tasks: {
            testDriveAdminTask: {
                title: ({testDriveURL}) => `Neem een [proefrit](${testDriveURL})`,
                description: ({testDriveURL}) => `[Doe een snelle producttour](${testDriveURL}) om te zien waarom Expensify de snelste manier is om uw uitgaven te doen.`,
            },
            testDriveEmployeeTask: {
                title: ({testDriveURL}) => `Neem een [proefrit](${testDriveURL})`,
                description: ({testDriveURL}) => `Neem ons mee voor een [proefrit](${testDriveURL}) en uw team krijgt *3 maanden Expensify gratis!*`,
            },
            createTestDriveAdminWorkspaceTask: {
                title: ({workspaceConfirmationLink}) => `[Maak](${workspaceConfirmationLink}) een werkruimte`,
                description: 'Maak een werkruimte en configureer de instellingen met de hulp van uw setup specialist!',
            },
            createWorkspaceTask: {
                title: ({workspaceSettingsLink}) => `Maak een [werkruimte](${workspaceSettingsLink})`,
                description: ({workspaceSettingsLink}) =>
                    '*Maak een werkruimte* om uitgaven te volgen, bonnen te scannen, te chatten en meer.\n' +
                    '\n' +
                    '1. Klik op *Werkruimtes* > *Nieuwe werkruimte*.\n' +
                    '\n' +
                    `*Uw nieuwe werkruimte is klaar!* [Bekijk hem](${workspaceSettingsLink}).`,
            },
            setupCategoriesTask: {
                title: ({workspaceCategoriesLink}) => `Stel [categorieën](${workspaceCategoriesLink}) in`,
                description: ({workspaceCategoriesLink}) =>
                    '*Stel categorieën in* zodat uw team uitgaven kan coderen voor eenvoudige rapportage.\n' +
                    '\n' +
                    '1. Klik op *Werkruimtes*.\n' +
                    '3. Selecteer uw werkruimte.\n' +
                    '4. Klik op *Categorieën*.\n' +
                    '5. Schakel alle categorieën uit die u niet nodig heeft.\n' +
                    '6. Voeg uw eigen categorieën toe rechtsboven.\n' +
                    '\n' +
                    `[Breng me naar de categorie-instellingen van de werkruimte](${workspaceCategoriesLink}).\n` +
                    '\n' +
                    `![Stel categorieën in](${CONST.CLOUDFRONT_URL}/videos/walkthrough-categories-v2.mp4)`,
            },
            combinedTrackSubmitExpenseTask: {
                title: 'Dien een uitgave in',
                description:
                    '*Dien een uitgave in* door een bedrag in te voeren of een bon te scannen.\n' +
                    '\n' +
                    `1. Klik op de ${CONST.CUSTOM_EMOJIS.GLOBAL_CREATE}-knop.\n` +
                    '2. Kies *Uitgave aanmaken*.\n' +
                    '3. Voer een bedrag in of scan een bon.\n' +
                    `4. Voeg het e-mailadres of telefoonnummer van uw baas toe.\n` +
                    '5. Klik op *Aanmaken*.\n' +
                    '\n' +
                    'En u bent klaar!',
            },
            adminSubmitExpenseTask: {
                title: 'Dien een uitgave in',
                description:
                    '*Dien een uitgave in* door een bedrag in te voeren of een bon te scannen.\n' +
                    '\n' +
                    `1. Klik op de ${CONST.CUSTOM_EMOJIS.GLOBAL_CREATE}-knop.\n` +
                    '2. Kies *Uitgave aanmaken*.\n' +
                    '3. Voer een bedrag in of scan een bon.\n' +
                    '4. Bevestig de details.\n' +
                    '5. Klik op *Aanmaken*.\n' +
                    '\n' +
                    `En u bent klaar!`,
            },
            trackExpenseTask: {
                title: 'Volg een uitgave',
                description:
                    '*Volg een uitgave* in elke valuta, of u nu een bon heeft of niet.\n' +
                    '\n' +
                    `1. Klik op de ${CONST.CUSTOM_EMOJIS.GLOBAL_CREATE}-knop.\n` +
                    '2. Kies *Uitgave aanmaken*.\n' +
                    '3. Voer een bedrag in of scan een bon.\n' +
                    '4. Kies uw *persoonlijke* ruimte.\n' +
                    '5. Klik op *Aanmaken*.\n' +
                    '\n' +
                    'En u bent klaar! Jazeker, zo makkelijk is het.',
            },
            addAccountingIntegrationTask: {
                title: ({integrationName, workspaceAccountingLink}) =>
                    `Verbind${integrationName === CONST.ONBOARDING_ACCOUNTING_MAPPING.other ? '' : ' met'} [${integrationName === CONST.ONBOARDING_ACCOUNTING_MAPPING.other ? 'uw' : ''} ${integrationName}](${workspaceAccountingLink})`,
                description: ({integrationName, workspaceAccountingLink}) =>
                    `Verbind${integrationName === CONST.ONBOARDING_ACCOUNTING_MAPPING.other ? ' uw' : ' met'} ${integrationName} voor automatische uitgavencodering en synchronisatie die de maandafsluiting een fluitje van een cent maken.\n` +
                    '\n' +
                    '1. Klik op *Instellingen*.\n' +
                    '2. Ga naar *Werkruimtes*.\n' +
                    '3. Selecteer uw werkruimte.\n' +
                    '4. Klik op *Boekhouding*.\n' +
                    `5. Zoek ${integrationName}.\n` +
                    '6. Klik op *Verbinden*.\n' +
                    '\n' +
                    `${
                        integrationName && CONST.connectionsVideoPaths[integrationName]
                            ? `[Breng me naar boekhouding](${workspaceAccountingLink}).\n\n![Verbind met ${integrationName}](${CONST.CLOUDFRONT_URL}/${CONST.connectionsVideoPaths[integrationName]})`
                            : `[Breng me naar boekhouding](${workspaceAccountingLink}).`
                    }`,
            },
            connectCorporateCardTask: {
                title: ({corporateCardLink}) => `Verbind [uw bedrijfskaart](${corporateCardLink})`,
                description: ({corporateCardLink}) =>
                    `Verbind uw bedrijfskaart om uitgaven automatisch te importeren en te coderen.\n` +
                    '\n' +
                    '1. Klik op *Werkruimtes*.\n' +
                    '2. Selecteer uw werkruimte.\n' +
                    '3. Klik op *Bedrijfskaarten*.\n' +
                    '4. Volg de aanwijzingen om uw kaart te verbinden.\n' +
                    '\n' +
                    `[Breng me naar het verbinden van mijn bedrijfskaarten](${corporateCardLink}).`,
            },

            inviteTeamTask: {
                title: ({workspaceMembersLink}) => `Nodig [uw team](${workspaceMembersLink}) uit`,
                description: ({workspaceMembersLink}) =>
                    '*Nodig uw team* uit voor Expensify zodat ze vandaag nog kunnen beginnen met het bijhouden van uitgaven.\n' +
                    '\n' +
                    '1. Klik op *Werkruimtes*.\n' +
                    '3. Selecteer uw werkruimte.\n' +
                    '4. Klik op *Leden* > *Lid uitnodigen*.\n' +
                    '5. Voer e-mailadressen of telefoonnummers in. \n' +
                    '6. Voeg een aangepast uitnodigingsbericht toe als u dat wilt!\n' +
                    '\n' +
                    `[Breng me naar werkruimtemedewerkers](${workspaceMembersLink}).\n` +
                    '\n' +
                    `![Nodig uw team uit](${CONST.CLOUDFRONT_URL}/videos/walkthrough-invite_members-v2.mp4)`,
            },

            setupCategoriesAndTags: {
                title: ({workspaceCategoriesLink, workspaceMoreFeaturesLink}) => `Stel [categorieën](${workspaceCategoriesLink}) en [tags](${workspaceMoreFeaturesLink}) in`,
                description: ({workspaceCategoriesLink, workspaceAccountingLink}) =>
                    '*Stel categorieën en tags in* zodat uw team uitgaven kan coderen voor eenvoudige rapportage.\n' +
                    '\n' +
                    `Importeer ze automatisch door [uw boekhoudsoftware te verbinden](${workspaceAccountingLink}), of stel ze handmatig in via uw [werkruimte-instellingen](${workspaceCategoriesLink}).`,
            },
            setupTagsTask: {
                title: ({workspaceMoreFeaturesLink}) => `Stel [tags](${workspaceMoreFeaturesLink}) in`,
                description: ({workspaceMoreFeaturesLink}) =>
                    'Gebruik tags om extra uitgavendetails toe te voegen zoals projecten, klanten, locaties en afdelingen. Als u meerdere niveaus van tags nodig heeft, kunt u upgraden naar het Control-abonnement.\n' +
                    '\n' +
                    '1. Klik op *Werkruimtes*.\n' +
                    '3. Selecteer uw werkruimte.\n' +
                    '4. Klik op *Meer functies*.\n' +
                    '5. Schakel *Tags* in.\n' +
                    '6. Navigeer naar *Tags* in de werkruimteditor.\n' +
                    '7. Klik op *+ Tag toevoegen* om uw eigen tags te maken.\n' +
                    '\n' +
                    `[Breng me naar meer functies](${workspaceMoreFeaturesLink}).\n` +
                    '\n' +
                    `![Stel tags in](${CONST.CLOUDFRONT_URL}/videos/walkthrough-tags-v2.mp4)`,
            },

            inviteAccountantTask: {
                title: ({workspaceMembersLink}) => `Nodig uw [boekhouder](${workspaceMembersLink}) uit`,
                description: ({workspaceMembersLink}) =>
                    '*Nodig uw boekhouder uit* om samen te werken in uw werkruimte en zakelijke uitgaven te beheren.\n' +
                    '\n' +
                    '1. Klik op *Werkruimtes*.\n' +
                    '2. Selecteer uw werkruimte.\n' +
                    '3. Klik op *Leden*.\n' +
                    '4. Klik op *Lid uitnodigen*.\n' +
                    '5. Voer het e-mailadres van uw boekhouder in.\n' +
                    '\n' +
                    `[Nodig nu uw boekhouder uit](${workspaceMembersLink}).`,
            },

            startChatTask: {
                title: 'Start een chat',
                description:
                    '*Start een chat* met iedereen met behulp van hun e-mailadres of telefoonnummer.\n' +
                    '\n' +
                    `1. Klik op de ${CONST.CUSTOM_EMOJIS.GLOBAL_CREATE}-knop.\n` +
                    '2. Kies *Start chat*.\n' +
                    '3. Voer een e-mailadres of telefoonnummer in.\n' +
                    '\n' +
                    'Als ze Expensify nog niet gebruiken, worden ze automatisch uitgenodigd.\n' +
                    '\n' +
                    'Elke chat wordt ook omgezet in een e-mail of sms waar ze direct op kunnen reageren.',
            },

            splitExpenseTask: {
                title: 'Splits een uitgave',
                description:
                    '*Splits uitgaven* met één of meer personen.\n' +
                    '\n' +
                    `1. Klik op de ${CONST.CUSTOM_EMOJIS.GLOBAL_CREATE}-knop.\n` +
                    '2. Kies *Start chat*.\n' +
                    '3. Voer e-mailadressen of telefoonnummers in.\n' +
                    '4. Klik op de grijze *+*-knop in de chat > *Splits uitgave*.\n' +
                    '5. Maak de uitgave aan door *Handmatig*, *Scannen* of *Afstand* te selecteren.\n' +
                    '\n' +
                    'Voeg gerust meer details toe als u wilt, of stuur het gewoon op. Laten we ervoor zorgen dat u wordt terugbetaald!',
            },

            reviewWorkspaceSettingsTask: {
                title: ({workspaceSettingsLink}) => `Bekijk uw [werkruimte-instellingen](${workspaceSettingsLink})`,
                description: ({workspaceSettingsLink}) =>
                    'Zo bekijkt en werkt u uw werkruimte-instellingen bij:\n' +
                    '1. Klik op het instellingentabblad.\n' +
                    '2. Klik op *Werkruimtes* > [Uw werkruimte].\n' +
                    `[Ga naar uw werkruimte](${workspaceSettingsLink}). We volgen ze in de #admins-kamer.`,
            },
            createReportTask: {
                title: 'Maak uw eerste rapport',
                description:
                    'Zo maakt u een rapport:\n' +
                    '\n' +
                    `1. Klik op de ${CONST.CUSTOM_EMOJIS.GLOBAL_CREATE}-knop.\n` +
                    '2. Kies *Rapport aanmaken*.\n' +
                    '3. Klik op *Uitgave toevoegen*.\n' +
                    '4. Voeg uw eerste uitgave toe.\n' +
                    '\n' +
                    'En u bent klaar!',
            },
        } satisfies Record<string, Pick<OnboardingTask, 'title' | 'description'>>,
        testDrive: {
            name: ({testDriveURL}: {testDriveURL?: string}) => (testDriveURL ? `Neem een [proefrit](${testDriveURL})` : 'Neem een proefrit'),
            embeddedDemoIframeTitle: 'Proefrit',
            employeeFakeReceipt: {
                description: 'Mijn proefrit bon!',
            },
        },
        messages: {
            onboardingEmployerOrSubmitMessage: 'Terugbetaald krijgen is net zo eenvoudig als een bericht sturen. Laten we de basis doornemen.',
            onboardingPersonalSpendMessage: 'Zo volgt u uw uitgaven in een paar klikken.',
            onboardingManageTeamMessage:
                '# Je gratis proefperiode is begonnen! Laten we aan de slag gaan met de installatie.\n👋 Hallo, ik ben je Expensify-installatiespecialist. Nu je een workspace hebt gemaakt, haal het meeste uit je 30 dagen gratis proefperiode door de onderstaande stappen te volgen!',
            onboardingTrackWorkspaceMessage:
                '# Laten we u instellen\n👋 Ik ben hier om te helpen! Om u op weg te helpen, heb ik uw werkruimte-instellingen afgestemd op eenmanszaken en soortgelijke bedrijven. U kunt uw werkruimte aanpassen door op de onderstaande link te klikken!\n\nZo volgt u uw uitgaven in een paar klikken:',
            onboardingChatSplitMessage: 'Rekeningen splitsen met vrienden is net zo eenvoudig als een bericht sturen. Zo doet u dat.',
            onboardingAdminMessage: 'Leer hoe u de werkruimte van uw team als beheerder beheert en uw eigen uitgaven indient.',
            onboardingLookingAroundMessage:
                'Expensify staat vooral bekend om uitgaven, reizen en beheer van bedrijfskaarten, maar we doen veel meer dan dat. Laat me weten waarin u geïnteresseerd bent en ik help u op weg.',
            onboardingTestDriveReceiverMessage: '*U heeft 3 maanden gratis! Begin hieronder.*',
        },
        workspace: {
            title: 'Blijf georganiseerd met een werkruimte',
            subtitle: 'Ontgrendel krachtige tools om uw onkostenbeheer te vereenvoudigen, allemaal op één plek. Met een werkruimte kunt u:',
            explanationModal: {
                descriptionOne: 'Volg en organiseer bonnen',
                descriptionTwo: 'Categoriseer en label uitgaven',
                descriptionThree: 'Rapporten maken en delen',
            },
            price: 'Probeer het 30 dagen gratis, upgrade daarna voor slechts <strong>$5/maand</strong>.',
            createWorkspace: 'Werkruimte maken',
        },
        confirmWorkspace: {
            title: 'Bevestig werkruimte',
            subtitle: 'Maak een werkruimte om bonnetjes bij te houden, uitgaven te vergoeden, reizen te beheren, rapporten te maken en meer — allemaal op de snelheid van chatten.',
        },
        inviteMembers: {
            title: 'Leden uitnodigen',
            subtitle: 'Beheer en deel je uitgaven met een accountant of start een reisgroep met vrienden.',
        },
    },
    featureTraining: {
        doNotShowAgain: 'Toon me dit niet meer',
    },
    personalDetails: {
        error: {
            containsReservedWord: 'Naam mag de woorden Expensify of Concierge niet bevatten',
            hasInvalidCharacter: 'Naam mag geen komma of puntkomma bevatten',
            requiredFirstName: 'Voornaam mag niet leeg zijn',
        },
    },
    privatePersonalDetails: {
        enterLegalName: 'Wat is je wettelijke naam?',
        enterDateOfBirth: 'Wat is je geboortedatum?',
        enterAddress: 'Wat is jouw adres?',
        enterPhoneNumber: 'Wat is je telefoonnummer?',
        personalDetails: 'Persoonlijke gegevens',
        privateDataMessage: 'Deze gegevens worden gebruikt voor reizen en betalingen. Ze worden nooit getoond op je openbare profiel.',
        legalName: 'Wettelijke naam',
        legalFirstName: 'Wettelijke voornaam',
        legalLastName: 'Wettelijke achternaam',
        address: 'Adres',
        error: {
            dateShouldBeBefore: ({dateString}: DateShouldBeBeforeParams) => `De datum moet vóór ${dateString} zijn.`,
            dateShouldBeAfter: ({dateString}: DateShouldBeAfterParams) => `Datum moet na ${dateString} zijn.`,
            hasInvalidCharacter: 'Naam mag alleen Latijnse tekens bevatten',
            incorrectZipFormat: ({zipFormat}: IncorrectZipFormatParams = {}) => `Onjuist postcodeformaat${zipFormat ? `Acceptabel formaat: ${zipFormat}` : ''}`,
            invalidPhoneNumber: `Zorg ervoor dat het telefoonnummer geldig is (bijv. ${CONST.EXAMPLE_PHONE_NUMBER})`,
        },
    },
    resendValidationForm: {
        linkHasBeenResent: 'Link is opnieuw verzonden',
        weSentYouMagicSignInLink: ({login, loginType}: WeSentYouMagicSignInLinkParams) => `Ik heb een magische inloglink gestuurd naar ${login}. Controleer je ${loginType} om in te loggen.`,
        resendLink: 'Link opnieuw verzenden',
    },
    unlinkLoginForm: {
        toValidateLogin: ({primaryLogin, secondaryLogin}: ToValidateLoginParams) =>
            `Om ${secondaryLogin} te valideren, stuur de magische code opnieuw vanuit de Accountinstellingen van ${primaryLogin}.`,
        noLongerHaveAccess: ({primaryLogin}: NoLongerHaveAccessParams) => `Als je geen toegang meer hebt tot ${primaryLogin}, koppel dan je accounts los.`,
        unlink: 'Ontkoppelen',
        linkSent: 'Link verzonden!',
        successfullyUnlinkedLogin: 'Secundaire login succesvol losgekoppeld!',
    },
    emailDeliveryFailurePage: {
        ourEmailProvider: ({login}: OurEmailProviderParams) =>
            `Onze e-mailprovider heeft tijdelijk e-mails naar ${login} opgeschort vanwege bezorgproblemen. Volg deze stappen om uw login te deblokkeren:`,
        confirmThat: ({login}: ConfirmThatParams) => `Bevestig dat ${login} correct gespeld is en een echt, bezorgbaar e-mailadres is.`,
        emailAliases: 'E-mailaliassen zoals "expenses@domain.com" moeten toegang hebben tot hun eigen e-mailinbox om een geldige Expensify-login te zijn.',
        ensureYourEmailClient: 'Zorg ervoor dat uw e-mailclient e-mails van expensify.com toestaat.',
        youCanFindDirections: 'U kunt instructies vinden over hoe u deze stap kunt voltooien.',
        helpConfigure: 'maar je hebt misschien de hulp van je IT-afdeling nodig om je e-mailinstellingen te configureren.',
        onceTheAbove: 'Zodra de bovenstaande stappen zijn voltooid, neem dan contact op met',
        toUnblock: 'om uw login te deblokkeren.',
    },
    smsDeliveryFailurePage: {
        smsDeliveryFailureMessage: ({login}: OurEmailProviderParams) =>
            `We zijn niet in staat geweest om sms-berichten te leveren aan ${login}, dus hebben we het tijdelijk opgeschort. Probeer uw nummer te valideren:`,
        validationSuccess: 'Je nummer is gevalideerd! Klik hieronder om een nieuwe magische inlogcode te verzenden.',
        validationFailed: ({
            timeData,
        }: {
            timeData?: {
                days?: number;
                hours?: number;
                minutes?: number;
            } | null;
        }) => {
            if (!timeData) {
                return 'Wacht een moment voordat je het opnieuw probeert.';
            }
            const timeParts = [];
            if (timeData.days) {
                timeParts.push(`${timeData.days} ${timeData.days === 1 ? 'dag' : 'dagen'}`);
            }
            if (timeData.hours) {
                timeParts.push(`${timeData.hours} ${timeData.hours === 1 ? 'uur' : 'uren'}`);
            }
            if (timeData.minutes) {
                timeParts.push(`${timeData.minutes} ${timeData.minutes === 1 ? 'minuut' : 'minuten'}`);
            }
            let timeText = '';
            if (timeParts.length === 1) {
                timeText = timeParts.at(0) ?? '';
            } else if (timeParts.length === 2) {
                timeText = `${timeParts.at(0)} and ${timeParts.at(1)}`;
            } else if (timeParts.length === 3) {
                timeText = `${timeParts.at(0)}, ${timeParts.at(1)}, and ${timeParts.at(2)}`;
            }
            return `Even geduld! Je moet ${timeText} wachten voordat je je nummer opnieuw kunt valideren.`;
        },
    },
    welcomeSignUpForm: {
        join: 'Deelnemen',
    },
    detailsPage: {
        localTime: 'Lokale tijd',
    },
    newChatPage: {
        startGroup: 'Groep starten',
        addToGroup: 'Toevoegen aan groep',
    },
    yearPickerPage: {
        year: 'Jaar',
        selectYear: 'Selecteer een jaar alstublieft',
    },
    focusModeUpdateModal: {
        title: 'Welkom in de #focusmodus!',
        prompt: 'Blijf op de hoogte door alleen ongelezen chats of chats die uw aandacht nodig hebben te bekijken. Maak je geen zorgen, je kunt dit op elk moment wijzigen in',
        settings: 'instellingen',
    },
    notFound: {
        chatYouLookingForCannotBeFound: 'De chat die je zoekt kan niet worden gevonden.',
        getMeOutOfHere: 'Haal me hier weg',
        iouReportNotFound: 'De betalingsgegevens die u zoekt, kunnen niet worden gevonden.',
        notHere: 'Hmm... het is hier niet.',
        pageNotFound: 'Oeps, deze pagina kan niet worden gevonden',
        noAccess: 'Deze chat of uitgave is mogelijk verwijderd of je hebt er geen toegang toe.\n\nVoor vragen kun je contact opnemen met concierge@expensify.com',
        goBackHome: 'Ga terug naar de startpagina',
        commentYouLookingForCannotBeFound: 'De opmerking die je zoekt, is niet gevonden. Ga terug naar de chat',
        contactConcierge: 'Voor vragen kun je contact opnemen met concierge@expensify.com',
        goToChatInstead: 'Ga in plaats daarvan naar de chat.',
    },
    errorPage: {
        title: ({isBreakLine}: {isBreakLine: boolean}) => `Oeps... ${isBreakLine ? '\n' : ''}Er is iets misgegaan`,
        subtitle: 'Uw verzoek kon niet worden voltooid. Probeer het later opnieuw.',
    },
    setPasswordPage: {
        enterPassword: 'Voer een wachtwoord in',
        setPassword: 'Stel wachtwoord in',
        newPasswordPrompt: 'Je wachtwoord moet minimaal 8 tekens bevatten, 1 hoofdletter, 1 kleine letter en 1 cijfer.',
        passwordFormTitle: 'Welkom terug bij de Nieuwe Expensify! Stel alstublieft uw wachtwoord in.',
        passwordNotSet: 'We konden uw nieuwe wachtwoord niet instellen. We hebben u een nieuwe wachtwoordlink gestuurd om het opnieuw te proberen.',
        setPasswordLinkInvalid: 'Deze link om het wachtwoord in te stellen is ongeldig of verlopen. Er wacht een nieuwe in je e-mailinbox!',
        validateAccount: 'Account verifiëren',
    },
    statusPage: {
        status: 'Status',
        statusExplanation: "Voeg een emoji toe om je collega's en vrienden een gemakkelijke manier te geven om te weten wat er aan de hand is. Je kunt optioneel ook een bericht toevoegen!",
        today: 'Vandaag',
        clearStatus: 'Status wissen',
        save: 'Opslaan',
        message: 'Bericht',
        timePeriods: {
            never: 'Never',
            thirtyMinutes: '30 minuten',
            oneHour: '1 uur',
            afterToday: 'Vandaag',
            afterWeek: 'Een week',
            custom: 'Aangepast',
        },
        untilTomorrow: 'Tot morgen',
        untilTime: ({time}: UntilTimeParams) => `Tot ${time}`,
        date: 'Datum',
        time: 'Tijd',
        clearAfter: 'Wissen na',
        whenClearStatus: 'Wanneer moeten we je status wissen?',
        vacationDelegate: 'Vakantievervanger',
        setVacationDelegate: `Stel een vakantievervanger in om rapporten namens jou goed te keuren terwijl je afwezig bent.`,
        vacationDelegateError: 'Er is een fout opgetreden bij het bijwerken van je vakantievervanger.',
        asVacationDelegate: ({nameOrEmail: managerName}: VacationDelegateParams) => `als vakantievervanger van ${managerName}`,
        toAsVacationDelegate: ({submittedToName, vacationDelegateName}: SubmittedToVacationDelegateParams) => `aan ${submittedToName} als vakantievervanger van ${vacationDelegateName}`,
        vacationDelegateWarning: ({nameOrEmail}: VacationDelegateParams) =>
            `Je wijst ${nameOrEmail} aan als je vakantievervanger. Deze persoon zit nog niet in al je werkruimtes. Als je doorgaat, wordt er een e-mail gestuurd naar alle beheerders van je werkruimtes om hem/haar toe te voegen.`,
    },
    stepCounter: ({step, total, text}: StepCounterParams) => {
        let result = `Stap ${step}`;
        if (total) {
            result = `${result} of ${total}`;
        }
        if (text) {
            result = `${result}: ${text}`;
        }
        return result;
    },
    bankAccount: {
        bankInfo: 'Bankgegevens',
        confirmBankInfo: 'Bevestig bankgegevens',
        manuallyAdd: 'Voeg handmatig uw bankrekening toe',
        letsDoubleCheck: 'Laten we dubbel controleren of alles er goed uitziet.',
        accountEnding: 'Account eindigend op',
        thisBankAccount: 'Deze bankrekening zal worden gebruikt voor zakelijke betalingen in uw werkruimte.',
        accountNumber: 'Rekeningnummer',
        routingNumber: 'Routingsnummer',
        chooseAnAccountBelow: 'Kies een account hieronder',
        addBankAccount: 'Bankrekening toevoegen',
        chooseAnAccount: 'Kies een account',
        connectOnlineWithPlaid: 'Log in bij uw bank',
        connectManually: 'Handmatig verbinden',
        desktopConnection: 'Opmerking: Om verbinding te maken met Chase, Wells Fargo, Capital One of Bank of America, klik hier om dit proces in een browser te voltooien.',
        yourDataIsSecure: 'Uw gegevens zijn veilig.',
        toGetStarted:
            'Voeg een bankrekening toe om onkosten terug te betalen, Expensify-kaarten uit te geven, factuurbetalingen te innen en rekeningen te betalen, allemaal vanuit één plek.',
        plaidBodyCopy: 'Geef uw medewerkers een eenvoudigere manier om te betalen - en terugbetaald te worden - voor bedrijfskosten.',
        checkHelpLine: 'Uw routingnummer en rekeningnummer kunt u vinden op een cheque voor de rekening.',
        hasPhoneLoginError: ({contactMethodRoute}: ContactMethodParams) =>
            `Om een bankrekening te koppelen, graag <a href="${contactMethodRoute}">voeg een e-mail toe als je primaire login</a> en probeer het opnieuw. U kunt uw telefoonnummer toevoegen als secundaire login.`,
        hasBeenThrottledError: 'Er is een fout opgetreden bij het toevoegen van uw bankrekening. Wacht een paar minuten en probeer het opnieuw.',
        hasCurrencyError: ({workspaceRoute}: WorkspaceRouteParams) =>
            `Oeps! Het lijkt erop dat de valuta van uw werkruimte is ingesteld op een andere valuta dan USD. Om verder te gaan, ga naar <a href="${workspaceRoute}">uw werkruimte-instellingen</a> om het in te stellen op USD en het opnieuw te proberen.`,
        error: {
            youNeedToSelectAnOption: 'Selecteer een optie om verder te gaan.',
            noBankAccountAvailable: 'Sorry, er is geen bankrekening beschikbaar',
            noBankAccountSelected: 'Kies een account aub',
            taxID: 'Voer een geldig belastingnummer in alstublieft.',
            website: 'Voer een geldige website in alstublieft',
            zipCode: `Voer een geldige postcode in met het formaat: ${CONST.COUNTRY_ZIP_REGEX_DATA.US.samples}`,
            phoneNumber: 'Voer alstublieft een geldig telefoonnummer in',
            email: 'Voer een geldig e-mailadres in',
            companyName: 'Voer een geldige bedrijfsnaam in alstublieft',
            addressCity: 'Voer een geldige stad in, alstublieft',
            addressStreet: 'Voer een geldig straatadres in',
            addressState: 'Selecteer een geldige staat alstublieft',
            incorporationDateFuture: 'Oprichtingsdatum kan niet in de toekomst liggen',
            incorporationState: 'Selecteer een geldige staat alstublieft',
            industryCode: 'Voer een geldige industrieclassificatiecode in met zes cijfers.',
            restrictedBusiness: 'Bevestig alstublieft dat het bedrijf niet op de lijst van beperkte bedrijven staat.',
            routingNumber: 'Voer een geldig routenummer in alstublieft',
            accountNumber: 'Voer een geldig rekeningnummer in alstublieft.',
            routingAndAccountNumberCannotBeSame: 'Routing- en rekeningnummers kunnen niet overeenkomen.',
            companyType: 'Selecteer een geldig bedrijfstype alstublieft',
            tooManyAttempts: 'Vanwege een groot aantal inlogpogingen is deze optie voor 24 uur uitgeschakeld. Probeer het later opnieuw of voer de gegevens handmatig in.',
            address: 'Voer een geldig adres in alstublieft',
            dob: 'Selecteer een geldige geboortedatum alstublieft',
            age: 'Moet ouder zijn dan 18 jaar',
            ssnLast4: 'Voer de geldige laatste 4 cijfers van het BSN in.',
            firstName: 'Voer een geldige voornaam in alstublieft',
            lastName: 'Voer een geldige achternaam in alstublieft',
            noDefaultDepositAccountOrDebitCardAvailable: 'Voeg een standaard depositorekening of debetkaart toe alsjeblieft',
            validationAmounts: 'De ingevoerde validatiebedragen zijn onjuist. Controleer uw bankafschrift en probeer het opnieuw.',
            fullName: 'Voer een geldige volledige naam in alstublieft',
            ownershipPercentage: 'Voer een geldig percentage in.',
            deletePaymentBankAccount:
                'To konto bankowe nie może zostać usunięte, ponieważ jest używane do płatności kartą Expensify. Jeśli mimo to chcesz usunąć to konto, skontaktuj się z Concierge.',
        },
    },
    addPersonalBankAccount: {
        countrySelectionStepHeader: 'Waar bevindt zich uw bankrekening?',
        accountDetailsStepHeader: 'Wat zijn uw accountgegevens?',
        accountTypeStepHeader: 'Wat voor soort account is dit?',
        bankInformationStepHeader: 'Wat zijn uw bankgegevens?',
        accountHolderInformationStepHeader: 'Wat zijn de gegevens van de rekeninghouder?',
        howDoWeProtectYourData: 'Hoe beschermen we uw gegevens?',
        currencyHeader: 'Wat is de valuta van uw bankrekening?',
        confirmationStepHeader: 'Controleer uw gegevens.',
        confirmationStepSubHeader: 'Controleer de onderstaande gegevens en vink het vakje met de voorwaarden aan om te bevestigen.',
    },
    addPersonalBankAccountPage: {
        enterPassword: 'Voer Expensify-wachtwoord in',
        alreadyAdded: 'Dit account is al toegevoegd.',
        chooseAccountLabel: 'Account',
        successTitle: 'Persoonlijke bankrekening toegevoegd!',
        successMessage: 'Gefeliciteerd, je bankrekening is ingesteld en klaar om terugbetalingen te ontvangen.',
    },
    attachmentView: {
        unknownFilename: 'Onbekende bestandsnaam',
        passwordRequired: 'Voer een wachtwoord in alstublieft',
        passwordIncorrect: 'Onjuist wachtwoord. Probeer het opnieuw.',
        failedToLoadPDF: 'Laden van PDF-bestand mislukt',
        pdfPasswordForm: {
            title: 'Wachtwoord beveiligde PDF',
            infoText: 'Deze PDF is met een wachtwoord beveiligd.',
            beforeLinkText: 'Alstublieft',
            linkText: 'voer het wachtwoord in',
            afterLinkText: 'om het te bekijken.',
            formLabel: 'PDF bekijken',
        },
        attachmentNotFound: 'Bijlage niet gevonden',
    },
    messages: {
        errorMessageInvalidPhone: `Voer alstublieft een geldig telefoonnummer in zonder haakjes of streepjes. Als u zich buiten de VS bevindt, voeg dan uw landcode toe (bijv. ${CONST.EXAMPLE_PHONE_NUMBER}).`,
        errorMessageInvalidEmail: 'Ongeldig e-mailadres',
        userIsAlreadyMember: ({login, name}: UserIsAlreadyMemberParams) => `${login} is al lid van ${name}`,
    },
    onfidoStep: {
        acceptTerms: 'Door door te gaan met het verzoek om je Expensify Wallet te activeren, bevestig je dat je hebt gelezen, begrepen en accepteert',
        facialScan: "Onfido's beleid en vrijgave voor gezichtsherkenning",
        tryAgain: 'Probeer het opnieuw',
        verifyIdentity: 'Identiteit verifiëren',
        letsVerifyIdentity: 'Laten we uw identiteit verifiëren',
        butFirst: `Maar eerst het saaie gedeelte. Lees de juridische tekst in de volgende stap en klik op "Accepteren" wanneer je klaar bent.`,
        genericError: 'Er is een fout opgetreden bij het verwerken van deze stap. Probeer het alstublieft opnieuw.',
        cameraPermissionsNotGranted: 'Camera-toegang inschakelen',
        cameraRequestMessage: 'We hebben toegang tot je camera nodig om de verificatie van je bankrekening te voltooien. Schakel dit in via Instellingen > New Expensify.',
        microphonePermissionsNotGranted: 'Microfoontoegang inschakelen',
        microphoneRequestMessage: 'We hebben toegang tot uw microfoon nodig om de verificatie van de bankrekening te voltooien. Schakel dit in via Instellingen > New Expensify.',
        originalDocumentNeeded: 'Upload alstublieft een originele afbeelding van uw ID in plaats van een screenshot of gescande afbeelding.',
        documentNeedsBetterQuality:
            'Uw ID lijkt beschadigd te zijn of mist beveiligingskenmerken. Upload alstublieft een originele afbeelding van een onbeschadigd ID dat volledig zichtbaar is.',
        imageNeedsBetterQuality: 'Er is een probleem met de beeldkwaliteit van uw ID. Upload alstublieft een nieuwe afbeelding waarop uw volledige ID duidelijk te zien is.',
        selfieIssue: 'Er is een probleem met je selfie/video. Upload alstublieft een live selfie/video.',
        selfieNotMatching: 'Je selfie/video komt niet overeen met je ID. Upload alstublieft een nieuwe selfie/video waarop je gezicht duidelijk te zien is.',
        selfieNotLive: 'Je selfie/video lijkt geen live foto/video te zijn. Upload alstublieft een live selfie/video.',
    },
    additionalDetailsStep: {
        headerTitle: 'Aanvullende details',
        helpText: 'We moeten de volgende informatie bevestigen voordat je geld kunt verzenden en ontvangen vanuit je portemonnee.',
        helpTextIdologyQuestions: 'We moeten je nog een paar vragen stellen om je identiteit te verifiëren.',
        helpLink: 'Lees meer over waarom we dit nodig hebben.',
        legalFirstNameLabel: 'Wettelijke voornaam',
        legalMiddleNameLabel: 'Wettelijke tweede naam',
        legalLastNameLabel: 'Wettelijke achternaam',
        selectAnswer: 'Selecteer een reactie om door te gaan.',
        ssnFull9Error: 'Voer een geldig negencijferig BSN in.',
        needSSNFull9: 'We hebben problemen met het verifiëren van uw SSN. Voer alstublieft de volledige negen cijfers van uw SSN in.',
        weCouldNotVerify: 'We konden niet verifiëren',
        pleaseFixIt: 'Pas deze informatie aan voordat u verdergaat.',
        failedKYCTextBefore: 'We konden uw identiteit niet verifiëren. Probeer het later opnieuw of neem contact op met',
        failedKYCTextAfter: 'als je vragen hebt.',
    },
    termsStep: {
        headerTitle: 'Voorwaarden en kosten',
        headerTitleRefactor: 'Kosten en voorwaarden',
        haveReadAndAgree: 'Ik heb gelezen en ga akkoord om te ontvangen',
        electronicDisclosures: 'elektronische openbaarmakingen',
        agreeToThe: 'Ik ga akkoord met de',
        walletAgreement: 'Wallet-overeenkomst',
        enablePayments: 'Betalingen inschakelen',
        monthlyFee: 'Maandelijkse vergoeding',
        inactivity: 'Inactiviteit',
        noOverdraftOrCredit: 'Geen roodstand-/kredietfunctie.',
        electronicFundsWithdrawal: 'Elektronische geldopname',
        standard: 'Standaard',
        reviewTheFees: 'Bekijk enkele kosten.',
        checkTheBoxes: 'Vink de onderstaande vakjes aan.',
        agreeToTerms: 'Ga akkoord met de voorwaarden en je bent klaar om te beginnen!',
        shortTermsForm: {
            expensifyPaymentsAccount: ({walletProgram}: WalletProgramParams) => `De Expensify Wallet wordt uitgegeven door ${walletProgram}.`,
            perPurchase: 'Per aankoop',
            atmWithdrawal: 'Geldopname bij geldautomaat',
            cashReload: 'Contant herladen',
            inNetwork: 'in-netwerk',
            outOfNetwork: 'buiten het netwerk',
            atmBalanceInquiry: 'Saldo-opvraag bij geldautomaat',
            inOrOutOfNetwork: '(in-netwerk of buiten-netwerk)',
            customerService: 'Klantenservice',
            automatedOrLive: '(automated or live agent)',
            afterTwelveMonths: '(na 12 maanden zonder transacties)',
            weChargeOneFee: 'We rekenen 1 ander type vergoeding aan. Het is:',
            fdicInsurance: 'Uw fondsen komen in aanmerking voor FDIC-verzekering.',
            generalInfo: 'Voor algemene informatie over prepaid accounts, bezoek',
            conditionsDetails: 'Voor details en voorwaarden voor alle kosten en diensten, bezoek',
            conditionsPhone: 'of door te bellen naar +1 833-400-0904.',
            instant: '(instant)',
            electronicFundsInstantFeeMin: ({amount}: TermsParams) => `(min ${amount})`,
        },
        longTermsForm: {
            listOfAllFees: 'Een lijst van alle Expensify Wallet-kosten',
            typeOfFeeHeader: 'Alle kosten',
            feeAmountHeader: 'Bedrag',
            moreDetailsHeader: 'Details',
            openingAccountTitle: 'Een account openen',
            openingAccountDetails: 'Er zijn geen kosten verbonden aan het openen van een account.',
            monthlyFeeDetails: 'Er zijn geen maandelijkse kosten.',
            customerServiceTitle: 'Klantenservice',
            customerServiceDetails: 'Er zijn geen klantenservicekosten.',
            inactivityDetails: 'Er is geen inactiviteitsvergoeding.',
            sendingFundsTitle: 'Geld verzenden naar een andere rekeninghouder',
            sendingFundsDetails: 'Er zijn geen kosten verbonden aan het overmaken van geld naar een andere rekeninghouder met behulp van je saldo, bankrekening of betaalkaart.',
            electronicFundsStandardDetails:
                "There's no fee to transfer funds from your Expensify Wallet " +
                'to your bank account using the standard option. This transfer usually completes within 1-3 business' +
                ' days.',
            electronicFundsInstantDetails: ({percentage, amount}: ElectronicFundsParams) =>
                "There's a fee to transfer funds from your Expensify Wallet to " +
                'your linked debit card using the instant transfer option. This transfer usually completes within ' +
                `several minutes. The fee is ${percentage}% of the transfer amount (with a minimum fee of ${amount}).`,
            fdicInsuranceBancorp: ({amount}: TermsParams) =>
                'Your funds are eligible for FDIC insurance. Your funds will be held at or ' +
                `transferred to ${CONST.WALLET.PROGRAM_ISSUERS.BANCORP_BANK}, an FDIC-insured institution. Once there, your funds are insured up ` +
                `to ${amount} by the FDIC in the event ${CONST.WALLET.PROGRAM_ISSUERS.BANCORP_BANK} fails, if specific deposit insurance requirements ` +
                `are met and your card is registered. See`,
            fdicInsuranceBancorp2: 'voor details.',
            contactExpensifyPayments: `Neem contact op met ${CONST.WALLET.PROGRAM_ISSUERS.EXPENSIFY_PAYMENTS} door te bellen naar +1 833-400-0904, of per e-mail op`,
            contactExpensifyPayments2: 'of meld je aan bij',
            generalInformation: 'Voor algemene informatie over prepaid accounts, bezoek',
            generalInformation2: 'Als u een klacht heeft over een prepaidaccount, bel dan het Consumer Financial Protection Bureau op 1-855-411-2372 of bezoek',
            printerFriendlyView: 'Bekijk printervriendelijke versie',
            automated: 'Geautomatiseerd',
            liveAgent: 'Live agent',
            instant: 'Instant',
            electronicFundsInstantFeeMin: ({amount}: TermsParams) => `Min ${amount}`,
        },
    },
    activateStep: {
        headerTitle: 'Betalingen inschakelen',
        activatedTitle: 'Wallet geactiveerd!',
        activatedMessage: 'Gefeliciteerd, je portemonnee is ingesteld en klaar om betalingen te doen.',
        checkBackLaterTitle: 'Een ogenblikje...',
        checkBackLaterMessage: 'We zijn uw informatie nog aan het beoordelen. Kom later nog eens terug.',
        continueToPayment: 'Doorgaan naar betaling',
        continueToTransfer: 'Doorgaan met overboeken',
    },
    companyStep: {
        headerTitle: 'Bedrijfsinformatie',
        subtitle: 'Bijna klaar! Voor veiligheidsdoeleinden moeten we enkele gegevens bevestigen:',
        legalBusinessName: 'Juridische bedrijfsnaam',
        companyWebsite: 'Bedrijfswebsite',
        taxIDNumber: 'Belastingnummer',
        taxIDNumberPlaceholder: '9 cijfers',
        companyType: 'Bedrijfstype',
        incorporationDate: 'Oprichtingsdatum',
        incorporationState: 'Oprichtingsstaat',
        industryClassificationCode: 'Industrieclassificatiecode',
        confirmCompanyIsNot: 'Ik bevestig dat dit bedrijf niet op de',
        listOfRestrictedBusinesses: 'lijst van beperkte bedrijven',
        incorporationDatePlaceholder: 'Startdatum (jjjj-mm-dd)',
        incorporationTypes: {
            LLC: 'LLC',
            CORPORATION: 'Corp',
            PARTNERSHIP: 'Partnerschap',
            COOPERATIVE: 'Coöperatief',
            SOLE_PROPRIETORSHIP: 'Eenmanszaak',
            OTHER: 'Andere',
        },
        industryClassification: 'Onder welke branche valt het bedrijf?',
        industryClassificationCodePlaceholder: 'Zoek naar industrieclassificatiecode',
    },
    requestorStep: {
        headerTitle: 'Persoonlijke informatie',
        learnMore: 'Meer informatie',
        isMyDataSafe: 'Zijn mijn gegevens veilig?',
    },
    personalInfoStep: {
        personalInfo: 'Persoonlijke info',
        enterYourLegalFirstAndLast: 'Wat is je wettelijke naam?',
        legalFirstName: 'Wettelijke voornaam',
        legalLastName: 'Wettelijke achternaam',
        legalName: 'Wettelijke naam',
        enterYourDateOfBirth: 'Wat is je geboortedatum?',
        enterTheLast4: 'Wat zijn de laatste vier cijfers van uw burgerservicenummer?',
        dontWorry: 'Maak je geen zorgen, we doen geen persoonlijke kredietcontroles!',
        last4SSN: 'Laatste 4 van SSN',
        enterYourAddress: 'Wat is jouw adres?',
        address: 'Adres',
        letsDoubleCheck: 'Laten we dubbel controleren of alles er goed uitziet.',
        byAddingThisBankAccount: 'Door deze bankrekening toe te voegen, bevestig je dat je hebt gelezen, begrepen en accepteert.',
        whatsYourLegalName: 'Wat is uw wettelijke naam?',
        whatsYourDOB: 'Wat is je geboortedatum?',
        whatsYourAddress: 'Wat is je adres?',
        whatsYourSSN: 'Wat zijn de laatste vier cijfers van uw burgerservicenummer?',
        noPersonalChecks: 'Maak je geen zorgen, hier worden geen persoonlijke kredietcontroles uitgevoerd!',
        whatsYourPhoneNumber: 'Wat is je telefoonnummer?',
        weNeedThisToVerify: 'We hebben dit nodig om uw portemonnee te verifiëren.',
    },
    businessInfoStep: {
        businessInfo: 'Bedrijfsinformatie',
        enterTheNameOfYourBusiness: 'Wat is de naam van uw bedrijf?',
        businessName: 'Juridische bedrijfsnaam',
        enterYourCompanyTaxIdNumber: 'Wat is het belastingnummer van uw bedrijf?',
        taxIDNumber: 'Belastingnummer',
        taxIDNumberPlaceholder: '9 cijfers',
        enterYourCompanyWebsite: 'Wat is de website van uw bedrijf?',
        companyWebsite: 'Bedrijfswebsite',
        enterYourCompanyPhoneNumber: 'Wat is het telefoonnummer van uw bedrijf?',
        enterYourCompanyAddress: 'Wat is het adres van uw bedrijf?',
        selectYourCompanyType: 'Wat voor soort bedrijf is het?',
        companyType: 'Bedrijfstype',
        incorporationType: {
            LLC: 'LLC',
            CORPORATION: 'Corp',
            PARTNERSHIP: 'Partnerschap',
            COOPERATIVE: 'Coöperatief',
            SOLE_PROPRIETORSHIP: 'Eenmanszaak',
            OTHER: 'Andere',
        },
        selectYourCompanyIncorporationDate: 'Wat is de oprichtingsdatum van uw bedrijf?',
        incorporationDate: 'Oprichtingsdatum',
        incorporationDatePlaceholder: 'Startdatum (jjjj-mm-dd)',
        incorporationState: 'Oprichtingsstaat',
        pleaseSelectTheStateYourCompanyWasIncorporatedIn: 'In welke staat is uw bedrijf opgericht?',
        letsDoubleCheck: 'Laten we dubbel controleren of alles er goed uitziet.',
        companyAddress: 'Bedrijfsadres',
        listOfRestrictedBusinesses: 'lijst van beperkte bedrijven',
        confirmCompanyIsNot: 'Ik bevestig dat dit bedrijf niet op de',
        businessInfoTitle: 'Bedrijfsinformatie',
        legalBusinessName: 'Juridische bedrijfsnaam',
        whatsTheBusinessName: 'Wat is de bedrijfsnaam?',
        whatsTheBusinessAddress: 'Wat is het zakelijke adres?',
        whatsTheBusinessContactInformation: 'Wat zijn de zakelijke contactgegevens?',
        whatsTheBusinessRegistrationNumber: 'Wat is het bedrijfsregistratienummer?',
        whatsTheBusinessTaxIDEIN: ({country}: BusinessTaxIDParams) => {
            switch (country) {
                case CONST.COUNTRY.US:
                    return 'Wat is het Employer Identification Number (EIN)?';
                case CONST.COUNTRY.CA:
                    return 'Wat is het Business Number (BN)?';
                case CONST.COUNTRY.GB:
                    return 'Wat is het btw-registratienummer (VRN)?';
                case CONST.COUNTRY.AU:
                    return 'Wat is het Australisch bedrijfsnummer (ABN)?';
                default:
                    return 'Wat is het EU btw-nummer?';
            }
        },
        whatsThisNumber: 'Wat is dit nummer?',
        whereWasTheBusinessIncorporated: 'Waar is het bedrijf opgericht?',
        whatTypeOfBusinessIsIt: 'Wat voor soort bedrijf is het?',
        whatsTheBusinessAnnualPayment: 'Wat is het jaarlijkse betalingsvolume van het bedrijf?',
        whatsYourExpectedAverageReimbursements: 'Wat is je verwachte gemiddelde terugbetalingsbedrag?',
        registrationNumber: 'Registratienummer',
        taxIDEIN: ({country}: BusinessTaxIDParams) => {
            switch (country) {
                case CONST.COUNTRY.US:
                    return 'EIN';
                case CONST.COUNTRY.CA:
                    return 'BN';
                case CONST.COUNTRY.GB:
                    return 'VRN';
                case CONST.COUNTRY.AU:
                    return 'ABN';
                default:
                    return 'EU btw';
            }
        },
        businessAddress: 'Zakelijk adres',
        businessType: 'Zakelijk type',
        incorporation: 'Oprichting',
        incorporationCountry: 'Oprichtingsland',
        incorporationTypeName: 'Incorporatietype',
        businessCategory: 'Zakelijke categorie',
        annualPaymentVolume: 'Jaarlijks betalingsvolume',
        annualPaymentVolumeInCurrency: ({currencyCode}: CurrencyCodeParams) => `Jaarlijks betalingsvolume in ${currencyCode}`,
        averageReimbursementAmount: 'Gemiddeld terugbetalingsbedrag',
        averageReimbursementAmountInCurrency: ({currencyCode}: CurrencyCodeParams) => `Gemiddeld terugbetalingsbedrag in ${currencyCode}`,
        selectIncorporationType: 'Selecteer het type oprichting',
        selectBusinessCategory: 'Selecteer bedrijfssector',
        selectAnnualPaymentVolume: 'Selecteer jaarlijks betalingsvolume',
        selectIncorporationCountry: 'Selecteer oprichtingsland',
        selectIncorporationState: 'Selecteer oprichtingsstaat',
        selectAverageReimbursement: 'Selecteer het gemiddelde terugbetalingsbedrag',
        findIncorporationType: 'Vind het type oprichting',
        findBusinessCategory: 'Zakelijke categorie vinden',
        findAnnualPaymentVolume: 'Vind jaarlijks betalingsvolume',
        findIncorporationState: 'Vind oprichtingsstaat',
        findAverageReimbursement: 'Vind het gemiddelde terugbetalingsbedrag',
        error: {
            registrationNumber: 'Gelieve een geldig registratienummer op te geven',
            taxIDEIN: ({country}: BusinessTaxIDParams) => {
                switch (country) {
                    case CONST.COUNTRY.US:
                        return 'Voer een geldig Employer Identification Number (EIN) in';
                    case CONST.COUNTRY.CA:
                        return 'Voer een geldig Business Number (BN) in';
                    case CONST.COUNTRY.GB:
                        return 'Voer een geldig btw-registratienummer (VRN) in';
                    case CONST.COUNTRY.AU:
                        return 'Voer een geldig Australisch bedrijfsnummer (ABN) in';
                    default:
                        return 'Voer een geldig EU btw-nummer in';
                }
            },
        },
    },
    beneficialOwnerInfoStep: {
        doYouOwn25percent: 'Bent u eigenaar van 25% of meer van',
        doAnyIndividualOwn25percent: 'Bezitten individuen 25% of meer van',
        areThereMoreIndividualsWhoOwn25percent: 'Zijn er meer personen die 25% of meer bezitten van',
        regulationRequiresUsToVerifyTheIdentity: 'Regelgeving vereist dat we de identiteit verifiëren van elke persoon die meer dan 25% van het bedrijf bezit.',
        companyOwner: 'Bedrijfseigenaar',
        enterLegalFirstAndLastName: 'Wat is de wettelijke naam van de eigenaar?',
        legalFirstName: 'Wettelijke voornaam',
        legalLastName: 'Wettelijke achternaam',
        enterTheDateOfBirthOfTheOwner: 'Wat is de geboortedatum van de eigenaar?',
        enterTheLast4: 'Wat zijn de laatste 4 cijfers van het Social Security Number van de eigenaar?',
        last4SSN: 'Laatste 4 van SSN',
        dontWorry: 'Maak je geen zorgen, we doen geen persoonlijke kredietcontroles!',
        enterTheOwnersAddress: 'Wat is het adres van de eigenaar?',
        letsDoubleCheck: 'Laten we dubbel controleren of alles er goed uitziet.',
        legalName: 'Wettelijke naam',
        address: 'Adres',
        byAddingThisBankAccount: 'Door deze bankrekening toe te voegen, bevestig je dat je hebt gelezen, begrepen en accepteert.',
        owners: 'Eigenaren',
    },
    ownershipInfoStep: {
        ownerInfo: 'Eigenaar info',
        businessOwner: 'Bedrijfseigenaar',
        signerInfo: 'Ondertekenaar informatie',
        doYouOwn: ({companyName}: CompanyNameParams) => `Bent u eigenaar van 25% of meer van ${companyName}?`,
        doesAnyoneOwn: ({companyName}: CompanyNameParams) => `Bezitten er individuen 25% of meer van ${companyName}?`,
        regulationsRequire: 'Regelgeving vereist dat we de identiteit verifiëren van elke persoon die meer dan 25% van het bedrijf bezit.',
        legalFirstName: 'Wettelijke voornaam',
        legalLastName: 'Wettelijke achternaam',
        whatsTheOwnersName: 'Wat is de wettelijke naam van de eigenaar?',
        whatsYourName: 'Wat is je wettelijke naam?',
        whatPercentage: 'Welk percentage van het bedrijf behoort toe aan de eigenaar?',
        whatsYoursPercentage: 'Welk percentage van het bedrijf bezit je?',
        ownership: 'Eigendom',
        whatsTheOwnersDOB: 'Wat is de geboortedatum van de eigenaar?',
        whatsYourDOB: 'Wat is je geboortedatum?',
        whatsTheOwnersAddress: 'Wat is het adres van de eigenaar?',
        whatsYourAddress: 'Wat is jouw adres?',
        whatAreTheLast: 'Wat zijn de laatste 4 cijfers van het burgerservicenummer van de eigenaar?',
        whatsYourLast: 'Wat zijn de laatste 4 cijfers van uw burgerservicenummer?',
        dontWorry: 'Maak je geen zorgen, we doen geen persoonlijke kredietcontroles!',
        last4: 'Laatste 4 van SSN',
        whyDoWeAsk: 'Waarom vragen we hierom?',
        letsDoubleCheck: 'Laten we dubbel controleren of alles er goed uitziet.',
        legalName: 'Wettelijke naam',
        ownershipPercentage: 'Eigendomsaandeel',
        areThereOther: ({companyName}: CompanyNameParams) => `Zijn er andere personen die 25% of meer van ${companyName} bezitten?`,
        owners: 'Eigenaren',
        addCertified: 'Voeg een gecertificeerd organigram toe dat de uiteindelijke belanghebbenden toont.',
        regulationRequiresChart:
            'Regelgeving vereist dat we een gecertificeerde kopie van het eigendomsdiagram verzamelen dat elke persoon of entiteit toont die 25% of meer van het bedrijf bezit.',
        uploadEntity: 'Upload eigendomsdiagram van entiteit',
        noteEntity: 'Opmerking: Het eigendomsschema van de entiteit moet worden ondertekend door uw accountant, juridisch adviseur, of notarieel bekrachtigd.',
        certified: 'Gecertificeerd eigendomsdiagram van entiteiten',
        selectCountry: 'Selecteer land',
        findCountry: 'Vind land',
        address: 'Adres',
        chooseFile: 'Bestand kiezen',
        uploadDocuments: 'Upload extra documentatie',
        pleaseUpload:
            'Upload alstublieft aanvullende documentatie hieronder om ons te helpen uw identiteit te verifiëren als directe of indirecte eigenaar van 25% of meer van de bedrijfsentiteit.',
        acceptedFiles: 'Geaccepteerde bestandsformaten: PDF, PNG, JPEG. Totale bestandsgrootte voor elk gedeelte mag niet groter zijn dan 5 MB.',
        proofOfBeneficialOwner: 'Bewijs van uiteindelijke belanghebbende',
        proofOfBeneficialOwnerDescription:
            'Gelieve een ondertekende verklaring en organigram van een openbare accountant, notaris of advocaat te verstrekken die het eigendom van 25% of meer van het bedrijf verifieert. Het moet gedateerd zijn binnen de laatste drie maanden en het licentienummer van de ondertekenaar bevatten.',
        copyOfID: 'Kopie van ID voor uiteindelijke begunstigde eigenaar',
        copyOfIDDescription: 'Voorbeelden: Paspoort, rijbewijs, enz.',
        proofOfAddress: 'Adresbewijs voor uiteindelijke begunstigde eigenaar',
        proofOfAddressDescription: 'Voorbeelden: Nutsrekening, huurovereenkomst, etc.',
        codiceFiscale: 'Codice fiscale/Tax ID',
        codiceFiscaleDescription:
            'Upload alstublieft een video van een sitebezoek of een opgenomen gesprek met de ondertekenende functionaris. De functionaris moet het volgende verstrekken: volledige naam, geboortedatum, bedrijfsnaam, registratienummer, fiscaal codenummer, geregistreerd adres, aard van het bedrijf en doel van de rekening.',
    },
    validationStep: {
        headerTitle: 'Bankrekening valideren',
        buttonText: 'Voltooi de installatie',
        maxAttemptsReached: 'Validatie voor deze bankrekening is uitgeschakeld vanwege te veel onjuiste pogingen.',
        description: `Binnen 1-2 werkdagen sturen we drie (3) kleine transacties naar uw bankrekening van een naam zoals "Expensify, Inc. Validation".`,
        descriptionCTA: 'Voer alstublieft elk transactiebedrag in de onderstaande velden in. Voorbeeld: 1.51.',
        reviewingInfo: 'Bedankt! We zijn je informatie aan het beoordelen en nemen binnenkort contact met je op. Controleer je chat met Concierge.',
        forNextStep: 'voor de volgende stappen om uw bankrekening in te stellen.',
        letsChatCTA: 'Ja, laten we chatten.',
        letsChatText: 'Bijna klaar! We hebben je hulp nodig om een paar laatste stukjes informatie via de chat te verifiëren. Klaar?',
        letsChatTitle: 'Laten we chatten!',
        enable2FATitle: 'Voorkom fraude, schakel twee-factor-authenticatie (2FA) in',
        enable2FAText: 'We nemen uw beveiliging serieus. Stel nu 2FA in om een extra beveiligingslaag aan uw account toe te voegen.',
        secureYourAccount: 'Beveilig uw account',
    },
    beneficialOwnersStep: {
        additionalInformation: 'Aanvullende informatie',
        checkAllThatApply: 'Controleer alles wat van toepassing is, laat anders leeg.',
        iOwnMoreThan25Percent: 'Ik bezit meer dan 25% van',
        someoneOwnsMoreThan25Percent: 'Iemand anders bezit meer dan 25% van',
        additionalOwner: 'Extra begunstigde eigenaar',
        removeOwner: 'Verwijder deze uiteindelijke belanghebbende',
        addAnotherIndividual: 'Voeg een andere persoon toe die meer dan 25% van de  bezit.',
        agreement: 'Agreement:',
        termsAndConditions: 'algemene voorwaarden',
        certifyTrueAndAccurate: 'Ik verklaar dat de verstrekte informatie waarheidsgetrouw en nauwkeurig is.',
        error: {
            certify: 'Moet bevestigen dat de informatie waar en nauwkeurig is',
        },
    },
    completeVerificationStep: {
        completeVerification: 'Voltooi verificatie',
        confirmAgreements: 'Bevestig alstublieft de onderstaande overeenkomsten.',
        certifyTrueAndAccurate: 'Ik verklaar dat de verstrekte informatie waarheidsgetrouw en nauwkeurig is.',
        certifyTrueAndAccurateError: 'Verklaar alstublieft dat de informatie waar en nauwkeurig is.',
        isAuthorizedToUseBankAccount: 'Ik ben gemachtigd om deze zakelijke bankrekening te gebruiken voor zakelijke uitgaven.',
        isAuthorizedToUseBankAccountError: 'U moet een controlerende functionaris zijn met toestemming om de zakelijke bankrekening te beheren.',
        termsAndConditions: 'algemene voorwaarden',
    },
    connectBankAccountStep: {
        finishButtonText: 'Voltooi de installatie',
        validateYourBankAccount: 'Valideer uw bankrekening',
        validateButtonText: 'Valideren',
        validationInputLabel: 'Transactie',
        maxAttemptsReached: 'Validatie voor deze bankrekening is uitgeschakeld vanwege te veel onjuiste pogingen.',
        description: `Binnen 1-2 werkdagen sturen we drie (3) kleine transacties naar uw bankrekening van een naam zoals "Expensify, Inc. Validation".`,
        descriptionCTA: 'Voer alstublieft elk transactiebedrag in de onderstaande velden in. Voorbeeld: 1.51.',
        reviewingInfo: 'Bedankt! We zijn je informatie aan het beoordelen en nemen binnenkort contact met je op. Controleer je chat met Concierge.',
        forNextSteps: 'voor de volgende stappen om uw bankrekening in te stellen.',
        letsChatCTA: 'Ja, laten we chatten.',
        letsChatText: 'Bijna klaar! We hebben je hulp nodig om een paar laatste stukjes informatie via de chat te verifiëren. Klaar?',
        letsChatTitle: 'Laten we chatten!',
        enable2FATitle: 'Voorkom fraude, schakel twee-factor-authenticatie (2FA) in',
        enable2FAText: 'We nemen uw beveiliging serieus. Stel nu 2FA in om een extra beveiligingslaag aan uw account toe te voegen.',
        secureYourAccount: 'Beveilig uw account',
    },
    countryStep: {
        confirmBusinessBank: 'Bevestig valuta en land van zakelijke bankrekening',
        confirmCurrency: 'Bevestig valuta en land',
        yourBusiness: 'De valuta van uw zakelijke bankrekening moet overeenkomen met de valuta van uw werkruimte.',
        youCanChange: 'U kunt de valuta van uw werkruimte wijzigen in uw',
        findCountry: 'Vind land',
        selectCountry: 'Selecteer land',
    },
    bankInfoStep: {
        whatAreYour: 'Wat zijn uw zakelijke bankgegevens?',
        letsDoubleCheck: 'Laten we dubbel controleren of alles er goed uitziet.',
        thisBankAccount: 'Deze bankrekening zal worden gebruikt voor zakelijke betalingen in uw werkruimte.',
        accountNumber: 'Rekeningnummer',
        accountHolderNameDescription: 'Volledige naam van de gemachtigde ondertekenaar',
    },
    signerInfoStep: {
        signerInfo: 'Ondertekenaar informatie',
        areYouDirector: ({companyName}: CompanyNameParams) => `Bent u een directeur of senior functionaris bij ${companyName}?`,
        regulationRequiresUs: 'Regelgeving vereist dat we verifiëren of de ondertekenaar de bevoegdheid heeft om deze actie namens het bedrijf te ondernemen.',
        whatsYourName: 'Wat is uw wettelijke naam?',
        fullName: 'Volledige wettelijke naam',
        whatsYourJobTitle: 'Wat is je functietitel?',
        jobTitle: 'Functietitel',
        whatsYourDOB: 'Wat is je geboortedatum?',
        uploadID: 'Upload ID en bewijs van adres',
        personalAddress: 'Bewijs van persoonlijk adres (bijv. energierekening)',
        letsDoubleCheck: 'Laten we dubbel controleren of alles er goed uitziet.',
        legalName: 'Wettelijke naam',
        proofOf: 'Bewijs van persoonlijk adres',
        enterOneEmail: ({companyName}: CompanyNameParams) => `Voer het e-mailadres in van de directeur of senior functionaris bij ${companyName}`,
        regulationRequiresOneMoreDirector: 'Regelgeving vereist ten minste nog een directeur of senior functionaris als ondertekenaar.',
        hangTight: 'Even geduld...',
        enterTwoEmails: ({companyName}: CompanyNameParams) => `Voer de e-mails in van twee directeuren of senior functionarissen bij ${companyName}`,
        sendReminder: 'Stuur een herinnering',
        chooseFile: 'Bestand kiezen',
        weAreWaiting: 'We wachten op anderen om hun identiteit te verifiëren als directeuren of senior functionarissen van het bedrijf.',
        id: 'Kopie van ID',
        proofOfDirectors: 'Bewijs van directeur(s)',
        proofOfDirectorsDescription: 'Voorbeelden: Oncorp bedrijfsprofiel of bedrijfsregistratie.',
        codiceFiscale: 'Codice Fiscale',
        codiceFiscaleDescription: 'Codice Fiscale voor ondertekenaars, gemachtigde gebruikers en uiteindelijk begunstigden.',
        PDSandFSG: 'PDS + FSG openbaarmakingsdocumenten',
        PDSandFSGDescription:
            'Onze samenwerking met Corpay maakt gebruik van een API-verbinding om te profiteren van hun uitgebreide netwerk van internationale bankpartners om wereldwijde terugbetalingen in Expensify mogelijk te maken. Conform de Australische regelgeving verstrekken wij u de Financial Services Guide (FSG) en Product Disclosure Statement (PDS) van Corpay.\n\nLees de FSG- en PDS-documenten zorgvuldig door, aangezien ze volledige details en belangrijke informatie bevatten over de producten en diensten die Corpay aanbiedt. Bewaar deze documenten voor toekomstige referentie.',
        pleaseUpload: 'Gelieve hieronder aanvullende documentatie te uploaden om ons te helpen uw identiteit als directeur of senior functionaris van de zakelijke entiteit te verifiëren.',
    },
    agreementsStep: {
        agreements: 'Overeenkomsten',
        pleaseConfirm: 'Bevestig alstublieft de onderstaande overeenkomsten',
        regulationRequiresUs: 'Regelgeving vereist dat we de identiteit verifiëren van elke persoon die meer dan 25% van het bedrijf bezit.',
        iAmAuthorized: 'Ik ben gemachtigd om de zakelijke bankrekening te gebruiken voor zakelijke uitgaven.',
        iCertify: 'Ik verklaar dat de verstrekte informatie waarheidsgetrouw en nauwkeurig is.',
        termsAndConditions: 'algemene voorwaarden',
        accept: 'Accepteren en bankrekening toevoegen',
        iConsentToThe: 'Ik ga akkoord met de',
        privacyNotice: 'privacyverklaring',
        error: {
            authorized: 'U moet een controlerende functionaris zijn met toestemming om de zakelijke bankrekening te beheren.',
            certify: 'Verklaar alstublieft dat de informatie waar en nauwkeurig is.',
            consent: 'Gelieve in te stemmen met de privacyverklaring.',
        },
    },
    docusignStep: {
        subheader: 'Docusign-formulier',
        pleaseComplete:
            'Vul het ACH-autorisatieformulier in via de onderstaande Docusign-link en upload daarna een ondertekende kopie hier zodat we rechtstreeks geld van uw bankrekening kunnen afschrijven.',
        pleaseCompleteTheBusinessAccount: 'Vul de aanvraag voor een zakelijke rekening en de automatische incassoregeling in.',
        pleaseCompleteTheDirect:
            'Vul de automatische incassoregeling in via de onderstaande Docusign-link en upload daarna een ondertekende kopie hier zodat we rechtstreeks geld van uw bankrekening kunnen afschrijven.',
        takeMeTo: 'Ga naar Docusign',
        uploadAdditional: 'Upload extra documentatie',
        pleaseUpload: 'Upload het DEFT-formulier en de ondertekende Docusign-pagina.',
        pleaseUploadTheDirect: 'Upload de automatische incassoregelingen en de Docusign-handtekeningenpagina.',
    },
    finishStep: {
        letsFinish: 'Laten we in de chat afronden!',
        thanksFor:
            'Bedankt voor deze details. Een toegewijde supportmedewerker zal nu uw informatie bekijken. We nemen contact met u op als we nog iets van u nodig hebben, maar in de tussentijd kunt u gerust contact met ons opnemen als u vragen heeft.',
        iHaveA: 'Ik heb een vraag.',
        enable2FA: 'Schakel twee-factor-authenticatie (2FA) in om fraude te voorkomen',
        weTake: 'We nemen uw beveiliging serieus. Stel nu 2FA in om een extra beveiligingslaag aan uw account toe te voegen.',
        secure: 'Beveilig uw account',
    },
    reimbursementAccountLoadingAnimation: {
        oneMoment: 'Een ogenblikje',
        explanationLine: 'We bekijken uw informatie. U kunt binnenkort doorgaan met de volgende stappen.',
    },
    session: {
        offlineMessageRetry: 'Het lijkt erop dat je offline bent. Controleer je verbinding en probeer het opnieuw.',
    },
    travel: {
        header: 'Boek reis',
        title: 'Reis slim',
        subtitle: 'Gebruik Expensify Travel om de beste reisaanbiedingen te krijgen en al uw zakelijke uitgaven op één plek te beheren.',
        features: {
            saveMoney: 'Bespaar geld op uw boekingen',
            alerts: 'Ontvang realtime updates en meldingen',
        },
        bookTravel: 'Boek reis',
        bookDemo: 'Demo boeken',
        bookADemo: 'Boek een demo',
        toLearnMore: 'om meer te leren.',
        termsAndConditions: {
            header: 'Voordat we verder gaan...',
            title: 'Algemene voorwaarden',
            label: 'Ik ga akkoord met de algemene voorwaarden',
            subtitle: `Ga akkoord met de <a href="${CONST.TRAVEL_TERMS_URL}">algemene voorwaarden</a> van Expensify Travel.`,
            error: 'U moet akkoord gaan met de Expensify Travel voorwaarden om door te gaan.',
            defaultWorkspaceError:
                'U moet een standaard werkruimte instellen om Expensify Travel in te schakelen. Ga naar Instellingen > Werkruimtes > klik op de drie verticale stippen naast een werkruimte > Stel in als standaard werkruimte, en probeer het opnieuw!',
        },
        flight: 'Vlucht',
        flightDetails: {
            passenger: 'Passagier',
            layover: ({layover}: FlightLayoverParams) => `<muted-text-label>Je hebt een <strong>${layover} tussenstop</strong> voor deze vlucht</muted-text-label>`,
            takeOff: 'Vertrek',
            landing: 'Landing',
            seat: 'Stoelplaats',
            class: 'Cabineklasse',
            recordLocator: 'Record locator',
            cabinClasses: {
                unknown: 'Unknown',
                economy: 'Economie',
                premiumEconomy: 'Premium Economy',
                business: 'Business',
                first: 'Eerste',
            },
        },
        hotel: 'Hotel',
        hotelDetails: {
            guest: 'Gast',
            checkIn: 'Inchecken',
            checkOut: 'Uitchecken',
            roomType: 'Kamertype',
            cancellation: 'Annuleringsbeleid',
            cancellationUntil: 'Gratis annulering tot',
            confirmation: 'Bevestigingsnummer',
            cancellationPolicies: {
                unknown: 'Unknown',
                nonRefundable: 'Niet-restitueerbaar',
                freeCancellationUntil: 'Gratis annulering tot',
                partiallyRefundable: 'Gedeeltelijk restitueerbaar',
            },
        },
        car: 'Auto',
        carDetails: {
            rentalCar: 'Autoverhuur',
            pickUp: 'Ophalen',
            dropOff: 'Afleveren',
            driver: 'Bestuurder',
            carType: 'Autotype',
            cancellation: 'Annuleringsbeleid',
            cancellationUntil: 'Gratis annulering tot',
            freeCancellation: 'Gratis annulering',
            confirmation: 'Bevestigingsnummer',
        },
        train: 'Rail',
        trainDetails: {
            passenger: 'Passagier',
            departs: 'Vertrekt',
            arrives: 'Komt aan',
            coachNumber: 'Coachnummer',
            seat: 'Stoelplaats',
            fareDetails: 'Tariefdetails',
            confirmation: 'Bevestigingsnummer',
        },
        viewTrip: 'Bekijk reis',
        modifyTrip: 'Reis wijzigen',
        tripSupport: 'Reisondersteuning',
        tripDetails: 'Reisdetails',
        viewTripDetails: 'Bekijk reisdetails',
        trip: 'Reis',
        trips: 'Reizen',
        tripSummary: 'Reisoverzicht',
        departs: 'Vertrekt',
        errorMessage: 'Er is iets misgegaan. Probeer het later opnieuw.',
        phoneError: {
            phrase1: 'Alstublieft',
            link: 'voeg een werk e-mailadres toe als je primaire login',
            phrase2: 'om te reizen boeken.',
        },
        domainSelector: {
            title: 'Domein',
            subtitle: 'Kies een domein voor de installatie van Expensify Travel.',
            recommended: 'Aanbevolen',
        },
        domainPermissionInfo: {
            title: 'Domein',
            restriction: ({domain}: DomainPermissionInfoRestrictionParams) =>
                `Je hebt geen toestemming om Expensify Travel in te schakelen voor het domein <strong>${domain}</strong>. Je moet iemand van dat domein vragen om Travel in te schakelen.`,
            accountantInvitation: `Als u accountant bent, overweeg dan om lid te worden van het <a href="${CONST.OLD_DOT_PUBLIC_URLS.EXPENSIFY_APPROVED_PROGRAM_URL}">ExpensifyApproved! accountantsprogramma</a> om reizen voor dit domein mogelijk te maken.`,
        },
        publicDomainError: {
            title: 'Aan de slag met Expensify Travel',
            message: `Je moet je werk e-mail (bijv. naam@bedrijf.com) gebruiken met Expensify Travel, niet je persoonlijke e-mail (bijv. naam@gmail.com).`,
        },
        blockedFeatureModal: {
            title: 'Expensify Travel is uitgeschakeld',
            message: `Je beheerder heeft Expensify Travel uitgeschakeld. Volg het boekingsbeleid van je bedrijf voor reisarrangementen.`,
        },
        verifyCompany: {
            title: 'Begin vandaag nog met reizen!',
            message: `Neem contact op met uw accountmanager of salesteam@expensify.com om een demo van reizen te krijgen en het voor uw bedrijf in te schakelen.`,
        },
        updates: {
            bookingTicketed: ({airlineCode, origin, destination, startDate, confirmationID = ''}: FlightParams) =>
                `Je vlucht ${airlineCode} (${origin} → ${destination}) op ${startDate} is geboekt. Bevestigingscode: ${confirmationID}`,
            ticketVoided: ({airlineCode, origin, destination, startDate}: FlightParams) =>
                `Uw ticket voor vlucht ${airlineCode} (${origin} → ${destination}) op ${startDate} is geannuleerd.`,
            ticketRefunded: ({airlineCode, origin, destination, startDate}: FlightParams) =>
                `Uw ticket voor vlucht ${airlineCode} (${origin} → ${destination}) op ${startDate} is terugbetaald of omgeruild.`,
            flightCancelled: ({airlineCode, origin, destination, startDate}: FlightParams) =>
                `Je vlucht ${airlineCode} (${origin} → ${destination}) op ${startDate} is geannuleerd door de luchtvaartmaatschappij.`,
            flightScheduleChangePending: ({airlineCode}: AirlineParams) =>
                `De luchtvaartmaatschappij heeft een schemawijziging voorgesteld voor vlucht ${airlineCode}; we wachten op bevestiging.`,
            flightScheduleChangeClosed: ({airlineCode, startDate}: AirlineParams) => `Schemawijziging bevestigd: vlucht ${airlineCode} vertrekt nu om ${startDate}.`,
            flightUpdated: ({airlineCode, origin, destination, startDate}: FlightParams) => `Uw vlucht ${airlineCode} (${origin} → ${destination}) op ${startDate} is bijgewerkt.`,
            flightCabinChanged: ({airlineCode, cabinClass}: AirlineParams) => `Uw cabineklasse is bijgewerkt naar ${cabinClass} op vlucht ${airlineCode}.`,
            flightSeatConfirmed: ({airlineCode}: AirlineParams) => `Uw stoeltoewijzing op vlucht ${airlineCode} is bevestigd.`,
            flightSeatChanged: ({airlineCode}: AirlineParams) => `Uw stoeltoewijzing op vlucht ${airlineCode} is gewijzigd.`,
            flightSeatCancelled: ({airlineCode}: AirlineParams) => `Uw stoeltoewijzing op vlucht ${airlineCode} is verwijderd.`,
            paymentDeclined: 'Betaling voor uw luchtboeking is mislukt. Probeer het alstublieft opnieuw.',
            bookingCancelledByTraveler: ({type, id = ''}: TravelTypeParams) => `Je hebt je ${type} reservering ${id} geannuleerd.`,
            bookingCancelledByVendor: ({type, id = ''}: TravelTypeParams) => `De leverancier heeft uw ${type} reservering ${id} geannuleerd.`,
            bookingRebooked: ({type, id = ''}: TravelTypeParams) => `Uw ${type} reservering is opnieuw geboekt. Nieuwe bevestiging #:${id}.`,
            bookingUpdated: ({type}: TravelTypeParams) => `Je ${type} boeking is bijgewerkt. Bekijk de nieuwe details in het reisschema.`,
            railTicketRefund: ({origin, destination, startDate}: RailTicketParams) =>
                `Uw treinkaartje voor ${origin} → ${destination} op ${startDate} is terugbetaald. Er zal een tegoed worden verwerkt.`,
            railTicketExchange: ({origin, destination, startDate}: RailTicketParams) => `Uw treinkaartje voor ${origin} → ${destination} op ${startDate} is omgeruild.`,
            railTicketUpdate: ({origin, destination, startDate}: RailTicketParams) => `Je treinkaartje voor ${origin} → ${destination} op ${startDate} is bijgewerkt.`,
            defaultUpdate: ({type}: TravelTypeParams) => `Je ${type} reservering is bijgewerkt.`,
        },
        flightTo: 'Vlucht naar',
        trainTo: 'Trein naar',
        carRental: ' autohuur',
        nightIn: 'nacht in',
        nightsIn: 'nachten in',
    },
    workspace: {
        common: {
            card: 'Kaarten',
            expensifyCard: 'Expensify Card',
            companyCards: 'Bedrijfskaarten',
            workflows: 'Workflows',
            workspace: 'Werkruimte',
            findWorkspace: 'Werkruimte vinden',
            edit: 'Werkruimte bewerken',
            enabled: 'Ingeschakeld',
            disabled: 'Uitgeschakeld',
            everyone: 'Iedereen',
            delete: 'Werkruimte verwijderen',
            settings: 'Instellingen',
            reimburse: 'Vergoedingen',
            categories: 'Categorieën',
            tags: 'Tags',
            customField1: 'Aangepast veld 1',
            customField2: 'Aangepast veld 2',
            customFieldHint: 'Voeg aangepaste codering toe die van toepassing is op alle uitgaven van dit lid.',
            reportFields: 'Rapportvelden',
            reportTitle: 'Rapporttitel',
            reportField: 'Rapportveld',
            taxes: 'Belastingen',
            bills: 'Rekeningen',
            invoices: 'Facturen',
            travel: 'Reis',
            members: 'Leden',
            accounting: 'Boekhouding',
            receiptPartners: 'Bonnetjespartners',
            rules: 'Regels',
            displayedAs: 'Weergegeven als',
            plan: 'Plan',
            profile: 'Overzicht',
            bankAccount: 'Bankrekening',
            testTransactions: 'Testtransacties',
            issueAndManageCards: 'Kaarten uitgeven en beheren',
            reconcileCards: 'Reconcileer kaarten',
            selected: () => ({
                one: '1 geselecteerd',
                other: (count: number) => `${count} geselecteerd`,
            }),
            settlementFrequency: 'Afwikkelingsfrequentie',
            setAsDefault: 'Instellen als standaardwerkruimte',
            defaultNote: `Ontvangstbewijzen verzonden naar ${CONST.EMAIL.RECEIPTS} zullen in deze werkruimte verschijnen.`,
            deleteConfirmation: 'Weet je zeker dat je deze werkruimte wilt verwijderen?',
            deleteWithCardsConfirmation: 'Weet je zeker dat je deze werkruimte wilt verwijderen? Dit zal alle kaartfeeds en toegewezen kaarten verwijderen.',
            unavailable: 'Niet-beschikbare werkruimte',
            memberNotFound: 'Lid niet gevonden. Om een nieuw lid aan de werkruimte toe te voegen, gebruik de uitnodigingsknop hierboven.',
            notAuthorized: `Je hebt geen toegang tot deze pagina. Als je probeert lid te worden van deze werkruimte, vraag dan de eigenaar van de werkruimte om je als lid toe te voegen. Iets anders? Neem contact op met ${CONST.EMAIL.CONCIERGE}.`,
            goToWorkspace: 'Ga naar werkruimte',
            goToWorkspaces: 'Ga naar werkruimtes',
            clearFilter: 'Filter wissen',
            workspaceName: 'Werkruimte naam',
            workspaceOwner: 'Eigenaar',
            workspaceType: 'Werkruimte type',
            workspaceAvatar: 'Werkruimte avatar',
            mustBeOnlineToViewMembers: 'U moet online zijn om de leden van deze werkruimte te bekijken.',
            moreFeatures: 'Meer functies',
            requested: 'Aangevraagd',
            distanceRates: 'Afstandstarieven',
            defaultDescription: 'Eén plek voor al je bonnetjes en uitgaven.',
            descriptionHint: 'Deel informatie over deze werkruimte met alle leden.',
            welcomeNote: 'Gebruik alstublieft Expensify om uw bonnetjes in te dienen voor terugbetaling, bedankt!',
            subscription: 'Abonnement',
            markAsEntered: 'Markeren als handmatig ingevoerd',
            markAsExported: 'Markeren als geëxporteerd',
            exportIntegrationSelected: ({connectionName}: ExportIntegrationSelectedParams) => `Exporteer naar ${CONST.POLICY.CONNECTIONS.NAME_USER_FRIENDLY[connectionName]}`,
            letsDoubleCheck: 'Laten we dubbel controleren of alles er goed uitziet.',
            lineItemLevel: 'Regelniveau',
            reportLevel: 'Rapportniveau',
            topLevel: 'Topniveau',
            appliedOnExport: 'Niet geïmporteerd in Expensify, toegepast bij exporteren',
            shareNote: {
                header: 'Deel je werkruimte met andere leden',
                content: ({adminsRoomLink}: WorkspaceShareNoteParams) =>
                    `Deel deze QR-code of kopieer de onderstaande link om het voor leden gemakkelijk te maken om toegang tot uw werkruimte aan te vragen. Alle verzoeken om lid te worden van de werkruimte worden weergegeven in de <a href="${adminsRoomLink}">${CONST.REPORT.WORKSPACE_CHAT_ROOMS.ADMINS}</a>-ruimte, zodat u ze kunt beoordelen.`,
            },
            connectTo: ({connectionName}: ConnectionNameParams) => `Verbinden met ${CONST.POLICY.CONNECTIONS.NAME_USER_FRIENDLY[connectionName]}`,
            createNewConnection: 'Nieuwe verbinding maken',
            reuseExistingConnection: 'Bestaande verbinding hergebruiken',
            existingConnections: 'Bestaande verbindingen',
            existingConnectionsDescription: ({connectionName}: ConnectionNameParams) =>
                `Aangezien je eerder verbinding hebt gemaakt met ${CONST.POLICY.CONNECTIONS.NAME_USER_FRIENDLY[connectionName]}, kun je ervoor kiezen om een bestaande verbinding opnieuw te gebruiken of een nieuwe te maken.`,
            lastSyncDate: ({connectionName, formattedDate}: LastSyncDateParams) => `${connectionName} - Laatst gesynchroniseerd op ${formattedDate}`,
            authenticationError: ({connectionName}: AuthenticationErrorParams) => `Kan geen verbinding maken met ${connectionName} vanwege een authenticatiefout.`,
            learnMore: 'Meer informatie',
            memberAlternateText: 'Leden kunnen rapporten indienen en goedkeuren.',
            adminAlternateText: 'Beheerders hebben volledige bewerkingsrechten voor alle rapporten en werkruimte-instellingen.',
            auditorAlternateText: 'Auditors kunnen rapporten bekijken en erop reageren.',
            roleName: ({role}: OptionalParam<RoleNamesParams> = {}) => {
                switch (role) {
                    case CONST.POLICY.ROLE.ADMIN:
                        return 'Admin';
                    case CONST.POLICY.ROLE.AUDITOR:
                        return 'Auditor';
                    case CONST.POLICY.ROLE.USER:
                        return 'Lid';
                    default:
                        return 'Lid';
                }
            },
            frequency: {
                manual: 'Handmatig',
                instant: 'Instant',
                immediate: 'Dagelijks',
                trip: 'Per reis',
                weekly: 'Wekelijks',
                semimonthly: 'Twee keer per maand',
                monthly: 'Maandelijks',
            },
            planType: 'Plansoort',
            submitExpense: 'Dien uw onkosten hieronder in:',
            defaultCategory: 'Standaardcategorie',
            viewTransactions: 'Transacties bekijken',
            policyExpenseChatName: ({displayName}: PolicyExpenseChatNameParams) => `Uitgaven van ${displayName}`,
            deepDiveExpensifyCard: `<muted-text-label>Expensify Card transacties worden automatisch geëxporteerd naar een “Expensify Card Liability Account” die is aangemaakt met <a href="${CONST.DEEP_DIVE_EXPENSIFY_CARD}">onze integratie</a>.</muted-text-label>`,
        },
        receiptPartners: {
            uber: {
                subtitle: 'Automatiseer reis- en maaltijdbezorgkosten binnen uw organisatie.',
            },
        },
        perDiem: {
            subtitle: 'Stel dagvergoedingen in om de dagelijkse uitgaven van werknemers te beheersen.',
            amount: 'Bedrag',
            deleteRates: () => ({
                one: 'Verwijder tarief',
                other: 'Tarieven verwijderen',
            }),
            deletePerDiemRate: 'Verwijder dagvergoedingstarief',
            findPerDiemRate: 'Vind dagvergoedingstarief',
            areYouSureDelete: () => ({
                one: 'Weet je zeker dat je dit tarief wilt verwijderen?',
                other: 'Weet je zeker dat je deze tarieven wilt verwijderen?',
            }),
            emptyList: {
                title: 'Per diem',
                subtitle: 'Stel dagvergoedingen in om de dagelijkse uitgaven van werknemers te beheersen. Importeer tarieven vanuit een spreadsheet om te beginnen.',
            },
            errors: {
                existingRateError: ({rate}: CustomUnitRateParams) => `Een tarief met waarde ${rate} bestaat al.`,
            },
            importPerDiemRates: 'Importeer dagvergoedingen',
            editPerDiemRate: 'Bewerk dagvergoedingstarief',
            editPerDiemRates: 'Bewerk dagvergoedingen tarieven',
            editDestinationSubtitle: ({destination}: EditDestinationSubtitleParams) =>
                `Het bijwerken van deze bestemming zal het wijzigen voor alle ${destination} dagvergoedingssubtarieven.`,
            editCurrencySubtitle: ({destination}: EditDestinationSubtitleParams) => `Het bijwerken van deze valuta zal het veranderen voor alle ${destination} dagvergoeding subtarieven.`,
        },
        qbd: {
            exportOutOfPocketExpensesDescription: 'Stel in hoe uit eigen zak gemaakte uitgaven worden geëxporteerd naar QuickBooks Desktop.',
            exportOutOfPocketExpensesCheckToggle: 'Markeer cheques als "later afdrukken"',
            exportDescription: 'Configureer hoe Expensify-gegevens worden geëxporteerd naar QuickBooks Desktop.',
            date: 'Exportdatum',
            exportInvoices: 'Facturen exporteren naar',
            exportExpensifyCard: 'Exporteer Expensify Card-transacties als',
            account: 'Account',
            accountDescription: 'Kies waar u journaalposten wilt plaatsen.',
            accountsPayable: 'Crediteurenadministratie',
            accountsPayableDescription: 'Kies waar u leveranciersfacturen wilt aanmaken.',
            bankAccount: 'Bankrekening',
            notConfigured: 'Niet geconfigureerd',
            bankAccountDescription: 'Kies waar u cheques vandaan wilt verzenden.',
            creditCardAccount: 'Creditcardrekening',
            exportDate: {
                label: 'Exportdatum',
                description: 'Gebruik deze datum bij het exporteren van rapporten naar QuickBooks Desktop.',
                values: {
                    [CONST.QUICKBOOKS_EXPORT_DATE.LAST_EXPENSE]: {
                        label: 'Datum van laatste uitgave',
                        description: 'Datum van de meest recente uitgave op het rapport.',
                    },
                    [CONST.QUICKBOOKS_EXPORT_DATE.REPORT_EXPORTED]: {
                        label: 'Exportdatum',
                        description: 'Datum waarop het rapport is geëxporteerd naar QuickBooks Desktop.',
                    },
                    [CONST.QUICKBOOKS_EXPORT_DATE.REPORT_SUBMITTED]: {
                        label: 'Ingediende datum',
                        description: 'Datum waarop het rapport ter goedkeuring is ingediend.',
                    },
                },
            },
            exportCheckDescription: 'We maken een gespecificeerde cheque voor elk Expensify-rapport en sturen deze vanaf de onderstaande bankrekening.',
            exportJournalEntryDescription: 'We zullen een gespecificeerde journaalpost maken voor elk Expensify-rapport en deze naar de onderstaande rekening boeken.',
            exportVendorBillDescription:
                'We maken een gespecificeerde leveranciersfactuur voor elk Expensify-rapport en voegen deze toe aan de onderstaande rekening. Als deze periode is gesloten, boeken we naar de 1e van de volgende open periode.',
            outOfPocketTaxEnabledDescription:
                'QuickBooks Desktop ondersteunt geen belastingen bij het exporteren van journaalposten. Aangezien u belastingen heeft ingeschakeld in uw werkruimte, is deze exportoptie niet beschikbaar.',
            outOfPocketTaxEnabledError: 'Journaalposten zijn niet beschikbaar wanneer belastingen zijn ingeschakeld. Kies een andere exportoptie.',
            accounts: {
                [CONST.QUICKBOOKS_DESKTOP_NON_REIMBURSABLE_EXPORT_ACCOUNT_TYPE.CREDIT_CARD]: 'Creditcard',
                [CONST.QUICKBOOKS_DESKTOP_REIMBURSABLE_ACCOUNT_TYPE.VENDOR_BILL]: 'Leveranciersfactuur',
                [CONST.QUICKBOOKS_DESKTOP_REIMBURSABLE_ACCOUNT_TYPE.JOURNAL_ENTRY]: 'Journaalboeking',
                [CONST.QUICKBOOKS_DESKTOP_REIMBURSABLE_ACCOUNT_TYPE.CHECK]: 'Controleren',
                [`${CONST.QUICKBOOKS_DESKTOP_NON_REIMBURSABLE_EXPORT_ACCOUNT_TYPE.CHECK}Description`]:
                    'We maken een gespecificeerde cheque voor elk Expensify-rapport en sturen deze vanaf de onderstaande bankrekening.',
                [`${CONST.QUICKBOOKS_DESKTOP_NON_REIMBURSABLE_EXPORT_ACCOUNT_TYPE.CREDIT_CARD}Description`]:
                    "We zullen automatisch de naam van de handelaar op de creditcardtransactie koppelen aan eventuele overeenkomstige leveranciers in QuickBooks. Als er geen leveranciers bestaan, maken we een 'Credit Card Misc.' leverancier voor associatie aan.",
                [`${CONST.QUICKBOOKS_DESKTOP_REIMBURSABLE_ACCOUNT_TYPE.VENDOR_BILL}Description`]:
                    'We maken een gespecificeerde leveranciersfactuur voor elk Expensify-rapport met de datum van de laatste uitgave en voegen deze toe aan het onderstaande account. Als deze periode is afgesloten, boeken we naar de 1e van de volgende open periode.',
                [`${CONST.QUICKBOOKS_DESKTOP_NON_REIMBURSABLE_EXPORT_ACCOUNT_TYPE.CREDIT_CARD}AccountDescription`]: 'Kies waar u creditcardtransacties wilt exporteren.',
                [`${CONST.QUICKBOOKS_DESKTOP_REIMBURSABLE_ACCOUNT_TYPE.VENDOR_BILL}AccountDescription`]: 'Kies een leverancier om toe te passen op alle creditcardtransacties.',
                [`${CONST.QUICKBOOKS_DESKTOP_REIMBURSABLE_ACCOUNT_TYPE.CHECK}AccountDescription`]: 'Kies waar u cheques vandaan wilt verzenden.',
                [`${CONST.QUICKBOOKS_DESKTOP_REIMBURSABLE_ACCOUNT_TYPE.VENDOR_BILL}Error`]:
                    'Leveranciersfacturen zijn niet beschikbaar wanneer locaties zijn ingeschakeld. Kies alstublieft een andere exportoptie.',
                [`${CONST.QUICKBOOKS_DESKTOP_REIMBURSABLE_ACCOUNT_TYPE.CHECK}Error`]: 'Cheques zijn niet beschikbaar wanneer locaties zijn ingeschakeld. Kies een andere exportoptie.',
                [`${CONST.QUICKBOOKS_DESKTOP_REIMBURSABLE_ACCOUNT_TYPE.JOURNAL_ENTRY}Error`]:
                    'Journaalposten zijn niet beschikbaar wanneer belastingen zijn ingeschakeld. Kies een andere exportoptie.',
            },
            noAccountsFound: 'Geen accounts gevonden',
            noAccountsFoundDescription: 'Voeg het account toe in QuickBooks Desktop en synchroniseer de verbinding opnieuw.',
            qbdSetup: 'QuickBooks Desktop setup',
            requiredSetupDevice: {
                title: 'Kan geen verbinding maken vanaf dit apparaat',
                body1: 'Je moet deze verbinding instellen vanaf de computer die je QuickBooks Desktop bedrijfsbestand host.',
                body2: 'Zodra je verbonden bent, kun je overal synchroniseren en exporteren.',
            },
            setupPage: {
                title: 'Open deze link om verbinding te maken',
                body: 'Om de installatie te voltooien, opent u de volgende link op de computer waar QuickBooks Desktop draait.',
                setupErrorTitle: 'Er is iets misgegaan',
                setupErrorBody: ({conciergeLink}: QBDSetupErrorBodyParams) =>
                    `<muted-text><centered-text>De QuickBooks Desktop-verbinding werkt momenteel niet. Probeer het later nog eens of <a href="${conciergeLink}">neem contact op met Concierge</a> als het probleem zich blijft voordoen.</centered-text></muted-text>`,
            },
            importDescription: 'Kies welke codeconfiguraties u wilt importeren van QuickBooks Desktop naar Expensify.',
            classes: 'Klassen',
            items: 'Artikelen',
            customers: 'Klanten/projecten',
            exportCompanyCardsDescription: 'Stel in hoe aankopen met bedrijfskaarten worden geëxporteerd naar QuickBooks Desktop.',
            defaultVendorDescription: 'Stel een standaard leverancier in die van toepassing zal zijn op alle creditcardtransacties bij export.',
            accountsDescription: 'Uw QuickBooks Desktop-rekeningschema wordt in Expensify geïmporteerd als categorieën.',
            accountsSwitchTitle: 'Kies ervoor om nieuwe accounts te importeren als ingeschakelde of uitgeschakelde categorieën.',
            accountsSwitchDescription: 'Ingeschakelde categorieën zullen beschikbaar zijn voor leden om te selecteren bij het aanmaken van hun uitgaven.',
            classesDescription: 'Kies hoe je QuickBooks Desktop-klassen in Expensify wilt beheren.',
            tagsDisplayedAsDescription: 'Regelniveau',
            reportFieldsDisplayedAsDescription: 'Rapportniveau',
            customersDescription: 'Kies hoe u QuickBooks Desktop klanten/projecten in Expensify wilt beheren.',
            advancedConfig: {
                autoSyncDescription: 'Expensify zal elke dag automatisch synchroniseren met QuickBooks Desktop.',
                createEntities: 'Automatisch entiteiten aanmaken',
                createEntitiesDescription: 'Expensify zal automatisch leveranciers aanmaken in QuickBooks Desktop als ze nog niet bestaan.',
            },
            itemsDescription: 'Kies hoe u QuickBooks Desktop-items in Expensify wilt verwerken.',
        },
        qbo: {
            connectedTo: 'Verbonden met',
            importDescription: 'Kies welke codeconfiguraties u wilt importeren van QuickBooks Online naar Expensify.',
            classes: 'Klassen',
            locations: 'Locaties',
            customers: 'Klanten/projecten',
            accountsDescription: 'Uw QuickBooks Online rekeningschema zal in Expensify worden geïmporteerd als categorieën.',
            accountsSwitchTitle: 'Kies ervoor om nieuwe accounts te importeren als ingeschakelde of uitgeschakelde categorieën.',
            accountsSwitchDescription: 'Ingeschakelde categorieën zullen beschikbaar zijn voor leden om te selecteren bij het aanmaken van hun uitgaven.',
            classesDescription: 'Kies hoe QuickBooks Online-klassen in Expensify moeten worden behandeld.',
            customersDescription: 'Kies hoe u QuickBooks Online klanten/projecten in Expensify wilt beheren.',
            locationsDescription: 'Kies hoe u QuickBooks Online-locaties in Expensify wilt beheren.',
            taxesDescription: 'Kies hoe je QuickBooks Online belastingen in Expensify wilt afhandelen.',
            locationsLineItemsRestrictionDescription:
                'QuickBooks Online ondersteunt geen locaties op regelniveau voor cheques of leveranciersfacturen. Als je locaties op regelniveau wilt hebben, zorg er dan voor dat je journaalposten en credit-/debetkaartuitgaven gebruikt.',
            taxesJournalEntrySwitchNote: 'QuickBooks Online ondersteunt geen belastingen op journaalposten. Wijzig uw exportoptie naar leveranciersfactuur of cheque.',
            exportDescription: 'Configureer hoe Expensify-gegevens worden geëxporteerd naar QuickBooks Online.',
            date: 'Exportdatum',
            exportInvoices: 'Facturen exporteren naar',
            exportExpensifyCard: 'Exporteer Expensify Card-transacties als',
            exportDate: {
                label: 'Exportdatum',
                description: 'Gebruik deze datum bij het exporteren van rapporten naar QuickBooks Online.',
                values: {
                    [CONST.QUICKBOOKS_EXPORT_DATE.LAST_EXPENSE]: {
                        label: 'Datum van laatste uitgave',
                        description: 'Datum van de meest recente uitgave op het rapport.',
                    },
                    [CONST.QUICKBOOKS_EXPORT_DATE.REPORT_EXPORTED]: {
                        label: 'Exportdatum',
                        description: 'Datum waarop het rapport is geëxporteerd naar QuickBooks Online.',
                    },
                    [CONST.QUICKBOOKS_EXPORT_DATE.REPORT_SUBMITTED]: {
                        label: 'Ingediende datum',
                        description: 'Datum waarop het rapport ter goedkeuring is ingediend.',
                    },
                },
            },
            receivable: 'Debiteuren', // This is an account name that will come directly from QBO, so I don't know why we need a translation for it. It should take whatever the name of the account is in QBO. Leaving this note for CS.
            archive: 'Archief debiteuren', // This is an account name that will come directly from QBO, so I don't know why we need a translation for it. It should take whatever the name of the account is in QBO. Leaving this note for CS.
            exportInvoicesDescription: 'Gebruik dit account bij het exporteren van facturen naar QuickBooks Online.',
            exportCompanyCardsDescription: 'Stel in hoe aankopen met bedrijfskaarten worden geëxporteerd naar QuickBooks Online.',
            vendor: 'Leverancier',
            defaultVendorDescription: 'Stel een standaard leverancier in die van toepassing zal zijn op alle creditcardtransacties bij export.',
            exportOutOfPocketExpensesDescription: 'Stel in hoe uit eigen zak gemaakte uitgaven worden geëxporteerd naar QuickBooks Online.',
            exportCheckDescription: 'We maken een gespecificeerde cheque voor elk Expensify-rapport en sturen deze vanaf de onderstaande bankrekening.',
            exportJournalEntryDescription: 'We zullen een gespecificeerde journaalpost maken voor elk Expensify-rapport en deze naar de onderstaande rekening boeken.',
            exportVendorBillDescription:
                'We maken een gespecificeerde leveranciersfactuur voor elk Expensify-rapport en voegen deze toe aan de onderstaande rekening. Als deze periode is gesloten, boeken we naar de 1e van de volgende open periode.',
            account: 'Account',
            accountDescription: 'Kies waar u journaalposten wilt plaatsen.',
            accountsPayable: 'Crediteurenadministratie',
            accountsPayableDescription: 'Kies waar u leveranciersfacturen wilt aanmaken.',
            bankAccount: 'Bankrekening',
            notConfigured: 'Niet geconfigureerd',
            bankAccountDescription: 'Kies waar u cheques vandaan wilt verzenden.',
            creditCardAccount: 'Creditcardrekening',
            companyCardsLocationEnabledDescription:
                'QuickBooks Online ondersteunt geen locaties bij het exporteren van leveranciersfacturen. Aangezien je locaties hebt ingeschakeld in je werkruimte, is deze exportoptie niet beschikbaar.',
            outOfPocketTaxEnabledDescription:
                'QuickBooks Online ondersteunt geen belastingen op journaalpostexporten. Aangezien u belastingen heeft ingeschakeld in uw werkruimte, is deze exportoptie niet beschikbaar.',
            outOfPocketTaxEnabledError: 'Journaalposten zijn niet beschikbaar wanneer belastingen zijn ingeschakeld. Kies een andere exportoptie.',
            advancedConfig: {
                autoSyncDescription: 'Expensify zal elke dag automatisch synchroniseren met QuickBooks Online.',
                inviteEmployees: 'Medewerkers uitnodigen',
                inviteEmployeesDescription: 'Importeer QuickBooks Online werknemersgegevens en nodig werknemers uit naar deze werkruimte.',
                createEntities: 'Automatisch entiteiten aanmaken',
                createEntitiesDescription:
                    'Expensify zal automatisch leveranciers aanmaken in QuickBooks Online als ze nog niet bestaan, en automatisch klanten aanmaken bij het exporteren van facturen.',
                reimbursedReportsDescription:
                    'Elke keer dat een rapport wordt betaald met Expensify ACH, wordt de overeenkomstige factuurbetaling aangemaakt in het QuickBooks Online-account hieronder.',
                qboBillPaymentAccount: 'QuickBooks-rekening voor factuurbetaling',
                qboInvoiceCollectionAccount: 'QuickBooks factuur incasso-account',
                accountSelectDescription: 'Kies waar u de rekeningen wilt betalen en we maken de betaling aan in QuickBooks Online.',
                invoiceAccountSelectorDescription: 'Kies waar u factuurbetalingen wilt ontvangen en we zullen de betaling aanmaken in QuickBooks Online.',
            },
            accounts: {
                [CONST.QUICKBOOKS_NON_REIMBURSABLE_EXPORT_ACCOUNT_TYPE.DEBIT_CARD]: 'Debetkaart',
                [CONST.QUICKBOOKS_NON_REIMBURSABLE_EXPORT_ACCOUNT_TYPE.CREDIT_CARD]: 'Creditcard',
                [CONST.QUICKBOOKS_REIMBURSABLE_ACCOUNT_TYPE.VENDOR_BILL]: 'Leveranciersfactuur',
                [CONST.QUICKBOOKS_REIMBURSABLE_ACCOUNT_TYPE.JOURNAL_ENTRY]: 'Journaalboeking',
                [CONST.QUICKBOOKS_REIMBURSABLE_ACCOUNT_TYPE.CHECK]: 'Controleren',
                [`${CONST.QUICKBOOKS_NON_REIMBURSABLE_EXPORT_ACCOUNT_TYPE.DEBIT_CARD}Description`]:
                    "We zullen automatisch de naam van de handelaar op de debetkaarttransactie koppelen aan eventuele overeenkomstige leveranciers in QuickBooks. Als er geen leveranciers bestaan, maken we een 'Debit Card Misc.' leverancier voor associatie.",
                [`${CONST.QUICKBOOKS_NON_REIMBURSABLE_EXPORT_ACCOUNT_TYPE.CREDIT_CARD}Description`]:
                    "We zullen automatisch de naam van de handelaar op de creditcardtransactie koppelen aan eventuele overeenkomstige leveranciers in QuickBooks. Als er geen leveranciers bestaan, maken we een 'Credit Card Misc.' leverancier voor associatie aan.",
                [`${CONST.QUICKBOOKS_REIMBURSABLE_ACCOUNT_TYPE.VENDOR_BILL}Description`]:
                    'We maken een gespecificeerde leveranciersfactuur voor elk Expensify-rapport met de datum van de laatste uitgave en voegen deze toe aan het onderstaande account. Als deze periode is afgesloten, boeken we naar de 1e van de volgende open periode.',
                [`${CONST.QUICKBOOKS_NON_REIMBURSABLE_EXPORT_ACCOUNT_TYPE.DEBIT_CARD}AccountDescription`]: 'Kies waar u debetkaarttransacties wilt exporteren.',
                [`${CONST.QUICKBOOKS_NON_REIMBURSABLE_EXPORT_ACCOUNT_TYPE.CREDIT_CARD}AccountDescription`]: 'Kies waar u creditcardtransacties wilt exporteren.',
                [`${CONST.QUICKBOOKS_REIMBURSABLE_ACCOUNT_TYPE.VENDOR_BILL}AccountDescription`]: 'Kies een leverancier om toe te passen op alle creditcardtransacties.',
                [`${CONST.QUICKBOOKS_REIMBURSABLE_ACCOUNT_TYPE.VENDOR_BILL}Error`]:
                    'Leveranciersfacturen zijn niet beschikbaar wanneer locaties zijn ingeschakeld. Kies alstublieft een andere exportoptie.',
                [`${CONST.QUICKBOOKS_REIMBURSABLE_ACCOUNT_TYPE.CHECK}Error`]: 'Cheques zijn niet beschikbaar wanneer locaties zijn ingeschakeld. Kies een andere exportoptie.',
                [`${CONST.QUICKBOOKS_REIMBURSABLE_ACCOUNT_TYPE.JOURNAL_ENTRY}Error`]:
                    'Journaalposten zijn niet beschikbaar wanneer belastingen zijn ingeschakeld. Kies een andere exportoptie.',
            },
            exportDestinationAccountsMisconfigurationError: {
                [CONST.QUICKBOOKS_REIMBURSABLE_ACCOUNT_TYPE.VENDOR_BILL]: 'Kies een geldig account voor de export van leveranciersfacturen',
                [CONST.QUICKBOOKS_REIMBURSABLE_ACCOUNT_TYPE.JOURNAL_ENTRY]: 'Kies een geldig account voor journaalpostexport',
                [CONST.QUICKBOOKS_REIMBURSABLE_ACCOUNT_TYPE.CHECK]: 'Kies een geldig account voor het exporteren van cheques',
            },
            exportDestinationSetupAccountsInfo: {
                [CONST.QUICKBOOKS_REIMBURSABLE_ACCOUNT_TYPE.VENDOR_BILL]: 'Om de export van leveranciersfacturen te gebruiken, stel een crediteurenrekening in QuickBooks Online in.',
                [CONST.QUICKBOOKS_REIMBURSABLE_ACCOUNT_TYPE.JOURNAL_ENTRY]: 'Om journal entry export te gebruiken, stel een journaalrekening in QuickBooks Online in.',
                [CONST.QUICKBOOKS_REIMBURSABLE_ACCOUNT_TYPE.CHECK]: 'Om cheque-export te gebruiken, stel een bankrekening in QuickBooks Online in.',
            },
            noAccountsFound: 'Geen accounts gevonden',
            noAccountsFoundDescription: 'Voeg de account toe in QuickBooks Online en synchroniseer de verbinding opnieuw.',
            accountingMethods: {
                label: 'Wanneer exporteren',
                description: 'Kies wanneer u de uitgaven wilt exporteren:',
                values: {
                    [COMMON_CONST.INTEGRATIONS.ACCOUNTING_METHOD.ACCRUAL]: 'Accrual',
                    [COMMON_CONST.INTEGRATIONS.ACCOUNTING_METHOD.CASH]: 'Contant',
                },
                alternateText: {
                    [COMMON_CONST.INTEGRATIONS.ACCOUNTING_METHOD.ACCRUAL]: 'Uit eigen zak gemaakte uitgaven worden geëxporteerd wanneer ze definitief zijn goedgekeurd.',
                    [COMMON_CONST.INTEGRATIONS.ACCOUNTING_METHOD.CASH]: 'Uit eigen zak gemaakte uitgaven worden geëxporteerd wanneer ze zijn betaald.',
                },
            },
        },
        workspaceList: {
            joinNow: 'Nu lid worden',
            askToJoin: 'Vragen om deel te nemen',
        },
        xero: {
            organization: 'Xero organisatie',
            organizationDescription: 'Kies de Xero-organisatie waarvan je gegevens wilt importeren.',
            importDescription: 'Kies welke coderingsconfiguraties je wilt importeren van Xero naar Expensify.',
            accountsDescription: 'Je Xero-rekeningschema wordt in Expensify geïmporteerd als categorieën.',
            accountsSwitchTitle: 'Kies ervoor om nieuwe accounts te importeren als ingeschakelde of uitgeschakelde categorieën.',
            accountsSwitchDescription: 'Ingeschakelde categorieën zullen beschikbaar zijn voor leden om te selecteren bij het aanmaken van hun uitgaven.',
            trackingCategories: 'Categorieën bijhouden',
            trackingCategoriesDescription: 'Kies hoe Xero-trackingcategorieën in Expensify moeten worden behandeld.',
            mapTrackingCategoryTo: ({categoryName}: CategoryNameParams) => `Map Xero ${categoryName} naar`,
            mapTrackingCategoryToDescription: ({categoryName}: CategoryNameParams) => `Kies waar u ${categoryName} wilt toewijzen bij het exporteren naar Xero.`,
            customers: 'Klanten opnieuw factureren',
            customersDescription:
                'Kies of u klanten opnieuw wilt factureren in Expensify. Uw Xero-klantcontacten kunnen aan uitgaven worden gekoppeld en zullen naar Xero worden geëxporteerd als een verkoopfactuur.',
            taxesDescription: 'Kies hoe je Xero-belastingen in Expensify wilt verwerken.',
            notImported: 'Niet geïmporteerd',
            notConfigured: 'Niet geconfigureerd',
            trackingCategoriesOptions: {
                [CONST.XERO_CONFIG.TRACKING_CATEGORY_OPTIONS.DEFAULT]: 'Xero contact standaardinstelling',
                [CONST.XERO_CONFIG.TRACKING_CATEGORY_OPTIONS.TAG]: 'Tags',
                [CONST.XERO_CONFIG.TRACKING_CATEGORY_OPTIONS.REPORT_FIELD]: 'Rapportvelden',
            },
            exportDescription: 'Configureer hoe Expensify-gegevens worden geëxporteerd naar Xero.',
            purchaseBill: 'Aankoopfactuur',
            exportDeepDiveCompanyCard:
                'Geëxporteerde uitgaven worden als banktransacties geboekt naar de Xero-bankrekening hieronder, en de transactiedata zullen overeenkomen met de data op uw bankafschrift.',
            bankTransactions: 'Banktransacties',
            xeroBankAccount: 'Xero bankrekening',
            xeroBankAccountDescription: 'Kies waar uitgaven als banktransacties worden geboekt.',
            exportExpensesDescription: 'Rapporten worden geëxporteerd als een inkoopfactuur met de hieronder geselecteerde datum en status.',
            purchaseBillDate: 'Aankoopfactuurdatum',
            exportInvoices: 'Facturen exporteren als',
            salesInvoice: 'Verkoopfactuur',
            exportInvoicesDescription: 'Verkoopfacturen tonen altijd de datum waarop de factuur is verzonden.',
            advancedConfig: {
                autoSyncDescription: 'Expensify zal elke dag automatisch synchroniseren met Xero.',
                purchaseBillStatusTitle: 'Status van aankoopfactuur',
                reimbursedReportsDescription: 'Elke keer dat een rapport wordt betaald met Expensify ACH, wordt de overeenkomstige factuurbetaling aangemaakt in het Xero-account hieronder.',
                xeroBillPaymentAccount: 'Xero factuurbetalingsaccount',
                xeroInvoiceCollectionAccount: 'Xero factuurincasso-account',
                xeroBillPaymentAccountDescription: 'Kies waar u de rekeningen wilt betalen en wij maken de betaling aan in Xero.',
                invoiceAccountSelectorDescription: 'Kies waar je factuurbetalingen wilt ontvangen en we maken de betaling aan in Xero.',
            },
            exportDate: {
                label: 'Aankoopfactuurdatum',
                description: 'Gebruik deze datum bij het exporteren van rapporten naar Xero.',
                values: {
                    [CONST.XERO_EXPORT_DATE.LAST_EXPENSE]: {
                        label: 'Datum van laatste uitgave',
                        description: 'Datum van de meest recente uitgave op het rapport.',
                    },
                    [CONST.XERO_EXPORT_DATE.REPORT_EXPORTED]: {
                        label: 'Exportdatum',
                        description: 'Datum waarop het rapport naar Xero is geëxporteerd.',
                    },
                    [CONST.XERO_EXPORT_DATE.REPORT_SUBMITTED]: {
                        label: 'Ingediende datum',
                        description: 'Datum waarop het rapport ter goedkeuring is ingediend.',
                    },
                },
            },
            invoiceStatus: {
                label: 'Status van aankoopfactuur',
                description: 'Gebruik deze status bij het exporteren van aankoopfacturen naar Xero.',
                values: {
                    [CONST.XERO_CONFIG.INVOICE_STATUS.DRAFT]: 'Conceptversie',
                    [CONST.XERO_CONFIG.INVOICE_STATUS.AWAITING_APPROVAL]: 'In afwachting van goedkeuring',
                    [CONST.XERO_CONFIG.INVOICE_STATUS.AWAITING_PAYMENT]: 'In afwachting van betaling',
                },
            },
            noAccountsFound: 'Geen accounts gevonden',
            noAccountsFoundDescription: 'Voeg alstublieft het account toe in Xero en synchroniseer de verbinding opnieuw.',
            accountingMethods: {
                label: 'Wanneer exporteren',
                description: 'Kies wanneer u de uitgaven wilt exporteren:',
                values: {
                    [COMMON_CONST.INTEGRATIONS.ACCOUNTING_METHOD.ACCRUAL]: 'Accrual',
                    [COMMON_CONST.INTEGRATIONS.ACCOUNTING_METHOD.CASH]: 'Contant',
                },
                alternateText: {
                    [COMMON_CONST.INTEGRATIONS.ACCOUNTING_METHOD.ACCRUAL]: 'Uit eigen zak gemaakte uitgaven worden geëxporteerd wanneer ze definitief zijn goedgekeurd.',
                    [COMMON_CONST.INTEGRATIONS.ACCOUNTING_METHOD.CASH]: 'Uit eigen zak gemaakte uitgaven worden geëxporteerd wanneer ze zijn betaald.',
                },
            },
        },
        sageIntacct: {
            preferredExporter: 'Voorkeurs-exporteur',
            taxSolution: 'Belastingoplossing',
            notConfigured: 'Niet geconfigureerd',
            exportDate: {
                label: 'Exportdatum',
                description: 'Gebruik deze datum bij het exporteren van rapporten naar Sage Intacct.',
                values: {
                    [CONST.SAGE_INTACCT_EXPORT_DATE.LAST_EXPENSE]: {
                        label: 'Datum van laatste uitgave',
                        description: 'Datum van de meest recente uitgave op het rapport.',
                    },
                    [CONST.SAGE_INTACCT_EXPORT_DATE.EXPORTED]: {
                        label: 'Exportdatum',
                        description: 'Datum waarop het rapport is geëxporteerd naar Sage Intacct.',
                    },
                    [CONST.SAGE_INTACCT_EXPORT_DATE.SUBMITTED]: {
                        label: 'Ingediende datum',
                        description: 'Datum waarop het rapport ter goedkeuring is ingediend.',
                    },
                },
            },
            reimbursableExpenses: {
                description: 'Stel in hoe uit eigen zak gemaakte uitgaven worden geëxporteerd naar Sage Intacct.',
                values: {
                    [CONST.SAGE_INTACCT_REIMBURSABLE_EXPENSE_TYPE.EXPENSE_REPORT]: 'Onkostendeclaraties',
                    [CONST.SAGE_INTACCT_REIMBURSABLE_EXPENSE_TYPE.VENDOR_BILL]: 'Leveranciersfacturen',
                },
            },
            nonReimbursableExpenses: {
                description: 'Stel in hoe aankopen met bedrijfskaarten worden geëxporteerd naar Sage Intacct.',
                values: {
                    [CONST.SAGE_INTACCT_NON_REIMBURSABLE_EXPENSE_TYPE.CREDIT_CARD_CHARGE]: 'Kredietkaarten',
                    [CONST.SAGE_INTACCT_NON_REIMBURSABLE_EXPENSE_TYPE.VENDOR_BILL]: 'Leveranciersfacturen',
                },
            },
            creditCardAccount: 'Creditcardrekening',
            defaultVendor: 'Standaard leverancier',
            defaultVendorDescription: ({isReimbursable}: DefaultVendorDescriptionParams) =>
                `Stel een standaard leverancier in die van toepassing zal zijn op ${isReimbursable ? '' : 'non-'}terugbetaalbare uitgaven die geen overeenkomende leverancier hebben in Sage Intacct.`,
            exportDescription: 'Configureer hoe Expensify-gegevens worden geëxporteerd naar Sage Intacct.',
            exportPreferredExporterNote:
                'De voorkeursexporteur kan elke werkruimtebeheerder zijn, maar moet ook een domeinbeheerder zijn als je verschillende exportaccounts instelt voor individuele bedrijfskaarten in Domeininstellingen.',
            exportPreferredExporterSubNote: 'Zodra ingesteld, zal de voorkeurs-exporteur rapporten voor export in hun account zien.',
            noAccountsFound: 'Geen accounts gevonden',
            noAccountsFoundDescription: `Voeg het account toe in Sage Intacct en synchroniseer de verbinding opnieuw.`,
            autoSync: 'Auto-sync',
            autoSyncDescription: 'Expensify zal elke dag automatisch synchroniseren met Sage Intacct.',
            inviteEmployees: 'Medewerkers uitnodigen',
            inviteEmployeesDescription:
                'Importeer Sage Intacct-medewerkersgegevens en nodig medewerkers uit naar deze werkruimte. Uw goedkeuringsworkflow zal standaard op goedkeuring door de manager staan en kan verder worden geconfigureerd op de Leden-pagina.',
            syncReimbursedReports: 'Gesynchroniseerde vergoede rapporten',
            syncReimbursedReportsDescription:
                'Telkens wanneer een rapport wordt betaald met Expensify ACH, wordt de overeenkomstige factuurbetaling aangemaakt in het Sage Intacct-account hieronder.',
            paymentAccount: 'Sage Intacct-betaalrekening',
        },
        netsuite: {
            subsidiary: 'Dochteronderneming',
            subsidiarySelectDescription: 'Kies de dochteronderneming in NetSuite waarvan je gegevens wilt importeren.',
            exportDescription: 'Configureer hoe Expensify-gegevens naar NetSuite worden geëxporteerd.',
            exportInvoices: 'Facturen exporteren naar',
            journalEntriesTaxPostingAccount: 'Journaalposten belastingboekhoudrekening',
            journalEntriesProvTaxPostingAccount: 'Journaalposten provinciale belastingboekingsrekening',
            foreignCurrencyAmount: 'Buitenlandse valuta bedrag exporteren',
            exportToNextOpenPeriod: 'Exporteer naar de volgende open periode',
            nonReimbursableJournalPostingAccount: 'Niet-vergoedbare journaalboekingrekening',
            reimbursableJournalPostingAccount: 'Vergoedbaar journaalboekingsaccount',
            journalPostingPreference: {
                label: 'Voorkeur voor het boeken van journaalposten',
                values: {
                    [CONST.NETSUITE_JOURNAL_POSTING_PREFERENCE.JOURNALS_POSTING_INDIVIDUAL_LINE]: 'Enkele, gespecificeerde invoer voor elk rapport',
                    [CONST.NETSUITE_JOURNAL_POSTING_PREFERENCE.JOURNALS_POSTING_TOTAL_LINE]: 'Enkele invoer voor elke uitgave',
                },
            },
            invoiceItem: {
                label: 'Factuuritem',
                values: {
                    [CONST.NETSUITE_INVOICE_ITEM_PREFERENCE.CREATE]: {
                        label: 'Maak er een voor mij.',
                        description: 'We zullen een "Expensify factuurregelitem" voor je aanmaken bij export (als er nog geen bestaat).',
                    },
                    [CONST.NETSUITE_INVOICE_ITEM_PREFERENCE.SELECT]: {
                        label: 'Bestaande selecteren',
                        description: 'We koppelen facturen van Expensify aan het hieronder geselecteerde item.',
                    },
                },
            },
            exportDate: {
                label: 'Exportdatum',
                description: 'Gebruik deze datum bij het exporteren van rapporten naar NetSuite.',
                values: {
                    [CONST.NETSUITE_EXPORT_DATE.LAST_EXPENSE]: {
                        label: 'Datum van laatste uitgave',
                        description: 'Datum van de meest recente uitgave op het rapport.',
                    },
                    [CONST.NETSUITE_EXPORT_DATE.EXPORTED]: {
                        label: 'Exportdatum',
                        description: 'Datum waarop het rapport is geëxporteerd naar NetSuite.',
                    },
                    [CONST.NETSUITE_EXPORT_DATE.SUBMITTED]: {
                        label: 'Ingediende datum',
                        description: 'Datum waarop het rapport ter goedkeuring is ingediend.',
                    },
                },
            },
            exportDestination: {
                values: {
                    [CONST.NETSUITE_EXPORT_DESTINATION.EXPENSE_REPORT]: {
                        label: 'Onkostendeclaraties',
                        reimbursableDescription: "Uit eigen zak gemaakte uitgaven worden geëxporteerd als onkostennota's naar NetSuite.",
                        nonReimbursableDescription: "Bedrijfskosten op de kaart worden geëxporteerd als onkostennota's naar NetSuite.",
                    },
                    [CONST.NETSUITE_EXPORT_DESTINATION.VENDOR_BILL]: {
                        label: 'Leveranciersfacturen',
                        reimbursableDescription:
                            'Out-of-pocket expenses will export as bills payable to the NetSuite vendor specified below.\n' +
                            '\n' +
                            'If you’d like to set a specific vendor for each card, go to *Settings > Domains > Company Cards*.',
                        nonReimbursableDescription:
                            'Company card expenses will export as bills payable to the NetSuite vendor specified below.\n' +
                            '\n' +
                            'If you’d like to set a specific vendor for each card, go to *Settings > Domains > Company Cards*.',
                    },
                    [CONST.NETSUITE_EXPORT_DESTINATION.JOURNAL_ENTRY]: {
                        label: 'Journaalposten',
                        reimbursableDescription:
                            'Out-of-pocket expenses will export as journal entries to the NetSuite account specified below.\n' +
                            '\n' +
                            'If you’d like to set a specific vendor for each card, go to *Settings > Domains > Company Cards*.',
                        nonReimbursableDescription:
                            'Company card expenses will export as journal entries to the NetSuite account specified below.\n' +
                            '\n' +
                            'If you’d like to set a specific vendor for each card, go to *Settings > Domains > Company Cards*.',
                    },
                },
            },
            advancedConfig: {
                autoSyncDescription: 'Expensify zal elke dag automatisch synchroniseren met NetSuite.',
                reimbursedReportsDescription:
                    'Telkens wanneer een rapport wordt betaald met Expensify ACH, wordt de overeenkomstige factuurbetaling aangemaakt in het NetSuite-account hieronder.',
                reimbursementsAccount: 'Vergoedingenrekening',
                reimbursementsAccountDescription: 'Kies de bankrekening die je wilt gebruiken voor terugbetalingen, en we zullen de bijbehorende betaling in NetSuite aanmaken.',
                collectionsAccount: 'Incasso-account',
                collectionsAccountDescription: 'Zodra een factuur in Expensify als betaald is gemarkeerd en naar NetSuite is geëxporteerd, zal deze verschijnen op het onderstaande account.',
                approvalAccount: 'A/P goedkeuringsaccount',
                approvalAccountDescription:
                    'Kies de account waartegen transacties in NetSuite worden goedgekeurd. Als je terugbetaalde rapporten synchroniseert, is dit ook de account waartegen betalingsopdrachten worden aangemaakt.',
                defaultApprovalAccount: 'NetSuite standaardinstelling',
                inviteEmployees: 'Nodig werknemers uit en stel goedkeuringen in',
                inviteEmployeesDescription:
                    'Importeer NetSuite-medewerkersrecords en nodig medewerkers uit voor deze werkruimte. Uw goedkeuringsworkflow wordt standaard ingesteld op goedkeuring door de manager en kan verder worden geconfigureerd op de pagina *Leden*.',
                autoCreateEntities: 'Automatisch medewerkers/leveranciers aanmaken',
                enableCategories: 'Ingeschakelde nieuw geïmporteerde categorieën',
                customFormID: 'Aangepaste formulier-ID',
                customFormIDDescription:
                    'Standaard zal Expensify boekingen aanmaken met behulp van het voorkeursformulier voor transacties dat is ingesteld in NetSuite. U kunt echter ook een specifiek transactieformulier aanwijzen dat moet worden gebruikt.',
                customFormIDReimbursable: 'Uit eigen zak gemaakte uitgave',
                customFormIDNonReimbursable: 'Bedrijfskostenkaartuitgave',
                exportReportsTo: {
                    label: 'Goedkeuringsniveau van onkostendeclaratie',
                    description:
                        'Zodra een onkostennota is goedgekeurd in Expensify en geëxporteerd naar NetSuite, kun je een extra goedkeuringsniveau instellen in NetSuite voordat je deze boekt.',
                    values: {
                        [CONST.NETSUITE_REPORTS_APPROVAL_LEVEL.REPORTS_APPROVED_NONE]: 'NetSuite standaardvoorkeur',
                        [CONST.NETSUITE_REPORTS_APPROVAL_LEVEL.REPORTS_SUPERVISOR_APPROVED]: 'Alleen door supervisor goedgekeurd',
                        [CONST.NETSUITE_REPORTS_APPROVAL_LEVEL.REPORTS_ACCOUNTING_APPROVED]: 'Alleen boekhouding goedgekeurd',
                        [CONST.NETSUITE_REPORTS_APPROVAL_LEVEL.REPORTS_APPROVED_BOTH]: 'Supervisor en boekhouding goedgekeurd',
                    },
                },
                accountingMethods: {
                    label: 'Wanneer exporteren',
                    description: 'Kies wanneer u de uitgaven wilt exporteren:',
                    values: {
                        [COMMON_CONST.INTEGRATIONS.ACCOUNTING_METHOD.ACCRUAL]: 'Accrual',
                        [COMMON_CONST.INTEGRATIONS.ACCOUNTING_METHOD.CASH]: 'Contant',
                    },
                    alternateText: {
                        [COMMON_CONST.INTEGRATIONS.ACCOUNTING_METHOD.ACCRUAL]: 'Uit eigen zak gemaakte uitgaven worden geëxporteerd wanneer ze definitief zijn goedgekeurd.',
                        [COMMON_CONST.INTEGRATIONS.ACCOUNTING_METHOD.CASH]: 'Uit eigen zak gemaakte uitgaven worden geëxporteerd wanneer ze zijn betaald.',
                    },
                },
                exportVendorBillsTo: {
                    label: 'Goedkeuringsniveau leveranciersfactuur',
                    description:
                        'Zodra een leveranciersfactuur is goedgekeurd in Expensify en geëxporteerd naar NetSuite, kun je een extra goedkeuringsniveau instellen in NetSuite voordat deze wordt geboekt.',
                    values: {
                        [CONST.NETSUITE_VENDOR_BILLS_APPROVAL_LEVEL.VENDOR_BILLS_APPROVED_NONE]: 'NetSuite standaardvoorkeur',
                        [CONST.NETSUITE_VENDOR_BILLS_APPROVAL_LEVEL.VENDOR_BILLS_APPROVAL_PENDING]: 'In afwachting van goedkeuring',
                        [CONST.NETSUITE_VENDOR_BILLS_APPROVAL_LEVEL.VENDOR_BILLS_APPROVED]: 'Goedgekeurd voor plaatsing',
                    },
                },
                exportJournalsTo: {
                    label: 'Boekhoudkundige goedkeuringsniveau',
                    description:
                        'Zodra een journaalpost is goedgekeurd in Expensify en geëxporteerd naar NetSuite, kun je een extra goedkeuringsniveau instellen in NetSuite voordat je deze boekt.',
                    values: {
                        [CONST.NETSUITE_JOURNALS_APPROVAL_LEVEL.JOURNALS_APPROVED_NONE]: 'NetSuite standaardvoorkeur',
                        [CONST.NETSUITE_JOURNALS_APPROVAL_LEVEL.JOURNALS_APPROVAL_PENDING]: 'In afwachting van goedkeuring',
                        [CONST.NETSUITE_JOURNALS_APPROVAL_LEVEL.JOURNALS_APPROVED]: 'Goedgekeurd voor plaatsing',
                    },
                },
                error: {
                    customFormID: 'Voer een geldige numerieke aangepaste formulier-ID in',
                },
            },
            noAccountsFound: 'Geen accounts gevonden',
            noAccountsFoundDescription: 'Voeg het account toe in NetSuite en synchroniseer de verbinding opnieuw.',
            noVendorsFound: 'Geen leveranciers gevonden',
            noVendorsFoundDescription: 'Voeg alstublieft leveranciers toe in NetSuite en synchroniseer de verbinding opnieuw.',
            noItemsFound: 'Geen factuuritems gevonden',
            noItemsFoundDescription: 'Voeg alstublieft factuuritems toe in NetSuite en synchroniseer de verbinding opnieuw.',
            noSubsidiariesFound: 'Geen dochterondernemingen gevonden',
            noSubsidiariesFoundDescription: 'Voeg alstublieft een dochteronderneming toe in NetSuite en synchroniseer de verbinding opnieuw.',
            tokenInput: {
                title: 'NetSuite setup',
                formSteps: {
                    installBundle: {
                        title: 'Installeer het Expensify-pakket',
                        description: 'In NetSuite, ga naar *Customization > SuiteBundler > Search & Install Bundles* > zoek naar "Expensify" > installeer de bundel.',
                    },
                    enableTokenAuthentication: {
                        title: 'Token-gebaseerde authenticatie inschakelen',
                        description: 'In NetSuite, ga naar *Setup > Company > Enable Features > SuiteCloud* > schakel *token-based authentication* in.',
                    },
                    enableSoapServices: {
                        title: 'SOAP-webservices inschakelen',
                        description: 'In NetSuite, ga naar *Setup > Company > Enable Features > SuiteCloud* > schakel *SOAP Web Services* in.',
                    },
                    createAccessToken: {
                        title: 'Maak een toegangstoken aan',
                        description:
                            'In NetSuite, ga naar *Setup > Users/Roles > Access Tokens* > maak een toegangstoken aan voor de "Expensify" app en de rol "Expensify Integration" of "Administrator".\n\n*Belangrijk:* Zorg ervoor dat je de *Token ID* en *Token Secret* van deze stap opslaat. Je hebt deze nodig voor de volgende stap.',
                    },
                    enterCredentials: {
                        title: 'Voer uw NetSuite-inloggegevens in',
                        formInputs: {
                            netSuiteAccountID: 'NetSuite Account ID',
                            netSuiteTokenID: 'Token-ID',
                            netSuiteTokenSecret: 'Token Geheim',
                        },
                        netSuiteAccountIDDescription: 'Ga in NetSuite naar *Setup > Integration > SOAP Web Services Preferences*.',
                    },
                },
            },
            import: {
                expenseCategories: 'Uitgavecategorieën',
                expenseCategoriesDescription: 'Uw NetSuite-uitgavencategorieën worden in Expensify geïmporteerd als categorieën.',
                crossSubsidiaryCustomers: 'Klanten/projecten tussen dochterondernemingen',
                importFields: {
                    departments: {
                        title: 'Afdelingen',
                        subtitle: 'Kies hoe je de NetSuite *afdelingen* in Expensify wilt beheren.',
                    },
                    classes: {
                        title: 'Klassen',
                        subtitle: 'Kies hoe om te gaan met *classes* in Expensify.',
                    },
                    locations: {
                        title: 'Locaties',
                        subtitle: 'Kies hoe om te gaan met *locaties* in Expensify.',
                    },
                },
                customersOrJobs: {
                    title: 'Klanten/projecten',
                    subtitle: 'Kies hoe je NetSuite *klanten* en *projecten* in Expensify wilt beheren.',
                    importCustomers: 'Klanten importeren',
                    importJobs: 'Projecten importeren',
                    customers: 'klanten',
                    jobs: 'projecten',
                    label: ({importFields, importType}: CustomersOrJobsLabelParams) => `${importFields.join('en')}, ${importType}`,
                },
                importTaxDescription: 'Importeer belastinggroepen uit NetSuite.',
                importCustomFields: {
                    chooseOptionBelow: 'Kies een optie hieronder:',
                    label: ({importedTypes}: ImportedTypesParams) => `Geïmporteerd als ${importedTypes.join('en')}`,
                    requiredFieldError: ({fieldName}: RequiredFieldParams) => `Voer alstublieft de ${fieldName} in.`,
                    customSegments: {
                        title: 'Aangepaste segmenten/records',
                        addText: 'Aangepast segment/record toevoegen',
                        recordTitle: 'Aangepast segment/record',
                        helpLink: CONST.NETSUITE_IMPORT.HELP_LINKS.CUSTOM_SEGMENTS,
                        helpLinkText: 'Bekijk gedetailleerde instructies',
                        helpText: 'over het configureren van aangepaste segmenten/records.',
                        emptyTitle: 'Een aangepast segment of aangepast record toevoegen',
                        fields: {
                            segmentName: 'Naam',
                            internalID: 'Interne ID',
                            scriptID: 'Script-ID',
                            customRecordScriptID: 'Transactiekolom-ID',
                            mapping: 'Weergegeven als',
                        },
                        removeTitle: 'Aangepast segment/record verwijderen',
                        removePrompt: 'Weet je zeker dat je dit aangepaste segment/record wilt verwijderen?',
                        addForm: {
                            customSegmentName: 'aangepaste segmentnaam',
                            customRecordName: 'aangepaste recordnaam',
                            segmentTitle: 'Aangepast segment',
                            customSegmentAddTitle: 'Aangepast segment toevoegen',
                            customRecordAddTitle: 'Aangepast record toevoegen',
                            recordTitle: 'Aangepast record',
                            segmentRecordType: 'Wilt u een aangepast segment of een aangepast record toevoegen?',
                            customSegmentNameTitle: 'Wat is de naam van het aangepaste segment?',
                            customRecordNameTitle: 'Wat is de naam van het aangepaste record?',
                            customSegmentNameFooter: `U kunt aangepaste segmentnamen vinden in NetSuite onder *Customizations > Links, Records & Fields > Custom Segments* pagina.\n\n_Voor meer gedetailleerde instructies, [bezoek onze help-site](${CONST.NETSUITE_IMPORT.HELP_LINKS.CUSTOM_SEGMENTS})_.`,
                            customRecordNameFooter: `U kunt aangepaste recordnamen in NetSuite vinden door "Transaction Column Field" in de globale zoekopdracht in te voeren.\n\n_Voor meer gedetailleerde instructies, [bezoek onze help site](${CONST.NETSUITE_IMPORT.HELP_LINKS.CUSTOM_SEGMENTS})_.`,
                            customSegmentInternalIDTitle: 'Wat is het interne ID?',
                            customSegmentInternalIDFooter: `Zorg er eerst voor dat je interne ID's hebt ingeschakeld in NetSuite onder *Home > Set Preferences > Show Internal ID.*\n\nJe kunt interne ID's van aangepaste segmenten vinden in NetSuite onder:\n\n1. *Customization > Lists, Records, & Fields > Custom Segments*.\n2. Klik op een aangepast segment.\n3. Klik op de hyperlink naast *Custom Record Type*.\n4. Vind de interne ID in de tabel onderaan.\n\n_Voor meer gedetailleerde instructies, [bezoek onze help site](${CONST.NETSUITE_IMPORT.HELP_LINKS.CUSTOM_LISTS})_.`,
                            customRecordInternalIDFooter: `Je kunt interne ID's van aangepaste records in NetSuite vinden door de volgende stappen te volgen:\n\n1. Voer "Transaction Line Fields" in de globale zoekopdracht in.\n2. Klik op een aangepast record.\n3. Zoek de interne ID aan de linkerkant.\n\n_Voor meer gedetailleerde instructies, [bezoek onze help-site](${CONST.NETSUITE_IMPORT.HELP_LINKS.CUSTOM_SEGMENTS})_.`,
                            customSegmentScriptIDTitle: 'Wat is het script-ID?',
                            customSegmentScriptIDFooter: `U kunt aangepaste segment script-ID's vinden in NetSuite onder:\n\n1. *Customization > Lists, Records, & Fields > Custom Segments*.\n2. Klik op een aangepast segment.\n3. Klik op het tabblad *Application and Sourcing* onderaan, en dan:\n    a. Als u het aangepaste segment als een *tag* (op het regelitemniveau) in Expensify wilt weergeven, klikt u op het sub-tabblad *Transaction Columns* en gebruikt u de *Field ID*.\n    b. Als u het aangepaste segment als een *rapportveld* (op het rapportniveau) in Expensify wilt weergeven, klikt u op het sub-tabblad *Transactions* en gebruikt u de *Field ID*.\n\n_Voor meer gedetailleerde instructies, [bezoek onze help site](${CONST.NETSUITE_IMPORT.HELP_LINKS.CUSTOM_LISTS})_.`,
                            customRecordScriptIDTitle: 'Wat is het transactie kolom ID?',
                            customRecordScriptIDFooter: `U kunt aangepaste recordscript-ID's in NetSuite vinden onder:\n\n1. Voer "Transaction Line Fields" in in de globale zoekopdracht.\n2. Klik op een aangepast record.\n3. Zoek de script-ID aan de linkerkant.\n\n_Voor meer gedetailleerde instructies, [bezoek onze help-site](${CONST.NETSUITE_IMPORT.HELP_LINKS.CUSTOM_SEGMENTS})_.`,
                            customSegmentMappingTitle: 'Hoe moet dit aangepaste segment worden weergegeven in Expensify?',
                            customRecordMappingTitle: 'Hoe moet dit aangepaste record worden weergegeven in Expensify?',
                        },
                        errors: {
                            uniqueFieldError: ({fieldName}: RequiredFieldParams) => `Een aangepast segment/record met deze ${fieldName?.toLowerCase()} bestaat al.`,
                        },
                    },
                    customLists: {
                        title: 'Aangepaste lijsten',
                        addText: 'Aangepaste lijst toevoegen',
                        recordTitle: 'Aangepaste lijst',
                        helpLink: CONST.NETSUITE_IMPORT.HELP_LINKS.CUSTOM_LISTS,
                        helpLinkText: 'Bekijk gedetailleerde instructies',
                        helpText: 'over het configureren van aangepaste lijsten.',
                        emptyTitle: 'Een aangepaste lijst toevoegen',
                        fields: {
                            listName: 'Naam',
                            internalID: 'Interne ID',
                            transactionFieldID: 'Transactieveld-ID',
                            mapping: 'Weergegeven als',
                        },
                        removeTitle: 'Aangepaste lijst verwijderen',
                        removePrompt: 'Weet je zeker dat je deze aangepaste lijst wilt verwijderen?',
                        addForm: {
                            listNameTitle: 'Kies een aangepaste lijst',
                            transactionFieldIDTitle: 'Wat is het transactieveld-ID?',
                            transactionFieldIDFooter: `U kunt transactieveld-ID's in NetSuite vinden door de volgende stappen te volgen:\n\n1. Voer "Transaction Line Fields" in de globale zoekopdracht in.\n2. Klik op een aangepaste lijst.\n3. Zoek de transactieveld-ID aan de linkerkant.\n\n_Voor meer gedetailleerde instructies, [bezoek onze help-site](${CONST.NETSUITE_IMPORT.HELP_LINKS.CUSTOM_LISTS})_.`,
                            mappingTitle: 'Hoe moet deze aangepaste lijst worden weergegeven in Expensify?',
                        },
                        errors: {
                            uniqueTransactionFieldIDError: `Er bestaat al een aangepaste lijst met dit transactieveld-ID.`,
                        },
                    },
                },
                importTypes: {
                    [CONST.INTEGRATION_ENTITY_MAP_TYPES.NETSUITE_DEFAULT]: {
                        label: 'NetSuite medewerker standaardwaarde',
                        description: 'Niet geïmporteerd in Expensify, toegepast bij exporteren',
                        footerContent: ({importField}: ImportFieldParams) =>
                            `Als je ${importField} in NetSuite gebruikt, passen we de standaardinstelling toe die op de werknemersrecord is ingesteld bij export naar Expense Report of Journal Entry.`,
                    },
                    [CONST.INTEGRATION_ENTITY_MAP_TYPES.TAG]: {
                        label: 'Tags',
                        description: 'Regelniveau',
                        footerContent: ({importField}: ImportFieldParams) =>
                            `${startCase(importField)} zal selecteerbaar zijn voor elke afzonderlijke uitgave op het rapport van een werknemer.`,
                    },
                    [CONST.INTEGRATION_ENTITY_MAP_TYPES.REPORT_FIELD]: {
                        label: 'Rapportvelden',
                        description: 'Rapportniveau',
                        footerContent: ({importField}: ImportFieldParams) => `${startCase(importField)} selectie zal van toepassing zijn op alle uitgaven in het rapport van een werknemer.`,
                    },
                },
            },
        },
        intacct: {
            sageIntacctSetup: 'Sage Intacct setup',
            prerequisitesTitle: 'Voordat je verbinding maakt...',
            downloadExpensifyPackage: 'Download het Expensify-pakket voor Sage Intacct',
            followSteps: 'Volg de stappen in onze How-to: Connect to Sage Intacct instructies.',
            enterCredentials: 'Voer uw Sage Intacct-inloggegevens in',
            entity: 'Entity',
            employeeDefault: 'Sage Intacct medewerker standaardwaarde',
            employeeDefaultDescription: 'De standaardafdeling van de werknemer wordt toegepast op hun uitgaven in Sage Intacct indien deze bestaat.',
            displayedAsTagDescription: 'Afdeling zal selecteerbaar zijn voor elke individuele uitgave op het rapport van een werknemer.',
            displayedAsReportFieldDescription: 'Afdelingsselectie zal van toepassing zijn op alle uitgaven in het rapport van een werknemer.',
            toggleImportTitleFirstPart: 'Kies hoe Sage Intacct te beheren',
            toggleImportTitleSecondPart: 'in Expensify.',
            expenseTypes: 'Uitgavensoorten',
            expenseTypesDescription: 'Uw Sage Intacct-uitgavensoorten worden in Expensify geïmporteerd als categorieën.',
            accountTypesDescription: 'Uw Sage Intacct-rekeningschema wordt in Expensify geïmporteerd als categorieën.',
            importTaxDescription: 'Importeer aankoopbelastingtarief van Sage Intacct.',
            userDefinedDimensions: 'Door de gebruiker gedefinieerde dimensies',
            addUserDefinedDimension: 'Gebruikersgedefinieerde dimensie toevoegen',
            integrationName: 'Integratienaam',
            dimensionExists: 'Er bestaat al een dimensie met deze naam.',
            removeDimension: 'Gebruikersgedefinieerde dimensie verwijderen',
            removeDimensionPrompt: 'Weet je zeker dat je deze door de gebruiker gedefinieerde dimensie wilt verwijderen?',
            userDefinedDimension: 'Door de gebruiker gedefinieerde dimensie',
            addAUserDefinedDimension: 'Voeg een door de gebruiker gedefinieerde dimensie toe',
            detailedInstructionsLink: 'Bekijk gedetailleerde instructies',
            detailedInstructionsRestOfSentence: 'over het toevoegen van door de gebruiker gedefinieerde dimensies.',
            userDimensionsAdded: () => ({
                one: '1 UDD toegevoegd',
                other: (count: number) => `${count} UDD's toegevoegd`,
            }),
            mappingTitle: ({mappingName}: IntacctMappingTitleParams) => {
                switch (mappingName) {
                    case CONST.SAGE_INTACCT_CONFIG.MAPPINGS.DEPARTMENTS:
                        return 'afdelingen';
                    case CONST.SAGE_INTACCT_CONFIG.MAPPINGS.CLASSES:
                        return 'classes';
                    case CONST.SAGE_INTACCT_CONFIG.MAPPINGS.LOCATIONS:
                        return 'locaties';
                    case CONST.SAGE_INTACCT_CONFIG.MAPPINGS.CUSTOMERS:
                        return 'klanten';
                    case CONST.SAGE_INTACCT_CONFIG.MAPPINGS.PROJECTS:
                        return 'projecten (banen)';
                    default:
                        return 'mappings';
                }
            },
        },
        type: {
            free: 'Gratis',
            control: 'Beheer',
            collect: 'Verzamel',
        },
        companyCards: {
            addCards: 'Kaarten toevoegen',
            selectCards: 'Selecteer kaarten',
            addNewCard: {
                other: 'Andere',
                cardProviders: {
                    gl1025: 'American Express Corporate Cards',
                    cdf: 'Mastercard Commercial Cards',
                    vcf: 'Visa Commercial Cards',
                    stripe: 'Stripe Cards',
                },
                yourCardProvider: `Wie is uw kaartaanbieder?`,
                whoIsYourBankAccount: 'Wie is jouw bank?',
                whereIsYourBankLocated: 'Waar is uw bank gevestigd?',
                howDoYouWantToConnect: 'Hoe wilt u verbinding maken met uw bank?',
                learnMoreAboutOptions: {
                    text: 'Meer informatie hierover',
                    linkText: 'opties.',
                },
                commercialFeedDetails: 'Vereist installatie met uw bank. Dit wordt meestal gebruikt door grotere bedrijven en is vaak de beste optie als u in aanmerking komt.',
                commercialFeedPlaidDetails: `Vereist installatie met uw bank, maar we zullen u begeleiden. Dit is meestal beperkt tot grotere bedrijven.`,
                directFeedDetails: 'De eenvoudigste aanpak. Maak direct verbinding met je hoofdreferenties. Deze methode is het meest gebruikelijk.',
                enableFeed: {
                    title: ({provider}: GoBackMessageParams) => `Schakel uw ${provider}-feed in`,
                    heading:
                        'We hebben een directe integratie met uw kaartuitgever en kunnen uw transactiegegevens snel en nauwkeurig in Expensify importeren.\n\nOm te beginnen, eenvoudig:',
                    visa: 'We hebben wereldwijde integraties met Visa, hoewel de geschiktheid varieert per bank en kaartprogramma.\n\nOm te beginnen, eenvoudig:',
                    mastercard: 'We hebben wereldwijde integraties met Mastercard, hoewel de geschiktheid varieert per bank en kaartprogramma.\n\nOm te beginnen, volg eenvoudigweg:',
                    vcf: `1. Bezoek [dit hulpartikel](${CONST.COMPANY_CARDS_VISA_COMMERCIAL_CARD_HELP}) voor gedetailleerde instructies over hoe u uw Visa Commercial Cards instelt.\n\n2. [Neem contact op met uw bank](${CONST.COMPANY_CARDS_VISA_COMMERCIAL_CARD_HELP}) om te verifiëren of zij een commerciële feed voor uw programma ondersteunen, en vraag hen om deze in te schakelen.\n\n3. *Zodra de feed is ingeschakeld en u de details heeft, gaat u verder naar het volgende scherm.*`,
                    gl1025: `1. Bezoek [dit hulpartikel](${CONST.COMPANY_CARDS_AMEX_COMMERCIAL_CARD_HELP}) om te ontdekken of American Express een commerciële feed voor uw programma kan inschakelen.\n\n2. Zodra de feed is ingeschakeld, stuurt Amex u een productiefbrief.\n\n3. *Zodra u de feedinformatie heeft, gaat u verder naar het volgende scherm.*`,
                    cdf: `1. Bezoek [dit helpartikel](${CONST.COMPANY_CARDS_MASTERCARD_COMMERCIAL_CARDS}) voor gedetailleerde instructies over hoe u uw Mastercard Commercial Cards kunt instellen.\n\n2. [Neem contact op met uw bank](${CONST.COMPANY_CARDS_MASTERCARD_COMMERCIAL_CARDS}) om te verifiëren of zij een commerciële feed voor uw programma ondersteunen, en vraag hen om deze in te schakelen.\n\n3. *Zodra de feed is ingeschakeld en u de details heeft, ga verder naar het volgende scherm.*`,
                    stripe: `1. Bezoek het Dashboard van Stripe en ga naar [Instellingen](${CONST.COMPANY_CARDS_STRIPE_HELP}).\n\n2. Klik onder Productintegraties op Inschakelen naast Expensify.\n\n3. Zodra de feed is ingeschakeld, klik op Verzenden hieronder en we zullen eraan werken om het toe te voegen.`,
                },
                whatBankIssuesCard: 'Welke bank geeft deze kaarten uit?',
                enterNameOfBank: 'Voer de naam van de bank in',
                feedDetails: {
                    vcf: {
                        title: 'Wat zijn de Visa-feedgegevens?',
                        processorLabel: 'Processor-ID',
                        bankLabel: 'Financiële instelling (bank) ID',
                        companyLabel: 'Bedrijfs-ID',
                        helpLabel: "Waar vind ik deze ID's?",
                    },
                    gl1025: {
                        title: `Wat is de naam van het Amex-leveringsbestand?`,
                        fileNameLabel: 'Bestandsnaam bezorgen',
                        helpLabel: 'Waar vind ik de bestandsnaam van de levering?',
                    },
                    cdf: {
                        title: `Wat is het Mastercard distributie-ID?`,
                        distributionLabel: 'Distributie-ID',
                        helpLabel: 'Waar vind ik de distributie-ID?',
                    },
                },
                amexCorporate: 'Selecteer dit als de voorkant van je kaarten “Corporate” zegt.',
                amexBusiness: 'Selecteer dit als de voorkant van je kaarten "Business" zegt.',
                amexPersonal: 'Selecteer dit als je kaarten persoonlijk zijn.',
                error: {
                    pleaseSelectProvider: 'Selecteer alstublieft een kaartaanbieder voordat u doorgaat',
                    pleaseSelectBankAccount: 'Selecteer alstublieft een bankrekening voordat u doorgaat.',
                    pleaseSelectBank: 'Selecteer alstublieft een bank voordat u verder gaat.',
                    pleaseSelectCountry: 'Selecteer alstublieft een land voordat u doorgaat',
                    pleaseSelectFeedType: 'Selecteer een feedtype voordat u doorgaat.',
                },
            },
            statementCloseDate: {
                [CONST.COMPANY_CARDS.STATEMENT_CLOSE_DATE.LAST_DAY_OF_MONTH]: 'Laatste dag van de maand',
                [CONST.COMPANY_CARDS.STATEMENT_CLOSE_DATE.LAST_BUSINESS_DAY_OF_MONTH]: 'Laatste werkdag van de maand',
                [CONST.COMPANY_CARDS.STATEMENT_CLOSE_DATE.CUSTOM_DAY_OF_MONTH]: 'Aangepaste dag van de maand',
            },
            assignCard: 'Kaart toewijzen',
            findCard: 'Kaart vinden',
            cardNumber: 'Kaartnummer',
            commercialFeed: 'Commerciële feed',
            feedName: ({feedName}: CompanyCardFeedNameParams) => `${feedName} kaarten`,
            directFeed: 'Direct feed',
            whoNeedsCardAssigned: 'Wie heeft een kaart toegewezen nodig?',
            chooseCard: 'Kies een kaart',
            chooseCardFor: ({assignee, feed}: AssignCardParams) => `Kies een kaart voor ${assignee} uit de ${feed} kaartenfeed.`,
            noActiveCards: 'Geen actieve kaarten in deze feed',
            somethingMightBeBroken:
                '<muted-text><centered-text>Of er is misschien iets kapot. Hoe dan ook, als u vragen heeft, neem dan <concierge-link>contact op met Concierge</concierge-link>.</centered-text></muted-text>',
            chooseTransactionStartDate: 'Kies een startdatum voor de transactie',
            startDateDescription: 'We importeren alle transacties vanaf deze datum. Als er geen datum is opgegeven, gaan we zo ver terug als uw bank toestaat.',
            fromTheBeginning: 'Vanaf het begin',
            customStartDate: 'Aangepaste startdatum',
            customCloseDate: 'Aangepaste sluitingsdatum',
            letsDoubleCheck: 'Laten we dubbel controleren of alles er goed uitziet.',
            confirmationDescription: 'We beginnen onmiddellijk met het importeren van transacties.',
            cardholder: 'Kaart houder',
            card: 'Kaart',
            cardName: 'Kaartnaam',
            brokenConnectionErrorFirstPart: `Kaartfeedverbinding is verbroken. Alsjeblieft`,
            brokenConnectionErrorLink: 'log in op uw bank',
            brokenConnectionErrorSecondPart: 'zodat we de verbinding opnieuw kunnen herstellen.',
            assignedCard: ({assignee, link}: AssignedCardParams) => `heeft ${assignee} een ${link} toegewezen! Geïmporteerde transacties zullen in deze chat verschijnen.`,
            companyCard: 'bedrijfskaart',
            chooseCardFeed: 'Kies kaartfeed',
            ukRegulation:
                'Expensify, Inc. is een agent van Plaid Financial Ltd., een erkende betalingsinstelling gereguleerd door de Financial Conduct Authority onder de Payment Services Regulations 2017 (Firm Reference Number: 804718). Plaid biedt u gereguleerde rekeninginformatiediensten via Expensify Limited als zijn agent.',
        },
        expensifyCard: {
            issueAndManageCards: 'Uitgeven en beheren van uw Expensify-kaarten',
            getStartedIssuing: 'Begin met het aanvragen van je eerste virtuele of fysieke kaart.',
            verificationInProgress: 'Verificatie bezig...',
            verifyingTheDetails: 'We controleren een paar details. Concierge laat je weten wanneer Expensify Cards klaar zijn om uit te geven.',
            disclaimer:
                'De Expensify Visa® Commercial Card wordt uitgegeven door The Bancorp Bank, N.A., lid FDIC, krachtens een licentie van Visa U.S.A. Inc. en kan niet worden gebruikt bij alle handelaren die Visa-kaarten accepteren. Apple® en het Apple-logo® zijn handelsmerken van Apple Inc., geregistreerd in de VS en andere landen. App Store is een servicemerk van Apple Inc. Google Play en het Google Play-logo zijn handelsmerken van Google LLC.',
            issueCard: 'Kaart uitgeven',
            findCard: 'Kaart vinden',
            newCard: 'Nieuwe kaart',
            name: 'Naam',
            lastFour: 'Laatste 4',
            limit: 'Limiet',
            currentBalance: 'Huidig saldo',
            currentBalanceDescription: 'Huidig saldo is de som van alle geboekte Expensify Card-transacties die hebben plaatsgevonden sinds de laatste afwikkelingsdatum.',
            balanceWillBeSettledOn: ({settlementDate}: SettlementDateParams) => `Saldo wordt vereffend op ${settlementDate}`,
            settleBalance: 'Saldo vereffenen',
            cardLimit: 'Kaartlimiet',
            remainingLimit: 'Resterende limiet',
            requestLimitIncrease: 'Verzoek om verhoging van limiet',
            remainingLimitDescription:
                'We houden rekening met een aantal factoren bij het berekenen van uw resterende limiet: uw dienstverband als klant, de zakelijke informatie die u tijdens de aanmelding heeft verstrekt, en het beschikbare geld op uw zakelijke bankrekening. Uw resterende limiet kan dagelijks fluctueren.',
            earnedCashback: 'Geld terug',
            earnedCashbackDescription: 'Cashback saldo is gebaseerd op de maandelijks verrekende uitgaven met de Expensify Card binnen uw werkruimte.',
            issueNewCard: 'Nieuwe kaart uitgeven',
            finishSetup: 'Voltooi de installatie',
            chooseBankAccount: 'Kies bankrekening',
            chooseExistingBank: 'Kies een bestaande zakelijke bankrekening om uw Expensify Card-saldo te betalen, of voeg een nieuwe bankrekening toe.',
            accountEndingIn: 'Account eindigend op',
            addNewBankAccount: 'Een nieuwe bankrekening toevoegen',
            settlementAccount: 'Verrekeningsrekening',
            settlementAccountDescription: 'Kies een account om uw saldo van de Expensify Card te betalen.',
            settlementAccountInfo: ({reconciliationAccountSettingsLink, accountNumber}: SettlementAccountInfoParams) =>
                `Zorg ervoor dat deze account overeenkomt met je <a href="${reconciliationAccountSettingsLink}">Afstemmingsaccount</a> (${accountNumber}) zodat Doorlopende Afstemming goed werkt.`,
            settlementFrequency: 'Afwikkelingsfrequentie',
            settlementFrequencyDescription: 'Kies hoe vaak je je Expensify Card-saldo wilt betalen.',
            settlementFrequencyInfo:
                'Als je wilt overstappen naar maandelijkse afwikkeling, moet je je bankrekening verbinden via Plaid en een positieve 90-dagen balansgeschiedenis hebben.',
            frequency: {
                daily: 'Dagelijks',
                monthly: 'Maandelijks',
            },
            cardDetails: 'Kaartgegevens',
            virtual: 'Virtueel',
            physical: 'Fysiek',
            deactivate: 'Deactiveer kaart',
            changeCardLimit: 'Limiet van de kaart wijzigen',
            changeLimit: 'Limiet wijzigen',
            smartLimitWarning: ({limit}: CharacterLimitParams) =>
                `Als u de limiet van deze kaart wijzigt naar ${limit}, worden nieuwe transacties geweigerd totdat u meer uitgaven op de kaart goedkeurt.`,
            monthlyLimitWarning: ({limit}: CharacterLimitParams) => `Als je de limiet van deze kaart wijzigt naar ${limit}, worden nieuwe transacties tot volgende maand geweigerd.`,
            fixedLimitWarning: ({limit}: CharacterLimitParams) => `Als u de limiet van deze kaart wijzigt naar ${limit}, worden nieuwe transacties geweigerd.`,
            changeCardLimitType: 'Wijzig kaartlimiettype',
            changeLimitType: 'Limiettype wijzigen',
            changeCardSmartLimitTypeWarning: ({limit}: CharacterLimitParams) =>
                `Als je het limiettype van deze kaart wijzigt naar Slim Limiet, worden nieuwe transacties geweigerd omdat de niet-goedgekeurde limiet van ${limit} al is bereikt.`,
            changeCardMonthlyLimitTypeWarning: ({limit}: CharacterLimitParams) =>
                `Als je het limiettype van deze kaart wijzigt naar Maandelijks, worden nieuwe transacties geweigerd omdat de maandelijkse limiet van ${limit} al is bereikt.`,
            addShippingDetails: 'Verzendgegevens toevoegen',
            issuedCard: ({assignee}: AssigneeParams) => `heeft ${assignee} een Expensify Card uitgegeven! De kaart zal binnen 2-3 werkdagen arriveren.`,
            issuedCardNoShippingDetails: ({assignee}: AssigneeParams) =>
                `heeft ${assignee} een Expensify Card uitgegeven! De kaart wordt verzonden zodra de verzendgegevens zijn toegevoegd.`,
            issuedCardVirtual: ({assignee, link}: IssueVirtualCardParams) => `heeft ${assignee} een virtuele ${link} uitgegeven! De kaart kan direct worden gebruikt.`,
            addedShippingDetails: ({assignee}: AssigneeParams) => `${assignee} heeft verzendgegevens toegevoegd. Expensify Card zal binnen 2-3 werkdagen arriveren.`,
            verifyingHeader: 'Verifiëren',
            bankAccountVerifiedHeader: 'Bankrekening geverifieerd',
            verifyingBankAccount: 'Bankrekening verifiëren...',
            verifyingBankAccountDescription: 'Even geduld terwijl we bevestigen dat dit account kan worden gebruikt om Expensify Cards uit te geven.',
            bankAccountVerified: 'Bankrekening geverifieerd!',
            bankAccountVerifiedDescription: 'Je kunt nu Expensify-kaarten uitgeven aan de leden van je werkruimte.',
            oneMoreStep: 'Nog één stap...',
            oneMoreStepDescription: 'Het lijkt erop dat we je bankrekening handmatig moeten verifiëren. Ga naar Concierge waar je instructies op je wachten.',
            gotIt: 'Begrepen',
            goToConcierge: 'Ga naar Concierge',
        },
        categories: {
            deleteCategories: 'Categorieën verwijderen',
            deleteCategoriesPrompt: 'Weet je zeker dat je deze categorieën wilt verwijderen?',
            deleteCategory: 'Categorie verwijderen',
            deleteCategoryPrompt: 'Weet u zeker dat u deze categorie wilt verwijderen?',
            disableCategories: 'Categorieën uitschakelen',
            disableCategory: 'Categorie uitschakelen',
            enableCategories: 'Categorieën inschakelen',
            enableCategory: 'Categorie inschakelen',
            defaultSpendCategories: 'Standaard uitgavencategorieën',
            spendCategoriesDescription: 'Pas aan hoe uitgaven bij handelaren worden gecategoriseerd voor creditcardtransacties en gescande bonnetjes.',
            deleteFailureMessage: 'Er is een fout opgetreden bij het verwijderen van de categorie, probeer het alstublieft opnieuw.',
            categoryName: 'Categorienaam',
            requiresCategory: 'Leden moeten alle uitgaven categoriseren',
            needCategoryForExportToIntegration: ({connectionName}: NeedCategoryForExportToIntegrationParams) =>
                `Alle uitgaven moeten worden gecategoriseerd om te exporteren naar ${connectionName}.`,
            subtitle: 'Krijg een beter overzicht van waar geld wordt uitgegeven. Gebruik onze standaardcategorieën of voeg je eigen categorieën toe.',
            emptyCategories: {
                title: 'Je hebt nog geen categorieën aangemaakt',
                subtitle: 'Voeg een categorie toe om uw uitgaven te organiseren.',
                subtitleWithAccounting: ({accountingPageURL}: EmptyCategoriesSubtitleWithAccountingParams) =>
                    `<muted-text><centered-text>Je categorieën worden momenteel geïmporteerd vanuit een boekhoudkoppeling. Ga naar de <a href="${accountingPageURL}">boekhouding</a> om wijzigingen aan te brengen.</centered-text></muted-text>`,
            },
            updateFailureMessage: 'Er is een fout opgetreden bij het bijwerken van de categorie, probeer het alstublieft opnieuw.',
            createFailureMessage: 'Er is een fout opgetreden bij het aanmaken van de categorie, probeer het alstublieft opnieuw.',
            addCategory: 'Categorie toevoegen',
            editCategory: 'Categorie bewerken',
            editCategories: 'Categorieën bewerken',
            findCategory: 'Categorie zoeken',
            categoryRequiredError: 'Categorienaam is vereist',
            existingCategoryError: 'Er bestaat al een categorie met deze naam.',
            invalidCategoryName: 'Ongeldige categorienaam',
            importedFromAccountingSoftware: 'De onderstaande categorieën zijn geïmporteerd van uw',
            payrollCode: 'Payrollcode',
            updatePayrollCodeFailureMessage: 'Er is een fout opgetreden bij het bijwerken van de payrollcode, probeer het alstublieft opnieuw.',
            glCode: 'GL-code',
            updateGLCodeFailureMessage: 'Er is een fout opgetreden bij het bijwerken van de GL-code, probeer het alstublieft opnieuw.',
            importCategories: 'Categorieën importeren',
            cannotDeleteOrDisableAllCategories: {
                title: 'Kan niet alle categorieën verwijderen of uitschakelen',
                description: `Er moet ten minste één categorie ingeschakeld blijven omdat uw werkruimte categorieën vereist.`,
            },
        },
        moreFeatures: {
            subtitle: 'Gebruik de onderstaande schakelaars om meer functies in te schakelen naarmate je groeit. Elke functie verschijnt in het navigatiemenu voor verdere aanpassing.',
            spendSection: {
                title: 'Uitgaven',
                subtitle: 'Schakel functionaliteit in die je helpt je team op te schalen.',
            },
            manageSection: {
                title: 'Beheren',
                subtitle: 'Voeg controles toe die helpen om uitgaven binnen het budget te houden.',
            },
            earnSection: {
                title: 'Verdienen',
                subtitle: 'Stroomlijn uw inkomsten en krijg sneller betaald.',
            },
            organizeSection: {
                title: 'Organiseren',
                subtitle: 'Groepeer en analyseer uitgaven, registreer elke betaalde belasting.',
            },
            integrateSection: {
                title: 'Integreren',
                subtitle: 'Verbind Expensify met populaire financiële producten.',
            },
            distanceRates: {
                title: 'Afstandstarieven',
                subtitle: 'Voeg tarieven toe, werk ze bij en handhaaf ze.',
            },
            perDiem: {
                title: 'Per diem',
                subtitle: 'Stel dagvergoedingen in om de dagelijkse uitgaven van werknemers te beheersen.',
            },
            expensifyCard: {
                title: 'Expensify Card',
                subtitle: 'Krijg inzicht en controle over uitgaven.',
                disableCardTitle: 'Expensify Card uitschakelen',
                disableCardPrompt: 'Je kunt de Expensify Card niet uitschakelen omdat deze al in gebruik is. Neem contact op met Concierge voor de volgende stappen.',
                disableCardButton: 'Chat met Concierge',
                feed: {
                    title: 'Verkrijg de Expensify Card',
                    subTitle: 'Vereenvoudig uw zakelijke uitgaven en bespaar tot 50% op uw Expensify-rekening, plus:',
                    features: {
                        cashBack: 'Geld terug bij elke aankoop in de VS',
                        unlimited: 'Onbeperkte virtuele kaarten',
                        spend: 'Uitgavencontroles en aangepaste limieten',
                    },
                    ctaTitle: 'Nieuwe kaart uitgeven',
                },
            },
            companyCards: {
                title: 'Bedrijfskaarten',
                subtitle: 'Importeer uitgaven van bestaande bedrijfskaarten.',
                feed: {
                    title: 'Bedrijfspassen importeren',
                    features: {
                        support: 'Ondersteuning voor alle grote kaartaanbieders',
                        assignCards: 'Wijs kaarten toe aan het hele team',
                        automaticImport: 'Automatische transactie-import',
                    },
                },
                disableCardTitle: 'Bedrijfspassen uitschakelen',
                disableCardPrompt: 'Je kunt bedrijfskaarten niet uitschakelen omdat deze functie in gebruik is. Neem contact op met de Concierge voor de volgende stappen.',
                disableCardButton: 'Chat met Concierge',
                cardDetails: 'Kaartgegevens',
                cardNumber: 'Kaartnummer',
                cardholder: 'Kaart houder',
                cardName: 'Kaartnaam',
                integrationExport: ({integration, type}: IntegrationExportParams) => (integration && type ? `${integration} ${type.toLowerCase()} exporteren` : `${integration} exporteren`),
                integrationExportTitleFirstPart: ({integration}: IntegrationExportParams) => `Kies de ${integration}-account waarnaar transacties moeten worden geëxporteerd.`,
                integrationExportTitlePart: 'Selecteer een andere',
                integrationExportTitleLinkPart: 'exportoptie',
                integrationExportTitleSecondPart: 'om de beschikbare accounts te wijzigen.',
                lastUpdated: 'Laatst bijgewerkt',
                transactionStartDate: 'Transactiebeginndatum',
                updateCard: 'Kaart bijwerken',
                unassignCard: 'Kaart toewijzen ongedaan maken',
                unassign: 'Toewijzen ongedaan maken',
                unassignCardDescription: 'Het toewijzen van deze kaart zal alle transacties op conceptrapporten van de rekening van de kaarthouder verwijderen.',
                assignCard: 'Kaart toewijzen',
                cardFeedName: 'Naam van de kaartfeed',
                cardFeedNameDescription: 'Geef de kaartfeed een unieke naam zodat je deze kunt onderscheiden van de andere.',
                cardFeedTransaction: 'Transacties verwijderen',
                cardFeedTransactionDescription: 'Kies of kaarthouders kaarttransacties kunnen verwijderen. Nieuwe transacties zullen deze regels volgen.',
                cardFeedRestrictDeletingTransaction: 'Beperk het verwijderen van transacties',
                cardFeedAllowDeletingTransaction: 'Verwijderen van transacties toestaan',
                removeCardFeed: 'Verwijder kaartfeed',
                removeCardFeedTitle: ({feedName}: CompanyCardFeedNameParams) => `Verwijder ${feedName} feed`,
                removeCardFeedDescription: 'Weet je zeker dat je deze kaartfeed wilt verwijderen? Dit zal alle kaarten deactiveren.',
                error: {
                    feedNameRequired: 'Naam van de kaartfeed is vereist',
                    statementCloseDateRequired: 'Selecteer een datum waarop het afschrift moet worden gesloten.',
                },
                corporate: 'Beperk het verwijderen van transacties',
                personal: 'Verwijderen van transacties toestaan',
                setFeedNameDescription: 'Geef de kaartfeed een unieke naam zodat je deze van de anderen kunt onderscheiden.',
                setTransactionLiabilityDescription: 'Wanneer ingeschakeld, kunnen kaarthouders kaarttransacties verwijderen. Nieuwe transacties zullen deze regel volgen.',
                emptyAddedFeedTitle: 'Bedrijfspassen toewijzen',
                emptyAddedFeedDescription: 'Begin door je eerste kaart aan een lid toe te wijzen.',
                pendingFeedTitle: `We beoordelen uw verzoek...`,
                pendingFeedDescription: `We zijn momenteel uw feedgegevens aan het beoordelen. Zodra dat is voltooid, nemen we contact met u op via`,
                pendingBankTitle: 'Controleer uw browservenster',
                pendingBankDescription: ({bankName}: CompanyCardBankName) => `Verbind met ${bankName} via het browservenster dat zojuist is geopend. Als er geen is geopend,`,
                pendingBankLink: 'klik hier alstublieft',
                giveItNameInstruction: 'Geef de kaart een naam die hem onderscheidt van anderen.',
                updating: 'Bijwerken...',
                noAccountsFound: 'Geen accounts gevonden',
                defaultCard: 'Standaardkaart',
                downgradeTitle: `Kan werkruimte niet downgraden`,
                downgradeSubTitleFirstPart: `Deze werkruimte kan niet worden gedowngraded omdat er meerdere kaartfeeds zijn verbonden (met uitzondering van Expensify Cards). Alstublieft`,
                downgradeSubTitleMiddlePart: `houd slechts één kaartfeed`,
                downgradeSubTitleLastPart: 'om door te gaan.',
                noAccountsFoundDescription: ({connection}: ConnectionParams) => `Voeg het account toe in ${connection} en synchroniseer de verbinding opnieuw.`,
                expensifyCardBannerTitle: 'Verkrijg de Expensify Card',
                expensifyCardBannerSubtitle: 'Geniet van cashback op elke aankoop in de VS, tot 50% korting op je Expensify-rekening, onbeperkte virtuele kaarten en nog veel meer.',
                expensifyCardBannerLearnMoreButton: 'Meer informatie',
                statementCloseDateTitle: 'Datum waarop rekeningafschrift wordt gesloten',
                statementCloseDateDescription: 'Laat ons weten wanneer je rekeningafschrift wordt gesloten, dan maken we een bijpassend rekeningafschrift in Expensify.',
            },
            workflows: {
                title: 'Workflows',
                subtitle: 'Configureer hoe uitgaven worden goedgekeurd en betaald.',
                disableApprovalPrompt:
                    'Expensify-kaarten van deze werkruimte zijn momenteel afhankelijk van goedkeuring om hun Smart Limits te definiëren. Pas de limiettypen van eventuele Expensify-kaarten met Smart Limits aan voordat u goedkeuringen uitschakelt.',
            },
            invoices: {
                title: 'Facturen',
                subtitle: 'Verstuur en ontvang facturen.',
            },
            categories: {
                title: 'Categorieën',
                subtitle: 'Volg en organiseer uitgaven.',
            },
            tags: {
                title: 'Tags',
                subtitle: 'Classificeer kosten en volg factureerbare uitgaven.',
            },
            taxes: {
                title: 'Belastingen',
                subtitle: 'Documenteer en claim in aanmerking komende belastingen terug.',
            },
            reportFields: {
                title: 'Rapportvelden',
                subtitle: 'Aangepaste velden instellen voor uitgaven.',
            },
            connections: {
                title: 'Boekhouding',
                subtitle: 'Synchroniseer uw rekeningschema en meer.',
            },
            receiptPartners: {
                title: 'Bonnetjespartners',
                subtitle: 'Automatisch bonnetjes importeren.',
            },
            connectionsWarningModal: {
                featureEnabledTitle: 'Niet zo snel...',
                featureEnabledText: 'Om deze functie in of uit te schakelen, moet je je boekhoudimportinstellingen wijzigen.',
                disconnectText: 'Om boekhouding uit te schakelen, moet je de boekhoudkoppeling van je werkruimte loskoppelen.',
                manageSettings: 'Instellingen beheren',
            },
            receiptPartnersWarningModal: {
                featureEnabledTitle: 'Uber verbreken',
                disconnectText: 'Om deze functie uit te schakelen, verbreek eerst de Uber for Business integratie.',
                confirmText: 'Begrepen',
            },
            workflowWarningModal: {
                featureEnabledTitle: 'Niet zo snel...',
                featureEnabledText:
                    'Expensify-kaarten in deze werkruimte zijn afhankelijk van goedkeuringsworkflows om hun Smart Limits te definiëren.\n\nWijzig de limiettypen van alle kaarten met Smart Limits voordat u workflows uitschakelt.',
                confirmText: 'Ga naar Expensify Cards',
            },
            rules: {
                title: 'Regels',
                subtitle: 'Vereis bonnen, markeer hoge uitgaven en meer.',
            },
        },
        reports: {
            reportsCustomTitleExamples: 'Voorbeelden:',
            customReportNamesSubtitle: `<muted-text>Pas rapporttitels aan met behulp van onze <a href="${CONST.CUSTOM_REPORT_NAME_HELP_URL}">uitgebreide formules</a>.</muted-text>`,
            customNameTitle: 'Standaard rapporttitel',
            customNameDescription: `Kies een aangepaste naam voor onkostendeclaraties met behulp van onze <a href="${CONST.CUSTOM_REPORT_NAME_HELP_URL}">uitgebreide formules</a>.`,
            customNameInputLabel: 'Naam',
            customNameEmailPhoneExample: 'E-mail of telefoonnummer van lid: {report:submit:from}',
            customNameStartDateExample: 'Rapport startdatum: {report:startdate}',
            customNameWorkspaceNameExample: 'Werkruimte naam: {report:workspacename}',
            customNameReportIDExample: 'Report ID: {report:id}',
            customNameTotalExample: 'Totaal: {report:total}.',
            preventMembersFromChangingCustomNamesTitle: 'Voorkom dat leden aangepaste rapportnamen wijzigen',
        },
        reportFields: {
            addField: 'Veld toevoegen',
            delete: 'Veld verwijderen',
            deleteFields: 'Velden verwijderen',
            findReportField: 'Rapportveld zoeken',
            deleteConfirmation: 'Weet je zeker dat je dit rapportveld wilt verwijderen?',
            deleteFieldsConfirmation: 'Weet je zeker dat je deze rapportvelden wilt verwijderen?',
            emptyReportFields: {
                title: 'Je hebt nog geen rapportvelden aangemaakt',
                subtitle: 'Voeg een aangepast veld toe (tekst, datum of dropdown) dat op rapporten verschijnt.',
            },
            subtitle: 'Rapportvelden zijn van toepassing op alle uitgaven en kunnen nuttig zijn wanneer u om extra informatie wilt vragen.',
            disableReportFields: 'Rapportvelden uitschakelen',
            disableReportFieldsConfirmation: 'Weet je het zeker? Tekst- en datumvelden worden verwijderd en lijsten worden uitgeschakeld.',
            importedFromAccountingSoftware: 'De onderstaande rapportvelden zijn geïmporteerd uit uw',
            textType: 'Tekst',
            dateType: 'Datum',
            dropdownType: 'Lijst',
            textAlternateText: 'Voeg een veld toe voor vrije tekstinvoer.',
            dateAlternateText: 'Voeg een kalender toe voor datumselectie.',
            dropdownAlternateText: 'Voeg een lijst met opties toe om uit te kiezen.',
            nameInputSubtitle: 'Kies een naam voor het rapportveld.',
            typeInputSubtitle: 'Kies welk type rapportveld je wilt gebruiken.',
            initialValueInputSubtitle: 'Voer een startwaarde in om in het rapportveld te tonen.',
            listValuesInputSubtitle: 'Deze waarden zullen verschijnen in de dropdown van uw rapportveld. Ingeschakelde waarden kunnen door leden worden geselecteerd.',
            listInputSubtitle: 'Deze waarden zullen verschijnen in uw rapportveldlijst. Ingeschakelde waarden kunnen door leden worden geselecteerd.',
            deleteValue: 'Waarde verwijderen',
            deleteValues: 'Waarden verwijderen',
            disableValue: 'Waarde uitschakelen',
            disableValues: 'Waarden uitschakelen',
            enableValue: 'Waarde inschakelen',
            enableValues: 'Waarden inschakelen',
            emptyReportFieldsValues: {
                title: 'Je hebt nog geen lijstwaarden aangemaakt.',
                subtitle: 'Voeg aangepaste waarden toe om op rapporten te verschijnen.',
            },
            deleteValuePrompt: 'Weet je zeker dat je deze lijstwaarde wilt verwijderen?',
            deleteValuesPrompt: 'Weet je zeker dat je deze lijstwaarden wilt verwijderen?',
            listValueRequiredError: 'Voer een lijstwaardenaam in, alstublieft',
            existingListValueError: 'Er bestaat al een lijstwaarde met deze naam.',
            editValue: 'Waarde bewerken',
            listValues: 'Waarden opsommen',
            addValue: 'Waarde toevoegen',
            existingReportFieldNameError: 'Er bestaat al een rapportveld met deze naam',
            reportFieldNameRequiredError: 'Voer een rapportveldnaam in alstublieft',
            reportFieldTypeRequiredError: 'Kies een rapportveldtype aub',
            reportFieldInitialValueRequiredError: 'Kies een initiële waarde voor een rapportveld alstublieft.',
            genericFailureMessage: 'Er is een fout opgetreden bij het bijwerken van het rapportveld. Probeer het opnieuw.',
        },
        tags: {
            tagName: 'Tagnaam',
            requiresTag: 'Leden moeten alle uitgaven taggen',
            trackBillable: 'Volg factureerbare uitgaven',
            customTagName: 'Aangepaste tagnaam',
            enableTag: 'Tag inschakelen',
            enableTags: 'Tags inschakelen',
            requireTag: 'Vereist label',
            requireTags: 'Vereiste tags',
            notRequireTags: 'Niet vereisen',
            disableTag: 'Label uitschakelen',
            disableTags: 'Tags uitschakelen',
            addTag: 'Tag toevoegen',
            editTag: 'Bewerk tag',
            editTags: 'Bewerk tags',
            findTag: 'Tag vinden',
            subtitle: 'Tags voegen meer gedetailleerde manieren toe om kosten te classificeren.',
            dependentMultiLevelTagsSubtitle: {
                phrase1: 'U gebruikt',
                phrase2: 'afhankelijke tags',
                phrase3: '. Je kunt',
                phrase4: 'een spreadsheet opnieuw importeren',
                phrase5: 'om je tags bij te werken.',
            },
            emptyTags: {
                title: 'Je hebt nog geen tags aangemaakt',
                //  We need to remove the subtitle and use the below one when we remove the canUseMultiLevelTags beta
                subtitle: 'Voeg een tag toe om projecten, locaties, afdelingen en meer bij te houden.',
                subtitleHTML: `<muted-text><centered-text>Importeer een spreadsheet om tags toe te voegen voor het volgen van projecten, locaties, afdelingen en meer. <a href="${CONST.IMPORT_TAGS_EXPENSIFY_URL}">Meer informatie</a> over het opmaken van tagbestanden.</centered-text></muted-text>`,
                subtitleWithAccounting: ({accountingPageURL}: EmptyTagsSubtitleWithAccountingParams) =>
                    `<muted-text><centered-text>Je tags worden momenteel geïmporteerd vanuit een boekhoudverbinding. Ga naar de <a href="${accountingPageURL}">boekhouding</a> om wijzigingen aan te brengen.</centered-text></muted-text>`,
            },
            deleteTag: 'Verwijder tag',
            deleteTags: 'Verwijder tags',
            deleteTagConfirmation: 'Weet je zeker dat je deze tag wilt verwijderen?',
            deleteTagsConfirmation: 'Weet je zeker dat je deze tags wilt verwijderen?',
            deleteFailureMessage: 'Er is een fout opgetreden bij het verwijderen van de tag, probeer het opnieuw.',
            tagRequiredError: 'Tagnaam is vereist',
            existingTagError: 'Er bestaat al een tag met deze naam.',
            invalidTagNameError: 'Tagnaam kan niet 0 zijn. Kies een andere waarde.',
            genericFailureMessage: 'Er is een fout opgetreden bij het bijwerken van de tag, probeer het alstublieft opnieuw.',
            importedFromAccountingSoftware: 'De onderstaande labels zijn geïmporteerd uit uw',
            glCode: 'GL-code',
            updateGLCodeFailureMessage: 'Er is een fout opgetreden bij het bijwerken van de GL-code, probeer het alstublieft opnieuw.',
            tagRules: 'Tagregels',
            approverDescription: 'Goedkeurder',
            importTags: 'Tags importeren',
            importTagsSupportingText: 'Codeer uw uitgaven met één type label of meerdere.',
            configureMultiLevelTags: 'Configureer uw lijst met tags voor meerlagige tagging.',
            importMultiLevelTagsSupportingText: `Hier is een voorbeeld van je tags. Als alles er goed uitziet, klik dan hieronder om ze te importeren.`,
            importMultiLevelTags: {
                firstRowTitle: 'De eerste rij is de titel voor elke taglijst',
                independentTags: 'Dit zijn onafhankelijke tags',
                glAdjacentColumn: 'Er is een GL-code in de aangrenzende kolom',
            },
            tagLevel: {
                singleLevel: 'Enkel niveau van tags',
                multiLevel: 'Meerniveautags',
            },
            switchSingleToMultiLevelTagWarning: {
                title: 'Wissel tag-niveaus om',
                prompt1: 'Het wisselen van tag-niveaus zal alle huidige tags wissen.',
                prompt2: 'We raden aan dat u eerst',
                prompt3: 'download een back-up',
                prompt4: 'door uw tags te exporteren.',
                prompt5: 'Meer informatie',
                prompt6: 'over tag-niveaus.',
            },
            importedTagsMessage: ({columnCounts}: ImportedTagsMessageParams) =>
                `We hebben *${columnCounts} kolommen* in uw spreadsheet gevonden. Selecteer *Naam* naast de kolom die tag-namen bevat. U kunt ook *Ingeschakeld* selecteren naast de kolom die de tag-status instelt.`,
            cannotDeleteOrDisableAllTags: {
                title: 'Kan niet alle tags verwijderen of uitschakelen',
                description: `Er moet minstens één tag ingeschakeld blijven omdat uw werkruimte tags vereist.`,
            },
            cannotMakeAllTagsOptional: {
                title: 'Kan niet alle tags optioneel maken',
                description: `Er moet minstens één tag verplicht blijven omdat uw werkruimte-instellingen tags vereisen.`,
            },
            tagCount: () => ({
                one: '1 Dag',
                other: (count: number) => `${count} Tags`,
            }),
        },
        taxes: {
            subtitle: 'Voeg belastingnamen, tarieven toe en stel standaardwaarden in.',
            addRate: 'Tarief toevoegen',
            workspaceDefault: 'Werkruimte valuta standaardinstelling',
            foreignDefault: 'Standaard vreemde valuta',
            customTaxName: 'Aangepaste belastingnaam',
            value: 'Waarde',
            taxReclaimableOn: 'Belasting terugvorderbaar op',
            taxRate: 'Belastingtarief',
            findTaxRate: 'Vind belastingtarief',
            error: {
                taxRateAlreadyExists: 'Deze belastingnaam is al in gebruik',
                taxCodeAlreadyExists: 'Deze belastingcode is al in gebruik',
                valuePercentageRange: 'Voer een geldig percentage in tussen 0 en 100',
                customNameRequired: 'Aangepaste belastingnaam is vereist',
                deleteFailureMessage: 'Er is een fout opgetreden bij het verwijderen van het belastingtarief. Probeer het opnieuw of vraag Concierge om hulp.',
                updateFailureMessage: 'Er is een fout opgetreden bij het bijwerken van het belastingtarief. Probeer het opnieuw of vraag Concierge om hulp.',
                createFailureMessage: 'Er is een fout opgetreden bij het aanmaken van het belastingtarief. Probeer het opnieuw of vraag Concierge om hulp.',
                updateTaxClaimableFailureMessage: 'Het terugvorderbare deel moet minder zijn dan het kilometertarief.',
            },
            deleteTaxConfirmation: 'Weet je zeker dat je deze belasting wilt verwijderen?',
            deleteMultipleTaxConfirmation: ({taxAmount}: TaxAmountParams) => `Weet je zeker dat je ${taxAmount} belastingen wilt verwijderen?`,
            actions: {
                delete: 'Verwijder tarief',
                deleteMultiple: 'Tarieven verwijderen',
                enable: 'Tarief inschakelen',
                disable: 'Tarief uitschakelen',
                enableTaxRates: () => ({
                    one: 'Tarief inschakelen',
                    other: 'Tarieven inschakelen',
                }),
                disableTaxRates: () => ({
                    one: 'Tarief uitschakelen',
                    other: 'Tarieven uitschakelen',
                }),
            },
            importedFromAccountingSoftware: 'De onderstaande belastingen zijn geïmporteerd van uw',
            taxCode: 'Belastingcode',
            updateTaxCodeFailureMessage: 'Er is een fout opgetreden bij het bijwerken van de belastingcode, probeer het opnieuw.',
        },
        emptyWorkspace: {
            title: 'Maak een werkruimte aan',
            subtitle: 'Maak een werkruimte om bonnetjes bij te houden, uitgaven te vergoeden, reizen te beheren, facturen te versturen en meer — allemaal op de snelheid van chat.',
            createAWorkspaceCTA: 'Aan de slag',
            features: {
                trackAndCollect: 'Volg en verzamel bonnetjes',
                reimbursements: 'Medewerkers vergoeden',
                companyCards: 'Bedrijfspassen beheren',
            },
            notFound: 'Geen werkruimte gevonden',
            description: 'Kamers zijn een geweldige plek om te discussiëren en samen te werken met meerdere mensen. Om te beginnen met samenwerken, maak of neem deel aan een werkruimte.',
        },
        new: {
            newWorkspace: 'Nieuwe werkruimte',
            getTheExpensifyCardAndMore: 'Krijg de Expensify Card en meer',
            confirmWorkspace: 'Werkruimte bevestigen',
            myGroupWorkspace: ({workspaceNumber}: {workspaceNumber?: number}) => `Mijn Groepswerkruimte${workspaceNumber ? ` ${workspaceNumber}` : ''}`,
            workspaceName: ({userName, workspaceNumber}: NewWorkspaceNameParams) => `${userName}'s Werkruimte${workspaceNumber ? ` ${workspaceNumber}` : ''}`,
        },
        people: {
            genericFailureMessage: 'Er is een fout opgetreden bij het verwijderen van een lid uit de werkruimte, probeer het opnieuw.',
            removeMembersPrompt: ({memberName}: {memberName: string}) => ({
                one: `Weet je zeker dat je ${memberName} wilt verwijderen?`,
                other: 'Weet je zeker dat je deze leden wilt verwijderen?',
            }),
            removeMembersWarningPrompt: ({memberName, ownerName}: RemoveMembersWarningPrompt) =>
                `${memberName} is een goedkeurder in deze werkruimte. Wanneer je deze werkruimte niet meer met hen deelt, zullen we hen in de goedkeuringsworkflow vervangen door de eigenaar van de werkruimte, ${ownerName}.`,
            removeMembersTitle: () => ({
                one: 'Lid verwijderen',
                other: 'Leden verwijderen',
            }),
            findMember: 'Lid zoeken',
            removeWorkspaceMemberButtonTitle: 'Verwijderen uit werkruimte',
            removeGroupMemberButtonTitle: 'Verwijderen uit groep',
            removeRoomMemberButtonTitle: 'Verwijderen uit chat',
            removeMemberPrompt: ({memberName}: RemoveMemberPromptParams) => `Weet je zeker dat je ${memberName} wilt verwijderen?`,
            removeMemberTitle: 'Lid verwijderen',
            transferOwner: 'Eigenaar overdragen',
            makeMember: 'Lid maken',
            makeAdmin: 'Beheerder maken',
            makeAuditor: 'Maak controleur',
            selectAll: 'Alles selecteren',
            error: {
                genericAdd: 'Er was een probleem bij het toevoegen van dit werkruimtelid.',
                cannotRemove: 'Je kunt jezelf of de eigenaar van de werkruimte niet verwijderen.',
                genericRemove: 'Er was een probleem met het verwijderen van dat werkruimte lid.',
            },
            addedWithPrimary: 'Sommige leden zijn toegevoegd met hun primaire logins.',
            invitedBySecondaryLogin: ({secondaryLogin}: SecondaryLoginParams) => `Toegevoegd door secundaire login ${secondaryLogin}.`,
            membersListTitle: 'Directory van alle werkruimteleden.',
            importMembers: 'Leden importeren',
        },
        card: {
            getStartedIssuing: 'Begin met het aanvragen van je eerste virtuele of fysieke kaart.',
            issueCard: 'Kaart uitgeven',
            issueNewCard: {
                whoNeedsCard: 'Wie heeft een kaart nodig?',
                findMember: 'Lid zoeken',
                chooseCardType: 'Kies een kaarttype',
                physicalCard: 'Fysieke kaart',
                physicalCardDescription: 'Geweldig voor de frequente spender',
                virtualCard: 'Virtuele kaart',
                virtualCardDescription: 'Instant en flexibel',
                chooseLimitType: 'Kies een limiettype',
                smartLimit: 'Slimme limiet',
                smartLimitDescription: 'Besteed tot een bepaald bedrag voordat goedkeuring vereist is.',
                monthly: 'Maandelijks',
                monthlyDescription: 'Besteed tot een bepaald bedrag per maand',
                fixedAmount: 'Vast bedrag',
                fixedAmountDescription: 'Eenmalig tot een bepaald bedrag uitgeven',
                setLimit: 'Stel een limiet in',
                cardLimitError: 'Voer een bedrag in dat minder is dan $21,474,836',
                giveItName: 'Geef het een naam',
                giveItNameInstruction: 'Maak het uniek genoeg om het te onderscheiden van andere kaarten. Specifieke gebruikssituaties zijn zelfs nog beter!',
                cardName: 'Kaartnaam',
                letsDoubleCheck: 'Laten we dubbel controleren of alles er goed uitziet.',
                willBeReady: 'Deze kaart is direct klaar voor gebruik.',
                cardholder: 'Kaart houder',
                cardType: 'Kaarttype',
                limit: 'Limiet',
                limitType: 'Limiettype',
                name: 'Naam',
            },
            deactivateCardModal: {
                deactivate: 'Deactiveren',
                deactivateCard: 'Deactiveer kaart',
                deactivateConfirmation: 'Het deactiveren van deze kaart zal alle toekomstige transacties weigeren en kan niet ongedaan worden gemaakt.',
            },
        },
        accounting: {
            settings: 'instellingen',
            title: 'Verbindingen',
            subtitle: 'Maak verbinding met uw boekhoudsysteem om transacties te coderen met uw rekeningschema, betalingen automatisch te matchen en uw financiën synchroon te houden.',
            qbo: 'QuickBooks Online',
            qbd: 'QuickBooks Desktop',
            xero: 'Xero',
            netsuite: 'NetSuite',
            intacct: 'Sage Intacct',
            sap: 'SAP',
            oracle: 'Oracle',
            microsoftDynamics: 'Microsoft Dynamics',
            talkYourOnboardingSpecialist: 'Chat met uw installatiespecialist.',
            talkYourAccountManager: 'Chat met uw accountmanager.',
            talkToConcierge: 'Chat met Concierge.',
            needAnotherAccounting: 'Nog een boekhoudsoftware nodig?',
            connectionName: ({connectionName}: ConnectionNameParams) => {
                switch (connectionName) {
                    case CONST.POLICY.CONNECTIONS.NAME.QBO:
                        return 'QuickBooks Online';
                    case CONST.POLICY.CONNECTIONS.NAME.XERO:
                        return 'Xero';
                    case CONST.POLICY.CONNECTIONS.NAME.NETSUITE:
                        return 'NetSuite';
                    case CONST.POLICY.CONNECTIONS.NAME.SAGE_INTACCT:
                        return 'Sage Intacct';
                    default: {
                        return '';
                    }
                }
            },
            errorODIntegration: 'Er is een fout opgetreden met een verbinding die is ingesteld in Expensify Classic.',
            goToODToFix: 'Ga naar Expensify Classic om dit probleem op te lossen.',
            goToODToSettings: 'Ga naar Expensify Classic om je instellingen te beheren.',
            setup: 'Verbind',
            lastSync: ({relativeDate}: LastSyncAccountingParams) => `Laatst gesynchroniseerd ${relativeDate}`,
            notSync: 'Niet gesynchroniseerd',
            import: 'Importeren',
            export: 'Exporteren',
            advanced: 'Geavanceerd',
            other: 'Andere',
            syncNow: 'Nu synchroniseren',
            disconnect: 'Verbreek verbinding',
            reinstall: 'Connector opnieuw installeren',
            disconnectTitle: ({connectionName}: OptionalParam<ConnectionNameParams> = {}) => {
                const integrationName =
                    connectionName && CONST.POLICY.CONNECTIONS.NAME_USER_FRIENDLY[connectionName] ? CONST.POLICY.CONNECTIONS.NAME_USER_FRIENDLY[connectionName] : 'integratie';
                return `Verbreek verbinding met ${integrationName}`;
            },
            connectTitle: ({connectionName}: ConnectionNameParams) => `Verbind ${CONST.POLICY.CONNECTIONS.NAME_USER_FRIENDLY[connectionName] ?? 'boekhoudintegratie'}`,
            syncError: ({connectionName}: ConnectionNameParams) => {
                switch (connectionName) {
                    case CONST.POLICY.CONNECTIONS.NAME.QBO:
                        return 'Kan geen verbinding maken met QuickBooks Online';
                    case CONST.POLICY.CONNECTIONS.NAME.XERO:
                        return 'Kan geen verbinding maken met Xero';
                    case CONST.POLICY.CONNECTIONS.NAME.NETSUITE:
                        return 'Kan geen verbinding maken met NetSuite';
                    case CONST.POLICY.CONNECTIONS.NAME.QBD:
                        return 'Kan geen verbinding maken met QuickBooks Desktop';
                    default: {
                        return 'Kan geen verbinding maken met integratie';
                    }
                }
            },
            accounts: 'Rekeningschema',
            taxes: 'Belastingen',
            imported: 'Geïmporteerd',
            notImported: 'Niet geïmporteerd',
            importAsCategory: 'Geïmporteerd als categorieën',
            importTypes: {
                [CONST.INTEGRATION_ENTITY_MAP_TYPES.IMPORTED]: 'Geïmporteerd',
                [CONST.INTEGRATION_ENTITY_MAP_TYPES.TAG]: 'Geïmporteerd als tags',
                [CONST.INTEGRATION_ENTITY_MAP_TYPES.DEFAULT]: 'Geïmporteerd',
                [CONST.INTEGRATION_ENTITY_MAP_TYPES.NOT_IMPORTED]: 'Niet geïmporteerd',
                [CONST.INTEGRATION_ENTITY_MAP_TYPES.NONE]: 'Niet geïmporteerd',
                [CONST.INTEGRATION_ENTITY_MAP_TYPES.REPORT_FIELD]: 'Geïmporteerd als rapportvelden',
                [CONST.INTEGRATION_ENTITY_MAP_TYPES.NETSUITE_DEFAULT]: 'NetSuite medewerker standaardwaarde',
            },
            disconnectPrompt: ({connectionName}: OptionalParam<ConnectionNameParams> = {}) => {
                const integrationName =
                    connectionName && CONST.POLICY.CONNECTIONS.NAME_USER_FRIENDLY[connectionName] ? CONST.POLICY.CONNECTIONS.NAME_USER_FRIENDLY[connectionName] : 'deze integratie';
                return `Weet je zeker dat je ${integrationName} wilt loskoppelen?`;
            },
            connectPrompt: ({connectionName}: ConnectionNameParams) =>
                `Weet je zeker dat je ${CONST.POLICY.CONNECTIONS.NAME_USER_FRIENDLY[connectionName] ?? 'deze boekhoudintegratie'} wilt verbinden? Dit zal alle bestaande boekhoudkundige verbindingen verwijderen.`,
            enterCredentials: 'Voer uw inloggegevens in',
            connections: {
                syncStageName: ({stage}: SyncStageNameConnectionsParams) => {
                    switch (stage) {
                        case 'quickbooksOnlineImportCustomers':
                        case 'quickbooksDesktopImportCustomers':
                            return 'Klanten importeren';
                        case 'quickbooksOnlineImportEmployees':
                        case 'netSuiteSyncImportEmployees':
                        case 'intacctImportEmployees':
                        case 'quickbooksDesktopImportEmployees':
                            return 'Werknemers importeren';
                        case 'quickbooksOnlineImportAccounts':
                        case 'quickbooksDesktopImportAccounts':
                            return 'Accounts importeren';
                        case 'quickbooksOnlineImportClasses':
                        case 'quickbooksDesktopImportClasses':
                            return 'Klassen importeren';
                        case 'quickbooksOnlineImportLocations':
                            return 'Locaties importeren';
                        case 'quickbooksOnlineImportProcessing':
                            return 'Geïmporteerde gegevens verwerken';
                        case 'quickbooksOnlineSyncBillPayments':
                        case 'intacctImportSyncBillPayments':
                            return 'Gesynchroniseerde vergoede rapporten en factuurbetalingen';
                        case 'quickbooksOnlineSyncTaxCodes':
                            return 'Belastingcodes importeren';
                        case 'quickbooksOnlineCheckConnection':
                            return 'Verbinding met QuickBooks Online controleren';
                        case 'quickbooksOnlineImportMain':
                            return 'QuickBooks Online-gegevens importeren';
                        case 'startingImportXero':
                            return 'Xero-gegevens importeren';
                        case 'startingImportQBO':
                            return 'QuickBooks Online-gegevens importeren';
                        case 'startingImportQBD':
                        case 'quickbooksDesktopImportMore':
                            return 'QuickBooks Desktop-gegevens importeren';
                        case 'quickbooksDesktopImportTitle':
                            return 'Titel importeren';
                        case 'quickbooksDesktopImportApproveCertificate':
                            return 'Certificaat voor goedkeuring importeren';
                        case 'quickbooksDesktopImportDimensions':
                            return 'Dimensies importeren';
                        case 'quickbooksDesktopImportSavePolicy':
                            return 'Beleid voor importeren opslaan';
                        case 'quickbooksDesktopWebConnectorReminder':
                            return 'Nog steeds gegevens synchroniseren met QuickBooks... Zorg ervoor dat de Web Connector actief is.';
                        case 'quickbooksOnlineSyncTitle':
                            return 'QuickBooks Online-gegevens synchroniseren';
                        case 'quickbooksOnlineSyncLoadData':
                        case 'xeroSyncStep':
                        case 'intacctImportData':
                            return 'Gegevens laden';
                        case 'quickbooksOnlineSyncApplyCategories':
                            return 'Categorieën bijwerken';
                        case 'quickbooksOnlineSyncApplyCustomers':
                            return 'Klanten/projecten bijwerken';
                        case 'quickbooksOnlineSyncApplyEmployees':
                            return 'Lijst met personen bijwerken';
                        case 'quickbooksOnlineSyncApplyClassesLocations':
                            return 'Rapportvelden bijwerken';
                        case 'jobDone':
                            return 'Wachten tot geïmporteerde gegevens zijn geladen';
                        case 'xeroSyncImportChartOfAccounts':
                            return 'Synchroniseren van rekeningschema';
                        case 'xeroSyncImportCategories':
                            return 'Categorieën synchroniseren';
                        case 'xeroSyncImportCustomers':
                            return 'Klanten synchroniseren';
                        case 'xeroSyncXeroReimbursedReports':
                            return 'Expensify-rapporten markeren als vergoed';
                        case 'xeroSyncExpensifyReimbursedReports':
                            return 'Xero-facturen en -rekeningen als betaald markeren';
                        case 'xeroSyncImportTrackingCategories':
                            return 'Synchroniseren van trackingcategorieën';
                        case 'xeroSyncImportBankAccounts':
                            return 'Bankrekeningen synchroniseren';
                        case 'xeroSyncImportTaxRates':
                            return 'Belastingtarieven synchroniseren';
                        case 'xeroCheckConnection':
                            return 'Xero-verbinding controleren';
                        case 'xeroSyncTitle':
                            return 'Xero-gegevens synchroniseren';
                        case 'netSuiteSyncConnection':
                            return 'Initialiseren van verbinding met NetSuite';
                        case 'netSuiteSyncCustomers':
                            return 'Klanten importeren';
                        case 'netSuiteSyncInitData':
                            return 'Gegevens ophalen van NetSuite';
                        case 'netSuiteSyncImportTaxes':
                            return 'Belastingen importeren';
                        case 'netSuiteSyncImportItems':
                            return 'Items importeren';
                        case 'netSuiteSyncData':
                            return 'Gegevens importeren in Expensify';
                        case 'netSuiteSyncAccounts':
                            return 'Accounts synchroniseren';
                        case 'netSuiteSyncCurrencies':
                            return "Valuta's synchroniseren";
                        case 'netSuiteSyncCategories':
                            return 'Categorieën synchroniseren';
                        case 'netSuiteSyncReportFields':
                            return 'Gegevens importeren als Expensify-rapportvelden';
                        case 'netSuiteSyncTags':
                            return 'Gegevens importeren als Expensify-tags';
                        case 'netSuiteSyncUpdateConnectionData':
                            return 'Verbindingsinformatie bijwerken';
                        case 'netSuiteSyncNetSuiteReimbursedReports':
                            return 'Expensify-rapporten markeren als vergoed';
                        case 'netSuiteSyncExpensifyReimbursedReports':
                            return 'NetSuite-facturen en -rekeningen als betaald markeren';
                        case 'netSuiteImportVendorsTitle':
                            return 'Leveranciers importeren';
                        case 'netSuiteImportCustomListsTitle':
                            return 'Aangepaste lijsten importeren';
                        case 'netSuiteSyncImportCustomLists':
                            return 'Aangepaste lijsten importeren';
                        case 'netSuiteSyncImportSubsidiaries':
                            return 'Subsidiairies importeren';
                        case 'netSuiteSyncImportVendors':
                        case 'quickbooksDesktopImportVendors':
                            return 'Leveranciers importeren';
                        case 'intacctCheckConnection':
                            return 'Sage Intacct-verbinding controleren';
                        case 'intacctImportDimensions':
                            return 'Sage Intacct-dimensies importeren';
                        case 'intacctImportTitle':
                            return 'Sage Intacct-gegevens importeren';
                        default: {
                            // eslint-disable-next-line @typescript-eslint/restrict-template-expressions
                            return `Vertaling ontbreekt voor fase: ${stage}`;
                        }
                    }
                },
            },
            preferredExporter: 'Voorkeurs-exporteur',
            exportPreferredExporterNote:
                'De voorkeursexporteur kan elke werkruimtebeheerder zijn, maar moet ook een domeinbeheerder zijn als je verschillende exportaccounts instelt voor individuele bedrijfskaarten in Domeininstellingen.',
            exportPreferredExporterSubNote: 'Zodra ingesteld, zal de voorkeurs-exporteur rapporten voor export in hun account zien.',
            exportAs: 'Exporteren als',
            exportOutOfPocket: 'Exporteer uit eigen zak gemaakte uitgaven als',
            exportCompanyCard: 'Exporteer uitgaven van bedrijfskaarten als',
            exportDate: 'Exportdatum',
            defaultVendor: 'Standaard leverancier',
            autoSync: 'Auto-sync',
            autoSyncDescription: 'Synchroniseer NetSuite en Expensify automatisch, elke dag. Exporteer het afgeronde rapport in realtime.',
            reimbursedReports: 'Gesynchroniseerde vergoede rapporten',
            cardReconciliation: 'Kaartafstemming',
            reconciliationAccount: 'Rekening voor afstemming',
            continuousReconciliation: 'Continue Reconciliatie',
            saveHoursOnReconciliation:
                'Bespaar uren op reconciliatie elke boekhoudperiode door Expensify continu Expensify Card-afschriften en afrekeningen namens u te laten reconciliëren.',
            enableContinuousReconciliation: 'Om Continue Reconciliation in te schakelen, schakel alstublieft in',
            chooseReconciliationAccount: {
                chooseBankAccount: 'Kies de bankrekening waarmee uw Expensify Card-betalingen worden verrekend.',
                accountMatches: 'Zorg ervoor dat dit account overeenkomt met uw',
                settlementAccount: 'Expensify Card afwikkelingsrekening',
                reconciliationWorks: ({lastFourPAN}: ReconciliationWorksParams) => `(eindigend op ${lastFourPAN}) zodat Continue Reconciliation goed werkt.`,
            },
        },
        export: {
            notReadyHeading: 'Niet klaar om te exporteren',
            notReadyDescription:
                'Concept- of in behandeling zijnde onkostendeclaraties kunnen niet naar het boekhoudsysteem worden geëxporteerd. Keur deze onkosten goed of betaal ze voordat u ze exporteert.',
        },
        invoices: {
            sendInvoice: 'Factuur verzenden',
            sendFrom: 'Verzenden van',
            invoicingDetails: 'Factureringsgegevens',
            invoicingDetailsDescription: 'Deze informatie zal op uw facturen verschijnen.',
            companyName: 'Bedrijfsnaam',
            companyWebsite: 'Bedrijfswebsite',
            paymentMethods: {
                personal: 'Persoonlijk',
                business: 'Business',
                chooseInvoiceMethod: 'Kies hieronder een betaalmethode:',
                payingAsIndividual: 'Betalen als individu',
                payingAsBusiness: 'Betalen als een bedrijf',
            },
            invoiceBalance: 'Factuursaldo',
            invoiceBalanceSubtitle: 'Dit is je huidige saldo van het innen van factuurbetalingen. Het wordt automatisch naar je bankrekening overgemaakt als je er een hebt toegevoegd.',
            bankAccountsSubtitle: 'Voeg een bankrekening toe om factuurbetalingen te maken en te ontvangen.',
        },
        invite: {
            member: 'Lid uitnodigen',
            members: 'Leden uitnodigen',
            invitePeople: 'Nieuwe leden uitnodigen',
            genericFailureMessage: 'Er is een fout opgetreden bij het uitnodigen van het lid voor de werkruimte. Probeer het alstublieft opnieuw.',
            pleaseEnterValidLogin: `Zorg ervoor dat het e-mailadres of telefoonnummer geldig is (bijv. ${CONST.EXAMPLE_PHONE_NUMBER}).`,
            user: 'gebruiker',
            users: 'gebruikers',
            invited: 'uitgenodigd',
            removed: 'removed',
            to: 'naar',
            from: 'van',
        },
        inviteMessage: {
            confirmDetails: 'Bevestig gegevens',
            inviteMessagePrompt: 'Maak je uitnodiging extra speciaal door hieronder een bericht toe te voegen!',
            personalMessagePrompt: 'Bericht',
            genericFailureMessage: 'Er is een fout opgetreden bij het uitnodigen van het lid voor de werkruimte. Probeer het alstublieft opnieuw.',
            inviteNoMembersError: 'Selecteer alstublieft ten minste één lid om uit te nodigen',
            joinRequest: ({user, workspaceName}: {user: string; workspaceName: string}) => `${user} heeft verzocht om lid te worden van ${workspaceName}`,
        },
        distanceRates: {
            oopsNotSoFast: 'Oeps! Niet zo snel...',
            workspaceNeeds: 'Een werkruimte heeft ten minste één ingeschakelde afstandstarief nodig.',
            distance: 'Afstand',
            centrallyManage: 'Beheer tarieven centraal, volg in mijlen of kilometers, en stel een standaardcategorie in.',
            rate: 'Beoordeel',
            addRate: 'Tarief toevoegen',
            findRate: 'Vind tarief',
            trackTax: 'Belasting bijhouden',
            deleteRates: () => ({
                one: 'Verwijder tarief',
                other: 'Tarieven verwijderen',
            }),
            enableRates: () => ({
                one: 'Tarief inschakelen',
                other: 'Tarieven inschakelen',
            }),
            disableRates: () => ({
                one: 'Tarief uitschakelen',
                other: 'Tarieven uitschakelen',
            }),
            enableRate: 'Tarief inschakelen',
            status: 'Status',
            unit: 'Eenheid',
            taxFeatureNotEnabledMessage: 'Belastingen moeten zijn ingeschakeld in de werkruimte om deze functie te gebruiken. Ga naar',
            changePromptMessage: 'om die wijziging door te voeren.',
            deleteDistanceRate: 'Verwijder afstandstarief',
            areYouSureDelete: () => ({
                one: 'Weet je zeker dat je dit tarief wilt verwijderen?',
                other: 'Weet je zeker dat je deze tarieven wilt verwijderen?',
            }),
            errors: {
                rateNameRequired: 'Tariefnaam is vereist',
                existingRateName: 'Er bestaat al een afstandstarief met deze naam.',
            },
        },
        editor: {
            descriptionInputLabel: 'Beschrijving',
            nameInputLabel: 'Naam',
            typeInputLabel: 'Type',
            initialValueInputLabel: 'Initiële waarde',
            nameInputHelpText: 'Dit is de naam die je op je werkruimte zult zien.',
            nameIsRequiredError: 'Je moet je werkruimte een naam geven',
            currencyInputLabel: 'Standaardvaluta',
            currencyInputHelpText: 'Alle uitgaven in deze werkruimte worden omgezet naar deze valuta.',
            currencyInputDisabledText: ({currency}: CurrencyInputDisabledTextParams) =>
                `De standaardvaluta kan niet worden gewijzigd omdat deze werkruimte is gekoppeld aan een ${currency} bankrekening.`,
            save: 'Opslaan',
            genericFailureMessage: 'Er is een fout opgetreden bij het bijwerken van de werkruimte. Probeer het opnieuw.',
            avatarUploadFailureMessage: 'Er is een fout opgetreden bij het uploaden van de avatar. Probeer het opnieuw.',
            addressContext: 'Een Werkruimteadres is vereist om Expensify Travel in te schakelen. Voer een adres in dat aan uw bedrijf is gekoppeld.',
        },
        bankAccount: {
            continueWithSetup: 'Setup voortzetten',
            youAreAlmostDone:
                'Je bent bijna klaar met het instellen van je bankrekening, waarmee je zakelijke kaarten kunt uitgeven, onkosten kunt vergoeden, facturen kunt innen en rekeningen kunt betalen.',
            streamlinePayments: 'Stroomlijn betalingen',
            connectBankAccountNote: 'Opmerking: Persoonlijke bankrekeningen kunnen niet worden gebruikt voor betalingen in werkruimtes.',
            oneMoreThing: 'Nog één ding!',
            allSet: 'Je bent helemaal klaar!',
            accountDescriptionWithCards: 'Deze bankrekening zal worden gebruikt om zakelijke kaarten uit te geven, onkosten te vergoeden, facturen te innen en rekeningen te betalen.',
            letsFinishInChat: 'Laten we in de chat afronden!',
            finishInChat: 'Afwerken in chat',
            almostDone: 'Bijna klaar!',
            disconnectBankAccount: 'Bankrekening ontkoppelen',
            startOver: 'Opnieuw beginnen',
            updateDetails: 'Details bijwerken',
            yesDisconnectMyBankAccount: 'Ja, koppel mijn bankrekening los.',
            yesStartOver: 'Ja, begin opnieuw.',
            disconnectYour: 'Verbreek de verbinding met uw',
            bankAccountAnyTransactions: 'bankrekening. Eventuele openstaande transacties voor deze rekening zullen nog steeds worden voltooid.',
            clearProgress: 'Opnieuw beginnen zal de voortgang die je tot nu toe hebt gemaakt wissen.',
            areYouSure: 'Weet je het zeker?',
            workspaceCurrency: 'Werkruimte valuta',
            updateCurrencyPrompt: 'Het lijkt erop dat je werkruimte momenteel is ingesteld op een andere valuta dan USD. Klik op de knop hieronder om je valuta nu bij te werken naar USD.',
            updateToUSD: 'Bijwerken naar USD',
            updateWorkspaceCurrency: 'Werkruimte valuta bijwerken',
            workspaceCurrencyNotSupported: 'Werkruimtevaluta niet ondersteund',
            yourWorkspace: `Uw werkruimte is ingesteld op een niet-ondersteunde valuta. Bekijk de <a href="${CONST.CONNECT_A_BUSINESS_BANK_ACCOUNT_HELP_URL}">lijst met ondersteunde valuta's</a>.`,
        },
        changeOwner: {
            changeOwnerPageTitle: 'Eigenaar overdragen',
            addPaymentCardTitle: 'Voer uw betaalkaart in om het eigendom over te dragen',
            addPaymentCardButtonText: 'Accepteer voorwaarden & voeg betaalkaart toe',
            addPaymentCardReadAndAcceptTextPart1: 'Lezen en accepteren',
            addPaymentCardReadAndAcceptTextPart2: 'beleid om uw kaart toe te voegen',
            addPaymentCardTerms: 'voorwaarden',
            addPaymentCardPrivacy: 'privacy',
            addPaymentCardAnd: '&',
            addPaymentCardPciCompliant: 'PCI-DSS-conform',
            addPaymentCardBankLevelEncrypt: 'Versleuteling op bankniveau',
            addPaymentCardRedundant: 'Redundante infrastructuur',
            addPaymentCardLearnMore: `<muted-text>Meer informatie over onze <a href="${CONST.PERSONAL_DATA_PROTECTION_INFO_URL}">beveiliging</a>.</muted-text>`,
            amountOwedTitle: 'Openstaand saldo',
            amountOwedButtonText: 'OK',
            amountOwedText: 'Dit account heeft een openstaand saldo van een vorige maand.\n\nWilt u het saldo vereffenen en de facturering van deze werkruimte overnemen?',
            ownerOwesAmountTitle: 'Openstaand saldo',
            ownerOwesAmountButtonText: 'Saldo overboeken',
            ownerOwesAmountText: ({email, amount}: OwnerOwesAmountParams) =>
                `Het account dat eigenaar is van deze werkruimte (${email}) heeft een openstaand saldo van een vorige maand.\n\nWilt u dit bedrag (${amount}) overmaken om de facturering voor deze werkruimte over te nemen? Uw betaalkaart wordt onmiddellijk belast.`,
            subscriptionTitle: 'Neem jaarlijkse abonnement over',
            subscriptionButtonText: 'Abonnement overdragen',
            subscriptionText: ({usersCount, finalCount}: ChangeOwnerSubscriptionParams) =>
                `Het overnemen van deze werkruimte zal het jaarlijkse abonnement samenvoegen met uw huidige abonnement. Dit zal uw abonnementsomvang vergroten met ${usersCount} leden, waardoor uw nieuwe abonnementsomvang ${finalCount} wordt. Wilt u doorgaan?`,
            duplicateSubscriptionTitle: 'Waarschuwing voor dubbele abonnementen',
            duplicateSubscriptionButtonText: "I'm sorry, but I need a specific string or text to translate. Could you please provide the text you would like translated to Nederlands?",
            duplicateSubscriptionText: ({email, workspaceName}: ChangeOwnerDuplicateSubscriptionParams) =>
                `Het lijkt erop dat je de facturering voor de werkruimtes van ${email} probeert over te nemen, maar om dat te doen, moet je eerst beheerder zijn van al hun werkruimtes.\n\nKlik op "Doorgaan" als je alleen de facturering voor de werkruimte ${workspaceName} wilt overnemen.\n\nAls je de facturering voor hun hele abonnement wilt overnemen, laat hen je dan eerst als beheerder toevoegen aan al hun werkruimtes voordat je de facturering overneemt.`,
            hasFailedSettlementsTitle: 'Kan eigendom niet overdragen',
            hasFailedSettlementsButtonText: 'Begrepen',
            hasFailedSettlementsText: ({email}: ChangeOwnerHasFailedSettlementsParams) =>
                `Je kunt de facturering niet overnemen omdat ${email} een achterstallige Expensify Card-afrekening heeft. Vraag hen om contact op te nemen met concierge@expensify.com om het probleem op te lossen. Daarna kun je de facturering voor deze werkruimte overnemen.`,
            failedToClearBalanceTitle: 'Saldo wissen mislukt',
            failedToClearBalanceButtonText: 'OK',
            failedToClearBalanceText: 'We konden het saldo niet vereffenen. Probeer het later opnieuw.',
            successTitle: 'Woohoo! Alles klaar.',
            successDescription: 'Je bent nu de eigenaar van deze werkruimte.',
            errorTitle: 'Oeps! Niet zo snel...',
            errorDescription: `<muted-text><centered-text>Er is een probleem opgetreden bij het overdragen van het eigendom van deze werkruimte. Probeer het opnieuw of <concierge-link>neem contact op met Concierge</concierge-link> voor hulp.</centered-text></muted-text>`,
        },
        exportAgainModal: {
            title: 'Voorzichtig!',
            description: ({reportName, connectionName}: ExportAgainModalDescriptionParams) =>
                `De volgende rapporten zijn al geëxporteerd naar ${CONST.POLICY.CONNECTIONS.NAME_USER_FRIENDLY[connectionName]}:\n\n${reportName}\n\nWeet u zeker dat u ze opnieuw wilt exporteren?`,
            confirmText: 'Ja, opnieuw exporteren',
            cancelText: 'Annuleren',
        },
        upgrade: {
            reportFields: {
                title: 'Rapportvelden',
                description: `Rapportvelden laten u header-niveau details specificeren, anders dan tags die betrekking hebben op uitgaven op individuele regelitems. Deze details kunnen specifieke projectnamen, zakenreis-informatie, locaties en meer omvatten.`,
                onlyAvailableOnPlan: 'Rapportvelden zijn alleen beschikbaar op het Control-abonnement, beginnend bij',
            },
            [CONST.POLICY.CONNECTIONS.NAME.NETSUITE]: {
                title: 'NetSuite',
                description: `Geniet van geautomatiseerde synchronisatie en verminder handmatige invoer met de Expensify + NetSuite-integratie. Krijg diepgaande, realtime financiële inzichten met ondersteuning voor native en aangepaste segmenten, inclusief project- en klanttoewijzing.`,
                onlyAvailableOnPlan: 'Onze NetSuite-integratie is alleen beschikbaar op het Control-abonnement, beginnend bij',
            },
            [CONST.POLICY.CONNECTIONS.NAME.SAGE_INTACCT]: {
                title: 'Sage Intacct',
                description: `Geniet van geautomatiseerde synchronisatie en verminder handmatige invoer met de Expensify + Sage Intacct-integratie. Verkrijg diepgaande, realtime financiële inzichten met door de gebruiker gedefinieerde dimensies, evenals onkostencodering per afdeling, klasse, locatie, klant en project (taak).`,
                onlyAvailableOnPlan: 'Onze Sage Intacct-integratie is alleen beschikbaar op het Control-abonnement, beginnend bij',
            },
            [CONST.POLICY.CONNECTIONS.NAME.QBD]: {
                title: 'QuickBooks Desktop',
                description: `Geniet van geautomatiseerde synchronisatie en verminder handmatige invoer met de Expensify + QuickBooks Desktop-integratie. Behaal ultieme efficiëntie met een realtime, tweerichtingsverbinding en uitgavecodering per klasse, item, klant en project.`,
                onlyAvailableOnPlan: 'Onze QuickBooks Desktop-integratie is alleen beschikbaar op het Control-abonnement, beginnend bij',
            },
            [CONST.UPGRADE_FEATURE_INTRO_MAPPING.approvals.id]: {
                title: 'Geavanceerde goedkeuringen',
                description: `Als je meer goedkeuringslagen wilt toevoegen – of gewoon wilt zorgen dat de grootste uitgaven nog een keer worden bekeken – hebben we je gedekt. Geavanceerde goedkeuringen helpen je om op elk niveau de juiste controles in te stellen, zodat je de uitgaven van je team onder controle houdt.`,
                onlyAvailableOnPlan: 'Geavanceerde goedkeuringen zijn alleen beschikbaar op het Control-plan, dat begint bij',
            },
            categories: {
                title: 'Categorieën',
                description: `Categorieën helpen je om uitgaven beter te organiseren en bij te houden waar je je geld aan uitgeeft. Gebruik onze voorgestelde categorielijst of maak je eigen lijst.`,
                onlyAvailableOnPlan: 'Categorieën zijn beschikbaar op het Collect-abonnement, beginnend bij',
            },
            glCodes: {
                title: 'GL-codes',
                description: `Voeg GL-codes toe aan uw categorieën en tags voor eenvoudige export van uitgaven naar uw boekhoud- en salarissystemen.`,
                onlyAvailableOnPlan: 'GL-codes zijn alleen beschikbaar in het Control-plan, beginnend bij',
            },
            glAndPayrollCodes: {
                title: 'GL & Payroll-codes',
                description: `Voeg GL- en Payroll-codes toe aan uw categorieën voor eenvoudige export van uitgaven naar uw boekhoud- en payrollsystemen.`,
                onlyAvailableOnPlan: 'GL- en Payroll-codes zijn alleen beschikbaar op het Control-plan, beginnend bij',
            },
            taxCodes: {
                title: 'Belastingcodes',
                description: `Voeg belastingcodes toe aan uw belastingen voor eenvoudige export van uitgaven naar uw boekhoud- en loonadministratiesystemen.`,
                onlyAvailableOnPlan: 'Belastingcodes zijn alleen beschikbaar in het Control-abonnement, beginnend bij',
            },
            companyCards: {
                title: 'Onbeperkte Bedrijfskaarten',
                description: `Meer kaartfeeds nodig? Ontgrendel onbeperkte bedrijfskaarten om transacties van alle grote kaartuitgevers te synchroniseren.`,
                onlyAvailableOnPlan: 'Dit is alleen beschikbaar op het Control-plan, beginnend bij',
            },
            rules: {
                title: 'Regels',
                description: `Regels draaien op de achtergrond en houden je uitgaven onder controle, zodat je je geen zorgen hoeft te maken over de kleine dingen.\n\nVereis uitgavendetails zoals bonnetjes en beschrijvingen, stel limieten en standaarden in, en automatiseer goedkeuringen en betalingen – allemaal op één plek.`,
                onlyAvailableOnPlan: 'Regels zijn alleen beschikbaar in het Control-plan, beginnend bij',
            },
            perDiem: {
                title: 'Per diem',
                description:
                    'Per diem is een geweldige manier om uw dagelijkse kosten in overeenstemming en voorspelbaar te houden wanneer uw werknemers reizen. Geniet van functies zoals aangepaste tarieven, standaardcategorieën en meer gedetailleerde informatie zoals bestemmingen en subtarieven.',
                onlyAvailableOnPlan: 'Dagvergoedingen zijn alleen beschikbaar in het Control-plan, beginnend bij',
            },
            travel: {
                title: 'Reis',
                description: 'Expensify Travel is een nieuw platform voor het boeken en beheren van zakelijke reizen waarmee leden accommodaties, vluchten, vervoer en meer kunnen boeken.',
                onlyAvailableOnPlan: 'Reizen is beschikbaar op het Collect-plan, beginnend bij',
            },
            multiLevelTags: {
                title: 'Meerniveautags',
                description:
                    'Multi-Level Tags helpen je om uitgaven met grotere precisie bij te houden. Ken meerdere tags toe aan elk regelitem—zoals afdeling, klant of kostenplaats—om de volledige context van elke uitgave vast te leggen. Dit maakt gedetailleerdere rapportage, goedkeuringsworkflows en boekhouduitvoer mogelijk.',
                onlyAvailableOnPlan: 'Multi-level tags zijn alleen beschikbaar op het Control-plan, beginnend bij',
            },
            pricing: {
                perActiveMember: 'per actief lid per maand.',
                perMember: 'per lid per maand.',
            },
            note: {
                upgradeWorkspace: 'Upgrade uw werkruimte om toegang te krijgen tot deze functie, of',
                learnMore: 'meer informatie',
                aboutOurPlans: 'over onze plannen en prijzen.',
            },
            upgradeToUnlock: 'Ontgrendel deze functie',
            completed: {
                headline: `Je hebt je werkruimte geüpgraded!`,
                successMessage: ({policyName, subscriptionLink}: UpgradeSuccessMessageParams) =>
                    `<centered-text>Je hebt ${policyName} succesvol geüpgraded naar het Control-abonnement! <a href="${subscriptionLink}">Bekijk je abonnement</a> voor meer informatie.</centered-text>`,
                categorizeMessage: `Je bent succesvol geüpgraded naar een werkruimte op het Collect-plan. Nu kun je je uitgaven categoriseren!`,
                travelMessage: `Je bent succesvol geüpgraded naar een werkruimte op het Collect-plan. Nu kun je beginnen met het boeken en beheren van reizen!`,
                gotIt: 'Begrepen, bedankt.',
            },
            commonFeatures: {
                title: 'Upgrade naar het Control-plan',
                note: 'Ontgrendel onze krachtigste functies, waaronder:',
                benefits: {
                    startsAt: 'Het Control-abonnement begint bij',
                    perMember: 'per actief lid per maand.',
                    learnMore: 'Meer informatie',
                    pricing: 'over onze plannen en prijzen.',
                    benefit1: 'Geavanceerde boekhoudkoppelingen (NetSuite, Sage Intacct en meer)',
                    benefit2: 'Slimme uitgavenregels',
                    benefit3: 'Meerniveau goedkeuringsworkflows',
                    benefit4: 'Verbeterde beveiligingscontroles',
                    toUpgrade: 'Om te upgraden, klik',
                    selectWorkspace: 'selecteer een werkruimte en wijzig het type plan naar',
                },
            },
        },
        downgrade: {
            commonFeatures: {
                title: 'Downgrade naar het Collect-plan',
                note: 'Als u downgrade, verliest u toegang tot deze functies en meer:',
                benefits: {
                    note: 'Voor een volledige vergelijking van onze plannen, bekijk onze',
                    pricingPage: 'prijs pagina',
                    confirm: 'Weet je zeker dat je wilt downgraden en je configuraties wilt verwijderen?',
                    warning: 'Dit kan niet ongedaan worden gemaakt.',
                    benefit1: 'Boekhoudkoppelingen (behalve QuickBooks Online en Xero)',
                    benefit2: 'Slimme uitgavenregels',
                    benefit3: 'Meerniveau goedkeuringsworkflows',
                    benefit4: 'Verbeterde beveiligingscontroles',
                    headsUp: 'Let op!',
                    multiWorkspaceNote: 'Je moet al je werkruimtes downgraden voordat je eerste maandelijkse betaling begint om een abonnement tegen het Collect-tarief te starten. Klik',
                    selectStep: '> selecteer elke werkruimte > wijzig het abonnementstype naar',
                },
            },
            completed: {
                headline: 'Je werkruimte is gedowngraded',
                description: 'Je hebt andere werkruimtes op het Control-plan. Om gefactureerd te worden tegen het Collect-tarief, moet je alle werkruimtes downgraden.',
                gotIt: 'Begrepen, bedankt.',
            },
        },
        payAndDowngrade: {
            title: 'Betalen & downgraden',
            headline: 'Uw laatste betaling',
            description1: 'Uw eindafrekening voor dit abonnement zal zijn',
            description2: ({date}: DateParams) => `Zie hieronder uw uitsplitsing voor ${date}:`,
            subscription:
                'Let op! Deze actie beëindigt je Expensify-abonnement, verwijdert deze werkruimte en verwijdert alle leden van de werkruimte. Als je deze werkruimte wilt behouden en alleen jezelf wilt verwijderen, laat dan eerst een andere beheerder de facturering overnemen.',
            genericFailureMessage: 'Er is een fout opgetreden bij het betalen van uw rekening. Probeer het alstublieft opnieuw.',
        },
        restrictedAction: {
            restricted: 'Beperkt',
            actionsAreCurrentlyRestricted: ({workspaceName}: ActionsAreCurrentlyRestricted) => `Acties in de ${workspaceName} werkruimte zijn momenteel beperkt.`,
            workspaceOwnerWillNeedToAddOrUpdatePaymentCard: ({workspaceOwnerName}: WorkspaceOwnerWillNeedToAddOrUpdatePaymentCardParams) =>
                `Werkruimte-eigenaar, ${workspaceOwnerName} moet de betalingskaart in het bestand toevoegen of bijwerken om nieuwe werkruimte-activiteit te ontgrendelen.`,
            youWillNeedToAddOrUpdatePaymentCard: 'U moet de betaalkaart in het bestand toevoegen of bijwerken om nieuwe werkruimte-activiteit te ontgrendelen.',
            addPaymentCardToUnlock: 'Voeg een betaalkaart toe om te ontgrendelen!',
            addPaymentCardToContinueUsingWorkspace: 'Voeg een betaalkaart toe om deze werkruimte te blijven gebruiken.',
            pleaseReachOutToYourWorkspaceAdmin: 'Neem contact op met uw workspacebeheerder voor eventuele vragen.',
            chatWithYourAdmin: 'Chat met je beheerder',
            chatInAdmins: 'Chat in #admins',
            addPaymentCard: 'Betaalpas toevoegen',
        },
        rules: {
            individualExpenseRules: {
                title: 'Uitgaven',
                subtitle: ({categoriesPageLink, tagsPageLink}: IndividualExpenseRulesSubtitleParams) =>
                    `<muted-text>Stel uitgavenbeperkingen en standaardinstellingen in voor individuele uitgaven. U kunt ook regels voor <a href="${categoriesPageLink}">categorieën</a> en <a href="${tagsPageLink}">tags</a> maken.</muted-text>`,
                receiptRequiredAmount: 'Vereist bedrag voor bon',
                receiptRequiredAmountDescription: 'Vereis bonnen wanneer de uitgaven dit bedrag overschrijden, tenzij dit wordt overschreven door een categoriewaarde.',
                maxExpenseAmount: 'Maximale uitgavebedrag',
                maxExpenseAmountDescription: 'Markeer uitgaven die dit bedrag overschrijden, tenzij dit wordt overschreven door een categoriewaarde.',
                maxAge: 'Maximale leeftijd',
                maxExpenseAge: 'Maximale ouderdom van uitgaven',
                maxExpenseAgeDescription: 'Markeer uitgaven ouder dan een specifiek aantal dagen.',
                maxExpenseAgeDays: () => ({
                    one: '1 dag',
                    other: (count: number) => `${count} dagen`,
                }),
                billableDefault: 'Factureerbaar standaardwaarde',
                billableDefaultDescription: ({tagsPageLink}: BillableDefaultDescriptionParams) =>
                    `<muted-text>Kies of contante en creditcarduitgaven standaard factureerbaar moeten zijn. Factureerbare uitgaven worden in <a href="${tagsPageLink}">tags</a> in- of uitgeschakeld.</muted-text>`,
                billable: 'Factureerbaar',
                billableDescription: 'Uitgaven worden meestal doorberekend aan klanten.',
                nonBillable: 'Niet-factureerbaar',
                nonBillableDescription: 'Uitgaven worden soms opnieuw gefactureerd aan klanten.',
                eReceipts: 'eReceipts',
                eReceiptsHint: 'eReceipts worden automatisch aangemaakt',
                eReceiptsHintLink: 'voor de meeste USD-credittransacties',
                attendeeTracking: 'Deelnemer tracking',
                attendeeTrackingHint: 'Volg de kosten per persoon voor elke uitgave.',
                prohibitedDefaultDescription:
                    'Markeer alle bonnen waar alcohol, gokken of andere verboden items op voorkomen. Uitgaven met bonnen waarop deze items voorkomen, vereisen handmatige controle.',
                prohibitedExpenses: 'Verboden uitgaven',
                alcohol: 'Alcohol',
                hotelIncidentals: 'Hotel incidentals',
                gambling: 'Gokken',
                tobacco: 'Tabak',
                adultEntertainment: 'Volwassenenentertainment',
            },
            expenseReportRules: {
                title: 'Onkostendeclaraties',
                subtitle: 'Automatiseer de naleving van onkostendeclaraties, goedkeuringen en betalingen.',
                preventSelfApprovalsTitle: 'Voorkom zelfgoedkeuringen',
                preventSelfApprovalsSubtitle: 'Voorkom dat werkruimteleden hun eigen onkostendeclaraties goedkeuren.',
                autoApproveCompliantReportsTitle: 'Automatisch compliant rapporten goedkeuren',
                autoApproveCompliantReportsSubtitle: 'Configureer welke onkostendeclaraties in aanmerking komen voor automatische goedkeuring.',
                autoApproveReportsUnderTitle: 'Rapporten automatisch goedkeuren onder',
                autoApproveReportsUnderDescription: 'Volledig conforme onkostendeclaraties onder dit bedrag worden automatisch goedgekeurd.',
                randomReportAuditTitle: 'Willekeurige rapportaudit',
                randomReportAuditDescription: 'Vereis dat sommige rapporten handmatig worden goedgekeurd, zelfs als ze in aanmerking komen voor automatische goedkeuring.',
                autoPayApprovedReportsTitle: 'Automatisch goedgekeurde rapporten betalen',
                autoPayApprovedReportsSubtitle: "Configureer welke onkostennota's in aanmerking komen voor automatische betaling.",
                autoPayApprovedReportsLimitError: ({currency}: AutoPayApprovedReportsLimitErrorParams = {}) => `Voer een bedrag in dat minder is dan ${currency ?? ''}20.000`,
                autoPayApprovedReportsLockedSubtitle: 'Ga naar meer functies en schakel workflows in, voeg vervolgens betalingen toe om deze functie te ontgrendelen.',
                autoPayReportsUnderTitle: 'Automatisch rapporten betalen onder',
                autoPayReportsUnderDescription: "Volledig conforme onkostennota's onder dit bedrag worden automatisch betaald.",
                unlockFeatureEnableWorkflowsSubtitle: ({featureName, moreFeaturesLink}: FeatureNameParams) =>
                    `Ga naar [meer functies](${moreFeaturesLink}) en schakel workflows in, voeg vervolgens ${featureName} toe om deze functie te ontgrendelen.`,
                enableFeatureSubtitle: ({featureName, moreFeaturesLink}: FeatureNameParams) =>
                    `Ga naar [meer functies](${moreFeaturesLink}) en schakel ${featureName} in om deze functie te ontgrendelen.`,
            },
            categoryRules: {
                title: 'Categoriewetten',
                approver: 'Goedkeurder',
                requireDescription: 'Beschrijving vereist',
                descriptionHint: 'Beschrijving hint',
                descriptionHintDescription: ({categoryName}: CategoryNameParams) =>
                    `Herinner werknemers eraan om aanvullende informatie te verstrekken voor uitgaven in de categorie “${categoryName}”. Deze hint verschijnt in het beschrijvingsveld van uitgaven.`,
                descriptionHintLabel: 'Tip',
                descriptionHintSubtitle: 'Pro-tip: Hoe korter, hoe beter!',
                maxAmount: 'Maximumbedrag',
                flagAmountsOver: 'Vlag bedragen boven',
                flagAmountsOverDescription: ({categoryName}: CategoryNameParams) => `Van toepassing op de categorie "${categoryName}".`,
                flagAmountsOverSubtitle: 'Dit overschrijft het maximale bedrag voor alle uitgaven.',
                expenseLimitTypes: {
                    expense: 'Individuele uitgave',
                    expenseSubtitle: 'Markeer onkostbedragen per categorie. Deze regel overschrijft de algemene werkruimte-regel voor het maximale onkostbedrag.',
                    daily: 'Categorietotaal',
                    dailySubtitle: 'Vlag totale categorie-uitgaven per onkostennota.',
                },
                requireReceiptsOver: 'Vereis bonnen boven',
                requireReceiptsOverList: {
                    default: ({defaultAmount}: DefaultAmountParams) => `${defaultAmount} ${CONST.DOT_SEPARATOR} Standaard`,
                    never: 'Nooit bonnen vereisen',
                    always: 'Altijd bonnen vereisen',
                },
                defaultTaxRate: 'Standaard belastingtarief',
                enableWorkflows: ({moreFeaturesLink}: RulesEnableWorkflowsParams) =>
                    `Ga naar [Meer functies](${moreFeaturesLink}) en schakel workflows in. Voeg vervolgens goedkeuringen toe om deze functie te ontgrendelen.`,
            },
            customRules: {
                title: 'Aangepaste regels',
                subtitle: 'Beschrijving',
                description: "Voer aangepaste regels in voor onkostennota's",
            },
        },
        planTypePage: {
            planTypes: {
                team: {
                    label: 'Verzamel',
                    description: 'Voor teams die hun processen willen automatiseren.',
                },
                corporate: {
                    label: 'Beheer',
                    description: 'Voor organisaties met geavanceerde vereisten.',
                },
            },
            description: 'Kies een plan dat bij u past. Voor een gedetailleerde lijst met functies en prijzen, bekijk onze',
            subscriptionLink: 'plansoorten en prijshulp pagina',
            lockedPlanDescription: ({count, annualSubscriptionEndDate}: WorkspaceLockedPlanTypeParams) => ({
                one: `Je hebt je gecommitteerd aan 1 actief lid op het Control-plan tot je jaarlijkse abonnement eindigt op ${annualSubscriptionEndDate}. Je kunt overstappen naar een pay-per-use abonnement en downgraden naar het Collect-plan vanaf ${annualSubscriptionEndDate} door automatisch verlengen uit te schakelen in`,
                other: `Je hebt je gecommitteerd aan ${count} actieve leden op het Control-plan tot je jaarlijkse abonnement eindigt op ${annualSubscriptionEndDate}. Je kunt overstappen naar een pay-per-use-abonnement en downgraden naar het Collect-plan vanaf ${annualSubscriptionEndDate} door automatisch verlengen uit te schakelen in`,
            }),
            subscriptions: 'Abonnementen',
        },
    },
    getAssistancePage: {
        title: 'Krijg hulp',
        subtitle: 'We zijn hier om je pad naar grootsheid vrij te maken!',
        description: 'Kies uit de onderstaande ondersteuningsopties:',
        chatWithConcierge: 'Chat met Concierge',
        scheduleSetupCall: 'Plan een installatiegesprek',
        scheduleACall: 'Gesprek plannen',
        questionMarkButtonTooltip: 'Krijg hulp van ons team',
        exploreHelpDocs: 'Verken helpdocumenten',
        registerForWebinar: 'Registreer voor webinar',
        onboardingHelp: 'Hulp bij onboarding',
    },
    emojiPicker: {
        skinTonePickerLabel: 'Standaard huidskleur wijzigen',
        headers: {
            frequentlyUsed: 'Veelgebruikt',
            smileysAndEmotion: 'Smileys & Emotie',
            peopleAndBody: 'Mensen & Lichaam',
            animalsAndNature: 'Dieren & Natuur',
            foodAndDrink: 'Eten & Drinken',
            travelAndPlaces: 'Reizen & Plaatsen',
            activities: 'Activiteiten',
            objects: 'Objecten',
            symbols: 'Symbolen',
            flags: 'Vlaggen',
        },
    },
    newRoomPage: {
        newRoom: 'Nieuwe kamer',
        groupName: 'Groepsnaam',
        roomName: 'Kamernamen',
        visibility: 'Zichtbaarheid',
        restrictedDescription: 'Mensen in uw werkruimte kunnen deze kamer vinden',
        privateDescription: 'Mensen die voor deze ruimte zijn uitgenodigd, kunnen deze vinden.',
        publicDescription: 'Iedereen kan deze kamer vinden',
        // eslint-disable-next-line @typescript-eslint/naming-convention
        public_announceDescription: 'Iedereen kan deze kamer vinden',
        createRoom: 'Kamer aanmaken',
        roomAlreadyExistsError: 'Een kamer met deze naam bestaat al.',
        roomNameReservedError: ({reservedName}: RoomNameReservedErrorParams) => `${reservedName} is een standaardkamer in alle werkruimtes. Kies alstublieft een andere naam.`,
        roomNameInvalidError: 'Kamernamen mogen alleen kleine letters, cijfers en koppeltekens bevatten.',
        pleaseEnterRoomName: 'Voer een kamernaam in alstublieft',
        pleaseSelectWorkspace: 'Selecteer een werkruimte alstublieft',
        renamedRoomAction: ({oldName, newName, actorName, isExpenseReport}: RenamedRoomActionParams) => {
            const actor = actorName ? `${actorName} ` : '';
            return isExpenseReport ? `${actor} hernoemd naar "${newName}" (voorheen "${oldName}")` : `${actor}heeft deze ruimte hernoemd naar "${newName}" (voorheen "${oldName}")`;
        },
        roomRenamedTo: ({newName}: RoomRenamedToParams) => `Kamer hernoemd naar ${newName}`,
        social: 'sociaal',
        selectAWorkspace: 'Selecteer een werkruimte',
        growlMessageOnRenameError: 'Kan de werkruimte niet hernoemen. Controleer uw verbinding en probeer het opnieuw.',
        visibilityOptions: {
            restricted: 'Werkruimte', // the translation for "restricted" visibility is actually workspace. This is so we can display restricted visibility rooms as "workspace" without having to change what's stored.
            private: 'Privé',
            public: 'Openbaar',
            // eslint-disable-next-line @typescript-eslint/naming-convention
            public_announce: 'Openbare Aankondiging',
        },
    },
    workspaceApprovalModes: {
        submitAndClose: 'Indienen en Sluiten',
        submitAndApprove: 'Indienen en Goedkeuren',
        advanced: 'ADVANCED',
        dynamicExternal: 'DYNAMIC_EXTERNAL',
        smartReport: 'SMARTREPORT',
        billcom: 'BILLCOM',
    },
    workspaceActions: {
        addApprovalRule: ({approverEmail, approverName, field, name}: AddedPolicyApprovalRuleParams) =>
            `heeft ${approverName} (${approverEmail}) toegevoegd als goedkeurder voor het ${field} "${name}"`,
        deleteApprovalRule: ({approverEmail, approverName, field, name}: AddedPolicyApprovalRuleParams) =>
            `heeft ${approverName} (${approverEmail}) verwijderd als goedkeurder voor het veld ${field} "${name}"`,
        updateApprovalRule: ({field, name, newApproverEmail, newApproverName, oldApproverEmail, oldApproverName}: UpdatedPolicyApprovalRuleParams) => {
            const formatApprover = (displayName?: string, email?: string) => (displayName ? `${displayName} (${email})` : email);
            return `heeft de goedkeurder voor het ${field} "${name}" gewijzigd naar ${formatApprover(newApproverName, newApproverEmail)} (voorheen ${formatApprover(oldApproverName, oldApproverEmail)})`;
        },
        addCategory: ({categoryName}: UpdatedPolicyCategoryParams) => `heeft de categorie "${categoryName}" toegevoegd`,
        deleteCategory: ({categoryName}: UpdatedPolicyCategoryParams) => `heeft de categorie "${categoryName}" verwijderd`,
        updateCategory: ({oldValue, categoryName}: UpdatedPolicyCategoryParams) => `${oldValue ? 'disabled' : 'ingeschakeld'} de categorie "${categoryName}"`,
        updateCategoryPayrollCode: ({oldValue, categoryName, newValue}: UpdatedPolicyCategoryGLCodeParams) => {
            if (!oldValue) {
                return `heeft de payrollcode "${newValue}" toegevoegd aan de categorie "${categoryName}"`;
            }
            if (!newValue && oldValue) {
                return `heeft de payrollcode "${oldValue}" uit de categorie "${categoryName}" verwijderd`;
            }
            return `heeft de payrollcode van de categorie "${categoryName}" gewijzigd naar "${newValue}" (voorheen "${oldValue}")`;
        },
        updateCategoryGLCode: ({oldValue, categoryName, newValue}: UpdatedPolicyCategoryGLCodeParams) => {
            if (!oldValue) {
                return `heeft de GL-code "${newValue}" toegevoegd aan de categorie "${categoryName}"`;
            }
            if (!newValue && oldValue) {
                return `heeft de GL-code "${oldValue}" verwijderd uit de categorie "${categoryName}"`;
            }
            return `heeft de GL-code van de categorie “${categoryName}” gewijzigd naar “${newValue}” (voorheen “${oldValue}“)`;
        },
        updateAreCommentsRequired: ({oldValue, categoryName}: UpdatedPolicyCategoryParams) => {
            return `heeft de beschrijving van de categorie "${categoryName}" gewijzigd naar ${!oldValue ? 'verplicht' : 'niet vereist'} (voorheen ${!oldValue ? 'niet vereist' : 'verplicht'})`;
        },
        updateCategoryMaxExpenseAmount: ({categoryName, oldAmount, newAmount}: UpdatedPolicyCategoryMaxExpenseAmountParams) => {
            if (newAmount && !oldAmount) {
                return `heeft een maximum bedrag van ${newAmount} toegevoegd aan de categorie "${categoryName}"`;
            }
            if (oldAmount && !newAmount) {
                return `heeft het maximale bedrag van ${oldAmount} uit de categorie "${categoryName}" verwijderd`;
            }
            return `heeft het maximale bedrag van de categorie "${categoryName}" gewijzigd naar ${newAmount} (voorheen ${oldAmount})`;
        },
        updateCategoryExpenseLimitType: ({categoryName, oldValue, newValue}: UpdatedPolicyCategoryExpenseLimitTypeParams) => {
            if (!oldValue) {
                return `heeft een limiettype van ${newValue} toegevoegd aan de categorie "${categoryName}"`;
            }
            return `heeft het limiettype van de categorie "${categoryName}" gewijzigd naar ${newValue} (voorheen ${oldValue})`;
        },
        updateCategoryMaxAmountNoReceipt: ({categoryName, oldValue, newValue}: UpdatedPolicyCategoryMaxAmountNoReceiptParams) => {
            if (!oldValue) {
                return `heeft de categorie "${categoryName}" bijgewerkt door Bonnen te wijzigen naar ${newValue}`;
            }
            return `heeft de categorie "${categoryName}" gewijzigd naar ${newValue} (voorheen ${oldValue})`;
        },
        setCategoryName: ({oldName, newName}: UpdatedPolicyCategoryNameParams) => `heeft de categorie "${oldName}" hernoemd naar "${newName}"`,
        updatedDescriptionHint: ({categoryName, oldValue, newValue}: UpdatedPolicyCategoryDescriptionHintTypeParams) => {
            if (!newValue) {
                return `heeft de beschrijvingshint "${oldValue}" uit de categorie "${categoryName}" verwijderd`;
            }
            return !oldValue
                ? `heeft de beschrijvingshint "${newValue}" toegevoegd aan de categorie "${categoryName}"`
                : `heeft de beschrijvingshint van de categorie "${categoryName}" gewijzigd naar “${newValue}” (voorheen “${oldValue}”)`;
        },
        updateTagListName: ({oldName, newName}: UpdatedPolicyCategoryNameParams) => `heeft de taglijstnaam gewijzigd naar "${newName}" (voorheen "${oldName}")`,
        addTag: ({tagListName, tagName}: UpdatedPolicyTagParams) => `heeft de tag "${tagName}" toegevoegd aan de lijst "${tagListName}"`,
        updateTagName: ({tagListName, newName, oldName}: UpdatedPolicyTagNameParams) => `heeft de taglijst "${tagListName}" bijgewerkt door de tag "${oldName}" te wijzigen in "${newName}"`,
        updateTagEnabled: ({tagListName, tagName, enabled}: UpdatedPolicyTagParams) => `${enabled ? 'ingeschakeld' : 'disabled'} het label "${tagName}" op de lijst "${tagListName}"`,
        deleteTag: ({tagListName, tagName}: UpdatedPolicyTagParams) => `heeft de tag "${tagName}" verwijderd uit de lijst "${tagListName}"`,
        deleteMultipleTags: ({count, tagListName}: UpdatedPolicyTagParams) => `verwijderd "${count}" tags uit de lijst "${tagListName}"`,
        updateTag: ({tagListName, newValue, tagName, updatedField, oldValue}: UpdatedPolicyTagFieldParams) => {
            if (oldValue) {
                return `heeft het label "${tagName}" op de lijst "${tagListName}" bijgewerkt door ${updatedField} te wijzigen in "${newValue}" (voorheen "${oldValue}")`;
            }
            return `heeft het label "${tagName}" op de lijst "${tagListName}" bijgewerkt door een ${updatedField} van "${newValue}" toe te voegen`;
        },
        updateCustomUnit: ({customUnitName, newValue, oldValue, updatedField}: UpdatePolicyCustomUnitParams) =>
            `heeft de ${customUnitName} ${updatedField} gewijzigd naar "${newValue}" (voorheen "${oldValue}")`,
        updateCustomUnitTaxEnabled: ({newValue}: UpdatePolicyCustomUnitTaxEnabledParams) => `${newValue ? 'ingeschakeld' : 'disabled'} belastingtracking op afstandstarieven`,
        addCustomUnitRate: ({customUnitName, rateName}: AddOrDeletePolicyCustomUnitRateParams) => `heeft een nieuw "${customUnitName}" tarief "${rateName}" toegevoegd`,
        updatedCustomUnitRate: ({customUnitName, customUnitRateName, newValue, oldValue, updatedField}: UpdatedPolicyCustomUnitRateParams) =>
            `heeft het tarief van de ${customUnitName} ${updatedField} "${customUnitRateName}" gewijzigd naar "${newValue}" (voorheen "${oldValue}")`,
        updatedCustomUnitTaxRateExternalID: ({customUnitRateName, newValue, newTaxPercentage, oldTaxPercentage, oldValue}: UpdatedPolicyCustomUnitTaxRateExternalIDParams) => {
            if (oldTaxPercentage && oldValue) {
                return `heeft het belastingtarief op het afstandstarief "${customUnitRateName}" gewijzigd naar "${newValue} (${newTaxPercentage})" (voorheen "${oldValue} (${oldTaxPercentage})")`;
            }
            return `heeft het belastingtarief "${newValue} (${newTaxPercentage})" toegevoegd aan het afstandstarief "${customUnitRateName}"`;
        },
        updatedCustomUnitTaxClaimablePercentage: ({customUnitRateName, newValue, oldValue}: UpdatedPolicyCustomUnitTaxClaimablePercentageParams) => {
            if (oldValue) {
                return `heeft het belastingterugvorderbare deel van het afstandstarief "${customUnitRateName}" gewijzigd naar "${newValue}" (voorheen "${oldValue}")`;
            }
            return `heeft een terugvorderbaar belastinggedeelte van "${newValue}" toegevoegd aan het afstandstarief "${customUnitRateName}"`;
        },
        deleteCustomUnitRate: ({customUnitName, rateName}: AddOrDeletePolicyCustomUnitRateParams) => `verwijderde de "${customUnitName}" tarief "${rateName}"`,
        addedReportField: ({fieldType, fieldName}: AddedOrDeletedPolicyReportFieldParams) => `toegevoegd ${fieldType} Rapportveld "${fieldName}"`,
        updateReportFieldDefaultValue: ({defaultValue, fieldName}: UpdatedPolicyReportFieldDefaultValueParams) =>
            `stel de standaardwaarde van het rapportveld "${fieldName}" in op "${defaultValue}"`,
        addedReportFieldOption: ({fieldName, optionName}: PolicyAddedReportFieldOptionParams) => `heeft de optie "${optionName}" toegevoegd aan het rapportveld "${fieldName}"`,
        removedReportFieldOption: ({fieldName, optionName}: PolicyAddedReportFieldOptionParams) => `heeft de optie "${optionName}" verwijderd uit het rapportveld "${fieldName}"`,
        updateReportFieldOptionDisabled: ({fieldName, optionName, optionEnabled}: PolicyDisabledReportFieldOptionParams) =>
            `${optionEnabled ? 'ingeschakeld' : 'disabled'} de optie "${optionName}" voor het rapportveld "${fieldName}"`,
        updateReportFieldAllOptionsDisabled: ({fieldName, optionName, allEnabled, toggledOptionsCount}: PolicyDisabledReportFieldAllOptionsParams) => {
            if (toggledOptionsCount && toggledOptionsCount > 1) {
                return `${allEnabled ? 'ingeschakeld' : 'disabled'} alle opties voor het rapportveld "${fieldName}"`;
            }
            return `${allEnabled ? 'ingeschakeld' : 'disabled'} de optie "${optionName}" voor het rapportveld "${fieldName}", waardoor alle opties ${allEnabled ? 'ingeschakeld' : 'disabled'}`;
        },
        deleteReportField: ({fieldType, fieldName}: AddedOrDeletedPolicyReportFieldParams) => `verwijderd ${fieldType} Rapportveld "${fieldName}"`,
        preventSelfApproval: ({oldValue, newValue}: UpdatedPolicyPreventSelfApprovalParams) =>
            `bijgewerkt "Voorkom zelfgoedkeuring" naar "${newValue === 'true' ? 'Ingeschakeld' : 'Uitgeschakeld'}" (voorheen "${oldValue === 'true' ? 'Ingeschakeld' : 'Uitgeschakeld'}")`,
        updateMaxExpenseAmountNoReceipt: ({oldValue, newValue}: UpdatedPolicyFieldWithNewAndOldValueParams) =>
            `heeft het maximale vereiste bonbedrag gewijzigd naar ${newValue} (voorheen ${oldValue})`,
        updateMaxExpenseAmount: ({oldValue, newValue}: UpdatedPolicyFieldWithNewAndOldValueParams) =>
            `heeft het maximale uitgavenbedrag voor overtredingen gewijzigd naar ${newValue} (voorheen ${oldValue})`,
        updateMaxExpenseAge: ({oldValue, newValue}: UpdatedPolicyFieldWithNewAndOldValueParams) =>
            `bijgewerkt "Maximale leeftijd van uitgaven (dagen)" naar "${newValue}" (voorheen "${oldValue === 'false' ? CONST.POLICY.DEFAULT_MAX_EXPENSE_AGE : oldValue}")`,
        updateMonthlyOffset: ({oldValue, newValue}: UpdatedPolicyFieldWithNewAndOldValueParams) => {
            if (!oldValue) {
                return `stel de indieningsdatum van het maandelijkse rapport in op "${newValue}"`;
            }
            return `heeft de indieningsdatum van het maandelijkse rapport bijgewerkt naar "${newValue}" (voorheen "${oldValue}")`;
        },
        updateDefaultBillable: ({oldValue, newValue}: UpdatedPolicyFieldWithNewAndOldValueParams) =>
            `bijgewerkt "Onkosten doorberekenen aan klanten" naar "${newValue}" (voorheen "${oldValue}")`,
        updateDefaultTitleEnforced: ({value}: UpdatedPolicyFieldWithValueParam) => `omgezet "Standaardrapporttitels afdwingen" ${value ? 'op' : 'uit'}`,
        renamedWorkspaceNameAction: ({oldName, newName}: RenamedWorkspaceNameActionParams) => `heeft de naam van deze werkruimte bijgewerkt naar "${newName}" (voorheen "${oldName}")`,
        updateWorkspaceDescription: ({newDescription, oldDescription}: UpdatedPolicyDescriptionParams) =>
            !oldDescription
                ? `stel de beschrijving van deze werkruimte in op "${newDescription}"`
                : `heeft de beschrijving van deze werkruimte bijgewerkt naar "${newDescription}" (voorheen "${oldDescription}")`,
        removedFromApprovalWorkflow: ({submittersNames}: RemovedFromApprovalWorkflowParams) => {
            let joinedNames = '';
            if (submittersNames.length === 1) {
                joinedNames = submittersNames.at(0) ?? '';
            } else if (submittersNames.length === 2) {
                joinedNames = submittersNames.join('en');
            } else if (submittersNames.length > 2) {
                joinedNames = `${submittersNames.slice(0, submittersNames.length - 1).join(', ')} and ${submittersNames.at(-1)}`;
            }
            return {
                one: `heeft je verwijderd uit de goedkeuringsworkflow en onkostenchat van ${joinedNames}. Eerder ingediende rapporten blijven beschikbaar voor goedkeuring in je Inbox.`,
                other: `heeft je verwijderd uit de goedkeuringsworkflows en onkostenchats van ${joinedNames}. Eerder ingediende rapporten blijven beschikbaar voor goedkeuring in je Inbox.`,
            };
        },
        demotedFromWorkspace: ({policyName, oldRole}: DemotedFromWorkspaceParams) =>
            `heeft uw rol in ${policyName} bijgewerkt van ${oldRole} naar gebruiker. U bent verwijderd uit alle indiener-uitgavenchats, behalve uw eigen.`,
        updatedWorkspaceCurrencyAction: ({oldCurrency, newCurrency}: UpdatedPolicyCurrencyParams) => `de standaardvaluta bijgewerkt naar ${newCurrency} (voorheen ${oldCurrency})`,
        updatedWorkspaceFrequencyAction: ({oldFrequency, newFrequency}: UpdatedPolicyFrequencyParams) =>
            `heeft de frequentie van automatisch rapporteren bijgewerkt naar "${newFrequency}" (voorheen "${oldFrequency}")`,
        updateApprovalMode: ({newValue, oldValue}: ChangeFieldParams) => `heeft de goedkeuringsmodus bijgewerkt naar "${newValue}" (voorheen "${oldValue}")`,
        upgradedWorkspace: 'heeft deze werkruimte geüpgraded naar het Control-plan',
        downgradedWorkspace: 'heeft deze werkruimte gedowngraded naar het Collect-plan',
        updatedAuditRate: ({oldAuditRate, newAuditRate}: UpdatedPolicyAuditRateParams) =>
            `heeft het percentage van rapporten dat willekeurig wordt doorgestuurd voor handmatige goedkeuring gewijzigd naar ${Math.round(newAuditRate * 100)}% (voorheen ${Math.round(oldAuditRate * 100)}%)`,
        updatedManualApprovalThreshold: ({oldLimit, newLimit}: UpdatedPolicyManualApprovalThresholdParams) =>
            `heeft de handmatige goedkeuringslimiet voor alle uitgaven gewijzigd naar ${newLimit} (voorheen ${oldLimit})`,
    },
    roomMembersPage: {
        memberNotFound: 'Lid niet gevonden.',
        useInviteButton: 'Om een nieuw lid uit te nodigen voor de chat, gebruik de uitnodigingsknop hierboven.',
        notAuthorized: `Je hebt geen toegang tot deze pagina. Als je probeert deze kamer te betreden, vraag dan een kamerlid om je toe te voegen. Iets anders? Neem contact op met ${CONST.EMAIL.CONCIERGE}`,
        removeMembersPrompt: ({memberName}: {memberName: string}) => ({
            one: `Weet je zeker dat je ${memberName} uit de kamer wilt verwijderen?`,
            other: 'Weet je zeker dat je de geselecteerde leden uit de kamer wilt verwijderen?',
        }),
        error: {
            genericAdd: 'Er was een probleem bij het toevoegen van dit kamerlid.',
        },
    },
    newTaskPage: {
        assignTask: 'Taak toewijzen',
        assignMe: 'Aan mij toewijzen',
        confirmTask: 'Taak bevestigen',
        confirmError: 'Voer een titel in en selecteer een deelbestemming',
        descriptionOptional: 'Beschrijving (optioneel)',
        pleaseEnterTaskName: 'Voer een titel in alstublieft',
        pleaseEnterTaskDestination: 'Selecteer waar u deze taak wilt delen',
    },
    task: {
        task: 'Taak',
        title: 'Titel',
        description: 'Beschrijving',
        assignee: 'Toegewezene',
        completed: 'Voltooid',
        action: 'Voltooid',
        messages: {
            created: ({title}: TaskCreatedActionParams) => `taak voor ${title}`,
            completed: 'gemarkeerd als voltooid',
            canceled: 'verwijderde taak',
            reopened: 'gemarkeerd als onvolledig',
            error: 'Je hebt geen toestemming om de gevraagde actie uit te voeren.',
        },
        markAsComplete: 'Markeren als voltooid',
        markAsIncomplete: 'Markeren als onvolledig',
        assigneeError: 'Er is een fout opgetreden bij het toewijzen van deze taak. Probeer een andere toegewezene.',
        genericCreateTaskFailureMessage: 'Er is een fout opgetreden bij het maken van deze taak. Probeer het later opnieuw.',
        deleteTask: 'Taak verwijderen',
        deleteConfirmation: 'Weet je zeker dat je deze taak wilt verwijderen?',
    },
    statementPage: {
        title: ({year, monthName}: StatementTitleParams) => `${monthName} ${year} afschrift`,
    },
    keyboardShortcutsPage: {
        title: 'Toetsenbord sneltoetsen',
        subtitle: 'Bespaar tijd met deze handige sneltoetsen:',
        shortcuts: {
            openShortcutDialog: 'Opent het sneltoetsen dialoogvenster',
            markAllMessagesAsRead: 'Markeer alle berichten als gelezen',
            escape: 'Dialogen ontsnappen',
            search: 'Zoekdialoog openen',
            newChat: 'Nieuw chatscherm',
            copy: 'Opmerking kopiëren',
            openDebug: 'Open het voorkeurendialoogvenster voor testen.',
        },
    },
    guides: {
        screenShare: 'Scherm delen',
        screenShareRequest: 'Expensify nodigt je uit voor een schermdeling',
    },
    search: {
        resultsAreLimited: 'Zoekresultaten zijn beperkt.',
        viewResults: 'Resultaten bekijken',
        resetFilters: 'Filters resetten',
        searchResults: {
            emptyResults: {
                title: 'Niets om te laten zien',
                subtitle: 'Probeer je zoekcriteria aan te passen of iets te maken met de groene + knop.',
            },
            emptyExpenseResults: {
                title: 'Je hebt nog geen uitgaven gemaakt.',
                subtitle: 'Maak een uitgave aan of maak een proefrit met Expensify om meer te leren.',
                subtitleWithOnlyCreateButton: 'Gebruik de groene knop hieronder om een uitgave te maken.',
            },
            emptyReportResults: {
                title: 'Je hebt nog geen rapporten aangemaakt.',
                subtitle: 'Maak een rapport of neem een proefrit met Expensify om meer te leren.',
                subtitleWithOnlyCreateButton: 'Gebruik de groene knop hieronder om een rapport te maken.',
            },
            emptyInvoiceResults: {
                title: 'Je hebt nog geen facturen aangemaakt.',
                subtitle: 'Verstuur een factuur of maak een proefrit met Expensify om meer te leren.',
                subtitleWithOnlyCreateButton: 'Gebruik de groene knop hieronder om een factuur te verzenden.',
            },
            emptyTripResults: {
                title: 'Geen reizen om weer te geven',
                subtitle: 'Begin door je eerste reis hieronder te boeken.',
                buttonText: 'Boek een reis',
            },
            emptySubmitResults: {
                title: 'Geen uitgaven om in te dienen',
                subtitle: 'Je bent helemaal klaar. Maak een ereronde!',
                buttonText: 'Rapport maken',
            },
            emptyApproveResults: {
                title: 'Geen uitgaven om goed te keuren',
                subtitle: 'Nul uitgaven. Maximale ontspanning. Goed gedaan!',
            },
            emptyPayResults: {
                title: 'Geen uitgaven om te betalen',
                subtitle: 'Gefeliciteerd! Je bent over de finishlijn gegaan.',
            },
            emptyExportResults: {
                title: 'Geen uitgaven om te exporteren',
                subtitle: 'Tijd om het rustig aan te doen, goed werk.',
            },
            emptyStatementsResults: {
                title: 'Geen uitgaven om weer te geven',
                subtitle: 'Geen resultaten. Probeer uw filters aan te passen.',
            },
            emptyUnapprovedResults: {
                title: 'Geen uitgaven om goed te keuren',
                subtitle: 'Nul uitgaven. Maximale ontspanning. Goed gedaan!',
            },
        },
        statements: 'Verklaringen',
        unapprovedCash: 'Niet goedgekeurd contant geld',
        unapprovedCard: 'Niet-goedgekeurde kaart',
        saveSearch: 'Zoekopdracht opslaan',
        deleteSavedSearch: 'Verwijder opgeslagen zoekopdracht',
        deleteSavedSearchConfirm: 'Weet je zeker dat je deze zoekopdracht wilt verwijderen?',
        searchName: 'Naam zoeken',
        savedSearchesMenuItemTitle: 'Opgeslagen',
        groupedExpenses: 'gegroepeerde uitgaven',
        bulkActions: {
            approve: 'Goedkeuren',
            pay: 'Betalen',
            delete: 'Verwijderen',
            hold: 'Vasthouden',
            unhold: 'Verwijder blokkering',
            noOptionsAvailable: 'Geen opties beschikbaar voor de geselecteerde groep uitgaven.',
        },
        filtersHeader: 'Filters',
        filters: {
            date: {
                before: ({date}: OptionalParam<DateParams> = {}) => `Voor ${date ?? ''}`,
                after: ({date}: OptionalParam<DateParams> = {}) => `Na ${date ?? ''}`,
                on: ({date}: OptionalParam<DateParams> = {}) => `On ${date ?? ''}`,
                presets: {
                    [CONST.SEARCH.DATE_PRESETS.NEVER]: 'Nooit',
                    [CONST.SEARCH.DATE_PRESETS.LAST_MONTH]: 'Laatste maand',
                    [CONST.SEARCH.DATE_PRESETS.LAST_STATEMENT]: 'Laatste verklaring',
                },
            },
            status: 'Status',
            keyword: 'Trefwoord',
            hasKeywords: 'Heeft trefwoorden',
            currency: 'Valuta',
            link: 'Link',
            pinned: 'Vastgezet',
            unread: 'Ongelezen',
            completed: 'Voltooid',
            amount: {
                lessThan: ({amount}: OptionalParam<RequestAmountParams> = {}) => `Minder dan ${amount ?? ''}`,
                greaterThan: ({amount}: OptionalParam<RequestAmountParams> = {}) => `Groter dan ${amount ?? ''}`,
                between: ({greaterThan, lessThan}: FiltersAmountBetweenParams) => `Tussen ${greaterThan} en ${lessThan}`,
            },
            card: {
                expensify: 'Expensify',
                individualCards: 'Individuele kaarten',
                closedCards: 'Gesloten kaarten',
                cardFeeds: 'Kaartfeeds',
                cardFeedName: ({cardFeedBankName, cardFeedLabel}: {cardFeedBankName: string; cardFeedLabel?: string}) =>
                    `All ${cardFeedBankName}${cardFeedLabel ? ` - ${cardFeedLabel}` : ''}`,
                cardFeedNameCSV: ({cardFeedLabel}: {cardFeedLabel?: string}) => `All CSV Imported Cards${cardFeedLabel ? ` - ${cardFeedLabel}` : ''}`,
            },
            current: 'Huidig',
            past: 'Verleden',
            submitted: 'Ingediende datum',
            approved: 'Goedgekeurde datum',
            paid: 'Betaaldatum',
            exported: 'Geëxporteerde datum',
            posted: 'Geplaatste datum',
            withdrawn: 'Teruggetrokken datum',
            billable: 'Factureerbaar',
            reimbursable: 'Vergoedbaar',
            groupBy: {
                [CONST.SEARCH.GROUP_BY.REPORTS]: 'Verslag',
<<<<<<< HEAD
                [CONST.SEARCH.GROUP_BY.MEMBERS]: 'Lid',
                [CONST.SEARCH.GROUP_BY.CARDS]: 'Kaart',
                [CONST.SEARCH.GROUP_BY.BANK_WITHDRAWAL]: 'Bankopname',
=======
                [CONST.SEARCH.GROUP_BY.FROM]: 'Van',
                [CONST.SEARCH.GROUP_BY.CARD]: 'Kaart',
                [CONST.SEARCH.GROUP_BY.WITHDRAWAL_ID]: 'Opname-ID',
>>>>>>> ed813878
            },
            feed: 'Feed',
            withdrawalType: {
                [CONST.SEARCH.WITHDRAWAL_TYPE.EXPENSIFY_CARD]: 'Expensify Card',
                [CONST.SEARCH.WITHDRAWAL_TYPE.REIMBURSEMENT]: 'Terugbetaling',
            },
        },
        groupBy: 'Groep per',
        moneyRequestReport: {
            emptyStateTitle: 'Dit rapport heeft geen uitgaven.',
            emptyStateSubtitle: 'Je kunt uitgaven aan dit rapport toevoegen met de knop hierboven.',
        },
        noCategory: 'Geen categorie',
        noTag: 'Geen tag',
        expenseType: 'Uitgavetype',
        withdrawalType: 'Opnametype',
        recentSearches: 'Recente zoekopdrachten',
        recentChats: 'Recente chats',
        searchIn: 'Zoeken in',
        searchPlaceholder: 'Zoek naar iets',
        suggestions: 'Suggesties',
        exportSearchResults: {
            title: 'Exporteer maken',
            description: 'Wow, dat zijn veel items! We zullen ze bundelen en Concierge stuurt je binnenkort een bestand.',
        },
        exportAll: {
            selectAllMatchingItems: 'Selecteer alle overeenkomende items',
            allMatchingItemsSelected: 'Alle overeenkomende items geselecteerd',
        },
    },
    genericErrorPage: {
        title: 'Oeps, er is iets misgegaan!',
        body: {
            helpTextMobile: 'Sluit en heropen de app, of schakel over naar',
            helpTextWeb: 'web.',
            helpTextConcierge: 'Als het probleem aanhoudt, neem contact op met',
        },
        refresh: 'Vernieuwen',
    },
    fileDownload: {
        success: {
            title: 'Gedownload!',
            message: 'Bijlage succesvol gedownload!',
            qrMessage:
                "Controleer je foto's of downloads-map voor een kopie van je QR-code. Protip: Voeg het toe aan een presentatie zodat je publiek het kan scannen en direct met je kan verbinden.",
        },
        generalError: {
            title: 'Bijlagefout',
            message: 'Bijlage kan niet worden gedownload',
        },
        permissionError: {
            title: 'Opslagtoegang',
            message: 'Expensify kan bijlagen niet opslaan zonder opslagtoegang. Tik op instellingen om de machtigingen bij te werken.',
        },
    },
    desktopApplicationMenu: {
        mainMenu: 'Nieuwe Expensify',
        about: 'Over New Expensify',
        update: 'Update New Expensify',
        checkForUpdates: 'Controleren op updates',
        toggleDevTools: 'Ontwikkelaarstools wisselen',
        viewShortcuts: 'Toetsenbord sneltoetsen bekijken',
        services: 'Diensten',
        hide: 'Verberg New Expensify',
        hideOthers: 'Anderen verbergen',
        showAll: 'Alles weergeven',
        quit: 'Stop New Expensify',
        fileMenu: 'Bestand',
        closeWindow: 'Venster sluiten',
        editMenu: 'Bewerken',
        undo: 'Ongedaan maken',
        redo: 'Opnieuw doen',
        cut: 'Knippen',
        copy: 'Kopiëren',
        paste: 'Plakken',
        pasteAndMatchStyle: 'Plakken en stijl aanpassen',
        pasteAsPlainText: 'Plakken als platte tekst',
        delete: 'Verwijderen',
        selectAll: 'Alles selecteren',
        speechSubmenu: 'Toespraak',
        startSpeaking: 'Begin met spreken',
        stopSpeaking: 'Stop met praten',
        viewMenu: 'Bekijken',
        reload: 'Herladen',
        forceReload: 'Herlaad geforceerd',
        resetZoom: 'Werkelijke grootte',
        zoomIn: 'Inzoomen',
        zoomOut: 'Uitzoomen',
        togglefullscreen: 'Volledig scherm in-/uitschakelen',
        historyMenu: 'Geschiedenis',
        back: 'Terug',
        forward: 'Doorsturen',
        windowMenu: 'Venster',
        minimize: 'Minimaliseren',
        zoom: 'Zoom',
        front: 'Alles naar voren brengen',
        helpMenu: 'Help',
        learnMore: 'Meer informatie',
        documentation: 'Documentatie',
        communityDiscussions: 'Community Discussies',
        searchIssues: 'Zoekproblemen',
    },
    historyMenu: {
        forward: 'Doorsturen',
        back: 'Terug',
    },
    checkForUpdatesModal: {
        available: {
            title: 'Update beschikbaar',
            message: ({isSilentUpdating}: {isSilentUpdating: boolean}) =>
                `De nieuwe versie zal binnenkort beschikbaar zijn.${!isSilentUpdating ? 'We laten het je weten wanneer we klaar zijn om bij te werken.' : ''}`,
            soundsGood: 'Klinkt goed',
        },
        notAvailable: {
            title: 'Update niet beschikbaar',
            message: 'Er is momenteel geen update beschikbaar. Kom later terug om het opnieuw te proberen!',
            okay: 'Okay',
        },
        error: {
            title: 'Updatecontrole mislukt',
            message: 'We konden niet controleren op een update. Probeer het over een tijdje opnieuw.',
        },
    },
    report: {
        newReport: {
            createReport: 'Rapport maken',
            chooseWorkspace: 'Kies een werkruimte voor dit rapport.',
        },
        genericCreateReportFailureMessage: 'Onverwachte fout bij het maken van deze chat. Probeer het later opnieuw.',
        genericAddCommentFailureMessage: 'Onverwachte fout bij het plaatsen van de opmerking. Probeer het later opnieuw.',
        genericUpdateReportFieldFailureMessage: 'Onverwachte fout bij het bijwerken van het veld. Probeer het later opnieuw.',
        genericUpdateReportNameEditFailureMessage: 'Onverwachte fout bij het hernoemen van het rapport. Probeer het later opnieuw.',
        noActivityYet: 'Nog geen activiteit',
        actions: {
            type: {
                changeField: ({oldValue, newValue, fieldName}: ChangeFieldParams) => `veranderde ${fieldName} van ${oldValue} naar ${newValue}`,
                changeFieldEmpty: ({newValue, fieldName}: ChangeFieldParams) => `veranderd ${fieldName} naar ${newValue}`,
                changeReportPolicy: ({fromPolicyName, toPolicyName}: ChangeReportPolicyParams) => {
                    if (!toPolicyName) {
                        return `Werkruimte gewijzigd${fromPolicyName ? ` (voorheen ${fromPolicyName})` : ''}`;
                    }
                    return `Werkruimte gewijzigd naar ${toPolicyName}${fromPolicyName ? ` (voorheen ${fromPolicyName})` : ''}`;
                },
                changeType: ({oldType, newType}: ChangeTypeParams) => `veranderde type van ${oldType} naar ${newType}`,
                exportedToCSV: `geëxporteerd naar CSV`,
                exportedToIntegration: {
                    automatic: ({label}: ExportedToIntegrationParams) => `geëxporteerd naar ${label}`,
                    automaticActionOne: ({label}: ExportedToIntegrationParams) => `geëxporteerd naar ${label} via`,
                    automaticActionTwo: 'boekhoudingsinstellingen',
                    manual: ({label}: ExportedToIntegrationParams) => `heeft dit rapport gemarkeerd als handmatig geëxporteerd naar ${label}.`,
                    automaticActionThree: 'en met succes een record aangemaakt voor',
                    reimburseableLink: 'uit eigen zak gemaakte kosten',
                    nonReimbursableLink: 'bedrijfskosten met bedrijfskaart',
                    pending: ({label}: ExportedToIntegrationParams) => `begonnen met het exporteren van dit rapport naar ${label}...`,
                },
                integrationsMessage: ({errorMessage, label, linkText, linkURL}: IntegrationSyncFailedParams) =>
                    `mislukt om dit rapport naar ${label} te exporteren ("${errorMessage} ${linkText ? `<a href="${linkURL}">${linkText}</a>` : ''}")`,
                managerAttachReceipt: `heeft een bon toegevoegd`,
                managerDetachReceipt: `een bon verwijderd`,
                markedReimbursed: ({amount, currency}: MarkedReimbursedParams) => `elders betaald ${currency}${amount}`,
                markedReimbursedFromIntegration: ({amount, currency}: MarkReimbursedFromIntegrationParams) => `betaalde ${currency}${amount} via integratie`,
                outdatedBankAccount: `kon de betaling niet verwerken vanwege een probleem met de bankrekening van de betaler`,
                reimbursementACHBounce: `kon de betaling niet verwerken, omdat de betaler niet voldoende saldo heeft`,
                reimbursementACHCancelled: `de betaling geannuleerd`,
                reimbursementAccountChanged: `kon de betaling niet verwerken, omdat de betaler van bankrekening is veranderd`,
                reimbursementDelayed: `heeft de betaling verwerkt, maar deze is met 1-2 extra werkdagen vertraagd`,
                selectedForRandomAudit: `willekeurig geselecteerd voor beoordeling`,
                selectedForRandomAuditMarkdown: `[Willekeurig geselecteerd](https://help.expensify.com/articles/expensify-classic/reports/Set-a-random-report-audit-schedule) voor beoordeling`,
                share: ({to}: ShareParams) => `uitgenodigde lid ${to}`,
                unshare: ({to}: UnshareParams) => `verwijderd lid ${to}`,
                stripePaid: ({amount, currency}: StripePaidParams) => `betaald ${currency}${amount}`,
                takeControl: `nam de controle over`,
                integrationSyncFailed: ({label, errorMessage, workspaceAccountingLink}: IntegrationSyncFailedParams) =>
                    `Er is een probleem opgetreden bij het synchroniseren met ${label}${errorMessage ? ` ("${errorMessage}")` : ''}. Los het probleem op in de <a href="${workspaceAccountingLink}">werkruimte-instellingen</a>.`,
                addEmployee: ({email, role}: AddEmployeeParams) => `toegevoegd ${email} als ${role === 'member' ? 'a' : 'een'} ${role}`,
                updateRole: ({email, currentRole, newRole}: UpdateRoleParams) => `heeft de rol van ${email} bijgewerkt naar ${newRole} (voorheen ${currentRole})`,
                updatedCustomField1: ({email, previousValue, newValue}: UpdatedCustomFieldParams) => {
                    if (!newValue) {
                        return `verwijderd aangepast veld 1 van ${email} (voorheen "${previousValue}")`;
                    }
                    return !previousValue
                        ? `"${newValue}" toegevoegd aan het aangepaste veld 1 van ${email}`
                        : `heeft het aangepaste veld 1 van ${email} gewijzigd naar "${newValue}" (voorheen "${previousValue}")`;
                },
                updatedCustomField2: ({email, previousValue, newValue}: UpdatedCustomFieldParams) => {
                    if (!newValue) {
                        return `verwijderd aangepast veld 2 van ${email} (voorheen "${previousValue}")`;
                    }
                    return !previousValue
                        ? `toegevoegd "${newValue}" aan ${email}’s aangepaste veld 2`
                        : `heeft het aangepaste veld 2 van ${email} gewijzigd naar "${newValue}" (voorheen "${previousValue}")`;
                },
                leftWorkspace: ({nameOrEmail}: LeftWorkspaceParams) => `${nameOrEmail} heeft de werkruimte verlaten`,
                removeMember: ({email, role}: AddEmployeeParams) => `verwijderd ${role} ${email}`,
                removedConnection: ({connectionName}: ConnectionNameParams) => `verwijderde verbinding met ${CONST.POLICY.CONNECTIONS.NAME_USER_FRIENDLY[connectionName]}`,
                addedConnection: ({connectionName}: ConnectionNameParams) => `verbonden met ${CONST.POLICY.CONNECTIONS.NAME_USER_FRIENDLY[connectionName]}`,
                leftTheChat: 'heeft de chat verlaten',
            },
        },
    },
    chronos: {
        oooEventSummaryFullDay: ({summary, dayCount, date}: OOOEventSummaryFullDayParams) => `${summary} voor ${dayCount} ${dayCount === 1 ? 'dag' : 'dagen'} tot ${date}`,
        oooEventSummaryPartialDay: ({summary, timePeriod, date}: OOOEventSummaryPartialDayParams) => `${summary} van ${timePeriod} op ${date}`,
    },
    footer: {
        features: 'Functies',
        expenseManagement: 'Uitgavenbeheer',
        spendManagement: 'Uitgavenbeheer',
        expenseReports: "Onkostennota's",
        companyCreditCard: 'Bedrijfskredietkaart',
        receiptScanningApp: 'Bonnen Scan App',
        billPay: 'Bill Pay',
        invoicing: 'Facturering',
        CPACard: 'CPA-kaart',
        payroll: 'Loonadministratie',
        travel: 'Reis',
        resources: 'Resources',
        expensifyApproved: 'ExpensifyApproved!',
        pressKit: 'Persmap',
        support: 'Ondersteuning',
        expensifyHelp: 'ExpensifyHelp',
        terms: 'Servicevoorwaarden',
        privacy: 'Privacy',
        learnMore: 'Meer informatie',
        aboutExpensify: 'Over Expensify',
        blog: 'Blog',
        jobs: 'Banen',
        expensifyOrg: 'Expensify.org',
        investorRelations: 'Investor Relations',
        getStarted: 'Aan de slag',
        createAccount: 'Maak een nieuw account aan',
        logIn: 'Inloggen',
    },
    allStates: COMMON_CONST.STATES as States,
    allCountries: CONST.ALL_COUNTRIES as AllCountries,
    accessibilityHints: {
        navigateToChatsList: 'Navigeer terug naar de chatlijst',
        chatWelcomeMessage: 'Chat welkomstbericht',
        navigatesToChat: 'Navigeert naar een chat',
        newMessageLineIndicator: 'Nieuwe berichtregelindicator',
        chatMessage: 'Chatbericht',
        lastChatMessagePreview: 'Laatste chatbericht voorbeeldweergave',
        workspaceName: 'Werkruimte naam',
        chatUserDisplayNames: 'Chatlid weergavenamen',
        scrollToNewestMessages: 'Scroll naar nieuwste berichten',
        preStyledText: 'Vooraf opgemaakte tekst',
        viewAttachment: 'Bijlage bekijken',
    },
    parentReportAction: {
        deletedReport: 'Verwijderd rapport',
        deletedMessage: 'Verwijderd bericht',
        deletedExpense: 'Verwijderde uitgave',
        reversedTransaction: 'Omgekeerde transactie',
        deletedTask: 'Verwijderde taak',
        hiddenMessage: 'Verborgen bericht',
    },
    threads: {
        thread: 'Discussie',
        replies: 'Antwoorden',
        reply: 'Antwoord',
        from: 'Van',
        in: 'in',
        parentNavigationSummary: ({reportName, workspaceName}: ParentNavigationSummaryParams) => `Van ${reportName}${workspaceName ? `in ${workspaceName}` : ''}`,
    },
    qrCodes: {
        copy: 'URL kopiëren',
        copied: 'Gekopieerd!',
    },
    moderation: {
        flagDescription: 'Alle gemarkeerde berichten worden naar een moderator gestuurd voor beoordeling.',
        chooseAReason: 'Kies hieronder een reden om te markeren:',
        spam: 'Spam',
        spamDescription: 'Ongevraagde off-topic promotie',
        inconsiderate: 'Onattentend',
        inconsiderateDescription: 'Beledigende of respectloze bewoordingen, met twijfelachtige bedoelingen',
        intimidation: 'Intimidatie',
        intimidationDescription: 'Het agressief nastreven van een agenda ondanks geldige bezwaren.',
        bullying: 'Pesten',
        bullyingDescription: 'Een individu targeten om gehoorzaamheid te verkrijgen.',
        harassment: 'Intimidatie',
        harassmentDescription: 'Racistisch, misogynistisch of ander breed discriminerend gedrag',
        assault: 'Aanval',
        assaultDescription: 'Specifiek gerichte emotionele aanval met de intentie om schade aan te richten',
        flaggedContent: 'Dit bericht is gemarkeerd als in strijd met onze gemeenschapsregels en de inhoud is verborgen.',
        hideMessage: 'Bericht verbergen',
        revealMessage: 'Bericht onthullen',
        levelOneResult: 'Verstuurt een anonieme waarschuwing en het bericht wordt ter beoordeling gerapporteerd.',
        levelTwoResult: 'Bericht verborgen voor kanaal, plus anonieme waarschuwing en bericht is gerapporteerd voor beoordeling.',
        levelThreeResult: 'Bericht verwijderd uit kanaal plus anonieme waarschuwing en bericht is gerapporteerd voor beoordeling.',
    },
    actionableMentionWhisperOptions: {
        invite: 'Nodig hen uit',
        nothing: 'Do nothing',
    },
    actionableMentionJoinWorkspaceOptions: {
        accept: 'Accepteren',
        decline: 'Afwijzen',
    },
    actionableMentionTrackExpense: {
        submit: 'Verstuur het naar iemand toe',
        categorize: 'Categoriseer het',
        share: 'Deel het met mijn accountant',
        nothing: 'Niets voor nu',
    },
    teachersUnitePage: {
        teachersUnite: 'Leraren Verenigd',
        joinExpensifyOrg:
            'Doe mee met Expensify.org om onrecht wereldwijd te elimineren. De huidige "Teachers Unite" campagne ondersteunt docenten overal door de kosten van essentiële schoolbenodigdheden te delen.',
        iKnowATeacher: 'Ik ken een leraar.',
        iAmATeacher: 'Ik ben een leraar.',
        getInTouch: 'Uitstekend! Deel alstublieft hun informatie zodat we contact met hen kunnen opnemen.',
        introSchoolPrincipal: 'Introductie aan je schooldirecteur',
        schoolPrincipalVerifyExpense:
            'Expensify.org deelt de kosten van essentiële schoolbenodigdheden zodat studenten uit huishoudens met een laag inkomen een betere leerervaring kunnen hebben. Uw directeur zal worden gevraagd om uw uitgaven te verifiëren.',
        principalFirstName: 'Voornaam van de directeur',
        principalLastName: 'Achternaam van de directeur',
        principalWorkEmail: 'Primaire werk e-mail',
        updateYourEmail: 'Werk uw e-mailadres bij',
        updateEmail: 'E-mailadres bijwerken',
        schoolMailAsDefault: ({contactMethodsRoute}: ContactMethodsRouteParams) =>
            `Voordat je verder gaat, zorg ervoor dat je je school e-mailadres instelt als je standaard contactmethode. Dit kun je doen in Instellingen > Profiel > <a href="${contactMethodsRoute}">Contactmethoden</a>.`,
        error: {
            enterPhoneEmail: 'Voer een geldig e-mailadres of telefoonnummer in',
            enterEmail: 'Voer een e-mailadres in',
            enterValidEmail: 'Voer een geldig e-mailadres in',
            tryDifferentEmail: 'Probeer een ander e-mailadres alstublieft.',
        },
    },
    cardTransactions: {
        notActivated: 'Niet geactiveerd',
        outOfPocket: 'Uit eigen zak uitgaven',
        companySpend: 'Bedrijfskosten',
    },
    distance: {
        addStop: 'Stop toevoegen',
        deleteWaypoint: 'Verwijder waypoint',
        deleteWaypointConfirmation: 'Weet je zeker dat je dit waypoint wilt verwijderen?',
        address: 'Adres',
        waypointDescription: {
            start: 'Starten',
            stop: 'Stop',
        },
        mapPending: {
            title: 'Kaart in behandeling',
            subtitle: 'De kaart wordt gegenereerd wanneer je weer online bent.',
            onlineSubtitle: 'Een ogenblik terwijl we de kaart instellen.',
            errorTitle: 'Kaartfout',
            errorSubtitle: 'Er is een fout opgetreden bij het laden van de kaart. Probeer het alstublieft opnieuw.',
        },
        error: {
            selectSuggestedAddress: 'Selecteer een voorgesteld adres of gebruik de huidige locatie alstublieft',
        },
    },
    reportCardLostOrDamaged: {
        screenTitle: 'Rapportkaart verloren of beschadigd',
        nextButtonLabel: 'Volgende',
        reasonTitle: 'Waarom heb je een nieuwe kaart nodig?',
        cardDamaged: 'Mijn kaart was beschadigd',
        cardLostOrStolen: 'Mijn kaart is verloren of gestolen',
        confirmAddressTitle: 'Bevestig alstublieft het postadres voor uw nieuwe kaart.',
        cardDamagedInfo: 'Uw nieuwe kaart zal binnen 2-3 werkdagen arriveren. Uw huidige kaart blijft werken totdat u uw nieuwe kaart activeert.',
        cardLostOrStolenInfo: 'Je huidige kaart wordt permanent gedeactiveerd zodra je bestelling is geplaatst. De meeste kaarten komen binnen een paar werkdagen aan.',
        address: 'Adres',
        deactivateCardButton: 'Deactiveer kaart',
        shipNewCardButton: 'Verzend nieuwe kaart',
        addressError: 'Adres is vereist',
        reasonError: 'Reden is vereist',
        successTitle: 'Uw nieuwe kaart is onderweg!',
        successDescription: 'U moet deze activeren zodra deze over een paar werkdagen aankomt. In de tussentijd kunt u een virtuele kaart gebruiken.',
    },
    eReceipt: {
        guaranteed: 'Gegarandeerd eReceipt',
        transactionDate: 'Transactiedatum',
    },
    referralProgram: {
        [CONST.REFERRAL_PROGRAM.CONTENT_TYPES.START_CHAT]: {
            buttonText: 'Begin een chat, <success><strong>verwijs een vriend door</strong></success>.',
            header: 'Begin een chat, verwijs een vriend',
            body: 'Wil je dat je vrienden ook Expensify gebruiken? Begin gewoon een chat met hen en wij doen de rest.',
        },
        [CONST.REFERRAL_PROGRAM.CONTENT_TYPES.SUBMIT_EXPENSE]: {
            buttonText: 'Dien een uitgave in, <success><strong>verwijs je baas</strong></success>.',
            header: 'Dien een uitgave in, verwijs uw baas',
            body: 'Wil je dat je baas ook Expensify gebruikt? Dien gewoon een onkostendeclaratie bij hen in en wij doen de rest.',
        },
        [CONST.REFERRAL_PROGRAM.CONTENT_TYPES.REFER_FRIEND]: {
            header: 'Verwijs een vriend',
            body: 'Wil je dat je vrienden ook Expensify gebruiken? Chat, betaal of deel een uitgave met hen en wij regelen de rest. Of deel gewoon je uitnodigingslink!',
        },
        [CONST.REFERRAL_PROGRAM.CONTENT_TYPES.SHARE_CODE]: {
            buttonText: 'Verwijs een vriend',
            header: 'Verwijs een vriend',
            body: 'Wil je dat je vrienden ook Expensify gebruiken? Chat, betaal of deel een uitgave met hen en wij regelen de rest. Of deel gewoon je uitnodigingslink!',
        },
        copyReferralLink: 'Kopieer uitnodigingslink',
    },
    systemChatFooterMessage: {
        [CONST.INTRO_CHOICES.MANAGE_TEAM]: {
            phrase1: 'Chat met uw setup specialist in',
            phrase2: 'voor hulp',
        },
        default: {
            phrase1: 'Bericht',
            phrase2: 'voor hulp bij de installatie',
        },
    },
    violations: {
        allTagLevelsRequired: 'Alle tags vereist',
        autoReportedRejectedExpense: ({rejectReason, rejectedBy}: ViolationsAutoReportedRejectedExpenseParams) =>
            `${rejectedBy} heeft deze uitgave afgewezen met de opmerking "${rejectReason}"`,
        billableExpense: 'Factureerbaar niet langer geldig',
        cashExpenseWithNoReceipt: ({formattedLimit}: ViolationsCashExpenseWithNoReceiptParams = {}) => `Receipt required${formattedLimit ? `boven ${formattedLimit}` : ''}`,
        categoryOutOfPolicy: 'Categorie niet langer geldig',
        conversionSurcharge: ({surcharge}: ViolationsConversionSurchargeParams) => `Toegepaste ${surcharge}% conversietoeslag`,
        customUnitOutOfPolicy: 'Tarief niet geldig voor deze werkruimte',
        duplicatedTransaction: 'Dupliceren',
        fieldRequired: 'Rapportvelden zijn verplicht',
        futureDate: 'Toekomstige datum niet toegestaan',
        invoiceMarkup: ({invoiceMarkup}: ViolationsInvoiceMarkupParams) => `Opgehoogd met ${invoiceMarkup}%`,
        maxAge: ({maxAge}: ViolationsMaxAgeParams) => `Datum ouder dan ${maxAge} dagen`,
        missingCategory: 'Categorie ontbreekt',
        missingComment: 'Beschrijving vereist voor geselecteerde categorie',
        missingTag: ({tagName}: ViolationsMissingTagParams = {}) => `Missing ${tagName ?? 'tag'}`,
        modifiedAmount: ({type, displayPercentVariance}: ViolationsModifiedAmountParams) => {
            switch (type) {
                case 'distance':
                    return 'Bedrag verschilt van berekende afstand';
                case 'card':
                    return 'Bedrag groter dan kaarttransactie';
                default:
                    if (displayPercentVariance) {
                        return `Bedrag ${displayPercentVariance}% groter dan gescande bon`;
                    }
                    return 'Bedrag groter dan gescande bon';
            }
        },
        modifiedDate: 'Datum verschilt van gescande bon',
        nonExpensiworksExpense: 'Niet-Expensiworks uitgave',
        overAutoApprovalLimit: ({formattedLimit}: ViolationsOverLimitParams) => `Uitgave overschrijdt de automatische goedkeuringslimiet van ${formattedLimit}`,
        overCategoryLimit: ({formattedLimit}: ViolationsOverCategoryLimitParams) => `Bedrag boven ${formattedLimit}/persoon categorielimiet`,
        overLimit: ({formattedLimit}: ViolationsOverLimitParams) => `Bedrag boven ${formattedLimit}/persoon limiet`,
        overTripLimit: ({formattedLimit}: ViolationsOverLimitParams) => `Bedrag boven ${formattedLimit}/ritlimiet`,
        overLimitAttendee: ({formattedLimit}: ViolationsOverLimitParams) => `Bedrag boven ${formattedLimit}/persoon limiet`,
        perDayLimit: ({formattedLimit}: ViolationsPerDayLimitParams) => `Bedrag boven de dagelijkse ${formattedLimit}/persoon categoriegrens`,
        receiptNotSmartScanned:
            'Bon en uitgavendetails handmatig toegevoegd. <a href="https://help.expensify.com/articles/expensify-classic/reports/Automatic-Receipt-Audit">Meer weten</a>.',
        receiptRequired: ({formattedLimit, category}: ViolationsReceiptRequiredParams) => {
            let message = 'Bon vereist';
            if (formattedLimit ?? category) {
                message += 'over';
                if (formattedLimit) {
                    message += ` ${formattedLimit}`;
                }
                if (category) {
                    message += 'categorie limiet';
                }
            }
            return message;
        },
        prohibitedExpense: ({prohibitedExpenseType}: ViolationsProhibitedExpenseParams) => {
            const preMessage = 'Verboden uitgave:';
            switch (prohibitedExpenseType) {
                case 'alcohol':
                    return `${preMessage} alcohol`;
                case 'gambling':
                    return `${preMessage} gokken`;
                case 'tobacco':
                    return `${preMessage} tabak`;
                case 'adultEntertainment':
                    return `${preMessage} volwassen entertainment`;
                case 'hotelIncidentals':
                    return `${preMessage} hotelbijzaken`;
                default:
                    return `${preMessage}${prohibitedExpenseType}`;
            }
        },
        customRules: ({message}: ViolationsCustomRulesParams) => message,
        reviewRequired: 'Beoordeling vereist',
        rter: ({brokenBankConnection, email, isAdmin, isTransactionOlderThan7Days, member, rterType}: ViolationsRterParams) => {
            if (rterType === CONST.RTER_VIOLATION_TYPES.BROKEN_CARD_CONNECTION_530) {
                return 'Kan bon niet automatisch koppelen vanwege verbroken bankverbinding.';
            }
            if (brokenBankConnection || rterType === CONST.RTER_VIOLATION_TYPES.BROKEN_CARD_CONNECTION) {
                return isAdmin
                    ? `Kan ontvangst niet automatisch koppelen vanwege een verbroken bankverbinding die ${email} moet herstellen.`
                    : 'Kan bon niet automatisch koppelen vanwege een verbroken bankverbinding die je moet herstellen.';
            }
            if (!isTransactionOlderThan7Days) {
                return isAdmin ? `Vraag ${member} om het als contant te markeren of wacht 7 dagen en probeer het opnieuw.` : 'In afwachting van samenvoeging met kaarttransactie.';
            }
            return '';
        },
        brokenConnection530Error: 'Ontvangst in behandeling vanwege verbroken bankverbinding',
        adminBrokenConnectionError: 'Ontvangst in afwachting vanwege verbroken bankverbinding. Los dit alstublieft op in',
        memberBrokenConnectionError: 'Ontvangst in afwachting vanwege een verbroken bankverbinding. Vraag een werkruimtebeheerder om het op te lossen.',
        markAsCashToIgnore: 'Markeren als contant om te negeren en betaling aan te vragen.',
        smartscanFailed: ({canEdit = true}) => `Bonnetjes scannen mislukt.${canEdit ? 'Voer gegevens handmatig in.' : ''}`,
        receiptGeneratedWithAI: 'Potentieel AI-gegenereerd ontvangstbewijs',
        someTagLevelsRequired: ({tagName}: ViolationsTagOutOfPolicyParams = {}) => `Missing ${tagName ?? 'Tag'}`,
        tagOutOfPolicy: ({tagName}: ViolationsTagOutOfPolicyParams = {}) => `${tagName ?? 'Tag'} niet langer geldig`,
        taxAmountChanged: 'Belastingbedrag is gewijzigd',
        taxOutOfPolicy: ({taxName}: ViolationsTaxOutOfPolicyParams = {}) => `${taxName ?? 'Belasting'} niet langer geldig`,
        taxRateChanged: 'Belastingtarief is gewijzigd',
        taxRequired: 'Ontbrekende belastingtarief',
        none: 'Geen',
        taxCodeToKeep: 'Kies welke belastingcode je wilt behouden',
        tagToKeep: 'Kies welke tag je wilt behouden',
        isTransactionReimbursable: 'Kies of de transactie vergoedbaar is',
        merchantToKeep: 'Kies welke handelaar je wilt behouden',
        descriptionToKeep: 'Kies welke beschrijving je wilt behouden.',
        categoryToKeep: 'Kies welke categorie je wilt behouden',
        isTransactionBillable: 'Kies of de transactie factureerbaar is',
        keepThisOne: 'Keep this one',
        confirmDetails: `Bevestig de details die je bewaart`,
        confirmDuplicatesInfo: `De dubbele verzoeken die je niet bewaart, worden vastgehouden zodat het lid ze kan verwijderen.`,
        hold: 'Deze uitgave is in de wacht gezet',
        resolvedDuplicates: 'dubbel opgelost',
    },
    reportViolations: {
        [CONST.REPORT_VIOLATIONS.FIELD_REQUIRED]: ({fieldName}: RequiredFieldParams) => `${fieldName} is vereist`,
    },
    violationDismissal: {
        rter: {
            manual: 'heeft dit ontvangstbewijs als contant gemarkeerd',
        },
        duplicatedTransaction: {
            manual: 'dubbel opgelost',
        },
    },
    videoPlayer: {
        play: 'Afspelen',
        pause: 'Pauzeer',
        fullscreen: 'Volledig scherm',
        playbackSpeed: 'Afspeelsnelheid',
        expand: 'Uitbreiden',
        mute: 'Dempen',
        unmute: 'Dempen opheffen',
        normal: 'Normaal',
    },
    exitSurvey: {
        header: 'Voordat je gaat',
        reasonPage: {
            title: 'Vertel ons alstublieft waarom u vertrekt.',
            subtitle: 'Voordat u vertrekt, vertel ons alstublieft waarom u wilt overstappen naar Expensify Classic.',
        },
        reasons: {
            [CONST.EXIT_SURVEY.REASONS.FEATURE_NOT_AVAILABLE]: 'Ik heb een functie nodig die alleen beschikbaar is in Expensify Classic.',
            [CONST.EXIT_SURVEY.REASONS.DONT_UNDERSTAND]: 'Ik begrijp niet hoe ik New Expensify moet gebruiken.',
            [CONST.EXIT_SURVEY.REASONS.PREFER_CLASSIC]: 'Ik begrijp hoe ik New Expensify moet gebruiken, maar ik geef de voorkeur aan Expensify Classic.',
        },
        prompts: {
            [CONST.EXIT_SURVEY.REASONS.FEATURE_NOT_AVAILABLE]: 'Welke functie heeft u nodig die niet beschikbaar is in New Expensify?',
            [CONST.EXIT_SURVEY.REASONS.DONT_UNDERSTAND]: 'Wat probeer je te doen?',
            [CONST.EXIT_SURVEY.REASONS.PREFER_CLASSIC]: 'Waarom geef je de voorkeur aan Expensify Classic?',
        },
        responsePlaceholder: 'Je reactie',
        thankYou: 'Bedankt voor de feedback!',
        thankYouSubtitle: 'Uw reacties zullen ons helpen een beter product te bouwen om dingen gedaan te krijgen. Hartelijk dank!',
        goToExpensifyClassic: 'Overschakelen naar Expensify Classic',
        offlineTitle: 'Het lijkt erop dat je hier vastzit...',
        offline:
            'U lijkt offline te zijn. Helaas werkt Expensify Classic niet offline, maar New Expensify wel. Als u de voorkeur geeft aan het gebruik van Expensify Classic, probeer het dan opnieuw wanneer u een internetverbinding heeft.',
        quickTip: 'Snelle tip...',
        quickTipSubTitle: 'Je kunt direct naar Expensify Classic gaan door expensify.com te bezoeken. Voeg het toe aan je bladwijzers voor een gemakkelijke snelkoppeling!',
        bookACall: 'Boek een gesprek',
        noThanks: 'Nee, bedankt',
        bookACallTitle: 'Wilt u met een productmanager spreken?',
        benefits: {
            [CONST.EXIT_SURVEY.BENEFIT.CHATTING_DIRECTLY]: 'Direct chatten over onkosten en rapporten',
            [CONST.EXIT_SURVEY.BENEFIT.EVERYTHING_MOBILE]: 'Mogelijkheid om alles op mobiel te doen',
            [CONST.EXIT_SURVEY.BENEFIT.TRAVEL_EXPENSE]: 'Reizen en uitgaven met de snelheid van chatten',
        },
        bookACallTextTop: 'Als u overschakelt naar Expensify Classic, mist u:',
        bookACallTextBottom: 'We zouden graag met u in gesprek gaan om te begrijpen waarom. U kunt een afspraak maken met een van onze senior productmanagers om uw behoeften te bespreken.',
        takeMeToExpensifyClassic: 'Breng me naar Expensify Classic',
    },
    listBoundary: {
        errorMessage: 'Er is een fout opgetreden bij het laden van meer berichten.',
        tryAgain: 'Probeer het opnieuw',
    },
    systemMessage: {
        mergedWithCashTransaction: 'een bon gekoppeld aan deze transactie',
    },
    subscription: {
        authenticatePaymentCard: 'Verifieer betaalkaart',
        mobileReducedFunctionalityMessage: 'U kunt geen wijzigingen aanbrengen in uw abonnement in de mobiele app.',
        badge: {
            freeTrial: ({numOfDays}: BadgeFreeTrialParams) => `Proefperiode: ${numOfDays} ${numOfDays === 1 ? 'dag' : 'dagen'} over`,
        },
        billingBanner: {
            policyOwnerAmountOwed: {
                title: 'Je betalingsinformatie is verouderd',
                subtitle: ({date}: BillingBannerSubtitleWithDateParams) => `Werk uw betaalkaart bij voor ${date} om al uw favoriete functies te blijven gebruiken.`,
            },
            policyOwnerAmountOwedOverdue: {
                title: 'Uw betaling kon niet worden verwerkt.',
                subtitle: ({date, purchaseAmountOwed}: BillingBannerOwnerAmountOwedOverdueParams) =>
                    date && purchaseAmountOwed
                        ? `Uw ${date} betaling van ${purchaseAmountOwed} kon niet worden verwerkt. Voeg alstublieft een betaalkaart toe om het verschuldigde bedrag te vereffenen.`
                        : 'Voeg alstublieft een betaalkaart toe om het verschuldigde bedrag te vereffenen.',
            },
            policyOwnerUnderInvoicing: {
                title: 'Je betalingsinformatie is verouderd',
                subtitle: ({date}: BillingBannerSubtitleWithDateParams) => `Uw betaling is te laat. Betaal uw factuur vóór ${date} om onderbreking van de service te voorkomen.`,
            },
            policyOwnerUnderInvoicingOverdue: {
                title: 'Je betalingsinformatie is verouderd',
                subtitle: 'Uw betaling is te laat. Gelieve uw factuur te betalen.',
            },
            billingDisputePending: {
                title: 'Uw kaart kon niet worden belast.',
                subtitle: ({amountOwed, cardEnding}: BillingBannerDisputePendingParams) =>
                    `U betwistte de ${amountOwed} kosten op de kaart die eindigt op ${cardEnding}. Uw account wordt geblokkeerd totdat het geschil met uw bank is opgelost.`,
            },
            cardAuthenticationRequired: {
                title: 'Uw kaart kon niet worden belast.',
                subtitle: ({cardEnding}: BillingBannerCardAuthenticationRequiredParams) =>
                    `Uw betaalkaart is niet volledig geverifieerd. Voltooi het verificatieproces om uw betaalkaart met eindcijfers ${cardEnding} te activeren.`,
            },
            insufficientFunds: {
                title: 'Uw kaart kon niet worden belast.',
                subtitle: ({amountOwed}: BillingBannerInsufficientFundsParams) =>
                    `Uw betaalkaart werd geweigerd vanwege onvoldoende saldo. Probeer het opnieuw of voeg een nieuwe betaalkaart toe om uw openstaande saldo van ${amountOwed} te vereffenen.`,
            },
            cardExpired: {
                title: 'Uw kaart kon niet worden belast.',
                subtitle: ({amountOwed}: BillingBannerCardExpiredParams) =>
                    `Uw betaalkaart is verlopen. Voeg een nieuwe betaalkaart toe om uw openstaande saldo van ${amountOwed} te vereffenen.`,
            },
            cardExpireSoon: {
                title: 'Je kaart verloopt binnenkort',
                subtitle:
                    'Je betaalkaart verloopt aan het einde van deze maand. Klik op het menu met de drie puntjes hieronder om deze bij te werken en al je favoriete functies te blijven gebruiken.',
            },
            retryBillingSuccess: {
                title: 'Succes!',
                subtitle: 'Uw kaart is succesvol belast.',
            },
            retryBillingError: {
                title: 'Uw kaart kon niet worden belast.',
                subtitle:
                    'Voordat u het opnieuw probeert, neem rechtstreeks contact op met uw bank om Expensify-kosten goed te keuren en eventuele blokkades te verwijderen. Probeer anders een andere betaalkaart toe te voegen.',
            },
            cardOnDispute: ({amountOwed, cardEnding}: BillingBannerCardOnDisputeParams) =>
                `U betwistte de ${amountOwed} kosten op de kaart die eindigt op ${cardEnding}. Uw account wordt geblokkeerd totdat het geschil met uw bank is opgelost.`,
            preTrial: {
                title: 'Begin een gratis proefperiode',
                subtitleStart: 'Als een volgende stap,',
                subtitleLink: 'voltooi uw setupchecklist',
                subtitleEnd: 'zodat je team kan beginnen met declareren.',
            },
            trialStarted: {
                title: ({numOfDays}: TrialStartedTitleParams) => `Proefversie: ${numOfDays} ${numOfDays === 1 ? 'dag' : 'dagen'} over!`,
                subtitle: 'Voeg een betaalkaart toe om al je favoriete functies te blijven gebruiken.',
            },
            trialEnded: {
                title: 'Je gratis proefperiode is afgelopen',
                subtitle: 'Voeg een betaalkaart toe om al je favoriete functies te blijven gebruiken.',
            },
            earlyDiscount: {
                claimOffer: 'Aanbieding claimen',
                noThanks: 'Nee, bedankt',
                subscriptionPageTitle: ({discountType}: EarlyDiscountTitleParams) =>
                    `<strong>${discountType}% korting op uw eerste jaar!</strong> Voeg gewoon een betaalkaart toe en start een jaarlijks abonnement.`,
                onboardingChatTitle: ({discountType}: EarlyDiscountTitleParams) => `Aanbieding voor beperkte tijd: ${discountType}% korting op uw eerste jaar!`,
                subtitle: ({days, hours, minutes, seconds}: EarlyDiscountSubtitleParams) => `Claim binnen ${days > 0 ? `${days}d :` : ''}${hours}u : ${minutes}m : ${seconds}s`,
            },
        },
        cardSection: {
            title: 'Betaling',
            subtitle: 'Voeg een kaart toe om te betalen voor je Expensify-abonnement.',
            addCardButton: 'Betaalpas toevoegen',
            cardNextPayment: ({nextPaymentDate}: CardNextPaymentParams) => `Uw volgende betaaldatum is ${nextPaymentDate}.`,
            cardEnding: ({cardNumber}: CardEndingParams) => `Kaart eindigend op ${cardNumber}`,
            cardInfo: ({name, expiration, currency}: CardInfoParams) => `Naam: ${name}, Vervaldatum: ${expiration}, Valuta: ${currency}`,
            changeCard: 'Betaalkaart wijzigen',
            changeCurrency: 'Betaalvaluta wijzigen',
            cardNotFound: 'Geen betaalkaart toegevoegd',
            retryPaymentButton: 'Betaling opnieuw proberen',
            authenticatePayment: 'Authenticeer betaling',
            requestRefund: 'Terugbetaling aanvragen',
            requestRefundModal: {
                full: 'Een terugbetaling krijgen is eenvoudig, verlaag gewoon uw account voordat uw volgende factuurdatum en u ontvangt een terugbetaling. <br /> <br /> Let op: Als je je account downgrade, worden je werkruimtes verwijderd. Deze actie kan niet ongedaan worden gemaakt, maar je kunt altijd een nieuwe werkruimte aanmaken als je van gedachten verandert.',
                confirm: 'Werkruimte(s) verwijderen en downgraden',
            },
            viewPaymentHistory: 'Bekijk betalingsgeschiedenis',
        },
        yourPlan: {
            title: 'Uw plan',
            exploreAllPlans: 'Verken alle plannen',
            customPricing: 'Aangepaste prijzen',
            asLowAs: ({price}: YourPlanPriceValueParams) => `vanaf ${price} per actief lid/maand`,
            pricePerMemberMonth: ({price}: YourPlanPriceValueParams) => `${price} per lid/maand`,
            pricePerMemberPerMonth: ({price}: YourPlanPriceValueParams) => `${price} per lid per maand`,
            perMemberMonth: 'per lid/maand',
            collect: {
                title: 'Verzamel',
                description: 'Het kleinzakelijke plan dat je uitgaven, reizen en chat biedt.',
                priceAnnual: ({lower, upper}: YourPlanPriceParams) => `Van ${lower}/actief lid met de Expensify Card, ${upper}/actief lid zonder de Expensify Card.`,
                pricePayPerUse: ({lower, upper}: YourPlanPriceParams) => `Van ${lower}/actief lid met de Expensify Card, ${upper}/actief lid zonder de Expensify Card.`,
                benefit1: 'Bonnetjes scannen',
                benefit2: 'Vergoedingen',
                benefit3: 'Beheer van bedrijfskaarten',
                benefit4: 'Uitgaven- en reisgoedkeuringen',
                benefit5: 'Reisreservering en regels',
                benefit6: 'QuickBooks/Xero-integraties',
                benefit7: 'Chat over uitgaven, rapporten en kamers',
                benefit8: 'AI- en menselijke ondersteuning',
            },
            control: {
                title: 'Beheer',
                description: 'Onkosten, reizen en chat voor grotere bedrijven.',
                priceAnnual: ({lower, upper}: YourPlanPriceParams) => `Van ${lower}/actief lid met de Expensify Card, ${upper}/actief lid zonder de Expensify Card.`,
                pricePayPerUse: ({lower, upper}: YourPlanPriceParams) => `Van ${lower}/actief lid met de Expensify Card, ${upper}/actief lid zonder de Expensify Card.`,
                benefit1: 'Alles in het Collect-plan',
                benefit2: 'Meerniveau goedkeuringsworkflows',
                benefit3: 'Aangepaste uitgavenregels',
                benefit4: 'ERP-integraties (NetSuite, Sage Intacct, Oracle)',
                benefit5: 'HR-integraties (Workday, Certinia)',
                benefit6: 'SAML/SSO',
                benefit7: 'Aangepaste inzichten en rapportage',
                benefit8: 'Budgetteren',
            },
            thisIsYourCurrentPlan: 'Dit is je huidige plan',
            downgrade: 'Downgrade naar Collect',
            upgrade: 'Upgrade naar Control',
            addMembers: 'Leden toevoegen',
            saveWithExpensifyTitle: 'Bespaar met de Expensify Card',
            saveWithExpensifyDescription: 'Gebruik onze besparingscalculator om te zien hoe cash back van de Expensify Card uw Expensify-rekening kan verlagen.',
            saveWithExpensifyButton: 'Meer informatie',
        },
        compareModal: {
            comparePlans: 'Vergelijk Plannen',
            subtitle: `<muted-text>Ontgrendel de functies die u nodig hebt met het abonnement dat bij u past. <a href="${CONST.PRICING}">Bekijk onze prijspagina</a> of een volledig overzicht van de functies van elk van onze abonnementen.</muted-text>`,
        },
        details: {
            title: 'Abonnementsgegevens',
            annual: 'Jaarabonnement',
            taxExempt: 'Vraag belastingvrijstelling aan',
            taxExemptEnabled: 'Belastingvrijgesteld',
            taxExemptStatus: 'Belastingvrijstellingsstatus',
            payPerUse: 'Betalen per gebruik',
            subscriptionSize: 'Abonnementsgrootte',
            headsUp:
                'Let op: Als je nu je abonnementsomvang niet instelt, stellen we deze automatisch in op het aantal actieve leden van je eerste maand. Je bent dan verplicht om voor ten minste dit aantal leden te betalen voor de komende 12 maanden. Je kunt je abonnementsomvang op elk moment verhogen, maar je kunt deze niet verlagen totdat je abonnement is afgelopen.',
            zeroCommitment: 'Geen verplichtingen bij het verlaagde jaarlijkse abonnementsbedrag',
        },
        subscriptionSize: {
            title: 'Abonnementsgrootte',
            yourSize: 'Uw abonnementsomvang is het aantal open plaatsen dat in een bepaalde maand door een actief lid kan worden ingevuld.',
            eachMonth:
                'Elke maand dekt je abonnement tot het aantal actieve leden dat hierboven is ingesteld. Telkens wanneer je je abonnementsomvang vergroot, begin je een nieuw 12-maanden abonnement met die nieuwe omvang.',
            note: 'Opmerking: Een actief lid is iemand die uitgavengegevens heeft aangemaakt, bewerkt, ingediend, goedgekeurd, vergoed of geëxporteerd die aan de werkruimte van uw bedrijf zijn gekoppeld.',
            confirmDetails: 'Bevestig uw nieuwe jaarlijkse abonnementsgegevens:',
            subscriptionSize: 'Abonnementsgrootte',
            activeMembers: ({size}: SubscriptionSizeParams) => `${size} actieve leden/maand`,
            subscriptionRenews: 'Abonnement wordt verlengd',
            youCantDowngrade: 'U kunt niet downgraden tijdens uw jaarlijkse abonnement.',
            youAlreadyCommitted: ({size, date}: SubscriptionCommitmentParams) =>
                `Je hebt je al gecommitteerd aan een jaarlijks abonnementsformaat van ${size} actieve leden per maand tot ${date}. Je kunt op ${date} overstappen naar een pay-per-use-abonnement door automatisch verlengen uit te schakelen.`,
            error: {
                size: 'Voer een geldig abonnementsformaat in alstublieft',
                sameSize: 'Voer een ander nummer in dan uw huidige abonnementsomvang.',
            },
        },
        paymentCard: {
            addPaymentCard: 'Betaalpas toevoegen',
            enterPaymentCardDetails: 'Voer uw betaalkaartgegevens in',
            security: 'Expensify is PCI-DSS-conform, gebruikt encryptie op bankniveau en maakt gebruik van redundante infrastructuur om je gegevens te beschermen.',
            learnMoreAboutSecurity: 'Meer informatie over onze beveiliging.',
        },
        subscriptionSettings: {
            title: 'Abonnementsinstellingen',
            summary: ({subscriptionType, subscriptionSize, autoRenew, autoIncrease}: SubscriptionSettingsSummaryParams) =>
                `Abonnementstype: ${subscriptionType}, Abonnementsomvang: ${subscriptionSize}, Automatisch verlengen: ${autoRenew}, Automatisch jaarlijkse zitplaatsen verhogen: ${autoIncrease}`,
            none: 'geen',
            on: 'op',
            off: 'uit',
            annual: 'Jaarlijks',
            autoRenew: 'Automatisch verlengen',
            autoIncrease: 'Automatisch jaarlijkse zitplaatsen verhogen',
            saveUpTo: ({amountWithCurrency}: SubscriptionSettingsSaveUpToParams) => `Bespaar tot ${amountWithCurrency}/maand per actief lid`,
            automaticallyIncrease:
                'Verhoog automatisch uw jaarlijkse zitplaatsen om actieve leden die uw abonnementsomvang overschrijden te accommoderen. Let op: Dit zal de einddatum van uw jaarlijkse abonnement verlengen.',
            disableAutoRenew: 'Automatisch verlengen uitschakelen',
            helpUsImprove: 'Help ons Expensify verbeteren',
            whatsMainReason: 'Wat is de belangrijkste reden dat je automatische verlenging uitschakelt?',
            renewsOn: ({date}: SubscriptionSettingsRenewsOnParams) => `Wordt verlengd op ${date}.`,
            pricingConfiguration: 'De prijs is afhankelijk van de configuratie. Voor de laagste prijs, kies een jaarlijks abonnement en krijg de Expensify Card.',
            learnMore: {
                part1: 'Meer informatie op onze',
                pricingPage: 'prijs pagina',
                part2: 'of chat met ons team in uw',
                adminsRoom: '#admins kamer.',
            },
            estimatedPrice: 'Geschatte prijs',
            changesBasedOn: 'Dit verandert op basis van je gebruik van de Expensify Card en de onderstaande abonnementsopties.',
        },
        requestEarlyCancellation: {
            title: 'Vroegtijdige annulering aanvragen',
            subtitle: 'Wat is de belangrijkste reden waarom je een vroegtijdige annulering aanvraagt?',
            subscriptionCanceled: {
                title: 'Abonnement geannuleerd',
                subtitle: 'Uw jaarlijkse abonnement is geannuleerd.',
                info: 'Als je je werkruimte(s) op een pay-per-use basis wilt blijven gebruiken, ben je helemaal klaar.',
                preventFutureActivity: ({workspacesListRoute}: WorkspacesListRouteParams) =>
                    `Als je toekomstige activiteiten en kosten wilt voorkomen, moet je <a href="${workspacesListRoute}">verwijder je werkruimte(s)</a>. Let op dat wanneer je je werkruimte(s) verwijdert, je wordt gefactureerd voor alle openstaande activiteiten die in de huidige kalendermaand zijn gemaakt.`,
            },
            requestSubmitted: {
                title: 'Verzoek ingediend',
                subtitle:
                    'Bedankt dat u ons laat weten dat u uw abonnement wilt opzeggen. We bekijken uw verzoek en nemen binnenkort contact met u op via uw chat met <concierge-link>Concierge</concierge-link>.',
            },
            acknowledgement: `Door vroegtijdige annulering aan te vragen, erken en ga ik ermee akkoord dat Expensify geen verplichting heeft om een dergelijk verzoek in te willigen onder de Expensify <a href=${CONST.OLD_DOT_PUBLIC_URLS.TERMS_URL}>Servicevoorwaarden</a>of een andere toepasselijke serviceovereenkomst tussen mij en Expensify en dat Expensify naar eigen goeddunken beslist over het al dan niet honoreren van een dergelijk verzoek.`,
        },
    },
    feedbackSurvey: {
        tooLimited: 'Functionaliteit moet worden verbeterd',
        tooExpensive: 'Te duur',
        inadequateSupport: 'Onvoldoende klantenondersteuning',
        businessClosing: 'Bedrijf sluit, krimpt in, of is overgenomen',
        additionalInfoTitle: 'Naar welke software verhuist u en waarom?',
        additionalInfoInputLabel: 'Je reactie',
    },
    roomChangeLog: {
        updateRoomDescription: 'stel de kamerbeschrijving in op:',
        clearRoomDescription: 'de kamerbeschrijving gewist',
    },
    delegate: {
        switchAccount: 'Accounts wisselen:',
        copilotDelegatedAccess: 'Copilot: Gedelegeerde toegang',
        copilotDelegatedAccessDescription: 'Sta andere leden toe om toegang te krijgen tot je account.',
        addCopilot: 'Copilot toevoegen',
        membersCanAccessYourAccount: 'Deze leden hebben toegang tot uw account:',
        youCanAccessTheseAccounts: 'Je kunt deze accounts openen via de accountwisselaar:',
        role: ({role}: OptionalParam<DelegateRoleParams> = {}) => {
            switch (role) {
                case CONST.DELEGATE_ROLE.ALL:
                    return 'Volledig';
                case CONST.DELEGATE_ROLE.SUBMITTER:
                    return 'Beperkt';
                default:
                    return '';
            }
        },
        genericError: 'Oeps, er is iets misgegaan. Probeer het opnieuw.',
        onBehalfOfMessage: ({delegator}: DelegatorParams) => `namens ${delegator}`,
        accessLevel: 'Toegangsniveau',
        confirmCopilot: 'Bevestig je copiloot hieronder.',
        accessLevelDescription: 'Kies hieronder een toegangsniveau. Zowel Volledige als Beperkte toegang stellen copilots in staat om alle gesprekken en uitgaven te bekijken.',
        roleDescription: ({role}: OptionalParam<DelegateRoleParams> = {}) => {
            switch (role) {
                case CONST.DELEGATE_ROLE.ALL:
                    return 'Sta een ander lid toe om alle acties in uw account uit te voeren, namens u. Inclusief chat, inzendingen, goedkeuringen, betalingen, instellingen bijwerken en meer.';
                case CONST.DELEGATE_ROLE.SUBMITTER:
                    return 'Sta een ander lid toe om de meeste acties in uw account namens u uit te voeren. Uitzonderingen zijn goedkeuringen, betalingen, afwijzingen en blokkeringen.';
                default:
                    return '';
            }
        },
        removeCopilot: 'Verwijder copilot',
        removeCopilotConfirmation: 'Weet je zeker dat je deze copiloot wilt verwijderen?',
        changeAccessLevel: 'Toegangsniveau wijzigen',
        makeSureItIsYou: 'Laten we ervoor zorgen dat jij het bent',
        enterMagicCode: ({contactMethod}: EnterMagicCodeParams) =>
            `Voer de magische code in die naar ${contactMethod} is gestuurd om een copiloot toe te voegen. Het zou binnen een minuut of twee moeten aankomen.`,
        enterMagicCodeUpdate: ({contactMethod}: EnterMagicCodeParams) => `Voer de magische code in die naar ${contactMethod} is verzonden om uw copilot bij te werken.`,
        notAllowed: 'Niet zo snel...',
        noAccessMessage: 'Als copiloot heb je geen toegang tot deze pagina. Sorry!',
        notAllowedMessage: ({accountOwnerEmail}: AccountOwnerParams) =>
            `Als <a href="${CONST.DELEGATE_ROLE_HELP_DOT_ARTICLE_LINK}">copiloot</a> voor ${accountOwnerEmail} heb je geen toestemming om deze actie uit te voeren. Sorry!`,
        copilotAccess: 'Copilot-toegang',
    },
    debug: {
        debug: 'Debuggen',
        details: 'Details',
        JSON: 'JSON',
        reportActions: 'Acties',
        reportActionPreview: 'Voorbeeldweergave',
        nothingToPreview: 'Niets om te bekijken',
        editJson: 'Edit JSON:',
        preview: 'Voorbeeld:',
        missingProperty: ({propertyName}: MissingPropertyParams) => `Ontbrekende ${propertyName}`,
        invalidProperty: ({propertyName, expectedType}: InvalidPropertyParams) => `Ongeldige eigenschap: ${propertyName} - Verwacht: ${expectedType}`,
        invalidValue: ({expectedValues}: InvalidValueParams) => `Ongeldige waarde - Verwacht: ${expectedValues}`,
        missingValue: 'Ontbrekende waarde',
        createReportAction: 'Actie Rapport Maken',
        reportAction: 'Actie rapporteren',
        report: 'Rapport',
        transaction: 'Transactie',
        violations: 'Overtredingen',
        transactionViolation: 'Transactieovertreding',
        hint: 'Gegevenswijzigingen worden niet naar de backend verzonden.',
        textFields: 'Tekstvelden',
        numberFields: 'Nummervelden',
        booleanFields: 'Booleaanse velden',
        constantFields: 'Constante velden',
        dateTimeFields: 'DateTime velden',
        date: 'Datum',
        time: 'Tijd',
        none: 'Geen',
        visibleInLHN: 'Zichtbaar in LHN',
        GBR: 'GBR',
        RBR: 'RBR',
        true: 'true',
        false: 'false',
        viewReport: 'Bekijk rapport',
        viewTransaction: 'Transactie bekijken',
        createTransactionViolation: 'Transactieovertreding maken',
        reasonVisibleInLHN: {
            hasDraftComment: 'Heeft conceptopmerking',
            hasGBR: 'Heeft GBR',
            hasRBR: 'Heeft RBR',
            pinnedByUser: 'Vastgezet door lid',
            hasIOUViolations: 'Heeft IOU-overtredingen',
            hasAddWorkspaceRoomErrors: 'Heeft fouten bij het toevoegen van werkruimtekamer',
            isUnread: 'Is ongelezen (focusmodus)',
            isArchived: 'Is gearchiveerd (meest recente modus)',
            isSelfDM: 'Is zelf DM',
            isFocused: 'Is tijdelijk gefocust',
        },
        reasonGBR: {
            hasJoinRequest: 'Heeft een lidmaatschapsverzoek (admin kamer)',
            isUnreadWithMention: 'Is ongelezen met vermelding',
            isWaitingForAssigneeToCompleteAction: 'Wacht op de verantwoordelijke om de actie te voltooien',
            hasChildReportAwaitingAction: 'Heeft kindrapport wachtend op actie',
            hasMissingInvoiceBankAccount: 'Heeft een ontbrekende factuur bankrekening',
        },
        reasonRBR: {
            hasErrors: 'Heeft fouten in rapport of rapportacties gegevens',
            hasViolations: 'Heeft overtredingen',
            hasTransactionThreadViolations: 'Heeft schendingen van transactiedraad',
        },
        indicatorStatus: {
            theresAReportAwaitingAction: 'Er is een rapport dat op actie wacht',
            theresAReportWithErrors: 'Er is een rapport met fouten',
            theresAWorkspaceWithCustomUnitsErrors: 'Er is een werkruimte met fouten in aangepaste eenheden.',
            theresAProblemWithAWorkspaceMember: 'Er is een probleem met een werkruimte lid.',
            theresAProblemWithAWorkspaceQBOExport: 'Er was een probleem met een exportinstelling van de werkruimteverbinding.',
            theresAProblemWithAContactMethod: 'Er is een probleem met een contactmethode',
            aContactMethodRequiresVerification: 'Een contactmethode vereist verificatie',
            theresAProblemWithAPaymentMethod: 'Er is een probleem met een betaalmethode',
            theresAProblemWithAWorkspace: 'Er is een probleem met een werkruimte',
            theresAProblemWithYourReimbursementAccount: 'Er is een probleem met je terugbetalingsaccount',
            theresABillingProblemWithYourSubscription: 'Er is een factureringsprobleem met je abonnement.',
            yourSubscriptionHasBeenSuccessfullyRenewed: 'Je abonnement is succesvol verlengd.',
            theresWasAProblemDuringAWorkspaceConnectionSync: 'Er was een probleem tijdens een synchronisatie van de werkruimteverbinding.',
            theresAProblemWithYourWallet: 'Er is een probleem met je portemonnee',
            theresAProblemWithYourWalletTerms: 'Er is een probleem met de voorwaarden van je wallet.',
        },
    },
    emptySearchView: {
        takeATestDrive: 'Maak een proefrit',
    },
    migratedUserWelcomeModal: {
        title: 'Reizen en uitgaven, met de snelheid van chat',
        subtitle: 'Nieuwe Expensify heeft dezelfde geweldige automatisering, maar nu met geweldige samenwerking:',
        confirmText: 'Laten we gaan!',
        features: {
            chat: '<strong>Chat direct op elke uitgave</strong>, rapport of werkruimte',
            scanReceipt: '<strong>Scan bonnetjes</strong> en krijg je geld terugbetaald',
            crossPlatform: 'Doe <strong>alles</strong> vanaf je telefoon of browser',
        },
    },
    productTrainingTooltip: {
        // TODO: CONCIERGE_LHN_GBR tooltip will be replaced by a tooltip in the #admins room
        // https://github.com/Expensify/App/issues/57045#issuecomment-2701455668
        conciergeLHNGBR: '<tooltip>Aan de slag <strong>hier!</strong></tooltip>',
        saveSearchTooltip: '<tooltip><strong>Hernoem uw opgeslagen zoekopdrachten</strong> hier!</tooltip>',
        globalCreateTooltip: '<tooltip><strong>Maak onkosten aan</strong>, begin met chatten,\nen meer. Probeer het uit!</tooltip>',
        bottomNavInboxTooltip: '<tooltip>Bekijk wat <strong>jouw aandacht nodig heeft</strong>\nen <strong>chat over onkosten.</strong></tooltip>',
        workspaceChatTooltip: '<tooltip>Chat met <strong>goedkeurders</strong></tooltip>',
        GBRRBRChat: '<tooltip>Je ziet 🟢 bij <strong>acties die je moet uitvoeren</strong>,\nen 🔴 bij <strong>items die je moet beoordelen.</strong></tooltip>',
        accountSwitcher: '<tooltip>Toegang tot je <strong>Copilot-accounts</strong> hier</tooltip>',
        expenseReportsFilter: '<tooltip>Welkom! Vind hier al je\n<strong>bedrijfsrapporten</strong>.</tooltip>',
        scanTestTooltip: {
            main: '<tooltip><strong>Scan ons testbonnetje</strong> om te zien hoe het werkt!</tooltip>',
            manager: '<tooltip>Kies onze <strong>testmanager</strong> om het uit te proberen!</tooltip>',
            confirmation: '<tooltip><strong>Dien nu je onkosten in</strong> en zie\nwat er gebeurt!</tooltip>',
            tryItOut: 'Probeer het uit',
            noThanks: 'Nee, bedankt',
        },
        outstandingFilter: '<tooltip>Filter op onkosten\ndie <strong>goedkeuring nodig hebben</strong></tooltip>',
        scanTestDriveTooltip: '<tooltip>Stuur dit bonnetje om de\n<strong>test uit te voeren!</strong></tooltip>',
    },
    discardChangesConfirmation: {
        title: 'Wijzigingen negeren?',
        body: 'Weet je zeker dat je de wijzigingen die je hebt gemaakt wilt weggooien?',
        confirmText: 'Wijzigingen verwijderen',
    },
    scheduledCall: {
        book: {
            title: 'Gesprek plannen',
            description: 'Vind een tijd die voor jou werkt.',
            slots: 'Beschikbare tijden voor',
        },
        confirmation: {
            title: 'Oproep bevestigen',
            description: 'Zorg ervoor dat de onderstaande details er goed uitzien voor jou. Zodra je de oproep bevestigt, sturen we een uitnodiging met meer informatie.',
            setupSpecialist: 'Uw setup specialist',
            meetingLength: 'Vergaderingsduur',
            dateTime: 'Datum & tijd',
            minutes: '30 minuten',
        },
        callScheduled: 'Oproep gepland',
    },
    autoSubmitModal: {
        title: 'Alles duidelijk en ingediend!',
        description: 'Alle waarschuwingen en overtredingen zijn gewist, dus:',
        submittedExpensesTitle: 'Deze uitgaven zijn ingediend',
        submittedExpensesDescription: 'Deze uitgaven zijn naar uw goedkeurder gestuurd, maar kunnen nog worden bewerkt totdat ze zijn goedgekeurd.',
        pendingExpensesTitle: 'In afwachting zijnde uitgaven zijn verplaatst',
        pendingExpensesDescription: 'Alle openstaande kaartuitgaven zijn verplaatst naar een apart rapport totdat ze worden geboekt.',
    },
    testDrive: {
        quickAction: {
            takeATwoMinuteTestDrive: 'Maak een proefrit van 2 minuten',
        },
        modal: {
            title: 'Probeer ons uit',
            description: 'Maak een snelle producttour om snel op de hoogte te zijn. Geen tussenstops nodig!',
            confirmText: 'Start proefrit',
            helpText: 'Overslaan',
            employee: {
                description:
                    '<muted-text>Krijg <strong>3 gratis maanden Expensify</strong> voor je team! Vul hieronder het e-mailadres van je baas in en stuur hen een testuitgave.</muted-text>',
                email: 'Voer het e-mailadres van uw baas in',
                error: 'Dat lid bezit een werkruimte, voer alstublieft een nieuw lid in om te testen.',
            },
        },
        banner: {
            currentlyTestDrivingExpensify: 'Je bent momenteel Expensify aan het uitproberen.',
            readyForTheRealThing: 'Klaar voor het echte werk?',
            getStarted: 'Aan de slag',
        },
        employeeInviteMessage: ({name}: EmployeeInviteMessageParams) =>
            `# ${name} heeft je uitgenodigd om Expensify uit te proberen\nHey! Ik heb ons net *3 maanden gratis* gekregen om Expensify uit te proberen, de snelste manier om onkosten te beheren.\n\nHier is een *testbon* om je te laten zien hoe het werkt:`,
    },
    export: {
        basicExport: 'Basis export',
        reportLevelExport: 'Alle gegevens - rapportniveau',
        expenseLevelExport: 'Alle gegevens - uitgavenniveau',
        exportInProgress: 'Bezig met exporteren',
        conciergeWillSend: 'Concierge stuurt je het bestand binnenkort.',
    },
};
// IMPORTANT: This line is manually replaced in generate translation files by scripts/generateTranslations.ts,
// so if you change it here, please update it there as well.
export default translations satisfies TranslationDeepObject<typeof en>;<|MERGE_RESOLUTION|>--- conflicted
+++ resolved
@@ -6057,15 +6057,9 @@
             reimbursable: 'Vergoedbaar',
             groupBy: {
                 [CONST.SEARCH.GROUP_BY.REPORTS]: 'Verslag',
-<<<<<<< HEAD
-                [CONST.SEARCH.GROUP_BY.MEMBERS]: 'Lid',
-                [CONST.SEARCH.GROUP_BY.CARDS]: 'Kaart',
-                [CONST.SEARCH.GROUP_BY.BANK_WITHDRAWAL]: 'Bankopname',
-=======
                 [CONST.SEARCH.GROUP_BY.FROM]: 'Van',
                 [CONST.SEARCH.GROUP_BY.CARD]: 'Kaart',
                 [CONST.SEARCH.GROUP_BY.WITHDRAWAL_ID]: 'Opname-ID',
->>>>>>> ed813878
             },
             feed: 'Feed',
             withdrawalType: {
