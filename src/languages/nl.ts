/**
 *   _____                      __         __
 *  / ___/__ ___  ___ _______ _/ /____ ___/ /
 * / (_ / -_) _ \/ -_) __/ _ \`/ __/ -_) _  /
 * \___/\__/_//_/\__/_/  \_,_/\__/\__/\_,_/
 *
 * This file was automatically generated. Please consider these alternatives before manually editing it:
 *
 * - Improve the prompts in prompts/translation, or
 * - Improve context annotations in src/languages/en.ts
 */
import {CONST as COMMON_CONST} from 'expensify-common';
import startCase from 'lodash/startCase';
import type {OnboardingTask} from '@libs/actions/Welcome/OnboardingFlow';
import CONST from '@src/CONST';
import type {Country} from '@src/CONST';
import type OriginalMessage from '@src/types/onyx/OriginalMessage';
import type en from './en';
import type {
    AccountOwnerParams,
    ActionsAreCurrentlyRestricted,
    AddedOrDeletedPolicyReportFieldParams,
    AddedPolicyApprovalRuleParams,
    AddEmployeeParams,
    AddOrDeletePolicyCustomUnitRateParams,
    AddressLineParams,
    AdminCanceledRequestParams,
    AirlineParams,
    AlreadySignedInParams,
    ApprovalWorkflowErrorParams,
    ApprovedAmountParams,
    AssignCardParams,
    AssignedCardParams,
    AssigneeParams,
    AuthenticationErrorParams,
    AutoPayApprovedReportsLimitErrorParams,
    BadgeFreeTrialParams,
    BankAccountLastFourParams,
    BeginningOfArchivedRoomParams,
    BeginningOfChatHistoryAdminRoomParams,
    BeginningOfChatHistoryAnnounceRoomParams,
    BeginningOfChatHistoryDomainRoomParams,
    BeginningOfChatHistoryInvoiceRoomParams,
    BeginningOfChatHistoryPolicyExpenseChatParams,
    BeginningOfChatHistoryUserRoomParams,
    BillableDefaultDescriptionParams,
    BillingBannerCardAuthenticationRequiredParams,
    BillingBannerCardExpiredParams,
    BillingBannerCardOnDisputeParams,
    BillingBannerDisputePendingParams,
    BillingBannerInsufficientFundsParams,
    BillingBannerOwnerAmountOwedOverdueParams,
    BillingBannerSubtitleWithDateParams,
    BusinessBankAccountParams,
    BusinessTaxIDParams,
    CanceledRequestParams,
    CardEndingParams,
    CardInfoParams,
    CardNextPaymentParams,
    CategoryNameParams,
    ChangedApproverMessageParams,
    ChangeFieldParams,
    ChangeOwnerDuplicateSubscriptionParams,
    ChangeOwnerHasFailedSettlementsParams,
    ChangeOwnerSubscriptionParams,
    ChangeReportPolicyParams,
    ChangeTypeParams,
    CharacterLengthLimitParams,
    CharacterLimitParams,
    ChatWithAccountManagerParams,
    CompanyCardBankName,
    CompanyCardFeedNameParams,
    CompanyNameParams,
    ConfirmThatParams,
    ConnectionNameParams,
    ConnectionParams,
    ContactMethodParams,
    ContactMethodsRouteParams,
    CreateExpensesParams,
    CurrencyCodeParams,
    CurrencyInputDisabledTextParams,
    CustomersOrJobsLabelParams,
    CustomUnitRateParams,
    DateParams,
    DateShouldBeAfterParams,
    DateShouldBeBeforeParams,
    DefaultAmountParams,
    DefaultVendorDescriptionParams,
    DelegateRoleParams,
    DelegatorParams,
    DeleteActionParams,
    DeleteConfirmationParams,
    DeleteTransactionParams,
    DemotedFromWorkspaceParams,
    DidSplitAmountMessageParams,
    DomainPermissionInfoRestrictionParams,
    DuplicateTransactionParams,
    EarlyDiscountSubtitleParams,
    EarlyDiscountTitleParams,
    EditActionParams,
    EditDestinationSubtitleParams,
    ElectronicFundsParams,
    EmployeeInviteMessageParams,
    EmptyCategoriesSubtitleWithAccountingParams,
    EmptyTagsSubtitleWithAccountingParams,
    EnableContinuousReconciliationParams,
    EnterMagicCodeParams,
    ExportAgainModalDescriptionParams,
    ExportedToIntegrationParams,
    ExportIntegrationSelectedParams,
    FeatureNameParams,
    FileLimitParams,
    FileTypeParams,
    FiltersAmountBetweenParams,
    FlightLayoverParams,
    FlightParams,
    FormattedMaxLengthParams,
    GoBackMessageParams,
    ImportedTagsMessageParams,
    ImportedTypesParams,
    ImportFieldParams,
    ImportMembersSuccessfulDescriptionParams,
    ImportPerDiemRatesSuccessfulDescriptionParams,
    ImportTagsSuccessfulDescriptionParams,
    IncorrectZipFormatParams,
    IndividualExpenseRulesSubtitleParams,
    InstantSummaryParams,
    IntacctMappingTitleParams,
    IntegrationExportParams,
    IntegrationSyncFailedParams,
    InvalidPropertyParams,
    InvalidValueParams,
    IssueVirtualCardParams,
    LastSyncAccountingParams,
    LastSyncDateParams,
    LeftWorkspaceParams,
    LocalTimeParams,
    LoggedInAsParams,
    LogSizeParams,
    ManagerApprovedAmountParams,
    ManagerApprovedParams,
    MarkedReimbursedParams,
    MarkReimbursedFromIntegrationParams,
    MergeFailureDescriptionGenericParams,
    MergeFailureUncreatedAccountDescriptionParams,
    MergeSuccessDescriptionParams,
    MissingPropertyParams,
    MovedActionParams,
    MovedFromPersonalSpaceParams,
    MovedFromReportParams,
    MovedTransactionParams,
    NeedCategoryForExportToIntegrationParams,
    NewWorkspaceNameParams,
    NoLongerHaveAccessParams,
    NotAllowedExtensionParams,
    NotYouParams,
    OOOEventSummaryFullDayParams,
    OOOEventSummaryPartialDayParams,
    OptionalParam,
    OurEmailProviderParams,
    OwnerOwesAmountParams,
    PaidElsewhereParams,
    PaidWithExpensifyParams,
    ParentNavigationSummaryParams,
    PayerOwesAmountParams,
    PayerOwesParams,
    PayerPaidAmountParams,
    PayerPaidParams,
    PayerSettledParams,
    PaySomeoneParams,
    PolicyAddedReportFieldOptionParams,
    PolicyDisabledReportFieldAllOptionsParams,
    PolicyDisabledReportFieldOptionParams,
    PolicyExpenseChatNameParams,
    QBDSetupErrorBodyParams,
    RailTicketParams,
    ReconciliationWorksParams,
    RemovedFromApprovalWorkflowParams,
    RemovedTheRequestParams,
    RemoveMemberPromptParams,
    RemoveMembersWarningPrompt,
    RenamedRoomActionParams,
    RenamedWorkspaceNameActionParams,
    ReportArchiveReasonsClosedParams,
    ReportArchiveReasonsInvoiceReceiverPolicyDeletedParams,
    ReportArchiveReasonsMergedParams,
    ReportArchiveReasonsRemovedFromPolicyParams,
    ReportPolicyNameParams,
    RequestAmountParams,
    RequestCountParams,
    RequestedAmountMessageParams,
    RequiredFieldParams,
    ResolutionConstraintsParams,
    ReviewParams,
    RoleNamesParams,
    RoomNameReservedErrorParams,
    RoomRenamedToParams,
    RulesEnableWorkflowsParams,
    SecondaryLoginParams,
    SetTheDistanceMerchantParams,
    SetTheRequestParams,
    SettledAfterAddedBankAccountParams,
    SettleExpensifyCardParams,
    SettlementAccountInfoParams,
    SettlementDateParams,
    ShareParams,
    SignUpNewFaceCodeParams,
    SizeExceededParams,
    SplitAmountParams,
    SplitExpenseEditTitleParams,
    SplitExpenseSubtitleParams,
    SpreadCategoriesParams,
    SpreadFieldNameParams,
    SpreadSheetColumnParams,
    StatementTitleParams,
    StepCounterParams,
    StripePaidParams,
    SubmitsToParams,
    SubmittedToVacationDelegateParams,
    SubmittedWithMemoParams,
    SubscriptionCommitmentParams,
    SubscriptionSettingsRenewsOnParams,
    SubscriptionSettingsSaveUpToParams,
    SubscriptionSettingsSummaryParams,
    SubscriptionSizeParams,
    SyncStageNameConnectionsParams,
    TaskCreatedActionParams,
    TaxAmountParams,
    TermsParams,
    ThreadRequestReportNameParams,
    ThreadSentMoneyReportNameParams,
    TotalAmountGreaterOrLessThanOriginalParams,
    ToValidateLoginParams,
    TransferParams,
    TravelTypeParams,
    TrialStartedTitleParams,
    UnapproveWithIntegrationWarningParams,
    UnshareParams,
    UntilTimeParams,
    UpdatedCustomFieldParams,
    UpdatedPolicyApprovalRuleParams,
    UpdatedPolicyAuditRateParams,
    UpdatedPolicyCategoryDescriptionHintTypeParams,
    UpdatedPolicyCategoryExpenseLimitTypeParams,
    UpdatedPolicyCategoryGLCodeParams,
    UpdatedPolicyCategoryMaxAmountNoReceiptParams,
    UpdatedPolicyCategoryMaxExpenseAmountParams,
    UpdatedPolicyCategoryNameParams,
    UpdatedPolicyCategoryParams,
    UpdatedPolicyCurrencyParams,
    UpdatedPolicyCustomUnitRateParams,
    UpdatedPolicyCustomUnitTaxClaimablePercentageParams,
    UpdatedPolicyCustomUnitTaxRateExternalIDParams,
    UpdatedPolicyDescriptionParams,
    UpdatedPolicyFieldWithNewAndOldValueParams,
    UpdatedPolicyFieldWithValueParam,
    UpdatedPolicyFrequencyParams,
    UpdatedPolicyManualApprovalThresholdParams,
    UpdatedPolicyPreventSelfApprovalParams,
    UpdatedPolicyReportFieldDefaultValueParams,
    UpdatedPolicyTagFieldParams,
    UpdatedPolicyTagNameParams,
    UpdatedPolicyTagParams,
    UpdatedTheDistanceMerchantParams,
    UpdatedTheRequestParams,
    UpdatePolicyCustomUnitParams,
    UpdatePolicyCustomUnitTaxEnabledParams,
    UpdateRoleParams,
    UpgradeSuccessMessageParams,
    UsePlusButtonParams,
    UserIsAlreadyMemberParams,
    UserSplitParams,
    VacationDelegateParams,
    ViolationsAutoReportedRejectedExpenseParams,
    ViolationsCashExpenseWithNoReceiptParams,
    ViolationsConversionSurchargeParams,
    ViolationsCustomRulesParams,
    ViolationsInvoiceMarkupParams,
    ViolationsMaxAgeParams,
    ViolationsMissingTagParams,
    ViolationsModifiedAmountParams,
    ViolationsOverCategoryLimitParams,
    ViolationsOverLimitParams,
    ViolationsPerDayLimitParams,
    ViolationsProhibitedExpenseParams,
    ViolationsReceiptRequiredParams,
    ViolationsRterParams,
    ViolationsTagOutOfPolicyParams,
    ViolationsTaxOutOfPolicyParams,
    WaitingOnBankAccountParams,
    WalletProgramParams,
    WelcomeEnterMagicCodeParams,
    WelcomeToRoomParams,
    WeSentYouMagicSignInLinkParams,
    WorkEmailMergingBlockedParams,
    WorkEmailResendCodeParams,
    WorkflowSettingsParam,
    WorkspaceLockedPlanTypeParams,
    WorkspaceMemberList,
    WorkspaceMembersCountParams,
    WorkspaceOwnerWillNeedToAddOrUpdatePaymentCardParams,
    WorkspaceRouteParams,
    WorkspaceShareNoteParams,
    WorkspacesListRouteParams,
    WorkspaceUpgradeNoteParams,
    WorkspaceYouMayJoin,
    YourPlanPriceParams,
    YourPlanPriceValueParams,
    ZipCodeExampleFormatParams,
} from './params';
import type {TranslationDeepObject} from './types';

type StateValue = {
    stateISO: string;
    stateName: string;
};
type States = Record<keyof typeof COMMON_CONST.STATES, StateValue>;
type AllCountries = Record<Country, string>;
/* eslint-disable max-len */
const translations = {
    common: {
        count: 'Aantal',
        cancel: 'Annuleren',
        dismiss: 'Verwijderen',
        yes: 'Ja',
        no: 'No',
        ok: 'OK',
        notNow: 'Niet nu',
        learnMore: 'Meer informatie',
        buttonConfirm: 'Begrepen',
        name: 'Naam',
        attachment: 'Bijlage',
        attachments: 'Bijlagen',
        center: 'Centrum',
        from: 'Van',
        to: 'Naar',
        in: 'In',
        optional: 'Optioneel',
        new: 'Nieuw',
        search: 'Zoeken',
        reports: 'Rapporten',
        find: 'Zoeken',
        searchWithThreeDots: 'Zoeken...',
        next: 'Volgende',
        previous: 'Vorige',
        goBack: 'Ga terug',
        create: 'Aanmaken',
        add: 'Toevoegen',
        resend: 'Opnieuw verzenden',
        save: 'Opslaan',
        select: 'Selecteer',
        deselect: 'Deselecteer',
        selectMultiple: 'Selecteer meerdere',
        saveChanges: 'Wijzigingen opslaan',
        submit: 'Indienen',
        rotate: 'Draaien',
        zoom: 'Zoom',
        password: 'Wachtwoord',
        magicCode: 'Magic code',
        twoFactorCode: 'Twee-factor code',
        workspaces: 'Werkruimtes',
        inbox: 'Inbox',
        success: 'Succes',
        group: 'Groep',
        profile: 'Profiel',
        referral: 'Verwijzing',
        payments: 'Betalingen',
        approvals: 'Goedkeuringen',
        wallet: 'Portemonnee',
        preferences: 'Voorkeuren',
        view: 'Bekijken',
        review: (reviewParams?: ReviewParams) => `Review${reviewParams?.amount ? ` ${reviewParams?.amount}` : ''}`,
        not: 'Niet',
        signIn: 'Inloggen',
        signInWithGoogle: 'Inloggen met Google',
        signInWithApple: 'Inloggen met Apple',
        signInWith: 'Inloggen met',
        continue: "I'm sorry, but I need a specific string or text to translate. Could you please provide the text you would like translated to Nederlands?",
        firstName: 'Voornaam',
        lastName: 'Achternaam',
        scanning: 'Scannen',
        addCardTermsOfService: 'Expensify Gebruiksvoorwaarden',
        perPerson: 'per persoon',
        phone: 'Telefoon',
        phoneNumber: 'Telefoonnummer',
        phoneNumberPlaceholder: '(xxx) xxx-xxxx',
        email: 'E-mail',
        and: 'en',
        or: 'of',
        details: 'Details',
        privacy: 'Privacy',
        privacyPolicy: 'Privacybeleid',
        hidden: 'Verborgen',
        visible: 'Zichtbaar',
        delete: 'Verwijderen',
        archived: 'gearchiveerd',
        contacts: 'Contacten',
        recents: 'Recente',
        close: 'Sluiten',
        download: 'Downloaden',
        downloading: 'Downloaden',
        uploading: 'Uploaden',
        pin: 'Pincode',
        unPin: 'Losmaken van vastzetten',
        back: 'Terug',
        saveAndContinue: 'Opslaan & doorgaan',
        settings: 'Instellingen',
        termsOfService: 'Servicevoorwaarden',
        members: 'Leden',
        invite: 'Uitnodigen',
        here: 'hier',
        date: 'Datum',
        dob: 'Geboortedatum',
        currentYear: 'Huidig jaar',
        currentMonth: 'Huidige maand',
        ssnLast4: 'Laatste 4 cijfers van SSN',
        ssnFull9: 'Volledige 9 cijfers van SSN',
        addressLine: ({lineNumber}: AddressLineParams) => `Adresregel ${lineNumber}`,
        personalAddress: 'Persoonlijk adres',
        companyAddress: 'Bedrijfsadres',
        noPO: 'Geen postbus- of doorstuuradressen, alstublieft.',
        city: 'Stad',
        state: 'Staat',
        streetAddress: 'Straatadres',
        stateOrProvince: 'Staat / Provincie',
        country: 'Land',
        zip: 'Postcode',
        zipPostCode: 'Postcode',
        whatThis: 'Wat is dit?',
        iAcceptThe: 'Ik accepteer de',
        remove: 'Verwijderen',
        admin: 'Admin',
        owner: 'Eigenaar',
        dateFormat: 'YYYY-MM-DD',
        send: 'Verstuur',
        na: 'N/A',
        noResultsFound: 'Geen resultaten gevonden',
        noResultsFoundMatching: ({searchString}: {searchString: string}) => `Geen resultaten gevonden die overeenkomen met "${searchString}"`,
        recentDestinations: 'Recente bestemmingen',
        timePrefix: 'Het is',
        conjunctionFor: 'voor',
        todayAt: 'Vandaag om',
        tomorrowAt: 'Morgen om',
        yesterdayAt: 'Gisteren om',
        conjunctionAt: 'bij',
        conjunctionTo: 'naar',
        genericErrorMessage: 'Oeps... er is iets misgegaan en uw verzoek kon niet worden voltooid. Probeer het later opnieuw.',
        percentage: 'Percentage',
        error: {
            invalidAmount: 'Ongeldig bedrag',
            acceptTerms: 'U moet de Servicevoorwaarden accepteren om door te gaan',
            phoneNumber: `Voer een geldig telefoonnummer in, met de landcode (bijv. ${CONST.EXAMPLE_PHONE_NUMBER})`,
            fieldRequired: 'Dit veld is verplicht',
            requestModified: 'Dit verzoek wordt door een ander lid gewijzigd.',
            characterLimitExceedCounter: ({length, limit}: CharacterLengthLimitParams) => `Tekenlimiet overschreden (${length}/${limit})`,
            dateInvalid: 'Selecteer een geldige datum alstublieft',
            invalidDateShouldBeFuture: 'Kies alstublieft vandaag of een toekomstige datum',
            invalidTimeShouldBeFuture: 'Kies alstublieft een tijd minstens één minuut vooruit.',
            invalidCharacter: 'Ongeldig teken',
            enterMerchant: 'Voer een handelsnaam in',
            enterAmount: 'Voer een bedrag in',
            missingMerchantName: 'Ontbrekende naam van handelaar',
            missingAmount: 'Ontbrekend bedrag',
            missingDate: 'Ontbrekende datum',
            enterDate: 'Voer een datum in',
            invalidTimeRange: 'Voer alstublieft een tijd in met behulp van het 12-uurs klokformaat (bijv. 2:30 PM)',
            pleaseCompleteForm: 'Vul alstublieft het bovenstaande formulier in om door te gaan.',
            pleaseSelectOne: 'Selecteer een optie hierboven alstublieft.',
            invalidRateError: 'Voer een geldig tarief in alstublieft',
            lowRateError: 'Tarief moet groter zijn dan 0',
            email: 'Voer een geldig e-mailadres in',
            login: 'Er is een fout opgetreden bij het inloggen. Probeer het opnieuw.',
        },
        comma: 'komma',
        semicolon: 'puntkomma',
        please: 'Alstublieft',
        contactUs: 'neem contact met ons op',
        pleaseEnterEmailOrPhoneNumber: 'Voer alstublieft een e-mailadres of telefoonnummer in',
        fixTheErrors: 'los de fouten',
        inTheFormBeforeContinuing: 'in het formulier voordat u doorgaat',
        confirm: 'Bevestigen',
        reset: 'Opnieuw instellen',
        done: 'Klaar',
        more: 'Meer',
        debitCard: 'Debetkaart',
        bankAccount: 'Bankrekening',
        personalBankAccount: 'Persoonlijke bankrekening',
        businessBankAccount: 'Zakelijke bankrekening',
        join: 'Deelnemen',
        leave: 'Verlaten',
        decline: 'Afwijzen',
        transferBalance: 'Saldo overboeken',
        cantFindAddress: 'Kan je adres niet vinden?',
        enterManually: 'Voer het handmatig in',
        message: 'Bericht',
        leaveThread: 'Verlaat thread',
        you: 'Jij',
        me: 'mij',
        youAfterPreposition: 'jij',
        your: 'uw',
        conciergeHelp: 'Neem contact op met Concierge voor hulp.',
        youAppearToBeOffline: 'Je lijkt offline te zijn.',
        thisFeatureRequiresInternet: 'Deze functie vereist een actieve internetverbinding.',
        attachmentWillBeAvailableOnceBackOnline: 'Bijlage wordt beschikbaar zodra je weer online bent.',
        errorOccurredWhileTryingToPlayVideo: 'Er is een fout opgetreden bij het afspelen van deze video.',
        areYouSure: 'Weet je het zeker?',
        verify: 'Verifiëren',
        yesContinue: 'Ja, ga verder.',
        websiteExample: 'e.g. https://www.expensify.com',
        zipCodeExampleFormat: ({zipSampleFormat}: ZipCodeExampleFormatParams) => (zipSampleFormat ? `e.g. ${zipSampleFormat}` : ''),
        description: 'Beschrijving',
        title: 'Titel',
        assignee: 'Toegewezene',
        createdBy: 'Gemaakt door',
        with: 'met',
        shareCode: 'Deel code',
        share: 'Delen',
        per: 'per',
        mi: 'mijl',
        km: 'kilometer',
        copied: 'Gekopieerd!',
        someone: 'Iemand',
        total: 'Totaal',
        edit: 'Bewerken',
        letsDoThis: `Laten we dit doen!`,
        letsStart: `Laten we beginnen`,
        showMore: 'Meer weergeven',
        merchant: 'Handelaar',
        category: 'Categorie',
        report: 'Rapport',
        billable: 'Factureerbaar',
        nonBillable: 'Niet-factureerbaar',
        tag: 'Tag',
        receipt: 'Bonnetje',
        verified: 'Geverifieerd',
        replace: 'Vervangen',
        distance: 'Afstand',
        mile: 'mijl',
        miles: 'mijlen',
        kilometer: 'kilometer',
        kilometers: 'kilometers',
        recent: 'Recente',
        all: 'Allemaal',
        am: 'AM',
        pm: 'PM',
        tbd: 'TBD',
        selectCurrency: 'Selecteer een valuta',
        selectSymbolOrCurrency: 'Selecteer een symbool of valuta',
        card: 'Kaart',
        whyDoWeAskForThis: 'Waarom vragen we hierom?',
        required: 'Vereist',
        showing: 'Weergeven',
        of: 'of',
        default: 'Standaard',
        update: 'Bijwerken',
        member: 'Lid',
        auditor: 'Auditor',
        role: 'Rol',
        currency: 'Valuta',
        groupCurrency: 'Groepsvaluta',
        rate: 'Beoordeel',
        emptyLHN: {
            title: 'Woohoo! Helemaal bij.',
            subtitleText1: 'Zoek een chat met behulp van de',
            subtitleText2: 'knop hierboven, of maak iets met behulp van de',
            subtitleText3: 'knop hieronder.',
        },
        businessName: 'Bedrijfsnaam',
        clear: 'Duidelijk',
        type: 'Type',
        action: 'Actie',
        expenses: 'Uitgaven',
        totalSpend: 'Totale uitgaven',
        tax: 'Belasting',
        shared: 'Gedeeld',
        drafts: 'Concepten',
        draft: 'Ontwerp',
        finished: 'Voltooid',
        upgrade: 'Upgrade',
        downgradeWorkspace: 'Werkruimte downgraden',
        companyID: 'Bedrijfs-ID',
        userID: 'Gebruikers-ID',
        disable: 'Uitschakelen',
        export: 'Exporteren',
        initialValue: 'Initiële waarde',
        currentDate: "I'm unable to provide real-time information, including the current date. Please check your device or calendar for the current date.",
        value: 'Waarde',
        downloadFailedTitle: 'Download mislukt',
        downloadFailedDescription: 'Je download kon niet worden voltooid. Probeer het later opnieuw.',
        filterLogs: 'Logboeken filteren',
        network: 'Netwerk',
        reportID: 'Rapport-ID',
        longID: 'Lang ID',
        withdrawalID: 'Opname-ID',
        bankAccounts: 'Bankrekeningen',
        chooseFile: 'Bestand kiezen',
        chooseFiles: 'Bestanden kiezen',
        dropTitle: 'Laat het gaan',
        dropMessage: 'Sleep hier je bestand in.',
        ignore: 'Ignore',
        enabled: 'Ingeschakeld',
        disabled: 'Uitgeschakeld',
        import: 'Importeren',
        offlinePrompt: 'Je kunt deze actie nu niet uitvoeren.',
        outstanding: 'Uitstekend',
        chats: 'Chats',
        tasks: 'Taken',
        unread: 'Ongelezen',
        sent: 'Verzonden',
        links: 'Links',
        day: 'dag',
        days: 'dagen',
        rename: 'Hernoemen',
        address: 'Adres',
        hourAbbreviation: 'h',
        minuteAbbreviation: 'm',
        skip: 'Overslaan',
        chatWithAccountManager: ({accountManagerDisplayName}: ChatWithAccountManagerParams) => `Iets specifieks nodig? Chat met je accountmanager, ${accountManagerDisplayName}.`,
        chatNow: 'Nu chatten',
        workEmail: 'Werk e-mailadres',
        destination: 'Bestemming',
        subrate: 'Subtarief',
        perDiem: 'Per diem',
        validate: 'Valideren',
        downloadAsPDF: 'Downloaden als PDF',
        downloadAsCSV: 'Downloaden als CSV',
        help: 'Help',
        expenseReports: "Onkostennota's",
        rateOutOfPolicy: 'Beoordeel buiten beleid',
        reimbursable: 'Vergoedbaar',
        editYourProfile: 'Bewerk je profiel',
        comments: 'Opmerkingen',
        sharedIn: 'Gedeeld in',
        unreported: 'Niet gerapporteerd',
        explore: 'Verkennen',
        todo: 'Te doen',
        invoice: 'Factuur',
        expense: 'Uitgave',
        chat: 'Chat',
        task: 'Taak',
        trip: 'Reis',
        apply: 'Toepassen',
        status: 'Status',
        on: 'Aan',
        before: 'Voordat',
        after: 'Na',
        reschedule: 'Opnieuw plannen',
        general: 'Algemeen',
        workspacesTabTitle: 'Werkruimtes',
        getTheApp: 'Download de app',
        scanReceiptsOnTheGo: 'Scan bonnetjes vanaf je telefoon',
        headsUp: 'Let op!',
        submitTo: 'Sturen naar',
        forwardTo: 'Doorsturen naar',
        merge: 'Samenvoegen',
        unstableInternetConnection: 'Onstabiele internetverbinding. Controleer je netwerk en probeer het opnieuw.',
    },
    supportalNoAccess: {
        title: 'Niet zo snel',
        description: 'U bent niet gemachtigd om deze actie uit te voeren wanneer de ondersteuning is ingelogd.',
    },
    lockedAccount: {
        title: 'Geblokkeerd account',
        description: 'Je mag deze actie niet voltooien omdat dit account is vergrendeld. Neem contact op met concierge@expensify.com voor de volgende stappen.',
    },
    location: {
        useCurrent: 'Huidige locatie gebruiken',
        notFound: 'We konden uw locatie niet vinden. Probeer het opnieuw of voer handmatig een adres in.',
        permissionDenied: 'Het lijkt erop dat je de toegang tot je locatie hebt geweigerd.',
        please: 'Alstublieft',
        allowPermission: 'locatietoegang toestaan in instellingen',
        tryAgain: 'en probeer het opnieuw.',
    },
    contact: {
        importContacts: 'Contactpersonen importeren',
        importContactsTitle: 'Importeer uw contacten',
        importContactsText: 'Importeer contacten van je telefoon zodat je favoriete mensen altijd binnen handbereik zijn.',
        importContactsExplanation: 'zodat je favoriete mensen altijd binnen handbereik zijn.',
        importContactsNativeText: 'Nog één stap! Geef ons toestemming om je contacten te importeren.',
    },
    anonymousReportFooter: {
        logoTagline: 'Doe mee aan de discussie.',
    },
    attachmentPicker: {
        cameraPermissionRequired: 'Camera toegang',
        expensifyDoesNotHaveAccessToCamera: "Expensify kan geen foto's maken zonder toegang tot je camera. Tik op instellingen om de machtigingen bij te werken.",
        attachmentError: 'Bijlagefout',
        errorWhileSelectingAttachment: 'Er is een fout opgetreden bij het selecteren van een bijlage. Probeer het opnieuw.',
        errorWhileSelectingCorruptedAttachment: 'Er is een fout opgetreden bij het selecteren van een beschadigde bijlage. Probeer een ander bestand.',
        takePhoto: 'Foto maken',
        chooseFromGallery: 'Kies uit galerij',
        chooseDocument: 'Bestand kiezen',
        attachmentTooLarge: 'Bijlage is te groot',
        sizeExceeded: 'Bijlagegrootte is groter dan de limiet van 24 MB',
        sizeExceededWithLimit: ({maxUploadSizeInMB}: SizeExceededParams) => `De bijlage is groter dan de limiet van ${maxUploadSizeInMB} MB.`,
        attachmentTooSmall: 'Bijlage is te klein',
        sizeNotMet: 'Bijlagegrootte moet groter zijn dan 240 bytes',
        wrongFileType: 'Ongeldig bestandstype',
        notAllowedExtension: 'Dit bestandstype is niet toegestaan. Probeer een ander bestandstype.',
        folderNotAllowedMessage: 'Het uploaden van een map is niet toegestaan. Probeer een ander bestand.',
        protectedPDFNotSupported: 'Met een wachtwoord beveiligde PDF wordt niet ondersteund',
        attachmentImageResized: 'Deze afbeelding is verkleind voor voorbeeldweergave. Download voor volledige resolutie.',
        attachmentImageTooLarge: 'Deze afbeelding is te groot om te bekijken voordat deze wordt geüpload.',
        tooManyFiles: ({fileLimit}: FileLimitParams) => `U kunt maximaal ${fileLimit} bestanden tegelijk uploaden.`,
        sizeExceededWithValue: ({maxUploadSizeInMB}: SizeExceededParams) => `Bestanden overschrijden ${maxUploadSizeInMB} MB. Probeer het opnieuw.`,
        someFilesCantBeUploaded: 'Sommige bestanden kunnen niet worden geüpload',
        sizeLimitExceeded: ({maxUploadSizeInMB}: SizeExceededParams) => `Bestanden moeten kleiner zijn dan ${maxUploadSizeInMB} MB. Grotere bestanden worden niet geüpload.`,
        maxFileLimitExceeded: "U kunt maximaal 30 bonnetjes tegelijk uploaden. Extra's worden niet geüpload.",
        unsupportedFileType: ({fileType}: FileTypeParams) => `${fileType} bestanden worden niet ondersteund. Alleen ondersteunde bestandstypen worden geüpload.`,
        learnMoreAboutSupportedFiles: 'Meer informatie over ondersteunde formaten.',
        passwordProtected: "Met wachtwoord beveiligde PDF's worden niet ondersteund. Alleen ondersteunde bestanden worden geüpload.",
    },
    dropzone: {
        addAttachments: 'Bijlagen toevoegen',
        addReceipt: 'Bon toevoegen',
        scanReceipts: 'Bonnen scannen',
        replaceReceipt: 'Bon vervangen',
    },
    filePicker: {
        fileError: 'Bestandsfout',
        errorWhileSelectingFile: 'Er is een fout opgetreden bij het selecteren van een bestand. Probeer het opnieuw.',
    },
    connectionComplete: {
        title: 'Verbinding voltooid',
        supportingText: 'Je kunt dit venster sluiten en teruggaan naar de Expensify-app.',
    },
    avatarCropModal: {
        title: 'Foto bewerken',
        description: 'Sleep, zoom en roteer je afbeelding zoals je wilt.',
    },
    composer: {
        noExtensionFoundForMimeType: 'Geen extensie gevonden voor mime-type',
        problemGettingImageYouPasted: 'Er was een probleem bij het ophalen van de afbeelding die je hebt geplakt.',
        commentExceededMaxLength: ({formattedMaxLength}: FormattedMaxLengthParams) => `De maximale lengte van een opmerking is ${formattedMaxLength} tekens.`,
        taskTitleExceededMaxLength: ({formattedMaxLength}: FormattedMaxLengthParams) => `De maximale lengte van een taaknaam is ${formattedMaxLength} tekens.`,
    },
    baseUpdateAppModal: {
        updateApp: 'App bijwerken',
        updatePrompt: 'Er is een nieuwe versie van deze app beschikbaar.  \nWerk nu bij of start de app later opnieuw om de laatste wijzigingen te downloaden.',
    },
    deeplinkWrapper: {
        launching: 'Expensify starten',
        expired: 'Je sessie is verlopen.',
        signIn: 'Log alstublieft opnieuw in.',
        redirectedToDesktopApp: 'We hebben je omgeleid naar de desktop-app.',
        youCanAlso: 'Je kunt ook',
        openLinkInBrowser: 'open deze link in je browser',
        loggedInAs: ({email}: LoggedInAsParams) => `Je bent ingelogd als ${email}. Klik op "Link openen" in de prompt om in te loggen in de desktop-app met dit account.`,
        doNotSeePrompt: 'Kan je de prompt niet zien?',
        tryAgain: 'Probeer het opnieuw',
        or: ', of',
        continueInWeb: 'doorgaan naar de webapp',
    },
    validateCodeModal: {
        successfulSignInTitle: 'Abracadabra,\nje bent ingelogd!',
        successfulSignInDescription: 'Ga terug naar je oorspronkelijke tabblad om verder te gaan.',
        title: 'Hier is je magische code',
        description: 'Voer de code in van het apparaat waar deze oorspronkelijk is aangevraagd',
        doNotShare: 'Deel je code met niemand. Expensify zal er nooit om vragen!',
        or: ', of',
        signInHere: 'gewoon hier inloggen',
        expiredCodeTitle: 'Magische code verlopen',
        expiredCodeDescription: 'Ga terug naar het originele apparaat en vraag een nieuwe code aan.',
        successfulNewCodeRequest: 'Code aangevraagd. Controleer uw apparaat.',
        tfaRequiredTitle: 'Twee-factor authenticatie vereist',
        tfaRequiredDescription: 'Voer de twee-factor authenticatiecode in waar u probeert in te loggen.',
        requestOneHere: 'vraag er hier een aan.',
    },
    moneyRequestConfirmationList: {
        paidBy: 'Betaald door',
        whatsItFor: 'Waar is het voor?',
    },
    selectionList: {
        nameEmailOrPhoneNumber: 'Naam, e-mail of telefoonnummer',
        findMember: 'Zoek een lid',
        searchForSomeone: 'Zoek iemand',
    },
    emptyList: {
        [CONST.IOU.TYPE.CREATE]: {
            title: 'Dien een uitgave in, verwijs uw baas',
            subtitleText: 'Wil je dat je baas ook Expensify gebruikt? Dien gewoon een onkostendeclaratie bij hen in en wij doen de rest.',
        },
    },
    videoChatButtonAndMenu: {
        tooltip: 'Boek een gesprek',
    },
    hello: 'Hallo',
    phoneCountryCode: '1',
    welcomeText: {
        getStarted: 'Begin hieronder.',
        anotherLoginPageIsOpen: 'Er is een andere inlogpagina geopend.',
        anotherLoginPageIsOpenExplanation: 'Je hebt de inlogpagina in een apart tabblad geopend. Log alstublieft in vanaf dat tabblad.',
        welcome: 'Welkom!',
        welcomeWithoutExclamation: 'Welkom',
        phrase2: 'Geld praat. En nu chat en betalingen op één plek zijn, is het ook gemakkelijk.',
        phrase3: 'Uw betalingen komen net zo snel bij u aan als dat u uw punt kunt overbrengen.',
        enterPassword: 'Voer uw wachtwoord in, alstublieft',
        welcomeNewFace: ({login}: SignUpNewFaceCodeParams) => `${login}, het is altijd leuk om een nieuw gezicht hier te zien!`,
        welcomeEnterMagicCode: ({login}: WelcomeEnterMagicCodeParams) => `Voer de magische code in die naar ${login} is gestuurd. Deze zou binnen een minuut of twee moeten arriveren.`,
    },
    login: {
        hero: {
            header: 'Reizen en uitgaven, met de snelheid van chat',
            body: 'Welkom bij de volgende generatie van Expensify, waar uw reizen en uitgaven sneller verlopen met behulp van contextuele, realtime chat.',
        },
    },
    thirdPartySignIn: {
        alreadySignedIn: ({email}: AlreadySignedInParams) => `Je bent al ingelogd als ${email}.`,
        goBackMessage: ({provider}: GoBackMessageParams) => `Wil je niet inloggen met ${provider}?`,
        continueWithMyCurrentSession: 'Doorgaan met mijn huidige sessie',
        redirectToDesktopMessage: 'We leiden je naar de desktop-app zodra je bent ingelogd.',
        signInAgreementMessage: 'Door in te loggen, ga je akkoord met de',
        termsOfService: 'Servicevoorwaarden',
        privacy: 'Privacy',
    },
    samlSignIn: {
        welcomeSAMLEnabled: 'Doorgaan met inloggen via single sign-on:',
        orContinueWithMagicCode: 'Je kunt ook inloggen met een magische code.',
        useSingleSignOn: 'Gebruik single sign-on',
        useMagicCode: 'Gebruik magische code',
        launching: 'Starten...',
        oneMoment: 'Een ogenblik terwijl we u doorverwijzen naar het single sign-on portal van uw bedrijf.',
    },
    reportActionCompose: {
        dropToUpload: 'Sleep om te uploaden',
        sendAttachment: 'Bijlage verzenden',
        addAttachment: 'Bijlage toevoegen',
        writeSomething: 'Schrijf iets...',
        blockedFromConcierge: 'Communicatie is geblokkeerd',
        fileUploadFailed: 'Upload mislukt. Bestand wordt niet ondersteund.',
        localTime: ({user, time}: LocalTimeParams) => `Het is ${time} voor ${user}`,
        edited: '(bewerkt)',
        emoji: 'Emoji',
        collapse: 'Samenvouwen',
        expand: 'Uitbreiden',
    },
    reportActionContextMenu: {
        copyToClipboard: 'Kopiëren naar klembord',
        copied: 'Gekopieerd!',
        copyLink: 'Kopieer link',
        copyURLToClipboard: 'Kopieer URL naar klembord',
        copyEmailToClipboard: 'Kopieer e-mail naar klembord',
        markAsUnread: 'Markeren als ongelezen',
        markAsRead: 'Markeren als gelezen',
        editAction: ({action}: EditActionParams) => `Edit ${action?.actionName === CONST.REPORT.ACTIONS.TYPE.IOU ? 'uitgave' : 'opmerking'}`,
        deleteAction: ({action}: DeleteActionParams) => `Verwijder ${action?.actionName === CONST.REPORT.ACTIONS.TYPE.IOU ? 'uitgave' : 'opmerking'}`,
        deleteConfirmation: ({action}: DeleteConfirmationParams) =>
            `Weet je zeker dat je deze ${action?.actionName === CONST.REPORT.ACTIONS.TYPE.IOU ? 'uitgave' : 'opmerking'} wilt verwijderen?`,
        onlyVisible: 'Alleen zichtbaar voor',
        replyInThread: 'Reageer in thread',
        joinThread: 'Deelnemen aan discussie',
        leaveThread: 'Verlaat thread',
        copyOnyxData: 'Kopieer Onyx-gegevens',
        flagAsOffensive: 'Markeren als beledigend',
        menu: 'Menu',
    },
    emojiReactions: {
        addReactionTooltip: 'Reactie toevoegen',
        reactedWith: 'reageerde met',
    },
    reportActionsView: {
        beginningOfArchivedRoom: ({reportName, reportDetailsLink}: BeginningOfArchivedRoomParams) =>
            `Je hebt het feest in <strong><a class="no-style-link" href="${reportDetailsLink}">${reportName}</a></strong> gemist, er is hier niets te zien.`,
        beginningOfChatHistoryDomainRoom: ({domainRoom}: BeginningOfChatHistoryDomainRoomParams) =>
            `Deze chat is voor alle Expensify-leden op het <strong>${domainRoom}</strong>-domein. Gebruik het om te chatten met collega's, tips te delen en vragen te stellen.`,
        beginningOfChatHistoryAdminRoom: ({workspaceName}: BeginningOfChatHistoryAdminRoomParams) =>
            `Deze chat is met <strong>${workspaceName}</strong> admin. Gebruik het om te chatten over het instellen van werkruimten en meer.`,
        beginningOfChatHistoryAnnounceRoom: ({workspaceName}: BeginningOfChatHistoryAnnounceRoomParams) =>
            `Deze chat is voor iedereen in <strong>${workspaceName}</strong>. Gebruik het voor de belangrijkste aankondigingen.`,
        beginningOfChatHistoryUserRoom: ({reportName, reportDetailsLink}: BeginningOfChatHistoryUserRoomParams) =>
            `Deze chatroom is voor alles wat met <strong><a class="no-style-link" href="${reportDetailsLink}">${reportName}</a></strong> te maken heeft.`,
        beginningOfChatHistoryInvoiceRoom: ({invoicePayer, invoiceReceiver}: BeginningOfChatHistoryInvoiceRoomParams) =>
            `Deze chat is voor facturen tussen <strong>${invoicePayer}</strong> en <strong>${invoiceReceiver}</strong>. Gebruik de + knop om een factuur te sturen.`,
        beginningOfChatHistory: 'Deze chat is met',
        beginningOfChatHistoryPolicyExpenseChat: ({workspaceName, submitterDisplayName}: BeginningOfChatHistoryPolicyExpenseChatParams) =>
            `Dit is waar <strong>${submitterDisplayName}</strong> kosten zal indienen bij <strong>${workspaceName}</strong>. Gebruik gewoon de + knop.`,
        beginningOfChatHistorySelfDM: 'Dit is je persoonlijke ruimte. Gebruik het voor notities, taken, concepten en herinneringen.',
        beginningOfChatHistorySystemDM: 'Welkom! Laten we je instellen.',
        chatWithAccountManager: 'Chat hier met uw accountmanager',
        sayHello: 'Zeg hallo!',
        yourSpace: 'Uw ruimte',
        welcomeToRoom: ({roomName}: WelcomeToRoomParams) => `Welkom bij ${roomName}!`,
        usePlusButton: ({additionalText}: UsePlusButtonParams) => `Gebruik de + knop om een uitgave te ${additionalText}.`,
        askConcierge: 'Stel vragen en krijg 24/7 realtime ondersteuning.',
        conciergeSupport: '24/7 ondersteuning',
        create: 'maken',
        iouTypes: {
            pay: 'betalen',
            split: 'split',
            submit: 'indienen',
            track: 'volgen',
            invoice: 'factuur',
        },
    },
    adminOnlyCanPost: 'Alleen beheerders kunnen berichten sturen in deze ruimte.',
    reportAction: {
        asCopilot: 'als copiloot voor',
    },
    mentionSuggestions: {
        hereAlternateText: 'Breng iedereen in dit gesprek op de hoogte',
    },
    newMessages: 'Nieuwe berichten',
    latestMessages: 'Laatste berichten',
    youHaveBeenBanned: 'Opmerking: Je bent verbannen van het chatten in dit kanaal.',
    reportTypingIndicator: {
        isTyping: 'is aan het typen...',
        areTyping: 'zijn aan het typen...',
        multipleMembers: 'Meerdere leden',
    },
    reportArchiveReasons: {
        [CONST.REPORT.ARCHIVE_REASON.DEFAULT]: 'Deze chatroom is gearchiveerd.',
        [CONST.REPORT.ARCHIVE_REASON.ACCOUNT_CLOSED]: ({displayName}: ReportArchiveReasonsClosedParams) => `Deze chat is niet langer actief omdat ${displayName} hun account heeft gesloten.`,
        [CONST.REPORT.ARCHIVE_REASON.ACCOUNT_MERGED]: ({displayName, oldDisplayName}: ReportArchiveReasonsMergedParams) =>
            `Deze chat is niet langer actief omdat ${oldDisplayName} hun account heeft samengevoegd met ${displayName}.`,
        [CONST.REPORT.ARCHIVE_REASON.REMOVED_FROM_POLICY]: ({displayName, policyName, shouldUseYou = false}: ReportArchiveReasonsRemovedFromPolicyParams) =>
            shouldUseYou
                ? `Deze chat is niet langer actief omdat <strong>u</strong> geen lid meer bent van de ${policyName} werkruimte.`
                : `Deze chat is niet langer actief omdat ${displayName} geen lid meer is van de ${policyName} werkruimte.`,
        [CONST.REPORT.ARCHIVE_REASON.POLICY_DELETED]: ({policyName}: ReportArchiveReasonsInvoiceReceiverPolicyDeletedParams) =>
            `Deze chat is niet langer actief omdat ${policyName} niet langer een actieve werkruimte is.`,
        [CONST.REPORT.ARCHIVE_REASON.INVOICE_RECEIVER_POLICY_DELETED]: ({policyName}: ReportArchiveReasonsInvoiceReceiverPolicyDeletedParams) =>
            `Deze chat is niet langer actief omdat ${policyName} niet langer een actieve werkruimte is.`,
        [CONST.REPORT.ARCHIVE_REASON.BOOKING_END_DATE_HAS_PASSED]: 'Deze boeking is gearchiveerd.',
    },
    writeCapabilityPage: {
        label: 'Wie kan plaatsen',
        writeCapability: {
            all: 'Alle leden',
            admins: 'Alleen beheerders',
        },
    },
    sidebarScreen: {
        buttonFind: 'Zoek iets...',
        buttonMySettings: 'Mijn instellingen',
        fabNewChat: 'Chat starten',
        fabNewChatExplained: 'Start chat (Zwevende actie)',
        chatPinned: 'Chat vastgezet',
        draftedMessage: 'Opgesteld bericht',
        listOfChatMessages: 'Lijst van chatberichten',
        listOfChats: 'Lijst van chats',
        saveTheWorld: 'Red de wereld',
        tooltip: 'Begin hier!',
        redirectToExpensifyClassicModal: {
            title: 'Binnenkort beschikbaar',
            description: 'We zijn nog een paar onderdelen van New Expensify aan het verfijnen om aan uw specifieke setup te voldoen. Ga in de tussentijd naar Expensify Classic.',
        },
    },
    allSettingsScreen: {
        subscription: 'Abonnement',
        domains: 'Domeinen',
    },
    tabSelector: {
        chat: 'Chat',
        room: 'Kamer',
        distance: 'Afstand',
        manual: 'Handleiding',
        scan: 'Scannen',
        map: 'Kaart',
    },
    spreadsheet: {
        upload: 'Upload een spreadsheet',
        import: 'Spreadsheet importeren',
        dragAndDrop: '<muted-link>Sleep uw spreadsheet hierheen, of kies een bestand hieronder. Ondersteunde formaten: .csv, .txt, .xls, en .xlsx.</muted-link>',
        dragAndDropMultiLevelTag: `<muted-link>Sleep uw spreadsheet hierheen, of kies een bestand hieronder. <a href="${CONST.IMPORT_SPREADSHEET.MULTI_LEVEL_TAGS_ARTICLE_LINK}">Lees meer</a> over ondersteunde bestandsformaten.</muted-link>`,
        chooseSpreadsheet: '<muted-link>Selecteer een spreadsheetbestand om te importeren. Ondersteunde formaten: .csv, .txt, .xls, en .xlsx.</muted-link>',
        chooseSpreadsheetMultiLevelTag: `<muted-link>Selecteer een spreadsheetbestand om te importeren. <a href="${CONST.IMPORT_SPREADSHEET.MULTI_LEVEL_TAGS_ARTICLE_LINK}">Lees meer</a> over ondersteunde bestandsformaten.</muted-link>`,
        fileContainsHeader: 'Bestand bevat kolomkoppen',
        column: ({name}: SpreadSheetColumnParams) => `Kolom ${name}`,
        fieldNotMapped: ({fieldName}: SpreadFieldNameParams) => `Oeps! Een verplicht veld ("${fieldName}") is niet toegewezen. Controleer het en probeer het opnieuw.`,
        singleFieldMultipleColumns: ({fieldName}: SpreadFieldNameParams) =>
            `Oeps! Je hebt een enkel veld ("${fieldName}") aan meerdere kolommen gekoppeld. Controleer dit en probeer het opnieuw.`,
        emptyMappedField: ({fieldName}: SpreadFieldNameParams) => `Oeps! Het veld ("${fieldName}") bevat een of meer lege waarden. Controleer en probeer het opnieuw.`,
        importSuccessfulTitle: 'Import succesvol',
        importCategoriesSuccessfulDescription: ({categories}: SpreadCategoriesParams) => (categories > 1 ? `${categories} categorieën zijn toegevoegd.` : '1 categorie is toegevoegd.'),
        importMembersSuccessfulDescription: ({added, updated}: ImportMembersSuccessfulDescriptionParams) => {
            if (!added && !updated) {
                return 'Er zijn geen leden toegevoegd of bijgewerkt.';
            }
            if (added && updated) {
                return `${added} lid${added > 1 ? 's' : ''} toegevoegd, ${updated} lid${updated > 1 ? 's' : ''} bijgewerkt.`;
            }
            if (updated) {
                return updated > 1 ? `${updated} leden zijn bijgewerkt.` : '1 lid is bijgewerkt.';
            }
            return added > 1 ? `${added} leden zijn toegevoegd.` : '1 lid is toegevoegd.';
        },
        importTagsSuccessfulDescription: ({tags}: ImportTagsSuccessfulDescriptionParams) => (tags > 1 ? `${tags} tags zijn toegevoegd.` : '1 tag is toegevoegd.'),
        importMultiLevelTagsSuccessfulDescription: 'Tags op meerdere niveaus zijn toegevoegd.',
        importPerDiemRatesSuccessfulDescription: ({rates}: ImportPerDiemRatesSuccessfulDescriptionParams) =>
            rates > 1 ? `${rates} per diem tarieven zijn toegevoegd.` : '1 dagvergoeding is toegevoegd.',
        importFailedTitle: 'Importeren mislukt',
        importFailedDescription: 'Zorg ervoor dat alle velden correct zijn ingevuld en probeer het opnieuw. Als het probleem aanhoudt, neem dan contact op met Concierge.',
        importDescription: 'Kies welke velden u wilt koppelen vanuit uw spreadsheet door op de vervolgkeuzelijst naast elke geïmporteerde kolom hieronder te klikken.',
        sizeNotMet: 'Bestandsgrootte moet groter zijn dan 0 bytes',
        invalidFileMessage:
            'Het bestand dat u heeft geüpload is ofwel leeg of bevat ongeldige gegevens. Zorg ervoor dat het bestand correct is opgemaakt en de benodigde informatie bevat voordat u het opnieuw uploadt.',
        importSpreadsheet: 'Spreadsheet importeren',
        downloadCSV: 'CSV downloaden',
        importMemberConfirmation: () => ({
            one: `Bevestig hieronder de gegevens voor een nieuw werkruimte-lid dat via deze upload wordt toegevoegd. Bestaande leden ontvangen geen rolupdates of uitnodigingsberichten.`,
            other: (count: number) =>
                `Bevestig hieronder de gegevens voor de ${count} nieuwe werkruimte-leden die via deze upload worden toegevoegd. Bestaande leden ontvangen geen rolupdates of uitnodigingsberichten.`,
        }),
    },
    receipt: {
        upload: 'Bonnetje uploaden',
        uploadMultiple: 'Bonnetjes uploaden',
        dragReceiptBeforeEmail: 'Sleep een bon naar deze pagina, stuur een bon door naar',
        dragReceiptsBeforeEmail: 'Sleep bonnen naar deze pagina, stuur bonnen door naar',
        dragReceiptAfterEmail: 'of kies hieronder een bestand om te uploaden.',
        dragReceiptsAfterEmail: 'of kies hieronder bestanden om te uploaden.',
        chooseReceipt: 'Kies een bon om te uploaden of stuur een bon door naar',
        chooseReceipts: 'Kies bonnen om te uploaden of stuur bonnen door naar',
        takePhoto: 'Maak een foto',
        cameraAccess: "Cameratoegang is vereist om foto's van bonnetjes te maken.",
        deniedCameraAccess: 'Camera-toegang is nog steeds niet verleend, volg alstublieft',
        deniedCameraAccessInstructions: 'deze instructies',
        cameraErrorTitle: 'Camera fout',
        cameraErrorMessage: 'Er is een fout opgetreden bij het maken van een foto. Probeer het opnieuw.',
        locationAccessTitle: 'Locatietoegang toestaan',
        locationAccessMessage: 'Locatietoegang helpt ons om uw tijdzone en valuta nauwkeurig te houden, waar u ook gaat.',
        locationErrorTitle: 'Locatietoegang toestaan',
        locationErrorMessage: 'Locatietoegang helpt ons om uw tijdzone en valuta nauwkeurig te houden, waar u ook gaat.',
        allowLocationFromSetting: `Locatietoegang helpt ons om uw tijdzone en valuta nauwkeurig te houden, waar u ook gaat. Sta locatietoegang toe in de machtigingsinstellingen van uw apparaat.`,
        dropTitle: 'Laat het gaan',
        dropMessage: 'Sleep hier je bestand in.',
        flash: 'flits',
        multiScan: 'multi-scan',
        shutter: 'sluiter',
        gallery: 'galerij',
        deleteReceipt: 'Verwijder bonnetje',
        deleteConfirmation: 'Weet je zeker dat je dit bonnetje wilt verwijderen?',
        addReceipt: 'Bon toevoegen',
        scanFailed: 'De bon kon niet worden gescand omdat de handelaar, datum of het bedrag ontbreekt.',
    },
    quickAction: {
        scanReceipt: 'Scan bonnetje',
        recordDistance: 'Afstand bijhouden',
        requestMoney: 'Uitgave aanmaken',
        perDiem: 'Dagvergoeding aanmaken',
        splitBill: 'Uitgave splitsen',
        splitScan: 'Bon delen',
        splitDistance: 'Afstand splitsen',
        paySomeone: ({name}: PaySomeoneParams = {}) => `Betaal ${name ?? 'iemand'}`,
        assignTask: 'Taak toewijzen',
        header: 'Snelle actie',
        noLongerHaveReportAccess: 'Je hebt geen toegang meer tot je vorige snelle actiebestemming. Kies hieronder een nieuwe.',
        updateDestination: 'Bestemming bijwerken',
        createReport: 'Rapport maken',
    },
    iou: {
        amount: 'Bedrag',
        taxAmount: 'Belastingbedrag',
        taxRate: 'Belastingtarief',
        approve: ({
            formattedAmount,
        }: {
            formattedAmount?: string;
        } = {}) => (formattedAmount ? `Goedkeuren ${formattedAmount}` : 'Goedkeuren'),
        approved: 'Goedgekeurd',
        cash: 'Contant',
        card: 'Kaart',
        original: 'Origineel',
        split: 'Splitsen',
        splitExpense: 'Uitgave splitsen',
        splitExpenseSubtitle: ({amount, merchant}: SplitExpenseSubtitleParams) => `${amount} van ${merchant}`,
        addSplit: 'Splits toevoegen',
        totalAmountGreaterThanOriginal: ({amount}: TotalAmountGreaterOrLessThanOriginalParams) => `Het totale bedrag is ${amount} meer dan de oorspronkelijke uitgave.`,
        totalAmountLessThanOriginal: ({amount}: TotalAmountGreaterOrLessThanOriginalParams) => `Het totale bedrag is ${amount} minder dan de oorspronkelijke uitgave.`,
        splitExpenseZeroAmount: 'Voer een geldig bedrag in voordat u doorgaat.',
        splitExpenseEditTitle: ({amount, merchant}: SplitExpenseEditTitleParams) => `Bewerk ${amount} voor ${merchant}`,
        removeSplit: 'Verwijder splitsing',
        paySomeone: ({name}: PaySomeoneParams = {}) => `Betaal ${name ?? 'iemand'}`,
        expense: 'Uitgave',
        categorize: 'Categoriseren',
        share: 'Delen',
        participants: 'Deelnemers',
        createExpense: 'Uitgave aanmaken',
        trackDistance: 'Afstand bijhouden',
        createExpenses: ({expensesNumber}: CreateExpensesParams) => `Maak ${expensesNumber} uitgaven aan`,
        removeExpense: 'Uitgave verwijderen',
        removeThisExpense: 'Deze uitgave verwijderen',
        removeExpenseConfirmation: 'Weet je zeker dat je dit bonnetje wilt verwijderen? Deze actie kan niet ongedaan worden gemaakt.',
        addExpense: 'Uitgave toevoegen',
        chooseRecipient: 'Kies ontvanger',
        createExpenseWithAmount: ({amount}: {amount: string}) => `Maak ${amount} uitgave aan`,
        confirmDetails: 'Bevestig gegevens',
        pay: 'Betalen',
        cancelPayment: 'Betaling annuleren',
        cancelPaymentConfirmation: 'Weet je zeker dat je deze betaling wilt annuleren?',
        viewDetails: 'Details bekijken',
        pending: 'In behandeling',
        canceled: 'Geannuleerd',
        posted: 'Geplaatst',
        deleteReceipt: 'Verwijder bonnetje',
        deletedTransaction: ({amount, merchant}: DeleteTransactionParams) => `verwijderde een uitgave (${amount} voor ${merchant})`,
        movedFromReport: ({reportName}: MovedFromReportParams) => `verplaatste een uitgave${reportName ? `van ${reportName}` : ''}`,
        movedTransaction: ({reportUrl, reportName}: MovedTransactionParams) => `heeft deze uitgave verplaatst${reportName ? `naar <a href="${reportUrl}">${reportName}</a>` : ''}`,
        unreportedTransaction: ({reportUrl}: MovedTransactionParams) => `heeft deze uitgave naar uw <a href="${reportUrl}">persoonlijke ruimte</a> verplaatst`,
        movedAction: ({shouldHideMovedReportUrl, movedReportUrl, newParentReportUrl, toPolicyName}: MovedActionParams) => {
            if (shouldHideMovedReportUrl) {
                return `heeft dit rapport verplaatst naar de <a href="${newParentReportUrl}">${toPolicyName}</a> werkruimte`;
            }
            return `heeft dit <a href="${movedReportUrl}">rapport</a> verplaatst naar de <a href="${newParentReportUrl}">${toPolicyName}</a> werkruimte`;
        },
        pendingMatchWithCreditCard: 'Bon is in afwachting van een overeenkomst met kaarttransactie',
        pendingMatch: 'In afwachting van overeenkomst',
        pendingMatchWithCreditCardDescription: 'Ontvangst in afwachting van overeenkomst met kaarttransactie. Markeer als contant om te annuleren.',
        markAsCash: 'Als contant markeren',
        routePending: 'Route in behandeling...',
        receiptScanning: () => ({
            one: 'Bonnetjes scannen...',
            other: 'Bonnen scannen...',
        }),
        scanMultipleReceipts: 'Scan meerdere bonnen',
        scanMultipleReceiptsDescription: "Maak foto's van al je bonnetjes tegelijk, bevestig dan zelf de details of laat SmartScan het afhandelen.",
        receiptScanInProgress: 'Bon scannen bezig',
        receiptScanInProgressDescription: 'Bon scannen bezig. Kom later terug of voer de gegevens nu in.',
        removeFromReport: 'Verwijder uit rapport',
        moveToPersonalSpace: 'Verplaats uitgaven naar persoonlijke ruimte',
        duplicateTransaction: ({isSubmitted}: DuplicateTransactionParams) =>
            !isSubmitted
                ? 'Potentiële dubbele uitgaven geïdentificeerd. Controleer duplicaten om indiening mogelijk te maken.'
                : 'Potentiële dubbele uitgaven geïdentificeerd. Controleer duplicaten om goedkeuring mogelijk te maken.',
        receiptIssuesFound: () => ({
            one: 'Probleem gevonden',
            other: 'Problemen gevonden',
        }),
        fieldPending: 'In afwachting...',
        defaultRate: 'Standaardtarief',
        receiptMissingDetails: 'Ontbrekende gegevens op bon',
        missingAmount: 'Ontbrekend bedrag',
        missingMerchant: 'Ontbrekende handelaar',
        receiptStatusTitle: 'Scannen…',
        receiptStatusText: 'Alleen jij kunt deze bon zien tijdens het scannen. Kom later terug of voer de gegevens nu in.',
        receiptScanningFailed: 'Het scannen van het bonnetje is mislukt. Voer de gegevens handmatig in.',
        transactionPendingDescription: 'Transactie in behandeling. Het kan enkele dagen duren voordat deze is verwerkt.',
        companyInfo: 'Bedrijfsinformatie',
        companyInfoDescription: 'We hebben nog een paar details nodig voordat je je eerste factuur kunt verzenden.',
        yourCompanyName: 'Uw bedrijfsnaam',
        yourCompanyWebsite: 'De website van uw bedrijf',
        yourCompanyWebsiteNote: 'Als u geen website heeft, kunt u in plaats daarvan het LinkedIn-profiel of sociale media-profiel van uw bedrijf opgeven.',
        invalidDomainError: 'U heeft een ongeldig domein ingevoerd. Voer een geldig domein in om door te gaan.',
        publicDomainError: 'U bevindt zich in een openbare domein. Om door te gaan, voert u een privé domein in.',
        // TODO: This key should be deprecated. More details: https://github.com/Expensify/App/pull/59653#discussion_r2028653252
        expenseCountWithStatus: ({scanningReceipts = 0, pendingReceipts = 0}: RequestCountParams) => {
            const statusText: string[] = [];
            if (scanningReceipts > 0) {
                statusText.push(`${scanningReceipts} scannen`);
            }
            if (pendingReceipts > 0) {
                statusText.push(`${pendingReceipts} in behandeling`);
            }
            return {
                one: statusText.length > 0 ? `1 uitgave (${statusText.join(', ')})` : `1 uitgave`,
                other: (count: number) => (statusText.length > 0 ? `${count} uitgaven (${statusText.join(', ')})` : `${count} uitgaven`),
            };
        },
        expenseCount: () => {
            return {
                one: '1 uitgave',
                other: (count: number) => `${count} uitgaven`,
            };
        },
        deleteExpense: () => ({
            one: 'Verwijder uitgave',
            other: 'Verwijder uitgaven',
        }),
        deleteConfirmation: () => ({
            one: 'Weet je zeker dat je deze uitgave wilt verwijderen?',
            other: 'Weet je zeker dat je deze uitgaven wilt verwijderen?',
        }),
        deleteReport: 'Rapport verwijderen',
        deleteReportConfirmation: 'Weet u zeker dat u dit rapport wilt verwijderen?',
        settledExpensify: 'Betaald',
        done: 'Klaar',
        settledElsewhere: 'Elders betaald',
        individual: 'Individuueel',
        business: 'Business',
        settleExpensify: ({formattedAmount}: SettleExpensifyCardParams) => (formattedAmount ? `Betaal ${formattedAmount} met Expensify` : `Betaal met Expensify`),
        settlePersonal: ({formattedAmount}: SettleExpensifyCardParams) => (formattedAmount ? `Betaal ${formattedAmount} als individu` : `Betalen met persoonlijke rekening`),
        settleWallet: ({formattedAmount}: SettleExpensifyCardParams) => (formattedAmount ? `Betaal ${formattedAmount} met wallet` : `Betalen met wallet`),
        settlePayment: ({formattedAmount}: SettleExpensifyCardParams) => `Betaal ${formattedAmount}`,
        settleBusiness: ({formattedAmount}: SettleExpensifyCardParams) => (formattedAmount ? `Betaal ${formattedAmount} als bedrijf` : `Betalen met zakelijke rekening`),
        payElsewhere: ({formattedAmount}: SettleExpensifyCardParams) => (formattedAmount ? `${formattedAmount} als betaald markeren` : `Markeren als betaald`),
        settleInvoicePersonal: ({amount, last4Digits}: BusinessBankAccountParams) =>
            amount ? `${amount} betaald met persoonlijke rekening ${last4Digits}` : `Betaald met persoonlijke rekening`,
        settleInvoiceBusiness: ({amount, last4Digits}: BusinessBankAccountParams) => (amount ? `${amount} betaald met zakelijke rekening ${last4Digits}` : `Betaald met zakelijke rekening`),
        payWithPolicy: ({formattedAmount, policyName}: SettleExpensifyCardParams & {policyName: string}) =>
            formattedAmount ? `Betaal ${formattedAmount} via ${policyName}` : `Betalen via ${policyName}`,
        businessBankAccount: ({amount, last4Digits}: BusinessBankAccountParams) => (amount ? `${amount} betaald via bankrekening ${last4Digits}` : `betaald via bankrekening ${last4Digits}`),
        automaticallyPaidWithBusinessBankAccount: ({amount, last4Digits}: BusinessBankAccountParams) =>
            `${amount} betaald met bankrekening eindigend op ${last4Digits} via <a href="${CONST.CONFIGURE_EXPENSE_REPORT_RULES_HELP_URL}">werkruimte regels</a>`,
        invoicePersonalBank: ({lastFour}: BankAccountLastFourParams) => `Persoonlijke rekening • ${lastFour}`,
        invoiceBusinessBank: ({lastFour}: BankAccountLastFourParams) => `Zakelijke rekening • ${lastFour}`,
        nextStep: 'Volgende stappen',
        finished: 'Voltooid',
        sendInvoice: ({amount}: RequestAmountParams) => `Verstuur ${amount} factuur`,
        submitAmount: ({amount}: RequestAmountParams) => `Verstuur ${amount}`,
        expenseAmount: ({formattedAmount, comment}: RequestedAmountMessageParams) => `${formattedAmount}${comment ? `voor ${comment}` : ''}`,
        submitted: ({memo}: SubmittedWithMemoParams) => `ingediend${memo ? `, zegt ${memo}` : ''}`,
        automaticallySubmitted: `ingediend via <a href="${CONST.SELECT_WORKFLOWS_HELP_URL}">vertraging indieningen</a>`,
        trackedAmount: ({formattedAmount, comment}: RequestedAmountMessageParams) => `volgt ${formattedAmount}${comment ? `voor ${comment}` : ''}`,
        splitAmount: ({amount}: SplitAmountParams) => `splitsen ${amount}`,
        didSplitAmount: ({formattedAmount, comment}: DidSplitAmountMessageParams) => `split ${formattedAmount}${comment ? `voor ${comment}` : ''}`,
        yourSplit: ({amount}: UserSplitParams) => `Jouw deel ${amount}`,
        payerOwesAmount: ({payer, amount, comment}: PayerOwesAmountParams) => `${payer} is ${amount}${comment ? `voor ${comment}` : ''} verschuldigd`,
        payerOwes: ({payer}: PayerOwesParams) => `${payer} verschuldigd:`,
        payerPaidAmount: ({payer, amount}: PayerPaidAmountParams) => `${payer ? `${payer} ` : ''}betaalde ${amount}`,
        payerPaid: ({payer}: PayerPaidParams) => `${payer} heeft betaald:`,
        payerSpentAmount: ({payer, amount}: PayerPaidAmountParams) => `${payer} heeft ${amount} uitgegeven`,
        payerSpent: ({payer}: PayerPaidParams) => `${payer} heeft uitgegeven:`,
        managerApproved: ({manager}: ManagerApprovedParams) => `${manager} goedgekeurd:`,
        managerApprovedAmount: ({manager, amount}: ManagerApprovedAmountParams) => `${manager} keurde ${amount} goed`,
        payerSettled: ({amount}: PayerSettledParams) => `betaald ${amount}`,
        payerSettledWithMissingBankAccount: ({amount}: PayerSettledParams) => `betaald ${amount}. Voeg een bankrekening toe om uw betaling te ontvangen.`,
        automaticallyApproved: `goedgekeurd via <a href="${CONST.CONFIGURE_EXPENSE_REPORT_RULES_HELP_URL}">werkruimteregels</a>`,
        approvedAmount: ({amount}: ApprovedAmountParams) => `goedgekeurd ${amount}`,
        approvedMessage: `goedgekeurd`,
        unapproved: `niet goedgekeurd`,
        automaticallyForwarded: `goedgekeurd via <a href="${CONST.CONFIGURE_EXPENSE_REPORT_RULES_HELP_URL}">werkruimteregels</a>`,
        forwarded: `goedgekeurd`,
        rejectedThisReport: 'heeft dit rapport afgewezen',
        waitingOnBankAccount: ({submitterDisplayName}: WaitingOnBankAccountParams) => `is met de betaling begonnen, maar wacht op ${submitterDisplayName} om een bankrekening toe te voegen.`,
        adminCanceledRequest: ({manager}: AdminCanceledRequestParams) => `${manager ? `${manager}: ` : ''}heeft de betaling geannuleerd`,
        canceledRequest: ({amount, submitterDisplayName}: CanceledRequestParams) =>
            `heeft de betaling van ${amount} geannuleerd, omdat ${submitterDisplayName} hun Expensify Wallet niet binnen 30 dagen heeft geactiveerd.`,
        settledAfterAddedBankAccount: ({submitterDisplayName, amount}: SettledAfterAddedBankAccountParams) =>
            `${submitterDisplayName} heeft een bankrekening toegevoegd. De betaling van ${amount} is gedaan.`,
        paidElsewhere: ({payer}: PaidElsewhereParams = {}) => `${payer ? `${payer} ` : ''}gemarkeerd als betaald`,
        paidWithExpensify: ({payer}: PaidWithExpensifyParams = {}) => `${payer ? `${payer} ` : ''}betaald met wallet`,
        automaticallyPaidWithExpensify: ({payer}: PaidWithExpensifyParams = {}) =>
            `${payer ? `${payer} ` : ''}betaald met Expensify via <a href="${CONST.CONFIGURE_EXPENSE_REPORT_RULES_HELP_URL}">werkruimte regels</a>`,
        noReimbursableExpenses: 'Dit rapport heeft een ongeldig bedrag.',
        pendingConversionMessage: 'Totaal wordt bijgewerkt wanneer je weer online bent.',
        changedTheExpense: 'de uitgave gewijzigd',
        setTheRequest: ({valueName, newValueToDisplay}: SetTheRequestParams) => `de ${valueName} naar ${newValueToDisplay}`,
        setTheDistanceMerchant: ({translatedChangedField, newMerchant, newAmountToDisplay}: SetTheDistanceMerchantParams) =>
            `stel het ${translatedChangedField} in op ${newMerchant}, wat het bedrag instelde op ${newAmountToDisplay}`,
        removedTheRequest: ({valueName, oldValueToDisplay}: RemovedTheRequestParams) => `de ${valueName} (voorheen ${oldValueToDisplay})`,
        updatedTheRequest: ({valueName, newValueToDisplay, oldValueToDisplay}: UpdatedTheRequestParams) => `de ${valueName} naar ${newValueToDisplay} (voorheen ${oldValueToDisplay})`,
        updatedTheDistanceMerchant: ({translatedChangedField, newMerchant, oldMerchant, newAmountToDisplay, oldAmountToDisplay}: UpdatedTheDistanceMerchantParams) =>
            `veranderde de ${translatedChangedField} naar ${newMerchant} (voorheen ${oldMerchant}), wat het bedrag bijwerkte naar ${newAmountToDisplay} (voorheen ${oldAmountToDisplay})`,
        threadExpenseReportName: ({formattedAmount, comment}: ThreadRequestReportNameParams) => `${formattedAmount} ${comment ? `voor ${comment}` : 'uitgave'}`,
        invoiceReportName: ({linkedReportID}: OriginalMessage<typeof CONST.REPORT.ACTIONS.TYPE.REPORT_PREVIEW>) => `Factuurrapport #${linkedReportID}`,
        threadPaySomeoneReportName: ({formattedAmount, comment}: ThreadSentMoneyReportNameParams) => `${formattedAmount} verzonden${comment ? `voor ${comment}` : ''}`,
        movedFromPersonalSpace: ({workspaceName, reportName}: MovedFromPersonalSpaceParams) =>
            `verplaatste uitgave van persoonlijke ruimte naar ${workspaceName ?? `chat met ${reportName}`}`,
        movedToPersonalSpace: 'verplaatste uitgave naar persoonlijke ruimte',
        tagSelection: 'Selecteer een tag om uw uitgaven beter te organiseren.',
        categorySelection: 'Selecteer een categorie om uw uitgaven beter te organiseren.',
        error: {
            invalidCategoryLength: 'De categorienaam overschrijdt 255 tekens. Verkort deze of kies een andere categorie.',
            invalidTagLength: 'De tagnaam overschrijdt 255 tekens. Verkort het of kies een andere tag.',
            invalidAmount: 'Voer een geldig bedrag in voordat u doorgaat.',
            invalidDistance: 'Voer een geldige afstand in voordat u doorgaat.',
            invalidIntegerAmount: 'Voer een heel dollarbedrag in voordat u doorgaat.',
            invalidTaxAmount: ({amount}: RequestAmountParams) => `Maximale belastingbedrag is ${amount}`,
            invalidSplit: 'De som van de splitsingen moet gelijk zijn aan het totale bedrag',
            invalidSplitParticipants: 'Voer een bedrag groter dan nul in voor ten minste twee deelnemers.',
            invalidSplitYourself: 'Voer een niet-nul bedrag in voor uw splitsing aub.',
            noParticipantSelected: 'Selecteer een deelnemer alstublieft',
            other: 'Onverwachte fout. Probeer het later opnieuw.',
            genericCreateFailureMessage: 'Onverwachte fout bij het indienen van deze uitgave. Probeer het later opnieuw.',
            genericCreateInvoiceFailureMessage: 'Onverwachte fout bij het verzenden van deze factuur. Probeer het later opnieuw.',
            genericHoldExpenseFailureMessage: 'Onverwachte fout bij het vasthouden van deze uitgave. Probeer het later opnieuw.',
            genericUnholdExpenseFailureMessage: 'Onverwachte fout bij het van hold halen van deze uitgave. Probeer het later opnieuw.',
            receiptDeleteFailureError: 'Onverwachte fout bij het verwijderen van dit ontvangstbewijs. Probeer het later opnieuw.',
            receiptFailureMessage: 'Er is een fout opgetreden bij het uploaden van uw bon. Alstublieft',
            receiptFailureMessageShort: 'Er is een fout opgetreden bij het uploaden van uw bon.',
            tryAgainMessage: 'probeer het opnieuw',
            saveFileMessage: 'sla de bon op',
            uploadLaterMessage: 'om later te uploaden.',
            genericDeleteFailureMessage: 'Onverwachte fout bij het verwijderen van deze uitgave. Probeer het later opnieuw.',
            genericEditFailureMessage: 'Onverwachte fout bij het bewerken van deze uitgave. Probeer het later opnieuw.',
            genericSmartscanFailureMessage: 'Transactie mist velden',
            duplicateWaypointsErrorMessage: 'Verwijder dubbele waypoints alstublieft.',
            atLeastTwoDifferentWaypoints: 'Voer alstublieft ten minste twee verschillende adressen in.',
            splitExpenseMultipleParticipantsErrorMessage: 'Een uitgave kan niet worden gesplitst tussen een werkruimte en andere leden. Werk uw selectie bij.',
            invalidMerchant: 'Voer een geldige handelaar in alstublieft',
            atLeastOneAttendee: 'Er moet ten minste één deelnemer worden geselecteerd',
            invalidQuantity: 'Voer een geldige hoeveelheid in alstublieft',
            quantityGreaterThanZero: 'Hoeveelheid moet groter zijn dan nul',
            invalidSubrateLength: 'Er moet minstens één subtarief zijn.',
            invalidRate: 'Tarief niet geldig voor deze werkruimte. Selecteer een beschikbaar tarief uit de werkruimte.',
        },
        dismissReceiptError: 'Fout negeren',
        dismissReceiptErrorConfirmation: 'Let op! Als u deze foutmelding negeert, wordt uw geüploade bon volledig verwijderd. Weet u het zeker?',
        waitingOnEnabledWallet: ({submitterDisplayName}: WaitingOnBankAccountParams) =>
            `begon met afrekenen. Betaling is in de wacht totdat ${submitterDisplayName} hun portemonnee inschakelt.`,
        enableWallet: 'Portemonnee inschakelen',
        hold: 'Vasthouden',
        unhold: 'Verwijder blokkering',
        holdExpense: 'Uitgave vasthouden',
        unholdExpense: 'Uitgave deblokkeren',
        heldExpense: 'deze uitgave vastgehouden',
        unheldExpense: 'deblokkeer deze uitgave',
        moveUnreportedExpense: 'Verplaats niet-gerapporteerde uitgave',
        addUnreportedExpense: 'Niet-gerapporteerde uitgave toevoegen',
        selectUnreportedExpense: 'Selecteer ten minste één uitgave om aan het rapport toe te voegen.',
        emptyStateUnreportedExpenseTitle: 'Geen niet-gerapporteerde uitgaven',
        emptyStateUnreportedExpenseSubtitle: 'Het lijkt erop dat je geen niet-gerapporteerde uitgaven hebt. Probeer er hieronder een aan te maken.',
        addUnreportedExpenseConfirm: 'Toevoegen aan rapport',
        explainHold: 'Leg uit waarom je deze uitgave vasthoudt.',
        retracted: 'ingetrokken',
        retract: 'Intrekken',
        reopened: 'heropend',
        reopenReport: 'Rapport heropenen',
        reopenExportedReportConfirmation: ({connectionName}: {connectionName: string}) =>
            `Dit rapport is al geëxporteerd naar ${connectionName}. Het wijzigen ervan kan leiden tot gegevensverschillen. Weet u zeker dat u dit rapport opnieuw wilt openen?`,
        reason: 'Reden',
        holdReasonRequired: 'Een reden is vereist bij het vasthouden.',
        expenseWasPutOnHold: 'Uitgave is in de wacht gezet',
        expenseOnHold: 'Deze uitgave is in de wacht gezet. Bekijk de opmerkingen voor de volgende stappen.',
        expensesOnHold: 'Alle onkosten zijn in de wacht gezet. Controleer de opmerkingen voor de volgende stappen.',
        expenseDuplicate: 'Deze uitgave heeft vergelijkbare details met een andere. Controleer de duplicaten om verder te gaan.',
        someDuplicatesArePaid: 'Sommige van deze duplicaten zijn al goedgekeurd of betaald.',
        reviewDuplicates: 'Duplicaten beoordelen',
        keepAll: 'Alles behouden',
        confirmApprove: 'Bevestig goedkeuringsbedrag',
        confirmApprovalAmount: 'Alleen conforme uitgaven goedkeuren, of het hele rapport goedkeuren.',
        confirmApprovalAllHoldAmount: () => ({
            one: 'Deze uitgave is in de wacht. Wil je toch goedkeuren?',
            other: 'Deze uitgaven zijn in de wacht gezet. Wil je ze toch goedkeuren?',
        }),
        confirmPay: 'Bevestig betalingsbedrag',
        confirmPayAmount: 'Betaal wat niet in de wacht staat, of betaal het hele rapport.',
        confirmPayAllHoldAmount: () => ({
            one: 'Deze uitgave is in de wacht gezet. Wil je toch betalen?',
            other: 'Deze uitgaven zijn in de wacht gezet. Wil je toch betalen?',
        }),
        payOnly: 'Alleen betalen',
        approveOnly: 'Alleen goedkeuren',
        holdEducationalTitle: 'Dit verzoek is ingediend op',
        holdEducationalText: 'vasthouden',
        whatIsHoldExplain: 'Vasthouden is als het indrukken van "pauze" op een uitgave om meer details te vragen voordat deze wordt goedgekeurd of betaald.',
        holdIsLeftBehind: 'Ingehouden uitgaven worden naar een ander rapport verplaatst na goedkeuring of betaling.',
        unholdWhenReady: 'Goedkeurders kunnen uitgaven vrijgeven wanneer ze klaar zijn voor goedkeuring of betaling.',
        changePolicyEducational: {
            title: 'Je hebt dit rapport verplaatst!',
            description: 'Controleer deze items dubbel, aangezien ze de neiging hebben te veranderen bij het verplaatsen van rapporten naar een nieuwe werkruimte.',
            reCategorize: '<strong>Her-categoriseer eventuele uitgaven</strong> om te voldoen aan de werkruimteregels.',
            workflows: 'Dit rapport kan nu onderworpen zijn aan een ander <strong>goedkeuringsproces.</strong>',
        },
        changeWorkspace: 'Werkruimte wijzigen',
        set: 'set',
        changed: 'veranderd',
        removed: 'removed',
        transactionPending: 'Transactie in behandeling.',
        chooseARate: 'Selecteer een vergoedingstarief per mijl of kilometer voor de werkruimte',
        unapprove: 'Afkeuren',
        unapproveReport: 'Rapport afkeuren',
        headsUp: 'Let op!',
        unapproveWithIntegrationWarning: ({accountingIntegration}: UnapproveWithIntegrationWarningParams) =>
            `Dit rapport is al geëxporteerd naar ${accountingIntegration}. Het wijzigen ervan kan leiden tot gegevensverschillen. Weet u zeker dat u dit rapport wilt afkeuren?`,
        reimbursable: 'terugbetaalbaar',
        nonReimbursable: 'niet-vergoedbaar',
        bookingPending: 'Deze boeking is in behandeling.',
        bookingPendingDescription: 'Deze boeking is in afwachting omdat deze nog niet is betaald.',
        bookingArchived: 'Deze boeking is gearchiveerd',
        bookingArchivedDescription: 'Deze boeking is gearchiveerd omdat de reisdatum is verstreken. Voeg indien nodig een uitgave toe voor het eindbedrag.',
        attendees: 'Deelnemers',
        whoIsYourAccountant: 'Wie is uw accountant?',
        paymentComplete: 'Betaling voltooid',
        time: 'Tijd',
        startDate: 'Startdatum',
        endDate: 'Einddatum',
        startTime: 'Starttijd',
        endTime: 'Eindtijd',
        deleteSubrate: 'Subtarief verwijderen',
        deleteSubrateConfirmation: 'Weet je zeker dat je dit subtarief wilt verwijderen?',
        quantity: 'Hoeveelheid',
        subrateSelection: 'Selecteer een subtarief en voer een hoeveelheid in.',
        qty: 'Aantal',
        firstDayText: () => ({
            one: `Eerste dag: 1 uur`,
            other: (count: number) => `Eerste dag: ${count.toFixed(2)} uur`,
        }),
        lastDayText: () => ({
            one: `Laatste dag: 1 uur`,
            other: (count: number) => `Laatste dag: ${count.toFixed(2)} uur`,
        }),
        tripLengthText: () => ({
            one: `Reis: 1 volle dag`,
            other: (count: number) => `Reis: ${count} volledige dagen`,
        }),
        dates: 'Datums',
        rates: 'Tarieven',
        submitsTo: ({name}: SubmitsToParams) => `Dient in bij ${name}`,
        moveExpenses: () => ({one: 'Verplaats uitgave', other: 'Verplaats uitgaven'}),
        changeApprover: {
            title: 'Goedkeurder wijzigen',
            subtitle: 'Kies een optie om de goedkeurder voor dit rapport te wijzigen.',
            description: ({workflowSettingLink}: WorkflowSettingsParam) =>
                `U kunt de goedkeurder ook permanent wijzigen voor alle rapporten in uw <a href="${workflowSettingLink}">workflow-instellingen</a>.`,
            changedApproverMessage: ({managerID}: ChangedApproverMessageParams) => `wijzigde de goedkeurder naar <mention-user accountID="${managerID}"/>`,
            actions: {
                addApprover: 'Goedkeurder toevoegen',
                addApproverSubtitle: 'Voeg een extra goedkeurder toe aan de bestaande workflow.',
                bypassApprovers: 'Goedkeurders omzeilen',
                bypassApproversSubtitle: 'Wijs uzelf toe als definitieve goedkeurder en sla de resterende goedkeurders over.',
            },
            addApprover: {
                subtitle: 'Kies een extra goedkeurder voor dit rapport voordat we het via de rest van de goedkeuringsworkflow sturen.',
            },
        },
    },
    transactionMerge: {
        listPage: {
            header: 'Kosten samenvoegen',
            noEligibleExpenseFound: 'Geen in aanmerking komende kosten gevonden',
            noEligibleExpenseFoundSubtitle: `Je hebt geen kosten die samengevoegd kunnen worden met deze. <a href="${CONST.HELP_DOC_LINKS.MERGE_EXPENSES}">Meer informatie</a> over in aanmerking komende kosten.`,
            selectTransactionToMerge: ({reportName}: {reportName: string}) =>
                `Selecteer een <a href="${CONST.HELP_DOC_LINKS.MERGE_EXPENSES}">geschikte kost</a> om te combineren <strong>${reportName}</strong>.`,
        },
        receiptPage: {
            header: 'Ontvangstbewijs selecteren',
            pageTitle: 'Kies het ontvangstbewijs dat je wilt behouden:',
        },
        detailsPage: {
            header: 'Details selecteren',
            pageTitle: 'Selecteer de details die je wilt behouden:',
            noDifferences: 'Geen verschillen gevonden tussen de transacties',
            pleaseSelectError: ({field}: {field: string}) => `Selecteer een ${field}`,
            selectAllDetailsError: 'Selecteer alle details voordat je doorgaat.',
        },
        confirmationPage: {
            header: 'Bevestig details',
            pageTitle: 'Bevestig de details die je wilt bewaren. Niet bewaarde details worden verwijderd.',
            confirmButton: 'Kosten samenvoegen',
        },
    },
    share: {
        shareToExpensify: 'Delen met Expensify',
        messageInputLabel: 'Bericht',
    },
    notificationPreferencesPage: {
        header: 'Meldingsvoorkeuren',
        label: 'Stel me op de hoogte van nieuwe berichten',
        notificationPreferences: {
            always: 'Onmiddellijk',
            daily: 'Dagelijks',
            mute: 'Dempen',
            hidden: 'Verborgen',
        },
    },
    loginField: {
        numberHasNotBeenValidated: 'Het nummer is niet gevalideerd. Klik op de knop om de validatielink opnieuw via sms te verzenden.',
        emailHasNotBeenValidated: 'De e-mail is niet gevalideerd. Klik op de knop om de validatielink opnieuw via sms te verzenden.',
    },
    avatarWithImagePicker: {
        uploadPhoto: 'Foto uploaden',
        removePhoto: 'Foto verwijderen',
        editImage: 'Foto bewerken',
        viewPhoto: 'Foto bekijken',
        imageUploadFailed: 'Afbeeldingsupload mislukt',
        deleteWorkspaceError: 'Sorry, er was een onverwacht probleem bij het verwijderen van je werkruimte-avatar.',
        sizeExceeded: ({maxUploadSizeInMB}: SizeExceededParams) => `De geselecteerde afbeelding overschrijdt de maximale uploadgrootte van ${maxUploadSizeInMB} MB.`,
        resolutionConstraints: ({minHeightInPx, minWidthInPx, maxHeightInPx, maxWidthInPx}: ResolutionConstraintsParams) =>
            `Upload alstublieft een afbeelding die groter is dan ${minHeightInPx}x${minWidthInPx} pixels en kleiner dan ${maxHeightInPx}x${maxWidthInPx} pixels.`,
        notAllowedExtension: ({allowedExtensions}: NotAllowedExtensionParams) => `Profielfoto moet een van de volgende typen zijn: ${allowedExtensions.join(', ')}.`,
    },
    modal: {
        backdropLabel: 'Modale Achtergrond',
    },
    profilePage: {
        profile: 'Profiel',
        preferredPronouns: 'Voorkeursvoornaamwoorden',
        selectYourPronouns: 'Selecteer je voornaamwoorden',
        selfSelectYourPronoun: 'Selecteer je voornaamwoord zelf',
        emailAddress: 'E-mailadres',
        setMyTimezoneAutomatically: 'Stel mijn tijdzone automatisch in',
        timezone: 'Tijdzone',
        invalidFileMessage: 'Ongeldig bestand. Probeer een andere afbeelding.',
        avatarUploadFailureMessage: 'Er is een fout opgetreden bij het uploaden van de avatar. Probeer het opnieuw.',
        online: 'Online',
        offline: 'Offline',
        syncing: 'Synchroniseren',
        profileAvatar: 'Profielfoto',
        publicSection: {
            title: 'Openbaar',
            subtitle: 'Deze gegevens worden weergegeven op je openbare profiel. Iedereen kan ze zien.',
        },
        privateSection: {
            title: 'Privé',
            subtitle: 'Deze gegevens worden gebruikt voor reizen en betalingen. Ze worden nooit getoond op je openbare profiel.',
        },
    },
    securityPage: {
        title: 'Beveiligingsopties',
        subtitle: 'Schakel authenticatie in twee stappen in om uw account veilig te houden.',
        goToSecurity: 'Ga terug naar de beveiligingspagina',
    },
    shareCodePage: {
        title: 'Uw code',
        subtitle: 'Nodig leden uit voor Expensify door je persoonlijke QR-code of verwijzingslink te delen.',
    },
    pronounsPage: {
        pronouns: 'Voornaamwoorden',
        isShownOnProfile: 'Je voornaamwoorden worden weergegeven op je profiel.',
        placeholderText: 'Zoek om opties te zien',
    },
    contacts: {
        contactMethod: 'Contactmethode',
        contactMethods: 'Contactmethoden',
        featureRequiresValidate: 'Deze functie vereist dat je je account verifieert.',
        validateAccount: 'Valideer uw account',
        helpTextBeforeEmail: 'Voeg meer manieren toe voor mensen om je te vinden, en stuur bonnetjes door naar',
        helpTextAfterEmail: 'van meerdere e-mailadressen.',
        pleaseVerify: 'Verifieer deze contactmethode alstublieft',
        getInTouch: 'Telkens wanneer we contact met je moeten opnemen, gebruiken we deze contactmethode.',
        enterMagicCode: ({contactMethod}: EnterMagicCodeParams) => `Voer de magische code in die is verzonden naar ${contactMethod}. Het zou binnen een minuut of twee moeten aankomen.`,
        setAsDefault: 'Instellen als standaard',
        yourDefaultContactMethod:
            'Dit is uw huidige standaard contactmethode. Voordat u deze kunt verwijderen, moet u een andere contactmethode kiezen en op "Instellen als standaard" klikken.',
        removeContactMethod: 'Contactmethode verwijderen',
        removeAreYouSure: 'Weet je zeker dat je deze contactmethode wilt verwijderen? Deze actie kan niet ongedaan worden gemaakt.',
        failedNewContact: 'Kan deze contactmethode niet toevoegen.',
        genericFailureMessages: {
            requestContactMethodValidateCode: 'Het verzenden van een nieuwe magische code is mislukt. Wacht even en probeer het opnieuw.',
            validateSecondaryLogin: 'Onjuiste of ongeldige magische code. Probeer het opnieuw of vraag een nieuwe code aan.',
            deleteContactMethod: 'Verwijderen van contactmethode mislukt. Neem contact op met Concierge voor hulp.',
            setDefaultContactMethod: 'Het is niet gelukt om een nieuwe standaard contactmethode in te stellen. Neem contact op met Concierge voor hulp.',
            addContactMethod: 'Het is niet gelukt om deze contactmethode toe te voegen. Neem contact op met Concierge voor hulp.',
            enteredMethodIsAlreadySubmitted: 'Deze contactmethode bestaat al',
            passwordRequired: 'wachtwoord vereist.',
            contactMethodRequired: 'Contactmethode is vereist',
            invalidContactMethod: 'Ongeldige contactmethode',
        },
        newContactMethod: 'Nieuwe contactmethode',
        goBackContactMethods: 'Ga terug naar contactmethoden',
    },
    // cspell:disable
    pronouns: {
        coCos: "Co / Co's",
        eEyEmEir: 'E / Ey / Em / Eir',
        faeFaer: 'Fae / Faer',
        heHimHis: 'Hij / Hem / Zijn',
        heHimHisTheyThemTheirs: 'He / Him / His / They / Them / Theirs',
        sheHerHers: 'Zij / Haar / Hare',
        sheHerHersTheyThemTheirs: 'Zij / Haar / Haar / Zij / Hen / Hun',
        merMers: 'Mer / Mers',
        neNirNirs: 'Ne / Nir / Nirs',
        neeNerNers: 'Nee / Ner / Ners',
        perPers: 'Per / Pers',
        theyThemTheirs: 'Zij / Hen / Hun',
        thonThons: 'Thon / Thons',
        veVerVis: 'Bekijken / Bekijkt / Bekeken',
        viVir: 'Vi / Vir',
        xeXemXyr: 'Xe / Xem / Xyr',
        zeZieZirHir: 'Ze / Zie / Zir / Hir',
        zeHirHirs: 'Ze / Hir',
        callMeByMyName: 'Noem me bij mijn naam',
    },
    // cspell:enable
    displayNamePage: {
        headerTitle: 'Weergavenaam',
        isShownOnProfile: 'Je weergavenaam wordt getoond op je profiel.',
    },
    timezonePage: {
        timezone: 'Tijdzone',
        isShownOnProfile: 'Je tijdzone wordt weergegeven op je profiel.',
        getLocationAutomatically: 'Automatisch uw locatie bepalen',
    },
    updateRequiredView: {
        updateRequired: 'Update vereist',
        pleaseInstall: 'Werk bij naar de nieuwste versie van New Expensify.',
        pleaseInstallExpensifyClassic: 'Installeer de nieuwste versie van Expensify alstublieft.',
        toGetLatestChanges: 'Voor mobiel of desktop, download en installeer de nieuwste versie. Voor web, ververs je browser.',
        newAppNotAvailable: 'De nieuwe Expensify-app is niet langer beschikbaar.',
    },
    initialSettingsPage: {
        about: 'Over',
        aboutPage: {
            description: 'De nieuwe Expensify-app is gebouwd door een gemeenschap van open-source ontwikkelaars van over de hele wereld. Help ons de toekomst van Expensify te bouwen.',
            appDownloadLinks: 'App-downloadlinks',
            viewKeyboardShortcuts: 'Toetsenbord sneltoetsen bekijken',
            viewTheCode: 'Bekijk de code',
            viewOpenJobs: 'Bekijk openstaande vacatures',
            reportABug: 'Een bug rapporteren',
            troubleshoot: 'Problemen oplossen',
        },
        appDownloadLinks: {
            android: {
                label: 'Android',
            },
            ios: {
                label: 'iOS',
            },
            desktop: {
                label: 'macOS',
            },
        },
        troubleshoot: {
            clearCacheAndRestart: 'Cache wissen en opnieuw starten',
            viewConsole: 'Bekijk debugconsole',
            debugConsole: 'Debugconsole',
            description:
                '<muted-text>Gebruik de onderstaande hulpmiddelen om problemen met Expensify op te lossen. Als je problemen tegenkomt, <concierge-link>dien dan een bug in</concierge-link>.</muted-text>',
            confirmResetDescription: 'Alle niet-verzonden conceptberichten gaan verloren, maar de rest van uw gegevens is veilig.',
            resetAndRefresh: 'Reset en vernieuwen',
            clientSideLogging: 'Client-side logging',
            noLogsToShare: 'Geen logs om te delen',
            useProfiling: 'Gebruik profilering',
            profileTrace: 'Profieltracering',
            results: 'Resultaten',
            releaseOptions: 'Release-opties',
            testingPreferences: 'Voorkeuren testen',
            useStagingServer: 'Gebruik Staging Server',
            forceOffline: 'Offline forceren',
            simulatePoorConnection: 'Simuleer een slechte internetverbinding',
            simulateFailingNetworkRequests: 'Netwerkverzoeken simuleren die mislukken',
            authenticationStatus: 'Authenticatiestatus',
            deviceCredentials: 'Apparaatreferenties',
            invalidate: 'Ongeldig maken',
            destroy: 'Vernietigen',
            maskExportOnyxStateData: 'Masker kwetsbare ledendata bij het exporteren van de Onyx-status',
            exportOnyxState: 'Onyx-status exporteren',
            importOnyxState: 'Importeer Onyx-status',
            testCrash: 'Test crash',
            resetToOriginalState: 'Reset naar oorspronkelijke staat',
            usingImportedState: 'U gebruikt geïmporteerde status. Druk hier om het te wissen.',
            shouldBlockTransactionThreadReportCreation: 'Creatie van transactie thread rapporten blokkeren',
            debugMode: 'Debug-modus',
            invalidFile: 'Ongeldig bestand',
            invalidFileDescription: 'Het bestand dat je probeert te importeren is niet geldig. Probeer het opnieuw.',
            invalidateWithDelay: 'Ongeldig maken met vertraging',
            recordTroubleshootData: 'Probleemoplossingsgegevens opnemen',
            softKillTheApp: 'Soft kill de app',
            kill: 'Dood',
        },
        debugConsole: {
            saveLog: 'Log opslaan',
            shareLog: 'Log delen',
            enterCommand: 'Voer opdracht in',
            execute: 'Uitvoeren',
            noLogsAvailable: 'Geen logs beschikbaar',
            logSizeTooLarge: ({size}: LogSizeParams) => `Loggrootte overschrijdt de limiet van ${size} MB. Gebruik "Log opslaan" om het logbestand te downloaden.`,
            logs: 'Logs',
            viewConsole: 'Console bekijken',
        },
        security: 'Beveiliging',
        signOut: 'Afmelden',
        restoreStashed: 'Herstel opgeslagen login',
        signOutConfirmationText: 'U verliest alle offline wijzigingen als u zich afmeldt.',
        versionLetter: 'v',
        readTheTermsAndPrivacy: {
            phrase1: 'Lees de',
            phrase2: 'Servicevoorwaarden',
            phrase3: 'en',
            phrase4: 'Privacy',
        },
        help: 'Help',
        whatIsNew: 'Wat is nieuw',
        accountSettings: 'Accountinstellingen',
        account: 'Account',
        general: 'Algemeen',
    },
    closeAccountPage: {
        closeAccount: 'Account sluiten',
        reasonForLeavingPrompt: 'We zouden het jammer vinden om je te zien gaan! Zou je ons vriendelijk willen vertellen waarom, zodat we kunnen verbeteren?',
        enterMessageHere: 'Voer hier bericht in',
        closeAccountWarning: 'Het sluiten van uw account kan niet ongedaan worden gemaakt.',
        closeAccountPermanentlyDeleteData: 'Weet je zeker dat je je account wilt verwijderen? Dit zal alle openstaande uitgaven permanent verwijderen.',
        enterDefaultContactToConfirm: 'Voer uw standaard contactmethode in om te bevestigen dat u uw account wilt sluiten. Uw standaard contactmethode is:',
        enterDefaultContact: 'Voer uw standaard contactmethode in',
        defaultContact: 'Standaard contactmethode:',
        enterYourDefaultContactMethod: 'Voer uw standaard contactmethode in om uw account te sluiten.',
    },
    mergeAccountsPage: {
        mergeAccount: 'Accounts samenvoegen',
        accountDetails: {
            accountToMergeInto: 'Voer het account in waarmee u wilt samenvoegen',
            notReversibleConsent: 'Ik begrijp dat dit niet omkeerbaar is.',
        },
        accountValidate: {
            confirmMerge: 'Weet je zeker dat je accounts wilt samenvoegen?',
            lossOfUnsubmittedData: `Het samenvoegen van uw accounts is onomkeerbaar en zal resulteren in het verlies van alle niet-ingediende uitgaven voor`,
            enterMagicCode: `Om door te gaan, voer de magische code in die is verzonden naar`,
            errors: {
                incorrectMagicCode: 'Onjuiste of ongeldige magische code. Probeer het opnieuw of vraag een nieuwe code aan.',
                fallback: 'Er is iets misgegaan. Probeer het later opnieuw.',
            },
        },
        mergeSuccess: {
            accountsMerged: 'Accounts samengevoegd!',
            description: ({from, to}: MergeSuccessDescriptionParams) =>
                `<muted-text><centered-text>Je hebt met succes alle gegevens van <strong>${from}</strong> samengevoegd in <strong>${to}</strong>. Je kunt nu elke login gebruiken voor deze account.</centered-text></muted-text>`,
        },
        mergePendingSAML: {
            weAreWorkingOnIt: 'We zijn ermee bezig',
            limitedSupport: 'We ondersteunen het samenvoegen van accounts nog niet op New Expensify. Voer deze actie in plaats daarvan uit op Expensify Classic.',
            reachOutForHelp: '<muted-text><centered-text>Neem gerust <concierge-link>contact op met Concierge</concierge-link> als je vragen hebt!</centered-text></muted-text>',
            goToExpensifyClassic: 'Ga naar Expensify Classic',
        },
        mergeFailureSAMLDomainControlDescription: ({email}: MergeFailureDescriptionGenericParams) =>
            `<muted-text><centered-text>Je kunt <strong>${email}</strong> niet samenvoegen omdat het wordt beheerd door <strong>${email.split('@').at(1) ?? ''}</strong>. Neem <concierge-link>contact op met Concierge</concierge-link> voor hulp.</centered-text></muted-text>`,
        mergeFailureSAMLAccountDescription: ({email}: MergeFailureDescriptionGenericParams) =>
            `<muted-text><centered-text>U kunt <strong>${email}</strong> niet samenvoegen met andere accounts omdat uw domeinbeheerder dit heeft ingesteld als uw primaire login. Voeg in plaats daarvan andere accounts samen.</centered-text></muted-text>`,
        mergeFailure2FA: {
            description: ({email}: MergeFailureDescriptionGenericParams) =>
                `<muted-text><centered-text>Je kunt accounts niet samenvoegen omdat <strong>${email}</strong> twee-factor authenticatie (2FA) heeft ingeschakeld. Schakel 2FA uit voor <strong>${email}</strong> en probeer het opnieuw.</centered-text></muted-text>`,
            learnMore: 'Meer informatie over het samenvoegen van accounts.',
        },
        mergeFailureAccountLockedDescription: ({email}: MergeFailureDescriptionGenericParams) =>
            `<muted-text><centered-text>Je kunt <strong>${email}</strong> niet samenvoegen omdat het vergrendeld is. Neem <concierge-link>contact op met Concierge</concierge-link> voor hulp.</centered-text></muted-text>`,
        mergeFailureUncreatedAccountDescription: ({email, contactMethodLink}: MergeFailureUncreatedAccountDescriptionParams) =>
            `<muted-text><centered-text>Je kunt geen accounts samenvoegen omdat <strong>${email}</strong> geen Expensify account heeft. <a href="${contactMethodLink}">Voeg het toe als een contactmethode</a> in plaats daarvan.</centered-text></muted-text>`,
        mergeFailureSmartScannerAccountDescription: ({email}: MergeFailureDescriptionGenericParams) =>
            `<muted-text><centered-text>Je kunt <strong>${email}</strong> niet samenvoegen met andere accounts. Voeg in plaats daarvan andere accounts samen.</centered-text></muted-text>`,
        mergeFailureInvoicedAccountDescription: ({email}: MergeFailureDescriptionGenericParams) =>
            `<muted-text><centered-text>Je kunt accounts niet samenvoegen in <strong>${email}</strong> omdat deze account een gefactureerde factureringsrelatie heeft.</centered-text></muted-text>`,
        mergeFailureTooManyAttempts: {
            heading: 'Probeer het later opnieuw',
            description: 'Er waren te veel pogingen om accounts samen te voegen. Probeer het later opnieuw.',
        },
        mergeFailureUnvalidatedAccount: {
            description: 'U kunt niet samenvoegen met andere accounts omdat het niet gevalideerd is. Valideer het account en probeer het opnieuw.',
        },
        mergeFailureSelfMerge: {
            description: 'U kunt geen account met zichzelf samenvoegen.',
        },
        mergeFailureGenericHeading: 'Kan accounts niet samenvoegen',
    },
    lockAccountPage: {
        reportSuspiciousActivity: 'Verdachte activiteit melden',
        lockAccount: 'Account vergrendelen',
        unlockAccount: 'Account ontgrendelen',
        compromisedDescription: 'Merk je iets vreemds op aan je account? Meld het en je account wordt meteen vergrendeld, kaarttransacties geblokkeerd en wijzigingen voorkomen.',
        domainAdminsDescription: 'Voor domeinbeheerders: dit pauzeert ook alle Expensify Card-activiteiten en beheerdersacties in je domein(en).',
        areYouSure: 'Weet je zeker dat je je Expensify-account wilt vergrendelen?',
        ourTeamWill: 'Ons team onderzoekt het en verwijdert ongeautoriseerde toegang. Om weer toegang te krijgen, moet je met Concierge samenwerken.',
    },
    failedToLockAccountPage: {
        failedToLockAccount: 'Kan account niet vergrendelen',
        failedToLockAccountDescription: `We konden uw account niet vergrendelen. Neem contact op met Concierge om dit probleem op te lossen.`,
        chatWithConcierge: 'Chat met Concierge',
    },
    unlockAccountPage: {
        accountLocked: 'Account vergrendeld',
        yourAccountIsLocked: 'Je account is vergrendeld',
        chatToConciergeToUnlock: 'Chat met Concierge om beveiligingsproblemen op te lossen en je account te ontgrendelen.',
        chatWithConcierge: 'Chat met Concierge',
    },
    passwordPage: {
        changePassword: 'Wachtwoord wijzigen',
        changingYourPasswordPrompt: 'Het wijzigen van je wachtwoord zal je wachtwoord voor zowel je Expensify.com als je New Expensify accounts bijwerken.',
        currentPassword: 'Huidig wachtwoord',
        newPassword: 'Nieuw wachtwoord',
        newPasswordPrompt: 'Je nieuwe wachtwoord moet anders zijn dan je oude wachtwoord en moet ten minste 8 tekens, 1 hoofdletter, 1 kleine letter en 1 cijfer bevatten.',
    },
    twoFactorAuth: {
        headerTitle: 'Twee-factor authenticatie',
        twoFactorAuthEnabled: 'Twee-factor authenticatie ingeschakeld',
        whatIsTwoFactorAuth:
            'Twee-factor authenticatie (2FA) helpt je account veilig te houden. Bij het inloggen moet je een code invoeren die is gegenereerd door je voorkeursauthenticator-app.',
        disableTwoFactorAuth: 'Twee-factor-authenticatie uitschakelen',
        explainProcessToRemove: 'Om twee-factor authenticatie (2FA) uit te schakelen, voer alstublieft een geldige code in van uw authenticatie-app.',
        disabled: 'Twee-factor-authenticatie is nu uitgeschakeld',
        noAuthenticatorApp: 'Je hebt geen authenticator-app meer nodig om in te loggen bij Expensify.',
        stepCodes: 'Herstelcodes',
        keepCodesSafe: 'Bewaar deze herstelcodes veilig!',
        codesLoseAccess:
            'Als je de toegang tot je authenticator-app verliest en deze codes niet hebt, verlies je de toegang tot je account.\n\nOpmerking: Het instellen van tweefactorauthenticatie zal je uitloggen van alle andere actieve sessies.',
        errorStepCodes: 'Kopieer of download codes voordat u doorgaat.',
        stepVerify: 'Verifiëren',
        scanCode: 'Scan de QR-code met uw',
        authenticatorApp: 'authenticator-app',
        addKey: 'Of voeg deze geheime sleutel toe aan je authenticator-app:',
        enterCode: 'Voer vervolgens de zescijferige code in die is gegenereerd door uw authenticator-app.',
        stepSuccess: 'Voltooid',
        enabled: 'Twee-factor authenticatie ingeschakeld',
        congrats: 'Gefeliciteerd! Nu heb je die extra beveiliging.',
        copy: 'Kopiëren',
        disable: 'Uitschakelen',
        enableTwoFactorAuth: 'Twee-factor-authenticatie inschakelen',
        pleaseEnableTwoFactorAuth: 'Schakel alsjeblieft twee-factor authenticatie in.',
        twoFactorAuthIsRequiredDescription: 'Voor beveiligingsdoeleinden vereist Xero tweefactorauthenticatie om de integratie te verbinden.',
        twoFactorAuthIsRequiredForAdminsHeader: 'Twee-factor authenticatie vereist',
        twoFactorAuthIsRequiredForAdminsTitle: 'Schakel alsjeblieft twee-factor authenticatie in.',
        twoFactorAuthIsRequiredForAdminsDescription: 'Uw Xero-boekhoudkoppeling vereist het gebruik van tweefactorauthenticatie. Om Expensify te blijven gebruiken, schakelt u dit in.',
        twoFactorAuthCannotDisable: 'Kan 2FA niet uitschakelen',
        twoFactorAuthRequired: 'Twee-factor authenticatie (2FA) is vereist voor uw Xero-verbinding en kan niet worden uitgeschakeld.',
    },
    recoveryCodeForm: {
        error: {
            pleaseFillRecoveryCode: 'Voer uw herstelcode in alstublieft',
            incorrectRecoveryCode: 'Onjuiste herstelcode. Probeer het opnieuw.',
        },
        useRecoveryCode: 'Gebruik herstelcode',
        recoveryCode: 'Herstelcode',
        use2fa: 'Gebruik tweefactorauthenticatiecode',
    },
    twoFactorAuthForm: {
        error: {
            pleaseFillTwoFactorAuth: 'Voer uw tweefactorauthenticatiecode in alstublieft',
            incorrect2fa: 'Onjuiste twee-factor authenticatiecode. Probeer het opnieuw.',
        },
    },
    passwordConfirmationScreen: {
        passwordUpdated: 'Wachtwoord bijgewerkt!',
        allSet: 'Je bent klaar. Bewaar je nieuwe wachtwoord veilig.',
    },
    privateNotes: {
        title: 'Privé notities',
        personalNoteMessage: 'Houd notities over deze chat hier bij. Jij bent de enige persoon die deze notities kan toevoegen, bewerken of bekijken.',
        sharedNoteMessage: 'Houd notities over deze chat hier bij. Expensify-medewerkers en andere leden op het team.expensify.com-domein kunnen deze notities bekijken.',
        composerLabel: 'Notities',
        myNote: 'Mijn notitie',
        error: {
            genericFailureMessage: 'Privé notities konden niet worden opgeslagen',
        },
    },
    billingCurrency: {
        error: {
            securityCode: 'Voer een geldige beveiligingscode in alstublieft',
        },
        securityCode: 'Beveiligingscode',
        changeBillingCurrency: 'Factuurvaluta wijzigen',
        changePaymentCurrency: 'Betaalvaluta wijzigen',
        paymentCurrency: 'Betaalvaluta',
        paymentCurrencyDescription: 'Selecteer een gestandaardiseerde valuta waarnaar alle persoonlijke uitgaven moeten worden omgerekend',
        note: `Let op: Het wijzigen van je betalingsvaluta kan invloed hebben op hoeveel je betaalt voor Expensify. Raadpleeg onze <a href="${CONST.PRICING}">prijspagina</a> voor meer informatie.`,
    },
    addDebitCardPage: {
        addADebitCard: 'Voeg een debetkaart toe',
        nameOnCard: 'Naam op kaart',
        debitCardNumber: 'Debetkaartnummer',
        expiration: 'Vervaldatum',
        expirationDate: 'MMYY',
        cvv: 'CVV',
        billingAddress: 'Factuuradres',
        growlMessageOnSave: 'Je debetkaart is succesvol toegevoegd.',
        expensifyPassword: 'Expensify-wachtwoord',
        error: {
            invalidName: 'Naam mag alleen letters bevatten',
            addressZipCode: 'Voer een geldige postcode in',
            debitCardNumber: 'Voer een geldig debetkaartnummer in alstublieft',
            expirationDate: 'Selecteer een geldige vervaldatum alstublieft',
            securityCode: 'Voer een geldige beveiligingscode in alstublieft',
            addressStreet: 'Voer een geldig factuuradres in dat geen postbus is.',
            addressState: 'Selecteer een staat alstublieft',
            addressCity: 'Voer een stad in, alstublieft',
            genericFailureMessage: 'Er is een fout opgetreden bij het toevoegen van uw kaart. Probeer het alstublieft opnieuw.',
            password: 'Voer uw Expensify-wachtwoord in alstublieft',
        },
    },
    addPaymentCardPage: {
        addAPaymentCard: 'Betaalpas toevoegen',
        nameOnCard: 'Naam op kaart',
        paymentCardNumber: 'Kaartnummer',
        expiration: 'Vervaldatum',
        expirationDate: 'MM/YY',
        cvv: 'CVV',
        billingAddress: 'Factuuradres',
        growlMessageOnSave: 'Uw betaalkaart is succesvol toegevoegd',
        expensifyPassword: 'Expensify-wachtwoord',
        error: {
            invalidName: 'Naam mag alleen letters bevatten',
            addressZipCode: 'Voer een geldige postcode in',
            paymentCardNumber: 'Voer een geldig kaartnummer in alstublieft',
            expirationDate: 'Selecteer een geldige vervaldatum alstublieft',
            securityCode: 'Voer een geldige beveiligingscode in alstublieft',
            addressStreet: 'Voer een geldig factuuradres in dat geen postbus is.',
            addressState: 'Selecteer een staat alstublieft',
            addressCity: 'Voer een stad in, alstublieft',
            genericFailureMessage: 'Er is een fout opgetreden bij het toevoegen van uw kaart. Probeer het alstublieft opnieuw.',
            password: 'Voer uw Expensify-wachtwoord in alstublieft',
        },
    },
    walletPage: {
        balance: 'Saldo',
        paymentMethodsTitle: 'Betaalmethoden',
        setDefaultConfirmation: 'Standaard betaalmethode instellen',
        setDefaultSuccess: 'Standaard betaalmethode ingesteld!',
        deleteAccount: 'Account verwijderen',
        deleteConfirmation: 'Weet je zeker dat je dit account wilt verwijderen?',
        error: {
            notOwnerOfBankAccount: 'Er is een fout opgetreden bij het instellen van deze bankrekening als uw standaard betaalmethode.',
            invalidBankAccount: 'Deze bankrekening is tijdelijk opgeschort.',
            notOwnerOfFund: 'Er is een fout opgetreden bij het instellen van deze kaart als uw standaard betaalmethode.',
            setDefaultFailure: 'Er is iets misgegaan. Neem contact op met Concierge voor verdere hulp.',
        },
        addBankAccountFailure: 'Er is een onverwachte fout opgetreden bij het proberen uw bankrekening toe te voegen. Probeer het alstublieft opnieuw.',
        getPaidFaster: 'Sneller betaald worden',
        addPaymentMethod: 'Voeg een betaalmethode toe om betalingen direct in de app te verzenden en ontvangen.',
        getPaidBackFaster: 'Sneller terugbetaald worden',
        secureAccessToYourMoney: 'Beveiligde toegang tot uw geld',
        receiveMoney: 'Ontvang geld in je lokale valuta',
        expensifyWallet: 'Expensify Wallet (Beta)',
        sendAndReceiveMoney: 'Stuur en ontvang geld met vrienden. Alleen Amerikaanse bankrekeningen.',
        enableWallet: 'Portemonnee inschakelen',
        addBankAccountToSendAndReceive: 'Voeg een bankrekening toe om betalingen te doen of te ontvangen.',
        addDebitOrCreditCard: 'Debet- of creditcard toevoegen',
        assignedCards: 'Toegewezen kaarten',
        assignedCardsDescription: 'Dit zijn kaarten die door een werkruimtebeheerder zijn toegewezen om de uitgaven van het bedrijf te beheren.',
        expensifyCard: 'Expensify Card',
        walletActivationPending: 'We zijn uw informatie aan het beoordelen. Kom over een paar minuten terug!',
        walletActivationFailed: 'Helaas kan uw portemonnee op dit moment niet worden geactiveerd. Neem contact op met Concierge voor verdere hulp.',
        addYourBankAccount: 'Voeg je bankrekening toe',
        addBankAccountBody: 'Laten we je bankrekening koppelen aan Expensify, zodat het eenvoudiger dan ooit is om rechtstreeks in de app betalingen te verzenden en te ontvangen.',
        chooseYourBankAccount: 'Kies uw bankrekening',
        chooseAccountBody: 'Zorg ervoor dat je de juiste selecteert.',
        confirmYourBankAccount: 'Bevestig uw bankrekening',
        personalBankAccounts: 'Persoonlijke bankrekeningen',
        businessBankAccounts: 'Zakelijke bankrekeningen',
    },
    cardPage: {
        expensifyCard: 'Expensify Card',
        expensifyTravelCard: 'Expensify Travel Card',
        availableSpend: 'Resterende limiet',
        smartLimit: {
            name: 'Slimme limiet',
            title: ({formattedLimit}: ViolationsOverLimitParams) =>
                `Je kunt tot ${formattedLimit} uitgeven op deze kaart, en de limiet wordt opnieuw ingesteld zodra je ingediende uitgaven worden goedgekeurd.`,
        },
        fixedLimit: {
            name: 'Vast limiet',
            title: ({formattedLimit}: ViolationsOverLimitParams) => `Je kunt tot ${formattedLimit} uitgeven op deze kaart, en daarna wordt deze gedeactiveerd.`,
        },
        monthlyLimit: {
            name: 'Maandelijkse limiet',
            title: ({formattedLimit}: ViolationsOverLimitParams) =>
                `Je kunt tot ${formattedLimit} per maand op deze kaart uitgeven. De limiet wordt gereset op de 1e dag van elke kalendermaand.`,
        },
        virtualCardNumber: 'Virtueel kaartnummer',
        travelCardCvv: 'Reiskaart CVV',
        physicalCardNumber: 'Fysiek kaartnummer',
        getPhysicalCard: 'Fysieke kaart aanvragen',
        reportFraud: 'Meld fraude met virtuele kaart aan',
        reportTravelFraud: 'Reiskaartfraude melden',
        reviewTransaction: 'Transactie beoordelen',
        suspiciousBannerTitle: 'Verdachte transactie',
        suspiciousBannerDescription: 'We hebben verdachte transacties op uw kaart opgemerkt. Tik hieronder om te bekijken.',
        cardLocked: 'Uw kaart is tijdelijk geblokkeerd terwijl ons team de account van uw bedrijf beoordeelt.',
        cardDetails: {
            cardNumber: 'Virtueel kaartnummer',
            expiration: 'Verloopdatum',
            cvv: 'CVV',
            address: 'Adres',
            revealDetails: 'Details weergeven',
            revealCvv: 'Toon CVV',
            copyCardNumber: 'Kopieer kaartnummer',
            updateAddress: 'Adres bijwerken',
        },
        cardAddedToWallet: ({platform}: {platform: 'Google' | 'Apple'}) => `Toegevoegd aan ${platform} Wallet`,
        cardDetailsLoadingFailure: 'Er is een fout opgetreden bij het laden van de kaartgegevens. Controleer uw internetverbinding en probeer het opnieuw.',
        validateCardTitle: 'Laten we ervoor zorgen dat jij het bent',
        enterMagicCode: ({contactMethod}: EnterMagicCodeParams) =>
            `Voer de magische code in die naar ${contactMethod} is gestuurd om uw kaartgegevens te bekijken. Het zou binnen een minuut of twee moeten aankomen.`,
    },
    workflowsPage: {
        workflowTitle: 'Uitgaven',
        workflowDescription: 'Configureer een workflow vanaf het moment dat uitgaven plaatsvinden, inclusief goedkeuring en betaling.',
        delaySubmissionTitle: 'Vertraging van inzendingen',
        delaySubmissionDescription: 'Kies een aangepast schema voor het indienen van onkosten, of laat dit uitgeschakeld voor realtime updates over uitgaven.',
        submissionFrequency: 'Indieningsfrequentie',
        submissionFrequencyDateOfMonth: 'Datum van de maand',
        addApprovalsTitle: 'Goedkeuringen toevoegen',
        addApprovalButton: 'Goedkeuringsworkflow toevoegen',
        addApprovalTip: 'Deze standaard workflow is van toepassing op alle leden, tenzij er een specifiekere workflow bestaat.',
        approver: 'Goedkeurder',
        addApprovalsDescription: 'Vereis extra goedkeuring voordat een betaling wordt geautoriseerd.',
        makeOrTrackPaymentsTitle: 'Betalingen maken of volgen',
        makeOrTrackPaymentsDescription: 'Voeg een geautoriseerde betaler toe voor betalingen gedaan in Expensify of volg betalingen die elders zijn gedaan.',
        editor: {
            submissionFrequency: 'Kies hoe lang Expensify moet wachten voordat foutloze uitgaven worden gedeeld.',
        },
        frequencyDescription: 'Kies hoe vaak je wilt dat uitgaven automatisch worden ingediend, of maak het handmatig.',
        frequencies: {
            instant: 'Instant',
            weekly: 'Wekelijks',
            monthly: 'Maandelijks',
            twiceAMonth: 'Twee keer per maand',
            byTrip: 'Per reis',
            manually: 'Handmatig',
            daily: 'Dagelijks',
            lastDayOfMonth: 'Laatste dag van de maand',
            lastBusinessDayOfMonth: 'Laatste werkdag van de maand',
            ordinals: {
                one: 'st',
                two: 'nd',
                few: 'rd',
                other: 'th',
                /* eslint-disable @typescript-eslint/naming-convention */
                '1': 'Eerste',
                '2': 'Tweede',
                '3': 'Derde',
                '4': 'Vierde',
                '5': 'Vijfde',
                '6': 'Zesde',
                '7': 'Seventh',
                '8': 'Achtste',
                '9': 'Negende',
                '10': 'Tiende',
                /* eslint-enable @typescript-eslint/naming-convention */
            },
        },
        approverInMultipleWorkflows: 'Dit lid behoort al tot een andere goedkeuringsworkflow. Alle updates hier worden daar ook weergegeven.',
        approverCircularReference: ({name1, name2}: ApprovalWorkflowErrorParams) =>
            `<strong>${name1}</strong> keurt al rapporten goed voor <strong>${name2}</strong>. Kies alstublieft een andere goedkeurder om een circulaire workflow te voorkomen.`,
        emptyContent: {
            title: 'Geen leden om weer te geven',
            expensesFromSubtitle: 'Alle werkruimteleden maken al deel uit van een bestaand goedkeuringsproces.',
            approverSubtitle: 'Alle goedkeurders behoren tot een bestaand werkstroom.',
        },
    },
    workflowsDelayedSubmissionPage: {
        autoReportingErrorMessage: 'Vertraagde inzending kon niet worden gewijzigd. Probeer het opnieuw of neem contact op met de ondersteuning.',
        autoReportingFrequencyErrorMessage: 'De frequentie van inzendingen kon niet worden gewijzigd. Probeer het opnieuw of neem contact op met de ondersteuning.',
        monthlyOffsetErrorMessage: 'Maandelijkse frequentie kon niet worden gewijzigd. Probeer het opnieuw of neem contact op met de ondersteuning.',
    },
    workflowsCreateApprovalsPage: {
        title: 'Bevestigen',
        header: 'Voeg meer goedkeurders toe en bevestig.',
        additionalApprover: 'Extra goedkeurder',
        submitButton: 'Workflow toevoegen',
    },
    workflowsEditApprovalsPage: {
        title: 'Goedkeuringsworkflow bewerken',
        deleteTitle: 'Verwijder goedkeuringsworkflow',
        deletePrompt: 'Weet u zeker dat u deze goedkeuringsworkflow wilt verwijderen? Alle leden zullen vervolgens de standaardworkflow volgen.',
    },
    workflowsExpensesFromPage: {
        title: 'Uitgaven van',
        header: 'Wanneer de volgende leden onkosten indienen:',
    },
    workflowsApproverPage: {
        genericErrorMessage: 'De goedkeurder kon niet worden gewijzigd. Probeer het opnieuw of neem contact op met de ondersteuning.',
        header: 'Verstuur naar dit lid voor goedkeuring:',
    },
    workflowsPayerPage: {
        title: 'Geautoriseerde betaler',
        genericErrorMessage: 'De geautoriseerde betaler kon niet worden gewijzigd. Probeer het alstublieft opnieuw.',
        admins: 'Beheerders',
        payer: 'Betaler',
        paymentAccount: 'Betaalrekening',
    },
    reportFraudPage: {
        title: 'Meld fraude met virtuele kaart aan',
        description:
            'Als de gegevens van uw virtuele kaart zijn gestolen of gecompromitteerd, zullen we uw bestaande kaart permanent deactiveren en u voorzien van een nieuwe virtuele kaart en nummer.',
        deactivateCard: 'Deactiveer kaart',
        reportVirtualCardFraud: 'Meld fraude met virtuele kaart aan',
    },
    reportFraudConfirmationPage: {
        title: 'Kaartfraude gemeld',
        description: 'We hebben uw bestaande kaart permanent gedeactiveerd. Wanneer u teruggaat om uw kaartgegevens te bekijken, zult u een nieuwe virtuele kaart beschikbaar hebben.',
        buttonText: 'Begrepen, bedankt!',
    },
    activateCardPage: {
        activateCard: 'Activeer kaart',
        pleaseEnterLastFour: 'Voer alstublieft de laatste vier cijfers van uw kaart in.',
        activatePhysicalCard: 'Fysieke kaart activeren',
        error: {
            thatDidNotMatch: 'Dat kwam niet overeen met de laatste 4 cijfers op uw kaart. Probeer het alstublieft opnieuw.',
            throttled:
                'Je hebt de laatste 4 cijfers van je Expensify Card te vaak verkeerd ingevoerd. Als je zeker weet dat de cijfers correct zijn, neem dan contact op met Concierge om het op te lossen. Probeer het anders later opnieuw.',
        },
    },
    getPhysicalCard: {
        header: 'Fysieke kaart aanvragen',
        nameMessage: 'Voer uw voor- en achternaam in, want deze wordt op uw kaart getoond.',
        legalName: 'Wettelijke naam',
        legalFirstName: 'Wettelijke voornaam',
        legalLastName: 'Wettelijke achternaam',
        phoneMessage: 'Voer uw telefoonnummer in.',
        phoneNumber: 'Telefoonnummer',
        address: 'Adres',
        addressMessage: 'Voer uw verzendadres in.',
        streetAddress: 'Straatadres',
        city: 'Stad',
        state: 'Staat',
        zipPostcode: 'Postcode',
        country: 'Land',
        confirmMessage: 'Bevestig alstublieft uw gegevens hieronder.',
        estimatedDeliveryMessage: 'Uw fysieke kaart zal binnen 2-3 werkdagen arriveren.',
        next: 'Volgende',
        getPhysicalCard: 'Fysieke kaart aanvragen',
        shipCard: 'Verzendkaart',
    },
    transferAmountPage: {
        transfer: ({amount}: TransferParams) => `Transfer${amount ? ` ${amount}` : ''}`,
        instant: 'Instant (Debetkaart)',
        instantSummary: ({rate, minAmount}: InstantSummaryParams) => `${rate}% vergoeding (${minAmount} minimum)`,
        ach: '1-3 werkdagen (bankrekening)',
        achSummary: 'Geen kosten',
        whichAccount: 'Welke account?',
        fee: 'Kosten',
        transferSuccess: 'Overdracht geslaagd!',
        transferDetailBankAccount: 'Uw geld zou binnen de volgende 1-3 werkdagen moeten aankomen.',
        transferDetailDebitCard: 'Uw geld zou onmiddellijk moeten aankomen.',
        failedTransfer: 'Je saldo is niet volledig vereffend. Gelieve over te maken naar een bankrekening.',
        notHereSubTitle: 'Gelieve uw saldo over te maken vanaf de portemonneepagina.',
        goToWallet: 'Ga naar Wallet',
    },
    chooseTransferAccountPage: {
        chooseAccount: 'Kies account',
    },
    paymentMethodList: {
        addPaymentMethod: 'Betaalmethode toevoegen',
        addNewDebitCard: 'Nieuwe debetkaart toevoegen',
        addNewBankAccount: 'Nieuwe bankrekening toevoegen',
        accountLastFour: 'Eindigend op',
        cardLastFour: 'Kaart eindigend op',
        addFirstPaymentMethod: 'Voeg een betaalmethode toe om betalingen direct in de app te verzenden en ontvangen.',
        defaultPaymentMethod: 'Standaard',
        bankAccountLastFour: ({lastFour}: BankAccountLastFourParams) => `Bankrekening • ${lastFour}`,
    },
    preferencesPage: {
        appSection: {
            title: 'App-voorkeuren',
        },
        testSection: {
            title: 'Voorkeuren testen',
            subtitle: 'Instellingen om de app op staging te debuggen en testen.',
        },
        receiveRelevantFeatureUpdatesAndExpensifyNews: 'Ontvang relevante functie-updates en Expensify-nieuws',
        muteAllSounds: 'Alle geluiden van Expensify dempen',
    },
    priorityModePage: {
        priorityMode: 'Prioriteitsmodus',
        explainerText: 'Kies of je je wilt #concentreren op alleen ongelezen en vastgezette chats, of alles wilt weergeven met de meest recente en vastgezette chats bovenaan.',
        priorityModes: {
            default: {
                label: 'Meest recent',
                description: 'Toon alle chats gesorteerd op meest recent',
            },
            gsd: {
                label: '#focus',
                description: 'Alleen ongelezen alfabetisch sorteren tonen',
            },
        },
    },
    reportDetailsPage: {
        inWorkspace: ({policyName}: ReportPolicyNameParams) => `in ${policyName}`,
        generatingPDF: 'PDF genereren',
        waitForPDF: 'Even geduld terwijl we de PDF genereren.',
        errorPDF: 'Er is een fout opgetreden bij het genereren van uw PDF.',
        generatedPDF: 'Je rapport-PDF is gegenereerd!',
    },
    reportDescriptionPage: {
        roomDescription: 'Kamerbeschrijving',
        roomDescriptionOptional: 'Kamerbeschrijving (optioneel)',
        explainerText: 'Stel een aangepaste beschrijving in voor de kamer.',
    },
    groupChat: {
        lastMemberTitle: 'Let op!',
        lastMemberWarning: 'Aangezien jij de laatste persoon hier bent, zal het verlaten van deze chat deze ontoegankelijk maken voor alle leden. Weet je zeker dat je wilt vertrekken?',
        defaultReportName: ({displayName}: ReportArchiveReasonsClosedParams) => `Groepschat van ${displayName}`,
    },
    languagePage: {
        language: 'Taal',
        aiGenerated: 'De vertalingen voor deze taal worden automatisch gegenereerd en kunnen fouten bevatten.',
    },
    themePage: {
        theme: 'Thema',
        themes: {
            dark: {
                label: 'Donker',
            },
            light: {
                label: 'Licht',
            },
            system: {
                label: 'Apparaatinstellingen gebruiken',
            },
        },
        chooseThemeBelowOrSync: 'Kies een thema hieronder, of synchroniseer met de instellingen van je apparaat.',
    },
    termsOfUse: {
        phrase1: 'Door in te loggen, ga je akkoord met de',
        phrase2: 'Servicevoorwaarden',
        phrase3: 'en',
        phrase4: 'Privacy',
        phrase5: `Geldtransmissie wordt geleverd door ${CONST.WALLET.PROGRAM_ISSUERS.EXPENSIFY_PAYMENTS} (NMLS ID:2017010) volgens zijn`,
        phrase6: 'licenties',
    },
    validateCodeForm: {
        magicCodeNotReceived: 'Geen magische code ontvangen?',
        enterAuthenticatorCode: 'Voer uw authenticatiecode in alstublieft',
        enterRecoveryCode: 'Voer uw herstelcode in alstublieft',
        requiredWhen2FAEnabled: 'Vereist wanneer 2FA is ingeschakeld',
        requestNewCode: 'Vraag een nieuwe code aan in',
        requestNewCodeAfterErrorOccurred: 'Vraag een nieuwe code aan',
        error: {
            pleaseFillMagicCode: 'Voer uw magische code in alstublieft',
            incorrectMagicCode: 'Onjuiste of ongeldige magische code. Probeer het opnieuw of vraag een nieuwe code aan.',
            pleaseFillTwoFactorAuth: 'Voer uw tweefactorauthenticatiecode in alstublieft',
        },
    },
    passwordForm: {
        pleaseFillOutAllFields: 'Vul alstublieft alle velden in',
        pleaseFillPassword: 'Voer uw wachtwoord in, alstublieft',
        pleaseFillTwoFactorAuth: 'Voer uw tweefactorauthenticatiecode in alstublieft.',
        enterYourTwoFactorAuthenticationCodeToContinue: 'Voer uw twee-factor authenticatiecode in om door te gaan',
        forgot: 'Vergeten?',
        requiredWhen2FAEnabled: 'Vereist wanneer 2FA is ingeschakeld',
        error: {
            incorrectPassword: 'Onjuist wachtwoord. Probeer het opnieuw.',
            incorrectLoginOrPassword: 'Onjuiste inloggegevens of wachtwoord. Probeer het opnieuw.',
            incorrect2fa: 'Onjuiste twee-factor authenticatiecode. Probeer het opnieuw.',
            twoFactorAuthenticationEnabled: 'U heeft 2FA ingeschakeld op dit account. Log in met uw e-mail of telefoonnummer.',
            invalidLoginOrPassword: 'Ongeldige inloggegevens of wachtwoord. Probeer het opnieuw of reset uw wachtwoord.',
            unableToResetPassword:
                'We konden uw wachtwoord niet wijzigen. Dit komt waarschijnlijk door een verlopen wachtwoordresetlink in een oude wachtwoordreset-e-mail. We hebben u een nieuwe link gemaild, zodat u het opnieuw kunt proberen. Controleer uw inbox en uw spammap; het zou binnen enkele minuten moeten aankomen.',
            noAccess: 'U heeft geen toegang tot deze applicatie. Voeg uw GitHub-gebruikersnaam toe voor toegang.',
            accountLocked: 'Je account is vergrendeld na te veel mislukte pogingen. Probeer het over 1 uur opnieuw.',
            fallback: 'Er is iets misgegaan. Probeer het later opnieuw.',
        },
    },
    loginForm: {
        phoneOrEmail: 'Telefoon of e-mail',
        error: {
            invalidFormatEmailLogin: 'Het ingevoerde e-mailadres is ongeldig. Corrigeer het formaat en probeer het opnieuw.',
        },
        cannotGetAccountDetails: 'Kon accountgegevens niet ophalen. Probeer opnieuw in te loggen.',
        loginForm: 'Inlogformulier',
        notYou: ({user}: NotYouParams) => `Niet ${user}?`,
    },
    onboarding: {
        welcome: 'Welkom!',
        welcomeSignOffTitleManageTeam: 'Zodra je de bovenstaande taken hebt voltooid, kunnen we meer functionaliteit verkennen, zoals goedkeuringsworkflows en regels!',
        welcomeSignOffTitle: 'Leuk je te ontmoeten!',
        explanationModal: {
            title: 'Welkom bij Expensify',
            description:
                'Eén app om uw zakelijke en persoonlijke uitgaven te beheren met de snelheid van chat. Probeer het uit en laat ons weten wat u ervan vindt. Er komt nog veel meer aan!',
            secondaryDescription: 'Om terug te schakelen naar Expensify Classic, tik je gewoon op je profielfoto > Ga naar Expensify Classic.',
        },
        welcomeVideo: {
            title: 'Welkom bij Expensify',
            description: 'Eén app om al je zakelijke en persoonlijke uitgaven in een chat te beheren. Gemaakt voor jouw bedrijf, jouw team en jouw vrienden.',
        },
        getStarted: 'Aan de slag',
        whatsYourName: 'Wat is jouw naam?',
        peopleYouMayKnow: 'Mensen die je misschien kent, zijn al hier! Verifieer je e-mail om je bij hen aan te sluiten.',
        workspaceYouMayJoin: ({domain, email}: WorkspaceYouMayJoin) => `Iemand van ${domain} heeft al een werkruimte aangemaakt. Voer de magische code in die naar ${email} is gestuurd.`,
        joinAWorkspace: 'Word lid van een werkruimte',
        listOfWorkspaces: 'Hier is de lijst met werkruimtes die je kunt joinen. Maak je geen zorgen, je kunt ze altijd later joinen als je dat liever hebt.',
        workspaceMemberList: ({employeeCount, policyOwner}: WorkspaceMemberList) => `${employeeCount} lid${employeeCount > 1 ? 's' : ''} • ${policyOwner}`,
        whereYouWork: 'Waar werk je?',
        errorSelection: 'Selecteer een optie om verder te gaan',
        purpose: {
            title: 'Wat wil je vandaag doen?',
            errorContinue: 'Druk op doorgaan om de installatie te voltooien.',
            errorBackButton: 'Beantwoord alstublieft de instellingsvragen om de app te gaan gebruiken.',
            [CONST.ONBOARDING_CHOICES.EMPLOYER]: 'Word terugbetaald door mijn werkgever',
            [CONST.ONBOARDING_CHOICES.MANAGE_TEAM]: 'Beheer de uitgaven van mijn team',
            [CONST.ONBOARDING_CHOICES.PERSONAL_SPEND]: 'Volg en budgetteer uitgaven',
            [CONST.ONBOARDING_CHOICES.CHAT_SPLIT]: 'Chat en deel uitgaven met vrienden',
            [CONST.ONBOARDING_CHOICES.LOOKING_AROUND]: 'Iets anders',
        },
        employees: {
            title: 'Hoeveel werknemers heeft u?',
            [CONST.ONBOARDING_COMPANY_SIZE.MICRO]: '1-10 werknemers',
            [CONST.ONBOARDING_COMPANY_SIZE.SMALL]: '11-50 medewerkers',
            [CONST.ONBOARDING_COMPANY_SIZE.MEDIUM_SMALL]: '51-100 werknemers',
            [CONST.ONBOARDING_COMPANY_SIZE.MEDIUM]: '101-1.000 medewerkers',
            [CONST.ONBOARDING_COMPANY_SIZE.LARGE]: 'Meer dan 1.000 werknemers',
        },
        accounting: {
            title: 'Gebruikt u een boekhoudsoftware?',
            none: 'Geen',
        },
        interestedFeatures: {
            title: 'In welke functies bent u geïnteresseerd?',
            featuresAlreadyEnabled: 'Je werkruimte heeft al het volgende ingeschakeld:',
            featureYouMayBeInterestedIn: 'Schakel extra functies in waarin u mogelijk geïnteresseerd bent:',
        },
        error: {
            requiredFirstName: 'Voer alstublieft uw voornaam in om door te gaan',
        },
        workEmail: {
            title: 'Wat is je werk e-mailadres?',
            subtitle: 'Expensify werkt het beste wanneer je je werk e-mail verbindt.',
            explanationModal: {
                descriptionOne: 'Doorsturen naar receipts@expensify.com voor scannen',
                descriptionTwo: "Word lid van je collega's die al Expensify gebruiken",
                descriptionThree: 'Geniet van een meer gepersonaliseerde ervaring',
            },
            addWorkEmail: 'Werk e-mail toevoegen',
        },
        workEmailValidation: {
            title: 'Verifieer uw werk e-mailadres',
            magicCodeSent: ({workEmail}: WorkEmailResendCodeParams) => `Voer de magische code in die naar ${workEmail} is gestuurd. Het zou binnen een minuut of twee moeten aankomen.`,
        },
        workEmailValidationError: {
            publicEmail: 'Voer een geldig werk e-mailadres in van een privédomein, bijvoorbeeld mitch@company.com.',
            offline: 'We konden je werkmail niet toevoegen omdat je offline lijkt te zijn.',
        },
        mergeBlockScreen: {
            title: 'Kon werk e-mailadres niet toevoegen',
            subtitle: ({workEmail}: WorkEmailMergingBlockedParams) =>
                `We konden ${workEmail} niet toevoegen. Probeer het later opnieuw in Instellingen of chat met Concierge voor begeleiding.`,
        },
        tasks: {
            testDriveAdminTask: {
                title: ({testDriveURL}) => `Neem een [proefrit](${testDriveURL})`,
                description: ({testDriveURL}) => `[Doe een snelle producttour](${testDriveURL}) om te zien waarom Expensify de snelste manier is om uw uitgaven te doen.`,
            },
            testDriveEmployeeTask: {
                title: ({testDriveURL}) => `Neem een [proefrit](${testDriveURL})`,
                description: ({testDriveURL}) => `Neem ons mee voor een [proefrit](${testDriveURL}) en uw team krijgt *3 maanden Expensify gratis!*`,
            },
            createTestDriveAdminWorkspaceTask: {
                title: ({workspaceConfirmationLink}) => `[Maak](${workspaceConfirmationLink}) een werkruimte`,
                description: 'Maak een werkruimte en configureer de instellingen met de hulp van uw setup specialist!',
            },
            createWorkspaceTask: {
                title: ({workspaceSettingsLink}) => `Maak een [werkruimte](${workspaceSettingsLink})`,
                description: ({workspaceSettingsLink}) =>
                    '*Maak een werkruimte* om uitgaven te volgen, bonnen te scannen, te chatten en meer.\n' +
                    '\n' +
                    '1. Klik op *Werkruimtes* > *Nieuwe werkruimte*.\n' +
                    '\n' +
                    `*Uw nieuwe werkruimte is klaar!* [Bekijk hem](${workspaceSettingsLink}).`,
            },
            setupCategoriesTask: {
                title: ({workspaceCategoriesLink}) => `Stel [categorieën](${workspaceCategoriesLink}) in`,
                description: ({workspaceCategoriesLink}) =>
                    '*Stel categorieën in* zodat uw team uitgaven kan coderen voor eenvoudige rapportage.\n' +
                    '\n' +
                    '1. Klik op *Werkruimtes*.\n' +
                    '3. Selecteer uw werkruimte.\n' +
                    '4. Klik op *Categorieën*.\n' +
                    '5. Schakel alle categorieën uit die u niet nodig heeft.\n' +
                    '6. Voeg uw eigen categorieën toe rechtsboven.\n' +
                    '\n' +
                    `[Breng me naar de categorie-instellingen van de werkruimte](${workspaceCategoriesLink}).\n` +
                    '\n' +
                    `![Stel categorieën in](${CONST.CLOUDFRONT_URL}/videos/walkthrough-categories-v2.mp4)`,
            },
            combinedTrackSubmitExpenseTask: {
                title: 'Dien een uitgave in',
                description:
                    '*Dien een uitgave in* door een bedrag in te voeren of een bon te scannen.\n' +
                    '\n' +
                    `1. Klik op de ${CONST.CUSTOM_EMOJIS.GLOBAL_CREATE}-knop.\n` +
                    '2. Kies *Uitgave aanmaken*.\n' +
                    '3. Voer een bedrag in of scan een bon.\n' +
                    `4. Voeg het e-mailadres of telefoonnummer van uw baas toe.\n` +
                    '5. Klik op *Aanmaken*.\n' +
                    '\n' +
                    'En u bent klaar!',
            },
            adminSubmitExpenseTask: {
                title: 'Dien een uitgave in',
                description:
                    '*Dien een uitgave in* door een bedrag in te voeren of een bon te scannen.\n' +
                    '\n' +
                    `1. Klik op de ${CONST.CUSTOM_EMOJIS.GLOBAL_CREATE}-knop.\n` +
                    '2. Kies *Uitgave aanmaken*.\n' +
                    '3. Voer een bedrag in of scan een bon.\n' +
                    '4. Bevestig de details.\n' +
                    '5. Klik op *Aanmaken*.\n' +
                    '\n' +
                    `En u bent klaar!`,
            },
            trackExpenseTask: {
                title: 'Volg een uitgave',
                description:
                    '*Volg een uitgave* in elke valuta, of u nu een bon heeft of niet.\n' +
                    '\n' +
                    `1. Klik op de ${CONST.CUSTOM_EMOJIS.GLOBAL_CREATE}-knop.\n` +
                    '2. Kies *Uitgave aanmaken*.\n' +
                    '3. Voer een bedrag in of scan een bon.\n' +
                    '4. Kies uw *persoonlijke* ruimte.\n' +
                    '5. Klik op *Aanmaken*.\n' +
                    '\n' +
                    'En u bent klaar! Jazeker, zo makkelijk is het.',
            },
            addAccountingIntegrationTask: {
                title: ({integrationName, workspaceAccountingLink}) =>
                    `Verbind${integrationName === CONST.ONBOARDING_ACCOUNTING_MAPPING.other ? '' : ' met'} [${integrationName === CONST.ONBOARDING_ACCOUNTING_MAPPING.other ? 'uw' : ''} ${integrationName}](${workspaceAccountingLink})`,
                description: ({integrationName, workspaceAccountingLink}) =>
                    `Verbind${integrationName === CONST.ONBOARDING_ACCOUNTING_MAPPING.other ? ' uw' : ' met'} ${integrationName} voor automatische uitgavencodering en synchronisatie die de maandafsluiting een fluitje van een cent maken.\n` +
                    '\n' +
                    '1. Klik op *Instellingen*.\n' +
                    '2. Ga naar *Werkruimtes*.\n' +
                    '3. Selecteer uw werkruimte.\n' +
                    '4. Klik op *Boekhouding*.\n' +
                    `5. Zoek ${integrationName}.\n` +
                    '6. Klik op *Verbinden*.\n' +
                    '\n' +
                    `${
                        integrationName && CONST.connectionsVideoPaths[integrationName]
                            ? `[Breng me naar boekhouding](${workspaceAccountingLink}).\n\n![Verbind met ${integrationName}](${CONST.CLOUDFRONT_URL}/${CONST.connectionsVideoPaths[integrationName]})`
                            : `[Breng me naar boekhouding](${workspaceAccountingLink}).`
                    }`,
            },
            connectCorporateCardTask: {
                title: ({corporateCardLink}) => `Verbind [uw bedrijfskaart](${corporateCardLink})`,
                description: ({corporateCardLink}) =>
                    `Verbind uw bedrijfskaart om uitgaven automatisch te importeren en te coderen.\n` +
                    '\n' +
                    '1. Klik op *Werkruimtes*.\n' +
                    '2. Selecteer uw werkruimte.\n' +
                    '3. Klik op *Bedrijfskaarten*.\n' +
                    '4. Volg de aanwijzingen om uw kaart te verbinden.\n' +
                    '\n' +
                    `[Breng me naar het verbinden van mijn bedrijfskaarten](${corporateCardLink}).`,
            },

            inviteTeamTask: {
                title: ({workspaceMembersLink}) => `Nodig [uw team](${workspaceMembersLink}) uit`,
                description: ({workspaceMembersLink}) =>
                    '*Nodig uw team* uit voor Expensify zodat ze vandaag nog kunnen beginnen met het bijhouden van uitgaven.\n' +
                    '\n' +
                    '1. Klik op *Werkruimtes*.\n' +
                    '3. Selecteer uw werkruimte.\n' +
                    '4. Klik op *Leden* > *Lid uitnodigen*.\n' +
                    '5. Voer e-mailadressen of telefoonnummers in. \n' +
                    '6. Voeg een aangepast uitnodigingsbericht toe als u dat wilt!\n' +
                    '\n' +
                    `[Breng me naar werkruimtemedewerkers](${workspaceMembersLink}).\n` +
                    '\n' +
                    `![Nodig uw team uit](${CONST.CLOUDFRONT_URL}/videos/walkthrough-invite_members-v2.mp4)`,
            },

            setupCategoriesAndTags: {
                title: ({workspaceCategoriesLink, workspaceTagsLink}) => `Stel [categorieën](${workspaceCategoriesLink}) en [tags](${workspaceTagsLink}) in`,
                description: ({workspaceCategoriesLink, workspaceAccountingLink}) =>
                    '*Stel categorieën en tags in* zodat uw team uitgaven kan coderen voor eenvoudige rapportage.\n' +
                    '\n' +
                    `Importeer ze automatisch door [uw boekhoudsoftware te verbinden](${workspaceAccountingLink}), of stel ze handmatig in via uw [werkruimte-instellingen](${workspaceCategoriesLink}).`,
            },
            setupTagsTask: {
                title: ({workspaceTagsLink}) => `Stel [tags](${workspaceTagsLink}) in`,
                description: ({workspaceMoreFeaturesLink}) =>
                    'Gebruik tags om extra uitgavendetails toe te voegen zoals projecten, klanten, locaties en afdelingen. Als u meerdere niveaus van tags nodig heeft, kunt u upgraden naar het Control-abonnement.\n' +
                    '\n' +
                    '1. Klik op *Werkruimtes*.\n' +
                    '3. Selecteer uw werkruimte.\n' +
                    '4. Klik op *Meer functies*.\n' +
                    '5. Schakel *Tags* in.\n' +
                    '6. Navigeer naar *Tags* in de werkruimteditor.\n' +
                    '7. Klik op *+ Tag toevoegen* om uw eigen tags te maken.\n' +
                    '\n' +
                    `[Breng me naar meer functies](${workspaceMoreFeaturesLink}).\n` +
                    '\n' +
                    `![Stel tags in](${CONST.CLOUDFRONT_URL}/videos/walkthrough-tags-v2.mp4)`,
            },

            inviteAccountantTask: {
                title: ({workspaceMembersLink}) => `Nodig uw [boekhouder](${workspaceMembersLink}) uit`,
                description: ({workspaceMembersLink}) =>
                    '*Nodig uw boekhouder uit* om samen te werken in uw werkruimte en zakelijke uitgaven te beheren.\n' +
                    '\n' +
                    '1. Klik op *Werkruimtes*.\n' +
                    '2. Selecteer uw werkruimte.\n' +
                    '3. Klik op *Leden*.\n' +
                    '4. Klik op *Lid uitnodigen*.\n' +
                    '5. Voer het e-mailadres van uw boekhouder in.\n' +
                    '\n' +
                    `[Nodig nu uw boekhouder uit](${workspaceMembersLink}).`,
            },

            startChatTask: {
                title: 'Start een chat',
                description:
                    '*Start een chat* met iedereen met behulp van hun e-mailadres of telefoonnummer.\n' +
                    '\n' +
                    `1. Klik op de ${CONST.CUSTOM_EMOJIS.GLOBAL_CREATE}-knop.\n` +
                    '2. Kies *Start chat*.\n' +
                    '3. Voer een e-mailadres of telefoonnummer in.\n' +
                    '\n' +
                    'Als ze Expensify nog niet gebruiken, worden ze automatisch uitgenodigd.\n' +
                    '\n' +
                    'Elke chat wordt ook omgezet in een e-mail of sms waar ze direct op kunnen reageren.',
            },

            splitExpenseTask: {
                title: 'Splits een uitgave',
                description:
                    '*Splits uitgaven* met één of meer personen.\n' +
                    '\n' +
                    `1. Klik op de ${CONST.CUSTOM_EMOJIS.GLOBAL_CREATE}-knop.\n` +
                    '2. Kies *Start chat*.\n' +
                    '3. Voer e-mailadressen of telefoonnummers in.\n' +
                    '4. Klik op de grijze *+*-knop in de chat > *Splits uitgave*.\n' +
                    '5. Maak de uitgave aan door *Handmatig*, *Scannen* of *Afstand* te selecteren.\n' +
                    '\n' +
                    'Voeg gerust meer details toe als u wilt, of stuur het gewoon op. Laten we ervoor zorgen dat u wordt terugbetaald!',
            },

            reviewWorkspaceSettingsTask: {
                title: ({workspaceSettingsLink}) => `Bekijk uw [werkruimte-instellingen](${workspaceSettingsLink})`,
                description: ({workspaceSettingsLink}) =>
                    'Zo bekijkt en werkt u uw werkruimte-instellingen bij:\n' +
                    '1. Klik op het instellingentabblad.\n' +
                    '2. Klik op *Werkruimtes* > [Uw werkruimte].\n' +
                    `[Ga naar uw werkruimte](${workspaceSettingsLink}). We volgen ze in de #admins-kamer.`,
            },
            createReportTask: {
                title: 'Maak uw eerste rapport',
                description:
                    'Zo maakt u een rapport:\n' +
                    '\n' +
                    `1. Klik op de ${CONST.CUSTOM_EMOJIS.GLOBAL_CREATE}-knop.\n` +
                    '2. Kies *Rapport aanmaken*.\n' +
                    '3. Klik op *Uitgave toevoegen*.\n' +
                    '4. Voeg uw eerste uitgave toe.\n' +
                    '\n' +
                    'En u bent klaar!',
            },
        } satisfies Record<string, Pick<OnboardingTask, 'title' | 'description'>>,
        testDrive: {
            name: ({testDriveURL}: {testDriveURL?: string}) => (testDriveURL ? `Neem een [proefrit](${testDriveURL})` : 'Neem een proefrit'),
            embeddedDemoIframeTitle: 'Proefrit',
            employeeFakeReceipt: {
                description: 'Mijn proefrit bon!',
            },
        },
        messages: {
            onboardingEmployerOrSubmitMessage: 'Terugbetaald krijgen is net zo eenvoudig als een bericht sturen. Laten we de basis doornemen.',
            onboardingPersonalSpendMessage: 'Zo volgt u uw uitgaven in een paar klikken.',
            onboardingManageTeamMessage:
                '# Je gratis proefperiode is begonnen! Laten we aan de slag gaan met de installatie.\n👋 Hallo, ik ben je Expensify-installatiespecialist. Nu je een workspace hebt gemaakt, haal het meeste uit je 30 dagen gratis proefperiode door de onderstaande stappen te volgen!',
            onboardingTrackWorkspaceMessage:
                '# Laten we u instellen\n👋 Ik ben hier om te helpen! Om u op weg te helpen, heb ik uw werkruimte-instellingen afgestemd op eenmanszaken en soortgelijke bedrijven. U kunt uw werkruimte aanpassen door op de onderstaande link te klikken!\n\nZo volgt u uw uitgaven in een paar klikken:',
            onboardingChatSplitMessage: 'Rekeningen splitsen met vrienden is net zo eenvoudig als een bericht sturen. Zo doet u dat.',
            onboardingAdminMessage: 'Leer hoe u de werkruimte van uw team als beheerder beheert en uw eigen uitgaven indient.',
            onboardingLookingAroundMessage:
                'Expensify staat vooral bekend om uitgaven, reizen en beheer van bedrijfskaarten, maar we doen veel meer dan dat. Laat me weten waarin u geïnteresseerd bent en ik help u op weg.',
            onboardingTestDriveReceiverMessage: '*U heeft 3 maanden gratis! Begin hieronder.*',
        },
        workspace: {
            title: 'Blijf georganiseerd met een werkruimte',
            subtitle: 'Ontgrendel krachtige tools om uw onkostenbeheer te vereenvoudigen, allemaal op één plek. Met een werkruimte kunt u:',
            explanationModal: {
                descriptionOne: 'Volg en organiseer bonnen',
                descriptionTwo: 'Categoriseer en label uitgaven',
                descriptionThree: 'Rapporten maken en delen',
            },
            price: 'Probeer het 30 dagen gratis, upgrade daarna voor slechts <strong>$5/maand</strong>.',
            createWorkspace: 'Werkruimte maken',
        },
        confirmWorkspace: {
            title: 'Bevestig werkruimte',
            subtitle: 'Maak een werkruimte om bonnetjes bij te houden, uitgaven te vergoeden, reizen te beheren, rapporten te maken en meer — allemaal op de snelheid van chatten.',
        },
        inviteMembers: {
            title: 'Leden uitnodigen',
            subtitle: 'Beheer en deel je uitgaven met een accountant of start een reisgroep met vrienden.',
        },
    },
    featureTraining: {
        doNotShowAgain: 'Toon me dit niet meer',
    },
    personalDetails: {
        error: {
            containsReservedWord: 'Naam mag de woorden Expensify of Concierge niet bevatten',
            hasInvalidCharacter: 'Naam mag geen komma of puntkomma bevatten',
            requiredFirstName: 'Voornaam mag niet leeg zijn',
        },
    },
    privatePersonalDetails: {
        enterLegalName: 'Wat is je wettelijke naam?',
        enterDateOfBirth: 'Wat is je geboortedatum?',
        enterAddress: 'Wat is jouw adres?',
        enterPhoneNumber: 'Wat is je telefoonnummer?',
        personalDetails: 'Persoonlijke gegevens',
        privateDataMessage: 'Deze gegevens worden gebruikt voor reizen en betalingen. Ze worden nooit getoond op je openbare profiel.',
        legalName: 'Wettelijke naam',
        legalFirstName: 'Wettelijke voornaam',
        legalLastName: 'Wettelijke achternaam',
        address: 'Adres',
        error: {
            dateShouldBeBefore: ({dateString}: DateShouldBeBeforeParams) => `De datum moet vóór ${dateString} zijn.`,
            dateShouldBeAfter: ({dateString}: DateShouldBeAfterParams) => `Datum moet na ${dateString} zijn.`,
            hasInvalidCharacter: 'Naam mag alleen Latijnse tekens bevatten',
            incorrectZipFormat: ({zipFormat}: IncorrectZipFormatParams = {}) => `Onjuist postcodeformaat${zipFormat ? `Acceptabel formaat: ${zipFormat}` : ''}`,
            invalidPhoneNumber: `Zorg ervoor dat het telefoonnummer geldig is (bijv. ${CONST.EXAMPLE_PHONE_NUMBER})`,
        },
    },
    resendValidationForm: {
        linkHasBeenResent: 'Link is opnieuw verzonden',
        weSentYouMagicSignInLink: ({login, loginType}: WeSentYouMagicSignInLinkParams) => `Ik heb een magische inloglink gestuurd naar ${login}. Controleer je ${loginType} om in te loggen.`,
        resendLink: 'Link opnieuw verzenden',
    },
    unlinkLoginForm: {
        toValidateLogin: ({primaryLogin, secondaryLogin}: ToValidateLoginParams) =>
            `Om ${secondaryLogin} te valideren, stuur de magische code opnieuw vanuit de Accountinstellingen van ${primaryLogin}.`,
        noLongerHaveAccess: ({primaryLogin}: NoLongerHaveAccessParams) => `Als je geen toegang meer hebt tot ${primaryLogin}, koppel dan je accounts los.`,
        unlink: 'Ontkoppelen',
        linkSent: 'Link verzonden!',
        successfullyUnlinkedLogin: 'Secundaire login succesvol losgekoppeld!',
    },
    emailDeliveryFailurePage: {
        ourEmailProvider: ({login}: OurEmailProviderParams) =>
            `Onze e-mailprovider heeft tijdelijk e-mails naar ${login} opgeschort vanwege bezorgproblemen. Volg deze stappen om uw login te deblokkeren:`,
        confirmThat: ({login}: ConfirmThatParams) => `Bevestig dat ${login} correct gespeld is en een echt, bezorgbaar e-mailadres is.`,
        emailAliases: 'E-mailaliassen zoals "expenses@domain.com" moeten toegang hebben tot hun eigen e-mailinbox om een geldige Expensify-login te zijn.',
        ensureYourEmailClient: 'Zorg ervoor dat uw e-mailclient e-mails van expensify.com toestaat.',
        youCanFindDirections: 'U kunt instructies vinden over hoe u deze stap kunt voltooien.',
        helpConfigure: 'maar je hebt misschien de hulp van je IT-afdeling nodig om je e-mailinstellingen te configureren.',
        onceTheAbove: 'Zodra de bovenstaande stappen zijn voltooid, neem dan contact op met',
        toUnblock: 'om uw login te deblokkeren.',
    },
    smsDeliveryFailurePage: {
        smsDeliveryFailureMessage: ({login}: OurEmailProviderParams) =>
            `We zijn niet in staat geweest om sms-berichten te leveren aan ${login}, dus hebben we het tijdelijk opgeschort. Probeer uw nummer te valideren:`,
        validationSuccess: 'Je nummer is gevalideerd! Klik hieronder om een nieuwe magische inlogcode te verzenden.',
        validationFailed: ({
            timeData,
        }: {
            timeData?: {
                days?: number;
                hours?: number;
                minutes?: number;
            } | null;
        }) => {
            if (!timeData) {
                return 'Wacht een moment voordat je het opnieuw probeert.';
            }
            const timeParts = [];
            if (timeData.days) {
                timeParts.push(`${timeData.days} ${timeData.days === 1 ? 'dag' : 'dagen'}`);
            }
            if (timeData.hours) {
                timeParts.push(`${timeData.hours} ${timeData.hours === 1 ? 'uur' : 'uren'}`);
            }
            if (timeData.minutes) {
                timeParts.push(`${timeData.minutes} ${timeData.minutes === 1 ? 'minuut' : 'minuten'}`);
            }
            let timeText = '';
            if (timeParts.length === 1) {
                timeText = timeParts.at(0) ?? '';
            } else if (timeParts.length === 2) {
                timeText = `${timeParts.at(0)} and ${timeParts.at(1)}`;
            } else if (timeParts.length === 3) {
                timeText = `${timeParts.at(0)}, ${timeParts.at(1)}, and ${timeParts.at(2)}`;
            }
            return `Even geduld! Je moet ${timeText} wachten voordat je je nummer opnieuw kunt valideren.`;
        },
    },
    welcomeSignUpForm: {
        join: 'Deelnemen',
    },
    detailsPage: {
        localTime: 'Lokale tijd',
    },
    newChatPage: {
        startGroup: 'Groep starten',
        addToGroup: 'Toevoegen aan groep',
    },
    yearPickerPage: {
        year: 'Jaar',
        selectYear: 'Selecteer een jaar alstublieft',
    },
    focusModeUpdateModal: {
        title: 'Welkom in de #focusmodus!',
        prompt: 'Blijf op de hoogte door alleen ongelezen chats of chats die uw aandacht nodig hebben te bekijken. Maak je geen zorgen, je kunt dit op elk moment wijzigen in',
        settings: 'instellingen',
    },
    notFound: {
        chatYouLookingForCannotBeFound: 'De chat die je zoekt kan niet worden gevonden.',
        getMeOutOfHere: 'Haal me hier weg',
        iouReportNotFound: 'De betalingsgegevens die u zoekt, kunnen niet worden gevonden.',
        notHere: 'Hmm... het is hier niet.',
        pageNotFound: 'Oeps, deze pagina kan niet worden gevonden',
        noAccess: 'Deze chat of uitgave is mogelijk verwijderd of je hebt er geen toegang toe.\n\nVoor vragen kun je contact opnemen met concierge@expensify.com',
        goBackHome: 'Ga terug naar de startpagina',
        commentYouLookingForCannotBeFound: 'De opmerking die je zoekt, is niet gevonden. Ga terug naar de chat',
        contactConcierge: 'Voor vragen kun je contact opnemen met concierge@expensify.com',
        goToChatInstead: 'Ga in plaats daarvan naar de chat.',
    },
    errorPage: {
        title: ({isBreakLine}: {isBreakLine: boolean}) => `Oeps... ${isBreakLine ? '\n' : ''}Er is iets misgegaan`,
        subtitle: 'Uw verzoek kon niet worden voltooid. Probeer het later opnieuw.',
    },
    setPasswordPage: {
        enterPassword: 'Voer een wachtwoord in',
        setPassword: 'Stel wachtwoord in',
        newPasswordPrompt: 'Je wachtwoord moet minimaal 8 tekens bevatten, 1 hoofdletter, 1 kleine letter en 1 cijfer.',
        passwordFormTitle: 'Welkom terug bij de Nieuwe Expensify! Stel alstublieft uw wachtwoord in.',
        passwordNotSet: 'We konden uw nieuwe wachtwoord niet instellen. We hebben u een nieuwe wachtwoordlink gestuurd om het opnieuw te proberen.',
        setPasswordLinkInvalid: 'Deze link om het wachtwoord in te stellen is ongeldig of verlopen. Er wacht een nieuwe in je e-mailinbox!',
        validateAccount: 'Account verifiëren',
    },
    statusPage: {
        status: 'Status',
        statusExplanation: "Voeg een emoji toe om je collega's en vrienden een gemakkelijke manier te geven om te weten wat er aan de hand is. Je kunt optioneel ook een bericht toevoegen!",
        today: 'Vandaag',
        clearStatus: 'Status wissen',
        save: 'Opslaan',
        message: 'Bericht',
        timePeriods: {
            never: 'Never',
            thirtyMinutes: '30 minuten',
            oneHour: '1 uur',
            afterToday: 'Vandaag',
            afterWeek: 'Een week',
            custom: 'Aangepast',
        },
        untilTomorrow: 'Tot morgen',
        untilTime: ({time}: UntilTimeParams) => `Tot ${time}`,
        date: 'Datum',
        time: 'Tijd',
        clearAfter: 'Wissen na',
        whenClearStatus: 'Wanneer moeten we je status wissen?',
        vacationDelegate: 'Vakantievervanger',
        setVacationDelegate: `Stel een vakantievervanger in om rapporten namens jou goed te keuren terwijl je afwezig bent.`,
        vacationDelegateError: 'Er is een fout opgetreden bij het bijwerken van je vakantievervanger.',
        asVacationDelegate: ({nameOrEmail: managerName}: VacationDelegateParams) => `als vakantievervanger van ${managerName}`,
        toAsVacationDelegate: ({submittedToName, vacationDelegateName}: SubmittedToVacationDelegateParams) => `aan ${submittedToName} als vakantievervanger van ${vacationDelegateName}`,
        vacationDelegateWarning: ({nameOrEmail}: VacationDelegateParams) =>
            `Je wijst ${nameOrEmail} aan als je vakantievervanger. Deze persoon zit nog niet in al je werkruimtes. Als je doorgaat, wordt er een e-mail gestuurd naar alle beheerders van je werkruimtes om hem/haar toe te voegen.`,
    },
    stepCounter: ({step, total, text}: StepCounterParams) => {
        let result = `Stap ${step}`;
        if (total) {
            result = `${result} of ${total}`;
        }
        if (text) {
            result = `${result}: ${text}`;
        }
        return result;
    },
    bankAccount: {
        bankInfo: 'Bankgegevens',
        confirmBankInfo: 'Bevestig bankgegevens',
        manuallyAdd: 'Voeg handmatig uw bankrekening toe',
        letsDoubleCheck: 'Laten we dubbel controleren of alles er goed uitziet.',
        accountEnding: 'Account eindigend op',
        thisBankAccount: 'Deze bankrekening zal worden gebruikt voor zakelijke betalingen in uw werkruimte.',
        accountNumber: 'Rekeningnummer',
        routingNumber: 'Routingsnummer',
        chooseAnAccountBelow: 'Kies een account hieronder',
        addBankAccount: 'Bankrekening toevoegen',
        chooseAnAccount: 'Kies een account',
        connectOnlineWithPlaid: 'Log in bij uw bank',
        connectManually: 'Handmatig verbinden',
        desktopConnection: 'Opmerking: Om verbinding te maken met Chase, Wells Fargo, Capital One of Bank of America, klik hier om dit proces in een browser te voltooien.',
        yourDataIsSecure: 'Uw gegevens zijn veilig.',
        toGetStarted:
            'Voeg een bankrekening toe om onkosten terug te betalen, Expensify-kaarten uit te geven, factuurbetalingen te innen en rekeningen te betalen, allemaal vanuit één plek.',
        plaidBodyCopy: 'Geef uw medewerkers een eenvoudigere manier om te betalen - en terugbetaald te worden - voor bedrijfskosten.',
        checkHelpLine: 'Uw routingnummer en rekeningnummer kunt u vinden op een cheque voor de rekening.',
        hasPhoneLoginError: ({contactMethodRoute}: ContactMethodParams) =>
            `Om een bankrekening te koppelen, graag <a href="${contactMethodRoute}">voeg een e-mail toe als je primaire login</a> en probeer het opnieuw. U kunt uw telefoonnummer toevoegen als secundaire login.`,
        hasBeenThrottledError: 'Er is een fout opgetreden bij het toevoegen van uw bankrekening. Wacht een paar minuten en probeer het opnieuw.',
        hasCurrencyError: ({workspaceRoute}: WorkspaceRouteParams) =>
            `Oeps! Het lijkt erop dat de valuta van uw werkruimte is ingesteld op een andere valuta dan USD. Om verder te gaan, ga naar <a href="${workspaceRoute}">uw werkruimte-instellingen</a> om het in te stellen op USD en het opnieuw te proberen.`,
        error: {
            youNeedToSelectAnOption: 'Selecteer een optie om verder te gaan.',
            noBankAccountAvailable: 'Sorry, er is geen bankrekening beschikbaar',
            noBankAccountSelected: 'Kies een account aub',
            taxID: 'Voer een geldig belastingnummer in alstublieft.',
            website: 'Voer een geldige website in alstublieft',
            zipCode: `Voer een geldige postcode in met het formaat: ${CONST.COUNTRY_ZIP_REGEX_DATA.US.samples}`,
            phoneNumber: 'Voer alstublieft een geldig telefoonnummer in',
            email: 'Voer een geldig e-mailadres in',
            companyName: 'Voer een geldige bedrijfsnaam in alstublieft',
            addressCity: 'Voer een geldige stad in, alstublieft',
            addressStreet: 'Voer een geldig straatadres in',
            addressState: 'Selecteer een geldige staat alstublieft',
            incorporationDateFuture: 'Oprichtingsdatum kan niet in de toekomst liggen',
            incorporationState: 'Selecteer een geldige staat alstublieft',
            industryCode: 'Voer een geldige industrieclassificatiecode in met zes cijfers.',
            restrictedBusiness: 'Bevestig alstublieft dat het bedrijf niet op de lijst van beperkte bedrijven staat.',
            routingNumber: 'Voer een geldig routenummer in alstublieft',
            accountNumber: 'Voer een geldig rekeningnummer in alstublieft.',
            routingAndAccountNumberCannotBeSame: 'Routing- en rekeningnummers kunnen niet overeenkomen.',
            companyType: 'Selecteer een geldig bedrijfstype alstublieft',
            tooManyAttempts: 'Vanwege een groot aantal inlogpogingen is deze optie voor 24 uur uitgeschakeld. Probeer het later opnieuw of voer de gegevens handmatig in.',
            address: 'Voer een geldig adres in alstublieft',
            dob: 'Selecteer een geldige geboortedatum alstublieft',
            age: 'Moet ouder zijn dan 18 jaar',
            ssnLast4: 'Voer de geldige laatste 4 cijfers van het BSN in.',
            firstName: 'Voer een geldige voornaam in alstublieft',
            lastName: 'Voer een geldige achternaam in alstublieft',
            noDefaultDepositAccountOrDebitCardAvailable: 'Voeg een standaard depositorekening of debetkaart toe alsjeblieft',
            validationAmounts: 'De ingevoerde validatiebedragen zijn onjuist. Controleer uw bankafschrift en probeer het opnieuw.',
            fullName: 'Voer een geldige volledige naam in alstublieft',
            ownershipPercentage: 'Voer een geldig percentage in.',
            deletePaymentBankAccount:
                'To konto bankowe nie może zostać usunięte, ponieważ jest używane do płatności kartą Expensify. Jeśli mimo to chcesz usunąć to konto, skontaktuj się z Concierge.',
        },
    },
    addPersonalBankAccount: {
        countrySelectionStepHeader: 'Waar bevindt zich uw bankrekening?',
        accountDetailsStepHeader: 'Wat zijn uw accountgegevens?',
        accountTypeStepHeader: 'Wat voor soort account is dit?',
        bankInformationStepHeader: 'Wat zijn uw bankgegevens?',
        accountHolderInformationStepHeader: 'Wat zijn de gegevens van de rekeninghouder?',
        howDoWeProtectYourData: 'Hoe beschermen we uw gegevens?',
        currencyHeader: 'Wat is de valuta van uw bankrekening?',
        confirmationStepHeader: 'Controleer uw gegevens.',
        confirmationStepSubHeader: 'Controleer de onderstaande gegevens en vink het vakje met de voorwaarden aan om te bevestigen.',
    },
    addPersonalBankAccountPage: {
        enterPassword: 'Voer Expensify-wachtwoord in',
        alreadyAdded: 'Dit account is al toegevoegd.',
        chooseAccountLabel: 'Account',
        successTitle: 'Persoonlijke bankrekening toegevoegd!',
        successMessage: 'Gefeliciteerd, je bankrekening is ingesteld en klaar om terugbetalingen te ontvangen.',
    },
    attachmentView: {
        unknownFilename: 'Onbekende bestandsnaam',
        passwordRequired: 'Voer een wachtwoord in alstublieft',
        passwordIncorrect: 'Onjuist wachtwoord. Probeer het opnieuw.',
        failedToLoadPDF: 'Laden van PDF-bestand mislukt',
        pdfPasswordForm: {
            title: 'Wachtwoord beveiligde PDF',
            infoText: 'Deze PDF is met een wachtwoord beveiligd.',
            beforeLinkText: 'Alstublieft',
            linkText: 'voer het wachtwoord in',
            afterLinkText: 'om het te bekijken.',
            formLabel: 'PDF bekijken',
        },
        attachmentNotFound: 'Bijlage niet gevonden',
    },
    messages: {
        errorMessageInvalidPhone: `Voer alstublieft een geldig telefoonnummer in zonder haakjes of streepjes. Als u zich buiten de VS bevindt, voeg dan uw landcode toe (bijv. ${CONST.EXAMPLE_PHONE_NUMBER}).`,
        errorMessageInvalidEmail: 'Ongeldig e-mailadres',
        userIsAlreadyMember: ({login, name}: UserIsAlreadyMemberParams) => `${login} is al lid van ${name}`,
    },
    onfidoStep: {
        acceptTerms: 'Door door te gaan met het verzoek om je Expensify Wallet te activeren, bevestig je dat je hebt gelezen, begrepen en accepteert',
        facialScan: "Onfido's beleid en vrijgave voor gezichtsherkenning",
        tryAgain: 'Probeer het opnieuw',
        verifyIdentity: 'Identiteit verifiëren',
        letsVerifyIdentity: 'Laten we uw identiteit verifiëren',
        butFirst: `Maar eerst het saaie gedeelte. Lees de juridische tekst in de volgende stap en klik op "Accepteren" wanneer je klaar bent.`,
        genericError: 'Er is een fout opgetreden bij het verwerken van deze stap. Probeer het alstublieft opnieuw.',
        cameraPermissionsNotGranted: 'Camera-toegang inschakelen',
        cameraRequestMessage: 'We hebben toegang tot je camera nodig om de verificatie van je bankrekening te voltooien. Schakel dit in via Instellingen > New Expensify.',
        microphonePermissionsNotGranted: 'Microfoontoegang inschakelen',
        microphoneRequestMessage: 'We hebben toegang tot uw microfoon nodig om de verificatie van de bankrekening te voltooien. Schakel dit in via Instellingen > New Expensify.',
        originalDocumentNeeded: 'Upload alstublieft een originele afbeelding van uw ID in plaats van een screenshot of gescande afbeelding.',
        documentNeedsBetterQuality:
            'Uw ID lijkt beschadigd te zijn of mist beveiligingskenmerken. Upload alstublieft een originele afbeelding van een onbeschadigd ID dat volledig zichtbaar is.',
        imageNeedsBetterQuality: 'Er is een probleem met de beeldkwaliteit van uw ID. Upload alstublieft een nieuwe afbeelding waarop uw volledige ID duidelijk te zien is.',
        selfieIssue: 'Er is een probleem met je selfie/video. Upload alstublieft een live selfie/video.',
        selfieNotMatching: 'Je selfie/video komt niet overeen met je ID. Upload alstublieft een nieuwe selfie/video waarop je gezicht duidelijk te zien is.',
        selfieNotLive: 'Je selfie/video lijkt geen live foto/video te zijn. Upload alstublieft een live selfie/video.',
    },
    additionalDetailsStep: {
        headerTitle: 'Aanvullende details',
        helpText: 'We moeten de volgende informatie bevestigen voordat je geld kunt verzenden en ontvangen vanuit je portemonnee.',
        helpTextIdologyQuestions: 'We moeten je nog een paar vragen stellen om je identiteit te verifiëren.',
        helpLink: 'Lees meer over waarom we dit nodig hebben.',
        legalFirstNameLabel: 'Wettelijke voornaam',
        legalMiddleNameLabel: 'Wettelijke tweede naam',
        legalLastNameLabel: 'Wettelijke achternaam',
        selectAnswer: 'Selecteer een reactie om door te gaan.',
        ssnFull9Error: 'Voer een geldig negencijferig BSN in.',
        needSSNFull9: 'We hebben problemen met het verifiëren van uw SSN. Voer alstublieft de volledige negen cijfers van uw SSN in.',
        weCouldNotVerify: 'We konden niet verifiëren',
        pleaseFixIt: 'Pas deze informatie aan voordat u verdergaat.',
        failedKYCTextBefore: 'We konden uw identiteit niet verifiëren. Probeer het later opnieuw of neem contact op met',
        failedKYCTextAfter: 'als je vragen hebt.',
    },
    termsStep: {
        headerTitle: 'Voorwaarden en kosten',
        headerTitleRefactor: 'Kosten en voorwaarden',
        haveReadAndAgree: 'Ik heb gelezen en ga akkoord om te ontvangen',
        electronicDisclosures: 'elektronische openbaarmakingen',
        agreeToThe: 'Ik ga akkoord met de',
        walletAgreement: 'Wallet-overeenkomst',
        enablePayments: 'Betalingen inschakelen',
        monthlyFee: 'Maandelijkse vergoeding',
        inactivity: 'Inactiviteit',
        noOverdraftOrCredit: 'Geen roodstand-/kredietfunctie.',
        electronicFundsWithdrawal: 'Elektronische geldopname',
        standard: 'Standaard',
        reviewTheFees: 'Bekijk enkele kosten.',
        checkTheBoxes: 'Vink de onderstaande vakjes aan.',
        agreeToTerms: 'Ga akkoord met de voorwaarden en je bent klaar om te beginnen!',
        shortTermsForm: {
            expensifyPaymentsAccount: ({walletProgram}: WalletProgramParams) => `De Expensify Wallet wordt uitgegeven door ${walletProgram}.`,
            perPurchase: 'Per aankoop',
            atmWithdrawal: 'Geldopname bij geldautomaat',
            cashReload: 'Contant herladen',
            inNetwork: 'in-netwerk',
            outOfNetwork: 'buiten het netwerk',
            atmBalanceInquiry: 'Saldo-opvraag bij geldautomaat',
            inOrOutOfNetwork: '(in-netwerk of buiten-netwerk)',
            customerService: 'Klantenservice',
            automatedOrLive: '(automated or live agent)',
            afterTwelveMonths: '(na 12 maanden zonder transacties)',
            weChargeOneFee: 'We rekenen 1 ander type vergoeding aan. Het is:',
            fdicInsurance: 'Uw fondsen komen in aanmerking voor FDIC-verzekering.',
            generalInfo: 'Voor algemene informatie over prepaid accounts, bezoek',
            conditionsDetails: 'Voor details en voorwaarden voor alle kosten en diensten, bezoek',
            conditionsPhone: 'of door te bellen naar +1 833-400-0904.',
            instant: '(instant)',
            electronicFundsInstantFeeMin: ({amount}: TermsParams) => `(min ${amount})`,
        },
        longTermsForm: {
            listOfAllFees: 'Een lijst van alle Expensify Wallet-kosten',
            typeOfFeeHeader: 'Alle kosten',
            feeAmountHeader: 'Bedrag',
            moreDetailsHeader: 'Details',
            openingAccountTitle: 'Een account openen',
            openingAccountDetails: 'Er zijn geen kosten verbonden aan het openen van een account.',
            monthlyFeeDetails: 'Er zijn geen maandelijkse kosten.',
            customerServiceTitle: 'Klantenservice',
            customerServiceDetails: 'Er zijn geen klantenservicekosten.',
            inactivityDetails: 'Er is geen inactiviteitsvergoeding.',
            sendingFundsTitle: 'Geld verzenden naar een andere rekeninghouder',
            sendingFundsDetails: 'Er zijn geen kosten verbonden aan het overmaken van geld naar een andere rekeninghouder met behulp van je saldo, bankrekening of betaalkaart.',
            electronicFundsStandardDetails:
                "There's no fee to transfer funds from your Expensify Wallet " +
                'to your bank account using the standard option. This transfer usually completes within 1-3 business' +
                ' days.',
            electronicFundsInstantDetails: ({percentage, amount}: ElectronicFundsParams) =>
                "There's a fee to transfer funds from your Expensify Wallet to " +
                'your linked debit card using the instant transfer option. This transfer usually completes within ' +
                `several minutes. The fee is ${percentage}% of the transfer amount (with a minimum fee of ${amount}).`,
            fdicInsuranceBancorp: ({amount}: TermsParams) =>
                'Your funds are eligible for FDIC insurance. Your funds will be held at or ' +
                `transferred to ${CONST.WALLET.PROGRAM_ISSUERS.BANCORP_BANK}, an FDIC-insured institution. Once there, your funds are insured up ` +
                `to ${amount} by the FDIC in the event ${CONST.WALLET.PROGRAM_ISSUERS.BANCORP_BANK} fails, if specific deposit insurance requirements ` +
                `are met and your card is registered. See`,
            fdicInsuranceBancorp2: 'voor details.',
            contactExpensifyPayments: `Neem contact op met ${CONST.WALLET.PROGRAM_ISSUERS.EXPENSIFY_PAYMENTS} door te bellen naar +1 833-400-0904, of per e-mail op`,
            contactExpensifyPayments2: 'of meld je aan bij',
            generalInformation: 'Voor algemene informatie over prepaid accounts, bezoek',
            generalInformation2: 'Als u een klacht heeft over een prepaidaccount, bel dan het Consumer Financial Protection Bureau op 1-855-411-2372 of bezoek',
            printerFriendlyView: 'Bekijk printervriendelijke versie',
            automated: 'Geautomatiseerd',
            liveAgent: 'Live agent',
            instant: 'Instant',
            electronicFundsInstantFeeMin: ({amount}: TermsParams) => `Min ${amount}`,
        },
    },
    activateStep: {
        headerTitle: 'Betalingen inschakelen',
        activatedTitle: 'Wallet geactiveerd!',
        activatedMessage: 'Gefeliciteerd, je portemonnee is ingesteld en klaar om betalingen te doen.',
        checkBackLaterTitle: 'Een ogenblikje...',
        checkBackLaterMessage: 'We zijn uw informatie nog aan het beoordelen. Kom later nog eens terug.',
        continueToPayment: 'Doorgaan naar betaling',
        continueToTransfer: 'Doorgaan met overboeken',
    },
    companyStep: {
        headerTitle: 'Bedrijfsinformatie',
        subtitle: 'Bijna klaar! Voor veiligheidsdoeleinden moeten we enkele gegevens bevestigen:',
        legalBusinessName: 'Juridische bedrijfsnaam',
        companyWebsite: 'Bedrijfswebsite',
        taxIDNumber: 'Belastingnummer',
        taxIDNumberPlaceholder: '9 cijfers',
        companyType: 'Bedrijfstype',
        incorporationDate: 'Oprichtingsdatum',
        incorporationState: 'Oprichtingsstaat',
        industryClassificationCode: 'Industrieclassificatiecode',
        confirmCompanyIsNot: 'Ik bevestig dat dit bedrijf niet op de',
        listOfRestrictedBusinesses: 'lijst van beperkte bedrijven',
        incorporationDatePlaceholder: 'Startdatum (jjjj-mm-dd)',
        incorporationTypes: {
            LLC: 'LLC',
            CORPORATION: 'Corp',
            PARTNERSHIP: 'Partnerschap',
            COOPERATIVE: 'Coöperatief',
            SOLE_PROPRIETORSHIP: 'Eenmanszaak',
            OTHER: 'Andere',
        },
        industryClassification: 'Onder welke branche valt het bedrijf?',
        industryClassificationCodePlaceholder: 'Zoek naar industrieclassificatiecode',
    },
    requestorStep: {
        headerTitle: 'Persoonlijke informatie',
        learnMore: 'Meer informatie',
        isMyDataSafe: 'Zijn mijn gegevens veilig?',
    },
    personalInfoStep: {
        personalInfo: 'Persoonlijke info',
        enterYourLegalFirstAndLast: 'Wat is je wettelijke naam?',
        legalFirstName: 'Wettelijke voornaam',
        legalLastName: 'Wettelijke achternaam',
        legalName: 'Wettelijke naam',
        enterYourDateOfBirth: 'Wat is je geboortedatum?',
        enterTheLast4: 'Wat zijn de laatste vier cijfers van uw burgerservicenummer?',
        dontWorry: 'Maak je geen zorgen, we doen geen persoonlijke kredietcontroles!',
        last4SSN: 'Laatste 4 van SSN',
        enterYourAddress: 'Wat is jouw adres?',
        address: 'Adres',
        letsDoubleCheck: 'Laten we dubbel controleren of alles er goed uitziet.',
        byAddingThisBankAccount: 'Door deze bankrekening toe te voegen, bevestig je dat je hebt gelezen, begrepen en accepteert.',
        whatsYourLegalName: 'Wat is uw wettelijke naam?',
        whatsYourDOB: 'Wat is je geboortedatum?',
        whatsYourAddress: 'Wat is je adres?',
        whatsYourSSN: 'Wat zijn de laatste vier cijfers van uw burgerservicenummer?',
        noPersonalChecks: 'Maak je geen zorgen, hier worden geen persoonlijke kredietcontroles uitgevoerd!',
        whatsYourPhoneNumber: 'Wat is je telefoonnummer?',
        weNeedThisToVerify: 'We hebben dit nodig om uw portemonnee te verifiëren.',
    },
    businessInfoStep: {
        businessInfo: 'Bedrijfsinformatie',
        enterTheNameOfYourBusiness: 'Wat is de naam van uw bedrijf?',
        businessName: 'Juridische bedrijfsnaam',
        enterYourCompanyTaxIdNumber: 'Wat is het belastingnummer van uw bedrijf?',
        taxIDNumber: 'Belastingnummer',
        taxIDNumberPlaceholder: '9 cijfers',
        enterYourCompanyWebsite: 'Wat is de website van uw bedrijf?',
        companyWebsite: 'Bedrijfswebsite',
        enterYourCompanyPhoneNumber: 'Wat is het telefoonnummer van uw bedrijf?',
        enterYourCompanyAddress: 'Wat is het adres van uw bedrijf?',
        selectYourCompanyType: 'Wat voor soort bedrijf is het?',
        companyType: 'Bedrijfstype',
        incorporationType: {
            LLC: 'LLC',
            CORPORATION: 'Corp',
            PARTNERSHIP: 'Partnerschap',
            COOPERATIVE: 'Coöperatief',
            SOLE_PROPRIETORSHIP: 'Eenmanszaak',
            OTHER: 'Andere',
        },
        selectYourCompanyIncorporationDate: 'Wat is de oprichtingsdatum van uw bedrijf?',
        incorporationDate: 'Oprichtingsdatum',
        incorporationDatePlaceholder: 'Startdatum (jjjj-mm-dd)',
        incorporationState: 'Oprichtingsstaat',
        pleaseSelectTheStateYourCompanyWasIncorporatedIn: 'In welke staat is uw bedrijf opgericht?',
        letsDoubleCheck: 'Laten we dubbel controleren of alles er goed uitziet.',
        companyAddress: 'Bedrijfsadres',
        listOfRestrictedBusinesses: 'lijst van beperkte bedrijven',
        confirmCompanyIsNot: 'Ik bevestig dat dit bedrijf niet op de',
        businessInfoTitle: 'Bedrijfsinformatie',
        legalBusinessName: 'Juridische bedrijfsnaam',
        whatsTheBusinessName: 'Wat is de bedrijfsnaam?',
        whatsTheBusinessAddress: 'Wat is het zakelijke adres?',
        whatsTheBusinessContactInformation: 'Wat zijn de zakelijke contactgegevens?',
        whatsTheBusinessRegistrationNumber: 'Wat is het bedrijfsregistratienummer?',
        whatsTheBusinessTaxIDEIN: ({country}: BusinessTaxIDParams) => {
            switch (country) {
                case CONST.COUNTRY.US:
                    return 'Wat is het Employer Identification Number (EIN)?';
                case CONST.COUNTRY.CA:
                    return 'Wat is het Business Number (BN)?';
                case CONST.COUNTRY.GB:
                    return 'Wat is het btw-registratienummer (VRN)?';
                case CONST.COUNTRY.AU:
                    return 'Wat is het Australisch bedrijfsnummer (ABN)?';
                default:
                    return 'Wat is het EU btw-nummer?';
            }
        },
        whatsThisNumber: 'Wat is dit nummer?',
        whereWasTheBusinessIncorporated: 'Waar is het bedrijf opgericht?',
        whatTypeOfBusinessIsIt: 'Wat voor soort bedrijf is het?',
        whatsTheBusinessAnnualPayment: 'Wat is het jaarlijkse betalingsvolume van het bedrijf?',
        whatsYourExpectedAverageReimbursements: 'Wat is je verwachte gemiddelde terugbetalingsbedrag?',
        registrationNumber: 'Registratienummer',
        taxIDEIN: ({country}: BusinessTaxIDParams) => {
            switch (country) {
                case CONST.COUNTRY.US:
                    return 'EIN';
                case CONST.COUNTRY.CA:
                    return 'BN';
                case CONST.COUNTRY.GB:
                    return 'VRN';
                case CONST.COUNTRY.AU:
                    return 'ABN';
                default:
                    return 'EU btw';
            }
        },
        businessAddress: 'Zakelijk adres',
        businessType: 'Zakelijk type',
        incorporation: 'Oprichting',
        incorporationCountry: 'Oprichtingsland',
        incorporationTypeName: 'Incorporatietype',
        businessCategory: 'Zakelijke categorie',
        annualPaymentVolume: 'Jaarlijks betalingsvolume',
        annualPaymentVolumeInCurrency: ({currencyCode}: CurrencyCodeParams) => `Jaarlijks betalingsvolume in ${currencyCode}`,
        averageReimbursementAmount: 'Gemiddeld terugbetalingsbedrag',
        averageReimbursementAmountInCurrency: ({currencyCode}: CurrencyCodeParams) => `Gemiddeld terugbetalingsbedrag in ${currencyCode}`,
        selectIncorporationType: 'Selecteer het type oprichting',
        selectBusinessCategory: 'Selecteer bedrijfssector',
        selectAnnualPaymentVolume: 'Selecteer jaarlijks betalingsvolume',
        selectIncorporationCountry: 'Selecteer oprichtingsland',
        selectIncorporationState: 'Selecteer oprichtingsstaat',
        selectAverageReimbursement: 'Selecteer het gemiddelde terugbetalingsbedrag',
        findIncorporationType: 'Vind het type oprichting',
        findBusinessCategory: 'Zakelijke categorie vinden',
        findAnnualPaymentVolume: 'Vind jaarlijks betalingsvolume',
        findIncorporationState: 'Vind oprichtingsstaat',
        findAverageReimbursement: 'Vind het gemiddelde terugbetalingsbedrag',
        error: {
            registrationNumber: 'Gelieve een geldig registratienummer op te geven',
            taxIDEIN: ({country}: BusinessTaxIDParams) => {
                switch (country) {
                    case CONST.COUNTRY.US:
                        return 'Voer een geldig Employer Identification Number (EIN) in';
                    case CONST.COUNTRY.CA:
                        return 'Voer een geldig Business Number (BN) in';
                    case CONST.COUNTRY.GB:
                        return 'Voer een geldig btw-registratienummer (VRN) in';
                    case CONST.COUNTRY.AU:
                        return 'Voer een geldig Australisch bedrijfsnummer (ABN) in';
                    default:
                        return 'Voer een geldig EU btw-nummer in';
                }
            },
        },
    },
    beneficialOwnerInfoStep: {
        doYouOwn25percent: ({companyName}: CompanyNameParams) => `Bent u eigenaar van 25% of meer van ${companyName}?`,
        doAnyIndividualOwn25percent: ({companyName}: CompanyNameParams) => `Bezitten er individuen 25% of meer van ${companyName}?`,
        areThereMoreIndividualsWhoOwn25percent: ({companyName}: CompanyNameParams) => `Zijn er meer personen die 25% of meer van ${companyName} bezitten?`,
        regulationRequiresUsToVerifyTheIdentity: 'Regelgeving vereist dat we de identiteit verifiëren van elke persoon die meer dan 25% van het bedrijf bezit.',
        companyOwner: 'Bedrijfseigenaar',
        enterLegalFirstAndLastName: 'Wat is de wettelijke naam van de eigenaar?',
        legalFirstName: 'Wettelijke voornaam',
        legalLastName: 'Wettelijke achternaam',
        enterTheDateOfBirthOfTheOwner: 'Wat is de geboortedatum van de eigenaar?',
        enterTheLast4: 'Wat zijn de laatste 4 cijfers van het Social Security Number van de eigenaar?',
        last4SSN: 'Laatste 4 van SSN',
        dontWorry: 'Maak je geen zorgen, we doen geen persoonlijke kredietcontroles!',
        enterTheOwnersAddress: 'Wat is het adres van de eigenaar?',
        letsDoubleCheck: 'Laten we dubbel controleren of alles er goed uitziet.',
        legalName: 'Wettelijke naam',
        address: 'Adres',
        byAddingThisBankAccount: 'Door deze bankrekening toe te voegen, bevestig je dat je hebt gelezen, begrepen en accepteert.',
        owners: 'Eigenaren',
    },
    ownershipInfoStep: {
        ownerInfo: 'Eigenaar info',
        businessOwner: 'Bedrijfseigenaar',
        signerInfo: 'Ondertekenaar informatie',
        doYouOwn: ({companyName}: CompanyNameParams) => `Bent u eigenaar van 25% of meer van ${companyName}?`,
        doesAnyoneOwn: ({companyName}: CompanyNameParams) => `Bezitten er individuen 25% of meer van ${companyName}?`,
        regulationsRequire: 'Regelgeving vereist dat we de identiteit verifiëren van elke persoon die meer dan 25% van het bedrijf bezit.',
        legalFirstName: 'Wettelijke voornaam',
        legalLastName: 'Wettelijke achternaam',
        whatsTheOwnersName: 'Wat is de wettelijke naam van de eigenaar?',
        whatsYourName: 'Wat is je wettelijke naam?',
        whatPercentage: 'Welk percentage van het bedrijf behoort toe aan de eigenaar?',
        whatsYoursPercentage: 'Welk percentage van het bedrijf bezit je?',
        ownership: 'Eigendom',
        whatsTheOwnersDOB: 'Wat is de geboortedatum van de eigenaar?',
        whatsYourDOB: 'Wat is je geboortedatum?',
        whatsTheOwnersAddress: 'Wat is het adres van de eigenaar?',
        whatsYourAddress: 'Wat is jouw adres?',
        whatAreTheLast: 'Wat zijn de laatste 4 cijfers van het burgerservicenummer van de eigenaar?',
        whatsYourLast: 'Wat zijn de laatste 4 cijfers van uw burgerservicenummer?',
        dontWorry: 'Maak je geen zorgen, we doen geen persoonlijke kredietcontroles!',
        last4: 'Laatste 4 van SSN',
        whyDoWeAsk: 'Waarom vragen we hierom?',
        letsDoubleCheck: 'Laten we dubbel controleren of alles er goed uitziet.',
        legalName: 'Wettelijke naam',
        ownershipPercentage: 'Eigendomsaandeel',
        areThereOther: ({companyName}: CompanyNameParams) => `Zijn er andere personen die 25% of meer van ${companyName} bezitten?`,
        owners: 'Eigenaren',
        addCertified: 'Voeg een gecertificeerd organigram toe dat de uiteindelijke belanghebbenden toont.',
        regulationRequiresChart:
            'Regelgeving vereist dat we een gecertificeerde kopie van het eigendomsdiagram verzamelen dat elke persoon of entiteit toont die 25% of meer van het bedrijf bezit.',
        uploadEntity: 'Upload eigendomsdiagram van entiteit',
        noteEntity: 'Opmerking: Het eigendomsschema van de entiteit moet worden ondertekend door uw accountant, juridisch adviseur, of notarieel bekrachtigd.',
        certified: 'Gecertificeerd eigendomsdiagram van entiteiten',
        selectCountry: 'Selecteer land',
        findCountry: 'Vind land',
        address: 'Adres',
        chooseFile: 'Bestand kiezen',
        uploadDocuments: 'Upload extra documentatie',
        pleaseUpload:
            'Upload alstublieft aanvullende documentatie hieronder om ons te helpen uw identiteit te verifiëren als directe of indirecte eigenaar van 25% of meer van de bedrijfsentiteit.',
        acceptedFiles: 'Geaccepteerde bestandsformaten: PDF, PNG, JPEG. Totale bestandsgrootte voor elk gedeelte mag niet groter zijn dan 5 MB.',
        proofOfBeneficialOwner: 'Bewijs van uiteindelijke belanghebbende',
        proofOfBeneficialOwnerDescription:
            'Gelieve een ondertekende verklaring en organigram van een openbare accountant, notaris of advocaat te verstrekken die het eigendom van 25% of meer van het bedrijf verifieert. Het moet gedateerd zijn binnen de laatste drie maanden en het licentienummer van de ondertekenaar bevatten.',
        copyOfID: 'Kopie van ID voor uiteindelijke begunstigde eigenaar',
        copyOfIDDescription: 'Voorbeelden: Paspoort, rijbewijs, enz.',
        proofOfAddress: 'Adresbewijs voor uiteindelijke begunstigde eigenaar',
        proofOfAddressDescription: 'Voorbeelden: Nutsrekening, huurovereenkomst, etc.',
        codiceFiscale: 'Codice fiscale/Tax ID',
        codiceFiscaleDescription:
            'Upload alstublieft een video van een sitebezoek of een opgenomen gesprek met de ondertekenende functionaris. De functionaris moet het volgende verstrekken: volledige naam, geboortedatum, bedrijfsnaam, registratienummer, fiscaal codenummer, geregistreerd adres, aard van het bedrijf en doel van de rekening.',
    },
    validationStep: {
        headerTitle: 'Bankrekening valideren',
        buttonText: 'Voltooi de installatie',
        maxAttemptsReached: 'Validatie voor deze bankrekening is uitgeschakeld vanwege te veel onjuiste pogingen.',
        description: `Binnen 1-2 werkdagen sturen we drie (3) kleine transacties naar uw bankrekening van een naam zoals "Expensify, Inc. Validation".`,
        descriptionCTA: 'Voer alstublieft elk transactiebedrag in de onderstaande velden in. Voorbeeld: 1.51.',
        reviewingInfo: 'Bedankt! We zijn je informatie aan het beoordelen en nemen binnenkort contact met je op. Controleer je chat met Concierge.',
        forNextStep: 'voor de volgende stappen om uw bankrekening in te stellen.',
        letsChatCTA: 'Ja, laten we chatten.',
        letsChatText: 'Bijna klaar! We hebben je hulp nodig om een paar laatste stukjes informatie via de chat te verifiëren. Klaar?',
        letsChatTitle: 'Laten we chatten!',
        enable2FATitle: 'Voorkom fraude, schakel twee-factor-authenticatie (2FA) in',
        enable2FAText: 'We nemen uw beveiliging serieus. Stel nu 2FA in om een extra beveiligingslaag aan uw account toe te voegen.',
        secureYourAccount: 'Beveilig uw account',
    },
    completeVerificationStep: {
        completeVerification: 'Voltooi verificatie',
        confirmAgreements: 'Bevestig alstublieft de onderstaande overeenkomsten.',
        certifyTrueAndAccurate: 'Ik verklaar dat de verstrekte informatie waarheidsgetrouw en nauwkeurig is.',
        certifyTrueAndAccurateError: 'Verklaar alstublieft dat de informatie waar en nauwkeurig is.',
        isAuthorizedToUseBankAccount: 'Ik ben gemachtigd om deze zakelijke bankrekening te gebruiken voor zakelijke uitgaven.',
        isAuthorizedToUseBankAccountError: 'U moet een controlerende functionaris zijn met toestemming om de zakelijke bankrekening te beheren.',
        termsAndConditions: 'algemene voorwaarden',
    },
    connectBankAccountStep: {
        finishButtonText: 'Voltooi de installatie',
        validateYourBankAccount: 'Valideer uw bankrekening',
        validateButtonText: 'Valideren',
        validationInputLabel: 'Transactie',
        maxAttemptsReached: 'Validatie voor deze bankrekening is uitgeschakeld vanwege te veel onjuiste pogingen.',
        description: `Binnen 1-2 werkdagen sturen we drie (3) kleine transacties naar uw bankrekening van een naam zoals "Expensify, Inc. Validation".`,
        descriptionCTA: 'Voer alstublieft elk transactiebedrag in de onderstaande velden in. Voorbeeld: 1.51.',
        reviewingInfo: 'Bedankt! We zijn je informatie aan het beoordelen en nemen binnenkort contact met je op. Controleer je chat met Concierge.',
        forNextSteps: 'voor de volgende stappen om uw bankrekening in te stellen.',
        letsChatCTA: 'Ja, laten we chatten.',
        letsChatText: 'Bijna klaar! We hebben je hulp nodig om een paar laatste stukjes informatie via de chat te verifiëren. Klaar?',
        letsChatTitle: 'Laten we chatten!',
        enable2FATitle: 'Voorkom fraude, schakel twee-factor-authenticatie (2FA) in',
        enable2FAText: 'We nemen uw beveiliging serieus. Stel nu 2FA in om een extra beveiligingslaag aan uw account toe te voegen.',
        secureYourAccount: 'Beveilig uw account',
    },
    countryStep: {
        confirmBusinessBank: 'Bevestig valuta en land van zakelijke bankrekening',
        confirmCurrency: 'Bevestig valuta en land',
        yourBusiness: 'De valuta van uw zakelijke bankrekening moet overeenkomen met de valuta van uw werkruimte.',
        youCanChange: 'U kunt de valuta van uw werkruimte wijzigen in uw',
        findCountry: 'Vind land',
        selectCountry: 'Selecteer land',
    },
    bankInfoStep: {
        whatAreYour: 'Wat zijn uw zakelijke bankgegevens?',
        letsDoubleCheck: 'Laten we dubbel controleren of alles er goed uitziet.',
        thisBankAccount: 'Deze bankrekening zal worden gebruikt voor zakelijke betalingen in uw werkruimte.',
        accountNumber: 'Rekeningnummer',
        accountHolderNameDescription: 'Volledige naam van de gemachtigde ondertekenaar',
    },
    signerInfoStep: {
        signerInfo: 'Ondertekenaar informatie',
        areYouDirector: ({companyName}: CompanyNameParams) => `Bent u een directeur of senior functionaris bij ${companyName}?`,
        regulationRequiresUs: 'Regelgeving vereist dat we verifiëren of de ondertekenaar de bevoegdheid heeft om deze actie namens het bedrijf te ondernemen.',
        whatsYourName: 'Wat is uw wettelijke naam?',
        fullName: 'Volledige wettelijke naam',
        whatsYourJobTitle: 'Wat is je functietitel?',
        jobTitle: 'Functietitel',
        whatsYourDOB: 'Wat is je geboortedatum?',
        uploadID: 'Upload ID en bewijs van adres',
        personalAddress: 'Bewijs van persoonlijk adres (bijv. energierekening)',
        letsDoubleCheck: 'Laten we dubbel controleren of alles er goed uitziet.',
        legalName: 'Wettelijke naam',
        proofOf: 'Bewijs van persoonlijk adres',
        enterOneEmail: ({companyName}: CompanyNameParams) => `Voer het e-mailadres in van de directeur of senior functionaris bij ${companyName}`,
        regulationRequiresOneMoreDirector: 'Regelgeving vereist ten minste nog een directeur of senior functionaris als ondertekenaar.',
        hangTight: 'Even geduld...',
        enterTwoEmails: ({companyName}: CompanyNameParams) => `Voer de e-mails in van twee directeuren of senior functionarissen bij ${companyName}`,
        sendReminder: 'Stuur een herinnering',
        chooseFile: 'Bestand kiezen',
        weAreWaiting: 'We wachten op anderen om hun identiteit te verifiëren als directeuren of senior functionarissen van het bedrijf.',
        id: 'Kopie van ID',
        proofOfDirectors: 'Bewijs van directeur(s)',
        proofOfDirectorsDescription: 'Voorbeelden: Oncorp bedrijfsprofiel of bedrijfsregistratie.',
        codiceFiscale: 'Codice Fiscale',
        codiceFiscaleDescription: 'Codice Fiscale voor ondertekenaars, gemachtigde gebruikers en uiteindelijk begunstigden.',
        PDSandFSG: 'PDS + FSG openbaarmakingsdocumenten',
        PDSandFSGDescription:
            'Onze samenwerking met Corpay maakt gebruik van een API-verbinding om te profiteren van hun uitgebreide netwerk van internationale bankpartners om wereldwijde terugbetalingen in Expensify mogelijk te maken. Conform de Australische regelgeving verstrekken wij u de Financial Services Guide (FSG) en Product Disclosure Statement (PDS) van Corpay.\n\nLees de FSG- en PDS-documenten zorgvuldig door, aangezien ze volledige details en belangrijke informatie bevatten over de producten en diensten die Corpay aanbiedt. Bewaar deze documenten voor toekomstige referentie.',
        pleaseUpload: 'Gelieve hieronder aanvullende documentatie te uploaden om ons te helpen uw identiteit als directeur of senior functionaris van de zakelijke entiteit te verifiëren.',
    },
    agreementsStep: {
        agreements: 'Overeenkomsten',
        pleaseConfirm: 'Bevestig alstublieft de onderstaande overeenkomsten',
        regulationRequiresUs: 'Regelgeving vereist dat we de identiteit verifiëren van elke persoon die meer dan 25% van het bedrijf bezit.',
        iAmAuthorized: 'Ik ben gemachtigd om de zakelijke bankrekening te gebruiken voor zakelijke uitgaven.',
        iCertify: 'Ik verklaar dat de verstrekte informatie waarheidsgetrouw en nauwkeurig is.',
        iAcceptTheTermsAndConditions: `Ik accepteer de <a href="https://cross-border.corpay.com/tc/">algemene voorwaarden</a>.`,
        iAcceptTheTermsAndConditionsAccessibility: 'Ik accepteer de algemene voorwaarden.',
        accept: 'Accepteren en bankrekening toevoegen',
        iConsentToThePrivacyNotice: 'Ik ga akkoord met de <a href="https://payments.corpay.com/compliance">privacyverklaring</a>.',
        iConsentToThePrivacyNoticeAccessibility: 'Ik ga akkoord met de privacyverklaring.',
        error: {
            authorized: 'U moet een controlerende functionaris zijn met toestemming om de zakelijke bankrekening te beheren.',
            certify: 'Verklaar alstublieft dat de informatie waar en nauwkeurig is.',
            consent: 'Gelieve in te stemmen met de privacyverklaring.',
        },
    },
    docusignStep: {
        subheader: 'Docusign-formulier',
        pleaseComplete:
            'Vul het ACH-autorisatieformulier in via de onderstaande Docusign-link en upload daarna een ondertekende kopie hier zodat we rechtstreeks geld van uw bankrekening kunnen afschrijven.',
        pleaseCompleteTheBusinessAccount: 'Vul de aanvraag voor een zakelijke rekening en de automatische incassoregeling in.',
        pleaseCompleteTheDirect:
            'Vul de automatische incassoregeling in via de onderstaande Docusign-link en upload daarna een ondertekende kopie hier zodat we rechtstreeks geld van uw bankrekening kunnen afschrijven.',
        takeMeTo: 'Ga naar Docusign',
        uploadAdditional: 'Upload extra documentatie',
        pleaseUpload: 'Upload het DEFT-formulier en de ondertekende Docusign-pagina.',
        pleaseUploadTheDirect: 'Upload de automatische incassoregelingen en de Docusign-handtekeningenpagina.',
    },
    finishStep: {
        letsFinish: 'Laten we in de chat afronden!',
        thanksFor:
            'Bedankt voor deze details. Een toegewijde supportmedewerker zal nu uw informatie bekijken. We nemen contact met u op als we nog iets van u nodig hebben, maar in de tussentijd kunt u gerust contact met ons opnemen als u vragen heeft.',
        iHaveA: 'Ik heb een vraag.',
        enable2FA: 'Schakel twee-factor-authenticatie (2FA) in om fraude te voorkomen',
        weTake: 'We nemen uw beveiliging serieus. Stel nu 2FA in om een extra beveiligingslaag aan uw account toe te voegen.',
        secure: 'Beveilig uw account',
    },
    reimbursementAccountLoadingAnimation: {
        oneMoment: 'Een ogenblikje',
        explanationLine: 'We bekijken uw informatie. U kunt binnenkort doorgaan met de volgende stappen.',
    },
    session: {
        offlineMessageRetry: 'Het lijkt erop dat je offline bent. Controleer je verbinding en probeer het opnieuw.',
    },
    travel: {
        header: 'Boek reis',
        title: 'Reis slim',
        subtitle: 'Gebruik Expensify Travel om de beste reisaanbiedingen te krijgen en al uw zakelijke uitgaven op één plek te beheren.',
        features: {
            saveMoney: 'Bespaar geld op uw boekingen',
            alerts: 'Ontvang realtime updates en meldingen',
        },
        bookTravel: 'Boek reis',
        bookDemo: 'Demo boeken',
        bookADemo: 'Boek een demo',
        toLearnMore: 'om meer te leren.',
        termsAndConditions: {
            header: 'Voordat we verder gaan...',
            title: 'Algemene voorwaarden',
            label: 'Ik ga akkoord met de algemene voorwaarden',
            subtitle: `Ga akkoord met de <a href="${CONST.TRAVEL_TERMS_URL}">algemene voorwaarden</a> van Expensify Travel.`,
            error: 'U moet akkoord gaan met de Expensify Travel voorwaarden om door te gaan.',
            defaultWorkspaceError:
                'U moet een standaard werkruimte instellen om Expensify Travel in te schakelen. Ga naar Instellingen > Werkruimtes > klik op de drie verticale stippen naast een werkruimte > Stel in als standaard werkruimte, en probeer het opnieuw!',
        },
        flight: 'Vlucht',
        flightDetails: {
            passenger: 'Passagier',
            layover: ({layover}: FlightLayoverParams) => `<muted-text-label>Je hebt een <strong>${layover} tussenstop</strong> voor deze vlucht</muted-text-label>`,
            takeOff: 'Vertrek',
            landing: 'Landing',
            seat: 'Stoelplaats',
            class: 'Cabineklasse',
            recordLocator: 'Record locator',
            cabinClasses: {
                unknown: 'Unknown',
                economy: 'Economie',
                premiumEconomy: 'Premium Economy',
                business: 'Business',
                first: 'Eerste',
            },
        },
        hotel: 'Hotel',
        hotelDetails: {
            guest: 'Gast',
            checkIn: 'Inchecken',
            checkOut: 'Uitchecken',
            roomType: 'Kamertype',
            cancellation: 'Annuleringsbeleid',
            cancellationUntil: 'Gratis annulering tot',
            confirmation: 'Bevestigingsnummer',
            cancellationPolicies: {
                unknown: 'Unknown',
                nonRefundable: 'Niet-restitueerbaar',
                freeCancellationUntil: 'Gratis annulering tot',
                partiallyRefundable: 'Gedeeltelijk restitueerbaar',
            },
        },
        car: 'Auto',
        carDetails: {
            rentalCar: 'Autoverhuur',
            pickUp: 'Ophalen',
            dropOff: 'Afleveren',
            driver: 'Bestuurder',
            carType: 'Autotype',
            cancellation: 'Annuleringsbeleid',
            cancellationUntil: 'Gratis annulering tot',
            freeCancellation: 'Gratis annulering',
            confirmation: 'Bevestigingsnummer',
        },
        train: 'Rail',
        trainDetails: {
            passenger: 'Passagier',
            departs: 'Vertrekt',
            arrives: 'Komt aan',
            coachNumber: 'Coachnummer',
            seat: 'Stoelplaats',
            fareDetails: 'Tariefdetails',
            confirmation: 'Bevestigingsnummer',
        },
        viewTrip: 'Bekijk reis',
        modifyTrip: 'Reis wijzigen',
        tripSupport: 'Reisondersteuning',
        tripDetails: 'Reisdetails',
        viewTripDetails: 'Bekijk reisdetails',
        trip: 'Reis',
        trips: 'Reizen',
        tripSummary: 'Reisoverzicht',
        departs: 'Vertrekt',
        errorMessage: 'Er is iets misgegaan. Probeer het later opnieuw.',
        phoneError: {
            phrase1: 'Alstublieft',
            link: 'voeg een werk e-mailadres toe als je primaire login',
            phrase2: 'om te reizen boeken.',
        },
        domainSelector: {
            title: 'Domein',
            subtitle: 'Kies een domein voor de installatie van Expensify Travel.',
            recommended: 'Aanbevolen',
        },
        domainPermissionInfo: {
            title: 'Domein',
            restriction: ({domain}: DomainPermissionInfoRestrictionParams) =>
                `Je hebt geen toestemming om Expensify Travel in te schakelen voor het domein <strong>${domain}</strong>. Je moet iemand van dat domein vragen om Travel in te schakelen.`,
            accountantInvitation: `Als u accountant bent, overweeg dan om lid te worden van het <a href="${CONST.OLD_DOT_PUBLIC_URLS.EXPENSIFY_APPROVED_PROGRAM_URL}">ExpensifyApproved! accountantsprogramma</a> om reizen voor dit domein mogelijk te maken.`,
        },
        publicDomainError: {
            title: 'Aan de slag met Expensify Travel',
            message: `Je moet je werk e-mail (bijv. naam@bedrijf.com) gebruiken met Expensify Travel, niet je persoonlijke e-mail (bijv. naam@gmail.com).`,
        },
        blockedFeatureModal: {
            title: 'Expensify Travel is uitgeschakeld',
            message: `Je beheerder heeft Expensify Travel uitgeschakeld. Volg het boekingsbeleid van je bedrijf voor reisarrangementen.`,
        },
        verifyCompany: {
            title: 'Begin vandaag nog met reizen!',
            message: `Neem contact op met uw accountmanager of salesteam@expensify.com om een demo van reizen te krijgen en het voor uw bedrijf in te schakelen.`,
        },
        updates: {
            bookingTicketed: ({airlineCode, origin, destination, startDate, confirmationID = ''}: FlightParams) =>
                `Je vlucht ${airlineCode} (${origin} → ${destination}) op ${startDate} is geboekt. Bevestigingscode: ${confirmationID}`,
            ticketVoided: ({airlineCode, origin, destination, startDate}: FlightParams) =>
                `Uw ticket voor vlucht ${airlineCode} (${origin} → ${destination}) op ${startDate} is geannuleerd.`,
            ticketRefunded: ({airlineCode, origin, destination, startDate}: FlightParams) =>
                `Uw ticket voor vlucht ${airlineCode} (${origin} → ${destination}) op ${startDate} is terugbetaald of omgeruild.`,
            flightCancelled: ({airlineCode, origin, destination, startDate}: FlightParams) =>
                `Je vlucht ${airlineCode} (${origin} → ${destination}) op ${startDate} is geannuleerd door de luchtvaartmaatschappij.`,
            flightScheduleChangePending: ({airlineCode}: AirlineParams) =>
                `De luchtvaartmaatschappij heeft een schemawijziging voorgesteld voor vlucht ${airlineCode}; we wachten op bevestiging.`,
            flightScheduleChangeClosed: ({airlineCode, startDate}: AirlineParams) => `Schemawijziging bevestigd: vlucht ${airlineCode} vertrekt nu om ${startDate}.`,
            flightUpdated: ({airlineCode, origin, destination, startDate}: FlightParams) => `Uw vlucht ${airlineCode} (${origin} → ${destination}) op ${startDate} is bijgewerkt.`,
            flightCabinChanged: ({airlineCode, cabinClass}: AirlineParams) => `Uw cabineklasse is bijgewerkt naar ${cabinClass} op vlucht ${airlineCode}.`,
            flightSeatConfirmed: ({airlineCode}: AirlineParams) => `Uw stoeltoewijzing op vlucht ${airlineCode} is bevestigd.`,
            flightSeatChanged: ({airlineCode}: AirlineParams) => `Uw stoeltoewijzing op vlucht ${airlineCode} is gewijzigd.`,
            flightSeatCancelled: ({airlineCode}: AirlineParams) => `Uw stoeltoewijzing op vlucht ${airlineCode} is verwijderd.`,
            paymentDeclined: 'Betaling voor uw luchtboeking is mislukt. Probeer het alstublieft opnieuw.',
            bookingCancelledByTraveler: ({type, id = ''}: TravelTypeParams) => `Je hebt je ${type} reservering ${id} geannuleerd.`,
            bookingCancelledByVendor: ({type, id = ''}: TravelTypeParams) => `De leverancier heeft uw ${type} reservering ${id} geannuleerd.`,
            bookingRebooked: ({type, id = ''}: TravelTypeParams) => `Uw ${type} reservering is opnieuw geboekt. Nieuwe bevestiging #:${id}.`,
            bookingUpdated: ({type}: TravelTypeParams) => `Je ${type} boeking is bijgewerkt. Bekijk de nieuwe details in het reisschema.`,
            railTicketRefund: ({origin, destination, startDate}: RailTicketParams) =>
                `Uw treinkaartje voor ${origin} → ${destination} op ${startDate} is terugbetaald. Er zal een tegoed worden verwerkt.`,
            railTicketExchange: ({origin, destination, startDate}: RailTicketParams) => `Uw treinkaartje voor ${origin} → ${destination} op ${startDate} is omgeruild.`,
            railTicketUpdate: ({origin, destination, startDate}: RailTicketParams) => `Je treinkaartje voor ${origin} → ${destination} op ${startDate} is bijgewerkt.`,
            defaultUpdate: ({type}: TravelTypeParams) => `Je ${type} reservering is bijgewerkt.`,
        },
        flightTo: 'Vlucht naar',
        trainTo: 'Trein naar',
        carRental: ' autohuur',
        nightIn: 'nacht in',
        nightsIn: 'nachten in',
    },
    workspace: {
        common: {
            card: 'Kaarten',
            expensifyCard: 'Expensify Card',
            companyCards: 'Bedrijfskaarten',
            workflows: 'Workflows',
            workspace: 'Werkruimte',
            findWorkspace: 'Werkruimte vinden',
            edit: 'Werkruimte bewerken',
            enabled: 'Ingeschakeld',
            disabled: 'Uitgeschakeld',
            everyone: 'Iedereen',
            delete: 'Werkruimte verwijderen',
            settings: 'Instellingen',
            reimburse: 'Vergoedingen',
            categories: 'Categorieën',
            tags: 'Tags',
            customField1: 'Aangepast veld 1',
            customField2: 'Aangepast veld 2',
            customFieldHint: 'Voeg aangepaste codering toe die van toepassing is op alle uitgaven van dit lid.',
            reportFields: 'Rapportvelden',
            reportTitle: 'Rapporttitel',
            reportField: 'Rapportveld',
            taxes: 'Belastingen',
            bills: 'Rekeningen',
            invoices: 'Facturen',
            travel: 'Reis',
            members: 'Leden',
            accounting: 'Boekhouding',
            receiptPartners: 'Bonnetjespartners',
            rules: 'Regels',
            displayedAs: 'Weergegeven als',
            plan: 'Plan',
            profile: 'Overzicht',
            bankAccount: 'Bankrekening',
            testTransactions: 'Testtransacties',
            issueAndManageCards: 'Kaarten uitgeven en beheren',
            reconcileCards: 'Reconcileer kaarten',
            selected: () => ({
                one: '1 geselecteerd',
                other: (count: number) => `${count} geselecteerd`,
            }),
            settlementFrequency: 'Afwikkelingsfrequentie',
            setAsDefault: 'Instellen als standaardwerkruimte',
            defaultNote: `Ontvangstbewijzen verzonden naar ${CONST.EMAIL.RECEIPTS} zullen in deze werkruimte verschijnen.`,
            deleteConfirmation: 'Weet je zeker dat je deze werkruimte wilt verwijderen?',
            deleteWithCardsConfirmation: 'Weet je zeker dat je deze werkruimte wilt verwijderen? Dit zal alle kaartfeeds en toegewezen kaarten verwijderen.',
            unavailable: 'Niet-beschikbare werkruimte',
            memberNotFound: 'Lid niet gevonden. Om een nieuw lid aan de werkruimte toe te voegen, gebruik de uitnodigingsknop hierboven.',
            notAuthorized: `Je hebt geen toegang tot deze pagina. Als je probeert lid te worden van deze werkruimte, vraag dan de eigenaar van de werkruimte om je als lid toe te voegen. Iets anders? Neem contact op met ${CONST.EMAIL.CONCIERGE}.`,
            goToWorkspace: 'Ga naar werkruimte',
            goToWorkspaces: 'Ga naar werkruimtes',
            clearFilter: 'Filter wissen',
            workspaceName: 'Werkruimte naam',
            workspaceOwner: 'Eigenaar',
            workspaceType: 'Werkruimte type',
            workspaceAvatar: 'Werkruimte avatar',
            mustBeOnlineToViewMembers: 'U moet online zijn om de leden van deze werkruimte te bekijken.',
            moreFeatures: 'Meer functies',
            requested: 'Aangevraagd',
            distanceRates: 'Afstandstarieven',
            defaultDescription: 'Eén plek voor al je bonnetjes en uitgaven.',
            descriptionHint: 'Deel informatie over deze werkruimte met alle leden.',
            welcomeNote: 'Gebruik alstublieft Expensify om uw bonnetjes in te dienen voor terugbetaling, bedankt!',
            subscription: 'Abonnement',
            markAsEntered: 'Markeren als handmatig ingevoerd',
            markAsExported: 'Markeren als geëxporteerd',
            exportIntegrationSelected: ({connectionName}: ExportIntegrationSelectedParams) => `Exporteer naar ${CONST.POLICY.CONNECTIONS.NAME_USER_FRIENDLY[connectionName]}`,
            letsDoubleCheck: 'Laten we dubbel controleren of alles er goed uitziet.',
            lineItemLevel: 'Regelniveau',
            reportLevel: 'Rapportniveau',
            topLevel: 'Topniveau',
            appliedOnExport: 'Niet geïmporteerd in Expensify, toegepast bij exporteren',
            shareNote: {
                header: 'Deel je werkruimte met andere leden',
                content: ({adminsRoomLink}: WorkspaceShareNoteParams) =>
                    `Deel deze QR-code of kopieer de onderstaande link om het voor leden gemakkelijk te maken om toegang tot uw werkruimte aan te vragen. Alle verzoeken om lid te worden van de werkruimte worden weergegeven in de <a href="${adminsRoomLink}">${CONST.REPORT.WORKSPACE_CHAT_ROOMS.ADMINS}</a>-ruimte, zodat u ze kunt beoordelen.`,
            },
            connectTo: ({connectionName}: ConnectionNameParams) => `Verbinden met ${CONST.POLICY.CONNECTIONS.NAME_USER_FRIENDLY[connectionName]}`,
            createNewConnection: 'Nieuwe verbinding maken',
            reuseExistingConnection: 'Bestaande verbinding hergebruiken',
            existingConnections: 'Bestaande verbindingen',
            existingConnectionsDescription: ({connectionName}: ConnectionNameParams) =>
                `Aangezien je eerder verbinding hebt gemaakt met ${CONST.POLICY.CONNECTIONS.NAME_USER_FRIENDLY[connectionName]}, kun je ervoor kiezen om een bestaande verbinding opnieuw te gebruiken of een nieuwe te maken.`,
            lastSyncDate: ({connectionName, formattedDate}: LastSyncDateParams) => `${connectionName} - Laatst gesynchroniseerd op ${formattedDate}`,
            authenticationError: ({connectionName}: AuthenticationErrorParams) => `Kan geen verbinding maken met ${connectionName} vanwege een authenticatiefout.`,
            learnMore: 'Meer informatie',
            memberAlternateText: 'Leden kunnen rapporten indienen en goedkeuren.',
            adminAlternateText: 'Beheerders hebben volledige bewerkingsrechten voor alle rapporten en werkruimte-instellingen.',
            auditorAlternateText: 'Auditors kunnen rapporten bekijken en erop reageren.',
            roleName: ({role}: OptionalParam<RoleNamesParams> = {}) => {
                switch (role) {
                    case CONST.POLICY.ROLE.ADMIN:
                        return 'Admin';
                    case CONST.POLICY.ROLE.AUDITOR:
                        return 'Auditor';
                    case CONST.POLICY.ROLE.USER:
                        return 'Lid';
                    default:
                        return 'Lid';
                }
            },
            frequency: {
                manual: 'Handmatig',
                instant: 'Instant',
                immediate: 'Dagelijks',
                trip: 'Per reis',
                weekly: 'Wekelijks',
                semimonthly: 'Twee keer per maand',
                monthly: 'Maandelijks',
            },
            planType: 'Plansoort',
            submitExpense: 'Dien uw onkosten hieronder in:',
            defaultCategory: 'Standaardcategorie',
            viewTransactions: 'Transacties bekijken',
            policyExpenseChatName: ({displayName}: PolicyExpenseChatNameParams) => `Uitgaven van ${displayName}`,
            deepDiveExpensifyCard: `<muted-text-label>Expensify Card transacties worden automatisch geëxporteerd naar een “Expensify Card Liability Account” die is aangemaakt met <a href="${CONST.DEEP_DIVE_EXPENSIFY_CARD}">onze integratie</a>.</muted-text-label>`,
        },
        receiptPartners: {
            connect: 'Maak nu verbinding',
            uber: {
                subtitle: 'Automatiseer reis- en maaltijdbezorgkosten binnen uw organisatie.',
                sendInvites: 'Leden uitnodigen',
                sendInvitesDescription: 'Deze workspace-leden hebben nog geen Uber for Business-account. Deselecteer alle leden die u op dit moment niet wilt uitnodigen.',
                confirmInvite: 'Uitnodiging bevestigen',
                manageInvites: 'Uitnodigingen beheren',
                confirm: 'Bevestigen',
                allSet: 'Alles klaar',
                readyToRoll: 'Je bent klaar om te beginnen',
                takeBusinessRideMessage: 'Neem een zakelijke rit en je Uber-bonnetjes worden geïmporteerd in Expensify. Laten we gaan!',
                all: 'Alle',
                linked: 'Gekoppeld',
                outstanding: 'Openstaand',
                invite: 'Uitnodigen',
                resend: 'Opnieuw verzenden',
                pending: 'In behandeling',
                suspended: 'Opgeschort',
                invitationFailure: 'Kon leden niet uitnodigen voor Uber for Business',
                autoRemove: 'Nodig nieuwe werkruimteleden uit voor Uber for Business',
                autoInvite: 'Deactiveer verwijderde werkruimteleden van Uber for Business',
<<<<<<< HEAD
                emptyContent: {
                    title: 'Geen leden om weer te geven',
                    subtitle: 'We hebben overal gezocht en niets gevonden.',
                },
=======
                manageInvites: 'Beheer uitnodigingen',
                bannerTitle: 'Expensify + Uber voor bedrijven',
                bannerDescription: 'Sluit Uber for Business aan om de kosten voor reizen en maaltijdbezorging binnen uw organisatie te automatiseren.',
>>>>>>> f54a2c1c
            },
        },
        perDiem: {
            subtitle: 'Stel dagvergoedingen in om de dagelijkse uitgaven van werknemers te beheersen.',
            amount: 'Bedrag',
            deleteRates: () => ({
                one: 'Verwijder tarief',
                other: 'Tarieven verwijderen',
            }),
            deletePerDiemRate: 'Verwijder dagvergoedingstarief',
            findPerDiemRate: 'Vind dagvergoedingstarief',
            areYouSureDelete: () => ({
                one: 'Weet je zeker dat je dit tarief wilt verwijderen?',
                other: 'Weet je zeker dat je deze tarieven wilt verwijderen?',
            }),
            emptyList: {
                title: 'Per diem',
                subtitle: 'Stel dagvergoedingen in om de dagelijkse uitgaven van werknemers te beheersen. Importeer tarieven vanuit een spreadsheet om te beginnen.',
            },
            errors: {
                existingRateError: ({rate}: CustomUnitRateParams) => `Een tarief met waarde ${rate} bestaat al.`,
            },
            importPerDiemRates: 'Importeer dagvergoedingen',
            editPerDiemRate: 'Bewerk dagvergoedingstarief',
            editPerDiemRates: 'Bewerk dagvergoedingen tarieven',
            editDestinationSubtitle: ({destination}: EditDestinationSubtitleParams) =>
                `Het bijwerken van deze bestemming zal het wijzigen voor alle ${destination} dagvergoedingssubtarieven.`,
            editCurrencySubtitle: ({destination}: EditDestinationSubtitleParams) => `Het bijwerken van deze valuta zal het veranderen voor alle ${destination} dagvergoeding subtarieven.`,
        },
        qbd: {
            exportOutOfPocketExpensesDescription: 'Stel in hoe uit eigen zak gemaakte uitgaven worden geëxporteerd naar QuickBooks Desktop.',
            exportOutOfPocketExpensesCheckToggle: 'Markeer cheques als "later afdrukken"',
            exportDescription: 'Configureer hoe Expensify-gegevens worden geëxporteerd naar QuickBooks Desktop.',
            date: 'Exportdatum',
            exportInvoices: 'Facturen exporteren naar',
            exportExpensifyCard: 'Exporteer Expensify Card-transacties als',
            account: 'Account',
            accountDescription: 'Kies waar u journaalposten wilt plaatsen.',
            accountsPayable: 'Crediteurenadministratie',
            accountsPayableDescription: 'Kies waar u leveranciersfacturen wilt aanmaken.',
            bankAccount: 'Bankrekening',
            notConfigured: 'Niet geconfigureerd',
            bankAccountDescription: 'Kies waar u cheques vandaan wilt verzenden.',
            creditCardAccount: 'Creditcardrekening',
            exportDate: {
                label: 'Exportdatum',
                description: 'Gebruik deze datum bij het exporteren van rapporten naar QuickBooks Desktop.',
                values: {
                    [CONST.QUICKBOOKS_EXPORT_DATE.LAST_EXPENSE]: {
                        label: 'Datum van laatste uitgave',
                        description: 'Datum van de meest recente uitgave op het rapport.',
                    },
                    [CONST.QUICKBOOKS_EXPORT_DATE.REPORT_EXPORTED]: {
                        label: 'Exportdatum',
                        description: 'Datum waarop het rapport is geëxporteerd naar QuickBooks Desktop.',
                    },
                    [CONST.QUICKBOOKS_EXPORT_DATE.REPORT_SUBMITTED]: {
                        label: 'Ingediende datum',
                        description: 'Datum waarop het rapport ter goedkeuring is ingediend.',
                    },
                },
            },
            exportCheckDescription: 'We maken een gespecificeerde cheque voor elk Expensify-rapport en sturen deze vanaf de onderstaande bankrekening.',
            exportJournalEntryDescription: 'We zullen een gespecificeerde journaalpost maken voor elk Expensify-rapport en deze naar de onderstaande rekening boeken.',
            exportVendorBillDescription:
                'We maken een gespecificeerde leveranciersfactuur voor elk Expensify-rapport en voegen deze toe aan de onderstaande rekening. Als deze periode is gesloten, boeken we naar de 1e van de volgende open periode.',
            outOfPocketTaxEnabledDescription:
                'QuickBooks Desktop ondersteunt geen belastingen bij het exporteren van journaalposten. Aangezien u belastingen heeft ingeschakeld in uw werkruimte, is deze exportoptie niet beschikbaar.',
            outOfPocketTaxEnabledError: 'Journaalposten zijn niet beschikbaar wanneer belastingen zijn ingeschakeld. Kies een andere exportoptie.',
            accounts: {
                [CONST.QUICKBOOKS_DESKTOP_NON_REIMBURSABLE_EXPORT_ACCOUNT_TYPE.CREDIT_CARD]: 'Creditcard',
                [CONST.QUICKBOOKS_DESKTOP_REIMBURSABLE_ACCOUNT_TYPE.VENDOR_BILL]: 'Leveranciersfactuur',
                [CONST.QUICKBOOKS_DESKTOP_REIMBURSABLE_ACCOUNT_TYPE.JOURNAL_ENTRY]: 'Journaalboeking',
                [CONST.QUICKBOOKS_DESKTOP_REIMBURSABLE_ACCOUNT_TYPE.CHECK]: 'Controleren',
                [`${CONST.QUICKBOOKS_DESKTOP_NON_REIMBURSABLE_EXPORT_ACCOUNT_TYPE.CHECK}Description`]:
                    'We maken een gespecificeerde cheque voor elk Expensify-rapport en sturen deze vanaf de onderstaande bankrekening.',
                [`${CONST.QUICKBOOKS_DESKTOP_NON_REIMBURSABLE_EXPORT_ACCOUNT_TYPE.CREDIT_CARD}Description`]:
                    "We zullen automatisch de naam van de handelaar op de creditcardtransactie koppelen aan eventuele overeenkomstige leveranciers in QuickBooks. Als er geen leveranciers bestaan, maken we een 'Credit Card Misc.' leverancier voor associatie aan.",
                [`${CONST.QUICKBOOKS_DESKTOP_REIMBURSABLE_ACCOUNT_TYPE.VENDOR_BILL}Description`]:
                    'We maken een gespecificeerde leveranciersfactuur voor elk Expensify-rapport met de datum van de laatste uitgave en voegen deze toe aan het onderstaande account. Als deze periode is afgesloten, boeken we naar de 1e van de volgende open periode.',
                [`${CONST.QUICKBOOKS_DESKTOP_NON_REIMBURSABLE_EXPORT_ACCOUNT_TYPE.CREDIT_CARD}AccountDescription`]: 'Kies waar u creditcardtransacties wilt exporteren.',
                [`${CONST.QUICKBOOKS_DESKTOP_REIMBURSABLE_ACCOUNT_TYPE.VENDOR_BILL}AccountDescription`]: 'Kies een leverancier om toe te passen op alle creditcardtransacties.',
                [`${CONST.QUICKBOOKS_DESKTOP_REIMBURSABLE_ACCOUNT_TYPE.CHECK}AccountDescription`]: 'Kies waar u cheques vandaan wilt verzenden.',
                [`${CONST.QUICKBOOKS_DESKTOP_REIMBURSABLE_ACCOUNT_TYPE.VENDOR_BILL}Error`]:
                    'Leveranciersfacturen zijn niet beschikbaar wanneer locaties zijn ingeschakeld. Kies alstublieft een andere exportoptie.',
                [`${CONST.QUICKBOOKS_DESKTOP_REIMBURSABLE_ACCOUNT_TYPE.CHECK}Error`]: 'Cheques zijn niet beschikbaar wanneer locaties zijn ingeschakeld. Kies een andere exportoptie.',
                [`${CONST.QUICKBOOKS_DESKTOP_REIMBURSABLE_ACCOUNT_TYPE.JOURNAL_ENTRY}Error`]:
                    'Journaalposten zijn niet beschikbaar wanneer belastingen zijn ingeschakeld. Kies een andere exportoptie.',
            },
            noAccountsFound: 'Geen accounts gevonden',
            noAccountsFoundDescription: 'Voeg het account toe in QuickBooks Desktop en synchroniseer de verbinding opnieuw.',
            qbdSetup: 'QuickBooks Desktop setup',
            requiredSetupDevice: {
                title: 'Kan geen verbinding maken vanaf dit apparaat',
                body1: 'Je moet deze verbinding instellen vanaf de computer die je QuickBooks Desktop bedrijfsbestand host.',
                body2: 'Zodra je verbonden bent, kun je overal synchroniseren en exporteren.',
            },
            setupPage: {
                title: 'Open deze link om verbinding te maken',
                body: 'Om de installatie te voltooien, opent u de volgende link op de computer waar QuickBooks Desktop draait.',
                setupErrorTitle: 'Er is iets misgegaan',
                setupErrorBody: ({conciergeLink}: QBDSetupErrorBodyParams) =>
                    `<muted-text><centered-text>De QuickBooks Desktop-verbinding werkt momenteel niet. Probeer het later nog eens of <a href="${conciergeLink}">neem contact op met Concierge</a> als het probleem zich blijft voordoen.</centered-text></muted-text>`,
            },
            importDescription: 'Kies welke codeconfiguraties u wilt importeren van QuickBooks Desktop naar Expensify.',
            classes: 'Klassen',
            items: 'Artikelen',
            customers: 'Klanten/projecten',
            exportCompanyCardsDescription: 'Stel in hoe aankopen met bedrijfskaarten worden geëxporteerd naar QuickBooks Desktop.',
            defaultVendorDescription: 'Stel een standaard leverancier in die van toepassing zal zijn op alle creditcardtransacties bij export.',
            accountsDescription: 'Uw QuickBooks Desktop-rekeningschema wordt in Expensify geïmporteerd als categorieën.',
            accountsSwitchTitle: 'Kies ervoor om nieuwe accounts te importeren als ingeschakelde of uitgeschakelde categorieën.',
            accountsSwitchDescription: 'Ingeschakelde categorieën zullen beschikbaar zijn voor leden om te selecteren bij het aanmaken van hun uitgaven.',
            classesDescription: 'Kies hoe je QuickBooks Desktop-klassen in Expensify wilt beheren.',
            tagsDisplayedAsDescription: 'Regelniveau',
            reportFieldsDisplayedAsDescription: 'Rapportniveau',
            customersDescription: 'Kies hoe u QuickBooks Desktop klanten/projecten in Expensify wilt beheren.',
            advancedConfig: {
                autoSyncDescription: 'Expensify zal elke dag automatisch synchroniseren met QuickBooks Desktop.',
                createEntities: 'Automatisch entiteiten aanmaken',
                createEntitiesDescription: 'Expensify zal automatisch leveranciers aanmaken in QuickBooks Desktop als ze nog niet bestaan.',
            },
            itemsDescription: 'Kies hoe u QuickBooks Desktop-items in Expensify wilt verwerken.',
        },
        qbo: {
            connectedTo: 'Verbonden met',
            importDescription: 'Kies welke codeconfiguraties u wilt importeren van QuickBooks Online naar Expensify.',
            classes: 'Klassen',
            locations: 'Locaties',
            customers: 'Klanten/projecten',
            accountsDescription: 'Uw QuickBooks Online rekeningschema zal in Expensify worden geïmporteerd als categorieën.',
            accountsSwitchTitle: 'Kies ervoor om nieuwe accounts te importeren als ingeschakelde of uitgeschakelde categorieën.',
            accountsSwitchDescription: 'Ingeschakelde categorieën zullen beschikbaar zijn voor leden om te selecteren bij het aanmaken van hun uitgaven.',
            classesDescription: 'Kies hoe QuickBooks Online-klassen in Expensify moeten worden behandeld.',
            customersDescription: 'Kies hoe u QuickBooks Online klanten/projecten in Expensify wilt beheren.',
            locationsDescription: 'Kies hoe u QuickBooks Online-locaties in Expensify wilt beheren.',
            taxesDescription: 'Kies hoe je QuickBooks Online belastingen in Expensify wilt afhandelen.',
            locationsLineItemsRestrictionDescription:
                'QuickBooks Online ondersteunt geen locaties op regelniveau voor cheques of leveranciersfacturen. Als je locaties op regelniveau wilt hebben, zorg er dan voor dat je journaalposten en credit-/debetkaartuitgaven gebruikt.',
            taxesJournalEntrySwitchNote: 'QuickBooks Online ondersteunt geen belastingen op journaalposten. Wijzig uw exportoptie naar leveranciersfactuur of cheque.',
            exportDescription: 'Configureer hoe Expensify-gegevens worden geëxporteerd naar QuickBooks Online.',
            date: 'Exportdatum',
            exportInvoices: 'Facturen exporteren naar',
            exportExpensifyCard: 'Exporteer Expensify Card-transacties als',
            exportDate: {
                label: 'Exportdatum',
                description: 'Gebruik deze datum bij het exporteren van rapporten naar QuickBooks Online.',
                values: {
                    [CONST.QUICKBOOKS_EXPORT_DATE.LAST_EXPENSE]: {
                        label: 'Datum van laatste uitgave',
                        description: 'Datum van de meest recente uitgave op het rapport.',
                    },
                    [CONST.QUICKBOOKS_EXPORT_DATE.REPORT_EXPORTED]: {
                        label: 'Exportdatum',
                        description: 'Datum waarop het rapport is geëxporteerd naar QuickBooks Online.',
                    },
                    [CONST.QUICKBOOKS_EXPORT_DATE.REPORT_SUBMITTED]: {
                        label: 'Ingediende datum',
                        description: 'Datum waarop het rapport ter goedkeuring is ingediend.',
                    },
                },
            },
            receivable: 'Debiteuren', // This is an account name that will come directly from QBO, so I don't know why we need a translation for it. It should take whatever the name of the account is in QBO. Leaving this note for CS.
            archive: 'Archief debiteuren', // This is an account name that will come directly from QBO, so I don't know why we need a translation for it. It should take whatever the name of the account is in QBO. Leaving this note for CS.
            exportInvoicesDescription: 'Gebruik dit account bij het exporteren van facturen naar QuickBooks Online.',
            exportCompanyCardsDescription: 'Stel in hoe aankopen met bedrijfskaarten worden geëxporteerd naar QuickBooks Online.',
            vendor: 'Leverancier',
            defaultVendorDescription: 'Stel een standaard leverancier in die van toepassing zal zijn op alle creditcardtransacties bij export.',
            exportOutOfPocketExpensesDescription: 'Stel in hoe uit eigen zak gemaakte uitgaven worden geëxporteerd naar QuickBooks Online.',
            exportCheckDescription: 'We maken een gespecificeerde cheque voor elk Expensify-rapport en sturen deze vanaf de onderstaande bankrekening.',
            exportJournalEntryDescription: 'We zullen een gespecificeerde journaalpost maken voor elk Expensify-rapport en deze naar de onderstaande rekening boeken.',
            exportVendorBillDescription:
                'We maken een gespecificeerde leveranciersfactuur voor elk Expensify-rapport en voegen deze toe aan de onderstaande rekening. Als deze periode is gesloten, boeken we naar de 1e van de volgende open periode.',
            account: 'Account',
            accountDescription: 'Kies waar u journaalposten wilt plaatsen.',
            accountsPayable: 'Crediteurenadministratie',
            accountsPayableDescription: 'Kies waar u leveranciersfacturen wilt aanmaken.',
            bankAccount: 'Bankrekening',
            notConfigured: 'Niet geconfigureerd',
            bankAccountDescription: 'Kies waar u cheques vandaan wilt verzenden.',
            creditCardAccount: 'Creditcardrekening',
            companyCardsLocationEnabledDescription:
                'QuickBooks Online ondersteunt geen locaties bij het exporteren van leveranciersfacturen. Aangezien je locaties hebt ingeschakeld in je werkruimte, is deze exportoptie niet beschikbaar.',
            outOfPocketTaxEnabledDescription:
                'QuickBooks Online ondersteunt geen belastingen op journaalpostexporten. Aangezien u belastingen heeft ingeschakeld in uw werkruimte, is deze exportoptie niet beschikbaar.',
            outOfPocketTaxEnabledError: 'Journaalposten zijn niet beschikbaar wanneer belastingen zijn ingeschakeld. Kies een andere exportoptie.',
            advancedConfig: {
                autoSyncDescription: 'Expensify zal elke dag automatisch synchroniseren met QuickBooks Online.',
                inviteEmployees: 'Medewerkers uitnodigen',
                inviteEmployeesDescription: 'Importeer QuickBooks Online werknemersgegevens en nodig werknemers uit naar deze werkruimte.',
                createEntities: 'Automatisch entiteiten aanmaken',
                createEntitiesDescription:
                    'Expensify zal automatisch leveranciers aanmaken in QuickBooks Online als ze nog niet bestaan, en automatisch klanten aanmaken bij het exporteren van facturen.',
                reimbursedReportsDescription:
                    'Elke keer dat een rapport wordt betaald met Expensify ACH, wordt de overeenkomstige factuurbetaling aangemaakt in het QuickBooks Online-account hieronder.',
                qboBillPaymentAccount: 'QuickBooks-rekening voor factuurbetaling',
                qboInvoiceCollectionAccount: 'QuickBooks factuur incasso-account',
                accountSelectDescription: 'Kies waar u de rekeningen wilt betalen en we maken de betaling aan in QuickBooks Online.',
                invoiceAccountSelectorDescription: 'Kies waar u factuurbetalingen wilt ontvangen en we zullen de betaling aanmaken in QuickBooks Online.',
            },
            accounts: {
                [CONST.QUICKBOOKS_NON_REIMBURSABLE_EXPORT_ACCOUNT_TYPE.DEBIT_CARD]: 'Debetkaart',
                [CONST.QUICKBOOKS_NON_REIMBURSABLE_EXPORT_ACCOUNT_TYPE.CREDIT_CARD]: 'Creditcard',
                [CONST.QUICKBOOKS_REIMBURSABLE_ACCOUNT_TYPE.VENDOR_BILL]: 'Leveranciersfactuur',
                [CONST.QUICKBOOKS_REIMBURSABLE_ACCOUNT_TYPE.JOURNAL_ENTRY]: 'Journaalboeking',
                [CONST.QUICKBOOKS_REIMBURSABLE_ACCOUNT_TYPE.CHECK]: 'Controleren',
                [`${CONST.QUICKBOOKS_NON_REIMBURSABLE_EXPORT_ACCOUNT_TYPE.DEBIT_CARD}Description`]:
                    "We zullen automatisch de naam van de handelaar op de debetkaarttransactie koppelen aan eventuele overeenkomstige leveranciers in QuickBooks. Als er geen leveranciers bestaan, maken we een 'Debit Card Misc.' leverancier voor associatie.",
                [`${CONST.QUICKBOOKS_NON_REIMBURSABLE_EXPORT_ACCOUNT_TYPE.CREDIT_CARD}Description`]:
                    "We zullen automatisch de naam van de handelaar op de creditcardtransactie koppelen aan eventuele overeenkomstige leveranciers in QuickBooks. Als er geen leveranciers bestaan, maken we een 'Credit Card Misc.' leverancier voor associatie aan.",
                [`${CONST.QUICKBOOKS_REIMBURSABLE_ACCOUNT_TYPE.VENDOR_BILL}Description`]:
                    'We maken een gespecificeerde leveranciersfactuur voor elk Expensify-rapport met de datum van de laatste uitgave en voegen deze toe aan het onderstaande account. Als deze periode is afgesloten, boeken we naar de 1e van de volgende open periode.',
                [`${CONST.QUICKBOOKS_NON_REIMBURSABLE_EXPORT_ACCOUNT_TYPE.DEBIT_CARD}AccountDescription`]: 'Kies waar u debetkaarttransacties wilt exporteren.',
                [`${CONST.QUICKBOOKS_NON_REIMBURSABLE_EXPORT_ACCOUNT_TYPE.CREDIT_CARD}AccountDescription`]: 'Kies waar u creditcardtransacties wilt exporteren.',
                [`${CONST.QUICKBOOKS_REIMBURSABLE_ACCOUNT_TYPE.VENDOR_BILL}AccountDescription`]: 'Kies een leverancier om toe te passen op alle creditcardtransacties.',
                [`${CONST.QUICKBOOKS_REIMBURSABLE_ACCOUNT_TYPE.VENDOR_BILL}Error`]:
                    'Leveranciersfacturen zijn niet beschikbaar wanneer locaties zijn ingeschakeld. Kies alstublieft een andere exportoptie.',
                [`${CONST.QUICKBOOKS_REIMBURSABLE_ACCOUNT_TYPE.CHECK}Error`]: 'Cheques zijn niet beschikbaar wanneer locaties zijn ingeschakeld. Kies een andere exportoptie.',
                [`${CONST.QUICKBOOKS_REIMBURSABLE_ACCOUNT_TYPE.JOURNAL_ENTRY}Error`]:
                    'Journaalposten zijn niet beschikbaar wanneer belastingen zijn ingeschakeld. Kies een andere exportoptie.',
            },
            exportDestinationAccountsMisconfigurationError: {
                [CONST.QUICKBOOKS_REIMBURSABLE_ACCOUNT_TYPE.VENDOR_BILL]: 'Kies een geldig account voor de export van leveranciersfacturen',
                [CONST.QUICKBOOKS_REIMBURSABLE_ACCOUNT_TYPE.JOURNAL_ENTRY]: 'Kies een geldig account voor journaalpostexport',
                [CONST.QUICKBOOKS_REIMBURSABLE_ACCOUNT_TYPE.CHECK]: 'Kies een geldig account voor het exporteren van cheques',
            },
            exportDestinationSetupAccountsInfo: {
                [CONST.QUICKBOOKS_REIMBURSABLE_ACCOUNT_TYPE.VENDOR_BILL]: 'Om de export van leveranciersfacturen te gebruiken, stel een crediteurenrekening in QuickBooks Online in.',
                [CONST.QUICKBOOKS_REIMBURSABLE_ACCOUNT_TYPE.JOURNAL_ENTRY]: 'Om journal entry export te gebruiken, stel een journaalrekening in QuickBooks Online in.',
                [CONST.QUICKBOOKS_REIMBURSABLE_ACCOUNT_TYPE.CHECK]: 'Om cheque-export te gebruiken, stel een bankrekening in QuickBooks Online in.',
            },
            noAccountsFound: 'Geen accounts gevonden',
            noAccountsFoundDescription: 'Voeg de account toe in QuickBooks Online en synchroniseer de verbinding opnieuw.',
            accountingMethods: {
                label: 'Wanneer exporteren',
                description: 'Kies wanneer u de uitgaven wilt exporteren:',
                values: {
                    [COMMON_CONST.INTEGRATIONS.ACCOUNTING_METHOD.ACCRUAL]: 'Accrual',
                    [COMMON_CONST.INTEGRATIONS.ACCOUNTING_METHOD.CASH]: 'Contant',
                },
                alternateText: {
                    [COMMON_CONST.INTEGRATIONS.ACCOUNTING_METHOD.ACCRUAL]: 'Uit eigen zak gemaakte uitgaven worden geëxporteerd wanneer ze definitief zijn goedgekeurd.',
                    [COMMON_CONST.INTEGRATIONS.ACCOUNTING_METHOD.CASH]: 'Uit eigen zak gemaakte uitgaven worden geëxporteerd wanneer ze zijn betaald.',
                },
            },
        },
        workspaceList: {
            joinNow: 'Nu lid worden',
            askToJoin: 'Vragen om deel te nemen',
        },
        xero: {
            organization: 'Xero organisatie',
            organizationDescription: 'Kies de Xero-organisatie waarvan je gegevens wilt importeren.',
            importDescription: 'Kies welke coderingsconfiguraties je wilt importeren van Xero naar Expensify.',
            accountsDescription: 'Je Xero-rekeningschema wordt in Expensify geïmporteerd als categorieën.',
            accountsSwitchTitle: 'Kies ervoor om nieuwe accounts te importeren als ingeschakelde of uitgeschakelde categorieën.',
            accountsSwitchDescription: 'Ingeschakelde categorieën zullen beschikbaar zijn voor leden om te selecteren bij het aanmaken van hun uitgaven.',
            trackingCategories: 'Categorieën bijhouden',
            trackingCategoriesDescription: 'Kies hoe Xero-trackingcategorieën in Expensify moeten worden behandeld.',
            mapTrackingCategoryTo: ({categoryName}: CategoryNameParams) => `Map Xero ${categoryName} naar`,
            mapTrackingCategoryToDescription: ({categoryName}: CategoryNameParams) => `Kies waar u ${categoryName} wilt toewijzen bij het exporteren naar Xero.`,
            customers: 'Klanten opnieuw factureren',
            customersDescription:
                'Kies of u klanten opnieuw wilt factureren in Expensify. Uw Xero-klantcontacten kunnen aan uitgaven worden gekoppeld en zullen naar Xero worden geëxporteerd als een verkoopfactuur.',
            taxesDescription: 'Kies hoe je Xero-belastingen in Expensify wilt verwerken.',
            notImported: 'Niet geïmporteerd',
            notConfigured: 'Niet geconfigureerd',
            trackingCategoriesOptions: {
                [CONST.XERO_CONFIG.TRACKING_CATEGORY_OPTIONS.DEFAULT]: 'Xero contact standaardinstelling',
                [CONST.XERO_CONFIG.TRACKING_CATEGORY_OPTIONS.TAG]: 'Tags',
                [CONST.XERO_CONFIG.TRACKING_CATEGORY_OPTIONS.REPORT_FIELD]: 'Rapportvelden',
            },
            exportDescription: 'Configureer hoe Expensify-gegevens worden geëxporteerd naar Xero.',
            purchaseBill: 'Aankoopfactuur',
            exportDeepDiveCompanyCard:
                'Geëxporteerde uitgaven worden als banktransacties geboekt naar de Xero-bankrekening hieronder, en de transactiedata zullen overeenkomen met de data op uw bankafschrift.',
            bankTransactions: 'Banktransacties',
            xeroBankAccount: 'Xero bankrekening',
            xeroBankAccountDescription: 'Kies waar uitgaven als banktransacties worden geboekt.',
            exportExpensesDescription: 'Rapporten worden geëxporteerd als een inkoopfactuur met de hieronder geselecteerde datum en status.',
            purchaseBillDate: 'Aankoopfactuurdatum',
            exportInvoices: 'Facturen exporteren als',
            salesInvoice: 'Verkoopfactuur',
            exportInvoicesDescription: 'Verkoopfacturen tonen altijd de datum waarop de factuur is verzonden.',
            advancedConfig: {
                autoSyncDescription: 'Expensify zal elke dag automatisch synchroniseren met Xero.',
                purchaseBillStatusTitle: 'Status van aankoopfactuur',
                reimbursedReportsDescription: 'Elke keer dat een rapport wordt betaald met Expensify ACH, wordt de overeenkomstige factuurbetaling aangemaakt in het Xero-account hieronder.',
                xeroBillPaymentAccount: 'Xero factuurbetalingsaccount',
                xeroInvoiceCollectionAccount: 'Xero factuurincasso-account',
                xeroBillPaymentAccountDescription: 'Kies waar u de rekeningen wilt betalen en wij maken de betaling aan in Xero.',
                invoiceAccountSelectorDescription: 'Kies waar je factuurbetalingen wilt ontvangen en we maken de betaling aan in Xero.',
            },
            exportDate: {
                label: 'Aankoopfactuurdatum',
                description: 'Gebruik deze datum bij het exporteren van rapporten naar Xero.',
                values: {
                    [CONST.XERO_EXPORT_DATE.LAST_EXPENSE]: {
                        label: 'Datum van laatste uitgave',
                        description: 'Datum van de meest recente uitgave op het rapport.',
                    },
                    [CONST.XERO_EXPORT_DATE.REPORT_EXPORTED]: {
                        label: 'Exportdatum',
                        description: 'Datum waarop het rapport naar Xero is geëxporteerd.',
                    },
                    [CONST.XERO_EXPORT_DATE.REPORT_SUBMITTED]: {
                        label: 'Ingediende datum',
                        description: 'Datum waarop het rapport ter goedkeuring is ingediend.',
                    },
                },
            },
            invoiceStatus: {
                label: 'Status van aankoopfactuur',
                description: 'Gebruik deze status bij het exporteren van aankoopfacturen naar Xero.',
                values: {
                    [CONST.XERO_CONFIG.INVOICE_STATUS.DRAFT]: 'Conceptversie',
                    [CONST.XERO_CONFIG.INVOICE_STATUS.AWAITING_APPROVAL]: 'In afwachting van goedkeuring',
                    [CONST.XERO_CONFIG.INVOICE_STATUS.AWAITING_PAYMENT]: 'In afwachting van betaling',
                },
            },
            noAccountsFound: 'Geen accounts gevonden',
            noAccountsFoundDescription: 'Voeg alstublieft het account toe in Xero en synchroniseer de verbinding opnieuw.',
            accountingMethods: {
                label: 'Wanneer exporteren',
                description: 'Kies wanneer u de uitgaven wilt exporteren:',
                values: {
                    [COMMON_CONST.INTEGRATIONS.ACCOUNTING_METHOD.ACCRUAL]: 'Accrual',
                    [COMMON_CONST.INTEGRATIONS.ACCOUNTING_METHOD.CASH]: 'Contant',
                },
                alternateText: {
                    [COMMON_CONST.INTEGRATIONS.ACCOUNTING_METHOD.ACCRUAL]: 'Uit eigen zak gemaakte uitgaven worden geëxporteerd wanneer ze definitief zijn goedgekeurd.',
                    [COMMON_CONST.INTEGRATIONS.ACCOUNTING_METHOD.CASH]: 'Uit eigen zak gemaakte uitgaven worden geëxporteerd wanneer ze zijn betaald.',
                },
            },
        },
        sageIntacct: {
            preferredExporter: 'Voorkeurs-exporteur',
            taxSolution: 'Belastingoplossing',
            notConfigured: 'Niet geconfigureerd',
            exportDate: {
                label: 'Exportdatum',
                description: 'Gebruik deze datum bij het exporteren van rapporten naar Sage Intacct.',
                values: {
                    [CONST.SAGE_INTACCT_EXPORT_DATE.LAST_EXPENSE]: {
                        label: 'Datum van laatste uitgave',
                        description: 'Datum van de meest recente uitgave op het rapport.',
                    },
                    [CONST.SAGE_INTACCT_EXPORT_DATE.EXPORTED]: {
                        label: 'Exportdatum',
                        description: 'Datum waarop het rapport is geëxporteerd naar Sage Intacct.',
                    },
                    [CONST.SAGE_INTACCT_EXPORT_DATE.SUBMITTED]: {
                        label: 'Ingediende datum',
                        description: 'Datum waarop het rapport ter goedkeuring is ingediend.',
                    },
                },
            },
            reimbursableExpenses: {
                description: 'Stel in hoe uit eigen zak gemaakte uitgaven worden geëxporteerd naar Sage Intacct.',
                values: {
                    [CONST.SAGE_INTACCT_REIMBURSABLE_EXPENSE_TYPE.EXPENSE_REPORT]: 'Onkostendeclaraties',
                    [CONST.SAGE_INTACCT_REIMBURSABLE_EXPENSE_TYPE.VENDOR_BILL]: 'Leveranciersfacturen',
                },
            },
            nonReimbursableExpenses: {
                description: 'Stel in hoe aankopen met bedrijfskaarten worden geëxporteerd naar Sage Intacct.',
                values: {
                    [CONST.SAGE_INTACCT_NON_REIMBURSABLE_EXPENSE_TYPE.CREDIT_CARD_CHARGE]: 'Kredietkaarten',
                    [CONST.SAGE_INTACCT_NON_REIMBURSABLE_EXPENSE_TYPE.VENDOR_BILL]: 'Leveranciersfacturen',
                },
            },
            creditCardAccount: 'Creditcardrekening',
            defaultVendor: 'Standaard leverancier',
            defaultVendorDescription: ({isReimbursable}: DefaultVendorDescriptionParams) =>
                `Stel een standaard leverancier in die van toepassing zal zijn op ${isReimbursable ? '' : 'non-'}terugbetaalbare uitgaven die geen overeenkomende leverancier hebben in Sage Intacct.`,
            exportDescription: 'Configureer hoe Expensify-gegevens worden geëxporteerd naar Sage Intacct.',
            exportPreferredExporterNote:
                'De voorkeursexporteur kan elke werkruimtebeheerder zijn, maar moet ook een domeinbeheerder zijn als je verschillende exportaccounts instelt voor individuele bedrijfskaarten in Domeininstellingen.',
            exportPreferredExporterSubNote: 'Zodra ingesteld, zal de voorkeurs-exporteur rapporten voor export in hun account zien.',
            noAccountsFound: 'Geen accounts gevonden',
            noAccountsFoundDescription: `Voeg het account toe in Sage Intacct en synchroniseer de verbinding opnieuw.`,
            autoSync: 'Auto-sync',
            autoSyncDescription: 'Expensify zal elke dag automatisch synchroniseren met Sage Intacct.',
            inviteEmployees: 'Medewerkers uitnodigen',
            inviteEmployeesDescription:
                'Importeer Sage Intacct-medewerkersgegevens en nodig medewerkers uit naar deze werkruimte. Uw goedkeuringsworkflow zal standaard op goedkeuring door de manager staan en kan verder worden geconfigureerd op de Leden-pagina.',
            syncReimbursedReports: 'Gesynchroniseerde vergoede rapporten',
            syncReimbursedReportsDescription:
                'Telkens wanneer een rapport wordt betaald met Expensify ACH, wordt de overeenkomstige factuurbetaling aangemaakt in het Sage Intacct-account hieronder.',
            paymentAccount: 'Sage Intacct-betaalrekening',
        },
        netsuite: {
            subsidiary: 'Dochteronderneming',
            subsidiarySelectDescription: 'Kies de dochteronderneming in NetSuite waarvan je gegevens wilt importeren.',
            exportDescription: 'Configureer hoe Expensify-gegevens naar NetSuite worden geëxporteerd.',
            exportInvoices: 'Facturen exporteren naar',
            journalEntriesTaxPostingAccount: 'Journaalposten belastingboekhoudrekening',
            journalEntriesProvTaxPostingAccount: 'Journaalposten provinciale belastingboekingsrekening',
            foreignCurrencyAmount: 'Buitenlandse valuta bedrag exporteren',
            exportToNextOpenPeriod: 'Exporteer naar de volgende open periode',
            nonReimbursableJournalPostingAccount: 'Niet-vergoedbare journaalboekingrekening',
            reimbursableJournalPostingAccount: 'Vergoedbaar journaalboekingsaccount',
            journalPostingPreference: {
                label: 'Voorkeur voor het boeken van journaalposten',
                values: {
                    [CONST.NETSUITE_JOURNAL_POSTING_PREFERENCE.JOURNALS_POSTING_INDIVIDUAL_LINE]: 'Enkele, gespecificeerde invoer voor elk rapport',
                    [CONST.NETSUITE_JOURNAL_POSTING_PREFERENCE.JOURNALS_POSTING_TOTAL_LINE]: 'Enkele invoer voor elke uitgave',
                },
            },
            invoiceItem: {
                label: 'Factuuritem',
                values: {
                    [CONST.NETSUITE_INVOICE_ITEM_PREFERENCE.CREATE]: {
                        label: 'Maak er een voor mij.',
                        description: 'We zullen een "Expensify factuurregelitem" voor je aanmaken bij export (als er nog geen bestaat).',
                    },
                    [CONST.NETSUITE_INVOICE_ITEM_PREFERENCE.SELECT]: {
                        label: 'Bestaande selecteren',
                        description: 'We koppelen facturen van Expensify aan het hieronder geselecteerde item.',
                    },
                },
            },
            exportDate: {
                label: 'Exportdatum',
                description: 'Gebruik deze datum bij het exporteren van rapporten naar NetSuite.',
                values: {
                    [CONST.NETSUITE_EXPORT_DATE.LAST_EXPENSE]: {
                        label: 'Datum van laatste uitgave',
                        description: 'Datum van de meest recente uitgave op het rapport.',
                    },
                    [CONST.NETSUITE_EXPORT_DATE.EXPORTED]: {
                        label: 'Exportdatum',
                        description: 'Datum waarop het rapport is geëxporteerd naar NetSuite.',
                    },
                    [CONST.NETSUITE_EXPORT_DATE.SUBMITTED]: {
                        label: 'Ingediende datum',
                        description: 'Datum waarop het rapport ter goedkeuring is ingediend.',
                    },
                },
            },
            exportDestination: {
                values: {
                    [CONST.NETSUITE_EXPORT_DESTINATION.EXPENSE_REPORT]: {
                        label: 'Onkostendeclaraties',
                        reimbursableDescription: "Uit eigen zak gemaakte uitgaven worden geëxporteerd als onkostennota's naar NetSuite.",
                        nonReimbursableDescription: "Bedrijfskosten op de kaart worden geëxporteerd als onkostennota's naar NetSuite.",
                    },
                    [CONST.NETSUITE_EXPORT_DESTINATION.VENDOR_BILL]: {
                        label: 'Leveranciersfacturen',
                        reimbursableDescription:
                            'Out-of-pocket expenses will export as bills payable to the NetSuite vendor specified below.\n' +
                            '\n' +
                            'If you’d like to set a specific vendor for each card, go to *Settings > Domains > Company Cards*.',
                        nonReimbursableDescription:
                            'Company card expenses will export as bills payable to the NetSuite vendor specified below.\n' +
                            '\n' +
                            'If you’d like to set a specific vendor for each card, go to *Settings > Domains > Company Cards*.',
                    },
                    [CONST.NETSUITE_EXPORT_DESTINATION.JOURNAL_ENTRY]: {
                        label: 'Journaalposten',
                        reimbursableDescription:
                            'Out-of-pocket expenses will export as journal entries to the NetSuite account specified below.\n' +
                            '\n' +
                            'If you’d like to set a specific vendor for each card, go to *Settings > Domains > Company Cards*.',
                        nonReimbursableDescription:
                            'Company card expenses will export as journal entries to the NetSuite account specified below.\n' +
                            '\n' +
                            'If you’d like to set a specific vendor for each card, go to *Settings > Domains > Company Cards*.',
                    },
                },
            },
            advancedConfig: {
                autoSyncDescription: 'Expensify zal elke dag automatisch synchroniseren met NetSuite.',
                reimbursedReportsDescription:
                    'Telkens wanneer een rapport wordt betaald met Expensify ACH, wordt de overeenkomstige factuurbetaling aangemaakt in het NetSuite-account hieronder.',
                reimbursementsAccount: 'Vergoedingenrekening',
                reimbursementsAccountDescription: 'Kies de bankrekening die je wilt gebruiken voor terugbetalingen, en we zullen de bijbehorende betaling in NetSuite aanmaken.',
                collectionsAccount: 'Incasso-account',
                collectionsAccountDescription: 'Zodra een factuur in Expensify als betaald is gemarkeerd en naar NetSuite is geëxporteerd, zal deze verschijnen op het onderstaande account.',
                approvalAccount: 'A/P goedkeuringsaccount',
                approvalAccountDescription:
                    'Kies de account waartegen transacties in NetSuite worden goedgekeurd. Als je terugbetaalde rapporten synchroniseert, is dit ook de account waartegen betalingsopdrachten worden aangemaakt.',
                defaultApprovalAccount: 'NetSuite standaardinstelling',
                inviteEmployees: 'Nodig werknemers uit en stel goedkeuringen in',
                inviteEmployeesDescription:
                    'Importeer NetSuite-medewerkersrecords en nodig medewerkers uit voor deze werkruimte. Uw goedkeuringsworkflow wordt standaard ingesteld op goedkeuring door de manager en kan verder worden geconfigureerd op de pagina *Leden*.',
                autoCreateEntities: 'Automatisch medewerkers/leveranciers aanmaken',
                enableCategories: 'Ingeschakelde nieuw geïmporteerde categorieën',
                customFormID: 'Aangepaste formulier-ID',
                customFormIDDescription:
                    'Standaard zal Expensify boekingen aanmaken met behulp van het voorkeursformulier voor transacties dat is ingesteld in NetSuite. U kunt echter ook een specifiek transactieformulier aanwijzen dat moet worden gebruikt.',
                customFormIDReimbursable: 'Uit eigen zak gemaakte uitgave',
                customFormIDNonReimbursable: 'Bedrijfskostenkaartuitgave',
                exportReportsTo: {
                    label: 'Goedkeuringsniveau van onkostendeclaratie',
                    description:
                        'Zodra een onkostennota is goedgekeurd in Expensify en geëxporteerd naar NetSuite, kun je een extra goedkeuringsniveau instellen in NetSuite voordat je deze boekt.',
                    values: {
                        [CONST.NETSUITE_REPORTS_APPROVAL_LEVEL.REPORTS_APPROVED_NONE]: 'NetSuite standaardvoorkeur',
                        [CONST.NETSUITE_REPORTS_APPROVAL_LEVEL.REPORTS_SUPERVISOR_APPROVED]: 'Alleen door supervisor goedgekeurd',
                        [CONST.NETSUITE_REPORTS_APPROVAL_LEVEL.REPORTS_ACCOUNTING_APPROVED]: 'Alleen boekhouding goedgekeurd',
                        [CONST.NETSUITE_REPORTS_APPROVAL_LEVEL.REPORTS_APPROVED_BOTH]: 'Supervisor en boekhouding goedgekeurd',
                    },
                },
                accountingMethods: {
                    label: 'Wanneer exporteren',
                    description: 'Kies wanneer u de uitgaven wilt exporteren:',
                    values: {
                        [COMMON_CONST.INTEGRATIONS.ACCOUNTING_METHOD.ACCRUAL]: 'Accrual',
                        [COMMON_CONST.INTEGRATIONS.ACCOUNTING_METHOD.CASH]: 'Contant',
                    },
                    alternateText: {
                        [COMMON_CONST.INTEGRATIONS.ACCOUNTING_METHOD.ACCRUAL]: 'Uit eigen zak gemaakte uitgaven worden geëxporteerd wanneer ze definitief zijn goedgekeurd.',
                        [COMMON_CONST.INTEGRATIONS.ACCOUNTING_METHOD.CASH]: 'Uit eigen zak gemaakte uitgaven worden geëxporteerd wanneer ze zijn betaald.',
                    },
                },
                exportVendorBillsTo: {
                    label: 'Goedkeuringsniveau leveranciersfactuur',
                    description:
                        'Zodra een leveranciersfactuur is goedgekeurd in Expensify en geëxporteerd naar NetSuite, kun je een extra goedkeuringsniveau instellen in NetSuite voordat deze wordt geboekt.',
                    values: {
                        [CONST.NETSUITE_VENDOR_BILLS_APPROVAL_LEVEL.VENDOR_BILLS_APPROVED_NONE]: 'NetSuite standaardvoorkeur',
                        [CONST.NETSUITE_VENDOR_BILLS_APPROVAL_LEVEL.VENDOR_BILLS_APPROVAL_PENDING]: 'In afwachting van goedkeuring',
                        [CONST.NETSUITE_VENDOR_BILLS_APPROVAL_LEVEL.VENDOR_BILLS_APPROVED]: 'Goedgekeurd voor plaatsing',
                    },
                },
                exportJournalsTo: {
                    label: 'Boekhoudkundige goedkeuringsniveau',
                    description:
                        'Zodra een journaalpost is goedgekeurd in Expensify en geëxporteerd naar NetSuite, kun je een extra goedkeuringsniveau instellen in NetSuite voordat je deze boekt.',
                    values: {
                        [CONST.NETSUITE_JOURNALS_APPROVAL_LEVEL.JOURNALS_APPROVED_NONE]: 'NetSuite standaardvoorkeur',
                        [CONST.NETSUITE_JOURNALS_APPROVAL_LEVEL.JOURNALS_APPROVAL_PENDING]: 'In afwachting van goedkeuring',
                        [CONST.NETSUITE_JOURNALS_APPROVAL_LEVEL.JOURNALS_APPROVED]: 'Goedgekeurd voor plaatsing',
                    },
                },
                error: {
                    customFormID: 'Voer een geldige numerieke aangepaste formulier-ID in',
                },
            },
            noAccountsFound: 'Geen accounts gevonden',
            noAccountsFoundDescription: 'Voeg het account toe in NetSuite en synchroniseer de verbinding opnieuw.',
            noVendorsFound: 'Geen leveranciers gevonden',
            noVendorsFoundDescription: 'Voeg alstublieft leveranciers toe in NetSuite en synchroniseer de verbinding opnieuw.',
            noItemsFound: 'Geen factuuritems gevonden',
            noItemsFoundDescription: 'Voeg alstublieft factuuritems toe in NetSuite en synchroniseer de verbinding opnieuw.',
            noSubsidiariesFound: 'Geen dochterondernemingen gevonden',
            noSubsidiariesFoundDescription: 'Voeg alstublieft een dochteronderneming toe in NetSuite en synchroniseer de verbinding opnieuw.',
            tokenInput: {
                title: 'NetSuite setup',
                formSteps: {
                    installBundle: {
                        title: 'Installeer het Expensify-pakket',
                        description: 'In NetSuite, ga naar *Customization > SuiteBundler > Search & Install Bundles* > zoek naar "Expensify" > installeer de bundel.',
                    },
                    enableTokenAuthentication: {
                        title: 'Token-gebaseerde authenticatie inschakelen',
                        description: 'In NetSuite, ga naar *Setup > Company > Enable Features > SuiteCloud* > schakel *token-based authentication* in.',
                    },
                    enableSoapServices: {
                        title: 'SOAP-webservices inschakelen',
                        description: 'In NetSuite, ga naar *Setup > Company > Enable Features > SuiteCloud* > schakel *SOAP Web Services* in.',
                    },
                    createAccessToken: {
                        title: 'Maak een toegangstoken aan',
                        description:
                            'In NetSuite, ga naar *Setup > Users/Roles > Access Tokens* > maak een toegangstoken aan voor de "Expensify" app en de rol "Expensify Integration" of "Administrator".\n\n*Belangrijk:* Zorg ervoor dat je de *Token ID* en *Token Secret* van deze stap opslaat. Je hebt deze nodig voor de volgende stap.',
                    },
                    enterCredentials: {
                        title: 'Voer uw NetSuite-inloggegevens in',
                        formInputs: {
                            netSuiteAccountID: 'NetSuite Account ID',
                            netSuiteTokenID: 'Token-ID',
                            netSuiteTokenSecret: 'Token Geheim',
                        },
                        netSuiteAccountIDDescription: 'Ga in NetSuite naar *Setup > Integration > SOAP Web Services Preferences*.',
                    },
                },
            },
            import: {
                expenseCategories: 'Uitgavecategorieën',
                expenseCategoriesDescription: 'Uw NetSuite-uitgavencategorieën worden in Expensify geïmporteerd als categorieën.',
                crossSubsidiaryCustomers: 'Klanten/projecten tussen dochterondernemingen',
                importFields: {
                    departments: {
                        title: 'Afdelingen',
                        subtitle: 'Kies hoe je de NetSuite *afdelingen* in Expensify wilt beheren.',
                    },
                    classes: {
                        title: 'Klassen',
                        subtitle: 'Kies hoe om te gaan met *classes* in Expensify.',
                    },
                    locations: {
                        title: 'Locaties',
                        subtitle: 'Kies hoe om te gaan met *locaties* in Expensify.',
                    },
                },
                customersOrJobs: {
                    title: 'Klanten/projecten',
                    subtitle: 'Kies hoe je NetSuite *klanten* en *projecten* in Expensify wilt beheren.',
                    importCustomers: 'Klanten importeren',
                    importJobs: 'Projecten importeren',
                    customers: 'klanten',
                    jobs: 'projecten',
                    label: ({importFields, importType}: CustomersOrJobsLabelParams) => `${importFields.join('en')}, ${importType}`,
                },
                importTaxDescription: 'Importeer belastinggroepen uit NetSuite.',
                importCustomFields: {
                    chooseOptionBelow: 'Kies een optie hieronder:',
                    label: ({importedTypes}: ImportedTypesParams) => `Geïmporteerd als ${importedTypes.join('en')}`,
                    requiredFieldError: ({fieldName}: RequiredFieldParams) => `Voer alstublieft de ${fieldName} in.`,
                    customSegments: {
                        title: 'Aangepaste segmenten/records',
                        addText: 'Aangepast segment/record toevoegen',
                        recordTitle: 'Aangepast segment/record',
                        helpLink: CONST.NETSUITE_IMPORT.HELP_LINKS.CUSTOM_SEGMENTS,
                        helpLinkText: 'Bekijk gedetailleerde instructies',
                        helpText: 'over het configureren van aangepaste segmenten/records.',
                        emptyTitle: 'Een aangepast segment of aangepast record toevoegen',
                        fields: {
                            segmentName: 'Naam',
                            internalID: 'Interne ID',
                            scriptID: 'Script-ID',
                            customRecordScriptID: 'Transactiekolom-ID',
                            mapping: 'Weergegeven als',
                        },
                        removeTitle: 'Aangepast segment/record verwijderen',
                        removePrompt: 'Weet je zeker dat je dit aangepaste segment/record wilt verwijderen?',
                        addForm: {
                            customSegmentName: 'aangepaste segmentnaam',
                            customRecordName: 'aangepaste recordnaam',
                            segmentTitle: 'Aangepast segment',
                            customSegmentAddTitle: 'Aangepast segment toevoegen',
                            customRecordAddTitle: 'Aangepast record toevoegen',
                            recordTitle: 'Aangepast record',
                            segmentRecordType: 'Wilt u een aangepast segment of een aangepast record toevoegen?',
                            customSegmentNameTitle: 'Wat is de naam van het aangepaste segment?',
                            customRecordNameTitle: 'Wat is de naam van het aangepaste record?',
                            customSegmentNameFooter: `U kunt aangepaste segmentnamen vinden in NetSuite onder *Customizations > Links, Records & Fields > Custom Segments* pagina.\n\n_Voor meer gedetailleerde instructies, [bezoek onze help-site](${CONST.NETSUITE_IMPORT.HELP_LINKS.CUSTOM_SEGMENTS})_.`,
                            customRecordNameFooter: `U kunt aangepaste recordnamen in NetSuite vinden door "Transaction Column Field" in de globale zoekopdracht in te voeren.\n\n_Voor meer gedetailleerde instructies, [bezoek onze help site](${CONST.NETSUITE_IMPORT.HELP_LINKS.CUSTOM_SEGMENTS})_.`,
                            customSegmentInternalIDTitle: 'Wat is het interne ID?',
                            customSegmentInternalIDFooter: `Zorg er eerst voor dat je interne ID's hebt ingeschakeld in NetSuite onder *Home > Set Preferences > Show Internal ID.*\n\nJe kunt interne ID's van aangepaste segmenten vinden in NetSuite onder:\n\n1. *Customization > Lists, Records, & Fields > Custom Segments*.\n2. Klik op een aangepast segment.\n3. Klik op de hyperlink naast *Custom Record Type*.\n4. Vind de interne ID in de tabel onderaan.\n\n_Voor meer gedetailleerde instructies, [bezoek onze help site](${CONST.NETSUITE_IMPORT.HELP_LINKS.CUSTOM_LISTS})_.`,
                            customRecordInternalIDFooter: `Je kunt interne ID's van aangepaste records in NetSuite vinden door de volgende stappen te volgen:\n\n1. Voer "Transaction Line Fields" in de globale zoekopdracht in.\n2. Klik op een aangepast record.\n3. Zoek de interne ID aan de linkerkant.\n\n_Voor meer gedetailleerde instructies, [bezoek onze help-site](${CONST.NETSUITE_IMPORT.HELP_LINKS.CUSTOM_SEGMENTS})_.`,
                            customSegmentScriptIDTitle: 'Wat is het script-ID?',
                            customSegmentScriptIDFooter: `U kunt aangepaste segment script-ID's vinden in NetSuite onder:\n\n1. *Customization > Lists, Records, & Fields > Custom Segments*.\n2. Klik op een aangepast segment.\n3. Klik op het tabblad *Application and Sourcing* onderaan, en dan:\n    a. Als u het aangepaste segment als een *tag* (op het regelitemniveau) in Expensify wilt weergeven, klikt u op het sub-tabblad *Transaction Columns* en gebruikt u de *Field ID*.\n    b. Als u het aangepaste segment als een *rapportveld* (op het rapportniveau) in Expensify wilt weergeven, klikt u op het sub-tabblad *Transactions* en gebruikt u de *Field ID*.\n\n_Voor meer gedetailleerde instructies, [bezoek onze help site](${CONST.NETSUITE_IMPORT.HELP_LINKS.CUSTOM_LISTS})_.`,
                            customRecordScriptIDTitle: 'Wat is het transactie kolom ID?',
                            customRecordScriptIDFooter: `U kunt aangepaste recordscript-ID's in NetSuite vinden onder:\n\n1. Voer "Transaction Line Fields" in in de globale zoekopdracht.\n2. Klik op een aangepast record.\n3. Zoek de script-ID aan de linkerkant.\n\n_Voor meer gedetailleerde instructies, [bezoek onze help-site](${CONST.NETSUITE_IMPORT.HELP_LINKS.CUSTOM_SEGMENTS})_.`,
                            customSegmentMappingTitle: 'Hoe moet dit aangepaste segment worden weergegeven in Expensify?',
                            customRecordMappingTitle: 'Hoe moet dit aangepaste record worden weergegeven in Expensify?',
                        },
                        errors: {
                            uniqueFieldError: ({fieldName}: RequiredFieldParams) => `Een aangepast segment/record met deze ${fieldName?.toLowerCase()} bestaat al.`,
                        },
                    },
                    customLists: {
                        title: 'Aangepaste lijsten',
                        addText: 'Aangepaste lijst toevoegen',
                        recordTitle: 'Aangepaste lijst',
                        helpLink: CONST.NETSUITE_IMPORT.HELP_LINKS.CUSTOM_LISTS,
                        helpLinkText: 'Bekijk gedetailleerde instructies',
                        helpText: 'over het configureren van aangepaste lijsten.',
                        emptyTitle: 'Een aangepaste lijst toevoegen',
                        fields: {
                            listName: 'Naam',
                            internalID: 'Interne ID',
                            transactionFieldID: 'Transactieveld-ID',
                            mapping: 'Weergegeven als',
                        },
                        removeTitle: 'Aangepaste lijst verwijderen',
                        removePrompt: 'Weet je zeker dat je deze aangepaste lijst wilt verwijderen?',
                        addForm: {
                            listNameTitle: 'Kies een aangepaste lijst',
                            transactionFieldIDTitle: 'Wat is het transactieveld-ID?',
                            transactionFieldIDFooter: `U kunt transactieveld-ID's in NetSuite vinden door de volgende stappen te volgen:\n\n1. Voer "Transaction Line Fields" in de globale zoekopdracht in.\n2. Klik op een aangepaste lijst.\n3. Zoek de transactieveld-ID aan de linkerkant.\n\n_Voor meer gedetailleerde instructies, [bezoek onze help-site](${CONST.NETSUITE_IMPORT.HELP_LINKS.CUSTOM_LISTS})_.`,
                            mappingTitle: 'Hoe moet deze aangepaste lijst worden weergegeven in Expensify?',
                        },
                        errors: {
                            uniqueTransactionFieldIDError: `Er bestaat al een aangepaste lijst met dit transactieveld-ID.`,
                        },
                    },
                },
                importTypes: {
                    [CONST.INTEGRATION_ENTITY_MAP_TYPES.NETSUITE_DEFAULT]: {
                        label: 'NetSuite medewerker standaardwaarde',
                        description: 'Niet geïmporteerd in Expensify, toegepast bij exporteren',
                        footerContent: ({importField}: ImportFieldParams) =>
                            `Als je ${importField} in NetSuite gebruikt, passen we de standaardinstelling toe die op de werknemersrecord is ingesteld bij export naar Expense Report of Journal Entry.`,
                    },
                    [CONST.INTEGRATION_ENTITY_MAP_TYPES.TAG]: {
                        label: 'Tags',
                        description: 'Regelniveau',
                        footerContent: ({importField}: ImportFieldParams) =>
                            `${startCase(importField)} zal selecteerbaar zijn voor elke afzonderlijke uitgave op het rapport van een werknemer.`,
                    },
                    [CONST.INTEGRATION_ENTITY_MAP_TYPES.REPORT_FIELD]: {
                        label: 'Rapportvelden',
                        description: 'Rapportniveau',
                        footerContent: ({importField}: ImportFieldParams) => `${startCase(importField)} selectie zal van toepassing zijn op alle uitgaven in het rapport van een werknemer.`,
                    },
                },
            },
        },
        intacct: {
            sageIntacctSetup: 'Sage Intacct setup',
            prerequisitesTitle: 'Voordat je verbinding maakt...',
            downloadExpensifyPackage: 'Download het Expensify-pakket voor Sage Intacct',
            followSteps: 'Volg de stappen in onze How-to: Connect to Sage Intacct instructies.',
            enterCredentials: 'Voer uw Sage Intacct-inloggegevens in',
            entity: 'Entity',
            employeeDefault: 'Sage Intacct medewerker standaardwaarde',
            employeeDefaultDescription: 'De standaardafdeling van de werknemer wordt toegepast op hun uitgaven in Sage Intacct indien deze bestaat.',
            displayedAsTagDescription: 'Afdeling zal selecteerbaar zijn voor elke individuele uitgave op het rapport van een werknemer.',
            displayedAsReportFieldDescription: 'Afdelingsselectie zal van toepassing zijn op alle uitgaven in het rapport van een werknemer.',
            toggleImportTitleFirstPart: 'Kies hoe Sage Intacct te beheren',
            toggleImportTitleSecondPart: 'in Expensify.',
            expenseTypes: 'Uitgavensoorten',
            expenseTypesDescription: 'Uw Sage Intacct-uitgavensoorten worden in Expensify geïmporteerd als categorieën.',
            accountTypesDescription: 'Uw Sage Intacct-rekeningschema wordt in Expensify geïmporteerd als categorieën.',
            importTaxDescription: 'Importeer aankoopbelastingtarief van Sage Intacct.',
            userDefinedDimensions: 'Door de gebruiker gedefinieerde dimensies',
            addUserDefinedDimension: 'Gebruikersgedefinieerde dimensie toevoegen',
            integrationName: 'Integratienaam',
            dimensionExists: 'Er bestaat al een dimensie met deze naam.',
            removeDimension: 'Gebruikersgedefinieerde dimensie verwijderen',
            removeDimensionPrompt: 'Weet je zeker dat je deze door de gebruiker gedefinieerde dimensie wilt verwijderen?',
            userDefinedDimension: 'Door de gebruiker gedefinieerde dimensie',
            addAUserDefinedDimension: 'Voeg een door de gebruiker gedefinieerde dimensie toe',
            detailedInstructionsLink: 'Bekijk gedetailleerde instructies',
            detailedInstructionsRestOfSentence: 'over het toevoegen van door de gebruiker gedefinieerde dimensies.',
            userDimensionsAdded: () => ({
                one: '1 UDD toegevoegd',
                other: (count: number) => `${count} UDD's toegevoegd`,
            }),
            mappingTitle: ({mappingName}: IntacctMappingTitleParams) => {
                switch (mappingName) {
                    case CONST.SAGE_INTACCT_CONFIG.MAPPINGS.DEPARTMENTS:
                        return 'afdelingen';
                    case CONST.SAGE_INTACCT_CONFIG.MAPPINGS.CLASSES:
                        return 'classes';
                    case CONST.SAGE_INTACCT_CONFIG.MAPPINGS.LOCATIONS:
                        return 'locaties';
                    case CONST.SAGE_INTACCT_CONFIG.MAPPINGS.CUSTOMERS:
                        return 'klanten';
                    case CONST.SAGE_INTACCT_CONFIG.MAPPINGS.PROJECTS:
                        return 'projecten (banen)';
                    default:
                        return 'mappings';
                }
            },
        },
        type: {
            free: 'Gratis',
            control: 'Beheer',
            collect: 'Verzamel',
        },
        companyCards: {
            addCards: 'Kaarten toevoegen',
            selectCards: 'Selecteer kaarten',
            addNewCard: {
                other: 'Andere',
                cardProviders: {
                    gl1025: 'American Express Corporate Cards',
                    cdf: 'Mastercard Commercial Cards',
                    vcf: 'Visa Commercial Cards',
                    stripe: 'Stripe Cards',
                },
                yourCardProvider: `Wie is uw kaartaanbieder?`,
                whoIsYourBankAccount: 'Wie is jouw bank?',
                whereIsYourBankLocated: 'Waar is uw bank gevestigd?',
                howDoYouWantToConnect: 'Hoe wilt u verbinding maken met uw bank?',
                learnMoreAboutOptions: {
                    text: 'Meer informatie hierover',
                    linkText: 'opties.',
                },
                commercialFeedDetails: 'Vereist installatie met uw bank. Dit wordt meestal gebruikt door grotere bedrijven en is vaak de beste optie als u in aanmerking komt.',
                commercialFeedPlaidDetails: `Vereist installatie met uw bank, maar we zullen u begeleiden. Dit is meestal beperkt tot grotere bedrijven.`,
                directFeedDetails: 'De eenvoudigste aanpak. Maak direct verbinding met je hoofdreferenties. Deze methode is het meest gebruikelijk.',
                enableFeed: {
                    title: ({provider}: GoBackMessageParams) => `Schakel uw ${provider}-feed in`,
                    heading:
                        'We hebben een directe integratie met uw kaartuitgever en kunnen uw transactiegegevens snel en nauwkeurig in Expensify importeren.\n\nOm te beginnen, eenvoudig:',
                    visa: 'We hebben wereldwijde integraties met Visa, hoewel de geschiktheid varieert per bank en kaartprogramma.\n\nOm te beginnen, eenvoudig:',
                    mastercard: 'We hebben wereldwijde integraties met Mastercard, hoewel de geschiktheid varieert per bank en kaartprogramma.\n\nOm te beginnen, volg eenvoudigweg:',
                    vcf: `1. Bezoek [dit hulpartikel](${CONST.COMPANY_CARDS_VISA_COMMERCIAL_CARD_HELP}) voor gedetailleerde instructies over hoe u uw Visa Commercial Cards instelt.\n\n2. [Neem contact op met uw bank](${CONST.COMPANY_CARDS_VISA_COMMERCIAL_CARD_HELP}) om te verifiëren of zij een commerciële feed voor uw programma ondersteunen, en vraag hen om deze in te schakelen.\n\n3. *Zodra de feed is ingeschakeld en u de details heeft, gaat u verder naar het volgende scherm.*`,
                    gl1025: `1. Bezoek [dit hulpartikel](${CONST.COMPANY_CARDS_AMEX_COMMERCIAL_CARD_HELP}) om te ontdekken of American Express een commerciële feed voor uw programma kan inschakelen.\n\n2. Zodra de feed is ingeschakeld, stuurt Amex u een productiefbrief.\n\n3. *Zodra u de feedinformatie heeft, gaat u verder naar het volgende scherm.*`,
                    cdf: `1. Bezoek [dit helpartikel](${CONST.COMPANY_CARDS_MASTERCARD_COMMERCIAL_CARDS}) voor gedetailleerde instructies over hoe u uw Mastercard Commercial Cards kunt instellen.\n\n2. [Neem contact op met uw bank](${CONST.COMPANY_CARDS_MASTERCARD_COMMERCIAL_CARDS}) om te verifiëren of zij een commerciële feed voor uw programma ondersteunen, en vraag hen om deze in te schakelen.\n\n3. *Zodra de feed is ingeschakeld en u de details heeft, ga verder naar het volgende scherm.*`,
                    stripe: `1. Bezoek het Dashboard van Stripe en ga naar [Instellingen](${CONST.COMPANY_CARDS_STRIPE_HELP}).\n\n2. Klik onder Productintegraties op Inschakelen naast Expensify.\n\n3. Zodra de feed is ingeschakeld, klik op Verzenden hieronder en we zullen eraan werken om het toe te voegen.`,
                },
                whatBankIssuesCard: 'Welke bank geeft deze kaarten uit?',
                enterNameOfBank: 'Voer de naam van de bank in',
                feedDetails: {
                    vcf: {
                        title: 'Wat zijn de Visa-feedgegevens?',
                        processorLabel: 'Processor-ID',
                        bankLabel: 'Financiële instelling (bank) ID',
                        companyLabel: 'Bedrijfs-ID',
                        helpLabel: "Waar vind ik deze ID's?",
                    },
                    gl1025: {
                        title: `Wat is de naam van het Amex-leveringsbestand?`,
                        fileNameLabel: 'Bestandsnaam bezorgen',
                        helpLabel: 'Waar vind ik de bestandsnaam van de levering?',
                    },
                    cdf: {
                        title: `Wat is het Mastercard distributie-ID?`,
                        distributionLabel: 'Distributie-ID',
                        helpLabel: 'Waar vind ik de distributie-ID?',
                    },
                },
                amexCorporate: 'Selecteer dit als de voorkant van je kaarten “Corporate” zegt.',
                amexBusiness: 'Selecteer dit als de voorkant van je kaarten "Business" zegt.',
                amexPersonal: 'Selecteer dit als je kaarten persoonlijk zijn.',
                error: {
                    pleaseSelectProvider: 'Selecteer alstublieft een kaartaanbieder voordat u doorgaat',
                    pleaseSelectBankAccount: 'Selecteer alstublieft een bankrekening voordat u doorgaat.',
                    pleaseSelectBank: 'Selecteer alstublieft een bank voordat u verder gaat.',
                    pleaseSelectCountry: 'Selecteer alstublieft een land voordat u doorgaat',
                    pleaseSelectFeedType: 'Selecteer een feedtype voordat u doorgaat.',
                },
            },
            statementCloseDate: {
                [CONST.COMPANY_CARDS.STATEMENT_CLOSE_DATE.LAST_DAY_OF_MONTH]: 'Laatste dag van de maand',
                [CONST.COMPANY_CARDS.STATEMENT_CLOSE_DATE.LAST_BUSINESS_DAY_OF_MONTH]: 'Laatste werkdag van de maand',
                [CONST.COMPANY_CARDS.STATEMENT_CLOSE_DATE.CUSTOM_DAY_OF_MONTH]: 'Aangepaste dag van de maand',
            },
            assignCard: 'Kaart toewijzen',
            findCard: 'Kaart vinden',
            cardNumber: 'Kaartnummer',
            commercialFeed: 'Commerciële feed',
            feedName: ({feedName}: CompanyCardFeedNameParams) => `${feedName} kaarten`,
            directFeed: 'Direct feed',
            whoNeedsCardAssigned: 'Wie heeft een kaart toegewezen nodig?',
            chooseCard: 'Kies een kaart',
            chooseCardFor: ({assignee, feed}: AssignCardParams) => `Kies een kaart voor ${assignee} uit de ${feed} kaartenfeed.`,
            noActiveCards: 'Geen actieve kaarten in deze feed',
            somethingMightBeBroken:
                '<muted-text><centered-text>Of er is misschien iets kapot. Hoe dan ook, als u vragen heeft, neem dan <concierge-link>contact op met Concierge</concierge-link>.</centered-text></muted-text>',
            chooseTransactionStartDate: 'Kies een startdatum voor de transactie',
            startDateDescription: 'We importeren alle transacties vanaf deze datum. Als er geen datum is opgegeven, gaan we zo ver terug als uw bank toestaat.',
            fromTheBeginning: 'Vanaf het begin',
            customStartDate: 'Aangepaste startdatum',
            customCloseDate: 'Aangepaste sluitingsdatum',
            letsDoubleCheck: 'Laten we dubbel controleren of alles er goed uitziet.',
            confirmationDescription: 'We beginnen onmiddellijk met het importeren van transacties.',
            cardholder: 'Kaart houder',
            card: 'Kaart',
            cardName: 'Kaartnaam',
            brokenConnectionErrorFirstPart: `Kaartfeedverbinding is verbroken. Alsjeblieft`,
            brokenConnectionErrorLink: 'log in op uw bank',
            brokenConnectionErrorSecondPart: 'zodat we de verbinding opnieuw kunnen herstellen.',
            assignedCard: ({assignee, link}: AssignedCardParams) => `heeft ${assignee} een ${link} toegewezen! Geïmporteerde transacties zullen in deze chat verschijnen.`,
            companyCard: 'bedrijfskaart',
            chooseCardFeed: 'Kies kaartfeed',
            ukRegulation:
                'Expensify, Inc. is een agent van Plaid Financial Ltd., een erkende betalingsinstelling gereguleerd door de Financial Conduct Authority onder de Payment Services Regulations 2017 (Firm Reference Number: 804718). Plaid biedt u gereguleerde rekeninginformatiediensten via Expensify Limited als zijn agent.',
        },
        expensifyCard: {
            issueAndManageCards: 'Uitgeven en beheren van uw Expensify-kaarten',
            getStartedIssuing: 'Begin met het aanvragen van je eerste virtuele of fysieke kaart.',
            verificationInProgress: 'Verificatie bezig...',
            verifyingTheDetails: 'We controleren een paar details. Concierge laat je weten wanneer Expensify Cards klaar zijn om uit te geven.',
            disclaimer:
                'De Expensify Visa® Commercial Card wordt uitgegeven door The Bancorp Bank, N.A., lid FDIC, krachtens een licentie van Visa U.S.A. Inc. en kan niet worden gebruikt bij alle handelaren die Visa-kaarten accepteren. Apple® en het Apple-logo® zijn handelsmerken van Apple Inc., geregistreerd in de VS en andere landen. App Store is een servicemerk van Apple Inc. Google Play en het Google Play-logo zijn handelsmerken van Google LLC.',
            issueCard: 'Kaart uitgeven',
            findCard: 'Kaart vinden',
            newCard: 'Nieuwe kaart',
            name: 'Naam',
            lastFour: 'Laatste 4',
            limit: 'Limiet',
            currentBalance: 'Huidig saldo',
            currentBalanceDescription: 'Huidig saldo is de som van alle geboekte Expensify Card-transacties die hebben plaatsgevonden sinds de laatste afwikkelingsdatum.',
            balanceWillBeSettledOn: ({settlementDate}: SettlementDateParams) => `Saldo wordt vereffend op ${settlementDate}`,
            settleBalance: 'Saldo vereffenen',
            cardLimit: 'Kaartlimiet',
            remainingLimit: 'Resterende limiet',
            requestLimitIncrease: 'Verzoek om verhoging van limiet',
            remainingLimitDescription:
                'We houden rekening met een aantal factoren bij het berekenen van uw resterende limiet: uw dienstverband als klant, de zakelijke informatie die u tijdens de aanmelding heeft verstrekt, en het beschikbare geld op uw zakelijke bankrekening. Uw resterende limiet kan dagelijks fluctueren.',
            earnedCashback: 'Geld terug',
            earnedCashbackDescription: 'Cashback saldo is gebaseerd op de maandelijks verrekende uitgaven met de Expensify Card binnen uw werkruimte.',
            issueNewCard: 'Nieuwe kaart uitgeven',
            finishSetup: 'Voltooi de installatie',
            chooseBankAccount: 'Kies bankrekening',
            chooseExistingBank: 'Kies een bestaande zakelijke bankrekening om uw Expensify Card-saldo te betalen, of voeg een nieuwe bankrekening toe.',
            accountEndingIn: 'Account eindigend op',
            addNewBankAccount: 'Een nieuwe bankrekening toevoegen',
            settlementAccount: 'Verrekeningsrekening',
            settlementAccountDescription: 'Kies een account om uw saldo van de Expensify Card te betalen.',
            settlementAccountInfo: ({reconciliationAccountSettingsLink, accountNumber}: SettlementAccountInfoParams) =>
                `Zorg ervoor dat deze account overeenkomt met je <a href="${reconciliationAccountSettingsLink}">Afstemmingsaccount</a> (${accountNumber}) zodat Doorlopende Afstemming goed werkt.`,
            settlementFrequency: 'Afwikkelingsfrequentie',
            settlementFrequencyDescription: 'Kies hoe vaak je je Expensify Card-saldo wilt betalen.',
            settlementFrequencyInfo:
                'Als je wilt overstappen naar maandelijkse afwikkeling, moet je je bankrekening verbinden via Plaid en een positieve 90-dagen balansgeschiedenis hebben.',
            frequency: {
                daily: 'Dagelijks',
                monthly: 'Maandelijks',
            },
            cardDetails: 'Kaartgegevens',
            virtual: 'Virtueel',
            physical: 'Fysiek',
            deactivate: 'Deactiveer kaart',
            changeCardLimit: 'Limiet van de kaart wijzigen',
            changeLimit: 'Limiet wijzigen',
            smartLimitWarning: ({limit}: CharacterLimitParams) =>
                `Als u de limiet van deze kaart wijzigt naar ${limit}, worden nieuwe transacties geweigerd totdat u meer uitgaven op de kaart goedkeurt.`,
            monthlyLimitWarning: ({limit}: CharacterLimitParams) => `Als je de limiet van deze kaart wijzigt naar ${limit}, worden nieuwe transacties tot volgende maand geweigerd.`,
            fixedLimitWarning: ({limit}: CharacterLimitParams) => `Als u de limiet van deze kaart wijzigt naar ${limit}, worden nieuwe transacties geweigerd.`,
            changeCardLimitType: 'Wijzig kaartlimiettype',
            changeLimitType: 'Limiettype wijzigen',
            changeCardSmartLimitTypeWarning: ({limit}: CharacterLimitParams) =>
                `Als je het limiettype van deze kaart wijzigt naar Slim Limiet, worden nieuwe transacties geweigerd omdat de niet-goedgekeurde limiet van ${limit} al is bereikt.`,
            changeCardMonthlyLimitTypeWarning: ({limit}: CharacterLimitParams) =>
                `Als je het limiettype van deze kaart wijzigt naar Maandelijks, worden nieuwe transacties geweigerd omdat de maandelijkse limiet van ${limit} al is bereikt.`,
            addShippingDetails: 'Verzendgegevens toevoegen',
            issuedCard: ({assignee}: AssigneeParams) => `heeft ${assignee} een Expensify Card uitgegeven! De kaart zal binnen 2-3 werkdagen arriveren.`,
            issuedCardNoShippingDetails: ({assignee}: AssigneeParams) =>
                `heeft ${assignee} een Expensify Card uitgegeven! De kaart wordt verzonden zodra de verzendgegevens zijn toegevoegd.`,
            issuedCardVirtual: ({assignee, link}: IssueVirtualCardParams) => `heeft ${assignee} een virtuele ${link} uitgegeven! De kaart kan direct worden gebruikt.`,
            addedShippingDetails: ({assignee}: AssigneeParams) => `${assignee} heeft verzendgegevens toegevoegd. Expensify Card zal binnen 2-3 werkdagen arriveren.`,
            verifyingHeader: 'Verifiëren',
            bankAccountVerifiedHeader: 'Bankrekening geverifieerd',
            verifyingBankAccount: 'Bankrekening verifiëren...',
            verifyingBankAccountDescription: 'Even geduld terwijl we bevestigen dat dit account kan worden gebruikt om Expensify Cards uit te geven.',
            bankAccountVerified: 'Bankrekening geverifieerd!',
            bankAccountVerifiedDescription: 'Je kunt nu Expensify-kaarten uitgeven aan de leden van je werkruimte.',
            oneMoreStep: 'Nog één stap...',
            oneMoreStepDescription: 'Het lijkt erop dat we je bankrekening handmatig moeten verifiëren. Ga naar Concierge waar je instructies op je wachten.',
            gotIt: 'Begrepen',
            goToConcierge: 'Ga naar Concierge',
        },
        categories: {
            deleteCategories: 'Categorieën verwijderen',
            deleteCategoriesPrompt: 'Weet je zeker dat je deze categorieën wilt verwijderen?',
            deleteCategory: 'Categorie verwijderen',
            deleteCategoryPrompt: 'Weet u zeker dat u deze categorie wilt verwijderen?',
            disableCategories: 'Categorieën uitschakelen',
            disableCategory: 'Categorie uitschakelen',
            enableCategories: 'Categorieën inschakelen',
            enableCategory: 'Categorie inschakelen',
            defaultSpendCategories: 'Standaard uitgavencategorieën',
            spendCategoriesDescription: 'Pas aan hoe uitgaven bij handelaren worden gecategoriseerd voor creditcardtransacties en gescande bonnetjes.',
            deleteFailureMessage: 'Er is een fout opgetreden bij het verwijderen van de categorie, probeer het alstublieft opnieuw.',
            categoryName: 'Categorienaam',
            requiresCategory: 'Leden moeten alle uitgaven categoriseren',
            needCategoryForExportToIntegration: ({connectionName}: NeedCategoryForExportToIntegrationParams) =>
                `Alle uitgaven moeten worden gecategoriseerd om te exporteren naar ${connectionName}.`,
            subtitle: 'Krijg een beter overzicht van waar geld wordt uitgegeven. Gebruik onze standaardcategorieën of voeg je eigen categorieën toe.',
            emptyCategories: {
                title: 'Je hebt nog geen categorieën aangemaakt',
                subtitle: 'Voeg een categorie toe om uw uitgaven te organiseren.',
                subtitleWithAccounting: ({accountingPageURL}: EmptyCategoriesSubtitleWithAccountingParams) =>
                    `<muted-text><centered-text>Je categorieën worden momenteel geïmporteerd vanuit een boekhoudkoppeling. Ga naar de <a href="${accountingPageURL}">boekhouding</a> om wijzigingen aan te brengen.</centered-text></muted-text>`,
            },
            updateFailureMessage: 'Er is een fout opgetreden bij het bijwerken van de categorie, probeer het alstublieft opnieuw.',
            createFailureMessage: 'Er is een fout opgetreden bij het aanmaken van de categorie, probeer het alstublieft opnieuw.',
            addCategory: 'Categorie toevoegen',
            editCategory: 'Categorie bewerken',
            editCategories: 'Categorieën bewerken',
            findCategory: 'Categorie zoeken',
            categoryRequiredError: 'Categorienaam is vereist',
            existingCategoryError: 'Er bestaat al een categorie met deze naam.',
            invalidCategoryName: 'Ongeldige categorienaam',
            importedFromAccountingSoftware: 'De onderstaande categorieën zijn geïmporteerd van uw',
            payrollCode: 'Payrollcode',
            updatePayrollCodeFailureMessage: 'Er is een fout opgetreden bij het bijwerken van de payrollcode, probeer het alstublieft opnieuw.',
            glCode: 'GL-code',
            updateGLCodeFailureMessage: 'Er is een fout opgetreden bij het bijwerken van de GL-code, probeer het alstublieft opnieuw.',
            importCategories: 'Categorieën importeren',
            cannotDeleteOrDisableAllCategories: {
                title: 'Kan niet alle categorieën verwijderen of uitschakelen',
                description: `Er moet ten minste één categorie ingeschakeld blijven omdat uw werkruimte categorieën vereist.`,
            },
        },
        moreFeatures: {
            subtitle: 'Gebruik de onderstaande schakelaars om meer functies in te schakelen naarmate je groeit. Elke functie verschijnt in het navigatiemenu voor verdere aanpassing.',
            spendSection: {
                title: 'Uitgaven',
                subtitle: 'Schakel functionaliteit in die je helpt je team op te schalen.',
            },
            manageSection: {
                title: 'Beheren',
                subtitle: 'Voeg controles toe die helpen om uitgaven binnen het budget te houden.',
            },
            earnSection: {
                title: 'Verdienen',
                subtitle: 'Stroomlijn uw inkomsten en krijg sneller betaald.',
            },
            organizeSection: {
                title: 'Organiseren',
                subtitle: 'Groepeer en analyseer uitgaven, registreer elke betaalde belasting.',
            },
            integrateSection: {
                title: 'Integreren',
                subtitle: 'Verbind Expensify met populaire financiële producten.',
            },
            distanceRates: {
                title: 'Afstandstarieven',
                subtitle: 'Voeg tarieven toe, werk ze bij en handhaaf ze.',
            },
            perDiem: {
                title: 'Per diem',
                subtitle: 'Stel dagvergoedingen in om de dagelijkse uitgaven van werknemers te beheersen.',
            },
            expensifyCard: {
                title: 'Expensify Card',
                subtitle: 'Krijg inzicht en controle over uitgaven.',
                disableCardTitle: 'Expensify Card uitschakelen',
                disableCardPrompt: 'Je kunt de Expensify Card niet uitschakelen omdat deze al in gebruik is. Neem contact op met Concierge voor de volgende stappen.',
                disableCardButton: 'Chat met Concierge',
                feed: {
                    title: 'Verkrijg de Expensify Card',
                    subTitle: 'Vereenvoudig uw zakelijke uitgaven en bespaar tot 50% op uw Expensify-rekening, plus:',
                    features: {
                        cashBack: 'Geld terug bij elke aankoop in de VS',
                        unlimited: 'Onbeperkte virtuele kaarten',
                        spend: 'Uitgavencontroles en aangepaste limieten',
                    },
                    ctaTitle: 'Nieuwe kaart uitgeven',
                },
            },
            companyCards: {
                title: 'Bedrijfskaarten',
                subtitle: 'Importeer uitgaven van bestaande bedrijfskaarten.',
                feed: {
                    title: 'Bedrijfspassen importeren',
                    features: {
                        support: 'Ondersteuning voor alle grote kaartaanbieders',
                        assignCards: 'Wijs kaarten toe aan het hele team',
                        automaticImport: 'Automatische transactie-import',
                    },
                },
                disableCardTitle: 'Bedrijfspassen uitschakelen',
                disableCardPrompt: 'Je kunt bedrijfskaarten niet uitschakelen omdat deze functie in gebruik is. Neem contact op met de Concierge voor de volgende stappen.',
                disableCardButton: 'Chat met Concierge',
                cardDetails: 'Kaartgegevens',
                cardNumber: 'Kaartnummer',
                cardholder: 'Kaart houder',
                cardName: 'Kaartnaam',
                integrationExport: ({integration, type}: IntegrationExportParams) => (integration && type ? `${integration} ${type.toLowerCase()} exporteren` : `${integration} exporteren`),
                integrationExportTitleFirstPart: ({integration}: IntegrationExportParams) => `Kies de ${integration}-account waarnaar transacties moeten worden geëxporteerd.`,
                integrationExportTitlePart: 'Selecteer een andere',
                integrationExportTitleLinkPart: 'exportoptie',
                integrationExportTitleSecondPart: 'om de beschikbare accounts te wijzigen.',
                lastUpdated: 'Laatst bijgewerkt',
                transactionStartDate: 'Transactiebeginndatum',
                updateCard: 'Kaart bijwerken',
                unassignCard: 'Kaart toewijzen ongedaan maken',
                unassign: 'Toewijzen ongedaan maken',
                unassignCardDescription: 'Het toewijzen van deze kaart zal alle transacties op conceptrapporten van de rekening van de kaarthouder verwijderen.',
                assignCard: 'Kaart toewijzen',
                cardFeedName: 'Naam van de kaartfeed',
                cardFeedNameDescription: 'Geef de kaartfeed een unieke naam zodat je deze kunt onderscheiden van de andere.',
                cardFeedTransaction: 'Transacties verwijderen',
                cardFeedTransactionDescription: 'Kies of kaarthouders kaarttransacties kunnen verwijderen. Nieuwe transacties zullen deze regels volgen.',
                cardFeedRestrictDeletingTransaction: 'Beperk het verwijderen van transacties',
                cardFeedAllowDeletingTransaction: 'Verwijderen van transacties toestaan',
                removeCardFeed: 'Verwijder kaartfeed',
                removeCardFeedTitle: ({feedName}: CompanyCardFeedNameParams) => `Verwijder ${feedName} feed`,
                removeCardFeedDescription: 'Weet je zeker dat je deze kaartfeed wilt verwijderen? Dit zal alle kaarten deactiveren.',
                error: {
                    feedNameRequired: 'Naam van de kaartfeed is vereist',
                    statementCloseDateRequired: 'Selecteer een datum waarop het afschrift moet worden gesloten.',
                },
                corporate: 'Beperk het verwijderen van transacties',
                personal: 'Verwijderen van transacties toestaan',
                setFeedNameDescription: 'Geef de kaartfeed een unieke naam zodat je deze van de anderen kunt onderscheiden.',
                setTransactionLiabilityDescription: 'Wanneer ingeschakeld, kunnen kaarthouders kaarttransacties verwijderen. Nieuwe transacties zullen deze regel volgen.',
                emptyAddedFeedTitle: 'Bedrijfspassen toewijzen',
                emptyAddedFeedDescription: 'Begin door je eerste kaart aan een lid toe te wijzen.',
                pendingFeedTitle: `We beoordelen uw verzoek...`,
                pendingFeedDescription: `We zijn momenteel uw feedgegevens aan het beoordelen. Zodra dat is voltooid, nemen we contact met u op via`,
                pendingBankTitle: 'Controleer uw browservenster',
                pendingBankDescription: ({bankName}: CompanyCardBankName) => `Verbind met ${bankName} via het browservenster dat zojuist is geopend. Als er geen is geopend,`,
                pendingBankLink: 'klik hier alstublieft',
                giveItNameInstruction: 'Geef de kaart een naam die hem onderscheidt van anderen.',
                updating: 'Bijwerken...',
                noAccountsFound: 'Geen accounts gevonden',
                defaultCard: 'Standaardkaart',
                downgradeTitle: `Kan werkruimte niet downgraden`,
                downgradeSubTitleFirstPart: `Deze werkruimte kan niet worden gedowngraded omdat er meerdere kaartfeeds zijn verbonden (met uitzondering van Expensify Cards). Alstublieft`,
                downgradeSubTitleMiddlePart: `houd slechts één kaartfeed`,
                downgradeSubTitleLastPart: 'om door te gaan.',
                noAccountsFoundDescription: ({connection}: ConnectionParams) => `Voeg het account toe in ${connection} en synchroniseer de verbinding opnieuw.`,
                expensifyCardBannerTitle: 'Verkrijg de Expensify Card',
                expensifyCardBannerSubtitle: 'Geniet van cashback op elke aankoop in de VS, tot 50% korting op je Expensify-rekening, onbeperkte virtuele kaarten en nog veel meer.',
                expensifyCardBannerLearnMoreButton: 'Meer informatie',
                statementCloseDateTitle: 'Datum waarop rekeningafschrift wordt gesloten',
                statementCloseDateDescription: 'Laat ons weten wanneer je rekeningafschrift wordt gesloten, dan maken we een bijpassend rekeningafschrift in Expensify.',
            },
            workflows: {
                title: 'Workflows',
                subtitle: 'Configureer hoe uitgaven worden goedgekeurd en betaald.',
                disableApprovalPrompt:
                    'Expensify-kaarten van deze werkruimte zijn momenteel afhankelijk van goedkeuring om hun Smart Limits te definiëren. Pas de limiettypen van eventuele Expensify-kaarten met Smart Limits aan voordat u goedkeuringen uitschakelt.',
            },
            invoices: {
                title: 'Facturen',
                subtitle: 'Verstuur en ontvang facturen.',
            },
            categories: {
                title: 'Categorieën',
                subtitle: 'Volg en organiseer uitgaven.',
            },
            tags: {
                title: 'Tags',
                subtitle: 'Classificeer kosten en volg factureerbare uitgaven.',
            },
            taxes: {
                title: 'Belastingen',
                subtitle: 'Documenteer en claim in aanmerking komende belastingen terug.',
            },
            reportFields: {
                title: 'Rapportvelden',
                subtitle: 'Aangepaste velden instellen voor uitgaven.',
            },
            connections: {
                title: 'Boekhouding',
                subtitle: 'Synchroniseer uw rekeningschema en meer.',
            },
            receiptPartners: {
                title: 'Bonnetjespartners',
                subtitle: 'Automatisch bonnetjes importeren.',
            },
            connectionsWarningModal: {
                featureEnabledTitle: 'Niet zo snel...',
                featureEnabledText: 'Om deze functie in of uit te schakelen, moet je je boekhoudimportinstellingen wijzigen.',
                disconnectText: 'Om boekhouding uit te schakelen, moet je de boekhoudkoppeling van je werkruimte loskoppelen.',
                manageSettings: 'Instellingen beheren',
            },
            receiptPartnersWarningModal: {
                featureEnabledTitle: 'Uber verbreken',
                disconnectText: 'Om deze functie uit te schakelen, verbreek eerst de Uber for Business integratie.',
                description: 'Weet u zeker dat u deze integratie wilt verbreken?',
                confirmText: 'Begrepen',
            },
            workflowWarningModal: {
                featureEnabledTitle: 'Niet zo snel...',
                featureEnabledText:
                    'Expensify-kaarten in deze werkruimte zijn afhankelijk van goedkeuringsworkflows om hun Smart Limits te definiëren.\n\nWijzig de limiettypen van alle kaarten met Smart Limits voordat u workflows uitschakelt.',
                confirmText: 'Ga naar Expensify Cards',
            },
            rules: {
                title: 'Regels',
                subtitle: 'Vereis bonnen, markeer hoge uitgaven en meer.',
            },
        },
        reports: {
            reportsCustomTitleExamples: 'Voorbeelden:',
            customReportNamesSubtitle: `<muted-text>Pas rapporttitels aan met behulp van onze <a href="${CONST.CUSTOM_REPORT_NAME_HELP_URL}">uitgebreide formules</a>.</muted-text>`,
            customNameTitle: 'Standaard rapporttitel',
            customNameDescription: `Kies een aangepaste naam voor onkostendeclaraties met behulp van onze <a href="${CONST.CUSTOM_REPORT_NAME_HELP_URL}">uitgebreide formules</a>.`,
            customNameInputLabel: 'Naam',
            customNameEmailPhoneExample: 'E-mail of telefoonnummer van lid: {report:submit:from}',
            customNameStartDateExample: 'Rapport startdatum: {report:startdate}',
            customNameWorkspaceNameExample: 'Werkruimte naam: {report:workspacename}',
            customNameReportIDExample: 'Report ID: {report:id}',
            customNameTotalExample: 'Totaal: {report:total}.',
            preventMembersFromChangingCustomNamesTitle: 'Voorkom dat leden aangepaste rapportnamen wijzigen',
        },
        reportFields: {
            addField: 'Veld toevoegen',
            delete: 'Veld verwijderen',
            deleteFields: 'Velden verwijderen',
            findReportField: 'Rapportveld zoeken',
            deleteConfirmation: 'Weet je zeker dat je dit rapportveld wilt verwijderen?',
            deleteFieldsConfirmation: 'Weet je zeker dat je deze rapportvelden wilt verwijderen?',
            emptyReportFields: {
                title: 'Je hebt nog geen rapportvelden aangemaakt',
                subtitle: 'Voeg een aangepast veld toe (tekst, datum of dropdown) dat op rapporten verschijnt.',
            },
            subtitle: 'Rapportvelden zijn van toepassing op alle uitgaven en kunnen nuttig zijn wanneer u om extra informatie wilt vragen.',
            disableReportFields: 'Rapportvelden uitschakelen',
            disableReportFieldsConfirmation: 'Weet je het zeker? Tekst- en datumvelden worden verwijderd en lijsten worden uitgeschakeld.',
            importedFromAccountingSoftware: 'De onderstaande rapportvelden zijn geïmporteerd uit uw',
            textType: 'Tekst',
            dateType: 'Datum',
            dropdownType: 'Lijst',
            textAlternateText: 'Voeg een veld toe voor vrije tekstinvoer.',
            dateAlternateText: 'Voeg een kalender toe voor datumselectie.',
            dropdownAlternateText: 'Voeg een lijst met opties toe om uit te kiezen.',
            nameInputSubtitle: 'Kies een naam voor het rapportveld.',
            typeInputSubtitle: 'Kies welk type rapportveld je wilt gebruiken.',
            initialValueInputSubtitle: 'Voer een startwaarde in om in het rapportveld te tonen.',
            listValuesInputSubtitle: 'Deze waarden zullen verschijnen in de dropdown van uw rapportveld. Ingeschakelde waarden kunnen door leden worden geselecteerd.',
            listInputSubtitle: 'Deze waarden zullen verschijnen in uw rapportveldlijst. Ingeschakelde waarden kunnen door leden worden geselecteerd.',
            deleteValue: 'Waarde verwijderen',
            deleteValues: 'Waarden verwijderen',
            disableValue: 'Waarde uitschakelen',
            disableValues: 'Waarden uitschakelen',
            enableValue: 'Waarde inschakelen',
            enableValues: 'Waarden inschakelen',
            emptyReportFieldsValues: {
                title: 'Je hebt nog geen lijstwaarden aangemaakt.',
                subtitle: 'Voeg aangepaste waarden toe om op rapporten te verschijnen.',
            },
            deleteValuePrompt: 'Weet je zeker dat je deze lijstwaarde wilt verwijderen?',
            deleteValuesPrompt: 'Weet je zeker dat je deze lijstwaarden wilt verwijderen?',
            listValueRequiredError: 'Voer een lijstwaardenaam in, alstublieft',
            existingListValueError: 'Er bestaat al een lijstwaarde met deze naam.',
            editValue: 'Waarde bewerken',
            listValues: 'Waarden opsommen',
            addValue: 'Waarde toevoegen',
            existingReportFieldNameError: 'Er bestaat al een rapportveld met deze naam',
            reportFieldNameRequiredError: 'Voer een rapportveldnaam in alstublieft',
            reportFieldTypeRequiredError: 'Kies een rapportveldtype aub',
            reportFieldInitialValueRequiredError: 'Kies een initiële waarde voor een rapportveld alstublieft.',
            genericFailureMessage: 'Er is een fout opgetreden bij het bijwerken van het rapportveld. Probeer het opnieuw.',
        },
        tags: {
            tagName: 'Tagnaam',
            requiresTag: 'Leden moeten alle uitgaven taggen',
            trackBillable: 'Volg factureerbare uitgaven',
            customTagName: 'Aangepaste tagnaam',
            enableTag: 'Tag inschakelen',
            enableTags: 'Tags inschakelen',
            requireTag: 'Vereist label',
            requireTags: 'Vereiste tags',
            notRequireTags: 'Niet vereisen',
            disableTag: 'Label uitschakelen',
            disableTags: 'Tags uitschakelen',
            addTag: 'Tag toevoegen',
            editTag: 'Bewerk tag',
            editTags: 'Bewerk tags',
            findTag: 'Tag vinden',
            subtitle: 'Tags voegen meer gedetailleerde manieren toe om kosten te classificeren.',
            dependentMultiLevelTagsSubtitle: {
                phrase1: 'U gebruikt',
                phrase2: 'afhankelijke tags',
                phrase3: '. Je kunt',
                phrase4: 'een spreadsheet opnieuw importeren',
                phrase5: 'om je tags bij te werken.',
            },
            emptyTags: {
                title: 'Je hebt nog geen tags aangemaakt',
                //  We need to remove the subtitle and use the below one when we remove the canUseMultiLevelTags beta
                subtitle: 'Voeg een tag toe om projecten, locaties, afdelingen en meer bij te houden.',
                subtitleHTML: `<muted-text><centered-text>Importeer een spreadsheet om tags toe te voegen voor het volgen van projecten, locaties, afdelingen en meer. <a href="${CONST.IMPORT_TAGS_EXPENSIFY_URL}">Meer informatie</a> over het opmaken van tagbestanden.</centered-text></muted-text>`,
                subtitleWithAccounting: ({accountingPageURL}: EmptyTagsSubtitleWithAccountingParams) =>
                    `<muted-text><centered-text>Je tags worden momenteel geïmporteerd vanuit een boekhoudverbinding. Ga naar de <a href="${accountingPageURL}">boekhouding</a> om wijzigingen aan te brengen.</centered-text></muted-text>`,
            },
            deleteTag: 'Verwijder tag',
            deleteTags: 'Verwijder tags',
            deleteTagConfirmation: 'Weet je zeker dat je deze tag wilt verwijderen?',
            deleteTagsConfirmation: 'Weet je zeker dat je deze tags wilt verwijderen?',
            deleteFailureMessage: 'Er is een fout opgetreden bij het verwijderen van de tag, probeer het opnieuw.',
            tagRequiredError: 'Tagnaam is vereist',
            existingTagError: 'Er bestaat al een tag met deze naam.',
            invalidTagNameError: 'Tagnaam kan niet 0 zijn. Kies een andere waarde.',
            genericFailureMessage: 'Er is een fout opgetreden bij het bijwerken van de tag, probeer het alstublieft opnieuw.',
            importedFromAccountingSoftware: 'De onderstaande labels zijn geïmporteerd uit uw',
            glCode: 'GL-code',
            updateGLCodeFailureMessage: 'Er is een fout opgetreden bij het bijwerken van de GL-code, probeer het alstublieft opnieuw.',
            tagRules: 'Tagregels',
            approverDescription: 'Goedkeurder',
            importTags: 'Tags importeren',
            importTagsSupportingText: 'Codeer uw uitgaven met één type label of meerdere.',
            configureMultiLevelTags: 'Configureer uw lijst met tags voor meerlagige tagging.',
            importMultiLevelTagsSupportingText: `Hier is een voorbeeld van je tags. Als alles er goed uitziet, klik dan hieronder om ze te importeren.`,
            importMultiLevelTags: {
                firstRowTitle: 'De eerste rij is de titel voor elke taglijst',
                independentTags: 'Dit zijn onafhankelijke tags',
                glAdjacentColumn: 'Er is een GL-code in de aangrenzende kolom',
            },
            tagLevel: {
                singleLevel: 'Enkel niveau van tags',
                multiLevel: 'Meerniveautags',
            },
            switchSingleToMultiLevelTagWarning: {
                title: 'Wissel tag-niveaus om',
                prompt1: 'Het wisselen van tag-niveaus zal alle huidige tags wissen.',
                prompt2: 'We raden aan dat u eerst',
                prompt3: 'download een back-up',
                prompt4: 'door uw tags te exporteren.',
                prompt5: 'Meer informatie',
                prompt6: 'over tag-niveaus.',
            },
            importedTagsMessage: ({columnCounts}: ImportedTagsMessageParams) =>
                `We hebben *${columnCounts} kolommen* in uw spreadsheet gevonden. Selecteer *Naam* naast de kolom die tag-namen bevat. U kunt ook *Ingeschakeld* selecteren naast de kolom die de tag-status instelt.`,
            cannotDeleteOrDisableAllTags: {
                title: 'Kan niet alle tags verwijderen of uitschakelen',
                description: `Er moet minstens één tag ingeschakeld blijven omdat uw werkruimte tags vereist.`,
            },
            cannotMakeAllTagsOptional: {
                title: 'Kan niet alle tags optioneel maken',
                description: `Er moet minstens één tag verplicht blijven omdat uw werkruimte-instellingen tags vereisen.`,
            },
            tagCount: () => ({
                one: '1 Dag',
                other: (count: number) => `${count} Tags`,
            }),
        },
        taxes: {
            subtitle: 'Voeg belastingnamen, tarieven toe en stel standaardwaarden in.',
            addRate: 'Tarief toevoegen',
            workspaceDefault: 'Werkruimte valuta standaardinstelling',
            foreignDefault: 'Standaard vreemde valuta',
            customTaxName: 'Aangepaste belastingnaam',
            value: 'Waarde',
            taxReclaimableOn: 'Belasting terugvorderbaar op',
            taxRate: 'Belastingtarief',
            findTaxRate: 'Vind belastingtarief',
            error: {
                taxRateAlreadyExists: 'Deze belastingnaam is al in gebruik',
                taxCodeAlreadyExists: 'Deze belastingcode is al in gebruik',
                valuePercentageRange: 'Voer een geldig percentage in tussen 0 en 100',
                customNameRequired: 'Aangepaste belastingnaam is vereist',
                deleteFailureMessage: 'Er is een fout opgetreden bij het verwijderen van het belastingtarief. Probeer het opnieuw of vraag Concierge om hulp.',
                updateFailureMessage: 'Er is een fout opgetreden bij het bijwerken van het belastingtarief. Probeer het opnieuw of vraag Concierge om hulp.',
                createFailureMessage: 'Er is een fout opgetreden bij het aanmaken van het belastingtarief. Probeer het opnieuw of vraag Concierge om hulp.',
                updateTaxClaimableFailureMessage: 'Het terugvorderbare deel moet minder zijn dan het kilometertarief.',
            },
            deleteTaxConfirmation: 'Weet je zeker dat je deze belasting wilt verwijderen?',
            deleteMultipleTaxConfirmation: ({taxAmount}: TaxAmountParams) => `Weet je zeker dat je ${taxAmount} belastingen wilt verwijderen?`,
            actions: {
                delete: 'Verwijder tarief',
                deleteMultiple: 'Tarieven verwijderen',
                enable: 'Tarief inschakelen',
                disable: 'Tarief uitschakelen',
                enableTaxRates: () => ({
                    one: 'Tarief inschakelen',
                    other: 'Tarieven inschakelen',
                }),
                disableTaxRates: () => ({
                    one: 'Tarief uitschakelen',
                    other: 'Tarieven uitschakelen',
                }),
            },
            importedFromAccountingSoftware: 'De onderstaande belastingen zijn geïmporteerd van uw',
            taxCode: 'Belastingcode',
            updateTaxCodeFailureMessage: 'Er is een fout opgetreden bij het bijwerken van de belastingcode, probeer het opnieuw.',
        },
        emptyWorkspace: {
            title: 'Je hebt geen werkruimtes',
            subtitle: 'Beheer bonnetjes, vergoed uitgaven, regel reizen, verstuur facturen en meer.',
            createAWorkspaceCTA: 'Aan de slag',
            features: {
                trackAndCollect: 'Volg en verzamel bonnetjes',
                reimbursements: 'Medewerkers vergoeden',
                companyCards: 'Bedrijfspassen beheren',
            },
            notFound: 'Geen werkruimte gevonden',
            description: 'Kamers zijn een geweldige plek om te discussiëren en samen te werken met meerdere mensen. Om te beginnen met samenwerken, maak of neem deel aan een werkruimte.',
        },
        new: {
            newWorkspace: 'Nieuwe werkruimte',
            getTheExpensifyCardAndMore: 'Krijg de Expensify Card en meer',
            confirmWorkspace: 'Werkruimte bevestigen',
            myGroupWorkspace: ({workspaceNumber}: {workspaceNumber?: number}) => `Mijn Groepswerkruimte${workspaceNumber ? ` ${workspaceNumber}` : ''}`,
            workspaceName: ({userName, workspaceNumber}: NewWorkspaceNameParams) => `${userName}'s Werkruimte${workspaceNumber ? ` ${workspaceNumber}` : ''}`,
        },
        people: {
            genericFailureMessage: 'Er is een fout opgetreden bij het verwijderen van een lid uit de werkruimte, probeer het opnieuw.',
            removeMembersPrompt: ({memberName}: {memberName: string}) => ({
                one: `Weet je zeker dat je ${memberName} wilt verwijderen?`,
                other: 'Weet je zeker dat je deze leden wilt verwijderen?',
            }),
            removeMembersWarningPrompt: ({memberName, ownerName}: RemoveMembersWarningPrompt) =>
                `${memberName} is een goedkeurder in deze werkruimte. Wanneer je deze werkruimte niet meer met hen deelt, zullen we hen in de goedkeuringsworkflow vervangen door de eigenaar van de werkruimte, ${ownerName}.`,
            removeMembersTitle: () => ({
                one: 'Lid verwijderen',
                other: 'Leden verwijderen',
            }),
            findMember: 'Lid zoeken',
            removeWorkspaceMemberButtonTitle: 'Verwijderen uit werkruimte',
            removeGroupMemberButtonTitle: 'Verwijderen uit groep',
            removeRoomMemberButtonTitle: 'Verwijderen uit chat',
            removeMemberPrompt: ({memberName}: RemoveMemberPromptParams) => `Weet je zeker dat je ${memberName} wilt verwijderen?`,
            removeMemberTitle: 'Lid verwijderen',
            transferOwner: 'Eigenaar overdragen',
            makeMember: 'Lid maken',
            makeAdmin: 'Beheerder maken',
            makeAuditor: 'Maak controleur',
            selectAll: 'Alles selecteren',
            error: {
                genericAdd: 'Er was een probleem bij het toevoegen van dit werkruimtelid.',
                cannotRemove: 'Je kunt jezelf of de eigenaar van de werkruimte niet verwijderen.',
                genericRemove: 'Er was een probleem met het verwijderen van dat werkruimte lid.',
            },
            addedWithPrimary: 'Sommige leden zijn toegevoegd met hun primaire logins.',
            invitedBySecondaryLogin: ({secondaryLogin}: SecondaryLoginParams) => `Toegevoegd door secundaire login ${secondaryLogin}.`,
            workspaceMembersCount: ({count}: WorkspaceMembersCountParams) => `Totaal aantal leden van de werkruimte: ${count}`,
            importMembers: 'Leden importeren',
        },
        card: {
            getStartedIssuing: 'Begin met het aanvragen van je eerste virtuele of fysieke kaart.',
            issueCard: 'Kaart uitgeven',
            issueNewCard: {
                whoNeedsCard: 'Wie heeft een kaart nodig?',
                findMember: 'Lid zoeken',
                chooseCardType: 'Kies een kaarttype',
                physicalCard: 'Fysieke kaart',
                physicalCardDescription: 'Geweldig voor de frequente spender',
                virtualCard: 'Virtuele kaart',
                virtualCardDescription: 'Instant en flexibel',
                chooseLimitType: 'Kies een limiettype',
                smartLimit: 'Slimme limiet',
                smartLimitDescription: 'Besteed tot een bepaald bedrag voordat goedkeuring vereist is.',
                monthly: 'Maandelijks',
                monthlyDescription: 'Besteed tot een bepaald bedrag per maand',
                fixedAmount: 'Vast bedrag',
                fixedAmountDescription: 'Eenmalig tot een bepaald bedrag uitgeven',
                setLimit: 'Stel een limiet in',
                cardLimitError: 'Voer een bedrag in dat minder is dan $21,474,836',
                giveItName: 'Geef het een naam',
                giveItNameInstruction: 'Maak het uniek genoeg om het te onderscheiden van andere kaarten. Specifieke gebruikssituaties zijn zelfs nog beter!',
                cardName: 'Kaartnaam',
                letsDoubleCheck: 'Laten we dubbel controleren of alles er goed uitziet.',
                willBeReady: 'Deze kaart is direct klaar voor gebruik.',
                cardholder: 'Kaart houder',
                cardType: 'Kaarttype',
                limit: 'Limiet',
                limitType: 'Limiettype',
                name: 'Naam',
                disabledApprovalForSmartLimitError: 'Schakel goedkeuringen in <strong>Workflows > Goedkeuringen toevoegen</strong> in voordat u slimme limieten instelt',
            },
            deactivateCardModal: {
                deactivate: 'Deactiveren',
                deactivateCard: 'Deactiveer kaart',
                deactivateConfirmation: 'Het deactiveren van deze kaart zal alle toekomstige transacties weigeren en kan niet ongedaan worden gemaakt.',
            },
        },
        accounting: {
            settings: 'instellingen',
            title: 'Verbindingen',
            subtitle: 'Maak verbinding met uw boekhoudsysteem om transacties te coderen met uw rekeningschema, betalingen automatisch te matchen en uw financiën synchroon te houden.',
            qbo: 'QuickBooks Online',
            qbd: 'QuickBooks Desktop',
            xero: 'Xero',
            netsuite: 'NetSuite',
            intacct: 'Sage Intacct',
            sap: 'SAP',
            oracle: 'Oracle',
            microsoftDynamics: 'Microsoft Dynamics',
            talkYourOnboardingSpecialist: 'Chat met uw installatiespecialist.',
            talkYourAccountManager: 'Chat met uw accountmanager.',
            talkToConcierge: 'Chat met Concierge.',
            needAnotherAccounting: 'Nog een boekhoudsoftware nodig?',
            connectionName: ({connectionName}: ConnectionNameParams) => {
                switch (connectionName) {
                    case CONST.POLICY.CONNECTIONS.NAME.QBO:
                        return 'QuickBooks Online';
                    case CONST.POLICY.CONNECTIONS.NAME.XERO:
                        return 'Xero';
                    case CONST.POLICY.CONNECTIONS.NAME.NETSUITE:
                        return 'NetSuite';
                    case CONST.POLICY.CONNECTIONS.NAME.SAGE_INTACCT:
                        return 'Sage Intacct';
                    default: {
                        return '';
                    }
                }
            },
            errorODIntegration: 'Er is een fout opgetreden met een verbinding die is ingesteld in Expensify Classic.',
            goToODToFix: 'Ga naar Expensify Classic om dit probleem op te lossen.',
            goToODToSettings: 'Ga naar Expensify Classic om je instellingen te beheren.',
            setup: 'Verbind',
            lastSync: ({relativeDate}: LastSyncAccountingParams) => `Laatst gesynchroniseerd ${relativeDate}`,
            notSync: 'Niet gesynchroniseerd',
            import: 'Importeren',
            export: 'Exporteren',
            advanced: 'Geavanceerd',
            other: 'Andere',
            syncNow: 'Nu synchroniseren',
            disconnect: 'Verbreek verbinding',
            reinstall: 'Connector opnieuw installeren',
            disconnectTitle: ({connectionName}: OptionalParam<ConnectionNameParams> = {}) => {
                const integrationName =
                    connectionName && CONST.POLICY.CONNECTIONS.NAME_USER_FRIENDLY[connectionName] ? CONST.POLICY.CONNECTIONS.NAME_USER_FRIENDLY[connectionName] : 'integratie';
                return `Verbreek verbinding met ${integrationName}`;
            },
            connectTitle: ({connectionName}: ConnectionNameParams) => `Verbind ${CONST.POLICY.CONNECTIONS.NAME_USER_FRIENDLY[connectionName] ?? 'boekhoudintegratie'}`,
            syncError: ({connectionName}: ConnectionNameParams) => {
                switch (connectionName) {
                    case CONST.POLICY.CONNECTIONS.NAME.QBO:
                        return 'Kan geen verbinding maken met QuickBooks Online';
                    case CONST.POLICY.CONNECTIONS.NAME.XERO:
                        return 'Kan geen verbinding maken met Xero';
                    case CONST.POLICY.CONNECTIONS.NAME.NETSUITE:
                        return 'Kan geen verbinding maken met NetSuite';
                    case CONST.POLICY.CONNECTIONS.NAME.QBD:
                        return 'Kan geen verbinding maken met QuickBooks Desktop';
                    default: {
                        return 'Kan geen verbinding maken met integratie';
                    }
                }
            },
            accounts: 'Rekeningschema',
            taxes: 'Belastingen',
            imported: 'Geïmporteerd',
            notImported: 'Niet geïmporteerd',
            importAsCategory: 'Geïmporteerd als categorieën',
            importTypes: {
                [CONST.INTEGRATION_ENTITY_MAP_TYPES.IMPORTED]: 'Geïmporteerd',
                [CONST.INTEGRATION_ENTITY_MAP_TYPES.TAG]: 'Geïmporteerd als tags',
                [CONST.INTEGRATION_ENTITY_MAP_TYPES.DEFAULT]: 'Geïmporteerd',
                [CONST.INTEGRATION_ENTITY_MAP_TYPES.NOT_IMPORTED]: 'Niet geïmporteerd',
                [CONST.INTEGRATION_ENTITY_MAP_TYPES.NONE]: 'Niet geïmporteerd',
                [CONST.INTEGRATION_ENTITY_MAP_TYPES.REPORT_FIELD]: 'Geïmporteerd als rapportvelden',
                [CONST.INTEGRATION_ENTITY_MAP_TYPES.NETSUITE_DEFAULT]: 'NetSuite medewerker standaardwaarde',
            },
            disconnectPrompt: ({connectionName}: OptionalParam<ConnectionNameParams> = {}) => {
                const integrationName =
                    connectionName && CONST.POLICY.CONNECTIONS.NAME_USER_FRIENDLY[connectionName] ? CONST.POLICY.CONNECTIONS.NAME_USER_FRIENDLY[connectionName] : 'deze integratie';
                return `Weet je zeker dat je ${integrationName} wilt loskoppelen?`;
            },
            connectPrompt: ({connectionName}: ConnectionNameParams) =>
                `Weet je zeker dat je ${CONST.POLICY.CONNECTIONS.NAME_USER_FRIENDLY[connectionName] ?? 'deze boekhoudintegratie'} wilt verbinden? Dit zal alle bestaande boekhoudkundige verbindingen verwijderen.`,
            enterCredentials: 'Voer uw inloggegevens in',
            connections: {
                syncStageName: ({stage}: SyncStageNameConnectionsParams) => {
                    switch (stage) {
                        case 'quickbooksOnlineImportCustomers':
                        case 'quickbooksDesktopImportCustomers':
                            return 'Klanten importeren';
                        case 'quickbooksOnlineImportEmployees':
                        case 'netSuiteSyncImportEmployees':
                        case 'intacctImportEmployees':
                        case 'quickbooksDesktopImportEmployees':
                            return 'Werknemers importeren';
                        case 'quickbooksOnlineImportAccounts':
                        case 'quickbooksDesktopImportAccounts':
                            return 'Accounts importeren';
                        case 'quickbooksOnlineImportClasses':
                        case 'quickbooksDesktopImportClasses':
                            return 'Klassen importeren';
                        case 'quickbooksOnlineImportLocations':
                            return 'Locaties importeren';
                        case 'quickbooksOnlineImportProcessing':
                            return 'Geïmporteerde gegevens verwerken';
                        case 'quickbooksOnlineSyncBillPayments':
                        case 'intacctImportSyncBillPayments':
                            return 'Gesynchroniseerde vergoede rapporten en factuurbetalingen';
                        case 'quickbooksOnlineSyncTaxCodes':
                            return 'Belastingcodes importeren';
                        case 'quickbooksOnlineCheckConnection':
                            return 'Verbinding met QuickBooks Online controleren';
                        case 'quickbooksOnlineImportMain':
                            return 'QuickBooks Online-gegevens importeren';
                        case 'startingImportXero':
                            return 'Xero-gegevens importeren';
                        case 'startingImportQBO':
                            return 'QuickBooks Online-gegevens importeren';
                        case 'startingImportQBD':
                        case 'quickbooksDesktopImportMore':
                            return 'QuickBooks Desktop-gegevens importeren';
                        case 'quickbooksDesktopImportTitle':
                            return 'Titel importeren';
                        case 'quickbooksDesktopImportApproveCertificate':
                            return 'Certificaat voor goedkeuring importeren';
                        case 'quickbooksDesktopImportDimensions':
                            return 'Dimensies importeren';
                        case 'quickbooksDesktopImportSavePolicy':
                            return 'Beleid voor importeren opslaan';
                        case 'quickbooksDesktopWebConnectorReminder':
                            return 'Nog steeds gegevens synchroniseren met QuickBooks... Zorg ervoor dat de Web Connector actief is.';
                        case 'quickbooksOnlineSyncTitle':
                            return 'QuickBooks Online-gegevens synchroniseren';
                        case 'quickbooksOnlineSyncLoadData':
                        case 'xeroSyncStep':
                        case 'intacctImportData':
                            return 'Gegevens laden';
                        case 'quickbooksOnlineSyncApplyCategories':
                            return 'Categorieën bijwerken';
                        case 'quickbooksOnlineSyncApplyCustomers':
                            return 'Klanten/projecten bijwerken';
                        case 'quickbooksOnlineSyncApplyEmployees':
                            return 'Lijst met personen bijwerken';
                        case 'quickbooksOnlineSyncApplyClassesLocations':
                            return 'Rapportvelden bijwerken';
                        case 'jobDone':
                            return 'Wachten tot geïmporteerde gegevens zijn geladen';
                        case 'xeroSyncImportChartOfAccounts':
                            return 'Synchroniseren van rekeningschema';
                        case 'xeroSyncImportCategories':
                            return 'Categorieën synchroniseren';
                        case 'xeroSyncImportCustomers':
                            return 'Klanten synchroniseren';
                        case 'xeroSyncXeroReimbursedReports':
                            return 'Expensify-rapporten markeren als vergoed';
                        case 'xeroSyncExpensifyReimbursedReports':
                            return 'Xero-facturen en -rekeningen als betaald markeren';
                        case 'xeroSyncImportTrackingCategories':
                            return 'Synchroniseren van trackingcategorieën';
                        case 'xeroSyncImportBankAccounts':
                            return 'Bankrekeningen synchroniseren';
                        case 'xeroSyncImportTaxRates':
                            return 'Belastingtarieven synchroniseren';
                        case 'xeroCheckConnection':
                            return 'Xero-verbinding controleren';
                        case 'xeroSyncTitle':
                            return 'Xero-gegevens synchroniseren';
                        case 'netSuiteSyncConnection':
                            return 'Initialiseren van verbinding met NetSuite';
                        case 'netSuiteSyncCustomers':
                            return 'Klanten importeren';
                        case 'netSuiteSyncInitData':
                            return 'Gegevens ophalen van NetSuite';
                        case 'netSuiteSyncImportTaxes':
                            return 'Belastingen importeren';
                        case 'netSuiteSyncImportItems':
                            return 'Items importeren';
                        case 'netSuiteSyncData':
                            return 'Gegevens importeren in Expensify';
                        case 'netSuiteSyncAccounts':
                            return 'Accounts synchroniseren';
                        case 'netSuiteSyncCurrencies':
                            return "Valuta's synchroniseren";
                        case 'netSuiteSyncCategories':
                            return 'Categorieën synchroniseren';
                        case 'netSuiteSyncReportFields':
                            return 'Gegevens importeren als Expensify-rapportvelden';
                        case 'netSuiteSyncTags':
                            return 'Gegevens importeren als Expensify-tags';
                        case 'netSuiteSyncUpdateConnectionData':
                            return 'Verbindingsinformatie bijwerken';
                        case 'netSuiteSyncNetSuiteReimbursedReports':
                            return 'Expensify-rapporten markeren als vergoed';
                        case 'netSuiteSyncExpensifyReimbursedReports':
                            return 'NetSuite-facturen en -rekeningen als betaald markeren';
                        case 'netSuiteImportVendorsTitle':
                            return 'Leveranciers importeren';
                        case 'netSuiteImportCustomListsTitle':
                            return 'Aangepaste lijsten importeren';
                        case 'netSuiteSyncImportCustomLists':
                            return 'Aangepaste lijsten importeren';
                        case 'netSuiteSyncImportSubsidiaries':
                            return 'Subsidiairies importeren';
                        case 'netSuiteSyncImportVendors':
                        case 'quickbooksDesktopImportVendors':
                            return 'Leveranciers importeren';
                        case 'intacctCheckConnection':
                            return 'Sage Intacct-verbinding controleren';
                        case 'intacctImportDimensions':
                            return 'Sage Intacct-dimensies importeren';
                        case 'intacctImportTitle':
                            return 'Sage Intacct-gegevens importeren';
                        default: {
                            // eslint-disable-next-line @typescript-eslint/restrict-template-expressions
                            return `Vertaling ontbreekt voor fase: ${stage}`;
                        }
                    }
                },
            },
            preferredExporter: 'Voorkeurs-exporteur',
            exportPreferredExporterNote:
                'De voorkeursexporteur kan elke werkruimtebeheerder zijn, maar moet ook een domeinbeheerder zijn als je verschillende exportaccounts instelt voor individuele bedrijfskaarten in Domeininstellingen.',
            exportPreferredExporterSubNote: 'Zodra ingesteld, zal de voorkeurs-exporteur rapporten voor export in hun account zien.',
            exportAs: 'Exporteren als',
            exportOutOfPocket: 'Exporteer uit eigen zak gemaakte uitgaven als',
            exportCompanyCard: 'Exporteer uitgaven van bedrijfskaarten als',
            exportDate: 'Exportdatum',
            defaultVendor: 'Standaard leverancier',
            autoSync: 'Auto-sync',
            autoSyncDescription: 'Synchroniseer NetSuite en Expensify automatisch, elke dag. Exporteer het afgeronde rapport in realtime.',
            reimbursedReports: 'Gesynchroniseerde vergoede rapporten',
            cardReconciliation: 'Kaartafstemming',
            reconciliationAccount: 'Rekening voor afstemming',
            continuousReconciliation: 'Continue Reconciliatie',
            saveHoursOnReconciliation:
                'Bespaar uren op reconciliatie elke boekhoudperiode door Expensify continu Expensify Card-afschriften en afrekeningen namens u te laten reconciliëren.',
            enableContinuousReconciliation: ({accountingAdvancedSettingsLink, connectionName}: EnableContinuousReconciliationParams) =>
                `<muted-text-label>Om continue afstemming mogelijk te maken, moet u <a href="${accountingAdvancedSettingsLink}">automatische synchronisatie</a> voor ${connectionName} inschakelen.</muted-text-label>`,
            chooseReconciliationAccount: {
                chooseBankAccount: 'Kies de bankrekening waarmee uw Expensify Card-betalingen worden verrekend.',
                accountMatches: 'Zorg ervoor dat dit account overeenkomt met uw',
                settlementAccount: 'Expensify Card afwikkelingsrekening',
                reconciliationWorks: ({lastFourPAN}: ReconciliationWorksParams) => `(eindigend op ${lastFourPAN}) zodat Continue Reconciliation goed werkt.`,
            },
        },
        export: {
            notReadyHeading: 'Niet klaar om te exporteren',
            notReadyDescription:
                'Concept- of in behandeling zijnde onkostendeclaraties kunnen niet naar het boekhoudsysteem worden geëxporteerd. Keur deze onkosten goed of betaal ze voordat u ze exporteert.',
        },
        invoices: {
            sendInvoice: 'Factuur verzenden',
            sendFrom: 'Verzenden van',
            invoicingDetails: 'Factureringsgegevens',
            invoicingDetailsDescription: 'Deze informatie zal op uw facturen verschijnen.',
            companyName: 'Bedrijfsnaam',
            companyWebsite: 'Bedrijfswebsite',
            paymentMethods: {
                personal: 'Persoonlijk',
                business: 'Business',
                chooseInvoiceMethod: 'Kies hieronder een betaalmethode:',
                payingAsIndividual: 'Betalen als individu',
                payingAsBusiness: 'Betalen als een bedrijf',
            },
            invoiceBalance: 'Factuursaldo',
            invoiceBalanceSubtitle: 'Dit is je huidige saldo van het innen van factuurbetalingen. Het wordt automatisch naar je bankrekening overgemaakt als je er een hebt toegevoegd.',
            bankAccountsSubtitle: 'Voeg een bankrekening toe om factuurbetalingen te maken en te ontvangen.',
        },
        invite: {
            member: 'Lid uitnodigen',
            members: 'Leden uitnodigen',
            invitePeople: 'Nieuwe leden uitnodigen',
            genericFailureMessage: 'Er is een fout opgetreden bij het uitnodigen van het lid voor de werkruimte. Probeer het alstublieft opnieuw.',
            pleaseEnterValidLogin: `Zorg ervoor dat het e-mailadres of telefoonnummer geldig is (bijv. ${CONST.EXAMPLE_PHONE_NUMBER}).`,
            user: 'gebruiker',
            users: 'gebruikers',
            invited: 'uitgenodigd',
            removed: 'removed',
            to: 'naar',
            from: 'van',
        },
        inviteMessage: {
            confirmDetails: 'Bevestig gegevens',
            inviteMessagePrompt: 'Maak je uitnodiging extra speciaal door hieronder een bericht toe te voegen!',
            personalMessagePrompt: 'Bericht',
            genericFailureMessage: 'Er is een fout opgetreden bij het uitnodigen van het lid voor de werkruimte. Probeer het alstublieft opnieuw.',
            inviteNoMembersError: 'Selecteer alstublieft ten minste één lid om uit te nodigen',
            joinRequest: ({user, workspaceName}: {user: string; workspaceName: string}) => `${user} heeft verzocht om lid te worden van ${workspaceName}`,
        },
        distanceRates: {
            oopsNotSoFast: 'Oeps! Niet zo snel...',
            workspaceNeeds: 'Een werkruimte heeft ten minste één ingeschakelde afstandstarief nodig.',
            distance: 'Afstand',
            centrallyManage: 'Beheer tarieven centraal, volg in mijlen of kilometers, en stel een standaardcategorie in.',
            rate: 'Beoordeel',
            addRate: 'Tarief toevoegen',
            findRate: 'Vind tarief',
            trackTax: 'Belasting bijhouden',
            deleteRates: () => ({
                one: 'Verwijder tarief',
                other: 'Tarieven verwijderen',
            }),
            enableRates: () => ({
                one: 'Tarief inschakelen',
                other: 'Tarieven inschakelen',
            }),
            disableRates: () => ({
                one: 'Tarief uitschakelen',
                other: 'Tarieven uitschakelen',
            }),
            enableRate: 'Tarief inschakelen',
            status: 'Status',
            unit: 'Eenheid',
            taxFeatureNotEnabledMessage: 'Belastingen moeten zijn ingeschakeld in de werkruimte om deze functie te gebruiken. Ga naar',
            changePromptMessage: 'om die wijziging door te voeren.',
            deleteDistanceRate: 'Verwijder afstandstarief',
            areYouSureDelete: () => ({
                one: 'Weet je zeker dat je dit tarief wilt verwijderen?',
                other: 'Weet je zeker dat je deze tarieven wilt verwijderen?',
            }),
            errors: {
                rateNameRequired: 'Tariefnaam is vereist',
                existingRateName: 'Er bestaat al een afstandstarief met deze naam.',
            },
        },
        editor: {
            descriptionInputLabel: 'Beschrijving',
            nameInputLabel: 'Naam',
            typeInputLabel: 'Type',
            initialValueInputLabel: 'Initiële waarde',
            nameInputHelpText: 'Dit is de naam die je op je werkruimte zult zien.',
            nameIsRequiredError: 'Je moet je werkruimte een naam geven',
            currencyInputLabel: 'Standaardvaluta',
            currencyInputHelpText: 'Alle uitgaven in deze werkruimte worden omgezet naar deze valuta.',
            currencyInputDisabledText: ({currency}: CurrencyInputDisabledTextParams) =>
                `De standaardvaluta kan niet worden gewijzigd omdat deze werkruimte is gekoppeld aan een ${currency} bankrekening.`,
            save: 'Opslaan',
            genericFailureMessage: 'Er is een fout opgetreden bij het bijwerken van de werkruimte. Probeer het opnieuw.',
            avatarUploadFailureMessage: 'Er is een fout opgetreden bij het uploaden van de avatar. Probeer het opnieuw.',
            addressContext: 'Een Werkruimteadres is vereist om Expensify Travel in te schakelen. Voer een adres in dat aan uw bedrijf is gekoppeld.',
        },
        bankAccount: {
            continueWithSetup: 'Setup voortzetten',
            youAreAlmostDone:
                'Je bent bijna klaar met het instellen van je bankrekening, waarmee je zakelijke kaarten kunt uitgeven, onkosten kunt vergoeden, facturen kunt innen en rekeningen kunt betalen.',
            streamlinePayments: 'Stroomlijn betalingen',
            connectBankAccountNote: 'Opmerking: Persoonlijke bankrekeningen kunnen niet worden gebruikt voor betalingen in werkruimtes.',
            oneMoreThing: 'Nog één ding!',
            allSet: 'Je bent helemaal klaar!',
            accountDescriptionWithCards: 'Deze bankrekening zal worden gebruikt om zakelijke kaarten uit te geven, onkosten te vergoeden, facturen te innen en rekeningen te betalen.',
            letsFinishInChat: 'Laten we in de chat afronden!',
            finishInChat: 'Afwerken in chat',
            almostDone: 'Bijna klaar!',
            disconnectBankAccount: 'Bankrekening ontkoppelen',
            startOver: 'Opnieuw beginnen',
            updateDetails: 'Details bijwerken',
            yesDisconnectMyBankAccount: 'Ja, koppel mijn bankrekening los.',
            yesStartOver: 'Ja, begin opnieuw.',
            disconnectYour: 'Verbreek de verbinding met uw',
            bankAccountAnyTransactions: 'bankrekening. Eventuele openstaande transacties voor deze rekening zullen nog steeds worden voltooid.',
            clearProgress: 'Opnieuw beginnen zal de voortgang die je tot nu toe hebt gemaakt wissen.',
            areYouSure: 'Weet je het zeker?',
            workspaceCurrency: 'Werkruimte valuta',
            updateCurrencyPrompt: 'Het lijkt erop dat je werkruimte momenteel is ingesteld op een andere valuta dan USD. Klik op de knop hieronder om je valuta nu bij te werken naar USD.',
            updateToUSD: 'Bijwerken naar USD',
            updateWorkspaceCurrency: 'Werkruimte valuta bijwerken',
            workspaceCurrencyNotSupported: 'Werkruimtevaluta niet ondersteund',
            yourWorkspace: `Uw werkruimte is ingesteld op een niet-ondersteunde valuta. Bekijk de <a href="${CONST.CONNECT_A_BUSINESS_BANK_ACCOUNT_HELP_URL}">lijst met ondersteunde valuta's</a>.`,
        },
        changeOwner: {
            changeOwnerPageTitle: 'Eigenaar overdragen',
            addPaymentCardTitle: 'Voer uw betaalkaart in om het eigendom over te dragen',
            addPaymentCardButtonText: 'Accepteer voorwaarden & voeg betaalkaart toe',
            addPaymentCardReadAndAcceptTextPart1: 'Lezen en accepteren',
            addPaymentCardReadAndAcceptTextPart2: 'beleid om uw kaart toe te voegen',
            addPaymentCardTerms: 'voorwaarden',
            addPaymentCardPrivacy: 'privacy',
            addPaymentCardAnd: '&',
            addPaymentCardPciCompliant: 'PCI-DSS-conform',
            addPaymentCardBankLevelEncrypt: 'Versleuteling op bankniveau',
            addPaymentCardRedundant: 'Redundante infrastructuur',
            addPaymentCardLearnMore: `<muted-text>Meer informatie over onze <a href="${CONST.PERSONAL_DATA_PROTECTION_INFO_URL}">beveiliging</a>.</muted-text>`,
            amountOwedTitle: 'Openstaand saldo',
            amountOwedButtonText: 'OK',
            amountOwedText: 'Dit account heeft een openstaand saldo van een vorige maand.\n\nWilt u het saldo vereffenen en de facturering van deze werkruimte overnemen?',
            ownerOwesAmountTitle: 'Openstaand saldo',
            ownerOwesAmountButtonText: 'Saldo overboeken',
            ownerOwesAmountText: ({email, amount}: OwnerOwesAmountParams) =>
                `Het account dat eigenaar is van deze werkruimte (${email}) heeft een openstaand saldo van een vorige maand.\n\nWilt u dit bedrag (${amount}) overmaken om de facturering voor deze werkruimte over te nemen? Uw betaalkaart wordt onmiddellijk belast.`,
            subscriptionTitle: 'Neem jaarlijkse abonnement over',
            subscriptionButtonText: 'Abonnement overdragen',
            subscriptionText: ({usersCount, finalCount}: ChangeOwnerSubscriptionParams) =>
                `Het overnemen van deze werkruimte zal het jaarlijkse abonnement samenvoegen met uw huidige abonnement. Dit zal uw abonnementsomvang vergroten met ${usersCount} leden, waardoor uw nieuwe abonnementsomvang ${finalCount} wordt. Wilt u doorgaan?`,
            duplicateSubscriptionTitle: 'Waarschuwing voor dubbele abonnementen',
            duplicateSubscriptionButtonText: "I'm sorry, but I need a specific string or text to translate. Could you please provide the text you would like translated to Nederlands?",
            duplicateSubscriptionText: ({email, workspaceName}: ChangeOwnerDuplicateSubscriptionParams) =>
                `Het lijkt erop dat je de facturering voor de werkruimtes van ${email} probeert over te nemen, maar om dat te doen, moet je eerst beheerder zijn van al hun werkruimtes.\n\nKlik op "Doorgaan" als je alleen de facturering voor de werkruimte ${workspaceName} wilt overnemen.\n\nAls je de facturering voor hun hele abonnement wilt overnemen, laat hen je dan eerst als beheerder toevoegen aan al hun werkruimtes voordat je de facturering overneemt.`,
            hasFailedSettlementsTitle: 'Kan eigendom niet overdragen',
            hasFailedSettlementsButtonText: 'Begrepen',
            hasFailedSettlementsText: ({email}: ChangeOwnerHasFailedSettlementsParams) =>
                `Je kunt de facturering niet overnemen omdat ${email} een achterstallige Expensify Card-afrekening heeft. Vraag hen om contact op te nemen met concierge@expensify.com om het probleem op te lossen. Daarna kun je de facturering voor deze werkruimte overnemen.`,
            failedToClearBalanceTitle: 'Saldo wissen mislukt',
            failedToClearBalanceButtonText: 'OK',
            failedToClearBalanceText: 'We konden het saldo niet vereffenen. Probeer het later opnieuw.',
            successTitle: 'Woohoo! Alles klaar.',
            successDescription: 'Je bent nu de eigenaar van deze werkruimte.',
            errorTitle: 'Oeps! Niet zo snel...',
            errorDescription: `<muted-text><centered-text>Er is een probleem opgetreden bij het overdragen van het eigendom van deze werkruimte. Probeer het opnieuw of <concierge-link>neem contact op met Concierge</concierge-link> voor hulp.</centered-text></muted-text>`,
        },
        exportAgainModal: {
            title: 'Voorzichtig!',
            description: ({reportName, connectionName}: ExportAgainModalDescriptionParams) =>
                `De volgende rapporten zijn al geëxporteerd naar ${CONST.POLICY.CONNECTIONS.NAME_USER_FRIENDLY[connectionName]}:\n\n${reportName}\n\nWeet u zeker dat u ze opnieuw wilt exporteren?`,
            confirmText: 'Ja, opnieuw exporteren',
            cancelText: 'Annuleren',
        },
        upgrade: {
            reportFields: {
                title: 'Rapportvelden',
                description: `Rapportvelden laten u header-niveau details specificeren, anders dan tags die betrekking hebben op uitgaven op individuele regelitems. Deze details kunnen specifieke projectnamen, zakenreis-informatie, locaties en meer omvatten.`,
                onlyAvailableOnPlan: 'Rapportvelden zijn alleen beschikbaar op het Control-abonnement, beginnend bij',
            },
            [CONST.POLICY.CONNECTIONS.NAME.NETSUITE]: {
                title: 'NetSuite',
                description: `Geniet van geautomatiseerde synchronisatie en verminder handmatige invoer met de Expensify + NetSuite-integratie. Krijg diepgaande, realtime financiële inzichten met ondersteuning voor native en aangepaste segmenten, inclusief project- en klanttoewijzing.`,
                onlyAvailableOnPlan: 'Onze NetSuite-integratie is alleen beschikbaar op het Control-abonnement, beginnend bij',
            },
            [CONST.POLICY.CONNECTIONS.NAME.SAGE_INTACCT]: {
                title: 'Sage Intacct',
                description: `Geniet van geautomatiseerde synchronisatie en verminder handmatige invoer met de Expensify + Sage Intacct-integratie. Verkrijg diepgaande, realtime financiële inzichten met door de gebruiker gedefinieerde dimensies, evenals onkostencodering per afdeling, klasse, locatie, klant en project (taak).`,
                onlyAvailableOnPlan: 'Onze Sage Intacct-integratie is alleen beschikbaar op het Control-abonnement, beginnend bij',
            },
            [CONST.POLICY.CONNECTIONS.NAME.QBD]: {
                title: 'QuickBooks Desktop',
                description: `Geniet van geautomatiseerde synchronisatie en verminder handmatige invoer met de Expensify + QuickBooks Desktop-integratie. Behaal ultieme efficiëntie met een realtime, tweerichtingsverbinding en uitgavecodering per klasse, item, klant en project.`,
                onlyAvailableOnPlan: 'Onze QuickBooks Desktop-integratie is alleen beschikbaar op het Control-abonnement, beginnend bij',
            },
            [CONST.UPGRADE_FEATURE_INTRO_MAPPING.approvals.id]: {
                title: 'Geavanceerde goedkeuringen',
                description: `Als je meer goedkeuringslagen wilt toevoegen – of gewoon wilt zorgen dat de grootste uitgaven nog een keer worden bekeken – hebben we je gedekt. Geavanceerde goedkeuringen helpen je om op elk niveau de juiste controles in te stellen, zodat je de uitgaven van je team onder controle houdt.`,
                onlyAvailableOnPlan: 'Geavanceerde goedkeuringen zijn alleen beschikbaar op het Control-plan, dat begint bij',
            },
            categories: {
                title: 'Categorieën',
                description: `Categorieën helpen je om uitgaven beter te organiseren en bij te houden waar je je geld aan uitgeeft. Gebruik onze voorgestelde categorielijst of maak je eigen lijst.`,
                onlyAvailableOnPlan: 'Categorieën zijn beschikbaar op het Collect-abonnement, beginnend bij',
            },
            glCodes: {
                title: 'GL-codes',
                description: `Voeg GL-codes toe aan uw categorieën en tags voor eenvoudige export van uitgaven naar uw boekhoud- en salarissystemen.`,
                onlyAvailableOnPlan: 'GL-codes zijn alleen beschikbaar in het Control-plan, beginnend bij',
            },
            glAndPayrollCodes: {
                title: 'GL & Payroll-codes',
                description: `Voeg GL- en Payroll-codes toe aan uw categorieën voor eenvoudige export van uitgaven naar uw boekhoud- en payrollsystemen.`,
                onlyAvailableOnPlan: 'GL- en Payroll-codes zijn alleen beschikbaar op het Control-plan, beginnend bij',
            },
            taxCodes: {
                title: 'Belastingcodes',
                description: `Voeg belastingcodes toe aan uw belastingen voor eenvoudige export van uitgaven naar uw boekhoud- en loonadministratiesystemen.`,
                onlyAvailableOnPlan: 'Belastingcodes zijn alleen beschikbaar in het Control-abonnement, beginnend bij',
            },
            companyCards: {
                title: 'Onbeperkte Bedrijfskaarten',
                description: `Meer kaartfeeds nodig? Ontgrendel onbeperkte bedrijfskaarten om transacties van alle grote kaartuitgevers te synchroniseren.`,
                onlyAvailableOnPlan: 'Dit is alleen beschikbaar op het Control-plan, beginnend bij',
            },
            rules: {
                title: 'Regels',
                description: `Regels draaien op de achtergrond en houden je uitgaven onder controle, zodat je je geen zorgen hoeft te maken over de kleine dingen.\n\nVereis uitgavendetails zoals bonnetjes en beschrijvingen, stel limieten en standaarden in, en automatiseer goedkeuringen en betalingen – allemaal op één plek.`,
                onlyAvailableOnPlan: 'Regels zijn alleen beschikbaar in het Control-plan, beginnend bij',
            },
            perDiem: {
                title: 'Per diem',
                description:
                    'Per diem is een geweldige manier om uw dagelijkse kosten in overeenstemming en voorspelbaar te houden wanneer uw werknemers reizen. Geniet van functies zoals aangepaste tarieven, standaardcategorieën en meer gedetailleerde informatie zoals bestemmingen en subtarieven.',
                onlyAvailableOnPlan: 'Dagvergoedingen zijn alleen beschikbaar in het Control-plan, beginnend bij',
            },
            travel: {
                title: 'Reis',
                description: 'Expensify Travel is een nieuw platform voor het boeken en beheren van zakelijke reizen waarmee leden accommodaties, vluchten, vervoer en meer kunnen boeken.',
                onlyAvailableOnPlan: 'Reizen is beschikbaar op het Collect-plan, beginnend bij',
            },
            multiLevelTags: {
                title: 'Meerniveautags',
                description:
                    'Multi-Level Tags helpen je om uitgaven met grotere precisie bij te houden. Ken meerdere tags toe aan elk regelitem—zoals afdeling, klant of kostenplaats—om de volledige context van elke uitgave vast te leggen. Dit maakt gedetailleerdere rapportage, goedkeuringsworkflows en boekhouduitvoer mogelijk.',
                onlyAvailableOnPlan: 'Multi-level tags zijn alleen beschikbaar op het Control-plan, beginnend bij',
            },
            [CONST.UPGRADE_FEATURE_INTRO_MAPPING.multiApprovalLevels.id]: {
                title: 'Meerdere goedkeuringsniveaus',
                description: 'Meerdere goedkeuringsniveaus is een workflowtool voor bedrijven die vereisen dat meer dan één persoon een rapport goedkeurt voordat het kan worden vergoed.',
                onlyAvailableOnPlan: 'Meerdere goedkeuringsniveaus zijn alleen beschikbaar op het Control-plan, vanaf ',
            },
            pricing: {
                perActiveMember: 'per actief lid per maand.',
                perMember: 'per lid per maand.',
            },
            note: ({subscriptionLink}: WorkspaceUpgradeNoteParams) =>
                `<muted-text>Upgrade uw werkruimte om toegang te krijgen tot deze functie, of <a href="${subscriptionLink}">lees meer</a> over onze abonnementen en prijzen.</muted-text>`,
            upgradeToUnlock: 'Ontgrendel deze functie',
            completed: {
                headline: `Je hebt je werkruimte geüpgraded!`,
                successMessage: ({policyName, subscriptionLink}: UpgradeSuccessMessageParams) =>
                    `<centered-text>Je hebt ${policyName} succesvol geüpgraded naar het Control-abonnement! <a href="${subscriptionLink}">Bekijk je abonnement</a> voor meer informatie.</centered-text>`,
                categorizeMessage: `Je bent succesvol geüpgraded naar een werkruimte op het Collect-plan. Nu kun je je uitgaven categoriseren!`,
                travelMessage: `Je bent succesvol geüpgraded naar een werkruimte op het Collect-plan. Nu kun je beginnen met het boeken en beheren van reizen!`,
                gotIt: 'Begrepen, bedankt.',
            },
            commonFeatures: {
                title: 'Upgrade naar het Control-plan',
                note: 'Ontgrendel onze krachtigste functies, waaronder:',
                benefits: {
                    startsAt: 'Het Control-abonnement begint bij',
                    perMember: 'per actief lid per maand.',
                    learnMore: 'Meer informatie',
                    pricing: 'over onze plannen en prijzen.',
                    benefit1: 'Geavanceerde boekhoudkoppelingen (NetSuite, Sage Intacct en meer)',
                    benefit2: 'Slimme uitgavenregels',
                    benefit3: 'Meerniveau goedkeuringsworkflows',
                    benefit4: 'Verbeterde beveiligingscontroles',
                    toUpgrade: 'Om te upgraden, klik',
                    selectWorkspace: 'selecteer een werkruimte en wijzig het type plan naar',
                },
            },
        },
        downgrade: {
            commonFeatures: {
                title: 'Downgrade naar het Collect-plan',
                note: 'Als u downgrade, verliest u toegang tot deze functies en meer:',
                benefits: {
                    note: 'Voor een volledige vergelijking van onze plannen, bekijk onze',
                    pricingPage: 'prijs pagina',
                    confirm: 'Weet je zeker dat je wilt downgraden en je configuraties wilt verwijderen?',
                    warning: 'Dit kan niet ongedaan worden gemaakt.',
                    benefit1: 'Boekhoudkoppelingen (behalve QuickBooks Online en Xero)',
                    benefit2: 'Slimme uitgavenregels',
                    benefit3: 'Meerniveau goedkeuringsworkflows',
                    benefit4: 'Verbeterde beveiligingscontroles',
                    headsUp: 'Let op!',
                    multiWorkspaceNote: 'Je moet al je werkruimtes downgraden voordat je eerste maandelijkse betaling begint om een abonnement tegen het Collect-tarief te starten. Klik',
                    selectStep: '> selecteer elke werkruimte > wijzig het abonnementstype naar',
                },
            },
            completed: {
                headline: 'Je werkruimte is gedowngraded',
                description: 'Je hebt andere werkruimtes op het Control-plan. Om gefactureerd te worden tegen het Collect-tarief, moet je alle werkruimtes downgraden.',
                gotIt: 'Begrepen, bedankt.',
            },
        },
        payAndDowngrade: {
            title: 'Betalen & downgraden',
            headline: 'Uw laatste betaling',
            description1: 'Uw eindafrekening voor dit abonnement zal zijn',
            description2: ({date}: DateParams) => `Zie hieronder uw uitsplitsing voor ${date}:`,
            subscription:
                'Let op! Deze actie beëindigt je Expensify-abonnement, verwijdert deze werkruimte en verwijdert alle leden van de werkruimte. Als je deze werkruimte wilt behouden en alleen jezelf wilt verwijderen, laat dan eerst een andere beheerder de facturering overnemen.',
            genericFailureMessage: 'Er is een fout opgetreden bij het betalen van uw rekening. Probeer het alstublieft opnieuw.',
        },
        restrictedAction: {
            restricted: 'Beperkt',
            actionsAreCurrentlyRestricted: ({workspaceName}: ActionsAreCurrentlyRestricted) => `Acties in de ${workspaceName} werkruimte zijn momenteel beperkt.`,
            workspaceOwnerWillNeedToAddOrUpdatePaymentCard: ({workspaceOwnerName}: WorkspaceOwnerWillNeedToAddOrUpdatePaymentCardParams) =>
                `Werkruimte-eigenaar, ${workspaceOwnerName} moet de betalingskaart in het bestand toevoegen of bijwerken om nieuwe werkruimte-activiteit te ontgrendelen.`,
            youWillNeedToAddOrUpdatePaymentCard: 'U moet de betaalkaart in het bestand toevoegen of bijwerken om nieuwe werkruimte-activiteit te ontgrendelen.',
            addPaymentCardToUnlock: 'Voeg een betaalkaart toe om te ontgrendelen!',
            addPaymentCardToContinueUsingWorkspace: 'Voeg een betaalkaart toe om deze werkruimte te blijven gebruiken.',
            pleaseReachOutToYourWorkspaceAdmin: 'Neem contact op met uw workspacebeheerder voor eventuele vragen.',
            chatWithYourAdmin: 'Chat met je beheerder',
            chatInAdmins: 'Chat in #admins',
            addPaymentCard: 'Betaalpas toevoegen',
        },
        rules: {
            individualExpenseRules: {
                title: 'Uitgaven',
                subtitle: ({categoriesPageLink, tagsPageLink}: IndividualExpenseRulesSubtitleParams) =>
                    `<muted-text>Stel uitgavenbeperkingen en standaardinstellingen in voor individuele uitgaven. U kunt ook regels voor <a href="${categoriesPageLink}">categorieën</a> en <a href="${tagsPageLink}">tags</a> maken.</muted-text>`,
                receiptRequiredAmount: 'Vereist bedrag voor bon',
                receiptRequiredAmountDescription: 'Vereis bonnen wanneer de uitgaven dit bedrag overschrijden, tenzij dit wordt overschreven door een categoriewaarde.',
                maxExpenseAmount: 'Maximale uitgavebedrag',
                maxExpenseAmountDescription: 'Markeer uitgaven die dit bedrag overschrijden, tenzij dit wordt overschreven door een categoriewaarde.',
                maxAge: 'Maximale leeftijd',
                maxExpenseAge: 'Maximale ouderdom van uitgaven',
                maxExpenseAgeDescription: 'Markeer uitgaven ouder dan een specifiek aantal dagen.',
                maxExpenseAgeDays: () => ({
                    one: '1 dag',
                    other: (count: number) => `${count} dagen`,
                }),
                cashExpenseDefault: 'Contante uitgave standaard',
                cashExpenseDefaultDescription:
                    'Kies hoe contante uitgaven moeten worden aangemaakt. Een uitgave wordt als contant beschouwd als het geen geïmporteerde bedrijfspastransactie is. Dit omvat handmatig aangemaakte uitgaven, bonnetjes, dagvergoedingen, kilometer- en tijdsuitgaven.',
                reimbursableDefault: 'Vergoedbaar',
                reimbursableDefaultDescription: 'Uitgaven worden meestal terugbetaald aan medewerkers',
                nonReimbursableDefault: 'Niet vergoedbaar',
                nonReimbursableDefaultDescription: 'Uitgaven worden soms terugbetaald aan medewerkers',
                alwaysReimbursable: 'Altijd vergoedbaar',
                alwaysReimbursableDescription: 'Uitgaven worden altijd terugbetaald aan medewerkers',
                alwaysNonReimbursable: 'Nooit vergoedbaar',
                alwaysNonReimbursableDescription: 'Uitgaven worden nooit terugbetaald aan medewerkers',
                billableDefault: 'Factureerbaar standaardwaarde',
                billableDefaultDescription: ({tagsPageLink}: BillableDefaultDescriptionParams) =>
                    `<muted-text>Kies of contante en creditcarduitgaven standaard factureerbaar moeten zijn. Factureerbare uitgaven worden in <a href="${tagsPageLink}">tags</a> in- of uitgeschakeld.</muted-text>`,
                billable: 'Factureerbaar',
                billableDescription: 'Uitgaven worden meestal doorberekend aan klanten.',
                nonBillable: 'Niet-factureerbaar',
                nonBillableDescription: 'Uitgaven worden soms opnieuw gefactureerd aan klanten.',
                eReceipts: 'eReceipts',
                eReceiptsHint: 'eReceipts worden automatisch aangemaakt',
                eReceiptsHintLink: 'voor de meeste USD-credittransacties',
                attendeeTracking: 'Deelnemer tracking',
                attendeeTrackingHint: 'Volg de kosten per persoon voor elke uitgave.',
                prohibitedDefaultDescription:
                    'Markeer alle bonnen waar alcohol, gokken of andere verboden items op voorkomen. Uitgaven met bonnen waarop deze items voorkomen, vereisen handmatige controle.',
                prohibitedExpenses: 'Verboden uitgaven',
                alcohol: 'Alcohol',
                hotelIncidentals: 'Hotel incidentals',
                gambling: 'Gokken',
                tobacco: 'Tabak',
                adultEntertainment: 'Volwassenenentertainment',
            },
            expenseReportRules: {
                title: 'Onkostendeclaraties',
                subtitle: 'Automatiseer de naleving van onkostendeclaraties, goedkeuringen en betalingen.',
                preventSelfApprovalsTitle: 'Voorkom zelfgoedkeuringen',
                preventSelfApprovalsSubtitle: 'Voorkom dat werkruimteleden hun eigen onkostendeclaraties goedkeuren.',
                autoApproveCompliantReportsTitle: 'Automatisch compliant rapporten goedkeuren',
                autoApproveCompliantReportsSubtitle: 'Configureer welke onkostendeclaraties in aanmerking komen voor automatische goedkeuring.',
                autoApproveReportsUnderTitle: 'Rapporten automatisch goedkeuren onder',
                autoApproveReportsUnderDescription: 'Volledig conforme onkostendeclaraties onder dit bedrag worden automatisch goedgekeurd.',
                randomReportAuditTitle: 'Willekeurige rapportaudit',
                randomReportAuditDescription: 'Vereis dat sommige rapporten handmatig worden goedgekeurd, zelfs als ze in aanmerking komen voor automatische goedkeuring.',
                autoPayApprovedReportsTitle: 'Automatisch goedgekeurde rapporten betalen',
                autoPayApprovedReportsSubtitle: "Configureer welke onkostennota's in aanmerking komen voor automatische betaling.",
                autoPayApprovedReportsLimitError: ({currency}: AutoPayApprovedReportsLimitErrorParams = {}) => `Voer een bedrag in dat minder is dan ${currency ?? ''}20.000`,
                autoPayApprovedReportsLockedSubtitle: 'Ga naar meer functies en schakel workflows in, voeg vervolgens betalingen toe om deze functie te ontgrendelen.',
                autoPayReportsUnderTitle: 'Automatisch rapporten betalen onder',
                autoPayReportsUnderDescription: "Volledig conforme onkostennota's onder dit bedrag worden automatisch betaald.",
                unlockFeatureEnableWorkflowsSubtitle: ({featureName, moreFeaturesLink}: FeatureNameParams) =>
                    `Ga naar [meer functies](${moreFeaturesLink}) en schakel workflows in, voeg vervolgens ${featureName} toe om deze functie te ontgrendelen.`,
                enableFeatureSubtitle: ({featureName, moreFeaturesLink}: FeatureNameParams) =>
                    `Ga naar [meer functies](${moreFeaturesLink}) en schakel ${featureName} in om deze functie te ontgrendelen.`,
            },
            categoryRules: {
                title: 'Categoriewetten',
                approver: 'Goedkeurder',
                requireDescription: 'Beschrijving vereist',
                descriptionHint: 'Beschrijving hint',
                descriptionHintDescription: ({categoryName}: CategoryNameParams) =>
                    `Herinner werknemers eraan om aanvullende informatie te verstrekken voor uitgaven in de categorie “${categoryName}”. Deze hint verschijnt in het beschrijvingsveld van uitgaven.`,
                descriptionHintLabel: 'Tip',
                descriptionHintSubtitle: 'Pro-tip: Hoe korter, hoe beter!',
                maxAmount: 'Maximumbedrag',
                flagAmountsOver: 'Vlag bedragen boven',
                flagAmountsOverDescription: ({categoryName}: CategoryNameParams) => `Van toepassing op de categorie "${categoryName}".`,
                flagAmountsOverSubtitle: 'Dit overschrijft het maximale bedrag voor alle uitgaven.',
                expenseLimitTypes: {
                    expense: 'Individuele uitgave',
                    expenseSubtitle: 'Markeer onkostbedragen per categorie. Deze regel overschrijft de algemene werkruimte-regel voor het maximale onkostbedrag.',
                    daily: 'Categorietotaal',
                    dailySubtitle: 'Vlag totale categorie-uitgaven per onkostennota.',
                },
                requireReceiptsOver: 'Vereis bonnen boven',
                requireReceiptsOverList: {
                    default: ({defaultAmount}: DefaultAmountParams) => `${defaultAmount} ${CONST.DOT_SEPARATOR} Standaard`,
                    never: 'Nooit bonnen vereisen',
                    always: 'Altijd bonnen vereisen',
                },
                defaultTaxRate: 'Standaard belastingtarief',
                enableWorkflows: ({moreFeaturesLink}: RulesEnableWorkflowsParams) =>
                    `Ga naar [Meer functies](${moreFeaturesLink}) en schakel workflows in. Voeg vervolgens goedkeuringen toe om deze functie te ontgrendelen.`,
            },
            customRules: {
                title: 'Aangepaste regels',
                subtitle: 'Beschrijving',
                description: "Voer aangepaste regels in voor onkostennota's",
            },
        },
        planTypePage: {
            planTypes: {
                team: {
                    label: 'Verzamel',
                    description: 'Voor teams die hun processen willen automatiseren.',
                },
                corporate: {
                    label: 'Beheer',
                    description: 'Voor organisaties met geavanceerde vereisten.',
                },
            },
            description: 'Kies een plan dat bij u past. Voor een gedetailleerde lijst met functies en prijzen, bekijk onze',
            subscriptionLink: 'plansoorten en prijshulp pagina',
            lockedPlanDescription: ({count, annualSubscriptionEndDate}: WorkspaceLockedPlanTypeParams) => ({
                one: `Je hebt je gecommitteerd aan 1 actief lid op het Control-plan tot je jaarlijkse abonnement eindigt op ${annualSubscriptionEndDate}. Je kunt overstappen naar een pay-per-use abonnement en downgraden naar het Collect-plan vanaf ${annualSubscriptionEndDate} door automatisch verlengen uit te schakelen in`,
                other: `Je hebt je gecommitteerd aan ${count} actieve leden op het Control-plan tot je jaarlijkse abonnement eindigt op ${annualSubscriptionEndDate}. Je kunt overstappen naar een pay-per-use-abonnement en downgraden naar het Collect-plan vanaf ${annualSubscriptionEndDate} door automatisch verlengen uit te schakelen in`,
            }),
            subscriptions: 'Abonnementen',
        },
    },
    getAssistancePage: {
        title: 'Krijg hulp',
        subtitle: 'We zijn hier om je pad naar grootsheid vrij te maken!',
        description: 'Kies uit de onderstaande ondersteuningsopties:',
        chatWithConcierge: 'Chat met Concierge',
        scheduleSetupCall: 'Plan een installatiegesprek',
        scheduleACall: 'Gesprek plannen',
        questionMarkButtonTooltip: 'Krijg hulp van ons team',
        exploreHelpDocs: 'Verken helpdocumenten',
        registerForWebinar: 'Registreer voor webinar',
        onboardingHelp: 'Hulp bij onboarding',
    },
    emojiPicker: {
        skinTonePickerLabel: 'Standaard huidskleur wijzigen',
        headers: {
            frequentlyUsed: 'Veelgebruikt',
            smileysAndEmotion: 'Smileys & Emotie',
            peopleAndBody: 'Mensen & Lichaam',
            animalsAndNature: 'Dieren & Natuur',
            foodAndDrink: 'Eten & Drinken',
            travelAndPlaces: 'Reizen & Plaatsen',
            activities: 'Activiteiten',
            objects: 'Objecten',
            symbols: 'Symbolen',
            flags: 'Vlaggen',
        },
    },
    newRoomPage: {
        newRoom: 'Nieuwe kamer',
        groupName: 'Groepsnaam',
        roomName: 'Kamernamen',
        visibility: 'Zichtbaarheid',
        restrictedDescription: 'Mensen in uw werkruimte kunnen deze kamer vinden',
        privateDescription: 'Mensen die voor deze ruimte zijn uitgenodigd, kunnen deze vinden.',
        publicDescription: 'Iedereen kan deze kamer vinden',
        // eslint-disable-next-line @typescript-eslint/naming-convention
        public_announceDescription: 'Iedereen kan deze kamer vinden',
        createRoom: 'Kamer aanmaken',
        roomAlreadyExistsError: 'Een kamer met deze naam bestaat al.',
        roomNameReservedError: ({reservedName}: RoomNameReservedErrorParams) => `${reservedName} is een standaardkamer in alle werkruimtes. Kies alstublieft een andere naam.`,
        roomNameInvalidError: 'Kamernamen mogen alleen kleine letters, cijfers en koppeltekens bevatten.',
        pleaseEnterRoomName: 'Voer een kamernaam in alstublieft',
        pleaseSelectWorkspace: 'Selecteer een werkruimte alstublieft',
        renamedRoomAction: ({oldName, newName, actorName, isExpenseReport}: RenamedRoomActionParams) => {
            const actor = actorName ? `${actorName} ` : '';
            return isExpenseReport ? `${actor} hernoemd naar "${newName}" (voorheen "${oldName}")` : `${actor}heeft deze ruimte hernoemd naar "${newName}" (voorheen "${oldName}")`;
        },
        roomRenamedTo: ({newName}: RoomRenamedToParams) => `Kamer hernoemd naar ${newName}`,
        social: 'sociaal',
        selectAWorkspace: 'Selecteer een werkruimte',
        growlMessageOnRenameError: 'Kan de werkruimte niet hernoemen. Controleer uw verbinding en probeer het opnieuw.',
        visibilityOptions: {
            restricted: 'Werkruimte', // the translation for "restricted" visibility is actually workspace. This is so we can display restricted visibility rooms as "workspace" without having to change what's stored.
            private: 'Privé',
            public: 'Openbaar',
            // eslint-disable-next-line @typescript-eslint/naming-convention
            public_announce: 'Openbare Aankondiging',
        },
    },
    workspaceApprovalModes: {
        submitAndClose: 'Indienen en Sluiten',
        submitAndApprove: 'Indienen en Goedkeuren',
        advanced: 'ADVANCED',
        dynamicExternal: 'DYNAMIC_EXTERNAL',
        smartReport: 'SMARTREPORT',
        billcom: 'BILLCOM',
    },
    workspaceActions: {
        addApprovalRule: ({approverEmail, approverName, field, name}: AddedPolicyApprovalRuleParams) =>
            `heeft ${approverName} (${approverEmail}) toegevoegd als goedkeurder voor het ${field} "${name}"`,
        deleteApprovalRule: ({approverEmail, approverName, field, name}: AddedPolicyApprovalRuleParams) =>
            `heeft ${approverName} (${approverEmail}) verwijderd als goedkeurder voor het veld ${field} "${name}"`,
        updateApprovalRule: ({field, name, newApproverEmail, newApproverName, oldApproverEmail, oldApproverName}: UpdatedPolicyApprovalRuleParams) => {
            const formatApprover = (displayName?: string, email?: string) => (displayName ? `${displayName} (${email})` : email);
            return `heeft de goedkeurder voor het ${field} "${name}" gewijzigd naar ${formatApprover(newApproverName, newApproverEmail)} (voorheen ${formatApprover(oldApproverName, oldApproverEmail)})`;
        },
        addCategory: ({categoryName}: UpdatedPolicyCategoryParams) => `heeft de categorie "${categoryName}" toegevoegd`,
        deleteCategory: ({categoryName}: UpdatedPolicyCategoryParams) => `heeft de categorie "${categoryName}" verwijderd`,
        updateCategory: ({oldValue, categoryName}: UpdatedPolicyCategoryParams) => `${oldValue ? 'disabled' : 'ingeschakeld'} de categorie "${categoryName}"`,
        updateCategoryPayrollCode: ({oldValue, categoryName, newValue}: UpdatedPolicyCategoryGLCodeParams) => {
            if (!oldValue) {
                return `heeft de payrollcode "${newValue}" toegevoegd aan de categorie "${categoryName}"`;
            }
            if (!newValue && oldValue) {
                return `heeft de payrollcode "${oldValue}" uit de categorie "${categoryName}" verwijderd`;
            }
            return `heeft de payrollcode van de categorie "${categoryName}" gewijzigd naar "${newValue}" (voorheen "${oldValue}")`;
        },
        updateCategoryGLCode: ({oldValue, categoryName, newValue}: UpdatedPolicyCategoryGLCodeParams) => {
            if (!oldValue) {
                return `heeft de GL-code "${newValue}" toegevoegd aan de categorie "${categoryName}"`;
            }
            if (!newValue && oldValue) {
                return `heeft de GL-code "${oldValue}" verwijderd uit de categorie "${categoryName}"`;
            }
            return `heeft de GL-code van de categorie “${categoryName}” gewijzigd naar “${newValue}” (voorheen “${oldValue}“)`;
        },
        updateAreCommentsRequired: ({oldValue, categoryName}: UpdatedPolicyCategoryParams) => {
            return `heeft de beschrijving van de categorie "${categoryName}" gewijzigd naar ${!oldValue ? 'verplicht' : 'niet vereist'} (voorheen ${!oldValue ? 'niet vereist' : 'verplicht'})`;
        },
        updateCategoryMaxExpenseAmount: ({categoryName, oldAmount, newAmount}: UpdatedPolicyCategoryMaxExpenseAmountParams) => {
            if (newAmount && !oldAmount) {
                return `heeft een maximum bedrag van ${newAmount} toegevoegd aan de categorie "${categoryName}"`;
            }
            if (oldAmount && !newAmount) {
                return `heeft het maximale bedrag van ${oldAmount} uit de categorie "${categoryName}" verwijderd`;
            }
            return `heeft het maximale bedrag van de categorie "${categoryName}" gewijzigd naar ${newAmount} (voorheen ${oldAmount})`;
        },
        updateCategoryExpenseLimitType: ({categoryName, oldValue, newValue}: UpdatedPolicyCategoryExpenseLimitTypeParams) => {
            if (!oldValue) {
                return `heeft een limiettype van ${newValue} toegevoegd aan de categorie "${categoryName}"`;
            }
            return `heeft het limiettype van de categorie "${categoryName}" gewijzigd naar ${newValue} (voorheen ${oldValue})`;
        },
        updateCategoryMaxAmountNoReceipt: ({categoryName, oldValue, newValue}: UpdatedPolicyCategoryMaxAmountNoReceiptParams) => {
            if (!oldValue) {
                return `heeft de categorie "${categoryName}" bijgewerkt door Bonnen te wijzigen naar ${newValue}`;
            }
            return `heeft de categorie "${categoryName}" gewijzigd naar ${newValue} (voorheen ${oldValue})`;
        },
        setCategoryName: ({oldName, newName}: UpdatedPolicyCategoryNameParams) => `heeft de categorie "${oldName}" hernoemd naar "${newName}"`,
        updatedDescriptionHint: ({categoryName, oldValue, newValue}: UpdatedPolicyCategoryDescriptionHintTypeParams) => {
            if (!newValue) {
                return `heeft de beschrijvingshint "${oldValue}" uit de categorie "${categoryName}" verwijderd`;
            }
            return !oldValue
                ? `heeft de beschrijvingshint "${newValue}" toegevoegd aan de categorie "${categoryName}"`
                : `heeft de beschrijvingshint van de categorie "${categoryName}" gewijzigd naar “${newValue}” (voorheen “${oldValue}”)`;
        },
        updateTagListName: ({oldName, newName}: UpdatedPolicyCategoryNameParams) => `heeft de taglijstnaam gewijzigd naar "${newName}" (voorheen "${oldName}")`,
        addTag: ({tagListName, tagName}: UpdatedPolicyTagParams) => `heeft de tag "${tagName}" toegevoegd aan de lijst "${tagListName}"`,
        updateTagName: ({tagListName, newName, oldName}: UpdatedPolicyTagNameParams) => `heeft de taglijst "${tagListName}" bijgewerkt door de tag "${oldName}" te wijzigen in "${newName}"`,
        updateTagEnabled: ({tagListName, tagName, enabled}: UpdatedPolicyTagParams) => `${enabled ? 'ingeschakeld' : 'disabled'} het label "${tagName}" op de lijst "${tagListName}"`,
        deleteTag: ({tagListName, tagName}: UpdatedPolicyTagParams) => `heeft de tag "${tagName}" verwijderd uit de lijst "${tagListName}"`,
        deleteMultipleTags: ({count, tagListName}: UpdatedPolicyTagParams) => `verwijderd "${count}" tags uit de lijst "${tagListName}"`,
        updateTag: ({tagListName, newValue, tagName, updatedField, oldValue}: UpdatedPolicyTagFieldParams) => {
            if (oldValue) {
                return `heeft het label "${tagName}" op de lijst "${tagListName}" bijgewerkt door ${updatedField} te wijzigen in "${newValue}" (voorheen "${oldValue}")`;
            }
            return `heeft het label "${tagName}" op de lijst "${tagListName}" bijgewerkt door een ${updatedField} van "${newValue}" toe te voegen`;
        },
        updateCustomUnit: ({customUnitName, newValue, oldValue, updatedField}: UpdatePolicyCustomUnitParams) =>
            `heeft de ${customUnitName} ${updatedField} gewijzigd naar "${newValue}" (voorheen "${oldValue}")`,
        updateCustomUnitTaxEnabled: ({newValue}: UpdatePolicyCustomUnitTaxEnabledParams) => `${newValue ? 'ingeschakeld' : 'disabled'} belastingtracking op afstandstarieven`,
        addCustomUnitRate: ({customUnitName, rateName}: AddOrDeletePolicyCustomUnitRateParams) => `heeft een nieuw "${customUnitName}" tarief "${rateName}" toegevoegd`,
        updatedCustomUnitRate: ({customUnitName, customUnitRateName, newValue, oldValue, updatedField}: UpdatedPolicyCustomUnitRateParams) =>
            `heeft het tarief van de ${customUnitName} ${updatedField} "${customUnitRateName}" gewijzigd naar "${newValue}" (voorheen "${oldValue}")`,
        updatedCustomUnitTaxRateExternalID: ({customUnitRateName, newValue, newTaxPercentage, oldTaxPercentage, oldValue}: UpdatedPolicyCustomUnitTaxRateExternalIDParams) => {
            if (oldTaxPercentage && oldValue) {
                return `heeft het belastingtarief op het afstandstarief "${customUnitRateName}" gewijzigd naar "${newValue} (${newTaxPercentage})" (voorheen "${oldValue} (${oldTaxPercentage})")`;
            }
            return `heeft het belastingtarief "${newValue} (${newTaxPercentage})" toegevoegd aan het afstandstarief "${customUnitRateName}"`;
        },
        updatedCustomUnitTaxClaimablePercentage: ({customUnitRateName, newValue, oldValue}: UpdatedPolicyCustomUnitTaxClaimablePercentageParams) => {
            if (oldValue) {
                return `heeft het belastingterugvorderbare deel van het afstandstarief "${customUnitRateName}" gewijzigd naar "${newValue}" (voorheen "${oldValue}")`;
            }
            return `heeft een terugvorderbaar belastinggedeelte van "${newValue}" toegevoegd aan het afstandstarief "${customUnitRateName}"`;
        },
        deleteCustomUnitRate: ({customUnitName, rateName}: AddOrDeletePolicyCustomUnitRateParams) => `verwijderde de "${customUnitName}" tarief "${rateName}"`,
        addedReportField: ({fieldType, fieldName}: AddedOrDeletedPolicyReportFieldParams) => `toegevoegd ${fieldType} Rapportveld "${fieldName}"`,
        updateReportFieldDefaultValue: ({defaultValue, fieldName}: UpdatedPolicyReportFieldDefaultValueParams) =>
            `stel de standaardwaarde van het rapportveld "${fieldName}" in op "${defaultValue}"`,
        addedReportFieldOption: ({fieldName, optionName}: PolicyAddedReportFieldOptionParams) => `heeft de optie "${optionName}" toegevoegd aan het rapportveld "${fieldName}"`,
        removedReportFieldOption: ({fieldName, optionName}: PolicyAddedReportFieldOptionParams) => `heeft de optie "${optionName}" verwijderd uit het rapportveld "${fieldName}"`,
        updateReportFieldOptionDisabled: ({fieldName, optionName, optionEnabled}: PolicyDisabledReportFieldOptionParams) =>
            `${optionEnabled ? 'ingeschakeld' : 'disabled'} de optie "${optionName}" voor het rapportveld "${fieldName}"`,
        updateReportFieldAllOptionsDisabled: ({fieldName, optionName, allEnabled, toggledOptionsCount}: PolicyDisabledReportFieldAllOptionsParams) => {
            if (toggledOptionsCount && toggledOptionsCount > 1) {
                return `${allEnabled ? 'ingeschakeld' : 'disabled'} alle opties voor het rapportveld "${fieldName}"`;
            }
            return `${allEnabled ? 'ingeschakeld' : 'disabled'} de optie "${optionName}" voor het rapportveld "${fieldName}", waardoor alle opties ${allEnabled ? 'ingeschakeld' : 'disabled'}`;
        },
        deleteReportField: ({fieldType, fieldName}: AddedOrDeletedPolicyReportFieldParams) => `verwijderd ${fieldType} Rapportveld "${fieldName}"`,
        preventSelfApproval: ({oldValue, newValue}: UpdatedPolicyPreventSelfApprovalParams) =>
            `bijgewerkt "Voorkom zelfgoedkeuring" naar "${newValue === 'true' ? 'Ingeschakeld' : 'Uitgeschakeld'}" (voorheen "${oldValue === 'true' ? 'Ingeschakeld' : 'Uitgeschakeld'}")`,
        updateMaxExpenseAmountNoReceipt: ({oldValue, newValue}: UpdatedPolicyFieldWithNewAndOldValueParams) =>
            `heeft het maximale vereiste bonbedrag gewijzigd naar ${newValue} (voorheen ${oldValue})`,
        updateMaxExpenseAmount: ({oldValue, newValue}: UpdatedPolicyFieldWithNewAndOldValueParams) =>
            `heeft het maximale uitgavenbedrag voor overtredingen gewijzigd naar ${newValue} (voorheen ${oldValue})`,
        updateMaxExpenseAge: ({oldValue, newValue}: UpdatedPolicyFieldWithNewAndOldValueParams) =>
            `bijgewerkt "Maximale leeftijd van uitgaven (dagen)" naar "${newValue}" (voorheen "${oldValue === 'false' ? CONST.POLICY.DEFAULT_MAX_EXPENSE_AGE : oldValue}")`,
        updateMonthlyOffset: ({oldValue, newValue}: UpdatedPolicyFieldWithNewAndOldValueParams) => {
            if (!oldValue) {
                return `stel de indieningsdatum van het maandelijkse rapport in op "${newValue}"`;
            }
            return `heeft de indieningsdatum van het maandelijkse rapport bijgewerkt naar "${newValue}" (voorheen "${oldValue}")`;
        },
        updateDefaultBillable: ({oldValue, newValue}: UpdatedPolicyFieldWithNewAndOldValueParams) =>
            `bijgewerkt "Onkosten doorberekenen aan klanten" naar "${newValue}" (voorheen "${oldValue}")`,
        updateDefaultReimbursable: ({oldValue, newValue}: UpdatedPolicyFieldWithNewAndOldValueParams) =>
            `bijgewerkt "Contante uitgave standaard" naar "${newValue}" (voorheen "${oldValue}")`,
        updateDefaultTitleEnforced: ({value}: UpdatedPolicyFieldWithValueParam) => `omgezet "Standaardrapporttitels afdwingen" ${value ? 'op' : 'uit'}`,
        renamedWorkspaceNameAction: ({oldName, newName}: RenamedWorkspaceNameActionParams) => `heeft de naam van deze werkruimte bijgewerkt naar "${newName}" (voorheen "${oldName}")`,
        updateWorkspaceDescription: ({newDescription, oldDescription}: UpdatedPolicyDescriptionParams) =>
            !oldDescription
                ? `stel de beschrijving van deze werkruimte in op "${newDescription}"`
                : `heeft de beschrijving van deze werkruimte bijgewerkt naar "${newDescription}" (voorheen "${oldDescription}")`,
        removedFromApprovalWorkflow: ({submittersNames}: RemovedFromApprovalWorkflowParams) => {
            let joinedNames = '';
            if (submittersNames.length === 1) {
                joinedNames = submittersNames.at(0) ?? '';
            } else if (submittersNames.length === 2) {
                joinedNames = submittersNames.join('en');
            } else if (submittersNames.length > 2) {
                joinedNames = `${submittersNames.slice(0, submittersNames.length - 1).join(', ')} and ${submittersNames.at(-1)}`;
            }
            return {
                one: `heeft je verwijderd uit de goedkeuringsworkflow en onkostenchat van ${joinedNames}. Eerder ingediende rapporten blijven beschikbaar voor goedkeuring in je Inbox.`,
                other: `heeft je verwijderd uit de goedkeuringsworkflows en onkostenchats van ${joinedNames}. Eerder ingediende rapporten blijven beschikbaar voor goedkeuring in je Inbox.`,
            };
        },
        demotedFromWorkspace: ({policyName, oldRole}: DemotedFromWorkspaceParams) =>
            `heeft uw rol in ${policyName} bijgewerkt van ${oldRole} naar gebruiker. U bent verwijderd uit alle indiener-uitgavenchats, behalve uw eigen.`,
        updatedWorkspaceCurrencyAction: ({oldCurrency, newCurrency}: UpdatedPolicyCurrencyParams) => `de standaardvaluta bijgewerkt naar ${newCurrency} (voorheen ${oldCurrency})`,
        updatedWorkspaceFrequencyAction: ({oldFrequency, newFrequency}: UpdatedPolicyFrequencyParams) =>
            `heeft de frequentie van automatisch rapporteren bijgewerkt naar "${newFrequency}" (voorheen "${oldFrequency}")`,
        updateApprovalMode: ({newValue, oldValue}: ChangeFieldParams) => `heeft de goedkeuringsmodus bijgewerkt naar "${newValue}" (voorheen "${oldValue}")`,
        upgradedWorkspace: 'heeft deze werkruimte geüpgraded naar het Control-plan',
        downgradedWorkspace: 'heeft deze werkruimte gedowngraded naar het Collect-plan',
        updatedAuditRate: ({oldAuditRate, newAuditRate}: UpdatedPolicyAuditRateParams) =>
            `heeft het percentage van rapporten dat willekeurig wordt doorgestuurd voor handmatige goedkeuring gewijzigd naar ${Math.round(newAuditRate * 100)}% (voorheen ${Math.round(oldAuditRate * 100)}%)`,
        updatedManualApprovalThreshold: ({oldLimit, newLimit}: UpdatedPolicyManualApprovalThresholdParams) =>
            `heeft de handmatige goedkeuringslimiet voor alle uitgaven gewijzigd naar ${newLimit} (voorheen ${oldLimit})`,
    },
    roomMembersPage: {
        memberNotFound: 'Lid niet gevonden.',
        useInviteButton: 'Om een nieuw lid uit te nodigen voor de chat, gebruik de uitnodigingsknop hierboven.',
        notAuthorized: `Je hebt geen toegang tot deze pagina. Als je probeert deze kamer te betreden, vraag dan een kamerlid om je toe te voegen. Iets anders? Neem contact op met ${CONST.EMAIL.CONCIERGE}`,
        removeMembersPrompt: ({memberName}: {memberName: string}) => ({
            one: `Weet je zeker dat je ${memberName} uit de kamer wilt verwijderen?`,
            other: 'Weet je zeker dat je de geselecteerde leden uit de kamer wilt verwijderen?',
        }),
        error: {
            genericAdd: 'Er was een probleem bij het toevoegen van dit kamerlid.',
        },
    },
    newTaskPage: {
        assignTask: 'Taak toewijzen',
        assignMe: 'Aan mij toewijzen',
        confirmTask: 'Taak bevestigen',
        confirmError: 'Voer een titel in en selecteer een deelbestemming',
        descriptionOptional: 'Beschrijving (optioneel)',
        pleaseEnterTaskName: 'Voer een titel in alstublieft',
        pleaseEnterTaskDestination: 'Selecteer waar u deze taak wilt delen',
    },
    task: {
        task: 'Taak',
        title: 'Titel',
        description: 'Beschrijving',
        assignee: 'Toegewezene',
        completed: 'Voltooid',
        action: 'Voltooid',
        messages: {
            created: ({title}: TaskCreatedActionParams) => `taak voor ${title}`,
            completed: 'gemarkeerd als voltooid',
            canceled: 'verwijderde taak',
            reopened: 'gemarkeerd als onvolledig',
            error: 'Je hebt geen toestemming om de gevraagde actie uit te voeren.',
        },
        markAsComplete: 'Markeren als voltooid',
        markAsIncomplete: 'Markeren als onvolledig',
        assigneeError: 'Er is een fout opgetreden bij het toewijzen van deze taak. Probeer een andere toegewezene.',
        genericCreateTaskFailureMessage: 'Er is een fout opgetreden bij het maken van deze taak. Probeer het later opnieuw.',
        deleteTask: 'Taak verwijderen',
        deleteConfirmation: 'Weet je zeker dat je deze taak wilt verwijderen?',
    },
    statementPage: {
        title: ({year, monthName}: StatementTitleParams) => `${monthName} ${year} afschrift`,
    },
    keyboardShortcutsPage: {
        title: 'Toetsenbord sneltoetsen',
        subtitle: 'Bespaar tijd met deze handige sneltoetsen:',
        shortcuts: {
            openShortcutDialog: 'Opent het sneltoetsen dialoogvenster',
            markAllMessagesAsRead: 'Markeer alle berichten als gelezen',
            escape: 'Dialogen ontsnappen',
            search: 'Zoekdialoog openen',
            newChat: 'Nieuw chatscherm',
            copy: 'Opmerking kopiëren',
            openDebug: 'Open het voorkeurendialoogvenster voor testen.',
        },
    },
    guides: {
        screenShare: 'Scherm delen',
        screenShareRequest: 'Expensify nodigt je uit voor een schermdeling',
    },
    search: {
        resultsAreLimited: 'Zoekresultaten zijn beperkt.',
        viewResults: 'Resultaten bekijken',
        resetFilters: 'Filters resetten',
        searchResults: {
            emptyResults: {
                title: 'Niets om te laten zien',
                subtitle: 'Probeer je zoekcriteria aan te passen of iets te maken met de groene + knop.',
            },
            emptyExpenseResults: {
                title: 'Je hebt nog geen uitgaven gemaakt.',
                subtitle: 'Maak een uitgave aan of maak een proefrit met Expensify om meer te leren.',
                subtitleWithOnlyCreateButton: 'Gebruik de groene knop hieronder om een uitgave te maken.',
            },
            emptyReportResults: {
                title: 'Je hebt nog geen rapporten aangemaakt.',
                subtitle: 'Maak een rapport of neem een proefrit met Expensify om meer te leren.',
                subtitleWithOnlyCreateButton: 'Gebruik de groene knop hieronder om een rapport te maken.',
            },
            emptyInvoiceResults: {
                title: 'Je hebt nog geen facturen aangemaakt.',
                subtitle: 'Verstuur een factuur of maak een proefrit met Expensify om meer te leren.',
                subtitleWithOnlyCreateButton: 'Gebruik de groene knop hieronder om een factuur te verzenden.',
            },
            emptyTripResults: {
                title: 'Geen reizen om weer te geven',
                subtitle: 'Begin door je eerste reis hieronder te boeken.',
                buttonText: 'Boek een reis',
            },
            emptySubmitResults: {
                title: 'Geen uitgaven om in te dienen',
                subtitle: 'Je bent helemaal klaar. Maak een ereronde!',
                buttonText: 'Rapport maken',
            },
            emptyApproveResults: {
                title: 'Geen uitgaven om goed te keuren',
                subtitle: 'Nul uitgaven. Maximale ontspanning. Goed gedaan!',
            },
            emptyPayResults: {
                title: 'Geen uitgaven om te betalen',
                subtitle: 'Gefeliciteerd! Je bent over de finishlijn gegaan.',
            },
            emptyExportResults: {
                title: 'Geen uitgaven om te exporteren',
                subtitle: 'Tijd om het rustig aan te doen, goed werk.',
            },
            emptyStatementsResults: {
                title: 'Geen uitgaven om weer te geven',
                subtitle: 'Geen resultaten. Probeer uw filters aan te passen.',
            },
            emptyUnapprovedResults: {
                title: 'Geen uitgaven om goed te keuren',
                subtitle: 'Nul uitgaven. Maximale ontspanning. Goed gedaan!',
            },
        },
        statements: 'Verklaringen',
        unapprovedCash: 'Niet goedgekeurd contant geld',
        unapprovedCard: 'Niet-goedgekeurde kaart',
        reconciliation: 'Afstemming',
        saveSearch: 'Zoekopdracht opslaan',
        deleteSavedSearch: 'Verwijder opgeslagen zoekopdracht',
        deleteSavedSearchConfirm: 'Weet je zeker dat je deze zoekopdracht wilt verwijderen?',
        searchName: 'Naam zoeken',
        savedSearchesMenuItemTitle: 'Opgeslagen',
        groupedExpenses: 'gegroepeerde uitgaven',
        bulkActions: {
            approve: 'Goedkeuren',
            pay: 'Betalen',
            delete: 'Verwijderen',
            hold: 'Vasthouden',
            unhold: 'Verwijder blokkering',
            noOptionsAvailable: 'Geen opties beschikbaar voor de geselecteerde groep uitgaven.',
        },
        filtersHeader: 'Filters',
        filters: {
            date: {
                before: ({date}: OptionalParam<DateParams> = {}) => `Voor ${date ?? ''}`,
                after: ({date}: OptionalParam<DateParams> = {}) => `Na ${date ?? ''}`,
                on: ({date}: OptionalParam<DateParams> = {}) => `On ${date ?? ''}`,
                presets: {
                    [CONST.SEARCH.DATE_PRESETS.NEVER]: 'Nooit',
                    [CONST.SEARCH.DATE_PRESETS.LAST_MONTH]: 'Laatste maand',
                    [CONST.SEARCH.DATE_PRESETS.THIS_MONTH]: 'Deze maand',
                    [CONST.SEARCH.DATE_PRESETS.LAST_STATEMENT]: 'Laatste verklaring',
                },
            },
            status: 'Status',
            keyword: 'Trefwoord',
            hasKeywords: 'Heeft trefwoorden',
            currency: 'Valuta',
            link: 'Link',
            pinned: 'Vastgezet',
            unread: 'Ongelezen',
            completed: 'Voltooid',
            amount: {
                lessThan: ({amount}: OptionalParam<RequestAmountParams> = {}) => `Minder dan ${amount ?? ''}`,
                greaterThan: ({amount}: OptionalParam<RequestAmountParams> = {}) => `Groter dan ${amount ?? ''}`,
                between: ({greaterThan, lessThan}: FiltersAmountBetweenParams) => `Tussen ${greaterThan} en ${lessThan}`,
            },
            card: {
                expensify: 'Expensify',
                individualCards: 'Individuele kaarten',
                closedCards: 'Gesloten kaarten',
                cardFeeds: 'Kaartfeeds',
                cardFeedName: ({cardFeedBankName, cardFeedLabel}: {cardFeedBankName: string; cardFeedLabel?: string}) =>
                    `All ${cardFeedBankName}${cardFeedLabel ? ` - ${cardFeedLabel}` : ''}`,
                cardFeedNameCSV: ({cardFeedLabel}: {cardFeedLabel?: string}) => `All CSV Imported Cards${cardFeedLabel ? ` - ${cardFeedLabel}` : ''}`,
            },
            current: 'Huidig',
            past: 'Verleden',
            submitted: 'Ingediend',
            approved: 'Goedgekeurd',
            paid: 'Betaald',
            exported: 'Geëxporteerd',
            posted: 'Geplaatste',
            withdrawn: 'Teruggetrokken',
            billable: 'Factureerbaar',
            reimbursable: 'Vergoedbaar',
            groupBy: {
                [CONST.SEARCH.GROUP_BY.REPORTS]: 'Verslag',
                [CONST.SEARCH.GROUP_BY.FROM]: 'Van',
                [CONST.SEARCH.GROUP_BY.CARD]: 'Kaart',
                [CONST.SEARCH.GROUP_BY.WITHDRAWAL_ID]: 'Opname-ID',
            },
            feed: 'Feed',
            withdrawalType: {
                [CONST.SEARCH.WITHDRAWAL_TYPE.EXPENSIFY_CARD]: 'Expensify Card',
                [CONST.SEARCH.WITHDRAWAL_TYPE.REIMBURSEMENT]: 'Terugbetaling',
            },
        },
        groupBy: 'Groep per',
        moneyRequestReport: {
            emptyStateTitle: 'Dit rapport heeft geen uitgaven.',
            emptyStateSubtitle: 'Je kunt uitgaven aan dit rapport toevoegen met de knop hierboven.',
        },
        noCategory: 'Geen categorie',
        noTag: 'Geen tag',
        expenseType: 'Uitgavetype',
        withdrawalType: 'Opnametype',
        recentSearches: 'Recente zoekopdrachten',
        recentChats: 'Recente chats',
        searchIn: 'Zoeken in',
        searchPlaceholder: 'Zoek naar iets',
        suggestions: 'Suggesties',
        exportSearchResults: {
            title: 'Exporteer maken',
            description: 'Wow, dat zijn veel items! We zullen ze bundelen en Concierge stuurt je binnenkort een bestand.',
        },
        exportAll: {
            selectAllMatchingItems: 'Selecteer alle overeenkomende items',
            allMatchingItemsSelected: 'Alle overeenkomende items geselecteerd',
        },
    },
    genericErrorPage: {
        title: 'Oeps, er is iets misgegaan!',
        body: {
            helpTextMobile: 'Sluit en heropen de app, of schakel over naar',
            helpTextWeb: 'web.',
            helpTextConcierge: 'Als het probleem aanhoudt, neem contact op met',
        },
        refresh: 'Vernieuwen',
    },
    fileDownload: {
        success: {
            title: 'Gedownload!',
            message: 'Bijlage succesvol gedownload!',
            qrMessage:
                "Controleer je foto's of downloads-map voor een kopie van je QR-code. Protip: Voeg het toe aan een presentatie zodat je publiek het kan scannen en direct met je kan verbinden.",
        },
        generalError: {
            title: 'Bijlagefout',
            message: 'Bijlage kan niet worden gedownload',
        },
        permissionError: {
            title: 'Opslagtoegang',
            message: 'Expensify kan bijlagen niet opslaan zonder opslagtoegang. Tik op instellingen om de machtigingen bij te werken.',
        },
    },
    desktopApplicationMenu: {
        mainMenu: 'Nieuwe Expensify',
        about: 'Over New Expensify',
        update: 'Update New Expensify',
        checkForUpdates: 'Controleren op updates',
        toggleDevTools: 'Ontwikkelaarstools wisselen',
        viewShortcuts: 'Toetsenbord sneltoetsen bekijken',
        services: 'Diensten',
        hide: 'Verberg New Expensify',
        hideOthers: 'Anderen verbergen',
        showAll: 'Alles weergeven',
        quit: 'Stop New Expensify',
        fileMenu: 'Bestand',
        closeWindow: 'Venster sluiten',
        editMenu: 'Bewerken',
        undo: 'Ongedaan maken',
        redo: 'Opnieuw doen',
        cut: 'Knippen',
        copy: 'Kopiëren',
        paste: 'Plakken',
        pasteAndMatchStyle: 'Plakken en stijl aanpassen',
        pasteAsPlainText: 'Plakken als platte tekst',
        delete: 'Verwijderen',
        selectAll: 'Alles selecteren',
        speechSubmenu: 'Toespraak',
        startSpeaking: 'Begin met spreken',
        stopSpeaking: 'Stop met praten',
        viewMenu: 'Bekijken',
        reload: 'Herladen',
        forceReload: 'Herlaad geforceerd',
        resetZoom: 'Werkelijke grootte',
        zoomIn: 'Inzoomen',
        zoomOut: 'Uitzoomen',
        togglefullscreen: 'Volledig scherm in-/uitschakelen',
        historyMenu: 'Geschiedenis',
        back: 'Terug',
        forward: 'Doorsturen',
        windowMenu: 'Venster',
        minimize: 'Minimaliseren',
        zoom: 'Zoom',
        front: 'Alles naar voren brengen',
        helpMenu: 'Help',
        learnMore: 'Meer informatie',
        documentation: 'Documentatie',
        communityDiscussions: 'Community Discussies',
        searchIssues: 'Zoekproblemen',
    },
    historyMenu: {
        forward: 'Doorsturen',
        back: 'Terug',
    },
    checkForUpdatesModal: {
        available: {
            title: 'Update beschikbaar',
            message: ({isSilentUpdating}: {isSilentUpdating: boolean}) =>
                `De nieuwe versie zal binnenkort beschikbaar zijn.${!isSilentUpdating ? 'We laten het je weten wanneer we klaar zijn om bij te werken.' : ''}`,
            soundsGood: 'Klinkt goed',
        },
        notAvailable: {
            title: 'Update niet beschikbaar',
            message: 'Er is momenteel geen update beschikbaar. Kom later terug om het opnieuw te proberen!',
            okay: 'Okay',
        },
        error: {
            title: 'Updatecontrole mislukt',
            message: 'We konden niet controleren op een update. Probeer het over een tijdje opnieuw.',
        },
    },
    report: {
        newReport: {
            createReport: 'Rapport maken',
            chooseWorkspace: 'Kies een werkruimte voor dit rapport.',
        },
        genericCreateReportFailureMessage: 'Onverwachte fout bij het maken van deze chat. Probeer het later opnieuw.',
        genericAddCommentFailureMessage: 'Onverwachte fout bij het plaatsen van de opmerking. Probeer het later opnieuw.',
        genericUpdateReportFieldFailureMessage: 'Onverwachte fout bij het bijwerken van het veld. Probeer het later opnieuw.',
        genericUpdateReportNameEditFailureMessage: 'Onverwachte fout bij het hernoemen van het rapport. Probeer het later opnieuw.',
        noActivityYet: 'Nog geen activiteit',
        actions: {
            type: {
                changeField: ({oldValue, newValue, fieldName}: ChangeFieldParams) => `veranderde ${fieldName} van ${oldValue} naar ${newValue}`,
                changeFieldEmpty: ({newValue, fieldName}: ChangeFieldParams) => `veranderd ${fieldName} naar ${newValue}`,
                changeReportPolicy: ({fromPolicyName, toPolicyName}: ChangeReportPolicyParams) => {
                    if (!toPolicyName) {
                        return `Werkruimte gewijzigd${fromPolicyName ? ` (voorheen ${fromPolicyName})` : ''}`;
                    }
                    return `Werkruimte gewijzigd naar ${toPolicyName}${fromPolicyName ? ` (voorheen ${fromPolicyName})` : ''}`;
                },
                changeType: ({oldType, newType}: ChangeTypeParams) => `veranderde type van ${oldType} naar ${newType}`,
                exportedToCSV: `geëxporteerd naar CSV`,
                exportedToIntegration: {
                    automatic: ({label}: ExportedToIntegrationParams) => {
                        // The label will always be in English, so we need to translate it
                        const labelTranslations: Record<string, string> = {
                            [CONST.REPORT.EXPORT_OPTION_LABELS.EXPENSE_LEVEL_EXPORT]: translations.export.expenseLevelExport,
                            [CONST.REPORT.EXPORT_OPTION_LABELS.REPORT_LEVEL_EXPORT]: translations.export.reportLevelExport,
                        };
                        const translatedLabel = labelTranslations[label] || label;
                        return `geëxporteerd naar ${translatedLabel}`;
                    },
                    automaticActionOne: ({label}: ExportedToIntegrationParams) => `geëxporteerd naar ${label} via`,
                    automaticActionTwo: 'boekhoudingsinstellingen',
                    manual: ({label}: ExportedToIntegrationParams) => `heeft dit rapport gemarkeerd als handmatig geëxporteerd naar ${label}.`,
                    automaticActionThree: 'en met succes een record aangemaakt voor',
                    reimburseableLink: 'uit eigen zak gemaakte kosten',
                    nonReimbursableLink: 'bedrijfskosten met bedrijfskaart',
                    pending: ({label}: ExportedToIntegrationParams) => `begonnen met het exporteren van dit rapport naar ${label}...`,
                },
                integrationsMessage: ({errorMessage, label, linkText, linkURL}: IntegrationSyncFailedParams) =>
                    `mislukt om dit rapport naar ${label} te exporteren ("${errorMessage} ${linkText ? `<a href="${linkURL}">${linkText}</a>` : ''}")`,
                managerAttachReceipt: `heeft een bon toegevoegd`,
                managerDetachReceipt: `een bon verwijderd`,
                markedReimbursed: ({amount, currency}: MarkedReimbursedParams) => `elders betaald ${currency}${amount}`,
                markedReimbursedFromIntegration: ({amount, currency}: MarkReimbursedFromIntegrationParams) => `betaalde ${currency}${amount} via integratie`,
                outdatedBankAccount: `kon de betaling niet verwerken vanwege een probleem met de bankrekening van de betaler`,
                reimbursementACHBounce: `kon de betaling niet verwerken, omdat de betaler niet voldoende saldo heeft`,
                reimbursementACHCancelled: `de betaling geannuleerd`,
                reimbursementAccountChanged: `kon de betaling niet verwerken, omdat de betaler van bankrekening is veranderd`,
                reimbursementDelayed: `heeft de betaling verwerkt, maar deze is met 1-2 extra werkdagen vertraagd`,
                selectedForRandomAudit: `willekeurig geselecteerd voor beoordeling`,
                selectedForRandomAuditMarkdown: `[Willekeurig geselecteerd](https://help.expensify.com/articles/expensify-classic/reports/Set-a-random-report-audit-schedule) voor beoordeling`,
                share: ({to}: ShareParams) => `uitgenodigde lid ${to}`,
                unshare: ({to}: UnshareParams) => `verwijderd lid ${to}`,
                stripePaid: ({amount, currency}: StripePaidParams) => `betaald ${currency}${amount}`,
                takeControl: `nam de controle over`,
                integrationSyncFailed: ({label, errorMessage, workspaceAccountingLink}: IntegrationSyncFailedParams) =>
                    `Er is een probleem opgetreden bij het synchroniseren met ${label}${errorMessage ? ` ("${errorMessage}")` : ''}. Los het probleem op in de <a href="${workspaceAccountingLink}">werkruimte-instellingen</a>.`,
                addEmployee: ({email, role}: AddEmployeeParams) => `toegevoegd ${email} als ${role === 'member' ? 'a' : 'een'} ${role}`,
                updateRole: ({email, currentRole, newRole}: UpdateRoleParams) => `heeft de rol van ${email} bijgewerkt naar ${newRole} (voorheen ${currentRole})`,
                updatedCustomField1: ({email, previousValue, newValue}: UpdatedCustomFieldParams) => {
                    if (!newValue) {
                        return `verwijderd aangepast veld 1 van ${email} (voorheen "${previousValue}")`;
                    }
                    return !previousValue
                        ? `"${newValue}" toegevoegd aan het aangepaste veld 1 van ${email}`
                        : `heeft het aangepaste veld 1 van ${email} gewijzigd naar "${newValue}" (voorheen "${previousValue}")`;
                },
                updatedCustomField2: ({email, previousValue, newValue}: UpdatedCustomFieldParams) => {
                    if (!newValue) {
                        return `verwijderd aangepast veld 2 van ${email} (voorheen "${previousValue}")`;
                    }
                    return !previousValue
                        ? `toegevoegd "${newValue}" aan ${email}’s aangepaste veld 2`
                        : `heeft het aangepaste veld 2 van ${email} gewijzigd naar "${newValue}" (voorheen "${previousValue}")`;
                },
                leftWorkspace: ({nameOrEmail}: LeftWorkspaceParams) => `${nameOrEmail} heeft de werkruimte verlaten`,
                removeMember: ({email, role}: AddEmployeeParams) => `verwijderd ${role} ${email}`,
                removedConnection: ({connectionName}: ConnectionNameParams) => `verwijderde verbinding met ${CONST.POLICY.CONNECTIONS.NAME_USER_FRIENDLY[connectionName]}`,
                addedConnection: ({connectionName}: ConnectionNameParams) => `verbonden met ${CONST.POLICY.CONNECTIONS.NAME_USER_FRIENDLY[connectionName]}`,
                leftTheChat: 'heeft de chat verlaten',
            },
        },
    },
    chronos: {
        oooEventSummaryFullDay: ({summary, dayCount, date}: OOOEventSummaryFullDayParams) => `${summary} voor ${dayCount} ${dayCount === 1 ? 'dag' : 'dagen'} tot ${date}`,
        oooEventSummaryPartialDay: ({summary, timePeriod, date}: OOOEventSummaryPartialDayParams) => `${summary} van ${timePeriod} op ${date}`,
    },
    footer: {
        features: 'Functies',
        expenseManagement: 'Uitgavenbeheer',
        spendManagement: 'Uitgavenbeheer',
        expenseReports: "Onkostennota's",
        companyCreditCard: 'Bedrijfskredietkaart',
        receiptScanningApp: 'Bonnen Scan App',
        billPay: 'Bill Pay',
        invoicing: 'Facturering',
        CPACard: 'CPA-kaart',
        payroll: 'Loonadministratie',
        travel: 'Reis',
        resources: 'Resources',
        expensifyApproved: 'ExpensifyApproved!',
        pressKit: 'Persmap',
        support: 'Ondersteuning',
        expensifyHelp: 'ExpensifyHelp',
        terms: 'Servicevoorwaarden',
        privacy: 'Privacy',
        learnMore: 'Meer informatie',
        aboutExpensify: 'Over Expensify',
        blog: 'Blog',
        jobs: 'Banen',
        expensifyOrg: 'Expensify.org',
        investorRelations: 'Investor Relations',
        getStarted: 'Aan de slag',
        createAccount: 'Maak een nieuw account aan',
        logIn: 'Inloggen',
    },
    allStates: COMMON_CONST.STATES as States,
    allCountries: CONST.ALL_COUNTRIES as AllCountries,
    accessibilityHints: {
        navigateToChatsList: 'Navigeer terug naar de chatlijst',
        chatWelcomeMessage: 'Chat welkomstbericht',
        navigatesToChat: 'Navigeert naar een chat',
        newMessageLineIndicator: 'Nieuwe berichtregelindicator',
        chatMessage: 'Chatbericht',
        lastChatMessagePreview: 'Laatste chatbericht voorbeeldweergave',
        workspaceName: 'Werkruimte naam',
        chatUserDisplayNames: 'Chatlid weergavenamen',
        scrollToNewestMessages: 'Scroll naar nieuwste berichten',
        preStyledText: 'Vooraf opgemaakte tekst',
        viewAttachment: 'Bijlage bekijken',
    },
    parentReportAction: {
        deletedReport: 'Verwijderd rapport',
        deletedMessage: 'Verwijderd bericht',
        deletedExpense: 'Verwijderde uitgave',
        reversedTransaction: 'Omgekeerde transactie',
        deletedTask: 'Verwijderde taak',
        hiddenMessage: 'Verborgen bericht',
    },
    threads: {
        thread: 'Discussie',
        replies: 'Antwoorden',
        reply: 'Antwoord',
        from: 'Van',
        in: 'in',
        parentNavigationSummary: ({reportName, workspaceName}: ParentNavigationSummaryParams) => `Van ${reportName}${workspaceName ? `in ${workspaceName}` : ''}`,
    },
    qrCodes: {
        copy: 'URL kopiëren',
        copied: 'Gekopieerd!',
    },
    moderation: {
        flagDescription: 'Alle gemarkeerde berichten worden naar een moderator gestuurd voor beoordeling.',
        chooseAReason: 'Kies hieronder een reden om te markeren:',
        spam: 'Spam',
        spamDescription: 'Ongevraagde off-topic promotie',
        inconsiderate: 'Onattentend',
        inconsiderateDescription: 'Beledigende of respectloze bewoordingen, met twijfelachtige bedoelingen',
        intimidation: 'Intimidatie',
        intimidationDescription: 'Het agressief nastreven van een agenda ondanks geldige bezwaren.',
        bullying: 'Pesten',
        bullyingDescription: 'Een individu targeten om gehoorzaamheid te verkrijgen.',
        harassment: 'Intimidatie',
        harassmentDescription: 'Racistisch, misogynistisch of ander breed discriminerend gedrag',
        assault: 'Aanval',
        assaultDescription: 'Specifiek gerichte emotionele aanval met de intentie om schade aan te richten',
        flaggedContent: 'Dit bericht is gemarkeerd als in strijd met onze gemeenschapsregels en de inhoud is verborgen.',
        hideMessage: 'Bericht verbergen',
        revealMessage: 'Bericht onthullen',
        levelOneResult: 'Verstuurt een anonieme waarschuwing en het bericht wordt ter beoordeling gerapporteerd.',
        levelTwoResult: 'Bericht verborgen voor kanaal, plus anonieme waarschuwing en bericht is gerapporteerd voor beoordeling.',
        levelThreeResult: 'Bericht verwijderd uit kanaal plus anonieme waarschuwing en bericht is gerapporteerd voor beoordeling.',
    },
    actionableMentionWhisperOptions: {
        inviteToSubmitExpense: 'Uitnodigen om onkosten in te dienen',
        inviteToChat: 'Alleen uitnodigen om te chatten',
        nothing: 'Niets doen',
    },
    actionableMentionJoinWorkspaceOptions: {
        accept: 'Accepteren',
        decline: 'Afwijzen',
    },
    actionableMentionTrackExpense: {
        submit: 'Verstuur het naar iemand toe',
        categorize: 'Categoriseer het',
        share: 'Deel het met mijn accountant',
        nothing: 'Niets voor nu',
    },
    teachersUnitePage: {
        teachersUnite: 'Leraren Verenigd',
        joinExpensifyOrg:
            'Doe mee met Expensify.org om onrecht wereldwijd te elimineren. De huidige "Teachers Unite" campagne ondersteunt docenten overal door de kosten van essentiële schoolbenodigdheden te delen.',
        iKnowATeacher: 'Ik ken een leraar.',
        iAmATeacher: 'Ik ben een leraar.',
        getInTouch: 'Uitstekend! Deel alstublieft hun informatie zodat we contact met hen kunnen opnemen.',
        introSchoolPrincipal: 'Introductie aan je schooldirecteur',
        schoolPrincipalVerifyExpense:
            'Expensify.org deelt de kosten van essentiële schoolbenodigdheden zodat studenten uit huishoudens met een laag inkomen een betere leerervaring kunnen hebben. Uw directeur zal worden gevraagd om uw uitgaven te verifiëren.',
        principalFirstName: 'Voornaam van de directeur',
        principalLastName: 'Achternaam van de directeur',
        principalWorkEmail: 'Primaire werk e-mail',
        updateYourEmail: 'Werk uw e-mailadres bij',
        updateEmail: 'E-mailadres bijwerken',
        schoolMailAsDefault: ({contactMethodsRoute}: ContactMethodsRouteParams) =>
            `Voordat je verder gaat, zorg ervoor dat je je school e-mailadres instelt als je standaard contactmethode. Dit kun je doen in Instellingen > Profiel > <a href="${contactMethodsRoute}">Contactmethoden</a>.`,
        error: {
            enterPhoneEmail: 'Voer een geldig e-mailadres of telefoonnummer in',
            enterEmail: 'Voer een e-mailadres in',
            enterValidEmail: 'Voer een geldig e-mailadres in',
            tryDifferentEmail: 'Probeer een ander e-mailadres alstublieft.',
        },
    },
    cardTransactions: {
        notActivated: 'Niet geactiveerd',
        outOfPocket: 'Uit eigen zak uitgaven',
        companySpend: 'Bedrijfskosten',
    },
    distance: {
        addStop: 'Stop toevoegen',
        deleteWaypoint: 'Verwijder waypoint',
        deleteWaypointConfirmation: 'Weet je zeker dat je dit waypoint wilt verwijderen?',
        address: 'Adres',
        waypointDescription: {
            start: 'Starten',
            stop: 'Stop',
        },
        mapPending: {
            title: 'Kaart in behandeling',
            subtitle: 'De kaart wordt gegenereerd wanneer je weer online bent.',
            onlineSubtitle: 'Een ogenblik terwijl we de kaart instellen.',
            errorTitle: 'Kaartfout',
            errorSubtitle: 'Er is een fout opgetreden bij het laden van de kaart. Probeer het alstublieft opnieuw.',
        },
        error: {
            selectSuggestedAddress: 'Selecteer een voorgesteld adres of gebruik de huidige locatie alstublieft',
        },
    },
    reportCardLostOrDamaged: {
        screenTitle: 'Rapportkaart verloren of beschadigd',
        nextButtonLabel: 'Volgende',
        reasonTitle: 'Waarom heb je een nieuwe kaart nodig?',
        cardDamaged: 'Mijn kaart was beschadigd',
        cardLostOrStolen: 'Mijn kaart is verloren of gestolen',
        confirmAddressTitle: 'Bevestig alstublieft het postadres voor uw nieuwe kaart.',
        cardDamagedInfo: 'Uw nieuwe kaart zal binnen 2-3 werkdagen arriveren. Uw huidige kaart blijft werken totdat u uw nieuwe kaart activeert.',
        cardLostOrStolenInfo: 'Je huidige kaart wordt permanent gedeactiveerd zodra je bestelling is geplaatst. De meeste kaarten komen binnen een paar werkdagen aan.',
        address: 'Adres',
        deactivateCardButton: 'Deactiveer kaart',
        shipNewCardButton: 'Verzend nieuwe kaart',
        addressError: 'Adres is vereist',
        reasonError: 'Reden is vereist',
        successTitle: 'Uw nieuwe kaart is onderweg!',
        successDescription: 'U moet deze activeren zodra deze over een paar werkdagen aankomt. In de tussentijd kunt u een virtuele kaart gebruiken.',
    },
    eReceipt: {
        guaranteed: 'Gegarandeerd eReceipt',
        transactionDate: 'Transactiedatum',
    },
    referralProgram: {
        [CONST.REFERRAL_PROGRAM.CONTENT_TYPES.START_CHAT]: {
            buttonText: 'Begin een chat, <success><strong>verwijs een vriend door</strong></success>.',
            header: 'Begin een chat, verwijs een vriend',
            body: 'Wil je dat je vrienden ook Expensify gebruiken? Begin gewoon een chat met hen en wij doen de rest.',
        },
        [CONST.REFERRAL_PROGRAM.CONTENT_TYPES.SUBMIT_EXPENSE]: {
            buttonText: 'Dien een uitgave in, <success><strong>verwijs je baas</strong></success>.',
            header: 'Dien een uitgave in, verwijs uw baas',
            body: 'Wil je dat je baas ook Expensify gebruikt? Dien gewoon een onkostendeclaratie bij hen in en wij doen de rest.',
        },
        [CONST.REFERRAL_PROGRAM.CONTENT_TYPES.REFER_FRIEND]: {
            header: 'Verwijs een vriend',
            body: 'Wil je dat je vrienden ook Expensify gebruiken? Chat, betaal of deel een uitgave met hen en wij regelen de rest. Of deel gewoon je uitnodigingslink!',
        },
        [CONST.REFERRAL_PROGRAM.CONTENT_TYPES.SHARE_CODE]: {
            buttonText: 'Verwijs een vriend',
            header: 'Verwijs een vriend',
            body: 'Wil je dat je vrienden ook Expensify gebruiken? Chat, betaal of deel een uitgave met hen en wij regelen de rest. Of deel gewoon je uitnodigingslink!',
        },
        copyReferralLink: 'Kopieer uitnodigingslink',
    },
    systemChatFooterMessage: {
        [CONST.INTRO_CHOICES.MANAGE_TEAM]: {
            phrase1: 'Chat met uw setup specialist in',
            phrase2: 'voor hulp',
        },
        default: {
            phrase1: 'Bericht',
            phrase2: 'voor hulp bij de installatie',
        },
    },
    violations: {
        allTagLevelsRequired: 'Alle tags vereist',
        autoReportedRejectedExpense: ({rejectReason, rejectedBy}: ViolationsAutoReportedRejectedExpenseParams) =>
            `${rejectedBy} heeft deze uitgave afgewezen met de opmerking "${rejectReason}"`,
        billableExpense: 'Factureerbaar niet langer geldig',
        cashExpenseWithNoReceipt: ({formattedLimit}: ViolationsCashExpenseWithNoReceiptParams = {}) => `Receipt required${formattedLimit ? `boven ${formattedLimit}` : ''}`,
        categoryOutOfPolicy: 'Categorie niet langer geldig',
        conversionSurcharge: ({surcharge}: ViolationsConversionSurchargeParams) => `Toegepaste ${surcharge}% conversietoeslag`,
        customUnitOutOfPolicy: 'Tarief niet geldig voor deze werkruimte',
        duplicatedTransaction: 'Dupliceren',
        fieldRequired: 'Rapportvelden zijn verplicht',
        futureDate: 'Toekomstige datum niet toegestaan',
        invoiceMarkup: ({invoiceMarkup}: ViolationsInvoiceMarkupParams) => `Opgehoogd met ${invoiceMarkup}%`,
        maxAge: ({maxAge}: ViolationsMaxAgeParams) => `Datum ouder dan ${maxAge} dagen`,
        missingCategory: 'Categorie ontbreekt',
        missingComment: 'Beschrijving vereist voor geselecteerde categorie',
        missingTag: ({tagName}: ViolationsMissingTagParams = {}) => `Missing ${tagName ?? 'tag'}`,
        modifiedAmount: ({type, displayPercentVariance}: ViolationsModifiedAmountParams) => {
            switch (type) {
                case 'distance':
                    return 'Bedrag verschilt van berekende afstand';
                case 'card':
                    return 'Bedrag groter dan kaarttransactie';
                default:
                    if (displayPercentVariance) {
                        return `Bedrag ${displayPercentVariance}% groter dan gescande bon`;
                    }
                    return 'Bedrag groter dan gescande bon';
            }
        },
        modifiedDate: 'Datum verschilt van gescande bon',
        nonExpensiworksExpense: 'Niet-Expensiworks uitgave',
        overAutoApprovalLimit: ({formattedLimit}: ViolationsOverLimitParams) => `Uitgave overschrijdt de automatische goedkeuringslimiet van ${formattedLimit}`,
        overCategoryLimit: ({formattedLimit}: ViolationsOverCategoryLimitParams) => `Bedrag boven ${formattedLimit}/persoon categorielimiet`,
        overLimit: ({formattedLimit}: ViolationsOverLimitParams) => `Bedrag boven ${formattedLimit}/persoon limiet`,
        overTripLimit: ({formattedLimit}: ViolationsOverLimitParams) => `Bedrag boven ${formattedLimit}/ritlimiet`,
        overLimitAttendee: ({formattedLimit}: ViolationsOverLimitParams) => `Bedrag boven ${formattedLimit}/persoon limiet`,
        perDayLimit: ({formattedLimit}: ViolationsPerDayLimitParams) => `Bedrag boven de dagelijkse ${formattedLimit}/persoon categoriegrens`,
        receiptNotSmartScanned: 'Bon en uitgavendetails handmatig toegevoegd.',
        receiptRequired: ({formattedLimit, category}: ViolationsReceiptRequiredParams) => {
            let message = 'Bon vereist';
            if (formattedLimit ?? category) {
                message += 'over';
                if (formattedLimit) {
                    message += ` ${formattedLimit}`;
                }
                if (category) {
                    message += 'categorie limiet';
                }
            }
            return message;
        },
        prohibitedExpense: ({prohibitedExpenseType}: ViolationsProhibitedExpenseParams) => {
            const preMessage = 'Verboden uitgave:';
            switch (prohibitedExpenseType) {
                case 'alcohol':
                    return `${preMessage} alcohol`;
                case 'gambling':
                    return `${preMessage} gokken`;
                case 'tobacco':
                    return `${preMessage} tabak`;
                case 'adultEntertainment':
                    return `${preMessage} volwassen entertainment`;
                case 'hotelIncidentals':
                    return `${preMessage} hotelbijzaken`;
                default:
                    return `${preMessage}${prohibitedExpenseType}`;
            }
        },
        customRules: ({message}: ViolationsCustomRulesParams) => message,
        reviewRequired: 'Beoordeling vereist',
        rter: ({brokenBankConnection, email, isAdmin, isTransactionOlderThan7Days, member, rterType}: ViolationsRterParams) => {
            if (rterType === CONST.RTER_VIOLATION_TYPES.BROKEN_CARD_CONNECTION_530) {
                return 'Kan bon niet automatisch koppelen vanwege verbroken bankverbinding.';
            }
            if (brokenBankConnection || rterType === CONST.RTER_VIOLATION_TYPES.BROKEN_CARD_CONNECTION) {
                return isAdmin
                    ? `Kan ontvangst niet automatisch koppelen vanwege een verbroken bankverbinding die ${email} moet herstellen.`
                    : 'Kan bon niet automatisch koppelen vanwege een verbroken bankverbinding die je moet herstellen.';
            }
            if (!isTransactionOlderThan7Days) {
                return isAdmin ? `Vraag ${member} om het als contant te markeren of wacht 7 dagen en probeer het opnieuw.` : 'In afwachting van samenvoeging met kaarttransactie.';
            }
            return '';
        },
        brokenConnection530Error: 'Ontvangst in behandeling vanwege verbroken bankverbinding',
        adminBrokenConnectionError: 'Ontvangst in afwachting vanwege verbroken bankverbinding. Los dit alstublieft op in',
        memberBrokenConnectionError: 'Ontvangst in afwachting vanwege een verbroken bankverbinding. Vraag een werkruimtebeheerder om het op te lossen.',
        markAsCashToIgnore: 'Markeren als contant om te negeren en betaling aan te vragen.',
        smartscanFailed: ({canEdit = true}) => `Bonnetjes scannen mislukt.${canEdit ? 'Voer gegevens handmatig in.' : ''}`,
        receiptGeneratedWithAI: 'Potentieel AI-gegenereerd ontvangstbewijs',
        someTagLevelsRequired: ({tagName}: ViolationsTagOutOfPolicyParams = {}) => `Missing ${tagName ?? 'Tag'}`,
        tagOutOfPolicy: ({tagName}: ViolationsTagOutOfPolicyParams = {}) => `${tagName ?? 'Tag'} niet langer geldig`,
        taxAmountChanged: 'Belastingbedrag is gewijzigd',
        taxOutOfPolicy: ({taxName}: ViolationsTaxOutOfPolicyParams = {}) => `${taxName ?? 'Belasting'} niet langer geldig`,
        taxRateChanged: 'Belastingtarief is gewijzigd',
        taxRequired: 'Ontbrekende belastingtarief',
        none: 'Geen',
        taxCodeToKeep: 'Kies welke belastingcode je wilt behouden',
        tagToKeep: 'Kies welke tag je wilt behouden',
        isTransactionReimbursable: 'Kies of de transactie vergoedbaar is',
        merchantToKeep: 'Kies welke handelaar je wilt behouden',
        descriptionToKeep: 'Kies welke beschrijving je wilt behouden.',
        categoryToKeep: 'Kies welke categorie je wilt behouden',
        isTransactionBillable: 'Kies of de transactie factureerbaar is',
        keepThisOne: 'Keep this one',
        confirmDetails: `Bevestig de details die je bewaart`,
        confirmDuplicatesInfo: `De dubbele verzoeken die je niet bewaart, worden vastgehouden zodat het lid ze kan verwijderen.`,
        hold: 'Deze uitgave is in de wacht gezet',
        resolvedDuplicates: 'dubbel opgelost',
    },
    reportViolations: {
        [CONST.REPORT_VIOLATIONS.FIELD_REQUIRED]: ({fieldName}: RequiredFieldParams) => `${fieldName} is vereist`,
    },
    violationDismissal: {
        rter: {
            manual: 'heeft dit ontvangstbewijs als contant gemarkeerd',
        },
        duplicatedTransaction: {
            manual: 'dubbel opgelost',
        },
    },
    videoPlayer: {
        play: 'Afspelen',
        pause: 'Pauzeer',
        fullscreen: 'Volledig scherm',
        playbackSpeed: 'Afspeelsnelheid',
        expand: 'Uitbreiden',
        mute: 'Dempen',
        unmute: 'Dempen opheffen',
        normal: 'Normaal',
    },
    exitSurvey: {
        header: 'Voordat je gaat',
        reasonPage: {
            title: 'Vertel ons alstublieft waarom u vertrekt.',
            subtitle: 'Voordat u vertrekt, vertel ons alstublieft waarom u wilt overstappen naar Expensify Classic.',
        },
        reasons: {
            [CONST.EXIT_SURVEY.REASONS.FEATURE_NOT_AVAILABLE]: 'Ik heb een functie nodig die alleen beschikbaar is in Expensify Classic.',
            [CONST.EXIT_SURVEY.REASONS.DONT_UNDERSTAND]: 'Ik begrijp niet hoe ik New Expensify moet gebruiken.',
            [CONST.EXIT_SURVEY.REASONS.PREFER_CLASSIC]: 'Ik begrijp hoe ik New Expensify moet gebruiken, maar ik geef de voorkeur aan Expensify Classic.',
        },
        prompts: {
            [CONST.EXIT_SURVEY.REASONS.FEATURE_NOT_AVAILABLE]: 'Welke functie heeft u nodig die niet beschikbaar is in New Expensify?',
            [CONST.EXIT_SURVEY.REASONS.DONT_UNDERSTAND]: 'Wat probeer je te doen?',
            [CONST.EXIT_SURVEY.REASONS.PREFER_CLASSIC]: 'Waarom geef je de voorkeur aan Expensify Classic?',
        },
        responsePlaceholder: 'Je reactie',
        thankYou: 'Bedankt voor de feedback!',
        thankYouSubtitle: 'Uw reacties zullen ons helpen een beter product te bouwen om dingen gedaan te krijgen. Hartelijk dank!',
        goToExpensifyClassic: 'Overschakelen naar Expensify Classic',
        offlineTitle: 'Het lijkt erop dat je hier vastzit...',
        offline:
            'U lijkt offline te zijn. Helaas werkt Expensify Classic niet offline, maar New Expensify wel. Als u de voorkeur geeft aan het gebruik van Expensify Classic, probeer het dan opnieuw wanneer u een internetverbinding heeft.',
        quickTip: 'Snelle tip...',
        quickTipSubTitle: 'Je kunt direct naar Expensify Classic gaan door expensify.com te bezoeken. Voeg het toe aan je bladwijzers voor een gemakkelijke snelkoppeling!',
        bookACall: 'Boek een gesprek',
        noThanks: 'Nee, bedankt',
        bookACallTitle: 'Wilt u met een productmanager spreken?',
        benefits: {
            [CONST.EXIT_SURVEY.BENEFIT.CHATTING_DIRECTLY]: 'Direct chatten over onkosten en rapporten',
            [CONST.EXIT_SURVEY.BENEFIT.EVERYTHING_MOBILE]: 'Mogelijkheid om alles op mobiel te doen',
            [CONST.EXIT_SURVEY.BENEFIT.TRAVEL_EXPENSE]: 'Reizen en uitgaven met de snelheid van chatten',
        },
        bookACallTextTop: 'Als u overschakelt naar Expensify Classic, mist u:',
        bookACallTextBottom: 'We zouden graag met u in gesprek gaan om te begrijpen waarom. U kunt een afspraak maken met een van onze senior productmanagers om uw behoeften te bespreken.',
        takeMeToExpensifyClassic: 'Breng me naar Expensify Classic',
    },
    listBoundary: {
        errorMessage: 'Er is een fout opgetreden bij het laden van meer berichten.',
        tryAgain: 'Probeer het opnieuw',
    },
    systemMessage: {
        mergedWithCashTransaction: 'een bon gekoppeld aan deze transactie',
    },
    subscription: {
        authenticatePaymentCard: 'Verifieer betaalkaart',
        mobileReducedFunctionalityMessage: 'U kunt geen wijzigingen aanbrengen in uw abonnement in de mobiele app.',
        badge: {
            freeTrial: ({numOfDays}: BadgeFreeTrialParams) => `Proefperiode: ${numOfDays} ${numOfDays === 1 ? 'dag' : 'dagen'} over`,
        },
        billingBanner: {
            policyOwnerAmountOwed: {
                title: 'Je betalingsinformatie is verouderd',
                subtitle: ({date}: BillingBannerSubtitleWithDateParams) => `Werk uw betaalkaart bij voor ${date} om al uw favoriete functies te blijven gebruiken.`,
            },
            policyOwnerAmountOwedOverdue: {
                title: 'Uw betaling kon niet worden verwerkt.',
                subtitle: ({date, purchaseAmountOwed}: BillingBannerOwnerAmountOwedOverdueParams) =>
                    date && purchaseAmountOwed
                        ? `Uw ${date} betaling van ${purchaseAmountOwed} kon niet worden verwerkt. Voeg alstublieft een betaalkaart toe om het verschuldigde bedrag te vereffenen.`
                        : 'Voeg alstublieft een betaalkaart toe om het verschuldigde bedrag te vereffenen.',
            },
            policyOwnerUnderInvoicing: {
                title: 'Je betalingsinformatie is verouderd',
                subtitle: ({date}: BillingBannerSubtitleWithDateParams) => `Uw betaling is te laat. Betaal uw factuur vóór ${date} om onderbreking van de service te voorkomen.`,
            },
            policyOwnerUnderInvoicingOverdue: {
                title: 'Je betalingsinformatie is verouderd',
                subtitle: 'Uw betaling is te laat. Gelieve uw factuur te betalen.',
            },
            billingDisputePending: {
                title: 'Uw kaart kon niet worden belast.',
                subtitle: ({amountOwed, cardEnding}: BillingBannerDisputePendingParams) =>
                    `U betwistte de ${amountOwed} kosten op de kaart die eindigt op ${cardEnding}. Uw account wordt geblokkeerd totdat het geschil met uw bank is opgelost.`,
            },
            cardAuthenticationRequired: {
                title: 'Je betaalkaart is nog niet volledig geverifieerd.',
                subtitle: ({cardEnding}: BillingBannerCardAuthenticationRequiredParams) => `Voltooi de verificatie om je betaalkaart met eindigend op ${cardEnding} te activeren.`,
            },
            insufficientFunds: {
                title: 'Uw kaart kon niet worden belast.',
                subtitle: ({amountOwed}: BillingBannerInsufficientFundsParams) =>
                    `Uw betaalkaart werd geweigerd vanwege onvoldoende saldo. Probeer het opnieuw of voeg een nieuwe betaalkaart toe om uw openstaande saldo van ${amountOwed} te vereffenen.`,
            },
            cardExpired: {
                title: 'Uw kaart kon niet worden belast.',
                subtitle: ({amountOwed}: BillingBannerCardExpiredParams) =>
                    `Uw betaalkaart is verlopen. Voeg een nieuwe betaalkaart toe om uw openstaande saldo van ${amountOwed} te vereffenen.`,
            },
            cardExpireSoon: {
                title: 'Je kaart verloopt binnenkort',
                subtitle:
                    'Je betaalkaart verloopt aan het einde van deze maand. Klik op het menu met de drie puntjes hieronder om deze bij te werken en al je favoriete functies te blijven gebruiken.',
            },
            retryBillingSuccess: {
                title: 'Succes!',
                subtitle: 'Uw kaart is succesvol belast.',
            },
            retryBillingError: {
                title: 'Uw kaart kon niet worden belast.',
                subtitle:
                    'Voordat u het opnieuw probeert, neem rechtstreeks contact op met uw bank om Expensify-kosten goed te keuren en eventuele blokkades te verwijderen. Probeer anders een andere betaalkaart toe te voegen.',
            },
            cardOnDispute: ({amountOwed, cardEnding}: BillingBannerCardOnDisputeParams) =>
                `U betwistte de ${amountOwed} kosten op de kaart die eindigt op ${cardEnding}. Uw account wordt geblokkeerd totdat het geschil met uw bank is opgelost.`,
            preTrial: {
                title: 'Begin een gratis proefperiode',
                subtitleStart: 'Als een volgende stap,',
                subtitleLink: 'voltooi uw setupchecklist',
                subtitleEnd: 'zodat je team kan beginnen met declareren.',
            },
            trialStarted: {
                title: ({numOfDays}: TrialStartedTitleParams) => `Proefversie: ${numOfDays} ${numOfDays === 1 ? 'dag' : 'dagen'} over!`,
                subtitle: 'Voeg een betaalkaart toe om al je favoriete functies te blijven gebruiken.',
            },
            trialEnded: {
                title: 'Je gratis proefperiode is afgelopen',
                subtitle: 'Voeg een betaalkaart toe om al je favoriete functies te blijven gebruiken.',
            },
            earlyDiscount: {
                claimOffer: 'Aanbieding claimen',
                noThanks: 'Nee, bedankt',
                subscriptionPageTitle: ({discountType}: EarlyDiscountTitleParams) =>
                    `<strong>${discountType}% korting op uw eerste jaar!</strong> Voeg gewoon een betaalkaart toe en start een jaarlijks abonnement.`,
                onboardingChatTitle: ({discountType}: EarlyDiscountTitleParams) => `Aanbieding voor beperkte tijd: ${discountType}% korting op uw eerste jaar!`,
                subtitle: ({days, hours, minutes, seconds}: EarlyDiscountSubtitleParams) => `Claim binnen ${days > 0 ? `${days}d :` : ''}${hours}u : ${minutes}m : ${seconds}s`,
            },
        },
        cardSection: {
            title: 'Betaling',
            subtitle: 'Voeg een kaart toe om te betalen voor je Expensify-abonnement.',
            addCardButton: 'Betaalpas toevoegen',
            cardNextPayment: ({nextPaymentDate}: CardNextPaymentParams) => `Uw volgende betaaldatum is ${nextPaymentDate}.`,
            cardEnding: ({cardNumber}: CardEndingParams) => `Kaart eindigend op ${cardNumber}`,
            cardInfo: ({name, expiration, currency}: CardInfoParams) => `Naam: ${name}, Vervaldatum: ${expiration}, Valuta: ${currency}`,
            changeCard: 'Betaalkaart wijzigen',
            changeCurrency: 'Betaalvaluta wijzigen',
            cardNotFound: 'Geen betaalkaart toegevoegd',
            retryPaymentButton: 'Betaling opnieuw proberen',
            authenticatePayment: 'Authenticeer betaling',
            requestRefund: 'Terugbetaling aanvragen',
            requestRefundModal: {
                full: 'Een terugbetaling krijgen is eenvoudig, verlaag gewoon uw account voordat uw volgende factuurdatum en u ontvangt een terugbetaling. <br /> <br /> Let op: Als je je account downgrade, worden je werkruimtes verwijderd. Deze actie kan niet ongedaan worden gemaakt, maar je kunt altijd een nieuwe werkruimte aanmaken als je van gedachten verandert.',
                confirm: 'Werkruimte(s) verwijderen en downgraden',
            },
            viewPaymentHistory: 'Bekijk betalingsgeschiedenis',
        },
        yourPlan: {
            title: 'Uw plan',
            exploreAllPlans: 'Verken alle plannen',
            customPricing: 'Aangepaste prijzen',
            asLowAs: ({price}: YourPlanPriceValueParams) => `vanaf ${price} per actief lid/maand`,
            pricePerMemberMonth: ({price}: YourPlanPriceValueParams) => `${price} per lid/maand`,
            pricePerMemberPerMonth: ({price}: YourPlanPriceValueParams) => `${price} per lid per maand`,
            perMemberMonth: 'per lid/maand',
            collect: {
                title: 'Verzamel',
                description: 'Het kleinzakelijke plan dat je uitgaven, reizen en chat biedt.',
                priceAnnual: ({lower, upper}: YourPlanPriceParams) => `Van ${lower}/actief lid met de Expensify Card, ${upper}/actief lid zonder de Expensify Card.`,
                pricePayPerUse: ({lower, upper}: YourPlanPriceParams) => `Van ${lower}/actief lid met de Expensify Card, ${upper}/actief lid zonder de Expensify Card.`,
                benefit1: 'Bonnetjes scannen',
                benefit2: 'Vergoedingen',
                benefit3: 'Beheer van bedrijfskaarten',
                benefit4: 'Uitgaven- en reisgoedkeuringen',
                benefit5: 'Reisreservering en regels',
                benefit6: 'QuickBooks/Xero-integraties',
                benefit7: 'Chat over uitgaven, rapporten en kamers',
                benefit8: 'AI- en menselijke ondersteuning',
            },
            control: {
                title: 'Beheer',
                description: 'Onkosten, reizen en chat voor grotere bedrijven.',
                priceAnnual: ({lower, upper}: YourPlanPriceParams) => `Van ${lower}/actief lid met de Expensify Card, ${upper}/actief lid zonder de Expensify Card.`,
                pricePayPerUse: ({lower, upper}: YourPlanPriceParams) => `Van ${lower}/actief lid met de Expensify Card, ${upper}/actief lid zonder de Expensify Card.`,
                benefit1: 'Alles in het Collect-plan',
                benefit2: 'Meerniveau goedkeuringsworkflows',
                benefit3: 'Aangepaste uitgavenregels',
                benefit4: 'ERP-integraties (NetSuite, Sage Intacct, Oracle)',
                benefit5: 'HR-integraties (Workday, Certinia)',
                benefit6: 'SAML/SSO',
                benefit7: 'Aangepaste inzichten en rapportage',
                benefit8: 'Budgetteren',
            },
            thisIsYourCurrentPlan: 'Dit is je huidige plan',
            downgrade: 'Downgrade naar Collect',
            upgrade: 'Upgrade naar Control',
            addMembers: 'Leden toevoegen',
            saveWithExpensifyTitle: 'Bespaar met de Expensify Card',
            saveWithExpensifyDescription: 'Gebruik onze besparingscalculator om te zien hoe cash back van de Expensify Card uw Expensify-rekening kan verlagen.',
            saveWithExpensifyButton: 'Meer informatie',
        },
        compareModal: {
            comparePlans: 'Vergelijk Plannen',
            subtitle: `<muted-text>Ontgrendel de functies die u nodig hebt met het abonnement dat bij u past. <a href="${CONST.PRICING}">Bekijk onze prijspagina</a> of een volledig overzicht van de functies van elk van onze abonnementen.</muted-text>`,
        },
        details: {
            title: 'Abonnementsgegevens',
            annual: 'Jaarabonnement',
            taxExempt: 'Vraag belastingvrijstelling aan',
            taxExemptEnabled: 'Belastingvrijgesteld',
            taxExemptStatus: 'Belastingvrijstellingsstatus',
            payPerUse: 'Betalen per gebruik',
            subscriptionSize: 'Abonnementsgrootte',
            headsUp:
                'Let op: Als je nu je abonnementsomvang niet instelt, stellen we deze automatisch in op het aantal actieve leden van je eerste maand. Je bent dan verplicht om voor ten minste dit aantal leden te betalen voor de komende 12 maanden. Je kunt je abonnementsomvang op elk moment verhogen, maar je kunt deze niet verlagen totdat je abonnement is afgelopen.',
            zeroCommitment: 'Geen verplichtingen bij het verlaagde jaarlijkse abonnementsbedrag',
        },
        subscriptionSize: {
            title: 'Abonnementsgrootte',
            yourSize: 'Uw abonnementsomvang is het aantal open plaatsen dat in een bepaalde maand door een actief lid kan worden ingevuld.',
            eachMonth:
                'Elke maand dekt je abonnement tot het aantal actieve leden dat hierboven is ingesteld. Telkens wanneer je je abonnementsomvang vergroot, begin je een nieuw 12-maanden abonnement met die nieuwe omvang.',
            note: 'Opmerking: Een actief lid is iemand die uitgavengegevens heeft aangemaakt, bewerkt, ingediend, goedgekeurd, vergoed of geëxporteerd die aan de werkruimte van uw bedrijf zijn gekoppeld.',
            confirmDetails: 'Bevestig uw nieuwe jaarlijkse abonnementsgegevens:',
            subscriptionSize: 'Abonnementsgrootte',
            activeMembers: ({size}: SubscriptionSizeParams) => `${size} actieve leden/maand`,
            subscriptionRenews: 'Abonnement wordt verlengd',
            youCantDowngrade: 'U kunt niet downgraden tijdens uw jaarlijkse abonnement.',
            youAlreadyCommitted: ({size, date}: SubscriptionCommitmentParams) =>
                `Je hebt je al gecommitteerd aan een jaarlijks abonnementsformaat van ${size} actieve leden per maand tot ${date}. Je kunt op ${date} overstappen naar een pay-per-use-abonnement door automatisch verlengen uit te schakelen.`,
            error: {
                size: 'Voer een geldig abonnementsformaat in alstublieft',
                sameSize: 'Voer een ander nummer in dan uw huidige abonnementsomvang.',
            },
        },
        paymentCard: {
            addPaymentCard: 'Betaalpas toevoegen',
            enterPaymentCardDetails: 'Voer uw betaalkaartgegevens in',
            security: 'Expensify is PCI-DSS-conform, gebruikt encryptie op bankniveau en maakt gebruik van redundante infrastructuur om je gegevens te beschermen.',
            learnMoreAboutSecurity: 'Meer informatie over onze beveiliging.',
        },
        subscriptionSettings: {
            title: 'Abonnementsinstellingen',
            summary: ({subscriptionType, subscriptionSize, autoRenew, autoIncrease}: SubscriptionSettingsSummaryParams) =>
                `Abonnementstype: ${subscriptionType}, Abonnementsomvang: ${subscriptionSize}, Automatisch verlengen: ${autoRenew}, Automatisch jaarlijkse zitplaatsen verhogen: ${autoIncrease}`,
            none: 'geen',
            on: 'op',
            off: 'uit',
            annual: 'Jaarlijks',
            autoRenew: 'Automatisch verlengen',
            autoIncrease: 'Automatisch jaarlijkse zitplaatsen verhogen',
            saveUpTo: ({amountWithCurrency}: SubscriptionSettingsSaveUpToParams) => `Bespaar tot ${amountWithCurrency}/maand per actief lid`,
            automaticallyIncrease:
                'Verhoog automatisch uw jaarlijkse zitplaatsen om actieve leden die uw abonnementsomvang overschrijden te accommoderen. Let op: Dit zal de einddatum van uw jaarlijkse abonnement verlengen.',
            disableAutoRenew: 'Automatisch verlengen uitschakelen',
            helpUsImprove: 'Help ons Expensify verbeteren',
            whatsMainReason: 'Wat is de belangrijkste reden dat je automatische verlenging uitschakelt?',
            renewsOn: ({date}: SubscriptionSettingsRenewsOnParams) => `Wordt verlengd op ${date}.`,
            pricingConfiguration: 'De prijs is afhankelijk van de configuratie. Voor de laagste prijs, kies een jaarlijks abonnement en krijg de Expensify Card.',
            learnMore: {
                part1: 'Meer informatie op onze',
                pricingPage: 'prijs pagina',
                part2: 'of chat met ons team in uw',
                adminsRoom: '#admins kamer.',
            },
            estimatedPrice: 'Geschatte prijs',
            changesBasedOn: 'Dit verandert op basis van je gebruik van de Expensify Card en de onderstaande abonnementsopties.',
        },
        requestEarlyCancellation: {
            title: 'Vroegtijdige annulering aanvragen',
            subtitle: 'Wat is de belangrijkste reden waarom je een vroegtijdige annulering aanvraagt?',
            subscriptionCanceled: {
                title: 'Abonnement geannuleerd',
                subtitle: 'Uw jaarlijkse abonnement is geannuleerd.',
                info: 'Als je je werkruimte(s) op een pay-per-use basis wilt blijven gebruiken, ben je helemaal klaar.',
                preventFutureActivity: ({workspacesListRoute}: WorkspacesListRouteParams) =>
                    `Als je toekomstige activiteiten en kosten wilt voorkomen, moet je <a href="${workspacesListRoute}">verwijder je werkruimte(s)</a>. Let op dat wanneer je je werkruimte(s) verwijdert, je wordt gefactureerd voor alle openstaande activiteiten die in de huidige kalendermaand zijn gemaakt.`,
            },
            requestSubmitted: {
                title: 'Verzoek ingediend',
                subtitle:
                    'Bedankt dat u ons laat weten dat u uw abonnement wilt opzeggen. We bekijken uw verzoek en nemen binnenkort contact met u op via uw chat met <concierge-link>Concierge</concierge-link>.',
            },
            acknowledgement: `Door vroegtijdige annulering aan te vragen, erken en ga ik ermee akkoord dat Expensify geen verplichting heeft om een dergelijk verzoek in te willigen onder de Expensify <a href=${CONST.OLD_DOT_PUBLIC_URLS.TERMS_URL}>Servicevoorwaarden</a>of een andere toepasselijke serviceovereenkomst tussen mij en Expensify en dat Expensify naar eigen goeddunken beslist over het al dan niet honoreren van een dergelijk verzoek.`,
        },
    },
    feedbackSurvey: {
        tooLimited: 'Functionaliteit moet worden verbeterd',
        tooExpensive: 'Te duur',
        inadequateSupport: 'Onvoldoende klantenondersteuning',
        businessClosing: 'Bedrijf sluit, krimpt in, of is overgenomen',
        additionalInfoTitle: 'Naar welke software verhuist u en waarom?',
        additionalInfoInputLabel: 'Je reactie',
    },
    roomChangeLog: {
        updateRoomDescription: 'stel de kamerbeschrijving in op:',
        clearRoomDescription: 'de kamerbeschrijving gewist',
    },
    delegate: {
        switchAccount: 'Accounts wisselen:',
        copilotDelegatedAccess: 'Copilot: Gedelegeerde toegang',
        copilotDelegatedAccessDescription: 'Sta andere leden toe om toegang te krijgen tot je account.',
        addCopilot: 'Copilot toevoegen',
        membersCanAccessYourAccount: 'Deze leden hebben toegang tot uw account:',
        youCanAccessTheseAccounts: 'Je kunt deze accounts openen via de accountwisselaar:',
        role: ({role}: OptionalParam<DelegateRoleParams> = {}) => {
            switch (role) {
                case CONST.DELEGATE_ROLE.ALL:
                    return 'Volledig';
                case CONST.DELEGATE_ROLE.SUBMITTER:
                    return 'Beperkt';
                default:
                    return '';
            }
        },
        genericError: 'Oeps, er is iets misgegaan. Probeer het opnieuw.',
        onBehalfOfMessage: ({delegator}: DelegatorParams) => `namens ${delegator}`,
        accessLevel: 'Toegangsniveau',
        confirmCopilot: 'Bevestig je copiloot hieronder.',
        accessLevelDescription: 'Kies hieronder een toegangsniveau. Zowel Volledige als Beperkte toegang stellen copilots in staat om alle gesprekken en uitgaven te bekijken.',
        roleDescription: ({role}: OptionalParam<DelegateRoleParams> = {}) => {
            switch (role) {
                case CONST.DELEGATE_ROLE.ALL:
                    return 'Sta een ander lid toe om alle acties in uw account uit te voeren, namens u. Inclusief chat, inzendingen, goedkeuringen, betalingen, instellingen bijwerken en meer.';
                case CONST.DELEGATE_ROLE.SUBMITTER:
                    return 'Sta een ander lid toe om de meeste acties in uw account namens u uit te voeren. Uitzonderingen zijn goedkeuringen, betalingen, afwijzingen en blokkeringen.';
                default:
                    return '';
            }
        },
        removeCopilot: 'Verwijder copilot',
        removeCopilotConfirmation: 'Weet je zeker dat je deze copiloot wilt verwijderen?',
        changeAccessLevel: 'Toegangsniveau wijzigen',
        makeSureItIsYou: 'Laten we ervoor zorgen dat jij het bent',
        enterMagicCode: ({contactMethod}: EnterMagicCodeParams) =>
            `Voer de magische code in die naar ${contactMethod} is gestuurd om een copiloot toe te voegen. Het zou binnen een minuut of twee moeten aankomen.`,
        enterMagicCodeUpdate: ({contactMethod}: EnterMagicCodeParams) => `Voer de magische code in die naar ${contactMethod} is verzonden om uw copilot bij te werken.`,
        notAllowed: 'Niet zo snel...',
        noAccessMessage: 'Als copiloot heb je geen toegang tot deze pagina. Sorry!',
        notAllowedMessage: ({accountOwnerEmail}: AccountOwnerParams) =>
            `Als <a href="${CONST.DELEGATE_ROLE_HELP_DOT_ARTICLE_LINK}">copiloot</a> voor ${accountOwnerEmail} heb je geen toestemming om deze actie uit te voeren. Sorry!`,
        copilotAccess: 'Copilot-toegang',
    },
    debug: {
        debug: 'Debuggen',
        details: 'Details',
        JSON: 'JSON',
        reportActions: 'Acties',
        reportActionPreview: 'Voorbeeldweergave',
        nothingToPreview: 'Niets om te bekijken',
        editJson: 'Edit JSON:',
        preview: 'Voorbeeld:',
        missingProperty: ({propertyName}: MissingPropertyParams) => `Ontbrekende ${propertyName}`,
        invalidProperty: ({propertyName, expectedType}: InvalidPropertyParams) => `Ongeldige eigenschap: ${propertyName} - Verwacht: ${expectedType}`,
        invalidValue: ({expectedValues}: InvalidValueParams) => `Ongeldige waarde - Verwacht: ${expectedValues}`,
        missingValue: 'Ontbrekende waarde',
        createReportAction: 'Actie Rapport Maken',
        reportAction: 'Actie rapporteren',
        report: 'Rapport',
        transaction: 'Transactie',
        violations: 'Overtredingen',
        transactionViolation: 'Transactieovertreding',
        hint: 'Gegevenswijzigingen worden niet naar de backend verzonden.',
        textFields: 'Tekstvelden',
        numberFields: 'Nummervelden',
        booleanFields: 'Booleaanse velden',
        constantFields: 'Constante velden',
        dateTimeFields: 'DateTime velden',
        date: 'Datum',
        time: 'Tijd',
        none: 'Geen',
        visibleInLHN: 'Zichtbaar in LHN',
        GBR: 'GBR',
        RBR: 'RBR',
        true: 'true',
        false: 'false',
        viewReport: 'Bekijk rapport',
        viewTransaction: 'Transactie bekijken',
        createTransactionViolation: 'Transactieovertreding maken',
        reasonVisibleInLHN: {
            hasDraftComment: 'Heeft conceptopmerking',
            hasGBR: 'Heeft GBR',
            hasRBR: 'Heeft RBR',
            pinnedByUser: 'Vastgezet door lid',
            hasIOUViolations: 'Heeft IOU-overtredingen',
            hasAddWorkspaceRoomErrors: 'Heeft fouten bij het toevoegen van werkruimtekamer',
            isUnread: 'Is ongelezen (focusmodus)',
            isArchived: 'Is gearchiveerd (meest recente modus)',
            isSelfDM: 'Is zelf DM',
            isFocused: 'Is tijdelijk gefocust',
        },
        reasonGBR: {
            hasJoinRequest: 'Heeft een lidmaatschapsverzoek (admin kamer)',
            isUnreadWithMention: 'Is ongelezen met vermelding',
            isWaitingForAssigneeToCompleteAction: 'Wacht op de verantwoordelijke om de actie te voltooien',
            hasChildReportAwaitingAction: 'Heeft kindrapport wachtend op actie',
            hasMissingInvoiceBankAccount: 'Heeft een ontbrekende factuur bankrekening',
        },
        reasonRBR: {
            hasErrors: 'Heeft fouten in rapport of rapportacties gegevens',
            hasViolations: 'Heeft overtredingen',
            hasTransactionThreadViolations: 'Heeft schendingen van transactiedraad',
        },
        indicatorStatus: {
            theresAReportAwaitingAction: 'Er is een rapport dat op actie wacht',
            theresAReportWithErrors: 'Er is een rapport met fouten',
            theresAWorkspaceWithCustomUnitsErrors: 'Er is een werkruimte met fouten in aangepaste eenheden.',
            theresAProblemWithAWorkspaceMember: 'Er is een probleem met een werkruimte lid.',
            theresAProblemWithAWorkspaceQBOExport: 'Er was een probleem met een exportinstelling van de werkruimteverbinding.',
            theresAProblemWithAContactMethod: 'Er is een probleem met een contactmethode',
            aContactMethodRequiresVerification: 'Een contactmethode vereist verificatie',
            theresAProblemWithAPaymentMethod: 'Er is een probleem met een betaalmethode',
            theresAProblemWithAWorkspace: 'Er is een probleem met een werkruimte',
            theresAProblemWithYourReimbursementAccount: 'Er is een probleem met je terugbetalingsaccount',
            theresABillingProblemWithYourSubscription: 'Er is een factureringsprobleem met je abonnement.',
            yourSubscriptionHasBeenSuccessfullyRenewed: 'Je abonnement is succesvol verlengd.',
            theresWasAProblemDuringAWorkspaceConnectionSync: 'Er was een probleem tijdens een synchronisatie van de werkruimteverbinding.',
            theresAProblemWithYourWallet: 'Er is een probleem met je portemonnee',
            theresAProblemWithYourWalletTerms: 'Er is een probleem met de voorwaarden van je wallet.',
        },
    },
    emptySearchView: {
        takeATestDrive: 'Maak een proefrit',
    },
    migratedUserWelcomeModal: {
        title: 'Welkom bij New Expensify!',
        subtitle: 'Nieuwe Expensify heeft dezelfde geweldige automatisering, maar nu met geweldige samenwerking:',
        confirmText: 'Laten we gaan!',
        features: {
            chat: '<strong>Chat direct op elke uitgave</strong>, rapport of werkruimte',
            scanReceipt: '<strong>Scan bonnetjes</strong> en krijg je geld terugbetaald',
            crossPlatform: 'Doe <strong>alles</strong> vanaf je telefoon of browser',
        },
    },
    productTrainingTooltip: {
        // TODO: CONCIERGE_LHN_GBR tooltip will be replaced by a tooltip in the #admins room
        // https://github.com/Expensify/App/issues/57045#issuecomment-2701455668
        conciergeLHNGBR: '<tooltip>Aan de slag <strong>hier!</strong></tooltip>',
        saveSearchTooltip: '<tooltip><strong>Hernoem uw opgeslagen zoekopdrachten</strong> hier!</tooltip>',
        globalCreateTooltip: '<tooltip><strong>Maak onkosten aan</strong>, begin met chatten,\nen meer. Probeer het uit!</tooltip>',
        bottomNavInboxTooltip: '<tooltip>Bekijk wat <strong>jouw aandacht nodig heeft</strong>\nen <strong>chat over onkosten.</strong></tooltip>',
        workspaceChatTooltip: '<tooltip>Chat met <strong>goedkeurders</strong></tooltip>',
        GBRRBRChat: '<tooltip>Je ziet 🟢 bij <strong>acties die je moet uitvoeren</strong>,\nen 🔴 bij <strong>items die je moet beoordelen.</strong></tooltip>',
        accountSwitcher: '<tooltip>Toegang tot je <strong>Copilot-accounts</strong> hier</tooltip>',
        expenseReportsFilter: '<tooltip>Welkom! Vind hier al je\n<strong>bedrijfsrapporten</strong>.</tooltip>',
        scanTestTooltip: {
            main: '<tooltip><strong>Scan ons testbonnetje</strong> om te zien hoe het werkt!</tooltip>',
            manager: '<tooltip>Kies onze <strong>testmanager</strong> om het uit te proberen!</tooltip>',
            confirmation: '<tooltip><strong>Dien nu je onkosten in</strong> en zie\nwat er gebeurt!</tooltip>',
            tryItOut: 'Probeer het uit',
            noThanks: 'Nee, bedankt',
        },
        outstandingFilter: '<tooltip>Filter op onkosten\ndie <strong>goedkeuring nodig hebben</strong></tooltip>',
        scanTestDriveTooltip: '<tooltip>Stuur dit bonnetje om de\n<strong>test uit te voeren!</strong></tooltip>',
    },
    discardChangesConfirmation: {
        title: 'Wijzigingen negeren?',
        body: 'Weet je zeker dat je de wijzigingen die je hebt gemaakt wilt weggooien?',
        confirmText: 'Wijzigingen verwijderen',
    },
    scheduledCall: {
        book: {
            title: 'Gesprek plannen',
            description: 'Vind een tijd die voor jou werkt.',
            slots: 'Beschikbare tijden voor',
        },
        confirmation: {
            title: 'Oproep bevestigen',
            description: 'Zorg ervoor dat de onderstaande details er goed uitzien voor jou. Zodra je de oproep bevestigt, sturen we een uitnodiging met meer informatie.',
            setupSpecialist: 'Uw setup specialist',
            meetingLength: 'Vergaderingsduur',
            dateTime: 'Datum & tijd',
            minutes: '30 minuten',
        },
        callScheduled: 'Oproep gepland',
    },
    autoSubmitModal: {
        title: 'Alles duidelijk en ingediend!',
        description: 'Alle waarschuwingen en overtredingen zijn gewist, dus:',
        submittedExpensesTitle: 'Deze uitgaven zijn ingediend',
        submittedExpensesDescription: 'Deze uitgaven zijn naar uw goedkeurder gestuurd, maar kunnen nog worden bewerkt totdat ze zijn goedgekeurd.',
        pendingExpensesTitle: 'In afwachting zijnde uitgaven zijn verplaatst',
        pendingExpensesDescription: 'Alle openstaande kaartuitgaven zijn verplaatst naar een apart rapport totdat ze worden geboekt.',
    },
    testDrive: {
        quickAction: {
            takeATwoMinuteTestDrive: 'Maak een proefrit van 2 minuten',
        },
        modal: {
            title: 'Probeer ons uit',
            description: 'Maak een snelle producttour om snel op de hoogte te zijn. Geen tussenstops nodig!',
            confirmText: 'Start proefrit',
            helpText: 'Overslaan',
            employee: {
                description:
                    '<muted-text>Krijg <strong>3 gratis maanden Expensify</strong> voor je team! Vul hieronder het e-mailadres van je baas in en stuur hen een testuitgave.</muted-text>',
                email: 'Voer het e-mailadres van uw baas in',
                error: 'Dat lid bezit een werkruimte, voer alstublieft een nieuw lid in om te testen.',
            },
        },
        banner: {
            currentlyTestDrivingExpensify: 'Je bent momenteel Expensify aan het uitproberen.',
            readyForTheRealThing: 'Klaar voor het echte werk?',
            getStarted: 'Aan de slag',
        },
        employeeInviteMessage: ({name}: EmployeeInviteMessageParams) =>
            `# ${name} heeft je uitgenodigd om Expensify uit te proberen\nHey! Ik heb ons net *3 maanden gratis* gekregen om Expensify uit te proberen, de snelste manier om onkosten te beheren.\n\nHier is een *testbon* om je te laten zien hoe het werkt:`,
    },
    export: {
        basicExport: 'Basis export',
        reportLevelExport: 'Alle gegevens - rapportniveau',
        expenseLevelExport: 'Alle gegevens - uitgavenniveau',
        exportInProgress: 'Bezig met exporteren',
        conciergeWillSend: 'Concierge stuurt je het bestand binnenkort.',
    },
};
// IMPORTANT: This line is manually replaced in generate translation files by scripts/generateTranslations.ts,
// so if you change it here, please update it there as well.
export default translations satisfies TranslationDeepObject<typeof en>;<|MERGE_RESOLUTION|>--- conflicted
+++ resolved
@@ -3575,7 +3575,7 @@
                 sendInvites: 'Leden uitnodigen',
                 sendInvitesDescription: 'Deze workspace-leden hebben nog geen Uber for Business-account. Deselecteer alle leden die u op dit moment niet wilt uitnodigen.',
                 confirmInvite: 'Uitnodiging bevestigen',
-                manageInvites: 'Uitnodigingen beheren',
+                manageInvites: 'Beheer uitnodigingen',
                 confirm: 'Bevestigen',
                 allSet: 'Alles klaar',
                 readyToRoll: 'Je bent klaar om te beginnen',
@@ -3590,16 +3590,12 @@
                 invitationFailure: 'Kon leden niet uitnodigen voor Uber for Business',
                 autoRemove: 'Nodig nieuwe werkruimteleden uit voor Uber for Business',
                 autoInvite: 'Deactiveer verwijderde werkruimteleden van Uber for Business',
-<<<<<<< HEAD
+                bannerTitle: 'Expensify + Uber voor bedrijven',
+                bannerDescription: 'Sluit Uber for Business aan om de kosten voor reizen en maaltijdbezorging binnen uw organisatie te automatiseren.',
                 emptyContent: {
                     title: 'Geen leden om weer te geven',
                     subtitle: 'We hebben overal gezocht en niets gevonden.',
                 },
-=======
-                manageInvites: 'Beheer uitnodigingen',
-                bannerTitle: 'Expensify + Uber voor bedrijven',
-                bannerDescription: 'Sluit Uber for Business aan om de kosten voor reizen en maaltijdbezorging binnen uw organisatie te automatiseren.',
->>>>>>> f54a2c1c
             },
         },
         perDiem: {
