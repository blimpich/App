--- conflicted
+++ resolved
@@ -6194,13 +6194,7 @@
                 [CONST.SEARCH.WITHDRAWAL_TYPE.EXPENSIFY_CARD]: 'Expensify Card',
                 [CONST.SEARCH.WITHDRAWAL_TYPE.REIMBURSEMENT]: 'Terugbetaling',
             },
-<<<<<<< HEAD
-            has: {
-                receipt: 'Bon',
-            },
             is: 'Is',
-=======
->>>>>>> 9869d62e
             action: {
                 [CONST.SEARCH.ACTION_FILTERS.SUBMIT]: 'Indienen',
                 [CONST.SEARCH.ACTION_FILTERS.APPROVE]: 'Goedkeuren',
