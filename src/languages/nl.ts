/**
 *   _____                      __         __
 *  / ___/__ ___  ___ _______ _/ /____ ___/ /
 * / (_ / -_) _ \/ -_) __/ _ \`/ __/ -_) _  /
 * \___/\__/_//_/\__/_/  \_,_/\__/\__/\_,_/
 *
 * This file was automatically generated. Please consider these alternatives before manually editing it:
 *
 * - Improve the prompts in prompts/translation, or
 * - Improve context annotations in src/languages/en.ts
 */
import {CONST as COMMON_CONST} from 'expensify-common';
import startCase from 'lodash/startCase';
import type {OnboardingTask} from '@libs/actions/Welcome/OnboardingFlow';
import CONST from '@src/CONST';
import type {Country} from '@src/CONST';
import type OriginalMessage from '@src/types/onyx/OriginalMessage';
import type en from './en';
import type {
    AccountOwnerParams,
    ActionsAreCurrentlyRestricted,
    AddedOrDeletedPolicyReportFieldParams,
    AddedPolicyApprovalRuleParams,
    AddEmployeeParams,
    AddOrDeletePolicyCustomUnitRateParams,
    AddressLineParams,
    AdminCanceledRequestParams,
    AirlineParams,
    AlreadySignedInParams,
    ApprovalWorkflowErrorParams,
    ApprovedAmountParams,
    AssignCardParams,
    AssignedCardParams,
    AssigneeParams,
    AuthenticationErrorParams,
    AutoPayApprovedReportsLimitErrorParams,
    BadgeFreeTrialParams,
    BankAccountLastFourParams,
    BeginningOfArchivedRoomParams,
    BeginningOfChatHistoryAdminRoomParams,
    BeginningOfChatHistoryAnnounceRoomParams,
    BeginningOfChatHistoryDomainRoomParams,
    BeginningOfChatHistoryInvoiceRoomParams,
    BeginningOfChatHistoryPolicyExpenseChatParams,
    BeginningOfChatHistoryUserRoomParams,
    BillableDefaultDescriptionParams,
    BillingBannerCardAuthenticationRequiredParams,
    BillingBannerCardExpiredParams,
    BillingBannerCardOnDisputeParams,
    BillingBannerDisputePendingParams,
    BillingBannerInsufficientFundsParams,
    BillingBannerOwnerAmountOwedOverdueParams,
    BillingBannerSubtitleWithDateParams,
    BusinessBankAccountParams,
    BusinessRegistrationNumberParams,
    BusinessTaxIDParams,
    CanceledRequestParams,
    CardEndingParams,
    CardInfoParams,
    CardNextPaymentParams,
    CategoryNameParams,
    ChangedApproverMessageParams,
    ChangeFieldParams,
    ChangeOwnerDuplicateSubscriptionParams,
    ChangeOwnerHasFailedSettlementsParams,
    ChangeOwnerSubscriptionParams,
    ChangeReportPolicyParams,
    ChangeTypeParams,
    CharacterLengthLimitParams,
    CharacterLimitParams,
    ChatWithAccountManagerParams,
    CompanyCardBankName,
    CompanyCardFeedNameParams,
    CompanyNameParams,
    ConfirmThatParams,
    ConnectionNameParams,
    ConnectionParams,
    ContactMethodParams,
    ContactMethodsRouteParams,
    CreateExpensesParams,
    CurrencyCodeParams,
    CurrencyInputDisabledTextParams,
    CustomersOrJobsLabelParams,
    CustomUnitRateParams,
    DateParams,
    DateShouldBeAfterParams,
    DateShouldBeBeforeParams,
    DefaultAmountParams,
    DefaultVendorDescriptionParams,
    DelegateRoleParams,
    DelegatorParams,
    DeleteActionParams,
    DeleteConfirmationParams,
    DeleteTransactionParams,
    DemotedFromWorkspaceParams,
    DidSplitAmountMessageParams,
    DomainPermissionInfoRestrictionParams,
    DuplicateTransactionParams,
    EarlyDiscountSubtitleParams,
    EarlyDiscountTitleParams,
    EditActionParams,
    EditDestinationSubtitleParams,
    ElectronicFundsParams,
    EmployeeInviteMessageParams,
    EmptyCategoriesSubtitleWithAccountingParams,
    EmptyTagsSubtitleWithAccountingParams,
    EnterMagicCodeParams,
    ExportAgainModalDescriptionParams,
    ExportedToIntegrationParams,
    ExportIntegrationSelectedParams,
    FeatureNameParams,
    FileLimitParams,
    FileTypeParams,
    FiltersAmountBetweenParams,
    FlightLayoverParams,
    FlightParams,
    FormattedMaxLengthParams,
    GoBackMessageParams,
    ImportedTagsMessageParams,
    ImportedTypesParams,
    ImportFieldParams,
    ImportMembersSuccessfulDescriptionParams,
    ImportPerDiemRatesSuccessfulDescriptionParams,
    ImportTagsSuccessfulDescriptionParams,
    IncorrectZipFormatParams,
    IndividualExpenseRulesSubtitleParams,
    InstantSummaryParams,
    IntacctMappingTitleParams,
    IntegrationExportParams,
    IntegrationSyncFailedParams,
    InvalidPropertyParams,
    InvalidValueParams,
    IssueVirtualCardParams,
    LastSyncAccountingParams,
    LastSyncDateParams,
    LeftWorkspaceParams,
    LocalTimeParams,
    LoggedInAsParams,
    LogSizeParams,
    ManagerApprovedAmountParams,
    ManagerApprovedParams,
    MarkedReimbursedParams,
    MarkReimbursedFromIntegrationParams,
    MergeFailureDescriptionGenericParams,
    MergeFailureUncreatedAccountDescriptionParams,
    MergeSuccessDescriptionParams,
    MissingPropertyParams,
    MovedActionParams,
    MovedFromPersonalSpaceParams,
    MovedFromReportParams,
    MovedTransactionParams,
    NeedCategoryForExportToIntegrationParams,
    NewWorkspaceNameParams,
    NoLongerHaveAccessParams,
    NotAllowedExtensionParams,
    NotYouParams,
    OOOEventSummaryFullDayParams,
    OOOEventSummaryPartialDayParams,
    OptionalParam,
    OurEmailProviderParams,
    OwnerOwesAmountParams,
    PaidElsewhereParams,
    PaidWithExpensifyParams,
    ParentNavigationSummaryParams,
    PayerOwesAmountParams,
    PayerOwesParams,
    PayerPaidAmountParams,
    PayerPaidParams,
    PayerSettledParams,
    PaySomeoneParams,
    PolicyAddedReportFieldOptionParams,
    PolicyDisabledReportFieldAllOptionsParams,
    PolicyDisabledReportFieldOptionParams,
    PolicyExpenseChatNameParams,
    QBDSetupErrorBodyParams,
    RailTicketParams,
    ReconciliationWorksParams,
    RemovedFromApprovalWorkflowParams,
    RemovedTheRequestParams,
    RemoveMemberPromptParams,
    RemoveMembersWarningPrompt,
    RenamedRoomActionParams,
    RenamedWorkspaceNameActionParams,
    ReportArchiveReasonsClosedParams,
    ReportArchiveReasonsInvoiceReceiverPolicyDeletedParams,
    ReportArchiveReasonsMergedParams,
    ReportArchiveReasonsRemovedFromPolicyParams,
    ReportPolicyNameParams,
    RequestAmountParams,
    RequestCountParams,
    RequestedAmountMessageParams,
    RequiredFieldParams,
    ResolutionConstraintsParams,
    ReviewParams,
    RoleNamesParams,
    RoomNameReservedErrorParams,
    RoomRenamedToParams,
    RulesEnableWorkflowsParams,
    SecondaryLoginParams,
    SetTheDistanceMerchantParams,
    SetTheRequestParams,
    SettledAfterAddedBankAccountParams,
    SettleExpensifyCardParams,
    SettlementAccountInfoParams,
    SettlementDateParams,
    ShareParams,
    SignerInfoMessageParams,
    SignUpNewFaceCodeParams,
    SizeExceededParams,
    SplitAmountParams,
    SplitExpenseEditTitleParams,
    SplitExpenseSubtitleParams,
    SpreadCategoriesParams,
    SpreadFieldNameParams,
    SpreadSheetColumnParams,
    StatementTitleParams,
    StepCounterParams,
    StripePaidParams,
    SubmitsToParams,
    SubmittedToVacationDelegateParams,
    SubmittedWithMemoParams,
    SubscriptionCommitmentParams,
    SubscriptionSettingsRenewsOnParams,
    SubscriptionSettingsSaveUpToParams,
    SubscriptionSettingsSummaryParams,
    SubscriptionSizeParams,
    SyncStageNameConnectionsParams,
    TaskCreatedActionParams,
    TaxAmountParams,
    TermsParams,
    ThreadRequestReportNameParams,
    ThreadSentMoneyReportNameParams,
    TotalAmountGreaterOrLessThanOriginalParams,
    ToValidateLoginParams,
    TransferParams,
    TravelTypeParams,
    TrialStartedTitleParams,
    UnapproveWithIntegrationWarningParams,
    UnshareParams,
    UntilTimeParams,
    UpdatedCustomFieldParams,
    UpdatedPolicyApprovalRuleParams,
    UpdatedPolicyAuditRateParams,
    UpdatedPolicyCategoryDescriptionHintTypeParams,
    UpdatedPolicyCategoryExpenseLimitTypeParams,
    UpdatedPolicyCategoryGLCodeParams,
    UpdatedPolicyCategoryMaxAmountNoReceiptParams,
    UpdatedPolicyCategoryMaxExpenseAmountParams,
    UpdatedPolicyCategoryNameParams,
    UpdatedPolicyCategoryParams,
    UpdatedPolicyCurrencyParams,
    UpdatedPolicyCustomUnitRateParams,
    UpdatedPolicyCustomUnitTaxClaimablePercentageParams,
    UpdatedPolicyCustomUnitTaxRateExternalIDParams,
    UpdatedPolicyDescriptionParams,
    UpdatedPolicyFieldWithNewAndOldValueParams,
    UpdatedPolicyFieldWithValueParam,
    UpdatedPolicyFrequencyParams,
    UpdatedPolicyManualApprovalThresholdParams,
    UpdatedPolicyPreventSelfApprovalParams,
    UpdatedPolicyReportFieldDefaultValueParams,
    UpdatedPolicyTagFieldParams,
    UpdatedPolicyTagNameParams,
    UpdatedPolicyTagParams,
    UpdatedTheDistanceMerchantParams,
    UpdatedTheRequestParams,
    UpdatePolicyCustomUnitParams,
    UpdatePolicyCustomUnitTaxEnabledParams,
    UpdateRoleParams,
    UpgradeSuccessMessageParams,
    UsePlusButtonParams,
    UserIsAlreadyMemberParams,
    UserSplitParams,
    VacationDelegateParams,
    ViolationsAutoReportedRejectedExpenseParams,
    ViolationsCashExpenseWithNoReceiptParams,
    ViolationsConversionSurchargeParams,
    ViolationsCustomRulesParams,
    ViolationsInvoiceMarkupParams,
    ViolationsMaxAgeParams,
    ViolationsMissingTagParams,
    ViolationsModifiedAmountParams,
    ViolationsOverCategoryLimitParams,
    ViolationsOverLimitParams,
    ViolationsPerDayLimitParams,
    ViolationsProhibitedExpenseParams,
    ViolationsReceiptRequiredParams,
    ViolationsRterParams,
    ViolationsTagOutOfPolicyParams,
    ViolationsTaxOutOfPolicyParams,
    WaitingOnBankAccountParams,
    WalletProgramParams,
    WelcomeEnterMagicCodeParams,
    WelcomeToRoomParams,
    WeSentYouMagicSignInLinkParams,
    WorkEmailMergingBlockedParams,
    WorkEmailResendCodeParams,
    WorkflowSettingsParam,
    WorkspaceLockedPlanTypeParams,
    WorkspaceMemberList,
    WorkspaceMembersCountParams,
    WorkspaceOwnerWillNeedToAddOrUpdatePaymentCardParams,
    WorkspaceRouteParams,
    WorkspaceShareNoteParams,
    WorkspacesListRouteParams,
    WorkspaceUpgradeNoteParams,
    WorkspaceYouMayJoin,
    YourPlanPriceParams,
    YourPlanPriceValueParams,
    ZipCodeExampleFormatParams,
} from './params';
import type {TranslationDeepObject} from './types';

type StateValue = {
    stateISO: string;
    stateName: string;
};
type States = Record<keyof typeof COMMON_CONST.STATES, StateValue>;
type AllCountries = Record<Country, string>;
/* eslint-disable max-len */
const translations = {
    common: {
        count: 'Aantal',
        cancel: 'Annuleren',
        dismiss: 'Verwijderen',
        proceed: 'Proceed',
        yes: 'Ja',
        no: 'No',
        ok: 'OK',
        notNow: 'Niet nu',
        learnMore: 'Meer informatie',
        buttonConfirm: 'Begrepen',
        name: 'Naam',
        attachment: 'Bijlage',
        attachments: 'Bijlagen',
        center: 'Centrum',
        from: 'Van',
        to: 'Naar',
        in: 'In',
        optional: 'Optioneel',
        new: 'Nieuw',
        search: 'Zoeken',
        reports: 'Rapporten',
        find: 'Zoeken',
        searchWithThreeDots: 'Zoeken...',
        next: 'Volgende',
        previous: 'Vorige',
        goBack: 'Ga terug',
        create: 'Aanmaken',
        add: 'Toevoegen',
        resend: 'Opnieuw verzenden',
        save: 'Opslaan',
        select: 'Selecteer',
        deselect: 'Deselecteer',
        selectMultiple: 'Selecteer meerdere',
        saveChanges: 'Wijzigingen opslaan',
        submit: 'Indienen',
        rotate: 'Draaien',
        zoom: 'Zoom',
        password: 'Wachtwoord',
        magicCode: 'Magic code',
        twoFactorCode: 'Twee-factor code',
        workspaces: 'Werkruimtes',
        inbox: 'Inbox',
        success: 'Succes',
        group: 'Groep',
        profile: 'Profiel',
        referral: 'Verwijzing',
        payments: 'Betalingen',
        approvals: 'Goedkeuringen',
        wallet: 'Portemonnee',
        preferences: 'Voorkeuren',
        view: 'Bekijken',
        review: (reviewParams?: ReviewParams) => `Review${reviewParams?.amount ? ` ${reviewParams?.amount}` : ''}`,
        not: 'Niet',
        signIn: 'Inloggen',
        signInWithGoogle: 'Inloggen met Google',
        signInWithApple: 'Inloggen met Apple',
        signInWith: 'Inloggen met',
        continue: 'Doorgaan',
        firstName: 'Voornaam',
        lastName: 'Achternaam',
        scanning: 'Scannen',
        addCardTermsOfService: 'Expensify Gebruiksvoorwaarden',
        perPerson: 'per persoon',
        phone: 'Telefoon',
        phoneNumber: 'Telefoonnummer',
        phoneNumberPlaceholder: '(xxx) xxx-xxxx',
        email: 'E-mail',
        and: 'en',
        or: 'of',
        details: 'Details',
        privacy: 'Privacy',
        privacyPolicy: 'Privacybeleid',
        hidden: 'Verborgen',
        visible: 'Zichtbaar',
        delete: 'Verwijderen',
        archived: 'gearchiveerd',
        contacts: 'Contacten',
        recents: 'Recente',
        close: 'Sluiten',
        download: 'Downloaden',
        downloading: 'Downloaden',
        uploading: 'Uploaden',
        pin: 'Pincode',
        unPin: 'Losmaken van vastzetten',
        back: 'Terug',
        saveAndContinue: 'Opslaan & doorgaan',
        settings: 'Instellingen',
        termsOfService: 'Servicevoorwaarden',
        members: 'Leden',
        invite: 'Uitnodigen',
        here: 'hier',
        date: 'Datum',
        dob: 'Geboortedatum',
        currentYear: 'Huidig jaar',
        currentMonth: 'Huidige maand',
        ssnLast4: 'Laatste 4 cijfers van SSN',
        ssnFull9: 'Volledige 9 cijfers van SSN',
        addressLine: ({lineNumber}: AddressLineParams) => `Adresregel ${lineNumber}`,
        personalAddress: 'Persoonlijk adres',
        companyAddress: 'Bedrijfsadres',
        noPO: 'Geen postbus- of doorstuuradressen, alstublieft.',
        city: 'Stad',
        state: 'Staat',
        streetAddress: 'Straatadres',
        stateOrProvince: 'Staat / Provincie',
        country: 'Land',
        zip: 'Postcode',
        zipPostCode: 'Postcode',
        whatThis: 'Wat is dit?',
        iAcceptThe: 'Ik accepteer de',
        remove: 'Verwijderen',
        admin: 'Admin',
        owner: 'Eigenaar',
        dateFormat: 'YYYY-MM-DD',
        send: 'Verstuur',
        na: 'N/A',
        noResultsFound: 'Geen resultaten gevonden',
        noResultsFoundMatching: ({searchString}: {searchString: string}) => `Geen resultaten gevonden die overeenkomen met "${searchString}"`,
        recentDestinations: 'Recente bestemmingen',
        timePrefix: 'Het is',
        conjunctionFor: 'voor',
        todayAt: 'Vandaag om',
        tomorrowAt: 'Morgen om',
        yesterdayAt: 'Gisteren om',
        conjunctionAt: 'bij',
        conjunctionTo: 'naar',
        genericErrorMessage: 'Oeps... er is iets misgegaan en uw verzoek kon niet worden voltooid. Probeer het later opnieuw.',
        percentage: 'Percentage',
        error: {
            invalidAmount: 'Ongeldig bedrag',
            acceptTerms: 'U moet de Servicevoorwaarden accepteren om door te gaan',
            phoneNumber: `Voer een geldig telefoonnummer in, met de landcode (bijv. ${CONST.EXAMPLE_PHONE_NUMBER})`,
            fieldRequired: 'Dit veld is verplicht',
            requestModified: 'Dit verzoek wordt door een ander lid gewijzigd.',
            characterLimitExceedCounter: ({length, limit}: CharacterLengthLimitParams) => `Tekenlimiet overschreden (${length}/${limit})`,
            dateInvalid: 'Selecteer een geldige datum alstublieft',
            invalidDateShouldBeFuture: 'Kies alstublieft vandaag of een toekomstige datum',
            invalidTimeShouldBeFuture: 'Kies alstublieft een tijd minstens één minuut vooruit.',
            invalidCharacter: 'Ongeldig teken',
            enterMerchant: 'Voer een handelsnaam in',
            enterAmount: 'Voer een bedrag in',
            missingMerchantName: 'Ontbrekende naam van handelaar',
            missingAmount: 'Ontbrekend bedrag',
            missingDate: 'Ontbrekende datum',
            enterDate: 'Voer een datum in',
            invalidTimeRange: 'Voer alstublieft een tijd in met behulp van het 12-uurs klokformaat (bijv. 2:30 PM)',
            pleaseCompleteForm: 'Vul alstublieft het bovenstaande formulier in om door te gaan.',
            pleaseSelectOne: 'Selecteer een optie hierboven alstublieft.',
            invalidRateError: 'Voer een geldig tarief in alstublieft',
            lowRateError: 'Tarief moet groter zijn dan 0',
            email: 'Voer een geldig e-mailadres in',
            login: 'Er is een fout opgetreden bij het inloggen. Probeer het opnieuw.',
        },
        comma: 'komma',
        semicolon: 'puntkomma',
        please: 'Alstublieft',
        contactUs: 'neem contact met ons op',
        pleaseEnterEmailOrPhoneNumber: 'Voer alstublieft een e-mailadres of telefoonnummer in',
        fixTheErrors: 'los de fouten',
        inTheFormBeforeContinuing: 'in het formulier voordat u doorgaat',
        confirm: 'Bevestigen',
        reset: 'Opnieuw instellen',
        done: 'Klaar',
        more: 'Meer',
        debitCard: 'Debetkaart',
        bankAccount: 'Bankrekening',
        personalBankAccount: 'Persoonlijke bankrekening',
        businessBankAccount: 'Zakelijke bankrekening',
        join: 'Deelnemen',
        leave: 'Verlaten',
        decline: 'Afwijzen',
        transferBalance: 'Saldo overboeken',
        cantFindAddress: 'Kan je adres niet vinden?',
        enterManually: 'Voer het handmatig in',
        message: 'Bericht',
        leaveThread: 'Verlaat thread',
        you: 'Jij',
        me: 'mij',
        youAfterPreposition: 'jij',
        your: 'uw',
        conciergeHelp: 'Neem contact op met Concierge voor hulp.',
        youAppearToBeOffline: 'Je lijkt offline te zijn.',
        thisFeatureRequiresInternet: 'Deze functie vereist een actieve internetverbinding.',
        attachmentWillBeAvailableOnceBackOnline: 'Bijlage wordt beschikbaar zodra je weer online bent.',
        errorOccurredWhileTryingToPlayVideo: 'Er is een fout opgetreden bij het afspelen van deze video.',
        areYouSure: 'Weet je het zeker?',
        verify: 'Verifiëren',
        yesContinue: 'Ja, ga verder.',
        websiteExample: 'e.g. https://www.expensify.com',
        zipCodeExampleFormat: ({zipSampleFormat}: ZipCodeExampleFormatParams) => (zipSampleFormat ? `e.g. ${zipSampleFormat}` : ''),
        description: 'Beschrijving',
        title: 'Titel',
        assignee: 'Toegewezene',
        createdBy: 'Gemaakt door',
        with: 'met',
        shareCode: 'Deel code',
        share: 'Delen',
        per: 'per',
        mi: 'mijl',
        km: 'kilometer',
        copied: 'Gekopieerd!',
        someone: 'Iemand',
        total: 'Totaal',
        edit: 'Bewerken',
        letsDoThis: `Laten we dit doen!`,
        letsStart: `Laten we beginnen`,
        showMore: 'Meer weergeven',
        merchant: 'Handelaar',
        category: 'Categorie',
        report: 'Rapport',
        billable: 'Factureerbaar',
        nonBillable: 'Niet-factureerbaar',
        tag: 'Tag',
        receipt: 'Bonnetje',
        verified: 'Geverifieerd',
        replace: 'Vervangen',
        distance: 'Afstand',
        mile: 'mijl',
        miles: 'mijlen',
        kilometer: 'kilometer',
        kilometers: 'kilometers',
        recent: 'Recente',
        all: 'Allemaal',
        am: 'AM',
        pm: 'PM',
        tbd: 'TBD',
        selectCurrency: 'Selecteer een valuta',
        selectSymbolOrCurrency: 'Selecteer een symbool of valuta',
        card: 'Kaart',
        whyDoWeAskForThis: 'Waarom vragen we hierom?',
        required: 'Vereist',
        showing: 'Weergeven',
        of: 'of',
        default: 'Standaard',
        update: 'Bijwerken',
        member: 'Lid',
        auditor: 'Auditor',
        role: 'Rol',
        currency: 'Valuta',
        groupCurrency: 'Groepsvaluta',
        rate: 'Beoordeel',
        emptyLHN: {
            title: 'Woohoo! Helemaal bij.',
            subtitleText1: 'Zoek een chat met behulp van de',
            subtitleText2: 'knop hierboven, of maak iets met behulp van de',
            subtitleText3: 'knop hieronder.',
        },
        businessName: 'Bedrijfsnaam',
        clear: 'Duidelijk',
        type: 'Type',
        action: 'Actie',
        expenses: 'Uitgaven',
        totalSpend: 'Totale uitgaven',
        tax: 'Belasting',
        shared: 'Gedeeld',
        drafts: 'Concepten',
        draft: 'Ontwerp',
        finished: 'Voltooid',
        upgrade: 'Upgrade',
        downgradeWorkspace: 'Werkruimte downgraden',
        companyID: 'Bedrijfs-ID',
        userID: 'Gebruikers-ID',
        disable: 'Uitschakelen',
        export: 'Exporteren',
        initialValue: 'Initiële waarde',
        currentDate: "I'm unable to provide real-time information, including the current date. Please check your device or calendar for the current date.",
        value: 'Waarde',
        downloadFailedTitle: 'Download mislukt',
        downloadFailedDescription: 'Je download kon niet worden voltooid. Probeer het later opnieuw.',
        filterLogs: 'Logboeken filteren',
        network: 'Netwerk',
        reportID: 'Rapport-ID',
        longID: 'Lang ID',
        withdrawalID: 'Opname-ID',
        bankAccounts: 'Bankrekeningen',
        chooseFile: 'Bestand kiezen',
        chooseFiles: 'Bestanden kiezen',
        dropTitle: 'Laat het gaan',
        dropMessage: 'Sleep hier je bestand in.',
        ignore: 'Ignore',
        enabled: 'Ingeschakeld',
        disabled: 'Uitgeschakeld',
        import: 'Importeren',
        offlinePrompt: 'Je kunt deze actie nu niet uitvoeren.',
        outstanding: 'Uitstekend',
        chats: 'Chats',
        tasks: 'Taken',
        unread: 'Ongelezen',
        sent: 'Verzonden',
        links: 'Links',
        day: 'dag',
        days: 'dagen',
        rename: 'Hernoemen',
        address: 'Adres',
        hourAbbreviation: 'h',
        minuteAbbreviation: 'm',
        skip: 'Overslaan',
        chatWithAccountManager: ({accountManagerDisplayName}: ChatWithAccountManagerParams) => `Iets specifieks nodig? Chat met je accountmanager, ${accountManagerDisplayName}.`,
        chatNow: 'Nu chatten',
        workEmail: 'Werk e-mailadres',
        destination: 'Bestemming',
        subrate: 'Subtarief',
        perDiem: 'Per diem',
        validate: 'Valideren',
        downloadAsPDF: 'Downloaden als PDF',
        downloadAsCSV: 'Downloaden als CSV',
        help: 'Help',
        expenseReports: "Onkostennota's",
        rateOutOfPolicy: 'Beoordeel buiten beleid',
        reimbursable: 'Vergoedbaar',
        editYourProfile: 'Bewerk je profiel',
        comments: 'Opmerkingen',
        sharedIn: 'Gedeeld in',
        unreported: 'Niet gerapporteerd',
        explore: 'Verkennen',
        todo: 'Te doen',
        invoice: 'Factuur',
        expense: 'Uitgave',
        chat: 'Chat',
        task: 'Taak',
        trip: 'Reis',
        apply: 'Toepassen',
        status: 'Status',
        on: 'Aan',
        before: 'Voordat',
        after: 'Na',
        reschedule: 'Opnieuw plannen',
        general: 'Algemeen',
        workspacesTabTitle: 'Werkruimtes',
        getTheApp: 'Download de app',
        scanReceiptsOnTheGo: 'Scan bonnetjes vanaf je telefoon',
        headsUp: 'Let op!',
        submitTo: 'Sturen naar',
        forwardTo: 'Doorsturen naar',
        merge: 'Samenvoegen',
        unstableInternetConnection: 'Onstabiele internetverbinding. Controleer je netwerk en probeer het opnieuw.',
        enableGlobalReimbursements: 'Wereldwijde terugbetalingen inschakelen',
        purchaseAmount: 'Aankoopbedrag',
    },
    supportalNoAccess: {
        title: 'Niet zo snel',
        description: 'U bent niet gemachtigd om deze actie uit te voeren wanneer de ondersteuning is ingelogd.',
    },
    lockedAccount: {
        title: 'Geblokkeerd account',
        description: 'Je mag deze actie niet voltooien omdat dit account is vergrendeld. Neem contact op met concierge@expensify.com voor de volgende stappen.',
    },
    location: {
        useCurrent: 'Huidige locatie gebruiken',
        notFound: 'We konden uw locatie niet vinden. Probeer het opnieuw of voer handmatig een adres in.',
        permissionDenied: 'Het lijkt erop dat je de toegang tot je locatie hebt geweigerd.',
        please: 'Alstublieft',
        allowPermission: 'locatietoegang toestaan in instellingen',
        tryAgain: 'en probeer het opnieuw.',
    },
    contact: {
        importContacts: 'Contactpersonen importeren',
        importContactsTitle: 'Importeer uw contacten',
        importContactsText: 'Importeer contacten van je telefoon zodat je favoriete mensen altijd binnen handbereik zijn.',
        importContactsExplanation: 'zodat je favoriete mensen altijd binnen handbereik zijn.',
        importContactsNativeText: 'Nog één stap! Geef ons toestemming om je contacten te importeren.',
    },
    anonymousReportFooter: {
        logoTagline: 'Doe mee aan de discussie.',
    },
    attachmentPicker: {
        cameraPermissionRequired: 'Camera toegang',
        expensifyDoesNotHaveAccessToCamera: "Expensify kan geen foto's maken zonder toegang tot je camera. Tik op instellingen om de machtigingen bij te werken.",
        attachmentError: 'Bijlagefout',
        errorWhileSelectingAttachment: 'Er is een fout opgetreden bij het selecteren van een bijlage. Probeer het opnieuw.',
        errorWhileSelectingCorruptedAttachment: 'Er is een fout opgetreden bij het selecteren van een beschadigde bijlage. Probeer een ander bestand.',
        takePhoto: 'Foto maken',
        chooseFromGallery: 'Kies uit galerij',
        chooseDocument: 'Bestand kiezen',
        attachmentTooLarge: 'Bijlage is te groot',
        sizeExceeded: 'Bijlagegrootte is groter dan de limiet van 24 MB',
        sizeExceededWithLimit: ({maxUploadSizeInMB}: SizeExceededParams) => `De bijlage is groter dan de limiet van ${maxUploadSizeInMB} MB.`,
        attachmentTooSmall: 'Bijlage is te klein',
        sizeNotMet: 'Bijlagegrootte moet groter zijn dan 240 bytes',
        wrongFileType: 'Ongeldig bestandstype',
        notAllowedExtension: 'Dit bestandstype is niet toegestaan. Probeer een ander bestandstype.',
        folderNotAllowedMessage: 'Het uploaden van een map is niet toegestaan. Probeer een ander bestand.',
        protectedPDFNotSupported: 'Met een wachtwoord beveiligde PDF wordt niet ondersteund',
        attachmentImageResized: 'Deze afbeelding is verkleind voor voorbeeldweergave. Download voor volledige resolutie.',
        attachmentImageTooLarge: 'Deze afbeelding is te groot om te bekijken voordat deze wordt geüpload.',
        tooManyFiles: ({fileLimit}: FileLimitParams) => `U kunt maximaal ${fileLimit} bestanden tegelijk uploaden.`,
        sizeExceededWithValue: ({maxUploadSizeInMB}: SizeExceededParams) => `Bestanden overschrijden ${maxUploadSizeInMB} MB. Probeer het opnieuw.`,
        someFilesCantBeUploaded: 'Sommige bestanden kunnen niet worden geüpload',
        sizeLimitExceeded: ({maxUploadSizeInMB}: SizeExceededParams) => `Bestanden moeten kleiner zijn dan ${maxUploadSizeInMB} MB. Grotere bestanden worden niet geüpload.`,
        maxFileLimitExceeded: "U kunt maximaal 30 bonnetjes tegelijk uploaden. Extra's worden niet geüpload.",
        unsupportedFileType: ({fileType}: FileTypeParams) => `${fileType} bestanden worden niet ondersteund. Alleen ondersteunde bestandstypen worden geüpload.`,
        learnMoreAboutSupportedFiles: 'Meer informatie over ondersteunde formaten.',
        passwordProtected: "Met wachtwoord beveiligde PDF's worden niet ondersteund. Alleen ondersteunde bestanden worden geüpload.",
    },
    dropzone: {
        addAttachments: 'Bijlagen toevoegen',
        addReceipt: 'Bon toevoegen',
        scanReceipts: 'Bonnen scannen',
        replaceReceipt: 'Bon vervangen',
    },
    filePicker: {
        fileError: 'Bestandsfout',
        errorWhileSelectingFile: 'Er is een fout opgetreden bij het selecteren van een bestand. Probeer het opnieuw.',
    },
    connectionComplete: {
        title: 'Verbinding voltooid',
        supportingText: 'Je kunt dit venster sluiten en teruggaan naar de Expensify-app.',
    },
    avatarCropModal: {
        title: 'Foto bewerken',
        description: 'Sleep, zoom en roteer je afbeelding zoals je wilt.',
    },
    composer: {
        noExtensionFoundForMimeType: 'Geen extensie gevonden voor mime-type',
        problemGettingImageYouPasted: 'Er was een probleem bij het ophalen van de afbeelding die je hebt geplakt.',
        commentExceededMaxLength: ({formattedMaxLength}: FormattedMaxLengthParams) => `De maximale lengte van een opmerking is ${formattedMaxLength} tekens.`,
        taskTitleExceededMaxLength: ({formattedMaxLength}: FormattedMaxLengthParams) => `De maximale lengte van een taaknaam is ${formattedMaxLength} tekens.`,
    },
    baseUpdateAppModal: {
        updateApp: 'App bijwerken',
        updatePrompt: 'Er is een nieuwe versie van deze app beschikbaar.  \nWerk nu bij of start de app later opnieuw om de laatste wijzigingen te downloaden.',
    },
    deeplinkWrapper: {
        launching: 'Expensify starten',
        expired: 'Je sessie is verlopen.',
        signIn: 'Log alstublieft opnieuw in.',
        redirectedToDesktopApp: 'We hebben je omgeleid naar de desktop-app.',
        youCanAlso: 'Je kunt ook',
        openLinkInBrowser: 'open deze link in je browser',
        loggedInAs: ({email}: LoggedInAsParams) => `Je bent ingelogd als ${email}. Klik op "Link openen" in de prompt om in te loggen in de desktop-app met dit account.`,
        doNotSeePrompt: 'Kan je de prompt niet zien?',
        tryAgain: 'Probeer het opnieuw',
        or: ', of',
        continueInWeb: 'doorgaan naar de webapp',
    },
    validateCodeModal: {
        successfulSignInTitle: 'Abracadabra,\nje bent ingelogd!',
        successfulSignInDescription: 'Ga terug naar je oorspronkelijke tabblad om verder te gaan.',
        title: 'Hier is je magische code',
        description: 'Voer de code in van het apparaat waar deze oorspronkelijk is aangevraagd',
        doNotShare: 'Deel je code met niemand. Expensify zal er nooit om vragen!',
        or: ', of',
        signInHere: 'gewoon hier inloggen',
        expiredCodeTitle: 'Magische code verlopen',
        expiredCodeDescription: 'Ga terug naar het originele apparaat en vraag een nieuwe code aan.',
        successfulNewCodeRequest: 'Code aangevraagd. Controleer uw apparaat.',
        tfaRequiredTitle: 'Twee-factor authenticatie vereist',
        tfaRequiredDescription: 'Voer de twee-factor authenticatiecode in waar u probeert in te loggen.',
        requestOneHere: 'vraag er hier een aan.',
    },
    moneyRequestConfirmationList: {
        paidBy: 'Betaald door',
        whatsItFor: 'Waar is het voor?',
    },
    selectionList: {
        nameEmailOrPhoneNumber: 'Naam, e-mail of telefoonnummer',
        findMember: 'Zoek een lid',
        searchForSomeone: 'Zoek iemand',
    },
    emptyList: {
        [CONST.IOU.TYPE.CREATE]: {
            title: 'Dien een uitgave in, verwijs uw baas',
            subtitleText: 'Wil je dat je baas ook Expensify gebruikt? Dien gewoon een onkostendeclaratie bij hen in en wij doen de rest.',
        },
    },
    videoChatButtonAndMenu: {
        tooltip: 'Boek een gesprek',
    },
    hello: 'Hallo',
    phoneCountryCode: '1',
    welcomeText: {
        getStarted: 'Begin hieronder.',
        anotherLoginPageIsOpen: 'Er is een andere inlogpagina geopend.',
        anotherLoginPageIsOpenExplanation: 'Je hebt de inlogpagina in een apart tabblad geopend. Log alstublieft in vanaf dat tabblad.',
        welcome: 'Welkom!',
        welcomeWithoutExclamation: 'Welkom',
        phrase2: 'Geld praat. En nu chat en betalingen op één plek zijn, is het ook gemakkelijk.',
        phrase3: 'Uw betalingen komen net zo snel bij u aan als dat u uw punt kunt overbrengen.',
        enterPassword: 'Voer uw wachtwoord in, alstublieft',
        welcomeNewFace: ({login}: SignUpNewFaceCodeParams) => `${login}, het is altijd leuk om een nieuw gezicht hier te zien!`,
        welcomeEnterMagicCode: ({login}: WelcomeEnterMagicCodeParams) => `Voer de magische code in die naar ${login} is gestuurd. Deze zou binnen een minuut of twee moeten arriveren.`,
    },
    login: {
        hero: {
            header: 'Reizen en uitgaven, met de snelheid van chat',
            body: 'Welkom bij de volgende generatie van Expensify, waar uw reizen en uitgaven sneller verlopen met behulp van contextuele, realtime chat.',
        },
    },
    thirdPartySignIn: {
        alreadySignedIn: ({email}: AlreadySignedInParams) => `Je bent al ingelogd als ${email}.`,
        goBackMessage: ({provider}: GoBackMessageParams) => `Wil je niet inloggen met ${provider}?`,
        continueWithMyCurrentSession: 'Doorgaan met mijn huidige sessie',
        redirectToDesktopMessage: 'We leiden je naar de desktop-app zodra je bent ingelogd.',
        signInAgreementMessage: 'Door in te loggen, ga je akkoord met de',
        termsOfService: 'Servicevoorwaarden',
        privacy: 'Privacy',
    },
    samlSignIn: {
        welcomeSAMLEnabled: 'Doorgaan met inloggen via single sign-on:',
        orContinueWithMagicCode: 'Je kunt ook inloggen met een magische code.',
        useSingleSignOn: 'Gebruik single sign-on',
        useMagicCode: 'Gebruik magische code',
        launching: 'Starten...',
        oneMoment: 'Een ogenblik terwijl we u doorverwijzen naar het single sign-on portal van uw bedrijf.',
    },
    reportActionCompose: {
        dropToUpload: 'Sleep om te uploaden',
        sendAttachment: 'Bijlage verzenden',
        addAttachment: 'Bijlage toevoegen',
        writeSomething: 'Schrijf iets...',
        blockedFromConcierge: 'Communicatie is geblokkeerd',
        fileUploadFailed: 'Upload mislukt. Bestand wordt niet ondersteund.',
        localTime: ({user, time}: LocalTimeParams) => `Het is ${time} voor ${user}`,
        edited: '(bewerkt)',
        emoji: 'Emoji',
        collapse: 'Samenvouwen',
        expand: 'Uitbreiden',
    },
    reportActionContextMenu: {
        copyToClipboard: 'Kopiëren naar klembord',
        copied: 'Gekopieerd!',
        copyLink: 'Kopieer link',
        copyURLToClipboard: 'Kopieer URL naar klembord',
        copyEmailToClipboard: 'Kopieer e-mail naar klembord',
        markAsUnread: 'Markeren als ongelezen',
        markAsRead: 'Markeren als gelezen',
        editAction: ({action}: EditActionParams) => `Edit ${action?.actionName === CONST.REPORT.ACTIONS.TYPE.IOU ? 'uitgave' : 'opmerking'}`,
        deleteAction: ({action}: DeleteActionParams) => `Verwijder ${action?.actionName === CONST.REPORT.ACTIONS.TYPE.IOU ? 'uitgave' : 'opmerking'}`,
        deleteConfirmation: ({action}: DeleteConfirmationParams) =>
            `Weet je zeker dat je deze ${action?.actionName === CONST.REPORT.ACTIONS.TYPE.IOU ? 'uitgave' : 'opmerking'} wilt verwijderen?`,
        onlyVisible: 'Alleen zichtbaar voor',
        replyInThread: 'Reageer in thread',
        joinThread: 'Deelnemen aan discussie',
        leaveThread: 'Verlaat thread',
        copyOnyxData: 'Kopieer Onyx-gegevens',
        flagAsOffensive: 'Markeren als beledigend',
        menu: 'Menu',
    },
    emojiReactions: {
        addReactionTooltip: 'Reactie toevoegen',
        reactedWith: 'reageerde met',
    },
    reportActionsView: {
        beginningOfArchivedRoom: ({reportName, reportDetailsLink}: BeginningOfArchivedRoomParams) =>
            `Je hebt het feest in <strong><a class="no-style-link" href="${reportDetailsLink}">${reportName}</a></strong> gemist, er is hier niets te zien.`,
        beginningOfChatHistoryDomainRoom: ({domainRoom}: BeginningOfChatHistoryDomainRoomParams) =>
            `Deze chat is voor alle Expensify-leden op het <strong>${domainRoom}</strong>-domein. Gebruik het om te chatten met collega's, tips te delen en vragen te stellen.`,
        beginningOfChatHistoryAdminRoom: ({workspaceName}: BeginningOfChatHistoryAdminRoomParams) =>
            `Deze chat is met <strong>${workspaceName}</strong> admin. Gebruik het om te chatten over het instellen van werkruimten en meer.`,
        beginningOfChatHistoryAnnounceRoom: ({workspaceName}: BeginningOfChatHistoryAnnounceRoomParams) =>
            `Deze chat is voor iedereen in <strong>${workspaceName}</strong>. Gebruik het voor de belangrijkste aankondigingen.`,
        beginningOfChatHistoryUserRoom: ({reportName, reportDetailsLink}: BeginningOfChatHistoryUserRoomParams) =>
            `Deze chatroom is voor alles wat met <strong><a class="no-style-link" href="${reportDetailsLink}">${reportName}</a></strong> te maken heeft.`,
        beginningOfChatHistoryInvoiceRoom: ({invoicePayer, invoiceReceiver}: BeginningOfChatHistoryInvoiceRoomParams) =>
            `Deze chat is voor facturen tussen <strong>${invoicePayer}</strong> en <strong>${invoiceReceiver}</strong>. Gebruik de <emoji>${CONST.CUSTOM_EMOJIS.GLOBAL_CREATE}</emoji> knop om een factuur te sturen.`,
        beginningOfChatHistory: 'Deze chat is met',
        beginningOfChatHistoryPolicyExpenseChat: ({workspaceName, submitterDisplayName}: BeginningOfChatHistoryPolicyExpenseChatParams) =>
            `Dit is waar <strong>${submitterDisplayName}</strong> kosten zal indienen bij <strong>${workspaceName}</strong>. Gebruik gewoon de <emoji>${CONST.CUSTOM_EMOJIS.GLOBAL_CREATE}</emoji> knop.`,
        beginningOfChatHistorySelfDM: 'Dit is je persoonlijke ruimte. Gebruik het voor notities, taken, concepten en herinneringen.',
        beginningOfChatHistorySystemDM: 'Welkom! Laten we je instellen.',
        chatWithAccountManager: 'Chat hier met uw accountmanager',
        sayHello: 'Zeg hallo!',
        yourSpace: 'Uw ruimte',
        welcomeToRoom: ({roomName}: WelcomeToRoomParams) => `Welkom bij ${roomName}!`,
        usePlusButton: ({additionalText}: UsePlusButtonParams) => ` Gebruik de ${CONST.CUSTOM_EMOJIS.GLOBAL_CREATE} knop om een uitgave te ${additionalText}.`,
        askConcierge: 'Stel vragen en krijg 24/7 realtime ondersteuning.',
        conciergeSupport: '24/7 ondersteuning',
        create: 'maken',
        iouTypes: {
            pay: 'betalen',
            split: 'split',
            submit: 'indienen',
            track: 'volgen',
            invoice: 'factuur',
        },
    },
    adminOnlyCanPost: 'Alleen beheerders kunnen berichten sturen in deze ruimte.',
    reportAction: {
        asCopilot: 'als copiloot voor',
    },
    mentionSuggestions: {
        hereAlternateText: 'Breng iedereen in dit gesprek op de hoogte',
    },
    newMessages: 'Nieuwe berichten',
    latestMessages: 'Laatste berichten',
    youHaveBeenBanned: 'Opmerking: Je bent verbannen van het chatten in dit kanaal.',
    reportTypingIndicator: {
        isTyping: 'is aan het typen...',
        areTyping: 'zijn aan het typen...',
        multipleMembers: 'Meerdere leden',
    },
    reportArchiveReasons: {
        [CONST.REPORT.ARCHIVE_REASON.DEFAULT]: 'Deze chatroom is gearchiveerd.',
        [CONST.REPORT.ARCHIVE_REASON.ACCOUNT_CLOSED]: ({displayName}: ReportArchiveReasonsClosedParams) => `Deze chat is niet langer actief omdat ${displayName} hun account heeft gesloten.`,
        [CONST.REPORT.ARCHIVE_REASON.ACCOUNT_MERGED]: ({displayName, oldDisplayName}: ReportArchiveReasonsMergedParams) =>
            `Deze chat is niet langer actief omdat ${oldDisplayName} hun account heeft samengevoegd met ${displayName}.`,
        [CONST.REPORT.ARCHIVE_REASON.REMOVED_FROM_POLICY]: ({displayName, policyName, shouldUseYou = false}: ReportArchiveReasonsRemovedFromPolicyParams) =>
            shouldUseYou
                ? `Deze chat is niet langer actief omdat <strong>u</strong> geen lid meer bent van de ${policyName} werkruimte.`
                : `Deze chat is niet langer actief omdat ${displayName} geen lid meer is van de ${policyName} werkruimte.`,
        [CONST.REPORT.ARCHIVE_REASON.POLICY_DELETED]: ({policyName}: ReportArchiveReasonsInvoiceReceiverPolicyDeletedParams) =>
            `Deze chat is niet langer actief omdat ${policyName} niet langer een actieve werkruimte is.`,
        [CONST.REPORT.ARCHIVE_REASON.INVOICE_RECEIVER_POLICY_DELETED]: ({policyName}: ReportArchiveReasonsInvoiceReceiverPolicyDeletedParams) =>
            `Deze chat is niet langer actief omdat ${policyName} niet langer een actieve werkruimte is.`,
        [CONST.REPORT.ARCHIVE_REASON.BOOKING_END_DATE_HAS_PASSED]: 'Deze boeking is gearchiveerd.',
    },
    writeCapabilityPage: {
        label: 'Wie kan plaatsen',
        writeCapability: {
            all: 'Alle leden',
            admins: 'Alleen beheerders',
        },
    },
    sidebarScreen: {
        buttonFind: 'Zoek iets...',
        buttonMySettings: 'Mijn instellingen',
        fabNewChat: 'Chat starten',
        fabNewChatExplained: 'Start chat (Zwevende actie)',
        chatPinned: 'Chat vastgezet',
        draftedMessage: 'Opgesteld bericht',
        listOfChatMessages: 'Lijst van chatberichten',
        listOfChats: 'Lijst van chats',
        saveTheWorld: 'Red de wereld',
        tooltip: 'Begin hier!',
        redirectToExpensifyClassicModal: {
            title: 'Binnenkort beschikbaar',
            description: 'We zijn nog een paar onderdelen van New Expensify aan het verfijnen om aan uw specifieke setup te voldoen. Ga in de tussentijd naar Expensify Classic.',
        },
    },
    allSettingsScreen: {
        subscription: 'Abonnement',
        domains: 'Domeinen',
    },
    tabSelector: {
        chat: 'Chat',
        room: 'Kamer',
        distance: 'Afstand',
        manual: 'Handleiding',
        scan: 'Scannen',
        map: 'Kaart',
    },
    spreadsheet: {
        upload: 'Upload een spreadsheet',
        import: 'Spreadsheet importeren',
        dragAndDrop: '<muted-link>Sleep uw spreadsheet hierheen, of kies een bestand hieronder. Ondersteunde formaten: .csv, .txt, .xls, en .xlsx.</muted-link>',
        dragAndDropMultiLevelTag: `<muted-link>Sleep uw spreadsheet hierheen, of kies een bestand hieronder. <a href="${CONST.IMPORT_SPREADSHEET.MULTI_LEVEL_TAGS_ARTICLE_LINK}">Lees meer</a> over ondersteunde bestandsformaten.</muted-link>`,
        chooseSpreadsheet: '<muted-link>Selecteer een spreadsheetbestand om te importeren. Ondersteunde formaten: .csv, .txt, .xls, en .xlsx.</muted-link>',
        chooseSpreadsheetMultiLevelTag: `<muted-link>Selecteer een spreadsheetbestand om te importeren. <a href="${CONST.IMPORT_SPREADSHEET.MULTI_LEVEL_TAGS_ARTICLE_LINK}">Lees meer</a> over ondersteunde bestandsformaten.</muted-link>`,
        fileContainsHeader: 'Bestand bevat kolomkoppen',
        column: ({name}: SpreadSheetColumnParams) => `Kolom ${name}`,
        fieldNotMapped: ({fieldName}: SpreadFieldNameParams) => `Oeps! Een verplicht veld ("${fieldName}") is niet toegewezen. Controleer het en probeer het opnieuw.`,
        singleFieldMultipleColumns: ({fieldName}: SpreadFieldNameParams) =>
            `Oeps! Je hebt een enkel veld ("${fieldName}") aan meerdere kolommen gekoppeld. Controleer dit en probeer het opnieuw.`,
        emptyMappedField: ({fieldName}: SpreadFieldNameParams) => `Oeps! Het veld ("${fieldName}") bevat een of meer lege waarden. Controleer en probeer het opnieuw.`,
        importSuccessfulTitle: 'Import succesvol',
        importCategoriesSuccessfulDescription: ({categories}: SpreadCategoriesParams) => (categories > 1 ? `${categories} categorieën zijn toegevoegd.` : '1 categorie is toegevoegd.'),
        importMembersSuccessfulDescription: ({added, updated}: ImportMembersSuccessfulDescriptionParams) => {
            if (!added && !updated) {
                return 'Er zijn geen leden toegevoegd of bijgewerkt.';
            }
            if (added && updated) {
                return `${added} lid${added > 1 ? 's' : ''} toegevoegd, ${updated} lid${updated > 1 ? 's' : ''} bijgewerkt.`;
            }
            if (updated) {
                return updated > 1 ? `${updated} leden zijn bijgewerkt.` : '1 lid is bijgewerkt.';
            }
            return added > 1 ? `${added} leden zijn toegevoegd.` : '1 lid is toegevoegd.';
        },
        importTagsSuccessfulDescription: ({tags}: ImportTagsSuccessfulDescriptionParams) => (tags > 1 ? `${tags} tags zijn toegevoegd.` : '1 tag is toegevoegd.'),
        importMultiLevelTagsSuccessfulDescription: 'Tags op meerdere niveaus zijn toegevoegd.',
        importPerDiemRatesSuccessfulDescription: ({rates}: ImportPerDiemRatesSuccessfulDescriptionParams) =>
            rates > 1 ? `${rates} per diem tarieven zijn toegevoegd.` : '1 dagvergoeding is toegevoegd.',
        importFailedTitle: 'Importeren mislukt',
        importFailedDescription: 'Zorg ervoor dat alle velden correct zijn ingevuld en probeer het opnieuw. Als het probleem aanhoudt, neem dan contact op met Concierge.',
        importDescription: 'Kies welke velden u wilt koppelen vanuit uw spreadsheet door op de vervolgkeuzelijst naast elke geïmporteerde kolom hieronder te klikken.',
        sizeNotMet: 'Bestandsgrootte moet groter zijn dan 0 bytes',
        invalidFileMessage:
            'Het bestand dat u heeft geüpload is ofwel leeg of bevat ongeldige gegevens. Zorg ervoor dat het bestand correct is opgemaakt en de benodigde informatie bevat voordat u het opnieuw uploadt.',
        importSpreadsheetLibraryError: 'Spreadsheet-module laden mislukt. Controleer uw internetverbinding en probeer het opnieuw.',
        importSpreadsheet: 'Spreadsheet importeren',
        downloadCSV: 'CSV downloaden',
        importMemberConfirmation: () => ({
            one: `Bevestig hieronder de gegevens voor een nieuw werkruimte-lid dat via deze upload wordt toegevoegd. Bestaande leden ontvangen geen rolupdates of uitnodigingsberichten.`,
            other: (count: number) =>
                `Bevestig hieronder de gegevens voor de ${count} nieuwe werkruimte-leden die via deze upload worden toegevoegd. Bestaande leden ontvangen geen rolupdates of uitnodigingsberichten.`,
        }),
    },
    receipt: {
        upload: 'Bonnetje uploaden',
        uploadMultiple: 'Bonnetjes uploaden',
        dragReceiptBeforeEmail: 'Sleep een bon naar deze pagina, stuur een bon door naar',
        dragReceiptsBeforeEmail: 'Sleep bonnen naar deze pagina, stuur bonnen door naar',
        dragReceiptAfterEmail: 'of kies hieronder een bestand om te uploaden.',
        dragReceiptsAfterEmail: 'of kies hieronder bestanden om te uploaden.',
        chooseReceipt: 'Kies een bon om te uploaden of stuur een bon door naar',
        chooseReceipts: 'Kies bonnen om te uploaden of stuur bonnen door naar',
        takePhoto: 'Maak een foto',
        cameraAccess: "Cameratoegang is vereist om foto's van bonnetjes te maken.",
        deniedCameraAccess: 'Camera-toegang is nog steeds niet verleend, volg alstublieft',
        deniedCameraAccessInstructions: 'deze instructies',
        cameraErrorTitle: 'Camera fout',
        cameraErrorMessage: 'Er is een fout opgetreden bij het maken van een foto. Probeer het opnieuw.',
        locationAccessTitle: 'Locatietoegang toestaan',
        locationAccessMessage: 'Locatietoegang helpt ons om uw tijdzone en valuta nauwkeurig te houden, waar u ook gaat.',
        locationErrorTitle: 'Locatietoegang toestaan',
        locationErrorMessage: 'Locatietoegang helpt ons om uw tijdzone en valuta nauwkeurig te houden, waar u ook gaat.',
        allowLocationFromSetting: `Locatietoegang helpt ons om uw tijdzone en valuta nauwkeurig te houden, waar u ook gaat. Sta locatietoegang toe in de machtigingsinstellingen van uw apparaat.`,
        dropTitle: 'Laat het gaan',
        dropMessage: 'Sleep hier je bestand in.',
        flash: 'flits',
        multiScan: 'multi-scan',
        shutter: 'sluiter',
        gallery: 'galerij',
        deleteReceipt: 'Verwijder bonnetje',
        deleteConfirmation: 'Weet je zeker dat je dit bonnetje wilt verwijderen?',
        addReceipt: 'Bon toevoegen',
        scanFailed: 'De bon kon niet worden gescand omdat de handelaar, datum of het bedrag ontbreekt.',
    },
    quickAction: {
        scanReceipt: 'Scan bonnetje',
        recordDistance: 'Afstand bijhouden',
        requestMoney: 'Uitgave aanmaken',
        perDiem: 'Dagvergoeding aanmaken',
        splitBill: 'Uitgave splitsen',
        splitScan: 'Bon delen',
        splitDistance: 'Afstand splitsen',
        paySomeone: ({name}: PaySomeoneParams = {}) => `Betaal ${name ?? 'iemand'}`,
        assignTask: 'Taak toewijzen',
        header: 'Snelle actie',
        noLongerHaveReportAccess: 'Je hebt geen toegang meer tot je vorige snelle actiebestemming. Kies hieronder een nieuwe.',
        updateDestination: 'Bestemming bijwerken',
        createReport: 'Rapport maken',
    },
    iou: {
        amount: 'Bedrag',
        taxAmount: 'Belastingbedrag',
        taxRate: 'Belastingtarief',
        approve: ({
            formattedAmount,
        }: {
            formattedAmount?: string;
        } = {}) => (formattedAmount ? `Goedkeuren ${formattedAmount}` : 'Goedkeuren'),
        approved: 'Goedgekeurd',
        cash: 'Contant',
        card: 'Kaart',
        original: 'Origineel',
        split: 'Splitsen',
        splitExpense: 'Uitgave splitsen',
        splitExpenseSubtitle: ({amount, merchant}: SplitExpenseSubtitleParams) => `${amount} van ${merchant}`,
        addSplit: 'Splits toevoegen',
        totalAmountGreaterThanOriginal: ({amount}: TotalAmountGreaterOrLessThanOriginalParams) => `Het totale bedrag is ${amount} meer dan de oorspronkelijke uitgave.`,
        totalAmountLessThanOriginal: ({amount}: TotalAmountGreaterOrLessThanOriginalParams) => `Het totale bedrag is ${amount} minder dan de oorspronkelijke uitgave.`,
        splitExpenseZeroAmount: 'Voer een geldig bedrag in voordat u doorgaat.',
        splitExpenseEditTitle: ({amount, merchant}: SplitExpenseEditTitleParams) => `Bewerk ${amount} voor ${merchant}`,
        removeSplit: 'Verwijder splitsing',
        paySomeone: ({name}: PaySomeoneParams = {}) => `Betaal ${name ?? 'iemand'}`,
        expense: 'Uitgave',
        categorize: 'Categoriseren',
        share: 'Delen',
        participants: 'Deelnemers',
        createExpense: 'Uitgave aanmaken',
        trackDistance: 'Afstand bijhouden',
        createExpenses: ({expensesNumber}: CreateExpensesParams) => `Maak ${expensesNumber} uitgaven aan`,
        removeExpense: 'Uitgave verwijderen',
        removeThisExpense: 'Deze uitgave verwijderen',
        removeExpenseConfirmation: 'Weet je zeker dat je dit bonnetje wilt verwijderen? Deze actie kan niet ongedaan worden gemaakt.',
        addExpense: 'Uitgave toevoegen',
        chooseRecipient: 'Kies ontvanger',
        createExpenseWithAmount: ({amount}: {amount: string}) => `Maak ${amount} uitgave aan`,
        confirmDetails: 'Bevestig gegevens',
        pay: 'Betalen',
        cancelPayment: 'Betaling annuleren',
        cancelPaymentConfirmation: 'Weet je zeker dat je deze betaling wilt annuleren?',
        viewDetails: 'Details bekijken',
        pending: 'In behandeling',
        canceled: 'Geannuleerd',
        posted: 'Geplaatst',
        deleteReceipt: 'Verwijder bonnetje',
        deletedTransaction: ({amount, merchant}: DeleteTransactionParams) => `verwijderde een uitgave (${amount} voor ${merchant})`,
        movedFromReport: ({reportName}: MovedFromReportParams) => `verplaatste een uitgave${reportName ? `van ${reportName}` : ''}`,
        movedTransaction: ({reportUrl, reportName}: MovedTransactionParams) => `heeft deze uitgave verplaatst${reportName ? `naar <a href="${reportUrl}">${reportName}</a>` : ''}`,
        unreportedTransaction: ({reportUrl}: MovedTransactionParams) => `heeft deze uitgave naar uw <a href="${reportUrl}">persoonlijke ruimte</a> verplaatst`,
        movedAction: ({shouldHideMovedReportUrl, movedReportUrl, newParentReportUrl, toPolicyName}: MovedActionParams) => {
            if (shouldHideMovedReportUrl) {
                return `heeft dit rapport verplaatst naar de <a href="${newParentReportUrl}">${toPolicyName}</a> werkruimte`;
            }
            return `heeft dit <a href="${movedReportUrl}">rapport</a> verplaatst naar de <a href="${newParentReportUrl}">${toPolicyName}</a> werkruimte`;
        },
        pendingMatchWithCreditCard: 'Bon is in afwachting van een overeenkomst met kaarttransactie',
        pendingMatch: 'In afwachting van overeenkomst',
        pendingMatchWithCreditCardDescription: 'Ontvangst in afwachting van overeenkomst met kaarttransactie. Markeer als contant om te annuleren.',
        markAsCash: 'Als contant markeren',
        routePending: 'Route in behandeling...',
        receiptScanning: () => ({
            one: 'Bonnetjes scannen...',
            other: 'Bonnen scannen...',
        }),
        scanMultipleReceipts: 'Scan meerdere bonnen',
        scanMultipleReceiptsDescription: "Maak foto's van al je bonnetjes tegelijk, bevestig dan zelf de details of laat SmartScan het afhandelen.",
        receiptScanInProgress: 'Bon scannen bezig',
        receiptScanInProgressDescription: 'Bon scannen bezig. Kom later terug of voer de gegevens nu in.',
        removeFromReport: 'Verwijder uit rapport',
        moveToPersonalSpace: 'Verplaats uitgaven naar persoonlijke ruimte',
        duplicateTransaction: ({isSubmitted}: DuplicateTransactionParams) =>
            !isSubmitted
                ? 'Potentiële dubbele uitgaven geïdentificeerd. Controleer duplicaten om indiening mogelijk te maken.'
                : 'Potentiële dubbele uitgaven geïdentificeerd. Controleer duplicaten om goedkeuring mogelijk te maken.',
        receiptIssuesFound: () => ({
            one: 'Probleem gevonden',
            other: 'Problemen gevonden',
        }),
        fieldPending: 'In afwachting...',
        defaultRate: 'Standaardtarief',
        receiptMissingDetails: 'Ontbrekende gegevens op bon',
        missingAmount: 'Ontbrekend bedrag',
        missingMerchant: 'Ontbrekende handelaar',
        receiptStatusTitle: 'Scannen…',
        receiptStatusText: 'Alleen jij kunt deze bon zien tijdens het scannen. Kom later terug of voer de gegevens nu in.',
        receiptScanningFailed: 'Het scannen van het bonnetje is mislukt. Voer de gegevens handmatig in.',
        transactionPendingDescription: 'Transactie in behandeling. Het kan enkele dagen duren voordat deze is verwerkt.',
        companyInfo: 'Bedrijfsinformatie',
        companyInfoDescription: 'We hebben nog een paar details nodig voordat je je eerste factuur kunt verzenden.',
        yourCompanyName: 'Uw bedrijfsnaam',
        yourCompanyWebsite: 'De website van uw bedrijf',
        yourCompanyWebsiteNote: 'Als u geen website heeft, kunt u in plaats daarvan het LinkedIn-profiel of sociale media-profiel van uw bedrijf opgeven.',
        invalidDomainError: 'U heeft een ongeldig domein ingevoerd. Voer een geldig domein in om door te gaan.',
        publicDomainError: 'U bevindt zich in een openbare domein. Om door te gaan, voert u een privé domein in.',
        // TODO: This key should be deprecated. More details: https://github.com/Expensify/App/pull/59653#discussion_r2028653252
        expenseCountWithStatus: ({scanningReceipts = 0, pendingReceipts = 0}: RequestCountParams) => {
            const statusText: string[] = [];
            if (scanningReceipts > 0) {
                statusText.push(`${scanningReceipts} scannen`);
            }
            if (pendingReceipts > 0) {
                statusText.push(`${pendingReceipts} in behandeling`);
            }
            return {
                one: statusText.length > 0 ? `1 uitgave (${statusText.join(', ')})` : `1 uitgave`,
                other: (count: number) => (statusText.length > 0 ? `${count} uitgaven (${statusText.join(', ')})` : `${count} uitgaven`),
            };
        },
        expenseCount: () => {
            return {
                one: '1 uitgave',
                other: (count: number) => `${count} uitgaven`,
            };
        },
        deleteExpense: () => ({
            one: 'Verwijder uitgave',
            other: 'Verwijder uitgaven',
        }),
        deleteConfirmation: () => ({
            one: 'Weet je zeker dat je deze uitgave wilt verwijderen?',
            other: 'Weet je zeker dat je deze uitgaven wilt verwijderen?',
        }),
        deleteReport: 'Rapport verwijderen',
        deleteReportConfirmation: 'Weet u zeker dat u dit rapport wilt verwijderen?',
        settledExpensify: 'Betaald',
        done: 'Klaar',
        settledElsewhere: 'Elders betaald',
        individual: 'Individuueel',
        business: 'Business',
        settleExpensify: ({formattedAmount}: SettleExpensifyCardParams) => (formattedAmount ? `Betaal ${formattedAmount} met Expensify` : `Betaal met Expensify`),
        settlePersonal: ({formattedAmount}: SettleExpensifyCardParams) => (formattedAmount ? `Betaal ${formattedAmount} als individu` : `Betalen met persoonlijke rekening`),
        settleWallet: ({formattedAmount}: SettleExpensifyCardParams) => (formattedAmount ? `Betaal ${formattedAmount} met wallet` : `Betalen met wallet`),
        settlePayment: ({formattedAmount}: SettleExpensifyCardParams) => `Betaal ${formattedAmount}`,
        settleBusiness: ({formattedAmount}: SettleExpensifyCardParams) => (formattedAmount ? `Betaal ${formattedAmount} als bedrijf` : `Betalen met zakelijke rekening`),
        payElsewhere: ({formattedAmount}: SettleExpensifyCardParams) => (formattedAmount ? `${formattedAmount} als betaald markeren` : `Markeren als betaald`),
        settleInvoicePersonal: ({amount, last4Digits}: BusinessBankAccountParams) =>
            amount ? `${amount} betaald met persoonlijke rekening ${last4Digits}` : `Betaald met persoonlijke rekening`,
        settleInvoiceBusiness: ({amount, last4Digits}: BusinessBankAccountParams) => (amount ? `${amount} betaald met zakelijke rekening ${last4Digits}` : `Betaald met zakelijke rekening`),
        payWithPolicy: ({formattedAmount, policyName}: SettleExpensifyCardParams & {policyName: string}) =>
            formattedAmount ? `Betaal ${formattedAmount} via ${policyName}` : `Betalen via ${policyName}`,
        businessBankAccount: ({amount, last4Digits}: BusinessBankAccountParams) => (amount ? `${amount} betaald via bankrekening ${last4Digits}` : `betaald via bankrekening ${last4Digits}`),
        automaticallyPaidWithBusinessBankAccount: ({amount, last4Digits}: BusinessBankAccountParams) =>
            `${amount} betaald met bankrekening eindigend op ${last4Digits} via <a href="${CONST.CONFIGURE_EXPENSE_REPORT_RULES_HELP_URL}">werkruimte regels</a>`,
        invoicePersonalBank: ({lastFour}: BankAccountLastFourParams) => `Persoonlijke rekening • ${lastFour}`,
        invoiceBusinessBank: ({lastFour}: BankAccountLastFourParams) => `Zakelijke rekening • ${lastFour}`,
        nextStep: 'Volgende stappen',
        finished: 'Voltooid',
        sendInvoice: ({amount}: RequestAmountParams) => `Verstuur ${amount} factuur`,
        submitAmount: ({amount}: RequestAmountParams) => `Verstuur ${amount}`,
        expenseAmount: ({formattedAmount, comment}: RequestedAmountMessageParams) => `${formattedAmount}${comment ? `voor ${comment}` : ''}`,
        submitted: ({memo}: SubmittedWithMemoParams) => `ingediend${memo ? `, zegt ${memo}` : ''}`,
        automaticallySubmitted: `ingediend via <a href="${CONST.SELECT_WORKFLOWS_HELP_URL}">vertraging indieningen</a>`,
        trackedAmount: ({formattedAmount, comment}: RequestedAmountMessageParams) => `volgt ${formattedAmount}${comment ? `voor ${comment}` : ''}`,
        splitAmount: ({amount}: SplitAmountParams) => `splitsen ${amount}`,
        didSplitAmount: ({formattedAmount, comment}: DidSplitAmountMessageParams) => `split ${formattedAmount}${comment ? `voor ${comment}` : ''}`,
        yourSplit: ({amount}: UserSplitParams) => `Jouw deel ${amount}`,
        payerOwesAmount: ({payer, amount, comment}: PayerOwesAmountParams) => `${payer} is ${amount}${comment ? `voor ${comment}` : ''} verschuldigd`,
        payerOwes: ({payer}: PayerOwesParams) => `${payer} verschuldigd:`,
        payerPaidAmount: ({payer, amount}: PayerPaidAmountParams) => `${payer ? `${payer} ` : ''}betaalde ${amount}`,
        payerPaid: ({payer}: PayerPaidParams) => `${payer} heeft betaald:`,
        payerSpentAmount: ({payer, amount}: PayerPaidAmountParams) => `${payer} heeft ${amount} uitgegeven`,
        payerSpent: ({payer}: PayerPaidParams) => `${payer} heeft uitgegeven:`,
        managerApproved: ({manager}: ManagerApprovedParams) => `${manager} goedgekeurd:`,
        managerApprovedAmount: ({manager, amount}: ManagerApprovedAmountParams) => `${manager} keurde ${amount} goed`,
        payerSettled: ({amount}: PayerSettledParams) => `betaald ${amount}`,
        payerSettledWithMissingBankAccount: ({amount}: PayerSettledParams) => `betaald ${amount}. Voeg een bankrekening toe om uw betaling te ontvangen.`,
        automaticallyApproved: `goedgekeurd via <a href="${CONST.CONFIGURE_EXPENSE_REPORT_RULES_HELP_URL}">werkruimteregels</a>`,
        approvedAmount: ({amount}: ApprovedAmountParams) => `goedgekeurd ${amount}`,
        approvedMessage: `goedgekeurd`,
        unapproved: `niet goedgekeurd`,
        automaticallyForwarded: `goedgekeurd via <a href="${CONST.CONFIGURE_EXPENSE_REPORT_RULES_HELP_URL}">werkruimteregels</a>`,
        forwarded: `goedgekeurd`,
        rejectedThisReport: 'heeft dit rapport afgewezen',
        waitingOnBankAccount: ({submitterDisplayName}: WaitingOnBankAccountParams) => `is met de betaling begonnen, maar wacht op ${submitterDisplayName} om een bankrekening toe te voegen.`,
        adminCanceledRequest: ({manager}: AdminCanceledRequestParams) => `${manager ? `${manager}: ` : ''}heeft de betaling geannuleerd`,
        canceledRequest: ({amount, submitterDisplayName}: CanceledRequestParams) =>
            `heeft de betaling van ${amount} geannuleerd, omdat ${submitterDisplayName} hun Expensify Wallet niet binnen 30 dagen heeft geactiveerd.`,
        settledAfterAddedBankAccount: ({submitterDisplayName, amount}: SettledAfterAddedBankAccountParams) =>
            `${submitterDisplayName} heeft een bankrekening toegevoegd. De betaling van ${amount} is gedaan.`,
        paidElsewhere: ({payer}: PaidElsewhereParams = {}) => `${payer ? `${payer} ` : ''}gemarkeerd als betaald`,
        paidWithExpensify: ({payer}: PaidWithExpensifyParams = {}) => `${payer ? `${payer} ` : ''}betaald met wallet`,
        automaticallyPaidWithExpensify: ({payer}: PaidWithExpensifyParams = {}) =>
            `${payer ? `${payer} ` : ''}betaald met Expensify via <a href="${CONST.CONFIGURE_EXPENSE_REPORT_RULES_HELP_URL}">werkruimte regels</a>`,
        noReimbursableExpenses: 'Dit rapport heeft een ongeldig bedrag.',
        pendingConversionMessage: 'Totaal wordt bijgewerkt wanneer je weer online bent.',
        changedTheExpense: 'de uitgave gewijzigd',
        setTheRequest: ({valueName, newValueToDisplay}: SetTheRequestParams) => `de ${valueName} naar ${newValueToDisplay}`,
        setTheDistanceMerchant: ({translatedChangedField, newMerchant, newAmountToDisplay}: SetTheDistanceMerchantParams) =>
            `stel het ${translatedChangedField} in op ${newMerchant}, wat het bedrag instelde op ${newAmountToDisplay}`,
        removedTheRequest: ({valueName, oldValueToDisplay}: RemovedTheRequestParams) => `de ${valueName} (voorheen ${oldValueToDisplay})`,
        updatedTheRequest: ({valueName, newValueToDisplay, oldValueToDisplay}: UpdatedTheRequestParams) => `de ${valueName} naar ${newValueToDisplay} (voorheen ${oldValueToDisplay})`,
        updatedTheDistanceMerchant: ({translatedChangedField, newMerchant, oldMerchant, newAmountToDisplay, oldAmountToDisplay}: UpdatedTheDistanceMerchantParams) =>
            `veranderde de ${translatedChangedField} naar ${newMerchant} (voorheen ${oldMerchant}), wat het bedrag bijwerkte naar ${newAmountToDisplay} (voorheen ${oldAmountToDisplay})`,
        threadExpenseReportName: ({formattedAmount, comment}: ThreadRequestReportNameParams) => `${formattedAmount} ${comment ? `voor ${comment}` : 'uitgave'}`,
        invoiceReportName: ({linkedReportID}: OriginalMessage<typeof CONST.REPORT.ACTIONS.TYPE.REPORT_PREVIEW>) => `Factuurrapport #${linkedReportID}`,
        threadPaySomeoneReportName: ({formattedAmount, comment}: ThreadSentMoneyReportNameParams) => `${formattedAmount} verzonden${comment ? `voor ${comment}` : ''}`,
        movedFromPersonalSpace: ({workspaceName, reportName}: MovedFromPersonalSpaceParams) =>
            `verplaatste uitgave van persoonlijke ruimte naar ${workspaceName ?? `chat met ${reportName}`}`,
        movedToPersonalSpace: 'verplaatste uitgave naar persoonlijke ruimte',
        tagSelection: 'Selecteer een tag om uw uitgaven beter te organiseren.',
        categorySelection: 'Selecteer een categorie om uw uitgaven beter te organiseren.',
        error: {
            invalidCategoryLength: 'De categorienaam overschrijdt 255 tekens. Verkort deze of kies een andere categorie.',
            invalidTagLength: 'De tagnaam overschrijdt 255 tekens. Verkort het of kies een andere tag.',
            invalidAmount: 'Voer een geldig bedrag in voordat u doorgaat.',
            invalidDistance: 'Voer een geldige afstand in voordat u doorgaat.',
            invalidIntegerAmount: 'Voer een heel dollarbedrag in voordat u doorgaat.',
            invalidTaxAmount: ({amount}: RequestAmountParams) => `Maximale belastingbedrag is ${amount}`,
            invalidSplit: 'De som van de splitsingen moet gelijk zijn aan het totale bedrag',
            invalidSplitParticipants: 'Voer een bedrag groter dan nul in voor ten minste twee deelnemers.',
            invalidSplitYourself: 'Voer een niet-nul bedrag in voor uw splitsing aub.',
            noParticipantSelected: 'Selecteer een deelnemer alstublieft',
            other: 'Onverwachte fout. Probeer het later opnieuw.',
            genericCreateFailureMessage: 'Onverwachte fout bij het indienen van deze uitgave. Probeer het later opnieuw.',
            genericCreateInvoiceFailureMessage: 'Onverwachte fout bij het verzenden van deze factuur. Probeer het later opnieuw.',
            genericHoldExpenseFailureMessage: 'Onverwachte fout bij het vasthouden van deze uitgave. Probeer het later opnieuw.',
            genericUnholdExpenseFailureMessage: 'Onverwachte fout bij het van hold halen van deze uitgave. Probeer het later opnieuw.',
            receiptDeleteFailureError: 'Onverwachte fout bij het verwijderen van dit ontvangstbewijs. Probeer het later opnieuw.',
            receiptFailureMessage: 'Er is een fout opgetreden bij het uploaden van uw bon. Alstublieft',
            receiptFailureMessageShort: 'Er is een fout opgetreden bij het uploaden van uw bon.',
            tryAgainMessage: 'probeer het opnieuw',
            saveFileMessage: 'sla de bon op',
            uploadLaterMessage: 'om later te uploaden.',
            genericDeleteFailureMessage: 'Onverwachte fout bij het verwijderen van deze uitgave. Probeer het later opnieuw.',
            genericEditFailureMessage: 'Onverwachte fout bij het bewerken van deze uitgave. Probeer het later opnieuw.',
            genericSmartscanFailureMessage: 'Transactie mist velden',
            duplicateWaypointsErrorMessage: 'Verwijder dubbele waypoints alstublieft.',
            atLeastTwoDifferentWaypoints: 'Voer alstublieft ten minste twee verschillende adressen in.',
            splitExpenseMultipleParticipantsErrorMessage: 'Een uitgave kan niet worden gesplitst tussen een werkruimte en andere leden. Werk uw selectie bij.',
            invalidMerchant: 'Voer een geldige handelaar in alstublieft',
            atLeastOneAttendee: 'Er moet ten minste één deelnemer worden geselecteerd',
            invalidQuantity: 'Voer een geldige hoeveelheid in alstublieft',
            quantityGreaterThanZero: 'Hoeveelheid moet groter zijn dan nul',
            invalidSubrateLength: 'Er moet minstens één subtarief zijn.',
            invalidRate: 'Tarief niet geldig voor deze werkruimte. Selecteer een beschikbaar tarief uit de werkruimte.',
        },
        dismissReceiptError: 'Fout negeren',
        dismissReceiptErrorConfirmation: 'Let op! Als u deze foutmelding negeert, wordt uw geüploade bon volledig verwijderd. Weet u het zeker?',
        waitingOnEnabledWallet: ({submitterDisplayName}: WaitingOnBankAccountParams) =>
            `begon met afrekenen. Betaling is in de wacht totdat ${submitterDisplayName} hun portemonnee inschakelt.`,
        enableWallet: 'Portemonnee inschakelen',
        hold: 'Vasthouden',
        unhold: 'Verwijder blokkering',
        holdExpense: 'Uitgave vasthouden',
        unholdExpense: 'Uitgave deblokkeren',
        heldExpense: 'deze uitgave vastgehouden',
        unheldExpense: 'deblokkeer deze uitgave',
        moveUnreportedExpense: 'Verplaats niet-gerapporteerde uitgave',
        addUnreportedExpense: 'Niet-gerapporteerde uitgave toevoegen',
        selectUnreportedExpense: 'Selecteer ten minste één uitgave om aan het rapport toe te voegen.',
        emptyStateUnreportedExpenseTitle: 'Geen niet-gerapporteerde uitgaven',
        emptyStateUnreportedExpenseSubtitle: 'Het lijkt erop dat je geen niet-gerapporteerde uitgaven hebt. Probeer er hieronder een aan te maken.',
        addUnreportedExpenseConfirm: 'Toevoegen aan rapport',
        explainHold: 'Leg uit waarom je deze uitgave vasthoudt.',
        retracted: 'ingetrokken',
        retract: 'Intrekken',
        reopened: 'heropend',
        reopenReport: 'Rapport heropenen',
        reopenExportedReportConfirmation: ({connectionName}: {connectionName: string}) =>
            `Dit rapport is al geëxporteerd naar ${connectionName}. Het wijzigen ervan kan leiden tot gegevensverschillen. Weet u zeker dat u dit rapport opnieuw wilt openen?`,
        reason: 'Reden',
        holdReasonRequired: 'Een reden is vereist bij het vasthouden.',
        expenseWasPutOnHold: 'Uitgave is in de wacht gezet',
        expenseOnHold: 'Deze uitgave is in de wacht gezet. Bekijk de opmerkingen voor de volgende stappen.',
        expensesOnHold: 'Alle onkosten zijn in de wacht gezet. Controleer de opmerkingen voor de volgende stappen.',
        expenseDuplicate: 'Deze uitgave heeft vergelijkbare details met een andere. Controleer de duplicaten om verder te gaan.',
        someDuplicatesArePaid: 'Sommige van deze duplicaten zijn al goedgekeurd of betaald.',
        reviewDuplicates: 'Duplicaten beoordelen',
        keepAll: 'Alles behouden',
        confirmApprove: 'Bevestig goedkeuringsbedrag',
        confirmApprovalAmount: 'Alleen conforme uitgaven goedkeuren, of het hele rapport goedkeuren.',
        confirmApprovalAllHoldAmount: () => ({
            one: 'Deze uitgave is in de wacht. Wil je toch goedkeuren?',
            other: 'Deze uitgaven zijn in de wacht gezet. Wil je ze toch goedkeuren?',
        }),
        confirmPay: 'Bevestig betalingsbedrag',
        confirmPayAmount: 'Betaal wat niet in de wacht staat, of betaal het hele rapport.',
        confirmPayAllHoldAmount: () => ({
            one: 'Deze uitgave is in de wacht gezet. Wil je toch betalen?',
            other: 'Deze uitgaven zijn in de wacht gezet. Wil je toch betalen?',
        }),
        payOnly: 'Alleen betalen',
        approveOnly: 'Alleen goedkeuren',
        holdEducationalTitle: 'Dit verzoek is ingediend op',
        holdEducationalText: 'vasthouden',
        whatIsHoldExplain: 'Vasthouden is als het indrukken van "pauze" op een uitgave om meer details te vragen voordat deze wordt goedgekeurd of betaald.',
        holdIsLeftBehind: 'Ingehouden uitgaven worden naar een ander rapport verplaatst na goedkeuring of betaling.',
        unholdWhenReady: 'Goedkeurders kunnen uitgaven vrijgeven wanneer ze klaar zijn voor goedkeuring of betaling.',
        changePolicyEducational: {
            title: 'Je hebt dit rapport verplaatst!',
            description: 'Controleer deze items dubbel, aangezien ze de neiging hebben te veranderen bij het verplaatsen van rapporten naar een nieuwe werkruimte.',
            reCategorize: '<strong>Her-categoriseer eventuele uitgaven</strong> om te voldoen aan de werkruimteregels.',
            workflows: 'Dit rapport kan nu onderworpen zijn aan een ander <strong>goedkeuringsproces.</strong>',
        },
        changeWorkspace: 'Werkruimte wijzigen',
        set: 'set',
        changed: 'veranderd',
        removed: 'removed',
        transactionPending: 'Transactie in behandeling.',
        chooseARate: 'Selecteer een vergoedingstarief per mijl of kilometer voor de werkruimte',
        unapprove: 'Afkeuren',
        unapproveReport: 'Rapport afkeuren',
        headsUp: 'Let op!',
        unapproveWithIntegrationWarning: ({accountingIntegration}: UnapproveWithIntegrationWarningParams) =>
            `Dit rapport is al geëxporteerd naar ${accountingIntegration}. Het wijzigen ervan kan leiden tot gegevensverschillen. Weet u zeker dat u dit rapport wilt afkeuren?`,
        reimbursable: 'terugbetaalbaar',
        nonReimbursable: 'niet-vergoedbaar',
        bookingPending: 'Deze boeking is in behandeling.',
        bookingPendingDescription: 'Deze boeking is in afwachting omdat deze nog niet is betaald.',
        bookingArchived: 'Deze boeking is gearchiveerd',
        bookingArchivedDescription: 'Deze boeking is gearchiveerd omdat de reisdatum is verstreken. Voeg indien nodig een uitgave toe voor het eindbedrag.',
        attendees: 'Deelnemers',
        whoIsYourAccountant: 'Wie is uw accountant?',
        paymentComplete: 'Betaling voltooid',
        time: 'Tijd',
        startDate: 'Startdatum',
        endDate: 'Einddatum',
        startTime: 'Starttijd',
        endTime: 'Eindtijd',
        deleteSubrate: 'Subtarief verwijderen',
        deleteSubrateConfirmation: 'Weet je zeker dat je dit subtarief wilt verwijderen?',
        quantity: 'Hoeveelheid',
        subrateSelection: 'Selecteer een subtarief en voer een hoeveelheid in.',
        qty: 'Aantal',
        firstDayText: () => ({
            one: `Eerste dag: 1 uur`,
            other: (count: number) => `Eerste dag: ${count.toFixed(2)} uur`,
        }),
        lastDayText: () => ({
            one: `Laatste dag: 1 uur`,
            other: (count: number) => `Laatste dag: ${count.toFixed(2)} uur`,
        }),
        tripLengthText: () => ({
            one: `Reis: 1 volle dag`,
            other: (count: number) => `Reis: ${count} volledige dagen`,
        }),
        dates: 'Datums',
        rates: 'Tarieven',
        submitsTo: ({name}: SubmitsToParams) => `Dient in bij ${name}`,
        moveExpenses: () => ({one: 'Verplaats uitgave', other: 'Verplaats uitgaven'}),
        changeApprover: {
            title: 'Goedkeurder wijzigen',
            subtitle: 'Kies een optie om de goedkeurder voor dit rapport te wijzigen.',
            description: ({workflowSettingLink}: WorkflowSettingsParam) =>
                `U kunt de goedkeurder ook permanent wijzigen voor alle rapporten in uw <a href="${workflowSettingLink}">workflow-instellingen</a>.`,
            changedApproverMessage: ({managerID}: ChangedApproverMessageParams) => `wijzigde de goedkeurder naar <mention-user accountID="${managerID}"/>`,
            actions: {
                addApprover: 'Goedkeurder toevoegen',
                addApproverSubtitle: 'Voeg een extra goedkeurder toe aan de bestaande workflow.',
                bypassApprovers: 'Goedkeurders omzeilen',
                bypassApproversSubtitle: 'Wijs uzelf toe als definitieve goedkeurder en sla de resterende goedkeurders over.',
            },
            addApprover: {
                subtitle: 'Kies een extra goedkeurder voor dit rapport voordat we het via de rest van de goedkeuringsworkflow sturen.',
            },
        },
    },
    transactionMerge: {
        listPage: {
            header: 'Kosten samenvoegen',
            noEligibleExpenseFound: 'Geen in aanmerking komende kosten gevonden',
            noEligibleExpenseFoundSubtitle: `Je hebt geen kosten die samengevoegd kunnen worden met deze. <a href="${CONST.HELP_DOC_LINKS.MERGE_EXPENSES}">Meer informatie</a> over in aanmerking komende kosten.`,
            selectTransactionToMerge: ({reportName}: {reportName: string}) =>
                `Selecteer een <a href="${CONST.HELP_DOC_LINKS.MERGE_EXPENSES}">geschikte kost</a> om te combineren <strong>${reportName}</strong>.`,
        },
        receiptPage: {
            header: 'Ontvangstbewijs selecteren',
            pageTitle: 'Kies het ontvangstbewijs dat je wilt behouden:',
        },
        detailsPage: {
            header: 'Details selecteren',
            pageTitle: 'Selecteer de details die je wilt behouden:',
            noDifferences: 'Geen verschillen gevonden tussen de transacties',
            pleaseSelectError: ({field}: {field: string}) => `Selecteer een ${field}`,
            selectAllDetailsError: 'Selecteer alle details voordat je doorgaat.',
        },
        confirmationPage: {
            header: 'Bevestig details',
            pageTitle: 'Bevestig de details die je wilt bewaren. Niet bewaarde details worden verwijderd.',
            confirmButton: 'Kosten samenvoegen',
        },
    },
    share: {
        shareToExpensify: 'Delen met Expensify',
        messageInputLabel: 'Bericht',
    },
    notificationPreferencesPage: {
        header: 'Meldingsvoorkeuren',
        label: 'Stel me op de hoogte van nieuwe berichten',
        notificationPreferences: {
            always: 'Onmiddellijk',
            daily: 'Dagelijks',
            mute: 'Dempen',
            hidden: 'Verborgen',
        },
    },
    loginField: {
        numberHasNotBeenValidated: 'Het nummer is niet gevalideerd. Klik op de knop om de validatielink opnieuw via sms te verzenden.',
        emailHasNotBeenValidated: 'De e-mail is niet gevalideerd. Klik op de knop om de validatielink opnieuw via sms te verzenden.',
    },
    avatarWithImagePicker: {
        uploadPhoto: 'Foto uploaden',
        removePhoto: 'Foto verwijderen',
        editImage: 'Foto bewerken',
        viewPhoto: 'Foto bekijken',
        imageUploadFailed: 'Afbeeldingsupload mislukt',
        deleteWorkspaceError: 'Sorry, er was een onverwacht probleem bij het verwijderen van je werkruimte-avatar.',
        sizeExceeded: ({maxUploadSizeInMB}: SizeExceededParams) => `De geselecteerde afbeelding overschrijdt de maximale uploadgrootte van ${maxUploadSizeInMB} MB.`,
        resolutionConstraints: ({minHeightInPx, minWidthInPx, maxHeightInPx, maxWidthInPx}: ResolutionConstraintsParams) =>
            `Upload alstublieft een afbeelding die groter is dan ${minHeightInPx}x${minWidthInPx} pixels en kleiner dan ${maxHeightInPx}x${maxWidthInPx} pixels.`,
        notAllowedExtension: ({allowedExtensions}: NotAllowedExtensionParams) => `Profielfoto moet een van de volgende typen zijn: ${allowedExtensions.join(', ')}.`,
    },
    modal: {
        backdropLabel: 'Modale Achtergrond',
    },
    profilePage: {
        profile: 'Profiel',
        preferredPronouns: 'Voorkeursvoornaamwoorden',
        selectYourPronouns: 'Selecteer je voornaamwoorden',
        selfSelectYourPronoun: 'Selecteer je voornaamwoord zelf',
        emailAddress: 'E-mailadres',
        setMyTimezoneAutomatically: 'Stel mijn tijdzone automatisch in',
        timezone: 'Tijdzone',
        invalidFileMessage: 'Ongeldig bestand. Probeer een andere afbeelding.',
        avatarUploadFailureMessage: 'Er is een fout opgetreden bij het uploaden van de avatar. Probeer het opnieuw.',
        online: 'Online',
        offline: 'Offline',
        syncing: 'Synchroniseren',
        profileAvatar: 'Profielfoto',
        publicSection: {
            title: 'Openbaar',
            subtitle: 'Deze gegevens worden weergegeven op je openbare profiel. Iedereen kan ze zien.',
        },
        privateSection: {
            title: 'Privé',
            subtitle: 'Deze gegevens worden gebruikt voor reizen en betalingen. Ze worden nooit getoond op je openbare profiel.',
        },
    },
    securityPage: {
        title: 'Beveiligingsopties',
        subtitle: 'Schakel authenticatie in twee stappen in om uw account veilig te houden.',
        goToSecurity: 'Ga terug naar de beveiligingspagina',
    },
    shareCodePage: {
        title: 'Uw code',
        subtitle: 'Nodig leden uit voor Expensify door je persoonlijke QR-code of verwijzingslink te delen.',
    },
    pronounsPage: {
        pronouns: 'Voornaamwoorden',
        isShownOnProfile: 'Je voornaamwoorden worden weergegeven op je profiel.',
        placeholderText: 'Zoek om opties te zien',
    },
    contacts: {
        contactMethod: 'Contactmethode',
        contactMethods: 'Contactmethoden',
        featureRequiresValidate: 'Deze functie vereist dat je je account verifieert.',
        validateAccount: 'Valideer uw account',
        helpTextBeforeEmail: 'Voeg meer manieren toe voor mensen om je te vinden, en stuur bonnetjes door naar',
        helpTextAfterEmail: 'van meerdere e-mailadressen.',
        pleaseVerify: 'Verifieer deze contactmethode alstublieft',
        getInTouch: 'Telkens wanneer we contact met je moeten opnemen, gebruiken we deze contactmethode.',
        enterMagicCode: ({contactMethod}: EnterMagicCodeParams) => `Voer de magische code in die is verzonden naar ${contactMethod}. Het zou binnen een minuut of twee moeten aankomen.`,
        setAsDefault: 'Instellen als standaard',
        yourDefaultContactMethod:
            'Dit is uw huidige standaard contactmethode. Voordat u deze kunt verwijderen, moet u een andere contactmethode kiezen en op "Instellen als standaard" klikken.',
        removeContactMethod: 'Contactmethode verwijderen',
        removeAreYouSure: 'Weet je zeker dat je deze contactmethode wilt verwijderen? Deze actie kan niet ongedaan worden gemaakt.',
        failedNewContact: 'Kan deze contactmethode niet toevoegen.',
        genericFailureMessages: {
            requestContactMethodValidateCode: 'Het verzenden van een nieuwe magische code is mislukt. Wacht even en probeer het opnieuw.',
            validateSecondaryLogin: 'Onjuiste of ongeldige magische code. Probeer het opnieuw of vraag een nieuwe code aan.',
            deleteContactMethod: 'Verwijderen van contactmethode mislukt. Neem contact op met Concierge voor hulp.',
            setDefaultContactMethod: 'Het is niet gelukt om een nieuwe standaard contactmethode in te stellen. Neem contact op met Concierge voor hulp.',
            addContactMethod: 'Het is niet gelukt om deze contactmethode toe te voegen. Neem contact op met Concierge voor hulp.',
            enteredMethodIsAlreadySubmitted: 'Deze contactmethode bestaat al',
            passwordRequired: 'wachtwoord vereist.',
            contactMethodRequired: 'Contactmethode is vereist',
            invalidContactMethod: 'Ongeldige contactmethode',
        },
        newContactMethod: 'Nieuwe contactmethode',
        goBackContactMethods: 'Ga terug naar contactmethoden',
    },
    // cspell:disable
    pronouns: {
        coCos: "Co / Co's",
        eEyEmEir: 'E / Ey / Em / Eir',
        faeFaer: 'Fae / Faer',
        heHimHis: 'Hij / Hem / Zijn',
        heHimHisTheyThemTheirs: 'He / Him / His / They / Them / Theirs',
        sheHerHers: 'Zij / Haar / Hare',
        sheHerHersTheyThemTheirs: 'Zij / Haar / Haar / Zij / Hen / Hun',
        merMers: 'Mer / Mers',
        neNirNirs: 'Ne / Nir / Nirs',
        neeNerNers: 'Nee / Ner / Ners',
        perPers: 'Per / Pers',
        theyThemTheirs: 'Zij / Hen / Hun',
        thonThons: 'Thon / Thons',
        veVerVis: 'Bekijken / Bekijkt / Bekeken',
        viVir: 'Vi / Vir',
        xeXemXyr: 'Xe / Xem / Xyr',
        zeZieZirHir: 'Ze / Zie / Zir / Hir',
        zeHirHirs: 'Ze / Hir',
        callMeByMyName: 'Noem me bij mijn naam',
    },
    // cspell:enable
    displayNamePage: {
        headerTitle: 'Weergavenaam',
        isShownOnProfile: 'Je weergavenaam wordt getoond op je profiel.',
    },
    timezonePage: {
        timezone: 'Tijdzone',
        isShownOnProfile: 'Je tijdzone wordt weergegeven op je profiel.',
        getLocationAutomatically: 'Automatisch uw locatie bepalen',
    },
    updateRequiredView: {
        updateRequired: 'Update vereist',
        pleaseInstall: 'Werk bij naar de nieuwste versie van New Expensify.',
        pleaseInstallExpensifyClassic: 'Installeer de nieuwste versie van Expensify alstublieft.',
        toGetLatestChanges: 'Voor mobiel of desktop, download en installeer de nieuwste versie. Voor web, ververs je browser.',
        newAppNotAvailable: 'De nieuwe Expensify-app is niet langer beschikbaar.',
    },
    initialSettingsPage: {
        about: 'Over',
        aboutPage: {
            description: 'De nieuwe Expensify-app is gebouwd door een gemeenschap van open-source ontwikkelaars van over de hele wereld. Help ons de toekomst van Expensify te bouwen.',
            appDownloadLinks: 'App-downloadlinks',
            viewKeyboardShortcuts: 'Toetsenbord sneltoetsen bekijken',
            viewTheCode: 'Bekijk de code',
            viewOpenJobs: 'Bekijk openstaande vacatures',
            reportABug: 'Een bug rapporteren',
            troubleshoot: 'Problemen oplossen',
        },
        appDownloadLinks: {
            android: {
                label: 'Android',
            },
            ios: {
                label: 'iOS',
            },
            desktop: {
                label: 'macOS',
            },
        },
        troubleshoot: {
            clearCacheAndRestart: 'Cache wissen en opnieuw starten',
            viewConsole: 'Bekijk debugconsole',
            debugConsole: 'Debugconsole',
            description:
                '<muted-text>Gebruik de onderstaande hulpmiddelen om problemen met Expensify op te lossen. Als je problemen tegenkomt, <concierge-link>dien dan een bug in</concierge-link>.</muted-text>',
            confirmResetDescription: 'Alle niet-verzonden conceptberichten gaan verloren, maar de rest van uw gegevens is veilig.',
            resetAndRefresh: 'Reset en vernieuwen',
            clientSideLogging: 'Client-side logging',
            noLogsToShare: 'Geen logs om te delen',
            useProfiling: 'Gebruik profilering',
            profileTrace: 'Profieltracering',
            results: 'Resultaten',
            releaseOptions: 'Release-opties',
            testingPreferences: 'Voorkeuren testen',
            useStagingServer: 'Gebruik Staging Server',
            forceOffline: 'Offline forceren',
            simulatePoorConnection: 'Simuleer een slechte internetverbinding',
            simulateFailingNetworkRequests: 'Netwerkverzoeken simuleren die mislukken',
            authenticationStatus: 'Authenticatiestatus',
            deviceCredentials: 'Apparaatreferenties',
            invalidate: 'Ongeldig maken',
            destroy: 'Vernietigen',
            maskExportOnyxStateData: 'Masker kwetsbare ledendata bij het exporteren van de Onyx-status',
            exportOnyxState: 'Onyx-status exporteren',
            importOnyxState: 'Importeer Onyx-status',
            testCrash: 'Test crash',
            resetToOriginalState: 'Reset naar oorspronkelijke staat',
            usingImportedState: 'U gebruikt geïmporteerde status. Druk hier om het te wissen.',
            shouldBlockTransactionThreadReportCreation: 'Creatie van transactie thread rapporten blokkeren',
            debugMode: 'Debug-modus',
            invalidFile: 'Ongeldig bestand',
            invalidFileDescription: 'Het bestand dat je probeert te importeren is niet geldig. Probeer het opnieuw.',
            invalidateWithDelay: 'Ongeldig maken met vertraging',
            recordTroubleshootData: 'Probleemoplossingsgegevens opnemen',
            softKillTheApp: 'Soft kill de app',
            kill: 'Dood',
        },
        debugConsole: {
            saveLog: 'Log opslaan',
            shareLog: 'Log delen',
            enterCommand: 'Voer opdracht in',
            execute: 'Uitvoeren',
            noLogsAvailable: 'Geen logs beschikbaar',
            logSizeTooLarge: ({size}: LogSizeParams) => `Loggrootte overschrijdt de limiet van ${size} MB. Gebruik "Log opslaan" om het logbestand te downloaden.`,
            logs: 'Logs',
            viewConsole: 'Console bekijken',
        },
        security: 'Beveiliging',
        signOut: 'Afmelden',
        restoreStashed: 'Herstel opgeslagen login',
        signOutConfirmationText: 'U verliest alle offline wijzigingen als u zich afmeldt.',
        versionLetter: 'v',
        readTheTermsAndPrivacy: {
            phrase1: 'Lees de',
            phrase2: 'Servicevoorwaarden',
            phrase3: 'en',
            phrase4: 'Privacy',
        },
        help: 'Help',
        whatIsNew: 'Wat is nieuw',
        accountSettings: 'Accountinstellingen',
        account: 'Account',
        general: 'Algemeen',
    },
    closeAccountPage: {
        closeAccount: 'Account sluiten',
        reasonForLeavingPrompt: 'We zouden het jammer vinden om je te zien gaan! Zou je ons vriendelijk willen vertellen waarom, zodat we kunnen verbeteren?',
        enterMessageHere: 'Voer hier bericht in',
        closeAccountWarning: 'Het sluiten van uw account kan niet ongedaan worden gemaakt.',
        closeAccountPermanentlyDeleteData: 'Weet je zeker dat je je account wilt verwijderen? Dit zal alle openstaande uitgaven permanent verwijderen.',
        enterDefaultContactToConfirm: 'Voer uw standaard contactmethode in om te bevestigen dat u uw account wilt sluiten. Uw standaard contactmethode is:',
        enterDefaultContact: 'Voer uw standaard contactmethode in',
        defaultContact: 'Standaard contactmethode:',
        enterYourDefaultContactMethod: 'Voer uw standaard contactmethode in om uw account te sluiten.',
    },
    mergeAccountsPage: {
        mergeAccount: 'Accounts samenvoegen',
        accountDetails: {
            accountToMergeInto: 'Voer het account in waarmee u wilt samenvoegen',
            notReversibleConsent: 'Ik begrijp dat dit niet omkeerbaar is.',
        },
        accountValidate: {
            confirmMerge: 'Weet je zeker dat je accounts wilt samenvoegen?',
            lossOfUnsubmittedData: `Het samenvoegen van uw accounts is onomkeerbaar en zal resulteren in het verlies van alle niet-ingediende uitgaven voor`,
            enterMagicCode: `Om door te gaan, voer de magische code in die is verzonden naar`,
            errors: {
                incorrectMagicCode: 'Onjuiste of ongeldige magische code. Probeer het opnieuw of vraag een nieuwe code aan.',
                fallback: 'Er is iets misgegaan. Probeer het later opnieuw.',
            },
        },
        mergeSuccess: {
            accountsMerged: 'Accounts samengevoegd!',
            description: ({from, to}: MergeSuccessDescriptionParams) =>
                `<muted-text><centered-text>Je hebt met succes alle gegevens van <strong>${from}</strong> samengevoegd in <strong>${to}</strong>. Je kunt nu elke login gebruiken voor deze account.</centered-text></muted-text>`,
        },
        mergePendingSAML: {
            weAreWorkingOnIt: 'We zijn ermee bezig',
            limitedSupport: 'We ondersteunen het samenvoegen van accounts nog niet op New Expensify. Voer deze actie in plaats daarvan uit op Expensify Classic.',
            reachOutForHelp: '<muted-text><centered-text>Neem gerust <concierge-link>contact op met Concierge</concierge-link> als je vragen hebt!</centered-text></muted-text>',
            goToExpensifyClassic: 'Ga naar Expensify Classic',
        },
        mergeFailureSAMLDomainControlDescription: ({email}: MergeFailureDescriptionGenericParams) =>
            `<muted-text><centered-text>Je kunt <strong>${email}</strong> niet samenvoegen omdat het wordt beheerd door <strong>${email.split('@').at(1) ?? ''}</strong>. Neem <concierge-link>contact op met Concierge</concierge-link> voor hulp.</centered-text></muted-text>`,
        mergeFailureSAMLAccountDescription: ({email}: MergeFailureDescriptionGenericParams) =>
            `<muted-text><centered-text>U kunt <strong>${email}</strong> niet samenvoegen met andere accounts omdat uw domeinbeheerder dit heeft ingesteld als uw primaire login. Voeg in plaats daarvan andere accounts samen.</centered-text></muted-text>`,
        mergeFailure2FA: {
            description: ({email}: MergeFailureDescriptionGenericParams) =>
                `<muted-text><centered-text>Je kunt accounts niet samenvoegen omdat <strong>${email}</strong> twee-factor authenticatie (2FA) heeft ingeschakeld. Schakel 2FA uit voor <strong>${email}</strong> en probeer het opnieuw.</centered-text></muted-text>`,
            learnMore: 'Meer informatie over het samenvoegen van accounts.',
        },
        mergeFailureAccountLockedDescription: ({email}: MergeFailureDescriptionGenericParams) =>
            `<muted-text><centered-text>Je kunt <strong>${email}</strong> niet samenvoegen omdat het vergrendeld is. Neem <concierge-link>contact op met Concierge</concierge-link> voor hulp.</centered-text></muted-text>`,
        mergeFailureUncreatedAccountDescription: ({email, contactMethodLink}: MergeFailureUncreatedAccountDescriptionParams) =>
            `<muted-text><centered-text>Je kunt geen accounts samenvoegen omdat <strong>${email}</strong> geen Expensify account heeft. <a href="${contactMethodLink}">Voeg het toe als een contactmethode</a> in plaats daarvan.</centered-text></muted-text>`,
        mergeFailureSmartScannerAccountDescription: ({email}: MergeFailureDescriptionGenericParams) =>
            `<muted-text><centered-text>Je kunt <strong>${email}</strong> niet samenvoegen met andere accounts. Voeg in plaats daarvan andere accounts samen.</centered-text></muted-text>`,
        mergeFailureInvoicedAccountDescription: ({email}: MergeFailureDescriptionGenericParams) =>
            `<muted-text><centered-text>Je kunt accounts niet samenvoegen in <strong>${email}</strong> omdat deze account een gefactureerde factureringsrelatie heeft.</centered-text></muted-text>`,
        mergeFailureTooManyAttempts: {
            heading: 'Probeer het later opnieuw',
            description: 'Er waren te veel pogingen om accounts samen te voegen. Probeer het later opnieuw.',
        },
        mergeFailureUnvalidatedAccount: {
            description: 'U kunt niet samenvoegen met andere accounts omdat het niet gevalideerd is. Valideer het account en probeer het opnieuw.',
        },
        mergeFailureSelfMerge: {
            description: 'U kunt geen account met zichzelf samenvoegen.',
        },
        mergeFailureGenericHeading: 'Kan accounts niet samenvoegen',
    },
    lockAccountPage: {
        reportSuspiciousActivity: 'Verdachte activiteit melden',
        lockAccount: 'Account vergrendelen',
        unlockAccount: 'Account ontgrendelen',
        compromisedDescription: 'Merk je iets vreemds op aan je account? Meld het en je account wordt meteen vergrendeld, kaarttransacties geblokkeerd en wijzigingen voorkomen.',
        domainAdminsDescription: 'Voor domeinbeheerders: dit pauzeert ook alle Expensify Card-activiteiten en beheerdersacties in je domein(en).',
        areYouSure: 'Weet je zeker dat je je Expensify-account wilt vergrendelen?',
        ourTeamWill: 'Ons team onderzoekt het en verwijdert ongeautoriseerde toegang. Om weer toegang te krijgen, moet je met Concierge samenwerken.',
    },
    failedToLockAccountPage: {
        failedToLockAccount: 'Kan account niet vergrendelen',
        failedToLockAccountDescription: `We konden uw account niet vergrendelen. Neem contact op met Concierge om dit probleem op te lossen.`,
        chatWithConcierge: 'Chat met Concierge',
    },
    unlockAccountPage: {
        accountLocked: 'Account vergrendeld',
        yourAccountIsLocked: 'Je account is vergrendeld',
        chatToConciergeToUnlock: 'Chat met Concierge om beveiligingsproblemen op te lossen en je account te ontgrendelen.',
        chatWithConcierge: 'Chat met Concierge',
    },
    passwordPage: {
        changePassword: 'Wachtwoord wijzigen',
        changingYourPasswordPrompt: 'Het wijzigen van je wachtwoord zal je wachtwoord voor zowel je Expensify.com als je New Expensify accounts bijwerken.',
        currentPassword: 'Huidig wachtwoord',
        newPassword: 'Nieuw wachtwoord',
        newPasswordPrompt: 'Je nieuwe wachtwoord moet anders zijn dan je oude wachtwoord en moet ten minste 8 tekens, 1 hoofdletter, 1 kleine letter en 1 cijfer bevatten.',
    },
    twoFactorAuth: {
        headerTitle: 'Twee-factor authenticatie',
        twoFactorAuthEnabled: 'Twee-factor authenticatie ingeschakeld',
        whatIsTwoFactorAuth:
            'Twee-factor authenticatie (2FA) helpt je account veilig te houden. Bij het inloggen moet je een code invoeren die is gegenereerd door je voorkeursauthenticator-app.',
        disableTwoFactorAuth: 'Twee-factor-authenticatie uitschakelen',
        explainProcessToRemove: 'Om twee-factor authenticatie (2FA) uit te schakelen, voer alstublieft een geldige code in van uw authenticatie-app.',
        disabled: 'Twee-factor-authenticatie is nu uitgeschakeld',
        noAuthenticatorApp: 'Je hebt geen authenticator-app meer nodig om in te loggen bij Expensify.',
        stepCodes: 'Herstelcodes',
        keepCodesSafe: 'Bewaar deze herstelcodes veilig!',
        codesLoseAccess:
            'Als je de toegang tot je authenticator-app verliest en deze codes niet hebt, verlies je de toegang tot je account.\n\nOpmerking: Het instellen van tweefactorauthenticatie zal je uitloggen van alle andere actieve sessies.',
        errorStepCodes: 'Kopieer of download codes voordat u doorgaat.',
        stepVerify: 'Verifiëren',
        scanCode: 'Scan de QR-code met uw',
        authenticatorApp: 'authenticator-app',
        addKey: 'Of voeg deze geheime sleutel toe aan je authenticator-app:',
        enterCode: 'Voer vervolgens de zescijferige code in die is gegenereerd door uw authenticator-app.',
        stepSuccess: 'Voltooid',
        enabled: 'Twee-factor authenticatie ingeschakeld',
        congrats: 'Gefeliciteerd! Nu heb je die extra beveiliging.',
        copy: 'Kopiëren',
        disable: 'Uitschakelen',
        enableTwoFactorAuth: 'Twee-factor-authenticatie inschakelen',
        pleaseEnableTwoFactorAuth: 'Schakel alsjeblieft twee-factor authenticatie in.',
        twoFactorAuthIsRequiredDescription: 'Voor beveiligingsdoeleinden vereist Xero tweefactorauthenticatie om de integratie te verbinden.',
        twoFactorAuthIsRequiredForAdminsHeader: 'Twee-factor authenticatie vereist',
        twoFactorAuthIsRequiredForAdminsTitle: 'Schakel alsjeblieft twee-factor authenticatie in.',
        twoFactorAuthIsRequiredForAdminsDescription: 'Uw Xero-boekhoudkoppeling vereist het gebruik van tweefactorauthenticatie. Om Expensify te blijven gebruiken, schakelt u dit in.',
        twoFactorAuthCannotDisable: 'Kan 2FA niet uitschakelen',
        twoFactorAuthRequired: 'Twee-factor authenticatie (2FA) is vereist voor uw Xero-verbinding en kan niet worden uitgeschakeld.',
    },
    recoveryCodeForm: {
        error: {
            pleaseFillRecoveryCode: 'Voer uw herstelcode in alstublieft',
            incorrectRecoveryCode: 'Onjuiste herstelcode. Probeer het opnieuw.',
        },
        useRecoveryCode: 'Gebruik herstelcode',
        recoveryCode: 'Herstelcode',
        use2fa: 'Gebruik tweefactorauthenticatiecode',
    },
    twoFactorAuthForm: {
        error: {
            pleaseFillTwoFactorAuth: 'Voer uw tweefactorauthenticatiecode in alstublieft',
            incorrect2fa: 'Onjuiste twee-factor authenticatiecode. Probeer het opnieuw.',
        },
    },
    passwordConfirmationScreen: {
        passwordUpdated: 'Wachtwoord bijgewerkt!',
        allSet: 'Je bent klaar. Bewaar je nieuwe wachtwoord veilig.',
    },
    privateNotes: {
        title: 'Privé notities',
        personalNoteMessage: 'Houd notities over deze chat hier bij. Jij bent de enige persoon die deze notities kan toevoegen, bewerken of bekijken.',
        sharedNoteMessage: 'Houd notities over deze chat hier bij. Expensify-medewerkers en andere leden op het team.expensify.com-domein kunnen deze notities bekijken.',
        composerLabel: 'Notities',
        myNote: 'Mijn notitie',
        error: {
            genericFailureMessage: 'Privé notities konden niet worden opgeslagen',
        },
    },
    billingCurrency: {
        error: {
            securityCode: 'Voer een geldige beveiligingscode in alstublieft',
        },
        securityCode: 'Beveiligingscode',
        changeBillingCurrency: 'Factuurvaluta wijzigen',
        changePaymentCurrency: 'Betaalvaluta wijzigen',
        paymentCurrency: 'Betaalvaluta',
        paymentCurrencyDescription: 'Selecteer een gestandaardiseerde valuta waarnaar alle persoonlijke uitgaven moeten worden omgerekend',
        note: `Let op: Het wijzigen van je betalingsvaluta kan invloed hebben op hoeveel je betaalt voor Expensify. Raadpleeg onze <a href="${CONST.PRICING}">prijspagina</a> voor meer informatie.`,
    },
    addDebitCardPage: {
        addADebitCard: 'Voeg een debetkaart toe',
        nameOnCard: 'Naam op kaart',
        debitCardNumber: 'Debetkaartnummer',
        expiration: 'Vervaldatum',
        expirationDate: 'MMYY',
        cvv: 'CVV',
        billingAddress: 'Factuuradres',
        growlMessageOnSave: 'Je debetkaart is succesvol toegevoegd.',
        expensifyPassword: 'Expensify-wachtwoord',
        error: {
            invalidName: 'Naam mag alleen letters bevatten',
            addressZipCode: 'Voer een geldige postcode in',
            debitCardNumber: 'Voer een geldig debetkaartnummer in alstublieft',
            expirationDate: 'Selecteer een geldige vervaldatum alstublieft',
            securityCode: 'Voer een geldige beveiligingscode in alstublieft',
            addressStreet: 'Voer een geldig factuuradres in dat geen postbus is.',
            addressState: 'Selecteer een staat alstublieft',
            addressCity: 'Voer een stad in, alstublieft',
            genericFailureMessage: 'Er is een fout opgetreden bij het toevoegen van uw kaart. Probeer het alstublieft opnieuw.',
            password: 'Voer uw Expensify-wachtwoord in alstublieft',
        },
    },
    addPaymentCardPage: {
        addAPaymentCard: 'Betaalpas toevoegen',
        nameOnCard: 'Naam op kaart',
        paymentCardNumber: 'Kaartnummer',
        expiration: 'Vervaldatum',
        expirationDate: 'MM/YY',
        cvv: 'CVV',
        billingAddress: 'Factuuradres',
        growlMessageOnSave: 'Uw betaalkaart is succesvol toegevoegd',
        expensifyPassword: 'Expensify-wachtwoord',
        error: {
            invalidName: 'Naam mag alleen letters bevatten',
            addressZipCode: 'Voer een geldige postcode in',
            paymentCardNumber: 'Voer een geldig kaartnummer in alstublieft',
            expirationDate: 'Selecteer een geldige vervaldatum alstublieft',
            securityCode: 'Voer een geldige beveiligingscode in alstublieft',
            addressStreet: 'Voer een geldig factuuradres in dat geen postbus is.',
            addressState: 'Selecteer een staat alstublieft',
            addressCity: 'Voer een stad in, alstublieft',
            genericFailureMessage: 'Er is een fout opgetreden bij het toevoegen van uw kaart. Probeer het alstublieft opnieuw.',
            password: 'Voer uw Expensify-wachtwoord in alstublieft',
        },
    },
    walletPage: {
        balance: 'Saldo',
        paymentMethodsTitle: 'Betaalmethoden',
        setDefaultConfirmation: 'Standaard betaalmethode instellen',
        setDefaultSuccess: 'Standaard betaalmethode ingesteld!',
        deleteAccount: 'Account verwijderen',
        deleteConfirmation: 'Weet je zeker dat je dit account wilt verwijderen?',
        error: {
            notOwnerOfBankAccount: 'Er is een fout opgetreden bij het instellen van deze bankrekening als uw standaard betaalmethode.',
            invalidBankAccount: 'Deze bankrekening is tijdelijk opgeschort.',
            notOwnerOfFund: 'Er is een fout opgetreden bij het instellen van deze kaart als uw standaard betaalmethode.',
            setDefaultFailure: 'Er is iets misgegaan. Neem contact op met Concierge voor verdere hulp.',
        },
        addBankAccountFailure: 'Er is een onverwachte fout opgetreden bij het proberen uw bankrekening toe te voegen. Probeer het alstublieft opnieuw.',
        getPaidFaster: 'Sneller betaald worden',
        addPaymentMethod: 'Voeg een betaalmethode toe om betalingen direct in de app te verzenden en ontvangen.',
        getPaidBackFaster: 'Sneller terugbetaald worden',
        secureAccessToYourMoney: 'Beveiligde toegang tot uw geld',
        receiveMoney: 'Ontvang geld in je lokale valuta',
        expensifyWallet: 'Expensify Wallet (Beta)',
        sendAndReceiveMoney: 'Stuur en ontvang geld met vrienden. Alleen Amerikaanse bankrekeningen.',
        enableWallet: 'Portemonnee inschakelen',
        addBankAccountToSendAndReceive: 'Voeg een bankrekening toe om betalingen te doen of te ontvangen.',
        addDebitOrCreditCard: 'Debet- of creditcard toevoegen',
        assignedCards: 'Toegewezen kaarten',
        assignedCardsDescription: 'Dit zijn kaarten die door een werkruimtebeheerder zijn toegewezen om de uitgaven van het bedrijf te beheren.',
        expensifyCard: 'Expensify Card',
        walletActivationPending: 'We zijn uw informatie aan het beoordelen. Kom over een paar minuten terug!',
        walletActivationFailed: 'Helaas kan uw portemonnee op dit moment niet worden geactiveerd. Neem contact op met Concierge voor verdere hulp.',
        addYourBankAccount: 'Voeg je bankrekening toe',
        addBankAccountBody: 'Laten we je bankrekening koppelen aan Expensify, zodat het eenvoudiger dan ooit is om rechtstreeks in de app betalingen te verzenden en te ontvangen.',
        chooseYourBankAccount: 'Kies uw bankrekening',
        chooseAccountBody: 'Zorg ervoor dat je de juiste selecteert.',
        confirmYourBankAccount: 'Bevestig uw bankrekening',
        personalBankAccounts: 'Persoonlijke bankrekeningen',
        businessBankAccounts: 'Zakelijke bankrekeningen',
    },
    cardPage: {
        expensifyCard: 'Expensify Card',
        expensifyTravelCard: 'Expensify Travel Card',
        availableSpend: 'Resterende limiet',
        smartLimit: {
            name: 'Slimme limiet',
            title: ({formattedLimit}: ViolationsOverLimitParams) =>
                `Je kunt tot ${formattedLimit} uitgeven op deze kaart, en de limiet wordt opnieuw ingesteld zodra je ingediende uitgaven worden goedgekeurd.`,
        },
        fixedLimit: {
            name: 'Vast limiet',
            title: ({formattedLimit}: ViolationsOverLimitParams) => `Je kunt tot ${formattedLimit} uitgeven op deze kaart, en daarna wordt deze gedeactiveerd.`,
        },
        monthlyLimit: {
            name: 'Maandelijkse limiet',
            title: ({formattedLimit}: ViolationsOverLimitParams) =>
                `Je kunt tot ${formattedLimit} per maand op deze kaart uitgeven. De limiet wordt gereset op de 1e dag van elke kalendermaand.`,
        },
        virtualCardNumber: 'Virtueel kaartnummer',
        travelCardCvv: 'Reiskaart CVV',
        physicalCardNumber: 'Fysiek kaartnummer',
        physicalCardPin: 'PIN',
        getPhysicalCard: 'Fysieke kaart aanvragen',
        reportFraud: 'Meld fraude met virtuele kaart aan',
        reportTravelFraud: 'Reiskaartfraude melden',
        reviewTransaction: 'Transactie beoordelen',
        suspiciousBannerTitle: 'Verdachte transactie',
        suspiciousBannerDescription: 'We hebben verdachte transacties op uw kaart opgemerkt. Tik hieronder om te bekijken.',
        cardLocked: 'Uw kaart is tijdelijk geblokkeerd terwijl ons team de account van uw bedrijf beoordeelt.',
        cardDetails: {
            cardNumber: 'Virtueel kaartnummer',
            expiration: 'Verloopdatum',
            cvv: 'CVV',
            address: 'Adres',
            revealDetails: 'Details weergeven',
            revealCvv: 'Toon CVV',
            copyCardNumber: 'Kopieer kaartnummer',
            updateAddress: 'Adres bijwerken',
        },
        cardAddedToWallet: ({platform}: {platform: 'Google' | 'Apple'}) => `Toegevoegd aan ${platform} Wallet`,
        cardDetailsLoadingFailure: 'Er is een fout opgetreden bij het laden van de kaartgegevens. Controleer uw internetverbinding en probeer het opnieuw.',
        validateCardTitle: 'Laten we ervoor zorgen dat jij het bent',
        enterMagicCode: ({contactMethod}: EnterMagicCodeParams) =>
            `Voer de magische code in die naar ${contactMethod} is gestuurd om uw kaartgegevens te bekijken. Het zou binnen een minuut of twee moeten aankomen.`,
    },
    workflowsPage: {
        workflowTitle: 'Uitgaven',
        workflowDescription: 'Configureer een workflow vanaf het moment dat uitgaven plaatsvinden, inclusief goedkeuring en betaling.',
        delaySubmissionTitle: 'Vertraging van inzendingen',
        delaySubmissionDescription: 'Kies een aangepast schema voor het indienen van onkosten, of laat dit uitgeschakeld voor realtime updates over uitgaven.',
        submissionFrequency: 'Indieningsfrequentie',
        submissionFrequencyDateOfMonth: 'Datum van de maand',
        addApprovalsTitle: 'Goedkeuringen toevoegen',
        addApprovalButton: 'Goedkeuringsworkflow toevoegen',
        addApprovalTip: 'Deze standaard workflow is van toepassing op alle leden, tenzij er een specifiekere workflow bestaat.',
        approver: 'Goedkeurder',
        addApprovalsDescription: 'Vereis extra goedkeuring voordat een betaling wordt geautoriseerd.',
        makeOrTrackPaymentsTitle: 'Betalingen maken of volgen',
        makeOrTrackPaymentsDescription: 'Voeg een geautoriseerde betaler toe voor betalingen gedaan in Expensify of volg betalingen die elders zijn gedaan.',
        editor: {
            submissionFrequency: 'Kies hoe lang Expensify moet wachten voordat foutloze uitgaven worden gedeeld.',
        },
        frequencyDescription: 'Kies hoe vaak je wilt dat uitgaven automatisch worden ingediend, of maak het handmatig.',
        frequencies: {
            instant: 'Instant',
            weekly: 'Wekelijks',
            monthly: 'Maandelijks',
            twiceAMonth: 'Twee keer per maand',
            byTrip: 'Per reis',
            manually: 'Handmatig',
            daily: 'Dagelijks',
            lastDayOfMonth: 'Laatste dag van de maand',
            lastBusinessDayOfMonth: 'Laatste werkdag van de maand',
            ordinals: {
                one: 'st',
                two: 'nd',
                few: 'rd',
                other: 'th',
                /* eslint-disable @typescript-eslint/naming-convention */
                '1': 'Eerste',
                '2': 'Tweede',
                '3': 'Derde',
                '4': 'Vierde',
                '5': 'Vijfde',
                '6': 'Zesde',
                '7': 'Seventh',
                '8': 'Achtste',
                '9': 'Negende',
                '10': 'Tiende',
                /* eslint-enable @typescript-eslint/naming-convention */
            },
        },
        approverInMultipleWorkflows: 'Dit lid behoort al tot een andere goedkeuringsworkflow. Alle updates hier worden daar ook weergegeven.',
        approverCircularReference: ({name1, name2}: ApprovalWorkflowErrorParams) =>
            `<strong>${name1}</strong> keurt al rapporten goed voor <strong>${name2}</strong>. Kies alstublieft een andere goedkeurder om een circulaire workflow te voorkomen.`,
        emptyContent: {
            title: 'Geen leden om weer te geven',
            expensesFromSubtitle: 'Alle werkruimteleden maken al deel uit van een bestaand goedkeuringsproces.',
            approverSubtitle: 'Alle goedkeurders behoren tot een bestaand werkstroom.',
        },
    },
    workflowsDelayedSubmissionPage: {
        autoReportingErrorMessage: 'Vertraagde inzending kon niet worden gewijzigd. Probeer het opnieuw of neem contact op met de ondersteuning.',
        autoReportingFrequencyErrorMessage: 'De frequentie van inzendingen kon niet worden gewijzigd. Probeer het opnieuw of neem contact op met de ondersteuning.',
        monthlyOffsetErrorMessage: 'Maandelijkse frequentie kon niet worden gewijzigd. Probeer het opnieuw of neem contact op met de ondersteuning.',
    },
    workflowsCreateApprovalsPage: {
        title: 'Bevestigen',
        header: 'Voeg meer goedkeurders toe en bevestig.',
        additionalApprover: 'Extra goedkeurder',
        submitButton: 'Workflow toevoegen',
    },
    workflowsEditApprovalsPage: {
        title: 'Goedkeuringsworkflow bewerken',
        deleteTitle: 'Verwijder goedkeuringsworkflow',
        deletePrompt: 'Weet u zeker dat u deze goedkeuringsworkflow wilt verwijderen? Alle leden zullen vervolgens de standaardworkflow volgen.',
    },
    workflowsExpensesFromPage: {
        title: 'Uitgaven van',
        header: 'Wanneer de volgende leden onkosten indienen:',
    },
    workflowsApproverPage: {
        genericErrorMessage: 'De goedkeurder kon niet worden gewijzigd. Probeer het opnieuw of neem contact op met de ondersteuning.',
        header: 'Verstuur naar dit lid voor goedkeuring:',
    },
    workflowsPayerPage: {
        title: 'Geautoriseerde betaler',
        genericErrorMessage: 'De geautoriseerde betaler kon niet worden gewijzigd. Probeer het alstublieft opnieuw.',
        admins: 'Beheerders',
        payer: 'Betaler',
        paymentAccount: 'Betaalrekening',
    },
    reportFraudPage: {
        title: 'Meld fraude met virtuele kaart aan',
        description:
            'Als de gegevens van uw virtuele kaart zijn gestolen of gecompromitteerd, zullen we uw bestaande kaart permanent deactiveren en u voorzien van een nieuwe virtuele kaart en nummer.',
        deactivateCard: 'Deactiveer kaart',
        reportVirtualCardFraud: 'Meld fraude met virtuele kaart aan',
    },
    reportFraudConfirmationPage: {
        title: 'Kaartfraude gemeld',
        description: 'We hebben uw bestaande kaart permanent gedeactiveerd. Wanneer u teruggaat om uw kaartgegevens te bekijken, zult u een nieuwe virtuele kaart beschikbaar hebben.',
        buttonText: 'Begrepen, bedankt!',
    },
    activateCardPage: {
        activateCard: 'Activeer kaart',
        pleaseEnterLastFour: 'Voer alstublieft de laatste vier cijfers van uw kaart in.',
        activatePhysicalCard: 'Fysieke kaart activeren',
        error: {
            thatDidNotMatch: 'Dat kwam niet overeen met de laatste 4 cijfers op uw kaart. Probeer het alstublieft opnieuw.',
            throttled:
                'Je hebt de laatste 4 cijfers van je Expensify Card te vaak verkeerd ingevoerd. Als je zeker weet dat de cijfers correct zijn, neem dan contact op met Concierge om het op te lossen. Probeer het anders later opnieuw.',
        },
    },
    getPhysicalCard: {
        header: 'Fysieke kaart aanvragen',
        nameMessage: 'Voer uw voor- en achternaam in, want deze wordt op uw kaart getoond.',
        legalName: 'Wettelijke naam',
        legalFirstName: 'Wettelijke voornaam',
        legalLastName: 'Wettelijke achternaam',
        phoneMessage: 'Voer uw telefoonnummer in.',
        phoneNumber: 'Telefoonnummer',
        address: 'Adres',
        addressMessage: 'Voer uw verzendadres in.',
        streetAddress: 'Straatadres',
        city: 'Stad',
        state: 'Staat',
        zipPostcode: 'Postcode',
        country: 'Land',
        confirmMessage: 'Bevestig alstublieft uw gegevens hieronder.',
        estimatedDeliveryMessage: 'Uw fysieke kaart zal binnen 2-3 werkdagen arriveren.',
        next: 'Volgende',
        getPhysicalCard: 'Fysieke kaart aanvragen',
        shipCard: 'Verzendkaart',
    },
    transferAmountPage: {
        transfer: ({amount}: TransferParams) => `Transfer${amount ? ` ${amount}` : ''}`,
        instant: 'Instant (Debetkaart)',
        instantSummary: ({rate, minAmount}: InstantSummaryParams) => `${rate}% vergoeding (${minAmount} minimum)`,
        ach: '1-3 werkdagen (bankrekening)',
        achSummary: 'Geen kosten',
        whichAccount: 'Welke account?',
        fee: 'Kosten',
        transferSuccess: 'Overdracht geslaagd!',
        transferDetailBankAccount: 'Uw geld zou binnen de volgende 1-3 werkdagen moeten aankomen.',
        transferDetailDebitCard: 'Uw geld zou onmiddellijk moeten aankomen.',
        failedTransfer: 'Je saldo is niet volledig vereffend. Gelieve over te maken naar een bankrekening.',
        notHereSubTitle: 'Gelieve uw saldo over te maken vanaf de portemonneepagina.',
        goToWallet: 'Ga naar Wallet',
    },
    chooseTransferAccountPage: {
        chooseAccount: 'Kies account',
    },
    paymentMethodList: {
        addPaymentMethod: 'Betaalmethode toevoegen',
        addNewDebitCard: 'Nieuwe debetkaart toevoegen',
        addNewBankAccount: 'Nieuwe bankrekening toevoegen',
        accountLastFour: 'Eindigend op',
        cardLastFour: 'Kaart eindigend op',
        addFirstPaymentMethod: 'Voeg een betaalmethode toe om betalingen direct in de app te verzenden en ontvangen.',
        defaultPaymentMethod: 'Standaard',
        bankAccountLastFour: ({lastFour}: BankAccountLastFourParams) => `Bankrekening • ${lastFour}`,
    },
    preferencesPage: {
        appSection: {
            title: 'App-voorkeuren',
        },
        testSection: {
            title: 'Voorkeuren testen',
            subtitle: 'Instellingen om de app op staging te debuggen en testen.',
        },
        receiveRelevantFeatureUpdatesAndExpensifyNews: 'Ontvang relevante functie-updates en Expensify-nieuws',
        muteAllSounds: 'Alle geluiden van Expensify dempen',
    },
    priorityModePage: {
        priorityMode: 'Prioriteitsmodus',
        explainerText: 'Kies of je je wilt #concentreren op alleen ongelezen en vastgezette chats, of alles wilt weergeven met de meest recente en vastgezette chats bovenaan.',
        priorityModes: {
            default: {
                label: 'Meest recent',
                description: 'Toon alle chats gesorteerd op meest recent',
            },
            gsd: {
                label: '#focus',
                description: 'Alleen ongelezen alfabetisch sorteren tonen',
            },
        },
    },
    reportDetailsPage: {
        inWorkspace: ({policyName}: ReportPolicyNameParams) => `in ${policyName}`,
        generatingPDF: 'PDF genereren',
        waitForPDF: 'Even geduld terwijl we de PDF genereren.',
        errorPDF: 'Er is een fout opgetreden bij het genereren van uw PDF.',
        generatedPDF: 'Je rapport-PDF is gegenereerd!',
    },
    reportDescriptionPage: {
        roomDescription: 'Kamerbeschrijving',
        roomDescriptionOptional: 'Kamerbeschrijving (optioneel)',
        explainerText: 'Stel een aangepaste beschrijving in voor de kamer.',
    },
    groupChat: {
        lastMemberTitle: 'Let op!',
        lastMemberWarning: 'Aangezien jij de laatste persoon hier bent, zal het verlaten van deze chat deze ontoegankelijk maken voor alle leden. Weet je zeker dat je wilt vertrekken?',
        defaultReportName: ({displayName}: ReportArchiveReasonsClosedParams) => `Groepschat van ${displayName}`,
    },
    languagePage: {
        language: 'Taal',
        aiGenerated: 'De vertalingen voor deze taal worden automatisch gegenereerd en kunnen fouten bevatten.',
    },
    themePage: {
        theme: 'Thema',
        themes: {
            dark: {
                label: 'Donker',
            },
            light: {
                label: 'Licht',
            },
            system: {
                label: 'Apparaatinstellingen gebruiken',
            },
        },
        chooseThemeBelowOrSync: 'Kies een thema hieronder, of synchroniseer met de instellingen van je apparaat.',
    },
    termsOfUse: {
        phrase1: 'Door in te loggen, ga je akkoord met de',
        phrase2: 'Servicevoorwaarden',
        phrase3: 'en',
        phrase4: 'Privacy',
        phrase5: `Geldtransmissie wordt geleverd door ${CONST.WALLET.PROGRAM_ISSUERS.EXPENSIFY_PAYMENTS} (NMLS ID:2017010) volgens zijn`,
        phrase6: 'licenties',
    },
    validateCodeForm: {
        magicCodeNotReceived: 'Geen magische code ontvangen?',
        enterAuthenticatorCode: 'Voer uw authenticatiecode in alstublieft',
        enterRecoveryCode: 'Voer uw herstelcode in alstublieft',
        requiredWhen2FAEnabled: 'Vereist wanneer 2FA is ingeschakeld',
        requestNewCode: 'Vraag een nieuwe code aan in',
        requestNewCodeAfterErrorOccurred: 'Vraag een nieuwe code aan',
        error: {
            pleaseFillMagicCode: 'Voer uw magische code in alstublieft',
            incorrectMagicCode: 'Onjuiste of ongeldige magische code. Probeer het opnieuw of vraag een nieuwe code aan.',
            pleaseFillTwoFactorAuth: 'Voer uw tweefactorauthenticatiecode in alstublieft',
        },
    },
    passwordForm: {
        pleaseFillOutAllFields: 'Vul alstublieft alle velden in',
        pleaseFillPassword: 'Voer uw wachtwoord in, alstublieft',
        pleaseFillTwoFactorAuth: 'Voer uw tweefactorauthenticatiecode in alstublieft.',
        enterYourTwoFactorAuthenticationCodeToContinue: 'Voer uw twee-factor authenticatiecode in om door te gaan',
        forgot: 'Vergeten?',
        requiredWhen2FAEnabled: 'Vereist wanneer 2FA is ingeschakeld',
        error: {
            incorrectPassword: 'Onjuist wachtwoord. Probeer het opnieuw.',
            incorrectLoginOrPassword: 'Onjuiste inloggegevens of wachtwoord. Probeer het opnieuw.',
            incorrect2fa: 'Onjuiste twee-factor authenticatiecode. Probeer het opnieuw.',
            twoFactorAuthenticationEnabled: 'U heeft 2FA ingeschakeld op dit account. Log in met uw e-mail of telefoonnummer.',
            invalidLoginOrPassword: 'Ongeldige inloggegevens of wachtwoord. Probeer het opnieuw of reset uw wachtwoord.',
            unableToResetPassword:
                'We konden uw wachtwoord niet wijzigen. Dit komt waarschijnlijk door een verlopen wachtwoordresetlink in een oude wachtwoordreset-e-mail. We hebben u een nieuwe link gemaild, zodat u het opnieuw kunt proberen. Controleer uw inbox en uw spammap; het zou binnen enkele minuten moeten aankomen.',
            noAccess: 'U heeft geen toegang tot deze applicatie. Voeg uw GitHub-gebruikersnaam toe voor toegang.',
            accountLocked: 'Je account is vergrendeld na te veel mislukte pogingen. Probeer het over 1 uur opnieuw.',
            fallback: 'Er is iets misgegaan. Probeer het later opnieuw.',
        },
    },
    loginForm: {
        phoneOrEmail: 'Telefoon of e-mail',
        error: {
            invalidFormatEmailLogin: 'Het ingevoerde e-mailadres is ongeldig. Corrigeer het formaat en probeer het opnieuw.',
        },
        cannotGetAccountDetails: 'Kon accountgegevens niet ophalen. Probeer opnieuw in te loggen.',
        loginForm: 'Inlogformulier',
        notYou: ({user}: NotYouParams) => `Niet ${user}?`,
    },
    onboarding: {
        welcome: 'Welkom!',
        welcomeSignOffTitleManageTeam: 'Zodra je de bovenstaande taken hebt voltooid, kunnen we meer functionaliteit verkennen, zoals goedkeuringsworkflows en regels!',
        welcomeSignOffTitle: 'Leuk je te ontmoeten!',
        explanationModal: {
            title: 'Welkom bij Expensify',
            description:
                'Eén app om uw zakelijke en persoonlijke uitgaven te beheren met de snelheid van chat. Probeer het uit en laat ons weten wat u ervan vindt. Er komt nog veel meer aan!',
            secondaryDescription: 'Om terug te schakelen naar Expensify Classic, tik je gewoon op je profielfoto > Ga naar Expensify Classic.',
        },
        welcomeVideo: {
            title: 'Welkom bij Expensify',
            description: 'Eén app om al je zakelijke en persoonlijke uitgaven in een chat te beheren. Gemaakt voor jouw bedrijf, jouw team en jouw vrienden.',
        },
        getStarted: 'Aan de slag',
        whatsYourName: 'Wat is jouw naam?',
        peopleYouMayKnow: 'Mensen die je misschien kent, zijn al hier! Verifieer je e-mail om je bij hen aan te sluiten.',
        workspaceYouMayJoin: ({domain, email}: WorkspaceYouMayJoin) => `Iemand van ${domain} heeft al een werkruimte aangemaakt. Voer de magische code in die naar ${email} is gestuurd.`,
        joinAWorkspace: 'Word lid van een werkruimte',
        listOfWorkspaces: 'Hier is de lijst met werkruimtes die je kunt joinen. Maak je geen zorgen, je kunt ze altijd later joinen als je dat liever hebt.',
        workspaceMemberList: ({employeeCount, policyOwner}: WorkspaceMemberList) => `${employeeCount} lid${employeeCount > 1 ? 's' : ''} • ${policyOwner}`,
        whereYouWork: 'Waar werk je?',
        errorSelection: 'Selecteer een optie om verder te gaan',
        purpose: {
            title: 'Wat wil je vandaag doen?',
            errorContinue: 'Druk op doorgaan om de installatie te voltooien.',
            errorBackButton: 'Beantwoord alstublieft de instellingsvragen om de app te gaan gebruiken.',
            [CONST.ONBOARDING_CHOICES.EMPLOYER]: 'Word terugbetaald door mijn werkgever',
            [CONST.ONBOARDING_CHOICES.MANAGE_TEAM]: 'Beheer de uitgaven van mijn team',
            [CONST.ONBOARDING_CHOICES.PERSONAL_SPEND]: 'Volg en budgetteer uitgaven',
            [CONST.ONBOARDING_CHOICES.CHAT_SPLIT]: 'Chat en deel uitgaven met vrienden',
            [CONST.ONBOARDING_CHOICES.LOOKING_AROUND]: 'Iets anders',
        },
        employees: {
            title: 'Hoeveel werknemers heeft u?',
            [CONST.ONBOARDING_COMPANY_SIZE.MICRO]: '1-10 werknemers',
            [CONST.ONBOARDING_COMPANY_SIZE.SMALL]: '11-50 medewerkers',
            [CONST.ONBOARDING_COMPANY_SIZE.MEDIUM_SMALL]: '51-100 werknemers',
            [CONST.ONBOARDING_COMPANY_SIZE.MEDIUM]: '101-1.000 medewerkers',
            [CONST.ONBOARDING_COMPANY_SIZE.LARGE]: 'Meer dan 1.000 werknemers',
        },
        accounting: {
            title: 'Gebruikt u een boekhoudsoftware?',
            none: 'Geen',
        },
        interestedFeatures: {
            title: 'In welke functies bent u geïnteresseerd?',
            featuresAlreadyEnabled: 'Je werkruimte heeft al het volgende ingeschakeld:',
            featureYouMayBeInterestedIn: 'Schakel extra functies in waarin u mogelijk geïnteresseerd bent:',
        },
        error: {
            requiredFirstName: 'Voer alstublieft uw voornaam in om door te gaan',
        },
        workEmail: {
            title: 'Wat is je werk e-mailadres?',
            subtitle: 'Expensify werkt het beste wanneer je je werk e-mail verbindt.',
            explanationModal: {
                descriptionOne: 'Doorsturen naar receipts@expensify.com voor scannen',
                descriptionTwo: "Word lid van je collega's die al Expensify gebruiken",
                descriptionThree: 'Geniet van een meer gepersonaliseerde ervaring',
            },
            addWorkEmail: 'Werk e-mail toevoegen',
        },
        workEmailValidation: {
            title: 'Verifieer uw werk e-mailadres',
            magicCodeSent: ({workEmail}: WorkEmailResendCodeParams) => `Voer de magische code in die naar ${workEmail} is gestuurd. Het zou binnen een minuut of twee moeten aankomen.`,
        },
        workEmailValidationError: {
            publicEmail: 'Voer een geldig werk e-mailadres in van een privédomein, bijvoorbeeld mitch@company.com.',
            offline: 'We konden je werkmail niet toevoegen omdat je offline lijkt te zijn.',
        },
        mergeBlockScreen: {
            title: 'Kon werk e-mailadres niet toevoegen',
            subtitle: ({workEmail}: WorkEmailMergingBlockedParams) =>
                `We konden ${workEmail} niet toevoegen. Probeer het later opnieuw in Instellingen of chat met Concierge voor begeleiding.`,
        },
        tasks: {
            testDriveAdminTask: {
                title: ({testDriveURL}) => `Neem een [proefrit](${testDriveURL})`,
                description: ({testDriveURL}) => `[Doe een snelle producttour](${testDriveURL}) om te zien waarom Expensify de snelste manier is om uw uitgaven te doen.`,
            },
            testDriveEmployeeTask: {
                title: ({testDriveURL}) => `Neem een [proefrit](${testDriveURL})`,
                description: ({testDriveURL}) => `Neem ons mee voor een [proefrit](${testDriveURL}) en uw team krijgt *3 maanden Expensify gratis!*`,
            },
            createTestDriveAdminWorkspaceTask: {
                title: ({workspaceConfirmationLink}) => `[Maak](${workspaceConfirmationLink}) een werkruimte`,
                description: 'Maak een werkruimte en configureer de instellingen met de hulp van uw setup specialist!',
            },
            createWorkspaceTask: {
                title: ({workspaceSettingsLink}) => `Maak een [werkruimte](${workspaceSettingsLink})`,
                description: ({workspaceSettingsLink}) =>
                    '*Maak een werkruimte* om uitgaven te volgen, bonnen te scannen, te chatten en meer.\n' +
                    '\n' +
                    '1. Klik op *Werkruimtes* > *Nieuwe werkruimte*.\n' +
                    '\n' +
                    `*Uw nieuwe werkruimte is klaar!* [Bekijk hem](${workspaceSettingsLink}).`,
            },
            setupCategoriesTask: {
                title: ({workspaceCategoriesLink}) => `Stel [categorieën](${workspaceCategoriesLink}) in`,
                description: ({workspaceCategoriesLink}) =>
                    '*Stel categorieën in* zodat uw team uitgaven kan coderen voor eenvoudige rapportage.\n' +
                    '\n' +
                    '1. Klik op *Werkruimtes*.\n' +
                    '3. Selecteer uw werkruimte.\n' +
                    '4. Klik op *Categorieën*.\n' +
                    '5. Schakel alle categorieën uit die u niet nodig heeft.\n' +
                    '6. Voeg uw eigen categorieën toe rechtsboven.\n' +
                    '\n' +
                    `[Breng me naar de categorie-instellingen van de werkruimte](${workspaceCategoriesLink}).\n` +
                    '\n' +
                    `![Stel categorieën in](${CONST.CLOUDFRONT_URL}/videos/walkthrough-categories-v2.mp4)`,
            },
            combinedTrackSubmitExpenseTask: {
                title: 'Dien een uitgave in',
                description:
                    '*Dien een uitgave in* door een bedrag in te voeren of een bon te scannen.\n' +
                    '\n' +
                    `1. Klik op de ${CONST.CUSTOM_EMOJIS.GLOBAL_CREATE}-knop.\n` +
                    '2. Kies *Uitgave aanmaken*.\n' +
                    '3. Voer een bedrag in of scan een bon.\n' +
                    `4. Voeg het e-mailadres of telefoonnummer van uw baas toe.\n` +
                    '5. Klik op *Aanmaken*.\n' +
                    '\n' +
                    'En u bent klaar!',
            },
            adminSubmitExpenseTask: {
                title: 'Dien een uitgave in',
                description:
                    '*Dien een uitgave in* door een bedrag in te voeren of een bon te scannen.\n' +
                    '\n' +
                    `1. Klik op de ${CONST.CUSTOM_EMOJIS.GLOBAL_CREATE}-knop.\n` +
                    '2. Kies *Uitgave aanmaken*.\n' +
                    '3. Voer een bedrag in of scan een bon.\n' +
                    '4. Bevestig de details.\n' +
                    '5. Klik op *Aanmaken*.\n' +
                    '\n' +
                    `En u bent klaar!`,
            },
            trackExpenseTask: {
                title: 'Volg een uitgave',
                description:
                    '*Volg een uitgave* in elke valuta, of u nu een bon heeft of niet.\n' +
                    '\n' +
                    `1. Klik op de ${CONST.CUSTOM_EMOJIS.GLOBAL_CREATE}-knop.\n` +
                    '2. Kies *Uitgave aanmaken*.\n' +
                    '3. Voer een bedrag in of scan een bon.\n' +
                    '4. Kies uw *persoonlijke* ruimte.\n' +
                    '5. Klik op *Aanmaken*.\n' +
                    '\n' +
                    'En u bent klaar! Jazeker, zo makkelijk is het.',
            },
            addAccountingIntegrationTask: {
                title: ({integrationName, workspaceAccountingLink}) =>
                    `Verbind${integrationName === CONST.ONBOARDING_ACCOUNTING_MAPPING.other ? '' : ' met'} [${integrationName === CONST.ONBOARDING_ACCOUNTING_MAPPING.other ? 'uw' : ''} ${integrationName}](${workspaceAccountingLink})`,
                description: ({integrationName, workspaceAccountingLink}) =>
                    `Verbind${integrationName === CONST.ONBOARDING_ACCOUNTING_MAPPING.other ? ' uw' : ' met'} ${integrationName} voor automatische uitgavencodering en synchronisatie die de maandafsluiting een fluitje van een cent maken.\n` +
                    '\n' +
                    '1. Klik op *Instellingen*.\n' +
                    '2. Ga naar *Werkruimtes*.\n' +
                    '3. Selecteer uw werkruimte.\n' +
                    '4. Klik op *Boekhouding*.\n' +
                    `5. Zoek ${integrationName}.\n` +
                    '6. Klik op *Verbinden*.\n' +
                    '\n' +
                    `${
                        integrationName && CONST.connectionsVideoPaths[integrationName]
                            ? `[Breng me naar boekhouding](${workspaceAccountingLink}).\n\n![Verbind met ${integrationName}](${CONST.CLOUDFRONT_URL}/${CONST.connectionsVideoPaths[integrationName]})`
                            : `[Breng me naar boekhouding](${workspaceAccountingLink}).`
                    }`,
            },
            connectCorporateCardTask: {
                title: ({corporateCardLink}) => `Verbind [uw bedrijfskaart](${corporateCardLink})`,
                description: ({corporateCardLink}) =>
                    `Verbind uw bedrijfskaart om uitgaven automatisch te importeren en te coderen.\n` +
                    '\n' +
                    '1. Klik op *Werkruimtes*.\n' +
                    '2. Selecteer uw werkruimte.\n' +
                    '3. Klik op *Bedrijfskaarten*.\n' +
                    '4. Volg de aanwijzingen om uw kaart te verbinden.\n' +
                    '\n' +
                    `[Breng me naar het verbinden van mijn bedrijfskaarten](${corporateCardLink}).`,
            },

            inviteTeamTask: {
                title: ({workspaceMembersLink}) => `Nodig [uw team](${workspaceMembersLink}) uit`,
                description: ({workspaceMembersLink}) =>
                    '*Nodig uw team* uit voor Expensify zodat ze vandaag nog kunnen beginnen met het bijhouden van uitgaven.\n' +
                    '\n' +
                    '1. Klik op *Werkruimtes*.\n' +
                    '3. Selecteer uw werkruimte.\n' +
                    '4. Klik op *Leden* > *Lid uitnodigen*.\n' +
                    '5. Voer e-mailadressen of telefoonnummers in. \n' +
                    '6. Voeg een aangepast uitnodigingsbericht toe als u dat wilt!\n' +
                    '\n' +
                    `[Breng me naar werkruimtemedewerkers](${workspaceMembersLink}).\n` +
                    '\n' +
                    `![Nodig uw team uit](${CONST.CLOUDFRONT_URL}/videos/walkthrough-invite_members-v2.mp4)`,
            },

            setupCategoriesAndTags: {
                title: ({workspaceCategoriesLink, workspaceTagsLink}) => `Stel [categorieën](${workspaceCategoriesLink}) en [tags](${workspaceTagsLink}) in`,
                description: ({workspaceCategoriesLink, workspaceAccountingLink}) =>
                    '*Stel categorieën en tags in* zodat uw team uitgaven kan coderen voor eenvoudige rapportage.\n' +
                    '\n' +
                    `Importeer ze automatisch door [uw boekhoudsoftware te verbinden](${workspaceAccountingLink}), of stel ze handmatig in via uw [werkruimte-instellingen](${workspaceCategoriesLink}).`,
            },
            setupTagsTask: {
                title: ({workspaceTagsLink}) => `Stel [tags](${workspaceTagsLink}) in`,
                description: ({workspaceMoreFeaturesLink}) =>
                    'Gebruik tags om extra uitgavendetails toe te voegen zoals projecten, klanten, locaties en afdelingen. Als u meerdere niveaus van tags nodig heeft, kunt u upgraden naar het Control-abonnement.\n' +
                    '\n' +
                    '1. Klik op *Werkruimtes*.\n' +
                    '3. Selecteer uw werkruimte.\n' +
                    '4. Klik op *Meer functies*.\n' +
                    '5. Schakel *Tags* in.\n' +
                    '6. Navigeer naar *Tags* in de werkruimteditor.\n' +
                    '7. Klik op *+ Tag toevoegen* om uw eigen tags te maken.\n' +
                    '\n' +
                    `[Breng me naar meer functies](${workspaceMoreFeaturesLink}).\n` +
                    '\n' +
                    `![Stel tags in](${CONST.CLOUDFRONT_URL}/videos/walkthrough-tags-v2.mp4)`,
            },

            inviteAccountantTask: {
                title: ({workspaceMembersLink}) => `Nodig uw [boekhouder](${workspaceMembersLink}) uit`,
                description: ({workspaceMembersLink}) =>
                    '*Nodig uw boekhouder uit* om samen te werken in uw werkruimte en zakelijke uitgaven te beheren.\n' +
                    '\n' +
                    '1. Klik op *Werkruimtes*.\n' +
                    '2. Selecteer uw werkruimte.\n' +
                    '3. Klik op *Leden*.\n' +
                    '4. Klik op *Lid uitnodigen*.\n' +
                    '5. Voer het e-mailadres van uw boekhouder in.\n' +
                    '\n' +
                    `[Nodig nu uw boekhouder uit](${workspaceMembersLink}).`,
            },

            startChatTask: {
                title: 'Start een chat',
                description:
                    '*Start een chat* met iedereen met behulp van hun e-mailadres of telefoonnummer.\n' +
                    '\n' +
                    `1. Klik op de ${CONST.CUSTOM_EMOJIS.GLOBAL_CREATE}-knop.\n` +
                    '2. Kies *Start chat*.\n' +
                    '3. Voer een e-mailadres of telefoonnummer in.\n' +
                    '\n' +
                    'Als ze Expensify nog niet gebruiken, worden ze automatisch uitgenodigd.\n' +
                    '\n' +
                    'Elke chat wordt ook omgezet in een e-mail of sms waar ze direct op kunnen reageren.',
            },

            splitExpenseTask: {
                title: 'Splits een uitgave',
                description:
                    '*Splits uitgaven* met één of meer personen.\n' +
                    '\n' +
                    `1. Klik op de ${CONST.CUSTOM_EMOJIS.GLOBAL_CREATE}-knop.\n` +
                    '2. Kies *Start chat*.\n' +
                    '3. Voer e-mailadressen of telefoonnummers in.\n' +
                    '4. Klik op de grijze *+*-knop in de chat > *Splits uitgave*.\n' +
                    '5. Maak de uitgave aan door *Handmatig*, *Scannen* of *Afstand* te selecteren.\n' +
                    '\n' +
                    'Voeg gerust meer details toe als u wilt, of stuur het gewoon op. Laten we ervoor zorgen dat u wordt terugbetaald!',
            },

            reviewWorkspaceSettingsTask: {
                title: ({workspaceSettingsLink}) => `Bekijk uw [werkruimte-instellingen](${workspaceSettingsLink})`,
                description: ({workspaceSettingsLink}) =>
                    'Zo bekijkt en werkt u uw werkruimte-instellingen bij:\n' +
                    '1. Klik op het instellingentabblad.\n' +
                    '2. Klik op *Werkruimtes* > [Uw werkruimte].\n' +
                    `[Ga naar uw werkruimte](${workspaceSettingsLink}). We volgen ze in de #admins-kamer.`,
            },
            createReportTask: {
                title: 'Maak uw eerste rapport',
                description:
                    'Zo maakt u een rapport:\n' +
                    '\n' +
                    `1. Klik op de ${CONST.CUSTOM_EMOJIS.GLOBAL_CREATE}-knop.\n` +
                    '2. Kies *Rapport aanmaken*.\n' +
                    '3. Klik op *Uitgave toevoegen*.\n' +
                    '4. Voeg uw eerste uitgave toe.\n' +
                    '\n' +
                    'En u bent klaar!',
            },
        } satisfies Record<string, Pick<OnboardingTask, 'title' | 'description'>>,
        testDrive: {
            name: ({testDriveURL}: {testDriveURL?: string}) => (testDriveURL ? `Neem een [proefrit](${testDriveURL})` : 'Neem een proefrit'),
            embeddedDemoIframeTitle: 'Proefrit',
            employeeFakeReceipt: {
                description: 'Mijn proefrit bon!',
            },
        },
        messages: {
            onboardingEmployerOrSubmitMessage: 'Terugbetaald krijgen is net zo eenvoudig als een bericht sturen. Laten we de basis doornemen.',
            onboardingPersonalSpendMessage: 'Zo volgt u uw uitgaven in een paar klikken.',
            onboardingManageTeamMessage:
                '# Je gratis proefperiode is begonnen! Laten we aan de slag gaan met de installatie.\n👋 Hallo, ik ben je Expensify-installatiespecialist. Nu je een workspace hebt gemaakt, haal het meeste uit je 30 dagen gratis proefperiode door de onderstaande stappen te volgen!',
            onboardingTrackWorkspaceMessage:
                '# Laten we u instellen\n👋 Ik ben hier om te helpen! Om u op weg te helpen, heb ik uw werkruimte-instellingen afgestemd op eenmanszaken en soortgelijke bedrijven. U kunt uw werkruimte aanpassen door op de onderstaande link te klikken!\n\nZo volgt u uw uitgaven in een paar klikken:',
            onboardingChatSplitMessage: 'Rekeningen splitsen met vrienden is net zo eenvoudig als een bericht sturen. Zo doet u dat.',
            onboardingAdminMessage: 'Leer hoe u de werkruimte van uw team als beheerder beheert en uw eigen uitgaven indient.',
            onboardingLookingAroundMessage:
                'Expensify staat vooral bekend om uitgaven, reizen en beheer van bedrijfskaarten, maar we doen veel meer dan dat. Laat me weten waarin u geïnteresseerd bent en ik help u op weg.',
            onboardingTestDriveReceiverMessage: '*U heeft 3 maanden gratis! Begin hieronder.*',
        },
        workspace: {
            title: 'Blijf georganiseerd met een werkruimte',
            subtitle: 'Ontgrendel krachtige tools om uw onkostenbeheer te vereenvoudigen, allemaal op één plek. Met een werkruimte kunt u:',
            explanationModal: {
                descriptionOne: 'Volg en organiseer bonnen',
                descriptionTwo: 'Categoriseer en label uitgaven',
                descriptionThree: 'Rapporten maken en delen',
            },
            price: 'Probeer het 30 dagen gratis, upgrade daarna voor slechts <strong>$5/maand</strong>.',
            createWorkspace: 'Werkruimte maken',
        },
        confirmWorkspace: {
            title: 'Bevestig werkruimte',
            subtitle: 'Maak een werkruimte om bonnetjes bij te houden, uitgaven te vergoeden, reizen te beheren, rapporten te maken en meer — allemaal op de snelheid van chatten.',
        },
        inviteMembers: {
            title: 'Leden uitnodigen',
            subtitle: 'Beheer en deel je uitgaven met een accountant of start een reisgroep met vrienden.',
        },
    },
    featureTraining: {
        doNotShowAgain: 'Toon me dit niet meer',
    },
    personalDetails: {
        error: {
            containsReservedWord: 'Naam mag de woorden Expensify of Concierge niet bevatten',
            hasInvalidCharacter: 'Naam mag geen komma of puntkomma bevatten',
            requiredFirstName: 'Voornaam mag niet leeg zijn',
        },
    },
    privatePersonalDetails: {
        enterLegalName: 'Wat is je wettelijke naam?',
        enterDateOfBirth: 'Wat is je geboortedatum?',
        enterAddress: 'Wat is jouw adres?',
        enterPhoneNumber: 'Wat is je telefoonnummer?',
        personalDetails: 'Persoonlijke gegevens',
        privateDataMessage: 'Deze gegevens worden gebruikt voor reizen en betalingen. Ze worden nooit getoond op je openbare profiel.',
        legalName: 'Wettelijke naam',
        legalFirstName: 'Wettelijke voornaam',
        legalLastName: 'Wettelijke achternaam',
        address: 'Adres',
        error: {
            dateShouldBeBefore: ({dateString}: DateShouldBeBeforeParams) => `De datum moet vóór ${dateString} zijn.`,
            dateShouldBeAfter: ({dateString}: DateShouldBeAfterParams) => `Datum moet na ${dateString} zijn.`,
            hasInvalidCharacter: 'Naam mag alleen Latijnse tekens bevatten',
            incorrectZipFormat: ({zipFormat}: IncorrectZipFormatParams = {}) => `Onjuist postcodeformaat${zipFormat ? `Acceptabel formaat: ${zipFormat}` : ''}`,
            invalidPhoneNumber: `Zorg ervoor dat het telefoonnummer geldig is (bijv. ${CONST.EXAMPLE_PHONE_NUMBER})`,
        },
    },
    resendValidationForm: {
        linkHasBeenResent: 'Link is opnieuw verzonden',
        weSentYouMagicSignInLink: ({login, loginType}: WeSentYouMagicSignInLinkParams) => `Ik heb een magische inloglink gestuurd naar ${login}. Controleer je ${loginType} om in te loggen.`,
        resendLink: 'Link opnieuw verzenden',
    },
    unlinkLoginForm: {
        toValidateLogin: ({primaryLogin, secondaryLogin}: ToValidateLoginParams) =>
            `Om ${secondaryLogin} te valideren, stuur de magische code opnieuw vanuit de Accountinstellingen van ${primaryLogin}.`,
        noLongerHaveAccess: ({primaryLogin}: NoLongerHaveAccessParams) => `Als je geen toegang meer hebt tot ${primaryLogin}, koppel dan je accounts los.`,
        unlink: 'Ontkoppelen',
        linkSent: 'Link verzonden!',
        successfullyUnlinkedLogin: 'Secundaire login succesvol losgekoppeld!',
    },
    emailDeliveryFailurePage: {
        ourEmailProvider: ({login}: OurEmailProviderParams) =>
            `Onze e-mailprovider heeft tijdelijk e-mails naar ${login} opgeschort vanwege bezorgproblemen. Volg deze stappen om uw login te deblokkeren:`,
        confirmThat: ({login}: ConfirmThatParams) => `Bevestig dat ${login} correct gespeld is en een echt, bezorgbaar e-mailadres is.`,
        emailAliases: 'E-mailaliassen zoals "expenses@domain.com" moeten toegang hebben tot hun eigen e-mailinbox om een geldige Expensify-login te zijn.',
        ensureYourEmailClient: 'Zorg ervoor dat uw e-mailclient e-mails van expensify.com toestaat.',
        youCanFindDirections: 'U kunt instructies vinden over hoe u deze stap kunt voltooien.',
        helpConfigure: 'maar je hebt misschien de hulp van je IT-afdeling nodig om je e-mailinstellingen te configureren.',
        onceTheAbove: 'Zodra de bovenstaande stappen zijn voltooid, neem dan contact op met',
        toUnblock: 'om uw login te deblokkeren.',
    },
    smsDeliveryFailurePage: {
        smsDeliveryFailureMessage: ({login}: OurEmailProviderParams) =>
            `We zijn niet in staat geweest om sms-berichten te leveren aan ${login}, dus hebben we het tijdelijk opgeschort. Probeer uw nummer te valideren:`,
        validationSuccess: 'Je nummer is gevalideerd! Klik hieronder om een nieuwe magische inlogcode te verzenden.',
        validationFailed: ({
            timeData,
        }: {
            timeData?: {
                days?: number;
                hours?: number;
                minutes?: number;
            } | null;
        }) => {
            if (!timeData) {
                return 'Wacht een moment voordat je het opnieuw probeert.';
            }
            const timeParts = [];
            if (timeData.days) {
                timeParts.push(`${timeData.days} ${timeData.days === 1 ? 'dag' : 'dagen'}`);
            }
            if (timeData.hours) {
                timeParts.push(`${timeData.hours} ${timeData.hours === 1 ? 'uur' : 'uren'}`);
            }
            if (timeData.minutes) {
                timeParts.push(`${timeData.minutes} ${timeData.minutes === 1 ? 'minuut' : 'minuten'}`);
            }
            let timeText = '';
            if (timeParts.length === 1) {
                timeText = timeParts.at(0) ?? '';
            } else if (timeParts.length === 2) {
                timeText = `${timeParts.at(0)} and ${timeParts.at(1)}`;
            } else if (timeParts.length === 3) {
                timeText = `${timeParts.at(0)}, ${timeParts.at(1)}, and ${timeParts.at(2)}`;
            }
            return `Even geduld! Je moet ${timeText} wachten voordat je je nummer opnieuw kunt valideren.`;
        },
    },
    welcomeSignUpForm: {
        join: 'Deelnemen',
    },
    detailsPage: {
        localTime: 'Lokale tijd',
    },
    newChatPage: {
        startGroup: 'Groep starten',
        addToGroup: 'Toevoegen aan groep',
    },
    yearPickerPage: {
        year: 'Jaar',
        selectYear: 'Selecteer een jaar alstublieft',
    },
    focusModeUpdateModal: {
        title: 'Welkom in de #focusmodus!',
        prompt: 'Blijf op de hoogte door alleen ongelezen chats of chats die uw aandacht nodig hebben te bekijken. Maak je geen zorgen, je kunt dit op elk moment wijzigen in',
        settings: 'instellingen',
    },
    notFound: {
        chatYouLookingForCannotBeFound: 'De chat die je zoekt kan niet worden gevonden.',
        getMeOutOfHere: 'Haal me hier weg',
        iouReportNotFound: 'De betalingsgegevens die u zoekt, kunnen niet worden gevonden.',
        notHere: 'Hmm... het is hier niet.',
        pageNotFound: 'Oeps, deze pagina kan niet worden gevonden',
        noAccess: 'Deze chat of uitgave is mogelijk verwijderd of je hebt er geen toegang toe.\n\nVoor vragen kun je contact opnemen met concierge@expensify.com',
        goBackHome: 'Ga terug naar de startpagina',
        commentYouLookingForCannotBeFound: 'De opmerking die je zoekt, is niet gevonden. Ga terug naar de chat',
        contactConcierge: 'Voor vragen kun je contact opnemen met concierge@expensify.com',
        goToChatInstead: 'Ga in plaats daarvan naar de chat.',
    },
    errorPage: {
        title: ({isBreakLine}: {isBreakLine: boolean}) => `Oeps... ${isBreakLine ? '\n' : ''}Er is iets misgegaan`,
        subtitle: 'Uw verzoek kon niet worden voltooid. Probeer het later opnieuw.',
    },
    setPasswordPage: {
        enterPassword: 'Voer een wachtwoord in',
        setPassword: 'Stel wachtwoord in',
        newPasswordPrompt: 'Je wachtwoord moet minimaal 8 tekens bevatten, 1 hoofdletter, 1 kleine letter en 1 cijfer.',
        passwordFormTitle: 'Welkom terug bij de Nieuwe Expensify! Stel alstublieft uw wachtwoord in.',
        passwordNotSet: 'We konden uw nieuwe wachtwoord niet instellen. We hebben u een nieuwe wachtwoordlink gestuurd om het opnieuw te proberen.',
        setPasswordLinkInvalid: 'Deze link om het wachtwoord in te stellen is ongeldig of verlopen. Er wacht een nieuwe in je e-mailinbox!',
        validateAccount: 'Account verifiëren',
    },
    statusPage: {
        status: 'Status',
        statusExplanation: "Voeg een emoji toe om je collega's en vrienden een gemakkelijke manier te geven om te weten wat er aan de hand is. Je kunt optioneel ook een bericht toevoegen!",
        today: 'Vandaag',
        clearStatus: 'Status wissen',
        save: 'Opslaan',
        message: 'Bericht',
        timePeriods: {
            never: 'Never',
            thirtyMinutes: '30 minuten',
            oneHour: '1 uur',
            afterToday: 'Vandaag',
            afterWeek: 'Een week',
            custom: 'Aangepast',
        },
        untilTomorrow: 'Tot morgen',
        untilTime: ({time}: UntilTimeParams) => `Tot ${time}`,
        date: 'Datum',
        time: 'Tijd',
        clearAfter: 'Wissen na',
        whenClearStatus: 'Wanneer moeten we je status wissen?',
        vacationDelegate: 'Vakantievervanger',
        setVacationDelegate: `Stel een vakantievervanger in om rapporten namens jou goed te keuren terwijl je afwezig bent.`,
        vacationDelegateError: 'Er is een fout opgetreden bij het bijwerken van je vakantievervanger.',
        asVacationDelegate: ({nameOrEmail: managerName}: VacationDelegateParams) => `als vakantievervanger van ${managerName}`,
        toAsVacationDelegate: ({submittedToName, vacationDelegateName}: SubmittedToVacationDelegateParams) => `aan ${submittedToName} als vakantievervanger van ${vacationDelegateName}`,
        vacationDelegateWarning: ({nameOrEmail}: VacationDelegateParams) =>
            `Je wijst ${nameOrEmail} aan als je vakantievervanger. Deze persoon zit nog niet in al je werkruimtes. Als je doorgaat, wordt er een e-mail gestuurd naar alle beheerders van je werkruimtes om hem/haar toe te voegen.`,
    },
    stepCounter: ({step, total, text}: StepCounterParams) => {
        let result = `Stap ${step}`;
        if (total) {
            result = `${result} of ${total}`;
        }
        if (text) {
            result = `${result}: ${text}`;
        }
        return result;
    },
    bankAccount: {
        bankInfo: 'Bankgegevens',
        confirmBankInfo: 'Bevestig bankgegevens',
        manuallyAdd: 'Voeg handmatig uw bankrekening toe',
        letsDoubleCheck: 'Laten we dubbel controleren of alles er goed uitziet.',
        accountEnding: 'Account eindigend op',
        thisBankAccount: 'Deze bankrekening zal worden gebruikt voor zakelijke betalingen in uw werkruimte.',
        accountNumber: 'Rekeningnummer',
        routingNumber: 'Routingsnummer',
        chooseAnAccountBelow: 'Kies een account hieronder',
        addBankAccount: 'Bankrekening toevoegen',
        chooseAnAccount: 'Kies een account',
        connectOnlineWithPlaid: 'Log in bij uw bank',
        connectManually: 'Handmatig verbinden',
        desktopConnection: 'Opmerking: Om verbinding te maken met Chase, Wells Fargo, Capital One of Bank of America, klik hier om dit proces in een browser te voltooien.',
        yourDataIsSecure: 'Uw gegevens zijn veilig.',
        toGetStarted:
            'Voeg een bankrekening toe om onkosten terug te betalen, Expensify-kaarten uit te geven, factuurbetalingen te innen en rekeningen te betalen, allemaal vanuit één plek.',
        plaidBodyCopy: 'Geef uw medewerkers een eenvoudigere manier om te betalen - en terugbetaald te worden - voor bedrijfskosten.',
        checkHelpLine: 'Uw routingnummer en rekeningnummer kunt u vinden op een cheque voor de rekening.',
        hasPhoneLoginError: ({contactMethodRoute}: ContactMethodParams) =>
            `Om een bankrekening te koppelen, graag <a href="${contactMethodRoute}">voeg een e-mail toe als je primaire login</a> en probeer het opnieuw. U kunt uw telefoonnummer toevoegen als secundaire login.`,
        hasBeenThrottledError: 'Er is een fout opgetreden bij het toevoegen van uw bankrekening. Wacht een paar minuten en probeer het opnieuw.',
        hasCurrencyError: ({workspaceRoute}: WorkspaceRouteParams) =>
            `Oeps! Het lijkt erop dat de valuta van uw werkruimte is ingesteld op een andere valuta dan USD. Om verder te gaan, ga naar <a href="${workspaceRoute}">uw werkruimte-instellingen</a> om het in te stellen op USD en het opnieuw te proberen.`,
        error: {
            youNeedToSelectAnOption: 'Selecteer een optie om verder te gaan.',
            noBankAccountAvailable: 'Sorry, er is geen bankrekening beschikbaar',
            noBankAccountSelected: 'Kies een account aub',
            taxID: 'Voer een geldig belastingnummer in alstublieft.',
            website: 'Voer een geldige website in alstublieft',
            zipCode: `Voer een geldige postcode in met het formaat: ${CONST.COUNTRY_ZIP_REGEX_DATA.US.samples}`,
            phoneNumber: 'Voer alstublieft een geldig telefoonnummer in',
            email: 'Voer een geldig e-mailadres in',
            companyName: 'Voer een geldige bedrijfsnaam in alstublieft',
            addressCity: 'Voer een geldige stad in, alstublieft',
            addressStreet: 'Voer een geldig straatadres in',
            addressState: 'Selecteer een geldige staat alstublieft',
            incorporationDateFuture: 'Oprichtingsdatum kan niet in de toekomst liggen',
            incorporationState: 'Selecteer een geldige staat alstublieft',
            industryCode: 'Voer een geldige industrieclassificatiecode in met zes cijfers.',
            restrictedBusiness: 'Bevestig alstublieft dat het bedrijf niet op de lijst van beperkte bedrijven staat.',
            routingNumber: 'Voer een geldig routenummer in alstublieft',
            accountNumber: 'Voer een geldig rekeningnummer in alstublieft.',
            routingAndAccountNumberCannotBeSame: 'Routing- en rekeningnummers kunnen niet overeenkomen.',
            companyType: 'Selecteer een geldig bedrijfstype alstublieft',
            tooManyAttempts: 'Vanwege een groot aantal inlogpogingen is deze optie voor 24 uur uitgeschakeld. Probeer het later opnieuw of voer de gegevens handmatig in.',
            address: 'Voer een geldig adres in alstublieft',
            dob: 'Selecteer een geldige geboortedatum alstublieft',
            age: 'Moet ouder zijn dan 18 jaar',
            ssnLast4: 'Voer de geldige laatste 4 cijfers van het BSN in.',
            firstName: 'Voer een geldige voornaam in alstublieft',
            lastName: 'Voer een geldige achternaam in alstublieft',
            noDefaultDepositAccountOrDebitCardAvailable: 'Voeg een standaard depositorekening of debetkaart toe alsjeblieft',
            validationAmounts: 'De ingevoerde validatiebedragen zijn onjuist. Controleer uw bankafschrift en probeer het opnieuw.',
            fullName: 'Voer een geldige volledige naam in alstublieft',
            ownershipPercentage: 'Voer een geldig percentage in.',
            deletePaymentBankAccount:
                'To konto bankowe nie może zostać usunięte, ponieważ jest używane do płatności kartą Expensify. Jeśli mimo to chcesz usunąć to konto, skontaktuj się z Concierge.',
        },
    },
    addPersonalBankAccount: {
        countrySelectionStepHeader: 'Waar bevindt zich uw bankrekening?',
        accountDetailsStepHeader: 'Wat zijn uw accountgegevens?',
        accountTypeStepHeader: 'Wat voor soort account is dit?',
        bankInformationStepHeader: 'Wat zijn uw bankgegevens?',
        accountHolderInformationStepHeader: 'Wat zijn de gegevens van de rekeninghouder?',
        howDoWeProtectYourData: 'Hoe beschermen we uw gegevens?',
        currencyHeader: 'Wat is de valuta van uw bankrekening?',
        confirmationStepHeader: 'Controleer uw gegevens.',
        confirmationStepSubHeader: 'Controleer de onderstaande gegevens en vink het vakje met de voorwaarden aan om te bevestigen.',
    },
    addPersonalBankAccountPage: {
        enterPassword: 'Voer Expensify-wachtwoord in',
        alreadyAdded: 'Dit account is al toegevoegd.',
        chooseAccountLabel: 'Account',
        successTitle: 'Persoonlijke bankrekening toegevoegd!',
        successMessage: 'Gefeliciteerd, je bankrekening is ingesteld en klaar om terugbetalingen te ontvangen.',
    },
    attachmentView: {
        unknownFilename: 'Onbekende bestandsnaam',
        passwordRequired: 'Voer een wachtwoord in alstublieft',
        passwordIncorrect: 'Onjuist wachtwoord. Probeer het opnieuw.',
        failedToLoadPDF: 'Laden van PDF-bestand mislukt',
        pdfPasswordForm: {
            title: 'Wachtwoord beveiligde PDF',
            infoText: 'Deze PDF is met een wachtwoord beveiligd.',
            beforeLinkText: 'Alstublieft',
            linkText: 'voer het wachtwoord in',
            afterLinkText: 'om het te bekijken.',
            formLabel: 'PDF bekijken',
        },
        attachmentNotFound: 'Bijlage niet gevonden',
    },
    messages: {
        errorMessageInvalidPhone: `Voer alstublieft een geldig telefoonnummer in zonder haakjes of streepjes. Als u zich buiten de VS bevindt, voeg dan uw landcode toe (bijv. ${CONST.EXAMPLE_PHONE_NUMBER}).`,
        errorMessageInvalidEmail: 'Ongeldig e-mailadres',
        userIsAlreadyMember: ({login, name}: UserIsAlreadyMemberParams) => `${login} is al lid van ${name}`,
    },
    onfidoStep: {
        acceptTerms: 'Door door te gaan met het verzoek om je Expensify Wallet te activeren, bevestig je dat je hebt gelezen, begrepen en accepteert',
        facialScan: "Onfido's beleid en vrijgave voor gezichtsherkenning",
        tryAgain: 'Probeer het opnieuw',
        verifyIdentity: 'Identiteit verifiëren',
        letsVerifyIdentity: 'Laten we uw identiteit verifiëren',
        butFirst: `Maar eerst het saaie gedeelte. Lees de juridische tekst in de volgende stap en klik op "Accepteren" wanneer je klaar bent.`,
        genericError: 'Er is een fout opgetreden bij het verwerken van deze stap. Probeer het alstublieft opnieuw.',
        cameraPermissionsNotGranted: 'Camera-toegang inschakelen',
        cameraRequestMessage: 'We hebben toegang tot je camera nodig om de verificatie van je bankrekening te voltooien. Schakel dit in via Instellingen > New Expensify.',
        microphonePermissionsNotGranted: 'Microfoontoegang inschakelen',
        microphoneRequestMessage: 'We hebben toegang tot uw microfoon nodig om de verificatie van de bankrekening te voltooien. Schakel dit in via Instellingen > New Expensify.',
        originalDocumentNeeded: 'Upload alstublieft een originele afbeelding van uw ID in plaats van een screenshot of gescande afbeelding.',
        documentNeedsBetterQuality:
            'Uw ID lijkt beschadigd te zijn of mist beveiligingskenmerken. Upload alstublieft een originele afbeelding van een onbeschadigd ID dat volledig zichtbaar is.',
        imageNeedsBetterQuality: 'Er is een probleem met de beeldkwaliteit van uw ID. Upload alstublieft een nieuwe afbeelding waarop uw volledige ID duidelijk te zien is.',
        selfieIssue: 'Er is een probleem met je selfie/video. Upload alstublieft een live selfie/video.',
        selfieNotMatching: 'Je selfie/video komt niet overeen met je ID. Upload alstublieft een nieuwe selfie/video waarop je gezicht duidelijk te zien is.',
        selfieNotLive: 'Je selfie/video lijkt geen live foto/video te zijn. Upload alstublieft een live selfie/video.',
    },
    additionalDetailsStep: {
        headerTitle: 'Aanvullende details',
        helpText: 'We moeten de volgende informatie bevestigen voordat je geld kunt verzenden en ontvangen vanuit je portemonnee.',
        helpTextIdologyQuestions: 'We moeten je nog een paar vragen stellen om je identiteit te verifiëren.',
        helpLink: 'Lees meer over waarom we dit nodig hebben.',
        legalFirstNameLabel: 'Wettelijke voornaam',
        legalMiddleNameLabel: 'Wettelijke tweede naam',
        legalLastNameLabel: 'Wettelijke achternaam',
        selectAnswer: 'Selecteer een reactie om door te gaan.',
        ssnFull9Error: 'Voer een geldig negencijferig BSN in.',
        needSSNFull9: 'We hebben problemen met het verifiëren van uw SSN. Voer alstublieft de volledige negen cijfers van uw SSN in.',
        weCouldNotVerify: 'We konden niet verifiëren',
        pleaseFixIt: 'Pas deze informatie aan voordat u verdergaat.',
        failedKYCTextBefore: 'We konden uw identiteit niet verifiëren. Probeer het later opnieuw of neem contact op met',
        failedKYCTextAfter: 'als je vragen hebt.',
    },
    termsStep: {
        headerTitle: 'Voorwaarden en kosten',
        headerTitleRefactor: 'Kosten en voorwaarden',
        haveReadAndAgree: 'Ik heb gelezen en ga akkoord om te ontvangen',
        electronicDisclosures: 'elektronische openbaarmakingen',
        agreeToThe: 'Ik ga akkoord met de',
        walletAgreement: 'Wallet-overeenkomst',
        enablePayments: 'Betalingen inschakelen',
        monthlyFee: 'Maandelijkse vergoeding',
        inactivity: 'Inactiviteit',
        noOverdraftOrCredit: 'Geen roodstand-/kredietfunctie.',
        electronicFundsWithdrawal: 'Elektronische geldopname',
        standard: 'Standaard',
        reviewTheFees: 'Bekijk enkele kosten.',
        checkTheBoxes: 'Vink de onderstaande vakjes aan.',
        agreeToTerms: 'Ga akkoord met de voorwaarden en je bent klaar om te beginnen!',
        shortTermsForm: {
            expensifyPaymentsAccount: ({walletProgram}: WalletProgramParams) => `De Expensify Wallet wordt uitgegeven door ${walletProgram}.`,
            perPurchase: 'Per aankoop',
            atmWithdrawal: 'Geldopname bij geldautomaat',
            cashReload: 'Contant herladen',
            inNetwork: 'in-netwerk',
            outOfNetwork: 'buiten het netwerk',
            atmBalanceInquiry: 'Saldo-opvraag bij geldautomaat',
            inOrOutOfNetwork: '(in-netwerk of buiten-netwerk)',
            customerService: 'Klantenservice',
            automatedOrLive: '(automated or live agent)',
            afterTwelveMonths: '(na 12 maanden zonder transacties)',
            weChargeOneFee: 'We rekenen 1 ander type vergoeding aan. Het is:',
            fdicInsurance: 'Uw fondsen komen in aanmerking voor FDIC-verzekering.',
            generalInfo: 'Voor algemene informatie over prepaid accounts, bezoek',
            conditionsDetails: 'Voor details en voorwaarden voor alle kosten en diensten, bezoek',
            conditionsPhone: 'of door te bellen naar +1 833-400-0904.',
            instant: '(instant)',
            electronicFundsInstantFeeMin: ({amount}: TermsParams) => `(min ${amount})`,
        },
        longTermsForm: {
            listOfAllFees: 'Een lijst van alle Expensify Wallet-kosten',
            typeOfFeeHeader: 'Alle kosten',
            feeAmountHeader: 'Bedrag',
            moreDetailsHeader: 'Details',
            openingAccountTitle: 'Een account openen',
            openingAccountDetails: 'Er zijn geen kosten verbonden aan het openen van een account.',
            monthlyFeeDetails: 'Er zijn geen maandelijkse kosten.',
            customerServiceTitle: 'Klantenservice',
            customerServiceDetails: 'Er zijn geen klantenservicekosten.',
            inactivityDetails: 'Er is geen inactiviteitsvergoeding.',
            sendingFundsTitle: 'Geld verzenden naar een andere rekeninghouder',
            sendingFundsDetails: 'Er zijn geen kosten verbonden aan het overmaken van geld naar een andere rekeninghouder met behulp van je saldo, bankrekening of betaalkaart.',
            electronicFundsStandardDetails:
                "There's no fee to transfer funds from your Expensify Wallet " +
                'to your bank account using the standard option. This transfer usually completes within 1-3 business' +
                ' days.',
            electronicFundsInstantDetails: ({percentage, amount}: ElectronicFundsParams) =>
                "There's a fee to transfer funds from your Expensify Wallet to " +
                'your linked debit card using the instant transfer option. This transfer usually completes within ' +
                `several minutes. The fee is ${percentage}% of the transfer amount (with a minimum fee of ${amount}).`,
            fdicInsuranceBancorp: ({amount}: TermsParams) =>
                'Your funds are eligible for FDIC insurance. Your funds will be held at or ' +
                `transferred to ${CONST.WALLET.PROGRAM_ISSUERS.BANCORP_BANK}, an FDIC-insured institution. Once there, your funds are insured up ` +
                `to ${amount} by the FDIC in the event ${CONST.WALLET.PROGRAM_ISSUERS.BANCORP_BANK} fails, if specific deposit insurance requirements ` +
                `are met and your card is registered. See`,
            fdicInsuranceBancorp2: 'voor details.',
            contactExpensifyPayments: `Neem contact op met ${CONST.WALLET.PROGRAM_ISSUERS.EXPENSIFY_PAYMENTS} door te bellen naar +1 833-400-0904, of per e-mail op`,
            contactExpensifyPayments2: 'of meld je aan bij',
            generalInformation: 'Voor algemene informatie over prepaid accounts, bezoek',
            generalInformation2: 'Als u een klacht heeft over een prepaidaccount, bel dan het Consumer Financial Protection Bureau op 1-855-411-2372 of bezoek',
            printerFriendlyView: 'Bekijk printervriendelijke versie',
            automated: 'Geautomatiseerd',
            liveAgent: 'Live agent',
            instant: 'Instant',
            electronicFundsInstantFeeMin: ({amount}: TermsParams) => `Min ${amount}`,
        },
    },
    activateStep: {
        headerTitle: 'Betalingen inschakelen',
        activatedTitle: 'Wallet geactiveerd!',
        activatedMessage: 'Gefeliciteerd, je portemonnee is ingesteld en klaar om betalingen te doen.',
        checkBackLaterTitle: 'Een ogenblikje...',
        checkBackLaterMessage: 'We zijn uw informatie nog aan het beoordelen. Kom later nog eens terug.',
        continueToPayment: 'Doorgaan naar betaling',
        continueToTransfer: 'Doorgaan met overboeken',
    },
    companyStep: {
        headerTitle: 'Bedrijfsinformatie',
        subtitle: 'Bijna klaar! Voor veiligheidsdoeleinden moeten we enkele gegevens bevestigen:',
        legalBusinessName: 'Juridische bedrijfsnaam',
        companyWebsite: 'Bedrijfswebsite',
        taxIDNumber: 'Belastingnummer',
        taxIDNumberPlaceholder: '9 cijfers',
        companyType: 'Bedrijfstype',
        incorporationDate: 'Oprichtingsdatum',
        incorporationState: 'Oprichtingsstaat',
        industryClassificationCode: 'Industrieclassificatiecode',
        confirmCompanyIsNot: 'Ik bevestig dat dit bedrijf niet op de',
        listOfRestrictedBusinesses: 'lijst van beperkte bedrijven',
        incorporationDatePlaceholder: 'Startdatum (jjjj-mm-dd)',
        incorporationTypes: {
            LLC: 'LLC',
            CORPORATION: 'Corp',
            PARTNERSHIP: 'Partnerschap',
            COOPERATIVE: 'Coöperatief',
            SOLE_PROPRIETORSHIP: 'Eenmanszaak',
            OTHER: 'Andere',
        },
        industryClassification: 'Onder welke branche valt het bedrijf?',
        industryClassificationCodePlaceholder: 'Zoek naar industrieclassificatiecode',
    },
    requestorStep: {
        headerTitle: 'Persoonlijke informatie',
        learnMore: 'Meer informatie',
        isMyDataSafe: 'Zijn mijn gegevens veilig?',
    },
    personalInfoStep: {
        personalInfo: 'Persoonlijke info',
        enterYourLegalFirstAndLast: 'Wat is je wettelijke naam?',
        legalFirstName: 'Wettelijke voornaam',
        legalLastName: 'Wettelijke achternaam',
        legalName: 'Wettelijke naam',
        enterYourDateOfBirth: 'Wat is je geboortedatum?',
        enterTheLast4: 'Wat zijn de laatste vier cijfers van uw burgerservicenummer?',
        dontWorry: 'Maak je geen zorgen, we doen geen persoonlijke kredietcontroles!',
        last4SSN: 'Laatste 4 van SSN',
        enterYourAddress: 'Wat is jouw adres?',
        address: 'Adres',
        letsDoubleCheck: 'Laten we dubbel controleren of alles er goed uitziet.',
        byAddingThisBankAccount: 'Door deze bankrekening toe te voegen, bevestig je dat je hebt gelezen, begrepen en accepteert.',
        whatsYourLegalName: 'Wat is uw wettelijke naam?',
        whatsYourDOB: 'Wat is je geboortedatum?',
        whatsYourAddress: 'Wat is je adres?',
        whatsYourSSN: 'Wat zijn de laatste vier cijfers van uw burgerservicenummer?',
        noPersonalChecks: 'Maak je geen zorgen, hier worden geen persoonlijke kredietcontroles uitgevoerd!',
        whatsYourPhoneNumber: 'Wat is je telefoonnummer?',
        weNeedThisToVerify: 'We hebben dit nodig om uw portemonnee te verifiëren.',
    },
    businessInfoStep: {
        businessInfo: 'Bedrijfsinformatie',
        enterTheNameOfYourBusiness: 'Wat is de naam van uw bedrijf?',
        businessName: 'Juridische bedrijfsnaam',
        enterYourCompanyTaxIdNumber: 'Wat is het belastingnummer van uw bedrijf?',
        taxIDNumber: 'Belastingnummer',
        taxIDNumberPlaceholder: '9 cijfers',
        enterYourCompanyWebsite: 'Wat is de website van uw bedrijf?',
        companyWebsite: 'Bedrijfswebsite',
        enterYourCompanyPhoneNumber: 'Wat is het telefoonnummer van uw bedrijf?',
        enterYourCompanyAddress: 'Wat is het adres van uw bedrijf?',
        selectYourCompanyType: 'Wat voor soort bedrijf is het?',
        companyType: 'Bedrijfstype',
        incorporationType: {
            LLC: 'LLC',
            CORPORATION: 'Corp',
            PARTNERSHIP: 'Partnerschap',
            COOPERATIVE: 'Coöperatief',
            SOLE_PROPRIETORSHIP: 'Eenmanszaak',
            OTHER: 'Andere',
        },
        selectYourCompanyIncorporationDate: 'Wat is de oprichtingsdatum van uw bedrijf?',
        incorporationDate: 'Oprichtingsdatum',
        incorporationDatePlaceholder: 'Startdatum (jjjj-mm-dd)',
        incorporationState: 'Oprichtingsstaat',
        pleaseSelectTheStateYourCompanyWasIncorporatedIn: 'In welke staat is uw bedrijf opgericht?',
        letsDoubleCheck: 'Laten we dubbel controleren of alles er goed uitziet.',
        companyAddress: 'Bedrijfsadres',
        listOfRestrictedBusinesses: 'lijst van beperkte bedrijven',
        confirmCompanyIsNot: 'Ik bevestig dat dit bedrijf niet op de',
        businessInfoTitle: 'Bedrijfsinformatie',
        legalBusinessName: 'Juridische bedrijfsnaam',
        whatsTheBusinessName: 'Wat is de bedrijfsnaam?',
        whatsTheBusinessAddress: 'Wat is het zakelijke adres?',
        whatsTheBusinessContactInformation: 'Wat zijn de zakelijke contactgegevens?',
        whatsTheBusinessRegistrationNumber: ({country}: BusinessRegistrationNumberParams) => {
            switch (country) {
                case CONST.COUNTRY.GB:
                    return 'Wat is het bedrijfsregistratienummer (CRN)?';
                default:
                    return 'Wat is het bedrijfsregistratienummer?';
            }
        },
        whatsTheBusinessTaxIDEIN: ({country}: BusinessTaxIDParams) => {
            switch (country) {
                case CONST.COUNTRY.US:
                    return 'Wat is het Employer Identification Number (EIN)?';
                case CONST.COUNTRY.CA:
                    return 'Wat is het Business Number (BN)?';
                case CONST.COUNTRY.GB:
                    return 'Wat is het btw-registratienummer (VRN)?';
                case CONST.COUNTRY.AU:
                    return 'Wat is het Australisch bedrijfsnummer (ABN)?';
                default:
                    return 'Wat is het EU btw-nummer?';
            }
        },
        whatsThisNumber: 'Wat is dit nummer?',
        whereWasTheBusinessIncorporated: 'Waar is het bedrijf opgericht?',
        whatTypeOfBusinessIsIt: 'Wat voor soort bedrijf is het?',
        whatsTheBusinessAnnualPayment: 'Wat is het jaarlijkse betalingsvolume van het bedrijf?',
        whatsYourExpectedAverageReimbursements: 'Wat is je verwachte gemiddelde terugbetalingsbedrag?',
        registrationNumber: 'Registratienummer',
        taxIDEIN: ({country}: BusinessTaxIDParams) => {
            switch (country) {
                case CONST.COUNTRY.US:
                    return 'EIN';
                case CONST.COUNTRY.CA:
                    return 'BN';
                case CONST.COUNTRY.GB:
                    return 'VRN';
                case CONST.COUNTRY.AU:
                    return 'ABN';
                default:
                    return 'EU btw';
            }
        },
        businessAddress: 'Zakelijk adres',
        businessType: 'Zakelijk type',
        incorporation: 'Oprichting',
        incorporationCountry: 'Oprichtingsland',
        incorporationTypeName: 'Incorporatietype',
        businessCategory: 'Zakelijke categorie',
        annualPaymentVolume: 'Jaarlijks betalingsvolume',
        annualPaymentVolumeInCurrency: ({currencyCode}: CurrencyCodeParams) => `Jaarlijks betalingsvolume in ${currencyCode}`,
        averageReimbursementAmount: 'Gemiddeld terugbetalingsbedrag',
        averageReimbursementAmountInCurrency: ({currencyCode}: CurrencyCodeParams) => `Gemiddeld terugbetalingsbedrag in ${currencyCode}`,
        selectIncorporationType: 'Selecteer het type oprichting',
        selectBusinessCategory: 'Selecteer bedrijfssector',
        selectAnnualPaymentVolume: 'Selecteer jaarlijks betalingsvolume',
        selectIncorporationCountry: 'Selecteer oprichtingsland',
        selectIncorporationState: 'Selecteer oprichtingsstaat',
        selectAverageReimbursement: 'Selecteer het gemiddelde terugbetalingsbedrag',
        findIncorporationType: 'Vind het type oprichting',
        findBusinessCategory: 'Zakelijke categorie vinden',
        findAnnualPaymentVolume: 'Vind jaarlijks betalingsvolume',
        findIncorporationState: 'Vind oprichtingsstaat',
        findAverageReimbursement: 'Vind het gemiddelde terugbetalingsbedrag',
        error: {
            registrationNumber: 'Gelieve een geldig registratienummer op te geven',
            taxIDEIN: ({country}: BusinessTaxIDParams) => {
                switch (country) {
                    case CONST.COUNTRY.US:
                        return 'Voer een geldig Employer Identification Number (EIN) in';
                    case CONST.COUNTRY.CA:
                        return 'Voer een geldig Business Number (BN) in';
                    case CONST.COUNTRY.GB:
                        return 'Voer een geldig btw-registratienummer (VRN) in';
                    case CONST.COUNTRY.AU:
                        return 'Voer een geldig Australisch bedrijfsnummer (ABN) in';
                    default:
                        return 'Voer een geldig EU btw-nummer in';
                }
            },
        },
    },
    beneficialOwnerInfoStep: {
        doYouOwn25percent: ({companyName}: CompanyNameParams) => `Bent u eigenaar van 25% of meer van ${companyName}?`,
        doAnyIndividualOwn25percent: ({companyName}: CompanyNameParams) => `Bezitten er individuen 25% of meer van ${companyName}?`,
        areThereMoreIndividualsWhoOwn25percent: ({companyName}: CompanyNameParams) => `Zijn er meer personen die 25% of meer van ${companyName} bezitten?`,
        regulationRequiresUsToVerifyTheIdentity: 'Regelgeving vereist dat we de identiteit verifiëren van elke persoon die meer dan 25% van het bedrijf bezit.',
        companyOwner: 'Bedrijfseigenaar',
        enterLegalFirstAndLastName: 'Wat is de wettelijke naam van de eigenaar?',
        legalFirstName: 'Wettelijke voornaam',
        legalLastName: 'Wettelijke achternaam',
        enterTheDateOfBirthOfTheOwner: 'Wat is de geboortedatum van de eigenaar?',
        enterTheLast4: 'Wat zijn de laatste 4 cijfers van het Social Security Number van de eigenaar?',
        last4SSN: 'Laatste 4 van SSN',
        dontWorry: 'Maak je geen zorgen, we doen geen persoonlijke kredietcontroles!',
        enterTheOwnersAddress: 'Wat is het adres van de eigenaar?',
        letsDoubleCheck: 'Laten we dubbel controleren of alles er goed uitziet.',
        legalName: 'Wettelijke naam',
        address: 'Adres',
        byAddingThisBankAccount: 'Door deze bankrekening toe te voegen, bevestig je dat je hebt gelezen, begrepen en accepteert.',
        owners: 'Eigenaren',
    },
    ownershipInfoStep: {
        ownerInfo: 'Eigenaar info',
        businessOwner: 'Bedrijfseigenaar',
        signerInfo: 'Ondertekenaar informatie',
        doYouOwn: ({companyName}: CompanyNameParams) => `Bent u eigenaar van 25% of meer van ${companyName}?`,
        doesAnyoneOwn: ({companyName}: CompanyNameParams) => `Bezitten er individuen 25% of meer van ${companyName}?`,
        regulationsRequire: 'Regelgeving vereist dat we de identiteit verifiëren van elke persoon die meer dan 25% van het bedrijf bezit.',
        legalFirstName: 'Wettelijke voornaam',
        legalLastName: 'Wettelijke achternaam',
        whatsTheOwnersName: 'Wat is de wettelijke naam van de eigenaar?',
        whatsYourName: 'Wat is je wettelijke naam?',
        whatPercentage: 'Welk percentage van het bedrijf behoort toe aan de eigenaar?',
        whatsYoursPercentage: 'Welk percentage van het bedrijf bezit je?',
        ownership: 'Eigendom',
        whatsTheOwnersDOB: 'Wat is de geboortedatum van de eigenaar?',
        whatsYourDOB: 'Wat is je geboortedatum?',
        whatsTheOwnersAddress: 'Wat is het adres van de eigenaar?',
        whatsYourAddress: 'Wat is jouw adres?',
        whatAreTheLast: 'Wat zijn de laatste 4 cijfers van het burgerservicenummer van de eigenaar?',
        whatsYourLast: 'Wat zijn de laatste 4 cijfers van uw burgerservicenummer?',
        dontWorry: 'Maak je geen zorgen, we doen geen persoonlijke kredietcontroles!',
        last4: 'Laatste 4 van SSN',
        whyDoWeAsk: 'Waarom vragen we hierom?',
        letsDoubleCheck: 'Laten we dubbel controleren of alles er goed uitziet.',
        legalName: 'Wettelijke naam',
        ownershipPercentage: 'Eigendomsaandeel',
        areThereOther: ({companyName}: CompanyNameParams) => `Zijn er andere personen die 25% of meer van ${companyName} bezitten?`,
        owners: 'Eigenaren',
        addCertified: 'Voeg een gecertificeerd organigram toe dat de uiteindelijke belanghebbenden toont.',
        regulationRequiresChart:
            'Regelgeving vereist dat we een gecertificeerde kopie van het eigendomsdiagram verzamelen dat elke persoon of entiteit toont die 25% of meer van het bedrijf bezit.',
        uploadEntity: 'Upload eigendomsdiagram van entiteit',
        noteEntity: 'Opmerking: Het eigendomsschema van de entiteit moet worden ondertekend door uw accountant, juridisch adviseur, of notarieel bekrachtigd.',
        certified: 'Gecertificeerd eigendomsdiagram van entiteiten',
        selectCountry: 'Selecteer land',
        findCountry: 'Vind land',
        address: 'Adres',
        chooseFile: 'Bestand kiezen',
        uploadDocuments: 'Upload extra documentatie',
        pleaseUpload:
            'Upload alstublieft aanvullende documentatie hieronder om ons te helpen uw identiteit te verifiëren als directe of indirecte eigenaar van 25% of meer van de bedrijfsentiteit.',
        acceptedFiles: 'Geaccepteerde bestandsformaten: PDF, PNG, JPEG. Totale bestandsgrootte voor elk gedeelte mag niet groter zijn dan 5 MB.',
        proofOfBeneficialOwner: 'Bewijs van uiteindelijke belanghebbende',
        proofOfBeneficialOwnerDescription:
            'Gelieve een ondertekende verklaring en organigram van een openbare accountant, notaris of advocaat te verstrekken die het eigendom van 25% of meer van het bedrijf verifieert. Het moet gedateerd zijn binnen de laatste drie maanden en het licentienummer van de ondertekenaar bevatten.',
        copyOfID: 'Kopie van ID voor uiteindelijke begunstigde eigenaar',
        copyOfIDDescription: 'Voorbeelden: Paspoort, rijbewijs, enz.',
        proofOfAddress: 'Adresbewijs voor uiteindelijke begunstigde eigenaar',
        proofOfAddressDescription: 'Voorbeelden: Nutsrekening, huurovereenkomst, etc.',
        codiceFiscale: 'Codice fiscale/Tax ID',
        codiceFiscaleDescription:
            'Upload alstublieft een video van een sitebezoek of een opgenomen gesprek met de ondertekenende functionaris. De functionaris moet het volgende verstrekken: volledige naam, geboortedatum, bedrijfsnaam, registratienummer, fiscaal codenummer, geregistreerd adres, aard van het bedrijf en doel van de rekening.',
    },
    validationStep: {
        headerTitle: 'Bankrekening valideren',
        buttonText: 'Voltooi de installatie',
        maxAttemptsReached: 'Validatie voor deze bankrekening is uitgeschakeld vanwege te veel onjuiste pogingen.',
        description: `Binnen 1-2 werkdagen sturen we drie (3) kleine transacties naar uw bankrekening van een naam zoals "Expensify, Inc. Validation".`,
        descriptionCTA: 'Voer alstublieft elk transactiebedrag in de onderstaande velden in. Voorbeeld: 1.51.',
        reviewingInfo: 'Bedankt! We zijn je informatie aan het beoordelen en nemen binnenkort contact met je op. Controleer je chat met Concierge.',
        forNextStep: 'voor de volgende stappen om uw bankrekening in te stellen.',
        letsChatCTA: 'Ja, laten we chatten.',
        letsChatText: 'Bijna klaar! We hebben je hulp nodig om een paar laatste stukjes informatie via de chat te verifiëren. Klaar?',
        letsChatTitle: 'Laten we chatten!',
        enable2FATitle: 'Voorkom fraude, schakel twee-factor-authenticatie (2FA) in',
        enable2FAText: 'We nemen uw beveiliging serieus. Stel nu 2FA in om een extra beveiligingslaag aan uw account toe te voegen.',
        secureYourAccount: 'Beveilig uw account',
    },
    completeVerificationStep: {
        completeVerification: 'Voltooi verificatie',
        confirmAgreements: 'Bevestig alstublieft de onderstaande overeenkomsten.',
        certifyTrueAndAccurate: 'Ik verklaar dat de verstrekte informatie waarheidsgetrouw en nauwkeurig is.',
        certifyTrueAndAccurateError: 'Verklaar alstublieft dat de informatie waar en nauwkeurig is.',
        isAuthorizedToUseBankAccount: 'Ik ben gemachtigd om deze zakelijke bankrekening te gebruiken voor zakelijke uitgaven.',
        isAuthorizedToUseBankAccountError: 'U moet een controlerende functionaris zijn met toestemming om de zakelijke bankrekening te beheren.',
        termsAndConditions: 'algemene voorwaarden',
    },
    connectBankAccountStep: {
        finishButtonText: 'Voltooi de installatie',
        validateYourBankAccount: 'Valideer uw bankrekening',
        validateButtonText: 'Valideren',
        validationInputLabel: 'Transactie',
        maxAttemptsReached: 'Validatie voor deze bankrekening is uitgeschakeld vanwege te veel onjuiste pogingen.',
        description: `Binnen 1-2 werkdagen sturen we drie (3) kleine transacties naar uw bankrekening van een naam zoals "Expensify, Inc. Validation".`,
        descriptionCTA: 'Voer alstublieft elk transactiebedrag in de onderstaande velden in. Voorbeeld: 1.51.',
        reviewingInfo: 'Bedankt! We zijn je informatie aan het beoordelen en nemen binnenkort contact met je op. Controleer je chat met Concierge.',
        forNextSteps: 'voor de volgende stappen om uw bankrekening in te stellen.',
        letsChatCTA: 'Ja, laten we chatten.',
        letsChatText: 'Bijna klaar! We hebben je hulp nodig om een paar laatste stukjes informatie via de chat te verifiëren. Klaar?',
        letsChatTitle: 'Laten we chatten!',
        enable2FATitle: 'Voorkom fraude, schakel twee-factor-authenticatie (2FA) in',
        enable2FAText: 'We nemen uw beveiliging serieus. Stel nu 2FA in om een extra beveiligingslaag aan uw account toe te voegen.',
        secureYourAccount: 'Beveilig uw account',
    },
    countryStep: {
        confirmBusinessBank: 'Bevestig valuta en land van zakelijke bankrekening',
        confirmCurrency: 'Bevestig valuta en land',
        yourBusiness: 'De valuta van uw zakelijke bankrekening moet overeenkomen met de valuta van uw werkruimte.',
        youCanChange: 'U kunt de valuta van uw werkruimte wijzigen in uw',
        findCountry: 'Vind land',
        selectCountry: 'Selecteer land',
    },
    bankInfoStep: {
        whatAreYour: 'Wat zijn uw zakelijke bankgegevens?',
        letsDoubleCheck: 'Laten we dubbel controleren of alles er goed uitziet.',
        thisBankAccount: 'Deze bankrekening zal worden gebruikt voor zakelijke betalingen in uw werkruimte.',
        accountNumber: 'Rekeningnummer',
        accountHolderNameDescription: 'Volledige naam van de gemachtigde ondertekenaar',
    },
    signerInfoStep: {
        signerInfo: 'Ondertekenaar informatie',
        areYouDirector: ({companyName}: CompanyNameParams) => `Bent u een directeur of senior functionaris bij ${companyName}?`,
        regulationRequiresUs: 'Regelgeving vereist dat we verifiëren of de ondertekenaar de bevoegdheid heeft om deze actie namens het bedrijf te ondernemen.',
        whatsYourName: 'Wat is uw wettelijke naam?',
        fullName: 'Volledige wettelijke naam',
        whatsYourJobTitle: 'Wat is je functietitel?',
        jobTitle: 'Functietitel',
        whatsYourDOB: 'Wat is je geboortedatum?',
        uploadID: 'Upload ID en bewijs van adres',
        personalAddress: 'Bewijs van persoonlijk adres (bijv. energierekening)',
        letsDoubleCheck: 'Laten we dubbel controleren of alles er goed uitziet.',
        legalName: 'Wettelijke naam',
        proofOf: 'Bewijs van persoonlijk adres',
        enterOneEmail: ({companyName}: CompanyNameParams) => `Voer het e-mailadres in van de directeur of senior functionaris bij ${companyName}`,
        regulationRequiresOneMoreDirector: 'Regelgeving vereist ten minste nog een directeur of senior functionaris als ondertekenaar.',
        hangTight: 'Even geduld...',
        enterTwoEmails: ({companyName}: CompanyNameParams) => `Voer de e-mails in van twee directeuren of senior functionarissen bij ${companyName}`,
        sendReminder: 'Stuur een herinnering',
        chooseFile: 'Bestand kiezen',
        weAreWaiting: 'We wachten op anderen om hun identiteit te verifiëren als directeuren of senior functionarissen van het bedrijf.',
        id: 'Kopie van ID',
        proofOfDirectors: 'Bewijs van directeur(s)',
        proofOfDirectorsDescription: 'Voorbeelden: Oncorp bedrijfsprofiel of bedrijfsregistratie.',
        codiceFiscale: 'Codice Fiscale',
        codiceFiscaleDescription: 'Codice Fiscale voor ondertekenaars, gemachtigde gebruikers en uiteindelijk begunstigden.',
        PDSandFSG: 'PDS + FSG openbaarmakingsdocumenten',
        PDSandFSGDescription:
            'Onze samenwerking met Corpay maakt gebruik van een API-verbinding om te profiteren van hun uitgebreide netwerk van internationale bankpartners om wereldwijde terugbetalingen in Expensify mogelijk te maken. Conform de Australische regelgeving verstrekken wij u de Financial Services Guide (FSG) en Product Disclosure Statement (PDS) van Corpay.\n\nLees de FSG- en PDS-documenten zorgvuldig door, aangezien ze volledige details en belangrijke informatie bevatten over de producten en diensten die Corpay aanbiedt. Bewaar deze documenten voor toekomstige referentie.',
        pleaseUpload: 'Gelieve hieronder aanvullende documentatie te uploaden om ons te helpen uw identiteit als directeur of senior functionaris van de zakelijke entiteit te verifiëren.',
        enterSignerInfo: 'Voer ondertekenaargegevens in',
        thisStep: 'Deze stap is voltooid',
        isConnecting: ({bankAccountLastFour, currency}: SignerInfoMessageParams) =>
            `verbindt een zakelijke bankrekening in ${currency} eindigend op ${bankAccountLastFour} met Expensify om werknemers in ${currency} te betalen. De volgende stap vereist ondertekenaarinformatie van een directeur of senior functionaris.`,
    },
    agreementsStep: {
        agreements: 'Overeenkomsten',
        pleaseConfirm: 'Bevestig alstublieft de onderstaande overeenkomsten',
        regulationRequiresUs: 'Regelgeving vereist dat we de identiteit verifiëren van elke persoon die meer dan 25% van het bedrijf bezit.',
        iAmAuthorized: 'Ik ben gemachtigd om de zakelijke bankrekening te gebruiken voor zakelijke uitgaven.',
        iCertify: 'Ik verklaar dat de verstrekte informatie waarheidsgetrouw en nauwkeurig is.',
        iAcceptTheTermsAndConditions: `Ik accepteer de <a href="https://cross-border.corpay.com/tc/">algemene voorwaarden</a>.`,
        iAcceptTheTermsAndConditionsAccessibility: 'Ik accepteer de algemene voorwaarden.',
        accept: 'Accepteren en bankrekening toevoegen',
        iConsentToThePrivacyNotice: 'Ik ga akkoord met de <a href="https://payments.corpay.com/compliance">privacyverklaring</a>.',
        iConsentToThePrivacyNoticeAccessibility: 'Ik ga akkoord met de privacyverklaring.',
        error: {
            authorized: 'U moet een controlerende functionaris zijn met toestemming om de zakelijke bankrekening te beheren.',
            certify: 'Verklaar alstublieft dat de informatie waar en nauwkeurig is.',
            consent: 'Gelieve in te stemmen met de privacyverklaring.',
        },
    },
    docusignStep: {
        subheader: 'Docusign-formulier',
        pleaseComplete:
            'Vul het ACH-autorisatieformulier in via de onderstaande Docusign-link en upload daarna een ondertekende kopie hier zodat we rechtstreeks geld van uw bankrekening kunnen afschrijven.',
        pleaseCompleteTheBusinessAccount: 'Vul de aanvraag voor een zakelijke rekening en de automatische incassoregeling in.',
        pleaseCompleteTheDirect:
            'Vul de automatische incassoregeling in via de onderstaande Docusign-link en upload daarna een ondertekende kopie hier zodat we rechtstreeks geld van uw bankrekening kunnen afschrijven.',
        takeMeTo: 'Ga naar Docusign',
        uploadAdditional: 'Upload extra documentatie',
        pleaseUpload: 'Upload het DEFT-formulier en de ondertekende Docusign-pagina.',
        pleaseUploadTheDirect: 'Upload de automatische incassoregelingen en de Docusign-handtekeningenpagina.',
    },
    finishStep: {
        letsFinish: 'Laten we in de chat afronden!',
        thanksFor:
            'Bedankt voor deze details. Een toegewijde supportmedewerker zal nu uw informatie bekijken. We nemen contact met u op als we nog iets van u nodig hebben, maar in de tussentijd kunt u gerust contact met ons opnemen als u vragen heeft.',
        iHaveA: 'Ik heb een vraag.',
        enable2FA: 'Schakel twee-factor-authenticatie (2FA) in om fraude te voorkomen',
        weTake: 'We nemen uw beveiliging serieus. Stel nu 2FA in om een extra beveiligingslaag aan uw account toe te voegen.',
        secure: 'Beveilig uw account',
    },
    reimbursementAccountLoadingAnimation: {
        oneMoment: 'Een ogenblikje',
        explanationLine: 'We bekijken uw informatie. U kunt binnenkort doorgaan met de volgende stappen.',
    },
    session: {
        offlineMessageRetry: 'Het lijkt erop dat je offline bent. Controleer je verbinding en probeer het opnieuw.',
    },
    travel: {
        header: 'Boek reis',
        title: 'Reis slim',
        subtitle: 'Gebruik Expensify Travel om de beste reisaanbiedingen te krijgen en al uw zakelijke uitgaven op één plek te beheren.',
        features: {
            saveMoney: 'Bespaar geld op uw boekingen',
            alerts: 'Ontvang realtime updates en meldingen',
        },
        bookTravel: 'Boek reis',
        bookDemo: 'Demo boeken',
        bookADemo: 'Boek een demo',
        toLearnMore: 'om meer te leren.',
        termsAndConditions: {
            header: 'Voordat we verder gaan...',
            title: 'Algemene voorwaarden',
            label: 'Ik ga akkoord met de algemene voorwaarden',
            subtitle: `Ga akkoord met de <a href="${CONST.TRAVEL_TERMS_URL}">algemene voorwaarden</a> van Expensify Travel.`,
            error: 'U moet akkoord gaan met de Expensify Travel voorwaarden om door te gaan.',
            defaultWorkspaceError:
                'U moet een standaard werkruimte instellen om Expensify Travel in te schakelen. Ga naar Instellingen > Werkruimtes > klik op de drie verticale stippen naast een werkruimte > Stel in als standaard werkruimte, en probeer het opnieuw!',
        },
        flight: 'Vlucht',
        flightDetails: {
            passenger: 'Passagier',
            layover: ({layover}: FlightLayoverParams) => `<muted-text-label>Je hebt een <strong>${layover} tussenstop</strong> voor deze vlucht</muted-text-label>`,
            takeOff: 'Vertrek',
            landing: 'Landing',
            seat: 'Stoelplaats',
            class: 'Cabineklasse',
            recordLocator: 'Record locator',
            cabinClasses: {
                unknown: 'Unknown',
                economy: 'Economie',
                premiumEconomy: 'Premium Economy',
                business: 'Business',
                first: 'Eerste',
            },
        },
        hotel: 'Hotel',
        hotelDetails: {
            guest: 'Gast',
            checkIn: 'Inchecken',
            checkOut: 'Uitchecken',
            roomType: 'Kamertype',
            cancellation: 'Annuleringsbeleid',
            cancellationUntil: 'Gratis annulering tot',
            confirmation: 'Bevestigingsnummer',
            cancellationPolicies: {
                unknown: 'Unknown',
                nonRefundable: 'Niet-restitueerbaar',
                freeCancellationUntil: 'Gratis annulering tot',
                partiallyRefundable: 'Gedeeltelijk restitueerbaar',
            },
        },
        car: 'Auto',
        carDetails: {
            rentalCar: 'Autoverhuur',
            pickUp: 'Ophalen',
            dropOff: 'Afleveren',
            driver: 'Bestuurder',
            carType: 'Autotype',
            cancellation: 'Annuleringsbeleid',
            cancellationUntil: 'Gratis annulering tot',
            freeCancellation: 'Gratis annulering',
            confirmation: 'Bevestigingsnummer',
        },
        train: 'Rail',
        trainDetails: {
            passenger: 'Passagier',
            departs: 'Vertrekt',
            arrives: 'Komt aan',
            coachNumber: 'Coachnummer',
            seat: 'Stoelplaats',
            fareDetails: 'Tariefdetails',
            confirmation: 'Bevestigingsnummer',
        },
        viewTrip: 'Bekijk reis',
        modifyTrip: 'Reis wijzigen',
        tripSupport: 'Reisondersteuning',
        tripDetails: 'Reisdetails',
        viewTripDetails: 'Bekijk reisdetails',
        trip: 'Reis',
        trips: 'Reizen',
        tripSummary: 'Reisoverzicht',
        departs: 'Vertrekt',
        errorMessage: 'Er is iets misgegaan. Probeer het later opnieuw.',
        phoneError: {
            phrase1: 'Alstublieft',
            link: 'voeg een werk e-mailadres toe als je primaire login',
            phrase2: 'om te reizen boeken.',
        },
        domainSelector: {
            title: 'Domein',
            subtitle: 'Kies een domein voor de installatie van Expensify Travel.',
            recommended: 'Aanbevolen',
        },
        domainPermissionInfo: {
            title: 'Domein',
            restriction: ({domain}: DomainPermissionInfoRestrictionParams) =>
                `Je hebt geen toestemming om Expensify Travel in te schakelen voor het domein <strong>${domain}</strong>. Je moet iemand van dat domein vragen om Travel in te schakelen.`,
            accountantInvitation: `Als u accountant bent, overweeg dan om lid te worden van het <a href="${CONST.OLD_DOT_PUBLIC_URLS.EXPENSIFY_APPROVED_PROGRAM_URL}">ExpensifyApproved! accountantsprogramma</a> om reizen voor dit domein mogelijk te maken.`,
        },
        publicDomainError: {
            title: 'Aan de slag met Expensify Travel',
            message: `Je moet je werk e-mail (bijv. naam@bedrijf.com) gebruiken met Expensify Travel, niet je persoonlijke e-mail (bijv. naam@gmail.com).`,
        },
        blockedFeatureModal: {
            title: 'Expensify Travel is uitgeschakeld',
            message: `Je beheerder heeft Expensify Travel uitgeschakeld. Volg het boekingsbeleid van je bedrijf voor reisarrangementen.`,
        },
        verifyCompany: {
            title: 'Begin vandaag nog met reizen!',
            message: `Neem contact op met uw accountmanager of salesteam@expensify.com om een demo van reizen te krijgen en het voor uw bedrijf in te schakelen.`,
        },
        updates: {
            bookingTicketed: ({airlineCode, origin, destination, startDate, confirmationID = ''}: FlightParams) =>
                `Je vlucht ${airlineCode} (${origin} → ${destination}) op ${startDate} is geboekt. Bevestigingscode: ${confirmationID}`,
            ticketVoided: ({airlineCode, origin, destination, startDate}: FlightParams) =>
                `Uw ticket voor vlucht ${airlineCode} (${origin} → ${destination}) op ${startDate} is geannuleerd.`,
            ticketRefunded: ({airlineCode, origin, destination, startDate}: FlightParams) =>
                `Uw ticket voor vlucht ${airlineCode} (${origin} → ${destination}) op ${startDate} is terugbetaald of omgeruild.`,
            flightCancelled: ({airlineCode, origin, destination, startDate}: FlightParams) =>
                `Je vlucht ${airlineCode} (${origin} → ${destination}) op ${startDate} is geannuleerd door de luchtvaartmaatschappij.`,
            flightScheduleChangePending: ({airlineCode}: AirlineParams) =>
                `De luchtvaartmaatschappij heeft een schemawijziging voorgesteld voor vlucht ${airlineCode}; we wachten op bevestiging.`,
            flightScheduleChangeClosed: ({airlineCode, startDate}: AirlineParams) => `Schemawijziging bevestigd: vlucht ${airlineCode} vertrekt nu om ${startDate}.`,
            flightUpdated: ({airlineCode, origin, destination, startDate}: FlightParams) => `Uw vlucht ${airlineCode} (${origin} → ${destination}) op ${startDate} is bijgewerkt.`,
            flightCabinChanged: ({airlineCode, cabinClass}: AirlineParams) => `Uw cabineklasse is bijgewerkt naar ${cabinClass} op vlucht ${airlineCode}.`,
            flightSeatConfirmed: ({airlineCode}: AirlineParams) => `Uw stoeltoewijzing op vlucht ${airlineCode} is bevestigd.`,
            flightSeatChanged: ({airlineCode}: AirlineParams) => `Uw stoeltoewijzing op vlucht ${airlineCode} is gewijzigd.`,
            flightSeatCancelled: ({airlineCode}: AirlineParams) => `Uw stoeltoewijzing op vlucht ${airlineCode} is verwijderd.`,
            paymentDeclined: 'Betaling voor uw luchtboeking is mislukt. Probeer het alstublieft opnieuw.',
            bookingCancelledByTraveler: ({type, id = ''}: TravelTypeParams) => `Je hebt je ${type} reservering ${id} geannuleerd.`,
            bookingCancelledByVendor: ({type, id = ''}: TravelTypeParams) => `De leverancier heeft uw ${type} reservering ${id} geannuleerd.`,
            bookingRebooked: ({type, id = ''}: TravelTypeParams) => `Uw ${type} reservering is opnieuw geboekt. Nieuwe bevestiging #:${id}.`,
            bookingUpdated: ({type}: TravelTypeParams) => `Je ${type} boeking is bijgewerkt. Bekijk de nieuwe details in het reisschema.`,
            railTicketRefund: ({origin, destination, startDate}: RailTicketParams) =>
                `Uw treinkaartje voor ${origin} → ${destination} op ${startDate} is terugbetaald. Er zal een tegoed worden verwerkt.`,
            railTicketExchange: ({origin, destination, startDate}: RailTicketParams) => `Uw treinkaartje voor ${origin} → ${destination} op ${startDate} is omgeruild.`,
            railTicketUpdate: ({origin, destination, startDate}: RailTicketParams) => `Je treinkaartje voor ${origin} → ${destination} op ${startDate} is bijgewerkt.`,
            defaultUpdate: ({type}: TravelTypeParams) => `Je ${type} reservering is bijgewerkt.`,
        },
        flightTo: 'Vlucht naar',
        trainTo: 'Trein naar',
        carRental: ' autohuur',
        nightIn: 'nacht in',
        nightsIn: 'nachten in',
    },
    workspace: {
        common: {
            card: 'Kaarten',
            expensifyCard: 'Expensify Card',
            companyCards: 'Bedrijfskaarten',
            workflows: 'Workflows',
            workspace: 'Werkruimte',
            findWorkspace: 'Werkruimte vinden',
            edit: 'Werkruimte bewerken',
            enabled: 'Ingeschakeld',
            disabled: 'Uitgeschakeld',
            everyone: 'Iedereen',
            delete: 'Werkruimte verwijderen',
            settings: 'Instellingen',
            reimburse: 'Vergoedingen',
            categories: 'Categorieën',
            tags: 'Tags',
            customField1: 'Aangepast veld 1',
            customField2: 'Aangepast veld 2',
            customFieldHint: 'Voeg aangepaste codering toe die van toepassing is op alle uitgaven van dit lid.',
            reports: 'Rapporten',
            reportFields: 'Rapportvelden',
            reportTitle: 'Rapporttitel',
            reportField: 'Rapportveld',
            taxes: 'Belastingen',
            bills: 'Rekeningen',
            invoices: 'Facturen',
            perDiem: 'Per diem',
            travel: 'Reis',
            members: 'Leden',
            accounting: 'Boekhouding',
            receiptPartners: 'Bonnetjespartners',
            rules: 'Regels',
            displayedAs: 'Weergegeven als',
            plan: 'Plan',
            profile: 'Overzicht',
            bankAccount: 'Bankrekening',
            testTransactions: 'Testtransacties',
            issueAndManageCards: 'Kaarten uitgeven en beheren',
            reconcileCards: 'Reconcileer kaarten',
            selectAll: 'Alles selecteren',
            selected: () => ({
                one: '1 geselecteerd',
                other: (count: number) => `${count} geselecteerd`,
            }),
            settlementFrequency: 'Afwikkelingsfrequentie',
            setAsDefault: 'Instellen als standaardwerkruimte',
            defaultNote: `Ontvangstbewijzen verzonden naar ${CONST.EMAIL.RECEIPTS} zullen in deze werkruimte verschijnen.`,
            deleteConfirmation: 'Weet je zeker dat je deze werkruimte wilt verwijderen?',
            deleteWithCardsConfirmation: 'Weet je zeker dat je deze werkruimte wilt verwijderen? Dit zal alle kaartfeeds en toegewezen kaarten verwijderen.',
            unavailable: 'Niet-beschikbare werkruimte',
            memberNotFound: 'Lid niet gevonden. Om een nieuw lid aan de werkruimte toe te voegen, gebruik de uitnodigingsknop hierboven.',
            notAuthorized: `Je hebt geen toegang tot deze pagina. Als je probeert lid te worden van deze werkruimte, vraag dan de eigenaar van de werkruimte om je als lid toe te voegen. Iets anders? Neem contact op met ${CONST.EMAIL.CONCIERGE}.`,
            goToWorkspace: 'Ga naar werkruimte',
            duplicateWorkspace: 'Dubbele werkruimte',
            duplicateWorkspacePrefix: 'Duplicaat',
            goToWorkspaces: 'Ga naar werkruimtes',
            clearFilter: 'Filter wissen',
            workspaceName: 'Werkruimte naam',
            workspaceOwner: 'Eigenaar',
            workspaceType: 'Werkruimte type',
            workspaceAvatar: 'Werkruimte avatar',
            mustBeOnlineToViewMembers: 'U moet online zijn om de leden van deze werkruimte te bekijken.',
            moreFeatures: 'Meer functies',
            requested: 'Aangevraagd',
            distanceRates: 'Afstandstarieven',
            defaultDescription: 'Eén plek voor al je bonnetjes en uitgaven.',
            descriptionHint: 'Deel informatie over deze werkruimte met alle leden.',
            welcomeNote: 'Gebruik alstublieft Expensify om uw bonnetjes in te dienen voor terugbetaling, bedankt!',
            subscription: 'Abonnement',
            markAsEntered: 'Markeren als handmatig ingevoerd',
            markAsExported: 'Markeren als geëxporteerd',
            exportIntegrationSelected: ({connectionName}: ExportIntegrationSelectedParams) => `Exporteer naar ${CONST.POLICY.CONNECTIONS.NAME_USER_FRIENDLY[connectionName]}`,
            letsDoubleCheck: 'Laten we dubbel controleren of alles er goed uitziet.',
            lineItemLevel: 'Regelniveau',
            reportLevel: 'Rapportniveau',
            topLevel: 'Topniveau',
            appliedOnExport: 'Niet geïmporteerd in Expensify, toegepast bij exporteren',
            shareNote: {
                header: 'Deel je werkruimte met andere leden',
                content: ({adminsRoomLink}: WorkspaceShareNoteParams) =>
                    `Deel deze QR-code of kopieer de onderstaande link om het voor leden gemakkelijk te maken om toegang tot uw werkruimte aan te vragen. Alle verzoeken om lid te worden van de werkruimte worden weergegeven in de <a href="${adminsRoomLink}">${CONST.REPORT.WORKSPACE_CHAT_ROOMS.ADMINS}</a>-ruimte, zodat u ze kunt beoordelen.`,
            },
            connectTo: ({connectionName}: ConnectionNameParams) => `Verbinden met ${CONST.POLICY.CONNECTIONS.NAME_USER_FRIENDLY[connectionName]}`,
            createNewConnection: 'Nieuwe verbinding maken',
            reuseExistingConnection: 'Bestaande verbinding hergebruiken',
            existingConnections: 'Bestaande verbindingen',
            existingConnectionsDescription: ({connectionName}: ConnectionNameParams) =>
                `Aangezien je eerder verbinding hebt gemaakt met ${CONST.POLICY.CONNECTIONS.NAME_USER_FRIENDLY[connectionName]}, kun je ervoor kiezen om een bestaande verbinding opnieuw te gebruiken of een nieuwe te maken.`,
            lastSyncDate: ({connectionName, formattedDate}: LastSyncDateParams) => `${connectionName} - Laatst gesynchroniseerd op ${formattedDate}`,
            authenticationError: ({connectionName}: AuthenticationErrorParams) => `Kan geen verbinding maken met ${connectionName} vanwege een authenticatiefout.`,
            learnMore: 'Meer informatie',
            memberAlternateText: 'Leden kunnen rapporten indienen en goedkeuren.',
            adminAlternateText: 'Beheerders hebben volledige bewerkingsrechten voor alle rapporten en werkruimte-instellingen.',
            auditorAlternateText: 'Auditors kunnen rapporten bekijken en erop reageren.',
            roleName: ({role}: OptionalParam<RoleNamesParams> = {}) => {
                switch (role) {
                    case CONST.POLICY.ROLE.ADMIN:
                        return 'Admin';
                    case CONST.POLICY.ROLE.AUDITOR:
                        return 'Auditor';
                    case CONST.POLICY.ROLE.USER:
                        return 'Lid';
                    default:
                        return 'Lid';
                }
            },
            frequency: {
                manual: 'Handmatig',
                instant: 'Instant',
                immediate: 'Dagelijks',
                trip: 'Per reis',
                weekly: 'Wekelijks',
                semimonthly: 'Twee keer per maand',
                monthly: 'Maandelijks',
            },
            planType: 'Plansoort',
            submitExpense: 'Dien uw onkosten hieronder in:',
            defaultCategory: 'Standaardcategorie',
            viewTransactions: 'Transacties bekijken',
            policyExpenseChatName: ({displayName}: PolicyExpenseChatNameParams) => `Uitgaven van ${displayName}`,
            deepDiveExpensifyCard: `<muted-text-label>Expensify Card transacties worden automatisch geëxporteerd naar een “Expensify Card Liability Account” die is aangemaakt met <a href="${CONST.DEEP_DIVE_EXPENSIFY_CARD}">onze integratie</a>.</muted-text-label>`,
        },
        receiptPartners: {
            connect: 'Maak nu verbinding',
            uber: {
                subtitle: 'Automatiseer reis- en maaltijdbezorgkosten binnen uw organisatie.',
                sendInvites: 'Leden uitnodigen',
                sendInvitesDescription: 'Deze workspace-leden hebben nog geen Uber for Business-account. Deselecteer alle leden die u op dit moment niet wilt uitnodigen.',
                confirmInvite: 'Uitnodiging bevestigen',
                manageInvites: 'Beheer uitnodigingen',
                confirm: 'Bevestigen',
                allSet: 'Alles klaar',
                readyToRoll: 'Je bent klaar om te beginnen',
                takeBusinessRideMessage: 'Neem een zakelijke rit en je Uber-bonnetjes worden geïmporteerd in Expensify. Laten we gaan!',
                all: 'Alle',
                linked: 'Gekoppeld',
                outstanding: 'Openstaand',
                status: {
                    resend: 'Opnieuw verzenden',
                    invite: 'Uitnodigen',
                    [CONST.POLICY.RECEIPT_PARTNERS.UBER_EMPLOYEE_STATUS.LINKED]: 'Gekoppeld',
                    [CONST.POLICY.RECEIPT_PARTNERS.UBER_EMPLOYEE_STATUS.LINKED_PENDING_APPROVAL]: 'In behandeling',
                    [CONST.POLICY.RECEIPT_PARTNERS.UBER_EMPLOYEE_STATUS.SUSPENDED]: 'Opgeschort',
                },
                invitationFailure: 'Kon leden niet uitnodigen voor Uber for Business',
                autoRemove: 'Nodig nieuwe werkruimteleden uit voor Uber for Business',
                autoInvite: 'Deactiveer verwijderde werkruimteleden van Uber for Business',
                bannerTitle: 'Expensify + Uber voor bedrijven',
                bannerDescription: 'Sluit Uber for Business aan om de kosten voor reizen en maaltijdbezorging binnen uw organisatie te automatiseren.',
                emptyContent: {
                    title: 'Geen leden om weer te geven',
                    subtitle: 'We hebben overal gezocht en niets gevonden.',
                },
            },
        },
        perDiem: {
            subtitle: 'Stel dagvergoedingen in om de dagelijkse uitgaven van werknemers te beheersen.',
            amount: 'Bedrag',
            deleteRates: () => ({
                one: 'Verwijder tarief',
                other: 'Tarieven verwijderen',
            }),
            deletePerDiemRate: 'Verwijder dagvergoedingstarief',
            findPerDiemRate: 'Vind dagvergoedingstarief',
            areYouSureDelete: () => ({
                one: 'Weet je zeker dat je dit tarief wilt verwijderen?',
                other: 'Weet je zeker dat je deze tarieven wilt verwijderen?',
            }),
            emptyList: {
                title: 'Per diem',
                subtitle: 'Stel dagvergoedingen in om de dagelijkse uitgaven van werknemers te beheersen. Importeer tarieven vanuit een spreadsheet om te beginnen.',
            },
            errors: {
                existingRateError: ({rate}: CustomUnitRateParams) => `Een tarief met waarde ${rate} bestaat al.`,
            },
            importPerDiemRates: 'Importeer dagvergoedingen',
            editPerDiemRate: 'Bewerk dagvergoedingstarief',
            editPerDiemRates: 'Bewerk dagvergoedingen tarieven',
            editDestinationSubtitle: ({destination}: EditDestinationSubtitleParams) =>
                `Het bijwerken van deze bestemming zal het wijzigen voor alle ${destination} dagvergoedingssubtarieven.`,
            editCurrencySubtitle: ({destination}: EditDestinationSubtitleParams) => `Het bijwerken van deze valuta zal het veranderen voor alle ${destination} dagvergoeding subtarieven.`,
        },
        qbd: {
            exportOutOfPocketExpensesDescription: 'Stel in hoe uit eigen zak gemaakte uitgaven worden geëxporteerd naar QuickBooks Desktop.',
            exportOutOfPocketExpensesCheckToggle: 'Markeer cheques als "later afdrukken"',
            exportDescription: 'Configureer hoe Expensify-gegevens worden geëxporteerd naar QuickBooks Desktop.',
            date: 'Exportdatum',
            exportInvoices: 'Facturen exporteren naar',
            exportExpensifyCard: 'Exporteer Expensify Card-transacties als',
            account: 'Account',
            accountDescription: 'Kies waar u journaalposten wilt plaatsen.',
            accountsPayable: 'Crediteurenadministratie',
            accountsPayableDescription: 'Kies waar u leveranciersfacturen wilt aanmaken.',
            bankAccount: 'Bankrekening',
            notConfigured: 'Niet geconfigureerd',
            bankAccountDescription: 'Kies waar u cheques vandaan wilt verzenden.',
            creditCardAccount: 'Creditcardrekening',
            exportDate: {
                label: 'Exportdatum',
                description: 'Gebruik deze datum bij het exporteren van rapporten naar QuickBooks Desktop.',
                values: {
                    [CONST.QUICKBOOKS_EXPORT_DATE.LAST_EXPENSE]: {
                        label: 'Datum van laatste uitgave',
                        description: 'Datum van de meest recente uitgave op het rapport.',
                    },
                    [CONST.QUICKBOOKS_EXPORT_DATE.REPORT_EXPORTED]: {
                        label: 'Exportdatum',
                        description: 'Datum waarop het rapport is geëxporteerd naar QuickBooks Desktop.',
                    },
                    [CONST.QUICKBOOKS_EXPORT_DATE.REPORT_SUBMITTED]: {
                        label: 'Ingediende datum',
                        description: 'Datum waarop het rapport ter goedkeuring is ingediend.',
                    },
                },
            },
            exportCheckDescription: 'We maken een gespecificeerde cheque voor elk Expensify-rapport en sturen deze vanaf de onderstaande bankrekening.',
            exportJournalEntryDescription: 'We zullen een gespecificeerde journaalpost maken voor elk Expensify-rapport en deze naar de onderstaande rekening boeken.',
            exportVendorBillDescription:
                'We maken een gespecificeerde leveranciersfactuur voor elk Expensify-rapport en voegen deze toe aan de onderstaande rekening. Als deze periode is gesloten, boeken we naar de 1e van de volgende open periode.',
            outOfPocketTaxEnabledDescription:
                'QuickBooks Desktop ondersteunt geen belastingen bij het exporteren van journaalposten. Aangezien u belastingen heeft ingeschakeld in uw werkruimte, is deze exportoptie niet beschikbaar.',
            outOfPocketTaxEnabledError: 'Journaalposten zijn niet beschikbaar wanneer belastingen zijn ingeschakeld. Kies een andere exportoptie.',
            accounts: {
                [CONST.QUICKBOOKS_DESKTOP_NON_REIMBURSABLE_EXPORT_ACCOUNT_TYPE.CREDIT_CARD]: 'Creditcard',
                [CONST.QUICKBOOKS_DESKTOP_REIMBURSABLE_ACCOUNT_TYPE.VENDOR_BILL]: 'Leveranciersfactuur',
                [CONST.QUICKBOOKS_DESKTOP_REIMBURSABLE_ACCOUNT_TYPE.JOURNAL_ENTRY]: 'Journaalboeking',
                [CONST.QUICKBOOKS_DESKTOP_REIMBURSABLE_ACCOUNT_TYPE.CHECK]: 'Controleren',
                [`${CONST.QUICKBOOKS_DESKTOP_NON_REIMBURSABLE_EXPORT_ACCOUNT_TYPE.CHECK}Description`]:
                    'We maken een gespecificeerde cheque voor elk Expensify-rapport en sturen deze vanaf de onderstaande bankrekening.',
                [`${CONST.QUICKBOOKS_DESKTOP_NON_REIMBURSABLE_EXPORT_ACCOUNT_TYPE.CREDIT_CARD}Description`]:
                    "We zullen automatisch de naam van de handelaar op de creditcardtransactie koppelen aan eventuele overeenkomstige leveranciers in QuickBooks. Als er geen leveranciers bestaan, maken we een 'Credit Card Misc.' leverancier voor associatie aan.",
                [`${CONST.QUICKBOOKS_DESKTOP_REIMBURSABLE_ACCOUNT_TYPE.VENDOR_BILL}Description`]:
                    'We maken een gespecificeerde leveranciersfactuur voor elk Expensify-rapport met de datum van de laatste uitgave en voegen deze toe aan het onderstaande account. Als deze periode is afgesloten, boeken we naar de 1e van de volgende open periode.',
                [`${CONST.QUICKBOOKS_DESKTOP_NON_REIMBURSABLE_EXPORT_ACCOUNT_TYPE.CREDIT_CARD}AccountDescription`]: 'Kies waar u creditcardtransacties wilt exporteren.',
                [`${CONST.QUICKBOOKS_DESKTOP_REIMBURSABLE_ACCOUNT_TYPE.VENDOR_BILL}AccountDescription`]: 'Kies een leverancier om toe te passen op alle creditcardtransacties.',
                [`${CONST.QUICKBOOKS_DESKTOP_REIMBURSABLE_ACCOUNT_TYPE.CHECK}AccountDescription`]: 'Kies waar u cheques vandaan wilt verzenden.',
                [`${CONST.QUICKBOOKS_DESKTOP_REIMBURSABLE_ACCOUNT_TYPE.VENDOR_BILL}Error`]:
                    'Leveranciersfacturen zijn niet beschikbaar wanneer locaties zijn ingeschakeld. Kies alstublieft een andere exportoptie.',
                [`${CONST.QUICKBOOKS_DESKTOP_REIMBURSABLE_ACCOUNT_TYPE.CHECK}Error`]: 'Cheques zijn niet beschikbaar wanneer locaties zijn ingeschakeld. Kies een andere exportoptie.',
                [`${CONST.QUICKBOOKS_DESKTOP_REIMBURSABLE_ACCOUNT_TYPE.JOURNAL_ENTRY}Error`]:
                    'Journaalposten zijn niet beschikbaar wanneer belastingen zijn ingeschakeld. Kies een andere exportoptie.',
            },
            noAccountsFound: 'Geen accounts gevonden',
            noAccountsFoundDescription: 'Voeg het account toe in QuickBooks Desktop en synchroniseer de verbinding opnieuw.',
            qbdSetup: 'QuickBooks Desktop setup',
            requiredSetupDevice: {
                title: 'Kan geen verbinding maken vanaf dit apparaat',
                body1: 'Je moet deze verbinding instellen vanaf de computer die je QuickBooks Desktop bedrijfsbestand host.',
                body2: 'Zodra je verbonden bent, kun je overal synchroniseren en exporteren.',
            },
            setupPage: {
                title: 'Open deze link om verbinding te maken',
                body: 'Om de installatie te voltooien, opent u de volgende link op de computer waar QuickBooks Desktop draait.',
                setupErrorTitle: 'Er is iets misgegaan',
                setupErrorBody: ({conciergeLink}: QBDSetupErrorBodyParams) =>
                    `<muted-text><centered-text>De QuickBooks Desktop-verbinding werkt momenteel niet. Probeer het later nog eens of <a href="${conciergeLink}">neem contact op met Concierge</a> als het probleem zich blijft voordoen.</centered-text></muted-text>`,
            },
            importDescription: 'Kies welke codeconfiguraties u wilt importeren van QuickBooks Desktop naar Expensify.',
            classes: 'Klassen',
            items: 'Artikelen',
            customers: 'Klanten/projecten',
            exportCompanyCardsDescription: 'Stel in hoe aankopen met bedrijfskaarten worden geëxporteerd naar QuickBooks Desktop.',
            defaultVendorDescription: 'Stel een standaard leverancier in die van toepassing zal zijn op alle creditcardtransacties bij export.',
            accountsDescription: 'Uw QuickBooks Desktop-rekeningschema wordt in Expensify geïmporteerd als categorieën.',
            accountsSwitchTitle: 'Kies ervoor om nieuwe accounts te importeren als ingeschakelde of uitgeschakelde categorieën.',
            accountsSwitchDescription: 'Ingeschakelde categorieën zullen beschikbaar zijn voor leden om te selecteren bij het aanmaken van hun uitgaven.',
            classesDescription: 'Kies hoe je QuickBooks Desktop-klassen in Expensify wilt beheren.',
            tagsDisplayedAsDescription: 'Regelniveau',
            reportFieldsDisplayedAsDescription: 'Rapportniveau',
            customersDescription: 'Kies hoe u QuickBooks Desktop klanten/projecten in Expensify wilt beheren.',
            advancedConfig: {
                autoSyncDescription: 'Expensify zal elke dag automatisch synchroniseren met QuickBooks Desktop.',
                createEntities: 'Automatisch entiteiten aanmaken',
                createEntitiesDescription: 'Expensify zal automatisch leveranciers aanmaken in QuickBooks Desktop als ze nog niet bestaan.',
            },
            itemsDescription: 'Kies hoe u QuickBooks Desktop-items in Expensify wilt verwerken.',
        },
        qbo: {
            connectedTo: 'Verbonden met',
            importDescription: 'Kies welke codeconfiguraties u wilt importeren van QuickBooks Online naar Expensify.',
            classes: 'Klassen',
            locations: 'Locaties',
            customers: 'Klanten/projecten',
            accountsDescription: 'Uw QuickBooks Online rekeningschema zal in Expensify worden geïmporteerd als categorieën.',
            accountsSwitchTitle: 'Kies ervoor om nieuwe accounts te importeren als ingeschakelde of uitgeschakelde categorieën.',
            accountsSwitchDescription: 'Ingeschakelde categorieën zullen beschikbaar zijn voor leden om te selecteren bij het aanmaken van hun uitgaven.',
            classesDescription: 'Kies hoe QuickBooks Online-klassen in Expensify moeten worden behandeld.',
            customersDescription: 'Kies hoe u QuickBooks Online klanten/projecten in Expensify wilt beheren.',
            locationsDescription: 'Kies hoe u QuickBooks Online-locaties in Expensify wilt beheren.',
            taxesDescription: 'Kies hoe je QuickBooks Online belastingen in Expensify wilt afhandelen.',
            locationsLineItemsRestrictionDescription:
                'QuickBooks Online ondersteunt geen locaties op regelniveau voor cheques of leveranciersfacturen. Als je locaties op regelniveau wilt hebben, zorg er dan voor dat je journaalposten en credit-/debetkaartuitgaven gebruikt.',
            taxesJournalEntrySwitchNote: 'QuickBooks Online ondersteunt geen belastingen op journaalposten. Wijzig uw exportoptie naar leveranciersfactuur of cheque.',
            exportDescription: 'Configureer hoe Expensify-gegevens worden geëxporteerd naar QuickBooks Online.',
            date: 'Exportdatum',
            exportInvoices: 'Facturen exporteren naar',
            exportExpensifyCard: 'Exporteer Expensify Card-transacties als',
            exportDate: {
                label: 'Exportdatum',
                description: 'Gebruik deze datum bij het exporteren van rapporten naar QuickBooks Online.',
                values: {
                    [CONST.QUICKBOOKS_EXPORT_DATE.LAST_EXPENSE]: {
                        label: 'Datum van laatste uitgave',
                        description: 'Datum van de meest recente uitgave op het rapport.',
                    },
                    [CONST.QUICKBOOKS_EXPORT_DATE.REPORT_EXPORTED]: {
                        label: 'Exportdatum',
                        description: 'Datum waarop het rapport is geëxporteerd naar QuickBooks Online.',
                    },
                    [CONST.QUICKBOOKS_EXPORT_DATE.REPORT_SUBMITTED]: {
                        label: 'Ingediende datum',
                        description: 'Datum waarop het rapport ter goedkeuring is ingediend.',
                    },
                },
            },
            receivable: 'Debiteuren', // This is an account name that will come directly from QBO, so I don't know why we need a translation for it. It should take whatever the name of the account is in QBO. Leaving this note for CS.
            archive: 'Archief debiteuren', // This is an account name that will come directly from QBO, so I don't know why we need a translation for it. It should take whatever the name of the account is in QBO. Leaving this note for CS.
            exportInvoicesDescription: 'Gebruik dit account bij het exporteren van facturen naar QuickBooks Online.',
            exportCompanyCardsDescription: 'Stel in hoe aankopen met bedrijfskaarten worden geëxporteerd naar QuickBooks Online.',
            vendor: 'Leverancier',
            defaultVendorDescription: 'Stel een standaard leverancier in die van toepassing zal zijn op alle creditcardtransacties bij export.',
            exportOutOfPocketExpensesDescription: 'Stel in hoe uit eigen zak gemaakte uitgaven worden geëxporteerd naar QuickBooks Online.',
            exportCheckDescription: 'We maken een gespecificeerde cheque voor elk Expensify-rapport en sturen deze vanaf de onderstaande bankrekening.',
            exportJournalEntryDescription: 'We zullen een gespecificeerde journaalpost maken voor elk Expensify-rapport en deze naar de onderstaande rekening boeken.',
            exportVendorBillDescription:
                'We maken een gespecificeerde leveranciersfactuur voor elk Expensify-rapport en voegen deze toe aan de onderstaande rekening. Als deze periode is gesloten, boeken we naar de 1e van de volgende open periode.',
            account: 'Account',
            accountDescription: 'Kies waar u journaalposten wilt plaatsen.',
            accountsPayable: 'Crediteurenadministratie',
            accountsPayableDescription: 'Kies waar u leveranciersfacturen wilt aanmaken.',
            bankAccount: 'Bankrekening',
            notConfigured: 'Niet geconfigureerd',
            bankAccountDescription: 'Kies waar u cheques vandaan wilt verzenden.',
            creditCardAccount: 'Creditcardrekening',
            companyCardsLocationEnabledDescription:
                'QuickBooks Online ondersteunt geen locaties bij het exporteren van leveranciersfacturen. Aangezien je locaties hebt ingeschakeld in je werkruimte, is deze exportoptie niet beschikbaar.',
            outOfPocketTaxEnabledDescription:
                'QuickBooks Online ondersteunt geen belastingen op journaalpostexporten. Aangezien u belastingen heeft ingeschakeld in uw werkruimte, is deze exportoptie niet beschikbaar.',
            outOfPocketTaxEnabledError: 'Journaalposten zijn niet beschikbaar wanneer belastingen zijn ingeschakeld. Kies een andere exportoptie.',
            advancedConfig: {
                autoSyncDescription: 'Expensify zal elke dag automatisch synchroniseren met QuickBooks Online.',
                inviteEmployees: 'Medewerkers uitnodigen',
                inviteEmployeesDescription: 'Importeer QuickBooks Online werknemersgegevens en nodig werknemers uit naar deze werkruimte.',
                createEntities: 'Automatisch entiteiten aanmaken',
                createEntitiesDescription:
                    'Expensify zal automatisch leveranciers aanmaken in QuickBooks Online als ze nog niet bestaan, en automatisch klanten aanmaken bij het exporteren van facturen.',
                reimbursedReportsDescription:
                    'Elke keer dat een rapport wordt betaald met Expensify ACH, wordt de overeenkomstige factuurbetaling aangemaakt in het QuickBooks Online-account hieronder.',
                qboBillPaymentAccount: 'QuickBooks-rekening voor factuurbetaling',
                qboInvoiceCollectionAccount: 'QuickBooks factuur incasso-account',
                accountSelectDescription: 'Kies waar u de rekeningen wilt betalen en we maken de betaling aan in QuickBooks Online.',
                invoiceAccountSelectorDescription: 'Kies waar u factuurbetalingen wilt ontvangen en we zullen de betaling aanmaken in QuickBooks Online.',
            },
            accounts: {
                [CONST.QUICKBOOKS_NON_REIMBURSABLE_EXPORT_ACCOUNT_TYPE.DEBIT_CARD]: 'Debetkaart',
                [CONST.QUICKBOOKS_NON_REIMBURSABLE_EXPORT_ACCOUNT_TYPE.CREDIT_CARD]: 'Creditcard',
                [CONST.QUICKBOOKS_REIMBURSABLE_ACCOUNT_TYPE.VENDOR_BILL]: 'Leveranciersfactuur',
                [CONST.QUICKBOOKS_REIMBURSABLE_ACCOUNT_TYPE.JOURNAL_ENTRY]: 'Journaalboeking',
                [CONST.QUICKBOOKS_REIMBURSABLE_ACCOUNT_TYPE.CHECK]: 'Controleren',
                [`${CONST.QUICKBOOKS_NON_REIMBURSABLE_EXPORT_ACCOUNT_TYPE.DEBIT_CARD}Description`]:
                    "We zullen automatisch de naam van de handelaar op de debetkaarttransactie koppelen aan eventuele overeenkomstige leveranciers in QuickBooks. Als er geen leveranciers bestaan, maken we een 'Debit Card Misc.' leverancier voor associatie.",
                [`${CONST.QUICKBOOKS_NON_REIMBURSABLE_EXPORT_ACCOUNT_TYPE.CREDIT_CARD}Description`]:
                    "We zullen automatisch de naam van de handelaar op de creditcardtransactie koppelen aan eventuele overeenkomstige leveranciers in QuickBooks. Als er geen leveranciers bestaan, maken we een 'Credit Card Misc.' leverancier voor associatie aan.",
                [`${CONST.QUICKBOOKS_REIMBURSABLE_ACCOUNT_TYPE.VENDOR_BILL}Description`]:
                    'We maken een gespecificeerde leveranciersfactuur voor elk Expensify-rapport met de datum van de laatste uitgave en voegen deze toe aan het onderstaande account. Als deze periode is afgesloten, boeken we naar de 1e van de volgende open periode.',
                [`${CONST.QUICKBOOKS_NON_REIMBURSABLE_EXPORT_ACCOUNT_TYPE.DEBIT_CARD}AccountDescription`]: 'Kies waar u debetkaarttransacties wilt exporteren.',
                [`${CONST.QUICKBOOKS_NON_REIMBURSABLE_EXPORT_ACCOUNT_TYPE.CREDIT_CARD}AccountDescription`]: 'Kies waar u creditcardtransacties wilt exporteren.',
                [`${CONST.QUICKBOOKS_REIMBURSABLE_ACCOUNT_TYPE.VENDOR_BILL}AccountDescription`]: 'Kies een leverancier om toe te passen op alle creditcardtransacties.',
                [`${CONST.QUICKBOOKS_REIMBURSABLE_ACCOUNT_TYPE.VENDOR_BILL}Error`]:
                    'Leveranciersfacturen zijn niet beschikbaar wanneer locaties zijn ingeschakeld. Kies alstublieft een andere exportoptie.',
                [`${CONST.QUICKBOOKS_REIMBURSABLE_ACCOUNT_TYPE.CHECK}Error`]: 'Cheques zijn niet beschikbaar wanneer locaties zijn ingeschakeld. Kies een andere exportoptie.',
                [`${CONST.QUICKBOOKS_REIMBURSABLE_ACCOUNT_TYPE.JOURNAL_ENTRY}Error`]:
                    'Journaalposten zijn niet beschikbaar wanneer belastingen zijn ingeschakeld. Kies een andere exportoptie.',
            },
            exportDestinationAccountsMisconfigurationError: {
                [CONST.QUICKBOOKS_REIMBURSABLE_ACCOUNT_TYPE.VENDOR_BILL]: 'Kies een geldig account voor de export van leveranciersfacturen',
                [CONST.QUICKBOOKS_REIMBURSABLE_ACCOUNT_TYPE.JOURNAL_ENTRY]: 'Kies een geldig account voor journaalpostexport',
                [CONST.QUICKBOOKS_REIMBURSABLE_ACCOUNT_TYPE.CHECK]: 'Kies een geldig account voor het exporteren van cheques',
            },
            exportDestinationSetupAccountsInfo: {
                [CONST.QUICKBOOKS_REIMBURSABLE_ACCOUNT_TYPE.VENDOR_BILL]: 'Om de export van leveranciersfacturen te gebruiken, stel een crediteurenrekening in QuickBooks Online in.',
                [CONST.QUICKBOOKS_REIMBURSABLE_ACCOUNT_TYPE.JOURNAL_ENTRY]: 'Om journal entry export te gebruiken, stel een journaalrekening in QuickBooks Online in.',
                [CONST.QUICKBOOKS_REIMBURSABLE_ACCOUNT_TYPE.CHECK]: 'Om cheque-export te gebruiken, stel een bankrekening in QuickBooks Online in.',
            },
            noAccountsFound: 'Geen accounts gevonden',
            noAccountsFoundDescription: 'Voeg de account toe in QuickBooks Online en synchroniseer de verbinding opnieuw.',
            accountingMethods: {
                label: 'Wanneer exporteren',
                description: 'Kies wanneer u de uitgaven wilt exporteren:',
                values: {
                    [COMMON_CONST.INTEGRATIONS.ACCOUNTING_METHOD.ACCRUAL]: 'Accrual',
                    [COMMON_CONST.INTEGRATIONS.ACCOUNTING_METHOD.CASH]: 'Contant',
                },
                alternateText: {
                    [COMMON_CONST.INTEGRATIONS.ACCOUNTING_METHOD.ACCRUAL]: 'Uit eigen zak gemaakte uitgaven worden geëxporteerd wanneer ze definitief zijn goedgekeurd.',
                    [COMMON_CONST.INTEGRATIONS.ACCOUNTING_METHOD.CASH]: 'Uit eigen zak gemaakte uitgaven worden geëxporteerd wanneer ze zijn betaald.',
                },
            },
        },
        workspaceList: {
            joinNow: 'Nu lid worden',
            askToJoin: 'Vragen om deel te nemen',
        },
        xero: {
            organization: 'Xero organisatie',
            organizationDescription: 'Kies de Xero-organisatie waarvan je gegevens wilt importeren.',
            importDescription: 'Kies welke coderingsconfiguraties je wilt importeren van Xero naar Expensify.',
            accountsDescription: 'Je Xero-rekeningschema wordt in Expensify geïmporteerd als categorieën.',
            accountsSwitchTitle: 'Kies ervoor om nieuwe accounts te importeren als ingeschakelde of uitgeschakelde categorieën.',
            accountsSwitchDescription: 'Ingeschakelde categorieën zullen beschikbaar zijn voor leden om te selecteren bij het aanmaken van hun uitgaven.',
            trackingCategories: 'Categorieën bijhouden',
            trackingCategoriesDescription: 'Kies hoe Xero-trackingcategorieën in Expensify moeten worden behandeld.',
            mapTrackingCategoryTo: ({categoryName}: CategoryNameParams) => `Map Xero ${categoryName} naar`,
            mapTrackingCategoryToDescription: ({categoryName}: CategoryNameParams) => `Kies waar u ${categoryName} wilt toewijzen bij het exporteren naar Xero.`,
            customers: 'Klanten opnieuw factureren',
            customersDescription:
                'Kies of u klanten opnieuw wilt factureren in Expensify. Uw Xero-klantcontacten kunnen aan uitgaven worden gekoppeld en zullen naar Xero worden geëxporteerd als een verkoopfactuur.',
            taxesDescription: 'Kies hoe je Xero-belastingen in Expensify wilt verwerken.',
            notImported: 'Niet geïmporteerd',
            notConfigured: 'Niet geconfigureerd',
            trackingCategoriesOptions: {
                [CONST.XERO_CONFIG.TRACKING_CATEGORY_OPTIONS.DEFAULT]: 'Xero contact standaardinstelling',
                [CONST.XERO_CONFIG.TRACKING_CATEGORY_OPTIONS.TAG]: 'Tags',
                [CONST.XERO_CONFIG.TRACKING_CATEGORY_OPTIONS.REPORT_FIELD]: 'Rapportvelden',
            },
            exportDescription: 'Configureer hoe Expensify-gegevens worden geëxporteerd naar Xero.',
            purchaseBill: 'Aankoopfactuur',
            exportDeepDiveCompanyCard:
                'Geëxporteerde uitgaven worden als banktransacties geboekt naar de Xero-bankrekening hieronder, en de transactiedata zullen overeenkomen met de data op uw bankafschrift.',
            bankTransactions: 'Banktransacties',
            xeroBankAccount: 'Xero bankrekening',
            xeroBankAccountDescription: 'Kies waar uitgaven als banktransacties worden geboekt.',
            exportExpensesDescription: 'Rapporten worden geëxporteerd als een inkoopfactuur met de hieronder geselecteerde datum en status.',
            purchaseBillDate: 'Aankoopfactuurdatum',
            exportInvoices: 'Facturen exporteren als',
            salesInvoice: 'Verkoopfactuur',
            exportInvoicesDescription: 'Verkoopfacturen tonen altijd de datum waarop de factuur is verzonden.',
            advancedConfig: {
                autoSyncDescription: 'Expensify zal elke dag automatisch synchroniseren met Xero.',
                purchaseBillStatusTitle: 'Status van aankoopfactuur',
                reimbursedReportsDescription: 'Elke keer dat een rapport wordt betaald met Expensify ACH, wordt de overeenkomstige factuurbetaling aangemaakt in het Xero-account hieronder.',
                xeroBillPaymentAccount: 'Xero factuurbetalingsaccount',
                xeroInvoiceCollectionAccount: 'Xero factuurincasso-account',
                xeroBillPaymentAccountDescription: 'Kies waar u de rekeningen wilt betalen en wij maken de betaling aan in Xero.',
                invoiceAccountSelectorDescription: 'Kies waar je factuurbetalingen wilt ontvangen en we maken de betaling aan in Xero.',
            },
            exportDate: {
                label: 'Aankoopfactuurdatum',
                description: 'Gebruik deze datum bij het exporteren van rapporten naar Xero.',
                values: {
                    [CONST.XERO_EXPORT_DATE.LAST_EXPENSE]: {
                        label: 'Datum van laatste uitgave',
                        description: 'Datum van de meest recente uitgave op het rapport.',
                    },
                    [CONST.XERO_EXPORT_DATE.REPORT_EXPORTED]: {
                        label: 'Exportdatum',
                        description: 'Datum waarop het rapport naar Xero is geëxporteerd.',
                    },
                    [CONST.XERO_EXPORT_DATE.REPORT_SUBMITTED]: {
                        label: 'Ingediende datum',
                        description: 'Datum waarop het rapport ter goedkeuring is ingediend.',
                    },
                },
            },
            invoiceStatus: {
                label: 'Status van aankoopfactuur',
                description: 'Gebruik deze status bij het exporteren van aankoopfacturen naar Xero.',
                values: {
                    [CONST.XERO_CONFIG.INVOICE_STATUS.DRAFT]: 'Conceptversie',
                    [CONST.XERO_CONFIG.INVOICE_STATUS.AWAITING_APPROVAL]: 'In afwachting van goedkeuring',
                    [CONST.XERO_CONFIG.INVOICE_STATUS.AWAITING_PAYMENT]: 'In afwachting van betaling',
                },
            },
            noAccountsFound: 'Geen accounts gevonden',
            noAccountsFoundDescription: 'Voeg alstublieft het account toe in Xero en synchroniseer de verbinding opnieuw.',
            accountingMethods: {
                label: 'Wanneer exporteren',
                description: 'Kies wanneer u de uitgaven wilt exporteren:',
                values: {
                    [COMMON_CONST.INTEGRATIONS.ACCOUNTING_METHOD.ACCRUAL]: 'Accrual',
                    [COMMON_CONST.INTEGRATIONS.ACCOUNTING_METHOD.CASH]: 'Contant',
                },
                alternateText: {
                    [COMMON_CONST.INTEGRATIONS.ACCOUNTING_METHOD.ACCRUAL]: 'Uit eigen zak gemaakte uitgaven worden geëxporteerd wanneer ze definitief zijn goedgekeurd.',
                    [COMMON_CONST.INTEGRATIONS.ACCOUNTING_METHOD.CASH]: 'Uit eigen zak gemaakte uitgaven worden geëxporteerd wanneer ze zijn betaald.',
                },
            },
        },
        sageIntacct: {
            preferredExporter: 'Voorkeurs-exporteur',
            taxSolution: 'Belastingoplossing',
            notConfigured: 'Niet geconfigureerd',
            exportDate: {
                label: 'Exportdatum',
                description: 'Gebruik deze datum bij het exporteren van rapporten naar Sage Intacct.',
                values: {
                    [CONST.SAGE_INTACCT_EXPORT_DATE.LAST_EXPENSE]: {
                        label: 'Datum van laatste uitgave',
                        description: 'Datum van de meest recente uitgave op het rapport.',
                    },
                    [CONST.SAGE_INTACCT_EXPORT_DATE.EXPORTED]: {
                        label: 'Exportdatum',
                        description: 'Datum waarop het rapport is geëxporteerd naar Sage Intacct.',
                    },
                    [CONST.SAGE_INTACCT_EXPORT_DATE.SUBMITTED]: {
                        label: 'Ingediende datum',
                        description: 'Datum waarop het rapport ter goedkeuring is ingediend.',
                    },
                },
            },
            reimbursableExpenses: {
                description: 'Stel in hoe uit eigen zak gemaakte uitgaven worden geëxporteerd naar Sage Intacct.',
                values: {
                    [CONST.SAGE_INTACCT_REIMBURSABLE_EXPENSE_TYPE.EXPENSE_REPORT]: 'Onkostendeclaraties',
                    [CONST.SAGE_INTACCT_REIMBURSABLE_EXPENSE_TYPE.VENDOR_BILL]: 'Leveranciersfacturen',
                },
            },
            nonReimbursableExpenses: {
                description: 'Stel in hoe aankopen met bedrijfskaarten worden geëxporteerd naar Sage Intacct.',
                values: {
                    [CONST.SAGE_INTACCT_NON_REIMBURSABLE_EXPENSE_TYPE.CREDIT_CARD_CHARGE]: 'Kredietkaarten',
                    [CONST.SAGE_INTACCT_NON_REIMBURSABLE_EXPENSE_TYPE.VENDOR_BILL]: 'Leveranciersfacturen',
                },
            },
            creditCardAccount: 'Creditcardrekening',
            defaultVendor: 'Standaard leverancier',
            defaultVendorDescription: ({isReimbursable}: DefaultVendorDescriptionParams) =>
                `Stel een standaard leverancier in die van toepassing zal zijn op ${isReimbursable ? '' : 'non-'}terugbetaalbare uitgaven die geen overeenkomende leverancier hebben in Sage Intacct.`,
            exportDescription: 'Configureer hoe Expensify-gegevens worden geëxporteerd naar Sage Intacct.',
            exportPreferredExporterNote:
                'De voorkeursexporteur kan elke werkruimtebeheerder zijn, maar moet ook een domeinbeheerder zijn als je verschillende exportaccounts instelt voor individuele bedrijfskaarten in Domeininstellingen.',
            exportPreferredExporterSubNote: 'Zodra ingesteld, zal de voorkeurs-exporteur rapporten voor export in hun account zien.',
            noAccountsFound: 'Geen accounts gevonden',
            noAccountsFoundDescription: `Voeg het account toe in Sage Intacct en synchroniseer de verbinding opnieuw.`,
            autoSync: 'Auto-sync',
            autoSyncDescription: 'Expensify zal elke dag automatisch synchroniseren met Sage Intacct.',
            inviteEmployees: 'Medewerkers uitnodigen',
            inviteEmployeesDescription:
                'Importeer Sage Intacct-medewerkersgegevens en nodig medewerkers uit naar deze werkruimte. Uw goedkeuringsworkflow zal standaard op goedkeuring door de manager staan en kan verder worden geconfigureerd op de Leden-pagina.',
            syncReimbursedReports: 'Gesynchroniseerde vergoede rapporten',
            syncReimbursedReportsDescription:
                'Telkens wanneer een rapport wordt betaald met Expensify ACH, wordt de overeenkomstige factuurbetaling aangemaakt in het Sage Intacct-account hieronder.',
            paymentAccount: 'Sage Intacct-betaalrekening',
            accountingMethods: {
                label: 'Wanneer exporteren',
                description: 'Kies wanneer u de uitgaven wilt exporteren:',
                values: {
                    [COMMON_CONST.INTEGRATIONS.ACCOUNTING_METHOD.ACCRUAL]: 'Accrual',
                    [COMMON_CONST.INTEGRATIONS.ACCOUNTING_METHOD.CASH]: 'Contant',
                },
                alternateText: {
                    [COMMON_CONST.INTEGRATIONS.ACCOUNTING_METHOD.ACCRUAL]: 'Uit eigen zak gemaakte uitgaven worden geëxporteerd wanneer ze definitief zijn goedgekeurd.',
                    [COMMON_CONST.INTEGRATIONS.ACCOUNTING_METHOD.CASH]: 'Uit eigen zak gemaakte uitgaven worden geëxporteerd wanneer ze zijn betaald.',
                },
            },
        },
        netsuite: {
            subsidiary: 'Dochteronderneming',
            subsidiarySelectDescription: 'Kies de dochteronderneming in NetSuite waarvan je gegevens wilt importeren.',
            exportDescription: 'Configureer hoe Expensify-gegevens naar NetSuite worden geëxporteerd.',
            exportInvoices: 'Facturen exporteren naar',
            journalEntriesTaxPostingAccount: 'Journaalposten belastingboekhoudrekening',
            journalEntriesProvTaxPostingAccount: 'Journaalposten provinciale belastingboekingsrekening',
            foreignCurrencyAmount: 'Buitenlandse valuta bedrag exporteren',
            exportToNextOpenPeriod: 'Exporteer naar de volgende open periode',
            nonReimbursableJournalPostingAccount: 'Niet-vergoedbare journaalboekingrekening',
            reimbursableJournalPostingAccount: 'Vergoedbaar journaalboekingsaccount',
            journalPostingPreference: {
                label: 'Voorkeur voor het boeken van journaalposten',
                values: {
                    [CONST.NETSUITE_JOURNAL_POSTING_PREFERENCE.JOURNALS_POSTING_INDIVIDUAL_LINE]: 'Enkele, gespecificeerde invoer voor elk rapport',
                    [CONST.NETSUITE_JOURNAL_POSTING_PREFERENCE.JOURNALS_POSTING_TOTAL_LINE]: 'Enkele invoer voor elke uitgave',
                },
            },
            invoiceItem: {
                label: 'Factuuritem',
                values: {
                    [CONST.NETSUITE_INVOICE_ITEM_PREFERENCE.CREATE]: {
                        label: 'Maak er een voor mij.',
                        description: 'We zullen een "Expensify factuurregelitem" voor je aanmaken bij export (als er nog geen bestaat).',
                    },
                    [CONST.NETSUITE_INVOICE_ITEM_PREFERENCE.SELECT]: {
                        label: 'Bestaande selecteren',
                        description: 'We koppelen facturen van Expensify aan het hieronder geselecteerde item.',
                    },
                },
            },
            exportDate: {
                label: 'Exportdatum',
                description: 'Gebruik deze datum bij het exporteren van rapporten naar NetSuite.',
                values: {
                    [CONST.NETSUITE_EXPORT_DATE.LAST_EXPENSE]: {
                        label: 'Datum van laatste uitgave',
                        description: 'Datum van de meest recente uitgave op het rapport.',
                    },
                    [CONST.NETSUITE_EXPORT_DATE.EXPORTED]: {
                        label: 'Exportdatum',
                        description: 'Datum waarop het rapport is geëxporteerd naar NetSuite.',
                    },
                    [CONST.NETSUITE_EXPORT_DATE.SUBMITTED]: {
                        label: 'Ingediende datum',
                        description: 'Datum waarop het rapport ter goedkeuring is ingediend.',
                    },
                },
            },
            exportDestination: {
                values: {
                    [CONST.NETSUITE_EXPORT_DESTINATION.EXPENSE_REPORT]: {
                        label: 'Onkostendeclaraties',
                        reimbursableDescription: "Uit eigen zak gemaakte uitgaven worden geëxporteerd als onkostennota's naar NetSuite.",
                        nonReimbursableDescription: "Bedrijfskosten op de kaart worden geëxporteerd als onkostennota's naar NetSuite.",
                    },
                    [CONST.NETSUITE_EXPORT_DESTINATION.VENDOR_BILL]: {
                        label: 'Leveranciersfacturen',
                        reimbursableDescription:
                            'Out-of-pocket expenses will export as bills payable to the NetSuite vendor specified below.\n' +
                            '\n' +
                            'If you’d like to set a specific vendor for each card, go to *Settings > Domains > Company Cards*.',
                        nonReimbursableDescription:
                            'Company card expenses will export as bills payable to the NetSuite vendor specified below.\n' +
                            '\n' +
                            'If you’d like to set a specific vendor for each card, go to *Settings > Domains > Company Cards*.',
                    },
                    [CONST.NETSUITE_EXPORT_DESTINATION.JOURNAL_ENTRY]: {
                        label: 'Journaalposten',
                        reimbursableDescription:
                            'Out-of-pocket expenses will export as journal entries to the NetSuite account specified below.\n' +
                            '\n' +
                            'If you’d like to set a specific vendor for each card, go to *Settings > Domains > Company Cards*.',
                        nonReimbursableDescription:
                            'Company card expenses will export as journal entries to the NetSuite account specified below.\n' +
                            '\n' +
                            'If you’d like to set a specific vendor for each card, go to *Settings > Domains > Company Cards*.',
                    },
                },
            },
            advancedConfig: {
                autoSyncDescription: 'Expensify zal elke dag automatisch synchroniseren met NetSuite.',
                reimbursedReportsDescription:
                    'Telkens wanneer een rapport wordt betaald met Expensify ACH, wordt de overeenkomstige factuurbetaling aangemaakt in het NetSuite-account hieronder.',
                reimbursementsAccount: 'Vergoedingenrekening',
                reimbursementsAccountDescription: 'Kies de bankrekening die je wilt gebruiken voor terugbetalingen, en we zullen de bijbehorende betaling in NetSuite aanmaken.',
                collectionsAccount: 'Incasso-account',
                collectionsAccountDescription: 'Zodra een factuur in Expensify als betaald is gemarkeerd en naar NetSuite is geëxporteerd, zal deze verschijnen op het onderstaande account.',
                approvalAccount: 'A/P goedkeuringsaccount',
                approvalAccountDescription:
                    'Kies de account waartegen transacties in NetSuite worden goedgekeurd. Als je terugbetaalde rapporten synchroniseert, is dit ook de account waartegen betalingsopdrachten worden aangemaakt.',
                defaultApprovalAccount: 'NetSuite standaardinstelling',
                inviteEmployees: 'Nodig werknemers uit en stel goedkeuringen in',
                inviteEmployeesDescription:
                    'Importeer NetSuite-medewerkersrecords en nodig medewerkers uit voor deze werkruimte. Uw goedkeuringsworkflow wordt standaard ingesteld op goedkeuring door de manager en kan verder worden geconfigureerd op de pagina *Leden*.',
                autoCreateEntities: 'Automatisch medewerkers/leveranciers aanmaken',
                enableCategories: 'Ingeschakelde nieuw geïmporteerde categorieën',
                customFormID: 'Aangepaste formulier-ID',
                customFormIDDescription:
                    'Standaard zal Expensify boekingen aanmaken met behulp van het voorkeursformulier voor transacties dat is ingesteld in NetSuite. U kunt echter ook een specifiek transactieformulier aanwijzen dat moet worden gebruikt.',
                customFormIDReimbursable: 'Uit eigen zak gemaakte uitgave',
                customFormIDNonReimbursable: 'Bedrijfskostenkaartuitgave',
                exportReportsTo: {
                    label: 'Goedkeuringsniveau van onkostendeclaratie',
                    description:
                        'Zodra een onkostennota is goedgekeurd in Expensify en geëxporteerd naar NetSuite, kun je een extra goedkeuringsniveau instellen in NetSuite voordat je deze boekt.',
                    values: {
                        [CONST.NETSUITE_REPORTS_APPROVAL_LEVEL.REPORTS_APPROVED_NONE]: 'NetSuite standaardvoorkeur',
                        [CONST.NETSUITE_REPORTS_APPROVAL_LEVEL.REPORTS_SUPERVISOR_APPROVED]: 'Alleen door supervisor goedgekeurd',
                        [CONST.NETSUITE_REPORTS_APPROVAL_LEVEL.REPORTS_ACCOUNTING_APPROVED]: 'Alleen boekhouding goedgekeurd',
                        [CONST.NETSUITE_REPORTS_APPROVAL_LEVEL.REPORTS_APPROVED_BOTH]: 'Supervisor en boekhouding goedgekeurd',
                    },
                },
                accountingMethods: {
                    label: 'Wanneer exporteren',
                    description: 'Kies wanneer u de uitgaven wilt exporteren:',
                    values: {
                        [COMMON_CONST.INTEGRATIONS.ACCOUNTING_METHOD.ACCRUAL]: 'Accrual',
                        [COMMON_CONST.INTEGRATIONS.ACCOUNTING_METHOD.CASH]: 'Contant',
                    },
                    alternateText: {
                        [COMMON_CONST.INTEGRATIONS.ACCOUNTING_METHOD.ACCRUAL]: 'Uit eigen zak gemaakte uitgaven worden geëxporteerd wanneer ze definitief zijn goedgekeurd.',
                        [COMMON_CONST.INTEGRATIONS.ACCOUNTING_METHOD.CASH]: 'Uit eigen zak gemaakte uitgaven worden geëxporteerd wanneer ze zijn betaald.',
                    },
                },
                exportVendorBillsTo: {
                    label: 'Goedkeuringsniveau leveranciersfactuur',
                    description:
                        'Zodra een leveranciersfactuur is goedgekeurd in Expensify en geëxporteerd naar NetSuite, kun je een extra goedkeuringsniveau instellen in NetSuite voordat deze wordt geboekt.',
                    values: {
                        [CONST.NETSUITE_VENDOR_BILLS_APPROVAL_LEVEL.VENDOR_BILLS_APPROVED_NONE]: 'NetSuite standaardvoorkeur',
                        [CONST.NETSUITE_VENDOR_BILLS_APPROVAL_LEVEL.VENDOR_BILLS_APPROVAL_PENDING]: 'In afwachting van goedkeuring',
                        [CONST.NETSUITE_VENDOR_BILLS_APPROVAL_LEVEL.VENDOR_BILLS_APPROVED]: 'Goedgekeurd voor plaatsing',
                    },
                },
                exportJournalsTo: {
                    label: 'Boekhoudkundige goedkeuringsniveau',
                    description:
                        'Zodra een journaalpost is goedgekeurd in Expensify en geëxporteerd naar NetSuite, kun je een extra goedkeuringsniveau instellen in NetSuite voordat je deze boekt.',
                    values: {
                        [CONST.NETSUITE_JOURNALS_APPROVAL_LEVEL.JOURNALS_APPROVED_NONE]: 'NetSuite standaardvoorkeur',
                        [CONST.NETSUITE_JOURNALS_APPROVAL_LEVEL.JOURNALS_APPROVAL_PENDING]: 'In afwachting van goedkeuring',
                        [CONST.NETSUITE_JOURNALS_APPROVAL_LEVEL.JOURNALS_APPROVED]: 'Goedgekeurd voor plaatsing',
                    },
                },
                error: {
                    customFormID: 'Voer een geldige numerieke aangepaste formulier-ID in',
                },
            },
            noAccountsFound: 'Geen accounts gevonden',
            noAccountsFoundDescription: 'Voeg het account toe in NetSuite en synchroniseer de verbinding opnieuw.',
            noVendorsFound: 'Geen leveranciers gevonden',
            noVendorsFoundDescription: 'Voeg alstublieft leveranciers toe in NetSuite en synchroniseer de verbinding opnieuw.',
            noItemsFound: 'Geen factuuritems gevonden',
            noItemsFoundDescription: 'Voeg alstublieft factuuritems toe in NetSuite en synchroniseer de verbinding opnieuw.',
            noSubsidiariesFound: 'Geen dochterondernemingen gevonden',
            noSubsidiariesFoundDescription: 'Voeg alstublieft een dochteronderneming toe in NetSuite en synchroniseer de verbinding opnieuw.',
            tokenInput: {
                title: 'NetSuite setup',
                formSteps: {
                    installBundle: {
                        title: 'Installeer het Expensify-pakket',
                        description: 'In NetSuite, ga naar *Customization > SuiteBundler > Search & Install Bundles* > zoek naar "Expensify" > installeer de bundel.',
                    },
                    enableTokenAuthentication: {
                        title: 'Token-gebaseerde authenticatie inschakelen',
                        description: 'In NetSuite, ga naar *Setup > Company > Enable Features > SuiteCloud* > schakel *token-based authentication* in.',
                    },
                    enableSoapServices: {
                        title: 'SOAP-webservices inschakelen',
                        description: 'In NetSuite, ga naar *Setup > Company > Enable Features > SuiteCloud* > schakel *SOAP Web Services* in.',
                    },
                    createAccessToken: {
                        title: 'Maak een toegangstoken aan',
                        description:
                            'In NetSuite, ga naar *Setup > Users/Roles > Access Tokens* > maak een toegangstoken aan voor de "Expensify" app en de rol "Expensify Integration" of "Administrator".\n\n*Belangrijk:* Zorg ervoor dat je de *Token ID* en *Token Secret* van deze stap opslaat. Je hebt deze nodig voor de volgende stap.',
                    },
                    enterCredentials: {
                        title: 'Voer uw NetSuite-inloggegevens in',
                        formInputs: {
                            netSuiteAccountID: 'NetSuite Account ID',
                            netSuiteTokenID: 'Token-ID',
                            netSuiteTokenSecret: 'Token Geheim',
                        },
                        netSuiteAccountIDDescription: 'Ga in NetSuite naar *Setup > Integration > SOAP Web Services Preferences*.',
                    },
                },
            },
            import: {
                expenseCategories: 'Uitgavecategorieën',
                expenseCategoriesDescription: 'Uw NetSuite-uitgavencategorieën worden in Expensify geïmporteerd als categorieën.',
                crossSubsidiaryCustomers: 'Klanten/projecten tussen dochterondernemingen',
                importFields: {
                    departments: {
                        title: 'Afdelingen',
                        subtitle: 'Kies hoe je de NetSuite *afdelingen* in Expensify wilt beheren.',
                    },
                    classes: {
                        title: 'Klassen',
                        subtitle: 'Kies hoe om te gaan met *classes* in Expensify.',
                    },
                    locations: {
                        title: 'Locaties',
                        subtitle: 'Kies hoe om te gaan met *locaties* in Expensify.',
                    },
                },
                customersOrJobs: {
                    title: 'Klanten/projecten',
                    subtitle: 'Kies hoe je NetSuite *klanten* en *projecten* in Expensify wilt beheren.',
                    importCustomers: 'Klanten importeren',
                    importJobs: 'Projecten importeren',
                    customers: 'klanten',
                    jobs: 'projecten',
                    label: ({importFields, importType}: CustomersOrJobsLabelParams) => `${importFields.join('en')}, ${importType}`,
                },
                importTaxDescription: 'Importeer belastinggroepen uit NetSuite.',
                importCustomFields: {
                    chooseOptionBelow: 'Kies een optie hieronder:',
                    label: ({importedTypes}: ImportedTypesParams) => `Geïmporteerd als ${importedTypes.join('en')}`,
                    requiredFieldError: ({fieldName}: RequiredFieldParams) => `Voer alstublieft de ${fieldName} in.`,
                    customSegments: {
                        title: 'Aangepaste segmenten/records',
                        addText: 'Aangepast segment/record toevoegen',
                        recordTitle: 'Aangepast segment/record',
                        helpLink: CONST.NETSUITE_IMPORT.HELP_LINKS.CUSTOM_SEGMENTS,
                        helpLinkText: 'Bekijk gedetailleerde instructies',
                        helpText: 'over het configureren van aangepaste segmenten/records.',
                        emptyTitle: 'Een aangepast segment of aangepast record toevoegen',
                        fields: {
                            segmentName: 'Naam',
                            internalID: 'Interne ID',
                            scriptID: 'Script-ID',
                            customRecordScriptID: 'Transactiekolom-ID',
                            mapping: 'Weergegeven als',
                        },
                        removeTitle: 'Aangepast segment/record verwijderen',
                        removePrompt: 'Weet je zeker dat je dit aangepaste segment/record wilt verwijderen?',
                        addForm: {
                            customSegmentName: 'aangepaste segmentnaam',
                            customRecordName: 'aangepaste recordnaam',
                            segmentTitle: 'Aangepast segment',
                            customSegmentAddTitle: 'Aangepast segment toevoegen',
                            customRecordAddTitle: 'Aangepast record toevoegen',
                            recordTitle: 'Aangepast record',
                            segmentRecordType: 'Wilt u een aangepast segment of een aangepast record toevoegen?',
                            customSegmentNameTitle: 'Wat is de naam van het aangepaste segment?',
                            customRecordNameTitle: 'Wat is de naam van het aangepaste record?',
                            customSegmentNameFooter: `U kunt aangepaste segmentnamen vinden in NetSuite onder *Customizations > Links, Records & Fields > Custom Segments* pagina.\n\n_Voor meer gedetailleerde instructies, [bezoek onze help-site](${CONST.NETSUITE_IMPORT.HELP_LINKS.CUSTOM_SEGMENTS})_.`,
                            customRecordNameFooter: `U kunt aangepaste recordnamen in NetSuite vinden door "Transaction Column Field" in de globale zoekopdracht in te voeren.\n\n_Voor meer gedetailleerde instructies, [bezoek onze help site](${CONST.NETSUITE_IMPORT.HELP_LINKS.CUSTOM_SEGMENTS})_.`,
                            customSegmentInternalIDTitle: 'Wat is het interne ID?',
                            customSegmentInternalIDFooter: `Zorg er eerst voor dat je interne ID's hebt ingeschakeld in NetSuite onder *Home > Set Preferences > Show Internal ID.*\n\nJe kunt interne ID's van aangepaste segmenten vinden in NetSuite onder:\n\n1. *Customization > Lists, Records, & Fields > Custom Segments*.\n2. Klik op een aangepast segment.\n3. Klik op de hyperlink naast *Custom Record Type*.\n4. Vind de interne ID in de tabel onderaan.\n\n_Voor meer gedetailleerde instructies, [bezoek onze help site](${CONST.NETSUITE_IMPORT.HELP_LINKS.CUSTOM_LISTS})_.`,
                            customRecordInternalIDFooter: `Je kunt interne ID's van aangepaste records in NetSuite vinden door de volgende stappen te volgen:\n\n1. Voer "Transaction Line Fields" in de globale zoekopdracht in.\n2. Klik op een aangepast record.\n3. Zoek de interne ID aan de linkerkant.\n\n_Voor meer gedetailleerde instructies, [bezoek onze help-site](${CONST.NETSUITE_IMPORT.HELP_LINKS.CUSTOM_SEGMENTS})_.`,
                            customSegmentScriptIDTitle: 'Wat is het script-ID?',
                            customSegmentScriptIDFooter: `U kunt aangepaste segment script-ID's vinden in NetSuite onder:\n\n1. *Customization > Lists, Records, & Fields > Custom Segments*.\n2. Klik op een aangepast segment.\n3. Klik op het tabblad *Application and Sourcing* onderaan, en dan:\n    a. Als u het aangepaste segment als een *tag* (op het regelitemniveau) in Expensify wilt weergeven, klikt u op het sub-tabblad *Transaction Columns* en gebruikt u de *Field ID*.\n    b. Als u het aangepaste segment als een *rapportveld* (op het rapportniveau) in Expensify wilt weergeven, klikt u op het sub-tabblad *Transactions* en gebruikt u de *Field ID*.\n\n_Voor meer gedetailleerde instructies, [bezoek onze help site](${CONST.NETSUITE_IMPORT.HELP_LINKS.CUSTOM_LISTS})_.`,
                            customRecordScriptIDTitle: 'Wat is het transactie kolom ID?',
                            customRecordScriptIDFooter: `U kunt aangepaste recordscript-ID's in NetSuite vinden onder:\n\n1. Voer "Transaction Line Fields" in in de globale zoekopdracht.\n2. Klik op een aangepast record.\n3. Zoek de script-ID aan de linkerkant.\n\n_Voor meer gedetailleerde instructies, [bezoek onze help-site](${CONST.NETSUITE_IMPORT.HELP_LINKS.CUSTOM_SEGMENTS})_.`,
                            customSegmentMappingTitle: 'Hoe moet dit aangepaste segment worden weergegeven in Expensify?',
                            customRecordMappingTitle: 'Hoe moet dit aangepaste record worden weergegeven in Expensify?',
                        },
                        errors: {
                            uniqueFieldError: ({fieldName}: RequiredFieldParams) => `Een aangepast segment/record met deze ${fieldName?.toLowerCase()} bestaat al.`,
                        },
                    },
                    customLists: {
                        title: 'Aangepaste lijsten',
                        addText: 'Aangepaste lijst toevoegen',
                        recordTitle: 'Aangepaste lijst',
                        helpLink: CONST.NETSUITE_IMPORT.HELP_LINKS.CUSTOM_LISTS,
                        helpLinkText: 'Bekijk gedetailleerde instructies',
                        helpText: 'over het configureren van aangepaste lijsten.',
                        emptyTitle: 'Een aangepaste lijst toevoegen',
                        fields: {
                            listName: 'Naam',
                            internalID: 'Interne ID',
                            transactionFieldID: 'Transactieveld-ID',
                            mapping: 'Weergegeven als',
                        },
                        removeTitle: 'Aangepaste lijst verwijderen',
                        removePrompt: 'Weet je zeker dat je deze aangepaste lijst wilt verwijderen?',
                        addForm: {
                            listNameTitle: 'Kies een aangepaste lijst',
                            transactionFieldIDTitle: 'Wat is het transactieveld-ID?',
                            transactionFieldIDFooter: `U kunt transactieveld-ID's in NetSuite vinden door de volgende stappen te volgen:\n\n1. Voer "Transaction Line Fields" in de globale zoekopdracht in.\n2. Klik op een aangepaste lijst.\n3. Zoek de transactieveld-ID aan de linkerkant.\n\n_Voor meer gedetailleerde instructies, [bezoek onze help-site](${CONST.NETSUITE_IMPORT.HELP_LINKS.CUSTOM_LISTS})_.`,
                            mappingTitle: 'Hoe moet deze aangepaste lijst worden weergegeven in Expensify?',
                        },
                        errors: {
                            uniqueTransactionFieldIDError: `Er bestaat al een aangepaste lijst met dit transactieveld-ID.`,
                        },
                    },
                },
                importTypes: {
                    [CONST.INTEGRATION_ENTITY_MAP_TYPES.NETSUITE_DEFAULT]: {
                        label: 'NetSuite medewerker standaardwaarde',
                        description: 'Niet geïmporteerd in Expensify, toegepast bij exporteren',
                        footerContent: ({importField}: ImportFieldParams) =>
                            `Als je ${importField} in NetSuite gebruikt, passen we de standaardinstelling toe die op de werknemersrecord is ingesteld bij export naar Expense Report of Journal Entry.`,
                    },
                    [CONST.INTEGRATION_ENTITY_MAP_TYPES.TAG]: {
                        label: 'Tags',
                        description: 'Regelniveau',
                        footerContent: ({importField}: ImportFieldParams) =>
                            `${startCase(importField)} zal selecteerbaar zijn voor elke afzonderlijke uitgave op het rapport van een werknemer.`,
                    },
                    [CONST.INTEGRATION_ENTITY_MAP_TYPES.REPORT_FIELD]: {
                        label: 'Rapportvelden',
                        description: 'Rapportniveau',
                        footerContent: ({importField}: ImportFieldParams) => `${startCase(importField)} selectie zal van toepassing zijn op alle uitgaven in het rapport van een werknemer.`,
                    },
                },
            },
        },
        intacct: {
            sageIntacctSetup: 'Sage Intacct setup',
            prerequisitesTitle: 'Voordat je verbinding maakt...',
            downloadExpensifyPackage: 'Download het Expensify-pakket voor Sage Intacct',
            followSteps: 'Volg de stappen in onze How-to: Connect to Sage Intacct instructies.',
            enterCredentials: 'Voer uw Sage Intacct-inloggegevens in',
            entity: 'Entity',
            employeeDefault: 'Sage Intacct medewerker standaardwaarde',
            employeeDefaultDescription: 'De standaardafdeling van de werknemer wordt toegepast op hun uitgaven in Sage Intacct indien deze bestaat.',
            displayedAsTagDescription: 'Afdeling zal selecteerbaar zijn voor elke individuele uitgave op het rapport van een werknemer.',
            displayedAsReportFieldDescription: 'Afdelingsselectie zal van toepassing zijn op alle uitgaven in het rapport van een werknemer.',
            toggleImportTitleFirstPart: 'Kies hoe Sage Intacct te beheren',
            toggleImportTitleSecondPart: 'in Expensify.',
            expenseTypes: 'Uitgavensoorten',
            expenseTypesDescription: 'Uw Sage Intacct-uitgavensoorten worden in Expensify geïmporteerd als categorieën.',
            accountTypesDescription: 'Uw Sage Intacct-rekeningschema wordt in Expensify geïmporteerd als categorieën.',
            importTaxDescription: 'Importeer aankoopbelastingtarief van Sage Intacct.',
            userDefinedDimensions: 'Door de gebruiker gedefinieerde dimensies',
            addUserDefinedDimension: 'Gebruikersgedefinieerde dimensie toevoegen',
            integrationName: 'Integratienaam',
            dimensionExists: 'Er bestaat al een dimensie met deze naam.',
            removeDimension: 'Gebruikersgedefinieerde dimensie verwijderen',
            removeDimensionPrompt: 'Weet je zeker dat je deze door de gebruiker gedefinieerde dimensie wilt verwijderen?',
            userDefinedDimension: 'Door de gebruiker gedefinieerde dimensie',
            addAUserDefinedDimension: 'Voeg een door de gebruiker gedefinieerde dimensie toe',
            detailedInstructionsLink: 'Bekijk gedetailleerde instructies',
            detailedInstructionsRestOfSentence: 'over het toevoegen van door de gebruiker gedefinieerde dimensies.',
            userDimensionsAdded: () => ({
                one: '1 UDD toegevoegd',
                other: (count: number) => `${count} UDD's toegevoegd`,
            }),
            mappingTitle: ({mappingName}: IntacctMappingTitleParams) => {
                switch (mappingName) {
                    case CONST.SAGE_INTACCT_CONFIG.MAPPINGS.DEPARTMENTS:
                        return 'afdelingen';
                    case CONST.SAGE_INTACCT_CONFIG.MAPPINGS.CLASSES:
                        return 'classes';
                    case CONST.SAGE_INTACCT_CONFIG.MAPPINGS.LOCATIONS:
                        return 'locaties';
                    case CONST.SAGE_INTACCT_CONFIG.MAPPINGS.CUSTOMERS:
                        return 'klanten';
                    case CONST.SAGE_INTACCT_CONFIG.MAPPINGS.PROJECTS:
                        return 'projecten (banen)';
                    default:
                        return 'mappings';
                }
            },
        },
        type: {
            free: 'Gratis',
            control: 'Beheer',
            collect: 'Verzamel',
        },
        companyCards: {
            addCards: 'Kaarten toevoegen',
            selectCards: 'Selecteer kaarten',
            addNewCard: {
                other: 'Andere',
                cardProviders: {
                    gl1025: 'American Express Corporate Cards',
                    cdf: 'Mastercard Commercial Cards',
                    vcf: 'Visa Commercial Cards',
                    stripe: 'Stripe Cards',
                },
                yourCardProvider: `Wie is uw kaartaanbieder?`,
                whoIsYourBankAccount: 'Wie is jouw bank?',
                whereIsYourBankLocated: 'Waar is uw bank gevestigd?',
                howDoYouWantToConnect: 'Hoe wilt u verbinding maken met uw bank?',
                learnMoreAboutOptions: {
                    text: 'Meer informatie hierover',
                    linkText: 'opties.',
                },
                commercialFeedDetails: 'Vereist installatie met uw bank. Dit wordt meestal gebruikt door grotere bedrijven en is vaak de beste optie als u in aanmerking komt.',
                commercialFeedPlaidDetails: `Vereist installatie met uw bank, maar we zullen u begeleiden. Dit is meestal beperkt tot grotere bedrijven.`,
                directFeedDetails: 'De eenvoudigste aanpak. Maak direct verbinding met je hoofdreferenties. Deze methode is het meest gebruikelijk.',
                enableFeed: {
                    title: ({provider}: GoBackMessageParams) => `Schakel uw ${provider}-feed in`,
                    heading:
                        'We hebben een directe integratie met uw kaartuitgever en kunnen uw transactiegegevens snel en nauwkeurig in Expensify importeren.\n\nOm te beginnen, eenvoudig:',
                    visa: 'We hebben wereldwijde integraties met Visa, hoewel de geschiktheid varieert per bank en kaartprogramma.\n\nOm te beginnen, eenvoudig:',
                    mastercard: 'We hebben wereldwijde integraties met Mastercard, hoewel de geschiktheid varieert per bank en kaartprogramma.\n\nOm te beginnen, volg eenvoudigweg:',
                    vcf: `1. Bezoek [dit hulpartikel](${CONST.COMPANY_CARDS_VISA_COMMERCIAL_CARD_HELP}) voor gedetailleerde instructies over hoe u uw Visa Commercial Cards instelt.\n\n2. [Neem contact op met uw bank](${CONST.COMPANY_CARDS_VISA_COMMERCIAL_CARD_HELP}) om te verifiëren of zij een commerciële feed voor uw programma ondersteunen, en vraag hen om deze in te schakelen.\n\n3. *Zodra de feed is ingeschakeld en u de details heeft, gaat u verder naar het volgende scherm.*`,
                    gl1025: `1. Bezoek [dit hulpartikel](${CONST.COMPANY_CARDS_AMEX_COMMERCIAL_CARD_HELP}) om te ontdekken of American Express een commerciële feed voor uw programma kan inschakelen.\n\n2. Zodra de feed is ingeschakeld, stuurt Amex u een productiefbrief.\n\n3. *Zodra u de feedinformatie heeft, gaat u verder naar het volgende scherm.*`,
                    cdf: `1. Bezoek [dit helpartikel](${CONST.COMPANY_CARDS_MASTERCARD_COMMERCIAL_CARDS}) voor gedetailleerde instructies over hoe u uw Mastercard Commercial Cards kunt instellen.\n\n2. [Neem contact op met uw bank](${CONST.COMPANY_CARDS_MASTERCARD_COMMERCIAL_CARDS}) om te verifiëren of zij een commerciële feed voor uw programma ondersteunen, en vraag hen om deze in te schakelen.\n\n3. *Zodra de feed is ingeschakeld en u de details heeft, ga verder naar het volgende scherm.*`,
                    stripe: `1. Bezoek het Dashboard van Stripe en ga naar [Instellingen](${CONST.COMPANY_CARDS_STRIPE_HELP}).\n\n2. Klik onder Productintegraties op Inschakelen naast Expensify.\n\n3. Zodra de feed is ingeschakeld, klik op Verzenden hieronder en we zullen eraan werken om het toe te voegen.`,
                },
                whatBankIssuesCard: 'Welke bank geeft deze kaarten uit?',
                enterNameOfBank: 'Voer de naam van de bank in',
                feedDetails: {
                    vcf: {
                        title: 'Wat zijn de Visa-feedgegevens?',
                        processorLabel: 'Processor-ID',
                        bankLabel: 'Financiële instelling (bank) ID',
                        companyLabel: 'Bedrijfs-ID',
                        helpLabel: "Waar vind ik deze ID's?",
                    },
                    gl1025: {
                        title: `Wat is de naam van het Amex-leveringsbestand?`,
                        fileNameLabel: 'Bestandsnaam bezorgen',
                        helpLabel: 'Waar vind ik de bestandsnaam van de levering?',
                    },
                    cdf: {
                        title: `Wat is het Mastercard distributie-ID?`,
                        distributionLabel: 'Distributie-ID',
                        helpLabel: 'Waar vind ik de distributie-ID?',
                    },
                },
                amexCorporate: 'Selecteer dit als de voorkant van je kaarten “Corporate” zegt.',
                amexBusiness: 'Selecteer dit als de voorkant van je kaarten "Business" zegt.',
                amexPersonal: 'Selecteer dit als je kaarten persoonlijk zijn.',
                error: {
                    pleaseSelectProvider: 'Selecteer alstublieft een kaartaanbieder voordat u doorgaat',
                    pleaseSelectBankAccount: 'Selecteer alstublieft een bankrekening voordat u doorgaat.',
                    pleaseSelectBank: 'Selecteer alstublieft een bank voordat u verder gaat.',
                    pleaseSelectCountry: 'Selecteer alstublieft een land voordat u doorgaat',
                    pleaseSelectFeedType: 'Selecteer een feedtype voordat u doorgaat.',
                },
            },
            statementCloseDate: {
                [CONST.COMPANY_CARDS.STATEMENT_CLOSE_DATE.LAST_DAY_OF_MONTH]: 'Laatste dag van de maand',
                [CONST.COMPANY_CARDS.STATEMENT_CLOSE_DATE.LAST_BUSINESS_DAY_OF_MONTH]: 'Laatste werkdag van de maand',
                [CONST.COMPANY_CARDS.STATEMENT_CLOSE_DATE.CUSTOM_DAY_OF_MONTH]: 'Aangepaste dag van de maand',
            },
            assignCard: 'Kaart toewijzen',
            findCard: 'Kaart vinden',
            cardNumber: 'Kaartnummer',
            commercialFeed: 'Commerciële feed',
            feedName: ({feedName}: CompanyCardFeedNameParams) => `${feedName} kaarten`,
            directFeed: 'Direct feed',
            whoNeedsCardAssigned: 'Wie heeft een kaart toegewezen nodig?',
            chooseCard: 'Kies een kaart',
            chooseCardFor: ({assignee, feed}: AssignCardParams) => `Kies een kaart voor ${assignee} uit de ${feed} kaartenfeed.`,
            noActiveCards: 'Geen actieve kaarten in deze feed',
            somethingMightBeBroken:
                '<muted-text><centered-text>Of er is misschien iets kapot. Hoe dan ook, als u vragen heeft, neem dan <concierge-link>contact op met Concierge</concierge-link>.</centered-text></muted-text>',
            chooseTransactionStartDate: 'Kies een startdatum voor de transactie',
            startDateDescription: 'We importeren alle transacties vanaf deze datum. Als er geen datum is opgegeven, gaan we zo ver terug als uw bank toestaat.',
            fromTheBeginning: 'Vanaf het begin',
            customStartDate: 'Aangepaste startdatum',
            customCloseDate: 'Aangepaste sluitingsdatum',
            letsDoubleCheck: 'Laten we dubbel controleren of alles er goed uitziet.',
            confirmationDescription: 'We beginnen onmiddellijk met het importeren van transacties.',
            cardholder: 'Kaart houder',
            card: 'Kaart',
            cardName: 'Kaartnaam',
            brokenConnectionErrorFirstPart: `Kaartfeedverbinding is verbroken. Alsjeblieft`,
            brokenConnectionErrorLink: 'log in op uw bank',
            brokenConnectionErrorSecondPart: 'zodat we de verbinding opnieuw kunnen herstellen.',
            assignedCard: ({assignee, link}: AssignedCardParams) => `heeft ${assignee} een ${link} toegewezen! Geïmporteerde transacties zullen in deze chat verschijnen.`,
            companyCard: 'bedrijfskaart',
            chooseCardFeed: 'Kies kaartfeed',
            ukRegulation:
                'Expensify, Inc. is een agent van Plaid Financial Ltd., een erkende betalingsinstelling gereguleerd door de Financial Conduct Authority onder de Payment Services Regulations 2017 (Firm Reference Number: 804718). Plaid biedt u gereguleerde rekeninginformatiediensten via Expensify Limited als zijn agent.',
        },
        expensifyCard: {
            issueAndManageCards: 'Uitgeven en beheren van uw Expensify-kaarten',
            getStartedIssuing: 'Begin met het aanvragen van je eerste virtuele of fysieke kaart.',
            verificationInProgress: 'Verificatie bezig...',
            verifyingTheDetails: 'We controleren een paar details. Concierge laat je weten wanneer Expensify Cards klaar zijn om uit te geven.',
            disclaimer:
                'De Expensify Visa® Commercial Card wordt uitgegeven door The Bancorp Bank, N.A., lid FDIC, krachtens een licentie van Visa U.S.A. Inc. en kan niet worden gebruikt bij alle handelaren die Visa-kaarten accepteren. Apple® en het Apple-logo® zijn handelsmerken van Apple Inc., geregistreerd in de VS en andere landen. App Store is een servicemerk van Apple Inc. Google Play en het Google Play-logo zijn handelsmerken van Google LLC.',
            euUkDisclaimer:
                'Kaarten die aan inwoners van de EER worden verstrekt, worden uitgegeven door Transact Payments Malta Limited en kaarten die aan inwoners van het VK worden verstrekt, worden uitgegeven door Transact Payments Limited op basis van een vergunning van Visa Europe Limited. Transact Payments Malta Limited is naar behoren geautoriseerd en gereguleerd door de Malta Financial Services Authority als financiële instelling onder de Financial Institution Act van 1994. Registratienummer C 91879. Transact Payments Limited is geautoriseerd en gereguleerd door de Gibraltar Financial Service Commission.',
            issueCard: 'Kaart uitgeven',
            findCard: 'Kaart vinden',
            newCard: 'Nieuwe kaart',
            name: 'Naam',
            lastFour: 'Laatste 4',
            limit: 'Limiet',
            currentBalance: 'Huidig saldo',
            currentBalanceDescription: 'Huidig saldo is de som van alle geboekte Expensify Card-transacties die hebben plaatsgevonden sinds de laatste afwikkelingsdatum.',
            balanceWillBeSettledOn: ({settlementDate}: SettlementDateParams) => `Saldo wordt vereffend op ${settlementDate}`,
            settleBalance: 'Saldo vereffenen',
            cardLimit: 'Kaartlimiet',
            remainingLimit: 'Resterende limiet',
            requestLimitIncrease: 'Verzoek om verhoging van limiet',
            remainingLimitDescription:
                'We houden rekening met een aantal factoren bij het berekenen van uw resterende limiet: uw dienstverband als klant, de zakelijke informatie die u tijdens de aanmelding heeft verstrekt, en het beschikbare geld op uw zakelijke bankrekening. Uw resterende limiet kan dagelijks fluctueren.',
            earnedCashback: 'Geld terug',
            earnedCashbackDescription: 'Cashback saldo is gebaseerd op de maandelijks verrekende uitgaven met de Expensify Card binnen uw werkruimte.',
            issueNewCard: 'Nieuwe kaart uitgeven',
            finishSetup: 'Voltooi de installatie',
            chooseBankAccount: 'Kies bankrekening',
            chooseExistingBank: 'Kies een bestaande zakelijke bankrekening om uw Expensify Card-saldo te betalen, of voeg een nieuwe bankrekening toe.',
            accountEndingIn: 'Account eindigend op',
            addNewBankAccount: 'Een nieuwe bankrekening toevoegen',
            settlementAccount: 'Verrekeningsrekening',
            settlementAccountDescription: 'Kies een account om uw saldo van de Expensify Card te betalen.',
            settlementAccountInfo: ({reconciliationAccountSettingsLink, accountNumber}: SettlementAccountInfoParams) =>
                `Zorg ervoor dat deze account overeenkomt met je <a href="${reconciliationAccountSettingsLink}">Afstemmingsaccount</a> (${accountNumber}) zodat Doorlopende Afstemming goed werkt.`,
            settlementFrequency: 'Afwikkelingsfrequentie',
            settlementFrequencyDescription: 'Kies hoe vaak je je Expensify Card-saldo wilt betalen.',
            settlementFrequencyInfo:
                'Als je wilt overstappen naar maandelijkse afwikkeling, moet je je bankrekening verbinden via Plaid en een positieve 90-dagen balansgeschiedenis hebben.',
            frequency: {
                daily: 'Dagelijks',
                monthly: 'Maandelijks',
            },
            cardDetails: 'Kaartgegevens',
            virtual: 'Virtueel',
            physical: 'Fysiek',
            deactivate: 'Deactiveer kaart',
            changeCardLimit: 'Limiet van de kaart wijzigen',
            changeLimit: 'Limiet wijzigen',
            smartLimitWarning: ({limit}: CharacterLimitParams) =>
                `Als u de limiet van deze kaart wijzigt naar ${limit}, worden nieuwe transacties geweigerd totdat u meer uitgaven op de kaart goedkeurt.`,
            monthlyLimitWarning: ({limit}: CharacterLimitParams) => `Als je de limiet van deze kaart wijzigt naar ${limit}, worden nieuwe transacties tot volgende maand geweigerd.`,
            fixedLimitWarning: ({limit}: CharacterLimitParams) => `Als u de limiet van deze kaart wijzigt naar ${limit}, worden nieuwe transacties geweigerd.`,
            changeCardLimitType: 'Wijzig kaartlimiettype',
            changeLimitType: 'Limiettype wijzigen',
            changeCardSmartLimitTypeWarning: ({limit}: CharacterLimitParams) =>
                `Als je het limiettype van deze kaart wijzigt naar Slim Limiet, worden nieuwe transacties geweigerd omdat de niet-goedgekeurde limiet van ${limit} al is bereikt.`,
            changeCardMonthlyLimitTypeWarning: ({limit}: CharacterLimitParams) =>
                `Als je het limiettype van deze kaart wijzigt naar Maandelijks, worden nieuwe transacties geweigerd omdat de maandelijkse limiet van ${limit} al is bereikt.`,
            addShippingDetails: 'Verzendgegevens toevoegen',
            issuedCard: ({assignee}: AssigneeParams) => `heeft ${assignee} een Expensify Card uitgegeven! De kaart zal binnen 2-3 werkdagen arriveren.`,
            issuedCardNoShippingDetails: ({assignee}: AssigneeParams) =>
                `heeft ${assignee} een Expensify Card uitgegeven! De kaart wordt verzonden zodra de verzendgegevens zijn toegevoegd.`,
            issuedCardVirtual: ({assignee, link}: IssueVirtualCardParams) => `heeft ${assignee} een virtuele ${link} uitgegeven! De kaart kan direct worden gebruikt.`,
            addedShippingDetails: ({assignee}: AssigneeParams) => `${assignee} heeft verzendgegevens toegevoegd. Expensify Card zal binnen 2-3 werkdagen arriveren.`,
            verifyingHeader: 'Verifiëren',
            bankAccountVerifiedHeader: 'Bankrekening geverifieerd',
            verifyingBankAccount: 'Bankrekening verifiëren...',
            verifyingBankAccountDescription: 'Even geduld terwijl we bevestigen dat dit account kan worden gebruikt om Expensify Cards uit te geven.',
            bankAccountVerified: 'Bankrekening geverifieerd!',
            bankAccountVerifiedDescription: 'Je kunt nu Expensify-kaarten uitgeven aan de leden van je werkruimte.',
            oneMoreStep: 'Nog één stap...',
            oneMoreStepDescription: 'Het lijkt erop dat we je bankrekening handmatig moeten verifiëren. Ga naar Concierge waar je instructies op je wachten.',
            gotIt: 'Begrepen',
            goToConcierge: 'Ga naar Concierge',
        },
        categories: {
            deleteCategories: 'Categorieën verwijderen',
            deleteCategoriesPrompt: 'Weet je zeker dat je deze categorieën wilt verwijderen?',
            deleteCategory: 'Categorie verwijderen',
            deleteCategoryPrompt: 'Weet u zeker dat u deze categorie wilt verwijderen?',
            disableCategories: 'Categorieën uitschakelen',
            disableCategory: 'Categorie uitschakelen',
            enableCategories: 'Categorieën inschakelen',
            enableCategory: 'Categorie inschakelen',
            defaultSpendCategories: 'Standaard uitgavencategorieën',
            spendCategoriesDescription: 'Pas aan hoe uitgaven bij handelaren worden gecategoriseerd voor creditcardtransacties en gescande bonnetjes.',
            deleteFailureMessage: 'Er is een fout opgetreden bij het verwijderen van de categorie, probeer het alstublieft opnieuw.',
            categoryName: 'Categorienaam',
            requiresCategory: 'Leden moeten alle uitgaven categoriseren',
            needCategoryForExportToIntegration: ({connectionName}: NeedCategoryForExportToIntegrationParams) =>
                `Alle uitgaven moeten worden gecategoriseerd om te exporteren naar ${connectionName}.`,
            subtitle: 'Krijg een beter overzicht van waar geld wordt uitgegeven. Gebruik onze standaardcategorieën of voeg je eigen categorieën toe.',
            emptyCategories: {
                title: 'Je hebt nog geen categorieën aangemaakt',
                subtitle: 'Voeg een categorie toe om uw uitgaven te organiseren.',
                subtitleWithAccounting: ({accountingPageURL}: EmptyCategoriesSubtitleWithAccountingParams) =>
                    `<muted-text><centered-text>Je categorieën worden momenteel geïmporteerd vanuit een boekhoudkoppeling. Ga naar de <a href="${accountingPageURL}">boekhouding</a> om wijzigingen aan te brengen.</centered-text></muted-text>`,
            },
            updateFailureMessage: 'Er is een fout opgetreden bij het bijwerken van de categorie, probeer het alstublieft opnieuw.',
            createFailureMessage: 'Er is een fout opgetreden bij het aanmaken van de categorie, probeer het alstublieft opnieuw.',
            addCategory: 'Categorie toevoegen',
            editCategory: 'Categorie bewerken',
            editCategories: 'Categorieën bewerken',
            findCategory: 'Categorie zoeken',
            categoryRequiredError: 'Categorienaam is vereist',
            existingCategoryError: 'Er bestaat al een categorie met deze naam.',
            invalidCategoryName: 'Ongeldige categorienaam',
            importedFromAccountingSoftware: 'De onderstaande categorieën zijn geïmporteerd van uw',
            payrollCode: 'Payrollcode',
            updatePayrollCodeFailureMessage: 'Er is een fout opgetreden bij het bijwerken van de payrollcode, probeer het alstublieft opnieuw.',
            glCode: 'GL-code',
            updateGLCodeFailureMessage: 'Er is een fout opgetreden bij het bijwerken van de GL-code, probeer het alstublieft opnieuw.',
            importCategories: 'Categorieën importeren',
            cannotDeleteOrDisableAllCategories: {
                title: 'Kan niet alle categorieën verwijderen of uitschakelen',
                description: `Er moet ten minste één categorie ingeschakeld blijven omdat uw werkruimte categorieën vereist.`,
            },
        },
        moreFeatures: {
            subtitle: 'Gebruik de onderstaande schakelaars om meer functies in te schakelen naarmate je groeit. Elke functie verschijnt in het navigatiemenu voor verdere aanpassing.',
            spendSection: {
                title: 'Uitgaven',
                subtitle: 'Schakel functionaliteit in die je helpt je team op te schalen.',
            },
            manageSection: {
                title: 'Beheren',
                subtitle: 'Voeg controles toe die helpen om uitgaven binnen het budget te houden.',
            },
            earnSection: {
                title: 'Verdienen',
                subtitle: 'Stroomlijn uw inkomsten en krijg sneller betaald.',
            },
            organizeSection: {
                title: 'Organiseren',
                subtitle: 'Groepeer en analyseer uitgaven, registreer elke betaalde belasting.',
            },
            integrateSection: {
                title: 'Integreren',
                subtitle: 'Verbind Expensify met populaire financiële producten.',
            },
            distanceRates: {
                title: 'Afstandstarieven',
                subtitle: 'Voeg tarieven toe, werk ze bij en handhaaf ze.',
            },
            perDiem: {
                title: 'Per diem',
                subtitle: 'Stel dagvergoedingen in om de dagelijkse uitgaven van werknemers te beheersen.',
            },
            expensifyCard: {
                title: 'Expensify Card',
                subtitle: 'Krijg inzicht en controle over uitgaven.',
                disableCardTitle: 'Expensify Card uitschakelen',
                disableCardPrompt: 'Je kunt de Expensify Card niet uitschakelen omdat deze al in gebruik is. Neem contact op met Concierge voor de volgende stappen.',
                disableCardButton: 'Chat met Concierge',
                feed: {
                    title: 'Verkrijg de Expensify Card',
                    subTitle: 'Vereenvoudig uw zakelijke uitgaven en bespaar tot 50% op uw Expensify-rekening, plus:',
                    features: {
                        cashBack: 'Geld terug bij elke aankoop in de VS',
                        unlimited: 'Onbeperkte virtuele kaarten',
                        spend: 'Uitgavencontroles en aangepaste limieten',
                    },
                    ctaTitle: 'Nieuwe kaart uitgeven',
                },
            },
            companyCards: {
                title: 'Bedrijfskaarten',
                subtitle: 'Importeer uitgaven van bestaande bedrijfskaarten.',
                feed: {
                    title: 'Bedrijfspassen importeren',
                    features: {
                        support: 'Ondersteuning voor alle grote kaartaanbieders',
                        assignCards: 'Wijs kaarten toe aan het hele team',
                        automaticImport: 'Automatische transactie-import',
                    },
                },
                disableCardTitle: 'Bedrijfspassen uitschakelen',
                disableCardPrompt: 'Je kunt bedrijfskaarten niet uitschakelen omdat deze functie in gebruik is. Neem contact op met de Concierge voor de volgende stappen.',
                disableCardButton: 'Chat met Concierge',
                cardDetails: 'Kaartgegevens',
                cardNumber: 'Kaartnummer',
                cardholder: 'Kaart houder',
                cardName: 'Kaartnaam',
                integrationExport: ({integration, type}: IntegrationExportParams) => (integration && type ? `${integration} ${type.toLowerCase()} exporteren` : `${integration} exporteren`),
                integrationExportTitleFirstPart: ({integration}: IntegrationExportParams) => `Kies de ${integration}-account waarnaar transacties moeten worden geëxporteerd.`,
                integrationExportTitlePart: 'Selecteer een andere',
                integrationExportTitleLinkPart: 'exportoptie',
                integrationExportTitleSecondPart: 'om de beschikbare accounts te wijzigen.',
                lastUpdated: 'Laatst bijgewerkt',
                transactionStartDate: 'Transactiebeginndatum',
                updateCard: 'Kaart bijwerken',
                unassignCard: 'Kaart toewijzen ongedaan maken',
                unassign: 'Toewijzen ongedaan maken',
                unassignCardDescription: 'Het toewijzen van deze kaart zal alle transacties op conceptrapporten van de rekening van de kaarthouder verwijderen.',
                assignCard: 'Kaart toewijzen',
                cardFeedName: 'Naam van de kaartfeed',
                cardFeedNameDescription: 'Geef de kaartfeed een unieke naam zodat je deze kunt onderscheiden van de andere.',
                cardFeedTransaction: 'Transacties verwijderen',
                cardFeedTransactionDescription: 'Kies of kaarthouders kaarttransacties kunnen verwijderen. Nieuwe transacties zullen deze regels volgen.',
                cardFeedRestrictDeletingTransaction: 'Beperk het verwijderen van transacties',
                cardFeedAllowDeletingTransaction: 'Verwijderen van transacties toestaan',
                removeCardFeed: 'Verwijder kaartfeed',
                removeCardFeedTitle: ({feedName}: CompanyCardFeedNameParams) => `Verwijder ${feedName} feed`,
                removeCardFeedDescription: 'Weet je zeker dat je deze kaartfeed wilt verwijderen? Dit zal alle kaarten deactiveren.',
                error: {
                    feedNameRequired: 'Naam van de kaartfeed is vereist',
                    statementCloseDateRequired: 'Selecteer een datum waarop het afschrift moet worden gesloten.',
                },
                corporate: 'Beperk het verwijderen van transacties',
                personal: 'Verwijderen van transacties toestaan',
                setFeedNameDescription: 'Geef de kaartfeed een unieke naam zodat je deze van de anderen kunt onderscheiden.',
                setTransactionLiabilityDescription: 'Wanneer ingeschakeld, kunnen kaarthouders kaarttransacties verwijderen. Nieuwe transacties zullen deze regel volgen.',
                emptyAddedFeedTitle: 'Bedrijfspassen toewijzen',
                emptyAddedFeedDescription: 'Begin door je eerste kaart aan een lid toe te wijzen.',
                pendingFeedTitle: `We beoordelen uw verzoek...`,
                pendingFeedDescription: `We zijn momenteel uw feedgegevens aan het beoordelen. Zodra dat is voltooid, nemen we contact met u op via`,
                pendingBankTitle: 'Controleer uw browservenster',
                pendingBankDescription: ({bankName}: CompanyCardBankName) => `Verbind met ${bankName} via het browservenster dat zojuist is geopend. Als er geen is geopend,`,
                pendingBankLink: 'klik hier alstublieft',
                giveItNameInstruction: 'Geef de kaart een naam die hem onderscheidt van anderen.',
                updating: 'Bijwerken...',
                noAccountsFound: 'Geen accounts gevonden',
                defaultCard: 'Standaardkaart',
                downgradeTitle: `Kan werkruimte niet downgraden`,
                downgradeSubTitleFirstPart: `Deze werkruimte kan niet worden gedowngraded omdat er meerdere kaartfeeds zijn verbonden (met uitzondering van Expensify Cards). Alstublieft`,
                downgradeSubTitleMiddlePart: `houd slechts één kaartfeed`,
                downgradeSubTitleLastPart: 'om door te gaan.',
                noAccountsFoundDescription: ({connection}: ConnectionParams) => `Voeg het account toe in ${connection} en synchroniseer de verbinding opnieuw.`,
                expensifyCardBannerTitle: 'Verkrijg de Expensify Card',
                expensifyCardBannerSubtitle: 'Geniet van cashback op elke aankoop in de VS, tot 50% korting op je Expensify-rekening, onbeperkte virtuele kaarten en nog veel meer.',
                expensifyCardBannerLearnMoreButton: 'Meer informatie',
                statementCloseDateTitle: 'Datum waarop rekeningafschrift wordt gesloten',
                statementCloseDateDescription: 'Laat ons weten wanneer je rekeningafschrift wordt gesloten, dan maken we een bijpassend rekeningafschrift in Expensify.',
            },
            workflows: {
                title: 'Workflows',
                subtitle: 'Configureer hoe uitgaven worden goedgekeurd en betaald.',
                disableApprovalPrompt:
                    'Expensify-kaarten van deze werkruimte zijn momenteel afhankelijk van goedkeuring om hun Smart Limits te definiëren. Pas de limiettypen van eventuele Expensify-kaarten met Smart Limits aan voordat u goedkeuringen uitschakelt.',
            },
            invoices: {
                title: 'Facturen',
                subtitle: 'Verstuur en ontvang facturen.',
            },
            categories: {
                title: 'Categorieën',
                subtitle: 'Volg en organiseer uitgaven.',
            },
            tags: {
                title: 'Tags',
                subtitle: 'Classificeer kosten en volg factureerbare uitgaven.',
            },
            taxes: {
                title: 'Belastingen',
                subtitle: 'Documenteer en claim in aanmerking komende belastingen terug.',
            },
            reportFields: {
                title: 'Rapportvelden',
                subtitle: 'Aangepaste velden instellen voor uitgaven.',
            },
            connections: {
                title: 'Boekhouding',
                subtitle: 'Synchroniseer uw rekeningschema en meer.',
            },
            receiptPartners: {
                title: 'Bonnetjespartners',
                subtitle: 'Automatisch bonnetjes importeren.',
            },
            connectionsWarningModal: {
                featureEnabledTitle: 'Niet zo snel...',
                featureEnabledText: 'Om deze functie in of uit te schakelen, moet je je boekhoudimportinstellingen wijzigen.',
                disconnectText: 'Om boekhouding uit te schakelen, moet je de boekhoudkoppeling van je werkruimte loskoppelen.',
                manageSettings: 'Instellingen beheren',
            },
            receiptPartnersWarningModal: {
                featureEnabledTitle: 'Uber verbreken',
                disconnectText: 'Om deze functie uit te schakelen, verbreek eerst de Uber for Business integratie.',
                description: 'Weet u zeker dat u deze integratie wilt verbreken?',
                confirmText: 'Begrepen',
            },
            workflowWarningModal: {
                featureEnabledTitle: 'Niet zo snel...',
                featureEnabledText:
                    'Expensify-kaarten in deze werkruimte zijn afhankelijk van goedkeuringsworkflows om hun Smart Limits te definiëren.\n\nWijzig de limiettypen van alle kaarten met Smart Limits voordat u workflows uitschakelt.',
                confirmText: 'Ga naar Expensify Cards',
            },
            rules: {
                title: 'Regels',
                subtitle: 'Vereis bonnen, markeer hoge uitgaven en meer.',
            },
        },
        reports: {
            reportsCustomTitleExamples: 'Voorbeelden:',
            customReportNamesSubtitle: `<muted-text>Pas rapporttitels aan met behulp van onze <a href="${CONST.CUSTOM_REPORT_NAME_HELP_URL}">uitgebreide formules</a>.</muted-text>`,
            customNameTitle: 'Standaard rapporttitel',
            customNameDescription: `Kies een aangepaste naam voor onkostendeclaraties met behulp van onze <a href="${CONST.CUSTOM_REPORT_NAME_HELP_URL}">uitgebreide formules</a>.`,
            customNameInputLabel: 'Naam',
            customNameEmailPhoneExample: 'E-mail of telefoonnummer van lid: {report:submit:from}',
            customNameStartDateExample: 'Rapport startdatum: {report:startdate}',
            customNameWorkspaceNameExample: 'Werkruimte naam: {report:workspacename}',
            customNameReportIDExample: 'Report ID: {report:id}',
            customNameTotalExample: 'Totaal: {report:total}.',
            preventMembersFromChangingCustomNamesTitle: 'Voorkom dat leden aangepaste rapportnamen wijzigen',
        },
        reportFields: {
            addField: 'Veld toevoegen',
            delete: 'Veld verwijderen',
            deleteFields: 'Velden verwijderen',
            findReportField: 'Rapportveld zoeken',
            deleteConfirmation: 'Weet je zeker dat je dit rapportveld wilt verwijderen?',
            deleteFieldsConfirmation: 'Weet je zeker dat je deze rapportvelden wilt verwijderen?',
            emptyReportFields: {
                title: 'Je hebt nog geen rapportvelden aangemaakt',
                subtitle: 'Voeg een aangepast veld toe (tekst, datum of dropdown) dat op rapporten verschijnt.',
            },
            subtitle: 'Rapportvelden zijn van toepassing op alle uitgaven en kunnen nuttig zijn wanneer u om extra informatie wilt vragen.',
            disableReportFields: 'Rapportvelden uitschakelen',
            disableReportFieldsConfirmation: 'Weet je het zeker? Tekst- en datumvelden worden verwijderd en lijsten worden uitgeschakeld.',
            importedFromAccountingSoftware: 'De onderstaande rapportvelden zijn geïmporteerd uit uw',
            textType: 'Tekst',
            dateType: 'Datum',
            dropdownType: 'Lijst',
            textAlternateText: 'Voeg een veld toe voor vrije tekstinvoer.',
            dateAlternateText: 'Voeg een kalender toe voor datumselectie.',
            dropdownAlternateText: 'Voeg een lijst met opties toe om uit te kiezen.',
            nameInputSubtitle: 'Kies een naam voor het rapportveld.',
            typeInputSubtitle: 'Kies welk type rapportveld je wilt gebruiken.',
            initialValueInputSubtitle: 'Voer een startwaarde in om in het rapportveld te tonen.',
            listValuesInputSubtitle: 'Deze waarden zullen verschijnen in de dropdown van uw rapportveld. Ingeschakelde waarden kunnen door leden worden geselecteerd.',
            listInputSubtitle: 'Deze waarden zullen verschijnen in uw rapportveldlijst. Ingeschakelde waarden kunnen door leden worden geselecteerd.',
            deleteValue: 'Waarde verwijderen',
            deleteValues: 'Waarden verwijderen',
            disableValue: 'Waarde uitschakelen',
            disableValues: 'Waarden uitschakelen',
            enableValue: 'Waarde inschakelen',
            enableValues: 'Waarden inschakelen',
            emptyReportFieldsValues: {
                title: 'Je hebt nog geen lijstwaarden aangemaakt.',
                subtitle: 'Voeg aangepaste waarden toe om op rapporten te verschijnen.',
            },
            deleteValuePrompt: 'Weet je zeker dat je deze lijstwaarde wilt verwijderen?',
            deleteValuesPrompt: 'Weet je zeker dat je deze lijstwaarden wilt verwijderen?',
            listValueRequiredError: 'Voer een lijstwaardenaam in, alstublieft',
            existingListValueError: 'Er bestaat al een lijstwaarde met deze naam.',
            editValue: 'Waarde bewerken',
            listValues: 'Waarden opsommen',
            addValue: 'Waarde toevoegen',
            existingReportFieldNameError: 'Er bestaat al een rapportveld met deze naam',
            reportFieldNameRequiredError: 'Voer een rapportveldnaam in alstublieft',
            reportFieldTypeRequiredError: 'Kies een rapportveldtype aub',
            reportFieldInitialValueRequiredError: 'Kies een initiële waarde voor een rapportveld alstublieft.',
            genericFailureMessage: 'Er is een fout opgetreden bij het bijwerken van het rapportveld. Probeer het opnieuw.',
        },
        tags: {
            tagName: 'Tagnaam',
            requiresTag: 'Leden moeten alle uitgaven taggen',
            trackBillable: 'Volg factureerbare uitgaven',
            customTagName: 'Aangepaste tagnaam',
            enableTag: 'Tag inschakelen',
            enableTags: 'Tags inschakelen',
            requireTag: 'Vereist label',
            requireTags: 'Vereiste tags',
            notRequireTags: 'Niet vereisen',
            disableTag: 'Label uitschakelen',
            disableTags: 'Tags uitschakelen',
            addTag: 'Tag toevoegen',
            editTag: 'Bewerk tag',
            editTags: 'Bewerk tags',
            findTag: 'Tag vinden',
            subtitle: 'Tags voegen meer gedetailleerde manieren toe om kosten te classificeren.',
            dependentMultiLevelTagsSubtitle: {
                phrase1: 'U gebruikt',
                phrase2: 'afhankelijke tags',
                phrase3: '. Je kunt',
                phrase4: 'een spreadsheet opnieuw importeren',
                phrase5: 'om je tags bij te werken.',
            },
            emptyTags: {
                title: 'Je hebt nog geen tags aangemaakt',
                //  We need to remove the subtitle and use the below one when we remove the canUseMultiLevelTags beta
                subtitle: 'Voeg een tag toe om projecten, locaties, afdelingen en meer bij te houden.',
                subtitleHTML: `<muted-text><centered-text>Importeer een spreadsheet om tags toe te voegen voor het volgen van projecten, locaties, afdelingen en meer. <a href="${CONST.IMPORT_TAGS_EXPENSIFY_URL}">Meer informatie</a> over het opmaken van tagbestanden.</centered-text></muted-text>`,
                subtitleWithAccounting: ({accountingPageURL}: EmptyTagsSubtitleWithAccountingParams) =>
                    `<muted-text><centered-text>Je tags worden momenteel geïmporteerd vanuit een boekhoudverbinding. Ga naar de <a href="${accountingPageURL}">boekhouding</a> om wijzigingen aan te brengen.</centered-text></muted-text>`,
            },
            deleteTag: 'Verwijder tag',
            deleteTags: 'Verwijder tags',
            deleteTagConfirmation: 'Weet je zeker dat je deze tag wilt verwijderen?',
            deleteTagsConfirmation: 'Weet je zeker dat je deze tags wilt verwijderen?',
            deleteFailureMessage: 'Er is een fout opgetreden bij het verwijderen van de tag, probeer het opnieuw.',
            tagRequiredError: 'Tagnaam is vereist',
            existingTagError: 'Er bestaat al een tag met deze naam.',
            invalidTagNameError: 'Tagnaam kan niet 0 zijn. Kies een andere waarde.',
            genericFailureMessage: 'Er is een fout opgetreden bij het bijwerken van de tag, probeer het alstublieft opnieuw.',
            importedFromAccountingSoftware: 'Tags worden beheerd in je',
            employeesSeeTagsAs: 'Werknemers zien tags als ',
            glCode: 'GL-code',
            updateGLCodeFailureMessage: 'Er is een fout opgetreden bij het bijwerken van de GL-code, probeer het alstublieft opnieuw.',
            tagRules: 'Tagregels',
            approverDescription: 'Goedkeurder',
            importTags: 'Tags importeren',
            importTagsSupportingText: 'Codeer uw uitgaven met één type label of meerdere.',
            configureMultiLevelTags: 'Configureer uw lijst met tags voor meerlagige tagging.',
            importMultiLevelTagsSupportingText: `Hier is een voorbeeld van je tags. Als alles er goed uitziet, klik dan hieronder om ze te importeren.`,
            importMultiLevelTags: {
                firstRowTitle: 'De eerste rij is de titel voor elke taglijst',
                independentTags: 'Dit zijn onafhankelijke tags',
                glAdjacentColumn: 'Er is een GL-code in de aangrenzende kolom',
            },
            tagLevel: {
                singleLevel: 'Enkel niveau van tags',
                multiLevel: 'Meerniveautags',
            },
            switchSingleToMultiLevelTagWarning: {
                title: 'Wissel tag-niveaus om',
                prompt1: 'Het wisselen van tag-niveaus zal alle huidige tags wissen.',
                prompt2: 'We raden aan dat u eerst',
                prompt3: 'download een back-up',
                prompt4: 'door uw tags te exporteren.',
                prompt5: 'Meer informatie',
                prompt6: 'over tag-niveaus.',
            },
            importedTagsMessage: ({columnCounts}: ImportedTagsMessageParams) =>
                `We hebben *${columnCounts} kolommen* in uw spreadsheet gevonden. Selecteer *Naam* naast de kolom die tag-namen bevat. U kunt ook *Ingeschakeld* selecteren naast de kolom die de tag-status instelt.`,
            cannotDeleteOrDisableAllTags: {
                title: 'Kan niet alle tags verwijderen of uitschakelen',
                description: `Er moet minstens één tag ingeschakeld blijven omdat uw werkruimte tags vereist.`,
            },
            cannotMakeAllTagsOptional: {
                title: 'Kan niet alle tags optioneel maken',
                description: `Er moet minstens één tag verplicht blijven omdat uw werkruimte-instellingen tags vereisen.`,
            },
            tagCount: () => ({
                one: '1 Dag',
                other: (count: number) => `${count} Tags`,
            }),
        },
        taxes: {
            subtitle: 'Voeg belastingnamen, tarieven toe en stel standaardwaarden in.',
            addRate: 'Tarief toevoegen',
            workspaceDefault: 'Werkruimte valuta standaardinstelling',
            foreignDefault: 'Standaard vreemde valuta',
            customTaxName: 'Aangepaste belastingnaam',
            value: 'Waarde',
            taxReclaimableOn: 'Belasting terugvorderbaar op',
            taxRate: 'Belastingtarief',
            findTaxRate: 'Vind belastingtarief',
            error: {
                taxRateAlreadyExists: 'Deze belastingnaam is al in gebruik',
                taxCodeAlreadyExists: 'Deze belastingcode is al in gebruik',
                valuePercentageRange: 'Voer een geldig percentage in tussen 0 en 100',
                customNameRequired: 'Aangepaste belastingnaam is vereist',
                deleteFailureMessage: 'Er is een fout opgetreden bij het verwijderen van het belastingtarief. Probeer het opnieuw of vraag Concierge om hulp.',
                updateFailureMessage: 'Er is een fout opgetreden bij het bijwerken van het belastingtarief. Probeer het opnieuw of vraag Concierge om hulp.',
                createFailureMessage: 'Er is een fout opgetreden bij het aanmaken van het belastingtarief. Probeer het opnieuw of vraag Concierge om hulp.',
                updateTaxClaimableFailureMessage: 'Het terugvorderbare deel moet minder zijn dan het kilometertarief.',
            },
            deleteTaxConfirmation: 'Weet je zeker dat je deze belasting wilt verwijderen?',
            deleteMultipleTaxConfirmation: ({taxAmount}: TaxAmountParams) => `Weet je zeker dat je ${taxAmount} belastingen wilt verwijderen?`,
            actions: {
                delete: 'Verwijder tarief',
                deleteMultiple: 'Tarieven verwijderen',
                enable: 'Tarief inschakelen',
                disable: 'Tarief uitschakelen',
                enableTaxRates: () => ({
                    one: 'Tarief inschakelen',
                    other: 'Tarieven inschakelen',
                }),
                disableTaxRates: () => ({
                    one: 'Tarief uitschakelen',
                    other: 'Tarieven uitschakelen',
                }),
            },
            importedFromAccountingSoftware: 'De onderstaande belastingen zijn geïmporteerd van uw',
            taxCode: 'Belastingcode',
            updateTaxCodeFailureMessage: 'Er is een fout opgetreden bij het bijwerken van de belastingcode, probeer het opnieuw.',
        },
        duplicateWorkspace: {
            title: 'Geef je nieuwe werkruimte een naam',
            selectFeatures: 'Selecteer te kopiëren functies',
            whichFeatures: 'Welke functies wil je kopiëren naar je nieuwe werkruimte?',
            confirmDuplicate: '\n\nWil je doorgaan?',
            categories: 'categorieën en je regels voor automatische categorisatie',
            reimbursementAccount: 'vergoedingsrekening',
            delayedSubmission: 'vertraagde indiening',
            welcomeNote: 'Ga aan de slag met mijn nieuwe werkruimte',
            confirmTitle: ({newWorkspaceName, totalMembers}: {newWorkspaceName?: string; totalMembers?: number}) =>
                `Je staat op het punt om ${newWorkspaceName ?? ''} te maken en te delen met ${totalMembers ?? 0} leden uit de oorspronkelijke werkruimte.`,
        },
        emptyWorkspace: {
            title: 'Je hebt geen werkruimtes',
            subtitle: 'Beheer bonnetjes, vergoed uitgaven, regel reizen, verstuur facturen en meer.',
            createAWorkspaceCTA: 'Aan de slag',
            features: {
                trackAndCollect: 'Volg en verzamel bonnetjes',
                reimbursements: 'Medewerkers vergoeden',
                companyCards: 'Bedrijfspassen beheren',
            },
            notFound: 'Geen werkruimte gevonden',
            description: 'Kamers zijn een geweldige plek om te discussiëren en samen te werken met meerdere mensen. Om te beginnen met samenwerken, maak of neem deel aan een werkruimte.',
        },
        new: {
            newWorkspace: 'Nieuwe werkruimte',
            getTheExpensifyCardAndMore: 'Krijg de Expensify Card en meer',
            confirmWorkspace: 'Werkruimte bevestigen',
            myGroupWorkspace: ({workspaceNumber}: {workspaceNumber?: number}) => `Mijn Groepswerkruimte${workspaceNumber ? ` ${workspaceNumber}` : ''}`,
            workspaceName: ({userName, workspaceNumber}: NewWorkspaceNameParams) => `${userName}'s Werkruimte${workspaceNumber ? ` ${workspaceNumber}` : ''}`,
        },
        people: {
            genericFailureMessage: 'Er is een fout opgetreden bij het verwijderen van een lid uit de werkruimte, probeer het opnieuw.',
            removeMembersPrompt: ({memberName}: {memberName: string}) => ({
                one: `Weet je zeker dat je ${memberName} wilt verwijderen?`,
                other: 'Weet je zeker dat je deze leden wilt verwijderen?',
            }),
            removeMembersWarningPrompt: ({memberName, ownerName}: RemoveMembersWarningPrompt) =>
                `${memberName} is een goedkeurder in deze werkruimte. Wanneer je deze werkruimte niet meer met hen deelt, zullen we hen in de goedkeuringsworkflow vervangen door de eigenaar van de werkruimte, ${ownerName}.`,
            removeMembersTitle: () => ({
                one: 'Lid verwijderen',
                other: 'Leden verwijderen',
            }),
            findMember: 'Lid zoeken',
            removeWorkspaceMemberButtonTitle: 'Verwijderen uit werkruimte',
            removeGroupMemberButtonTitle: 'Verwijderen uit groep',
            removeRoomMemberButtonTitle: 'Verwijderen uit chat',
            removeMemberPrompt: ({memberName}: RemoveMemberPromptParams) => `Weet je zeker dat je ${memberName} wilt verwijderen?`,
            removeMemberTitle: 'Lid verwijderen',
            transferOwner: 'Eigenaar overdragen',
            makeMember: 'Lid maken',
            makeAdmin: 'Beheerder maken',
            makeAuditor: 'Maak controleur',
            selectAll: 'Alles selecteren',
            error: {
                genericAdd: 'Er was een probleem bij het toevoegen van dit werkruimtelid.',
                cannotRemove: 'Je kunt jezelf of de eigenaar van de werkruimte niet verwijderen.',
                genericRemove: 'Er was een probleem met het verwijderen van dat werkruimte lid.',
            },
            addedWithPrimary: 'Sommige leden zijn toegevoegd met hun primaire logins.',
            invitedBySecondaryLogin: ({secondaryLogin}: SecondaryLoginParams) => `Toegevoegd door secundaire login ${secondaryLogin}.`,
            workspaceMembersCount: ({count}: WorkspaceMembersCountParams) => `Totaal aantal leden van de werkruimte: ${count}`,
            importMembers: 'Leden importeren',
        },
        card: {
            getStartedIssuing: 'Begin met het aanvragen van je eerste virtuele of fysieke kaart.',
            issueCard: 'Kaart uitgeven',
            issueNewCard: {
                whoNeedsCard: 'Wie heeft een kaart nodig?',
                findMember: 'Lid zoeken',
                chooseCardType: 'Kies een kaarttype',
                physicalCard: 'Fysieke kaart',
                physicalCardDescription: 'Geweldig voor de frequente spender',
                virtualCard: 'Virtuele kaart',
                virtualCardDescription: 'Instant en flexibel',
                chooseLimitType: 'Kies een limiettype',
                smartLimit: 'Slimme limiet',
                smartLimitDescription: 'Besteed tot een bepaald bedrag voordat goedkeuring vereist is.',
                monthly: 'Maandelijks',
                monthlyDescription: 'Besteed tot een bepaald bedrag per maand',
                fixedAmount: 'Vast bedrag',
                fixedAmountDescription: 'Eenmalig tot een bepaald bedrag uitgeven',
                setLimit: 'Stel een limiet in',
                cardLimitError: 'Voer een bedrag in dat minder is dan $21,474,836',
                giveItName: 'Geef het een naam',
                giveItNameInstruction: 'Maak het uniek genoeg om het te onderscheiden van andere kaarten. Specifieke gebruikssituaties zijn zelfs nog beter!',
                cardName: 'Kaartnaam',
                letsDoubleCheck: 'Laten we dubbel controleren of alles er goed uitziet.',
                willBeReady: 'Deze kaart is direct klaar voor gebruik.',
                cardholder: 'Kaart houder',
                cardType: 'Kaarttype',
                limit: 'Limiet',
                limitType: 'Limiettype',
                name: 'Naam',
                disabledApprovalForSmartLimitError: 'Schakel goedkeuringen in <strong>Workflows > Goedkeuringen toevoegen</strong> in voordat u slimme limieten instelt',
            },
            deactivateCardModal: {
                deactivate: 'Deactiveren',
                deactivateCard: 'Deactiveer kaart',
                deactivateConfirmation: 'Het deactiveren van deze kaart zal alle toekomstige transacties weigeren en kan niet ongedaan worden gemaakt.',
            },
        },
        accounting: {
            settings: 'instellingen',
            title: 'Verbindingen',
            subtitle: 'Maak verbinding met uw boekhoudsysteem om transacties te coderen met uw rekeningschema, betalingen automatisch te matchen en uw financiën synchroon te houden.',
            qbo: 'QuickBooks Online',
            qbd: 'QuickBooks Desktop',
            xero: 'Xero',
            netsuite: 'NetSuite',
            intacct: 'Sage Intacct',
            sap: 'SAP',
            oracle: 'Oracle',
            microsoftDynamics: 'Microsoft Dynamics',
            talkYourOnboardingSpecialist: 'Chat met uw installatiespecialist.',
            talkYourAccountManager: 'Chat met uw accountmanager.',
            talkToConcierge: 'Chat met Concierge.',
            needAnotherAccounting: 'Nog een boekhoudsoftware nodig?',
            connectionName: ({connectionName}: ConnectionNameParams) => {
                switch (connectionName) {
                    case CONST.POLICY.CONNECTIONS.NAME.QBO:
                        return 'QuickBooks Online';
                    case CONST.POLICY.CONNECTIONS.NAME.XERO:
                        return 'Xero';
                    case CONST.POLICY.CONNECTIONS.NAME.NETSUITE:
                        return 'NetSuite';
                    case CONST.POLICY.CONNECTIONS.NAME.SAGE_INTACCT:
                        return 'Sage Intacct';
                    default: {
                        return '';
                    }
                }
            },
            errorODIntegration: 'Er is een fout opgetreden met een verbinding die is ingesteld in Expensify Classic.',
            goToODToFix: 'Ga naar Expensify Classic om dit probleem op te lossen.',
            goToODToSettings: 'Ga naar Expensify Classic om je instellingen te beheren.',
            setup: 'Verbind',
            lastSync: ({relativeDate}: LastSyncAccountingParams) => `Laatst gesynchroniseerd ${relativeDate}`,
            notSync: 'Niet gesynchroniseerd',
            import: 'Importeren',
            export: 'Exporteren',
            advanced: 'Geavanceerd',
            other: 'Andere',
            syncNow: 'Nu synchroniseren',
            disconnect: 'Verbreek verbinding',
            reinstall: 'Connector opnieuw installeren',
            disconnectTitle: ({connectionName}: OptionalParam<ConnectionNameParams> = {}) => {
                const integrationName =
                    connectionName && CONST.POLICY.CONNECTIONS.NAME_USER_FRIENDLY[connectionName] ? CONST.POLICY.CONNECTIONS.NAME_USER_FRIENDLY[connectionName] : 'integratie';
                return `Verbreek verbinding met ${integrationName}`;
            },
            connectTitle: ({connectionName}: ConnectionNameParams) => `Verbind ${CONST.POLICY.CONNECTIONS.NAME_USER_FRIENDLY[connectionName] ?? 'boekhoudintegratie'}`,
            syncError: ({connectionName}: ConnectionNameParams) => {
                switch (connectionName) {
                    case CONST.POLICY.CONNECTIONS.NAME.QBO:
                        return 'Kan geen verbinding maken met QuickBooks Online';
                    case CONST.POLICY.CONNECTIONS.NAME.XERO:
                        return 'Kan geen verbinding maken met Xero';
                    case CONST.POLICY.CONNECTIONS.NAME.NETSUITE:
                        return 'Kan geen verbinding maken met NetSuite';
                    case CONST.POLICY.CONNECTIONS.NAME.QBD:
                        return 'Kan geen verbinding maken met QuickBooks Desktop';
                    default: {
                        return 'Kan geen verbinding maken met integratie';
                    }
                }
            },
            accounts: 'Rekeningschema',
            taxes: 'Belastingen',
            imported: 'Geïmporteerd',
            notImported: 'Niet geïmporteerd',
            importAsCategory: 'Geïmporteerd als categorieën',
            importTypes: {
                [CONST.INTEGRATION_ENTITY_MAP_TYPES.IMPORTED]: 'Geïmporteerd',
                [CONST.INTEGRATION_ENTITY_MAP_TYPES.TAG]: 'Geïmporteerd als tags',
                [CONST.INTEGRATION_ENTITY_MAP_TYPES.DEFAULT]: 'Geïmporteerd',
                [CONST.INTEGRATION_ENTITY_MAP_TYPES.NOT_IMPORTED]: 'Niet geïmporteerd',
                [CONST.INTEGRATION_ENTITY_MAP_TYPES.NONE]: 'Niet geïmporteerd',
                [CONST.INTEGRATION_ENTITY_MAP_TYPES.REPORT_FIELD]: 'Geïmporteerd als rapportvelden',
                [CONST.INTEGRATION_ENTITY_MAP_TYPES.NETSUITE_DEFAULT]: 'NetSuite medewerker standaardwaarde',
            },
            disconnectPrompt: ({connectionName}: OptionalParam<ConnectionNameParams> = {}) => {
                const integrationName =
                    connectionName && CONST.POLICY.CONNECTIONS.NAME_USER_FRIENDLY[connectionName] ? CONST.POLICY.CONNECTIONS.NAME_USER_FRIENDLY[connectionName] : 'deze integratie';
                return `Weet je zeker dat je ${integrationName} wilt loskoppelen?`;
            },
            connectPrompt: ({connectionName}: ConnectionNameParams) =>
                `Weet je zeker dat je ${CONST.POLICY.CONNECTIONS.NAME_USER_FRIENDLY[connectionName] ?? 'deze boekhoudintegratie'} wilt verbinden? Dit zal alle bestaande boekhoudkundige verbindingen verwijderen.`,
            enterCredentials: 'Voer uw inloggegevens in',
            connections: {
                syncStageName: ({stage}: SyncStageNameConnectionsParams) => {
                    switch (stage) {
                        case 'quickbooksOnlineImportCustomers':
                        case 'quickbooksDesktopImportCustomers':
                            return 'Klanten importeren';
                        case 'quickbooksOnlineImportEmployees':
                        case 'netSuiteSyncImportEmployees':
                        case 'intacctImportEmployees':
                        case 'quickbooksDesktopImportEmployees':
                            return 'Werknemers importeren';
                        case 'quickbooksOnlineImportAccounts':
                        case 'quickbooksDesktopImportAccounts':
                            return 'Accounts importeren';
                        case 'quickbooksOnlineImportClasses':
                        case 'quickbooksDesktopImportClasses':
                            return 'Klassen importeren';
                        case 'quickbooksOnlineImportLocations':
                            return 'Locaties importeren';
                        case 'quickbooksOnlineImportProcessing':
                            return 'Geïmporteerde gegevens verwerken';
                        case 'quickbooksOnlineSyncBillPayments':
                        case 'intacctImportSyncBillPayments':
                            return 'Gesynchroniseerde vergoede rapporten en factuurbetalingen';
                        case 'quickbooksOnlineSyncTaxCodes':
                            return 'Belastingcodes importeren';
                        case 'quickbooksOnlineCheckConnection':
                            return 'Verbinding met QuickBooks Online controleren';
                        case 'quickbooksOnlineImportMain':
                            return 'QuickBooks Online-gegevens importeren';
                        case 'startingImportXero':
                            return 'Xero-gegevens importeren';
                        case 'startingImportQBO':
                            return 'QuickBooks Online-gegevens importeren';
                        case 'startingImportQBD':
                        case 'quickbooksDesktopImportMore':
                            return 'QuickBooks Desktop-gegevens importeren';
                        case 'quickbooksDesktopImportTitle':
                            return 'Titel importeren';
                        case 'quickbooksDesktopImportApproveCertificate':
                            return 'Certificaat voor goedkeuring importeren';
                        case 'quickbooksDesktopImportDimensions':
                            return 'Dimensies importeren';
                        case 'quickbooksDesktopImportSavePolicy':
                            return 'Beleid voor importeren opslaan';
                        case 'quickbooksDesktopWebConnectorReminder':
                            return 'Nog steeds gegevens synchroniseren met QuickBooks... Zorg ervoor dat de Web Connector actief is.';
                        case 'quickbooksOnlineSyncTitle':
                            return 'QuickBooks Online-gegevens synchroniseren';
                        case 'quickbooksOnlineSyncLoadData':
                        case 'xeroSyncStep':
                        case 'intacctImportData':
                            return 'Gegevens laden';
                        case 'quickbooksOnlineSyncApplyCategories':
                            return 'Categorieën bijwerken';
                        case 'quickbooksOnlineSyncApplyCustomers':
                            return 'Klanten/projecten bijwerken';
                        case 'quickbooksOnlineSyncApplyEmployees':
                            return 'Lijst met personen bijwerken';
                        case 'quickbooksOnlineSyncApplyClassesLocations':
                            return 'Rapportvelden bijwerken';
                        case 'jobDone':
                            return 'Wachten tot geïmporteerde gegevens zijn geladen';
                        case 'xeroSyncImportChartOfAccounts':
                            return 'Synchroniseren van rekeningschema';
                        case 'xeroSyncImportCategories':
                            return 'Categorieën synchroniseren';
                        case 'xeroSyncImportCustomers':
                            return 'Klanten synchroniseren';
                        case 'xeroSyncXeroReimbursedReports':
                            return 'Expensify-rapporten markeren als vergoed';
                        case 'xeroSyncExpensifyReimbursedReports':
                            return 'Xero-facturen en -rekeningen als betaald markeren';
                        case 'xeroSyncImportTrackingCategories':
                            return 'Synchroniseren van trackingcategorieën';
                        case 'xeroSyncImportBankAccounts':
                            return 'Bankrekeningen synchroniseren';
                        case 'xeroSyncImportTaxRates':
                            return 'Belastingtarieven synchroniseren';
                        case 'xeroCheckConnection':
                            return 'Xero-verbinding controleren';
                        case 'xeroSyncTitle':
                            return 'Xero-gegevens synchroniseren';
                        case 'netSuiteSyncConnection':
                            return 'Initialiseren van verbinding met NetSuite';
                        case 'netSuiteSyncCustomers':
                            return 'Klanten importeren';
                        case 'netSuiteSyncInitData':
                            return 'Gegevens ophalen van NetSuite';
                        case 'netSuiteSyncImportTaxes':
                            return 'Belastingen importeren';
                        case 'netSuiteSyncImportItems':
                            return 'Items importeren';
                        case 'netSuiteSyncData':
                            return 'Gegevens importeren in Expensify';
                        case 'netSuiteSyncAccounts':
                            return 'Accounts synchroniseren';
                        case 'netSuiteSyncCurrencies':
                            return "Valuta's synchroniseren";
                        case 'netSuiteSyncCategories':
                            return 'Categorieën synchroniseren';
                        case 'netSuiteSyncReportFields':
                            return 'Gegevens importeren als Expensify-rapportvelden';
                        case 'netSuiteSyncTags':
                            return 'Gegevens importeren als Expensify-tags';
                        case 'netSuiteSyncUpdateConnectionData':
                            return 'Verbindingsinformatie bijwerken';
                        case 'netSuiteSyncNetSuiteReimbursedReports':
                            return 'Expensify-rapporten markeren als vergoed';
                        case 'netSuiteSyncExpensifyReimbursedReports':
                            return 'NetSuite-facturen en -rekeningen als betaald markeren';
                        case 'netSuiteImportVendorsTitle':
                            return 'Leveranciers importeren';
                        case 'netSuiteImportCustomListsTitle':
                            return 'Aangepaste lijsten importeren';
                        case 'netSuiteSyncImportCustomLists':
                            return 'Aangepaste lijsten importeren';
                        case 'netSuiteSyncImportSubsidiaries':
                            return 'Subsidiairies importeren';
                        case 'netSuiteSyncImportVendors':
                        case 'quickbooksDesktopImportVendors':
                            return 'Leveranciers importeren';
                        case 'intacctCheckConnection':
                            return 'Sage Intacct-verbinding controleren';
                        case 'intacctImportDimensions':
                            return 'Sage Intacct-dimensies importeren';
                        case 'intacctImportTitle':
                            return 'Sage Intacct-gegevens importeren';
                        default: {
                            // eslint-disable-next-line @typescript-eslint/restrict-template-expressions
                            return `Vertaling ontbreekt voor fase: ${stage}`;
                        }
                    }
                },
            },
            preferredExporter: 'Voorkeurs-exporteur',
            exportPreferredExporterNote:
                'De voorkeursexporteur kan elke werkruimtebeheerder zijn, maar moet ook een domeinbeheerder zijn als je verschillende exportaccounts instelt voor individuele bedrijfskaarten in Domeininstellingen.',
            exportPreferredExporterSubNote: 'Zodra ingesteld, zal de voorkeurs-exporteur rapporten voor export in hun account zien.',
            exportAs: 'Exporteren als',
            exportOutOfPocket: 'Exporteer uit eigen zak gemaakte uitgaven als',
            exportCompanyCard: 'Exporteer uitgaven van bedrijfskaarten als',
            exportDate: 'Exportdatum',
            defaultVendor: 'Standaard leverancier',
            autoSync: 'Auto-sync',
            autoSyncDescription: 'Synchroniseer NetSuite en Expensify automatisch, elke dag. Exporteer het afgeronde rapport in realtime.',
            reimbursedReports: 'Gesynchroniseerde vergoede rapporten',
            cardReconciliation: 'Kaartafstemming',
            reconciliationAccount: 'Rekening voor afstemming',
            continuousReconciliation: 'Continue Reconciliatie',
            saveHoursOnReconciliation:
                'Bespaar uren op reconciliatie elke boekhoudperiode door Expensify continu Expensify Card-afschriften en afrekeningen namens u te laten reconciliëren.',
            enableContinuousReconciliation: 'Om Continue Reconciliation in te schakelen, schakel alstublieft in',
            chooseReconciliationAccount: {
                chooseBankAccount: 'Kies de bankrekening waarmee uw Expensify Card-betalingen worden verrekend.',
                accountMatches: 'Zorg ervoor dat dit account overeenkomt met uw',
                settlementAccount: 'Expensify Card afwikkelingsrekening',
                reconciliationWorks: ({lastFourPAN}: ReconciliationWorksParams) => `(eindigend op ${lastFourPAN}) zodat Continue Reconciliation goed werkt.`,
            },
        },
        export: {
            notReadyHeading: 'Niet klaar om te exporteren',
            notReadyDescription:
                'Concept- of in behandeling zijnde onkostendeclaraties kunnen niet naar het boekhoudsysteem worden geëxporteerd. Keur deze onkosten goed of betaal ze voordat u ze exporteert.',
        },
        invoices: {
            sendInvoice: 'Factuur verzenden',
            sendFrom: 'Verzenden van',
            invoicingDetails: 'Factureringsgegevens',
            invoicingDetailsDescription: 'Deze informatie zal op uw facturen verschijnen.',
            companyName: 'Bedrijfsnaam',
            companyWebsite: 'Bedrijfswebsite',
            paymentMethods: {
                personal: 'Persoonlijk',
                business: 'Business',
                chooseInvoiceMethod: 'Kies hieronder een betaalmethode:',
                payingAsIndividual: 'Betalen als individu',
                payingAsBusiness: 'Betalen als een bedrijf',
            },
            invoiceBalance: 'Factuursaldo',
            invoiceBalanceSubtitle: 'Dit is je huidige saldo van het innen van factuurbetalingen. Het wordt automatisch naar je bankrekening overgemaakt als je er een hebt toegevoegd.',
            bankAccountsSubtitle: 'Voeg een bankrekening toe om factuurbetalingen te maken en te ontvangen.',
        },
        invite: {
            member: 'Lid uitnodigen',
            members: 'Leden uitnodigen',
            invitePeople: 'Nieuwe leden uitnodigen',
            genericFailureMessage: 'Er is een fout opgetreden bij het uitnodigen van het lid voor de werkruimte. Probeer het alstublieft opnieuw.',
            pleaseEnterValidLogin: `Zorg ervoor dat het e-mailadres of telefoonnummer geldig is (bijv. ${CONST.EXAMPLE_PHONE_NUMBER}).`,
            user: 'gebruiker',
            users: 'gebruikers',
            invited: 'uitgenodigd',
            removed: 'removed',
            to: 'naar',
            from: 'van',
        },
        inviteMessage: {
            confirmDetails: 'Bevestig gegevens',
            inviteMessagePrompt: 'Maak je uitnodiging extra speciaal door hieronder een bericht toe te voegen!',
            personalMessagePrompt: 'Bericht',
            genericFailureMessage: 'Er is een fout opgetreden bij het uitnodigen van het lid voor de werkruimte. Probeer het alstublieft opnieuw.',
            inviteNoMembersError: 'Selecteer alstublieft ten minste één lid om uit te nodigen',
            joinRequest: ({user, workspaceName}: {user: string; workspaceName: string}) => `${user} heeft verzocht om lid te worden van ${workspaceName}`,
        },
        distanceRates: {
            oopsNotSoFast: 'Oeps! Niet zo snel...',
            workspaceNeeds: 'Een werkruimte heeft ten minste één ingeschakelde afstandstarief nodig.',
            distance: 'Afstand',
            centrallyManage: 'Beheer tarieven centraal, volg in mijlen of kilometers, en stel een standaardcategorie in.',
            rate: 'Beoordeel',
            addRate: 'Tarief toevoegen',
            findRate: 'Vind tarief',
            trackTax: 'Belasting bijhouden',
            deleteRates: () => ({
                one: 'Verwijder tarief',
                other: 'Tarieven verwijderen',
            }),
            enableRates: () => ({
                one: 'Tarief inschakelen',
                other: 'Tarieven inschakelen',
            }),
            disableRates: () => ({
                one: 'Tarief uitschakelen',
                other: 'Tarieven uitschakelen',
            }),
            enableRate: 'Tarief inschakelen',
            status: 'Status',
            unit: 'Eenheid',
            taxFeatureNotEnabledMessage: 'Belastingen moeten zijn ingeschakeld in de werkruimte om deze functie te gebruiken. Ga naar',
            changePromptMessage: 'om die wijziging door te voeren.',
            deleteDistanceRate: 'Verwijder afstandstarief',
            areYouSureDelete: () => ({
                one: 'Weet je zeker dat je dit tarief wilt verwijderen?',
                other: 'Weet je zeker dat je deze tarieven wilt verwijderen?',
            }),
            errors: {
                rateNameRequired: 'Tariefnaam is vereist',
                existingRateName: 'Er bestaat al een afstandstarief met deze naam.',
            },
        },
        editor: {
            descriptionInputLabel: 'Beschrijving',
            nameInputLabel: 'Naam',
            typeInputLabel: 'Type',
            initialValueInputLabel: 'Initiële waarde',
            nameInputHelpText: 'Dit is de naam die je op je werkruimte zult zien.',
            nameIsRequiredError: 'Je moet je werkruimte een naam geven',
            currencyInputLabel: 'Standaardvaluta',
            currencyInputHelpText: 'Alle uitgaven in deze werkruimte worden omgezet naar deze valuta.',
            currencyInputDisabledText: ({currency}: CurrencyInputDisabledTextParams) =>
                `De standaardvaluta kan niet worden gewijzigd omdat deze werkruimte is gekoppeld aan een ${currency} bankrekening.`,
            save: 'Opslaan',
            genericFailureMessage: 'Er is een fout opgetreden bij het bijwerken van de werkruimte. Probeer het opnieuw.',
            avatarUploadFailureMessage: 'Er is een fout opgetreden bij het uploaden van de avatar. Probeer het opnieuw.',
            addressContext: 'Een Werkruimteadres is vereist om Expensify Travel in te schakelen. Voer een adres in dat aan uw bedrijf is gekoppeld.',
        },
        bankAccount: {
            continueWithSetup: 'Setup voortzetten',
            youAreAlmostDone:
                'Je bent bijna klaar met het instellen van je bankrekening, waarmee je zakelijke kaarten kunt uitgeven, onkosten kunt vergoeden, facturen kunt innen en rekeningen kunt betalen.',
            streamlinePayments: 'Stroomlijn betalingen',
            connectBankAccountNote: 'Opmerking: Persoonlijke bankrekeningen kunnen niet worden gebruikt voor betalingen in werkruimtes.',
            oneMoreThing: 'Nog één ding!',
            allSet: 'Je bent helemaal klaar!',
            accountDescriptionWithCards: 'Deze bankrekening zal worden gebruikt om zakelijke kaarten uit te geven, onkosten te vergoeden, facturen te innen en rekeningen te betalen.',
            letsFinishInChat: 'Laten we in de chat afronden!',
            finishInChat: 'Afwerken in chat',
            almostDone: 'Bijna klaar!',
            disconnectBankAccount: 'Bankrekening ontkoppelen',
            startOver: 'Opnieuw beginnen',
            updateDetails: 'Details bijwerken',
            yesDisconnectMyBankAccount: 'Ja, koppel mijn bankrekening los.',
            yesStartOver: 'Ja, begin opnieuw.',
            disconnectYour: 'Verbreek de verbinding met uw',
            bankAccountAnyTransactions: 'bankrekening. Eventuele openstaande transacties voor deze rekening zullen nog steeds worden voltooid.',
            clearProgress: 'Opnieuw beginnen zal de voortgang die je tot nu toe hebt gemaakt wissen.',
            areYouSure: 'Weet je het zeker?',
            workspaceCurrency: 'Werkruimte valuta',
            updateCurrencyPrompt: 'Het lijkt erop dat je werkruimte momenteel is ingesteld op een andere valuta dan USD. Klik op de knop hieronder om je valuta nu bij te werken naar USD.',
            updateToUSD: 'Bijwerken naar USD',
            updateWorkspaceCurrency: 'Werkruimte valuta bijwerken',
            workspaceCurrencyNotSupported: 'Werkruimtevaluta niet ondersteund',
            yourWorkspace: `Uw werkruimte is ingesteld op een niet-ondersteunde valuta. Bekijk de <a href="${CONST.CONNECT_A_BUSINESS_BANK_ACCOUNT_HELP_URL}">lijst met ondersteunde valuta's</a>.`,
        },
        changeOwner: {
            changeOwnerPageTitle: 'Eigenaar overdragen',
            addPaymentCardTitle: 'Voer uw betaalkaart in om het eigendom over te dragen',
            addPaymentCardButtonText: 'Accepteer voorwaarden & voeg betaalkaart toe',
            addPaymentCardReadAndAcceptTextPart1: 'Lezen en accepteren',
            addPaymentCardReadAndAcceptTextPart2: 'beleid om uw kaart toe te voegen',
            addPaymentCardTerms: 'voorwaarden',
            addPaymentCardPrivacy: 'privacy',
            addPaymentCardAnd: '&',
            addPaymentCardPciCompliant: 'PCI-DSS-conform',
            addPaymentCardBankLevelEncrypt: 'Versleuteling op bankniveau',
            addPaymentCardRedundant: 'Redundante infrastructuur',
            addPaymentCardLearnMore: `<muted-text>Meer informatie over onze <a href="${CONST.PERSONAL_DATA_PROTECTION_INFO_URL}">beveiliging</a>.</muted-text>`,
            amountOwedTitle: 'Openstaand saldo',
            amountOwedButtonText: 'OK',
            amountOwedText: 'Dit account heeft een openstaand saldo van een vorige maand.\n\nWilt u het saldo vereffenen en de facturering van deze werkruimte overnemen?',
            ownerOwesAmountTitle: 'Openstaand saldo',
            ownerOwesAmountButtonText: 'Saldo overboeken',
            ownerOwesAmountText: ({email, amount}: OwnerOwesAmountParams) =>
                `Het account dat eigenaar is van deze werkruimte (${email}) heeft een openstaand saldo van een vorige maand.\n\nWilt u dit bedrag (${amount}) overmaken om de facturering voor deze werkruimte over te nemen? Uw betaalkaart wordt onmiddellijk belast.`,
            subscriptionTitle: 'Neem jaarlijkse abonnement over',
            subscriptionButtonText: 'Abonnement overdragen',
            subscriptionText: ({usersCount, finalCount}: ChangeOwnerSubscriptionParams) =>
                `Het overnemen van deze werkruimte zal het jaarlijkse abonnement samenvoegen met uw huidige abonnement. Dit zal uw abonnementsomvang vergroten met ${usersCount} leden, waardoor uw nieuwe abonnementsomvang ${finalCount} wordt. Wilt u doorgaan?`,
            duplicateSubscriptionTitle: 'Waarschuwing voor dubbele abonnementen',
            duplicateSubscriptionButtonText: 'Doorgaan',
            duplicateSubscriptionText: ({email, workspaceName}: ChangeOwnerDuplicateSubscriptionParams) =>
                `Het lijkt erop dat je de facturering voor de werkruimtes van ${email} probeert over te nemen, maar om dat te doen, moet je eerst beheerder zijn van al hun werkruimtes.\n\nKlik op "Doorgaan" als je alleen de facturering voor de werkruimte ${workspaceName} wilt overnemen.\n\nAls je de facturering voor hun hele abonnement wilt overnemen, laat hen je dan eerst als beheerder toevoegen aan al hun werkruimtes voordat je de facturering overneemt.`,
            hasFailedSettlementsTitle: 'Kan eigendom niet overdragen',
            hasFailedSettlementsButtonText: 'Begrepen',
            hasFailedSettlementsText: ({email}: ChangeOwnerHasFailedSettlementsParams) =>
                `Je kunt de facturering niet overnemen omdat ${email} een achterstallige Expensify Card-afrekening heeft. Vraag hen om contact op te nemen met concierge@expensify.com om het probleem op te lossen. Daarna kun je de facturering voor deze werkruimte overnemen.`,
            failedToClearBalanceTitle: 'Saldo wissen mislukt',
            failedToClearBalanceButtonText: 'OK',
            failedToClearBalanceText: 'We konden het saldo niet vereffenen. Probeer het later opnieuw.',
            successTitle: 'Woohoo! Alles klaar.',
            successDescription: 'Je bent nu de eigenaar van deze werkruimte.',
            errorTitle: 'Oeps! Niet zo snel...',
            errorDescription: `<muted-text><centered-text>Er is een probleem opgetreden bij het overdragen van het eigendom van deze werkruimte. Probeer het opnieuw of <concierge-link>neem contact op met Concierge</concierge-link> voor hulp.</centered-text></muted-text>`,
        },
        exportAgainModal: {
            title: 'Voorzichtig!',
            description: ({reportName, connectionName}: ExportAgainModalDescriptionParams) =>
                `De volgende rapporten zijn al geëxporteerd naar ${CONST.POLICY.CONNECTIONS.NAME_USER_FRIENDLY[connectionName]}:\n\n${reportName}\n\nWeet u zeker dat u ze opnieuw wilt exporteren?`,
            confirmText: 'Ja, opnieuw exporteren',
            cancelText: 'Annuleren',
        },
        upgrade: {
            reportFields: {
                title: 'Rapportvelden',
                description: `Rapportvelden laten u header-niveau details specificeren, anders dan tags die betrekking hebben op uitgaven op individuele regelitems. Deze details kunnen specifieke projectnamen, zakenreis-informatie, locaties en meer omvatten.`,
                onlyAvailableOnPlan: 'Rapportvelden zijn alleen beschikbaar op het Control-abonnement, beginnend bij',
            },
            [CONST.POLICY.CONNECTIONS.NAME.NETSUITE]: {
                title: 'NetSuite',
                description: `Geniet van geautomatiseerde synchronisatie en verminder handmatige invoer met de Expensify + NetSuite-integratie. Krijg diepgaande, realtime financiële inzichten met ondersteuning voor native en aangepaste segmenten, inclusief project- en klanttoewijzing.`,
                onlyAvailableOnPlan: 'Onze NetSuite-integratie is alleen beschikbaar op het Control-abonnement, beginnend bij',
            },
            [CONST.POLICY.CONNECTIONS.NAME.SAGE_INTACCT]: {
                title: 'Sage Intacct',
                description: `Geniet van geautomatiseerde synchronisatie en verminder handmatige invoer met de Expensify + Sage Intacct-integratie. Verkrijg diepgaande, realtime financiële inzichten met door de gebruiker gedefinieerde dimensies, evenals onkostencodering per afdeling, klasse, locatie, klant en project (taak).`,
                onlyAvailableOnPlan: 'Onze Sage Intacct-integratie is alleen beschikbaar op het Control-abonnement, beginnend bij',
            },
            [CONST.POLICY.CONNECTIONS.NAME.QBD]: {
                title: 'QuickBooks Desktop',
                description: `Geniet van geautomatiseerde synchronisatie en verminder handmatige invoer met de Expensify + QuickBooks Desktop-integratie. Behaal ultieme efficiëntie met een realtime, tweerichtingsverbinding en uitgavecodering per klasse, item, klant en project.`,
                onlyAvailableOnPlan: 'Onze QuickBooks Desktop-integratie is alleen beschikbaar op het Control-abonnement, beginnend bij',
            },
            [CONST.UPGRADE_FEATURE_INTRO_MAPPING.approvals.id]: {
                title: 'Geavanceerde goedkeuringen',
                description: `Als je meer goedkeuringslagen wilt toevoegen – of gewoon wilt zorgen dat de grootste uitgaven nog een keer worden bekeken – hebben we je gedekt. Geavanceerde goedkeuringen helpen je om op elk niveau de juiste controles in te stellen, zodat je de uitgaven van je team onder controle houdt.`,
                onlyAvailableOnPlan: 'Geavanceerde goedkeuringen zijn alleen beschikbaar op het Control-plan, dat begint bij',
            },
            categories: {
                title: 'Categorieën',
                description: `Categorieën helpen je om uitgaven beter te organiseren en bij te houden waar je je geld aan uitgeeft. Gebruik onze voorgestelde categorielijst of maak je eigen lijst.`,
                onlyAvailableOnPlan: 'Categorieën zijn beschikbaar op het Collect-abonnement, beginnend bij',
            },
            glCodes: {
                title: 'GL-codes',
                description: `Voeg GL-codes toe aan uw categorieën en tags voor eenvoudige export van uitgaven naar uw boekhoud- en salarissystemen.`,
                onlyAvailableOnPlan: 'GL-codes zijn alleen beschikbaar in het Control-plan, beginnend bij',
            },
            glAndPayrollCodes: {
                title: 'GL & Payroll-codes',
                description: `Voeg GL- en Payroll-codes toe aan uw categorieën voor eenvoudige export van uitgaven naar uw boekhoud- en payrollsystemen.`,
                onlyAvailableOnPlan: 'GL- en Payroll-codes zijn alleen beschikbaar op het Control-plan, beginnend bij',
            },
            taxCodes: {
                title: 'Belastingcodes',
                description: `Voeg belastingcodes toe aan uw belastingen voor eenvoudige export van uitgaven naar uw boekhoud- en loonadministratiesystemen.`,
                onlyAvailableOnPlan: 'Belastingcodes zijn alleen beschikbaar in het Control-abonnement, beginnend bij',
            },
            companyCards: {
                title: 'Onbeperkte Bedrijfskaarten',
                description: `Meer kaartfeeds nodig? Ontgrendel onbeperkte bedrijfskaarten om transacties van alle grote kaartuitgevers te synchroniseren.`,
                onlyAvailableOnPlan: 'Dit is alleen beschikbaar op het Control-plan, beginnend bij',
            },
            rules: {
                title: 'Regels',
                description: `Regels draaien op de achtergrond en houden je uitgaven onder controle, zodat je je geen zorgen hoeft te maken over de kleine dingen.\n\nVereis uitgavendetails zoals bonnetjes en beschrijvingen, stel limieten en standaarden in, en automatiseer goedkeuringen en betalingen – allemaal op één plek.`,
                onlyAvailableOnPlan: 'Regels zijn alleen beschikbaar in het Control-plan, beginnend bij',
            },
            perDiem: {
                title: 'Per diem',
                description:
                    'Per diem is een geweldige manier om uw dagelijkse kosten in overeenstemming en voorspelbaar te houden wanneer uw werknemers reizen. Geniet van functies zoals aangepaste tarieven, standaardcategorieën en meer gedetailleerde informatie zoals bestemmingen en subtarieven.',
                onlyAvailableOnPlan: 'Dagvergoedingen zijn alleen beschikbaar in het Control-plan, beginnend bij',
            },
            travel: {
                title: 'Reis',
                description: 'Expensify Travel is een nieuw platform voor het boeken en beheren van zakelijke reizen waarmee leden accommodaties, vluchten, vervoer en meer kunnen boeken.',
                onlyAvailableOnPlan: 'Reizen is beschikbaar op het Collect-plan, beginnend bij',
            },
            multiLevelTags: {
                title: 'Meerniveautags',
                description:
                    'Multi-Level Tags helpen je om uitgaven met grotere precisie bij te houden. Ken meerdere tags toe aan elk regelitem—zoals afdeling, klant of kostenplaats—om de volledige context van elke uitgave vast te leggen. Dit maakt gedetailleerdere rapportage, goedkeuringsworkflows en boekhouduitvoer mogelijk.',
                onlyAvailableOnPlan: 'Multi-level tags zijn alleen beschikbaar op het Control-plan, beginnend bij',
            },
            [CONST.UPGRADE_FEATURE_INTRO_MAPPING.multiApprovalLevels.id]: {
                title: 'Meerdere goedkeuringsniveaus',
                description: 'Meerdere goedkeuringsniveaus is een workflowtool voor bedrijven die vereisen dat meer dan één persoon een rapport goedkeurt voordat het kan worden vergoed.',
                onlyAvailableOnPlan: 'Meerdere goedkeuringsniveaus zijn alleen beschikbaar op het Control-plan, vanaf ',
            },
            pricing: {
                perActiveMember: 'per actief lid per maand.',
                perMember: 'per lid per maand.',
            },
            note: ({subscriptionLink}: WorkspaceUpgradeNoteParams) =>
                `<muted-text>Upgrade uw werkruimte om toegang te krijgen tot deze functie, of <a href="${subscriptionLink}">lees meer</a> over onze abonnementen en prijzen.</muted-text>`,
            upgradeToUnlock: 'Ontgrendel deze functie',
            completed: {
                headline: `Je hebt je werkruimte geüpgraded!`,
                successMessage: ({policyName, subscriptionLink}: UpgradeSuccessMessageParams) =>
                    `<centered-text>Je hebt ${policyName} succesvol geüpgraded naar het Control-abonnement! <a href="${subscriptionLink}">Bekijk je abonnement</a> voor meer informatie.</centered-text>`,
                categorizeMessage: `Je bent succesvol geüpgraded naar een werkruimte op het Collect-plan. Nu kun je je uitgaven categoriseren!`,
                travelMessage: `Je bent succesvol geüpgraded naar een werkruimte op het Collect-plan. Nu kun je beginnen met het boeken en beheren van reizen!`,
                gotIt: 'Begrepen, bedankt.',
            },
            commonFeatures: {
                title: 'Upgrade naar het Control-plan',
                note: 'Ontgrendel onze krachtigste functies, waaronder:',
                benefits: {
                    startsAt: 'Het Control-abonnement begint bij',
                    perMember: 'per actief lid per maand.',
                    learnMore: 'Meer informatie',
                    pricing: 'over onze plannen en prijzen.',
                    benefit1: 'Geavanceerde boekhoudkoppelingen (NetSuite, Sage Intacct en meer)',
                    benefit2: 'Slimme uitgavenregels',
                    benefit3: 'Meerniveau goedkeuringsworkflows',
                    benefit4: 'Verbeterde beveiligingscontroles',
                    toUpgrade: 'Om te upgraden, klik',
                    selectWorkspace: 'selecteer een werkruimte en wijzig het type plan naar',
                },
            },
        },
        downgrade: {
            commonFeatures: {
                title: 'Downgrade naar het Collect-plan',
                note: 'Als u downgrade, verliest u toegang tot deze functies en meer:',
                benefits: {
                    note: 'Voor een volledige vergelijking van onze plannen, bekijk onze',
                    pricingPage: 'prijs pagina',
                    confirm: 'Weet je zeker dat je wilt downgraden en je configuraties wilt verwijderen?',
                    warning: 'Dit kan niet ongedaan worden gemaakt.',
                    benefit1: 'Boekhoudkoppelingen (behalve QuickBooks Online en Xero)',
                    benefit2: 'Slimme uitgavenregels',
                    benefit3: 'Meerniveau goedkeuringsworkflows',
                    benefit4: 'Verbeterde beveiligingscontroles',
                    headsUp: 'Let op!',
                    multiWorkspaceNote: 'Je moet al je werkruimtes downgraden voordat je eerste maandelijkse betaling begint om een abonnement tegen het Collect-tarief te starten. Klik',
                    selectStep: '> selecteer elke werkruimte > wijzig het abonnementstype naar',
                },
            },
            completed: {
                headline: 'Je werkruimte is gedowngraded',
                description: 'Je hebt andere werkruimtes op het Control-plan. Om gefactureerd te worden tegen het Collect-tarief, moet je alle werkruimtes downgraden.',
                gotIt: 'Begrepen, bedankt.',
            },
        },
        payAndDowngrade: {
            title: 'Betalen & downgraden',
            headline: 'Uw laatste betaling',
            description1: 'Uw eindafrekening voor dit abonnement zal zijn',
            description2: ({date}: DateParams) => `Zie hieronder uw uitsplitsing voor ${date}:`,
            subscription:
                'Let op! Deze actie beëindigt je Expensify-abonnement, verwijdert deze werkruimte en verwijdert alle leden van de werkruimte. Als je deze werkruimte wilt behouden en alleen jezelf wilt verwijderen, laat dan eerst een andere beheerder de facturering overnemen.',
            genericFailureMessage: 'Er is een fout opgetreden bij het betalen van uw rekening. Probeer het alstublieft opnieuw.',
        },
        restrictedAction: {
            restricted: 'Beperkt',
            actionsAreCurrentlyRestricted: ({workspaceName}: ActionsAreCurrentlyRestricted) => `Acties in de ${workspaceName} werkruimte zijn momenteel beperkt.`,
            workspaceOwnerWillNeedToAddOrUpdatePaymentCard: ({workspaceOwnerName}: WorkspaceOwnerWillNeedToAddOrUpdatePaymentCardParams) =>
                `Werkruimte-eigenaar, ${workspaceOwnerName} moet de betalingskaart in het bestand toevoegen of bijwerken om nieuwe werkruimte-activiteit te ontgrendelen.`,
            youWillNeedToAddOrUpdatePaymentCard: 'U moet de betaalkaart in het bestand toevoegen of bijwerken om nieuwe werkruimte-activiteit te ontgrendelen.',
            addPaymentCardToUnlock: 'Voeg een betaalkaart toe om te ontgrendelen!',
            addPaymentCardToContinueUsingWorkspace: 'Voeg een betaalkaart toe om deze werkruimte te blijven gebruiken.',
            pleaseReachOutToYourWorkspaceAdmin: 'Neem contact op met uw workspacebeheerder voor eventuele vragen.',
            chatWithYourAdmin: 'Chat met je beheerder',
            chatInAdmins: 'Chat in #admins',
            addPaymentCard: 'Betaalpas toevoegen',
        },
        rules: {
            individualExpenseRules: {
                title: 'Uitgaven',
                subtitle: ({categoriesPageLink, tagsPageLink}: IndividualExpenseRulesSubtitleParams) =>
                    `<muted-text>Stel uitgavenbeperkingen en standaardinstellingen in voor individuele uitgaven. U kunt ook regels voor <a href="${categoriesPageLink}">categorieën</a> en <a href="${tagsPageLink}">tags</a> maken.</muted-text>`,
                receiptRequiredAmount: 'Vereist bedrag voor bon',
                receiptRequiredAmountDescription: 'Vereis bonnen wanneer de uitgaven dit bedrag overschrijden, tenzij dit wordt overschreven door een categoriewaarde.',
                maxExpenseAmount: 'Maximale uitgavebedrag',
                maxExpenseAmountDescription: 'Markeer uitgaven die dit bedrag overschrijden, tenzij dit wordt overschreven door een categoriewaarde.',
                maxAge: 'Maximale leeftijd',
                maxExpenseAge: 'Maximale ouderdom van uitgaven',
                maxExpenseAgeDescription: 'Markeer uitgaven ouder dan een specifiek aantal dagen.',
                maxExpenseAgeDays: () => ({
                    one: '1 dag',
                    other: (count: number) => `${count} dagen`,
                }),
                cashExpenseDefault: 'Contante uitgave standaard',
                cashExpenseDefaultDescription:
                    'Kies hoe contante uitgaven moeten worden aangemaakt. Een uitgave wordt als contant beschouwd als het geen geïmporteerde bedrijfspastransactie is. Dit omvat handmatig aangemaakte uitgaven, bonnetjes, dagvergoedingen, kilometer- en tijdsuitgaven.',
                reimbursableDefault: 'Vergoedbaar',
                reimbursableDefaultDescription: 'Uitgaven worden meestal terugbetaald aan medewerkers',
                nonReimbursableDefault: 'Niet vergoedbaar',
                nonReimbursableDefaultDescription: 'Uitgaven worden soms terugbetaald aan medewerkers',
                alwaysReimbursable: 'Altijd vergoedbaar',
                alwaysReimbursableDescription: 'Uitgaven worden altijd terugbetaald aan medewerkers',
                alwaysNonReimbursable: 'Nooit vergoedbaar',
                alwaysNonReimbursableDescription: 'Uitgaven worden nooit terugbetaald aan medewerkers',
                billableDefault: 'Factureerbaar standaardwaarde',
                billableDefaultDescription: ({tagsPageLink}: BillableDefaultDescriptionParams) =>
                    `<muted-text>Kies of contante en creditcarduitgaven standaard factureerbaar moeten zijn. Factureerbare uitgaven worden in <a href="${tagsPageLink}">tags</a> in- of uitgeschakeld.</muted-text>`,
                billable: 'Factureerbaar',
                billableDescription: 'Uitgaven worden meestal doorberekend aan klanten.',
                nonBillable: 'Niet-factureerbaar',
                nonBillableDescription: 'Uitgaven worden soms opnieuw gefactureerd aan klanten.',
                eReceipts: 'eReceipts',
                eReceiptsHint: 'eReceipts worden automatisch aangemaakt',
                eReceiptsHintLink: 'voor de meeste USD-credittransacties',
                attendeeTracking: 'Deelnemer tracking',
                attendeeTrackingHint: 'Volg de kosten per persoon voor elke uitgave.',
                prohibitedDefaultDescription:
                    'Markeer alle bonnen waar alcohol, gokken of andere verboden items op voorkomen. Uitgaven met bonnen waarop deze items voorkomen, vereisen handmatige controle.',
                prohibitedExpenses: 'Verboden uitgaven',
                alcohol: 'Alcohol',
                hotelIncidentals: 'Hotel incidentals',
                gambling: 'Gokken',
                tobacco: 'Tabak',
                adultEntertainment: 'Volwassenenentertainment',
            },
            expenseReportRules: {
                title: 'Onkostendeclaraties',
                subtitle: 'Automatiseer de naleving van onkostendeclaraties, goedkeuringen en betalingen.',
                preventSelfApprovalsTitle: 'Voorkom zelfgoedkeuringen',
                preventSelfApprovalsSubtitle: 'Voorkom dat werkruimteleden hun eigen onkostendeclaraties goedkeuren.',
                autoApproveCompliantReportsTitle: 'Automatisch compliant rapporten goedkeuren',
                autoApproveCompliantReportsSubtitle: 'Configureer welke onkostendeclaraties in aanmerking komen voor automatische goedkeuring.',
                autoApproveReportsUnderTitle: 'Rapporten automatisch goedkeuren onder',
                autoApproveReportsUnderDescription: 'Volledig conforme onkostendeclaraties onder dit bedrag worden automatisch goedgekeurd.',
                randomReportAuditTitle: 'Willekeurige rapportaudit',
                randomReportAuditDescription: 'Vereis dat sommige rapporten handmatig worden goedgekeurd, zelfs als ze in aanmerking komen voor automatische goedkeuring.',
                autoPayApprovedReportsTitle: 'Automatisch goedgekeurde rapporten betalen',
                autoPayApprovedReportsSubtitle: "Configureer welke onkostennota's in aanmerking komen voor automatische betaling.",
                autoPayApprovedReportsLimitError: ({currency}: AutoPayApprovedReportsLimitErrorParams = {}) => `Voer een bedrag in dat minder is dan ${currency ?? ''}20.000`,
                autoPayApprovedReportsLockedSubtitle: 'Ga naar meer functies en schakel workflows in, voeg vervolgens betalingen toe om deze functie te ontgrendelen.',
                autoPayReportsUnderTitle: 'Automatisch rapporten betalen onder',
                autoPayReportsUnderDescription: "Volledig conforme onkostennota's onder dit bedrag worden automatisch betaald.",
                unlockFeatureEnableWorkflowsSubtitle: ({featureName, moreFeaturesLink}: FeatureNameParams) =>
                    `Ga naar [meer functies](${moreFeaturesLink}) en schakel workflows in, voeg vervolgens ${featureName} toe om deze functie te ontgrendelen.`,
                enableFeatureSubtitle: ({featureName, moreFeaturesLink}: FeatureNameParams) =>
                    `Ga naar [meer functies](${moreFeaturesLink}) en schakel ${featureName} in om deze functie te ontgrendelen.`,
            },
            categoryRules: {
                title: 'Categoriewetten',
                approver: 'Goedkeurder',
                requireDescription: 'Beschrijving vereist',
                descriptionHint: 'Beschrijving hint',
                descriptionHintDescription: ({categoryName}: CategoryNameParams) =>
                    `Herinner werknemers eraan om aanvullende informatie te verstrekken voor uitgaven in de categorie “${categoryName}”. Deze hint verschijnt in het beschrijvingsveld van uitgaven.`,
                descriptionHintLabel: 'Tip',
                descriptionHintSubtitle: 'Pro-tip: Hoe korter, hoe beter!',
                maxAmount: 'Maximumbedrag',
                flagAmountsOver: 'Vlag bedragen boven',
                flagAmountsOverDescription: ({categoryName}: CategoryNameParams) => `Van toepassing op de categorie "${categoryName}".`,
                flagAmountsOverSubtitle: 'Dit overschrijft het maximale bedrag voor alle uitgaven.',
                expenseLimitTypes: {
                    expense: 'Individuele uitgave',
                    expenseSubtitle: 'Markeer onkostbedragen per categorie. Deze regel overschrijft de algemene werkruimte-regel voor het maximale onkostbedrag.',
                    daily: 'Categorietotaal',
                    dailySubtitle: 'Vlag totale categorie-uitgaven per onkostennota.',
                },
                requireReceiptsOver: 'Vereis bonnen boven',
                requireReceiptsOverList: {
                    default: ({defaultAmount}: DefaultAmountParams) => `${defaultAmount} ${CONST.DOT_SEPARATOR} Standaard`,
                    never: 'Nooit bonnen vereisen',
                    always: 'Altijd bonnen vereisen',
                },
                defaultTaxRate: 'Standaard belastingtarief',
                enableWorkflows: ({moreFeaturesLink}: RulesEnableWorkflowsParams) =>
                    `Ga naar [Meer functies](${moreFeaturesLink}) en schakel workflows in. Voeg vervolgens goedkeuringen toe om deze functie te ontgrendelen.`,
            },
            customRules: {
                title: 'Aangepaste regels',
                subtitle: 'Beschrijving',
                description: "Voer aangepaste regels in voor onkostennota's",
            },
        },
        planTypePage: {
            planTypes: {
                team: {
                    label: 'Verzamel',
                    description: 'Voor teams die hun processen willen automatiseren.',
                },
                corporate: {
                    label: 'Beheer',
                    description: 'Voor organisaties met geavanceerde vereisten.',
                },
            },
            description: 'Kies een plan dat bij u past. Voor een gedetailleerde lijst met functies en prijzen, bekijk onze',
            subscriptionLink: 'plansoorten en prijshulp pagina',
            lockedPlanDescription: ({count, annualSubscriptionEndDate}: WorkspaceLockedPlanTypeParams) => ({
                one: `Je hebt je gecommitteerd aan 1 actief lid op het Control-plan tot je jaarlijkse abonnement eindigt op ${annualSubscriptionEndDate}. Je kunt overstappen naar een pay-per-use abonnement en downgraden naar het Collect-plan vanaf ${annualSubscriptionEndDate} door automatisch verlengen uit te schakelen in`,
                other: `Je hebt je gecommitteerd aan ${count} actieve leden op het Control-plan tot je jaarlijkse abonnement eindigt op ${annualSubscriptionEndDate}. Je kunt overstappen naar een pay-per-use-abonnement en downgraden naar het Collect-plan vanaf ${annualSubscriptionEndDate} door automatisch verlengen uit te schakelen in`,
            }),
            subscriptions: 'Abonnementen',
        },
    },
    getAssistancePage: {
        title: 'Krijg hulp',
        subtitle: 'We zijn hier om je pad naar grootsheid vrij te maken!',
        description: 'Kies uit de onderstaande ondersteuningsopties:',
        chatWithConcierge: 'Chat met Concierge',
        scheduleSetupCall: 'Plan een installatiegesprek',
        scheduleACall: 'Gesprek plannen',
        questionMarkButtonTooltip: 'Krijg hulp van ons team',
        exploreHelpDocs: 'Verken helpdocumenten',
        registerForWebinar: 'Registreer voor webinar',
        onboardingHelp: 'Hulp bij onboarding',
    },
    emojiPicker: {
        skinTonePickerLabel: 'Standaard huidskleur wijzigen',
        headers: {
            frequentlyUsed: 'Veelgebruikt',
            smileysAndEmotion: 'Smileys & Emotie',
            peopleAndBody: 'Mensen & Lichaam',
            animalsAndNature: 'Dieren & Natuur',
            foodAndDrink: 'Eten & Drinken',
            travelAndPlaces: 'Reizen & Plaatsen',
            activities: 'Activiteiten',
            objects: 'Objecten',
            symbols: 'Symbolen',
            flags: 'Vlaggen',
        },
    },
    newRoomPage: {
        newRoom: 'Nieuwe kamer',
        groupName: 'Groepsnaam',
        roomName: 'Kamernamen',
        visibility: 'Zichtbaarheid',
        restrictedDescription: 'Mensen in uw werkruimte kunnen deze kamer vinden',
        privateDescription: 'Mensen die voor deze ruimte zijn uitgenodigd, kunnen deze vinden.',
        publicDescription: 'Iedereen kan deze kamer vinden',
        // eslint-disable-next-line @typescript-eslint/naming-convention
        public_announceDescription: 'Iedereen kan deze kamer vinden',
        createRoom: 'Kamer aanmaken',
        roomAlreadyExistsError: 'Een kamer met deze naam bestaat al.',
        roomNameReservedError: ({reservedName}: RoomNameReservedErrorParams) => `${reservedName} is een standaardkamer in alle werkruimtes. Kies alstublieft een andere naam.`,
        roomNameInvalidError: 'Kamernamen mogen alleen kleine letters, cijfers en koppeltekens bevatten.',
        pleaseEnterRoomName: 'Voer een kamernaam in alstublieft',
        pleaseSelectWorkspace: 'Selecteer een werkruimte alstublieft',
        renamedRoomAction: ({oldName, newName, actorName, isExpenseReport}: RenamedRoomActionParams) => {
            const actor = actorName ? `${actorName} ` : '';
            return isExpenseReport ? `${actor} hernoemd naar "${newName}" (voorheen "${oldName}")` : `${actor}heeft deze ruimte hernoemd naar "${newName}" (voorheen "${oldName}")`;
        },
        roomRenamedTo: ({newName}: RoomRenamedToParams) => `Kamer hernoemd naar ${newName}`,
        social: 'sociaal',
        selectAWorkspace: 'Selecteer een werkruimte',
        growlMessageOnRenameError: 'Kan de werkruimte niet hernoemen. Controleer uw verbinding en probeer het opnieuw.',
        visibilityOptions: {
            restricted: 'Werkruimte', // the translation for "restricted" visibility is actually workspace. This is so we can display restricted visibility rooms as "workspace" without having to change what's stored.
            private: 'Privé',
            public: 'Openbaar',
            // eslint-disable-next-line @typescript-eslint/naming-convention
            public_announce: 'Openbare Aankondiging',
        },
    },
    workspaceApprovalModes: {
        submitAndClose: 'Indienen en Sluiten',
        submitAndApprove: 'Indienen en Goedkeuren',
        advanced: 'ADVANCED',
        dynamicExternal: 'DYNAMIC_EXTERNAL',
        smartReport: 'SMARTREPORT',
        billcom: 'BILLCOM',
    },
    workspaceActions: {
        addApprovalRule: ({approverEmail, approverName, field, name}: AddedPolicyApprovalRuleParams) =>
            `heeft ${approverName} (${approverEmail}) toegevoegd als goedkeurder voor het ${field} "${name}"`,
        deleteApprovalRule: ({approverEmail, approverName, field, name}: AddedPolicyApprovalRuleParams) =>
            `heeft ${approverName} (${approverEmail}) verwijderd als goedkeurder voor het veld ${field} "${name}"`,
        updateApprovalRule: ({field, name, newApproverEmail, newApproverName, oldApproverEmail, oldApproverName}: UpdatedPolicyApprovalRuleParams) => {
            const formatApprover = (displayName?: string, email?: string) => (displayName ? `${displayName} (${email})` : email);
            return `heeft de goedkeurder voor het ${field} "${name}" gewijzigd naar ${formatApprover(newApproverName, newApproverEmail)} (voorheen ${formatApprover(oldApproverName, oldApproverEmail)})`;
        },
        addCategory: ({categoryName}: UpdatedPolicyCategoryParams) => `heeft de categorie "${categoryName}" toegevoegd`,
        deleteCategory: ({categoryName}: UpdatedPolicyCategoryParams) => `heeft de categorie "${categoryName}" verwijderd`,
        updateCategory: ({oldValue, categoryName}: UpdatedPolicyCategoryParams) => `${oldValue ? 'disabled' : 'ingeschakeld'} de categorie "${categoryName}"`,
        updateCategoryPayrollCode: ({oldValue, categoryName, newValue}: UpdatedPolicyCategoryGLCodeParams) => {
            if (!oldValue) {
                return `heeft de payrollcode "${newValue}" toegevoegd aan de categorie "${categoryName}"`;
            }
            if (!newValue && oldValue) {
                return `heeft de payrollcode "${oldValue}" uit de categorie "${categoryName}" verwijderd`;
            }
            return `heeft de payrollcode van de categorie "${categoryName}" gewijzigd naar "${newValue}" (voorheen "${oldValue}")`;
        },
        updateCategoryGLCode: ({oldValue, categoryName, newValue}: UpdatedPolicyCategoryGLCodeParams) => {
            if (!oldValue) {
                return `heeft de GL-code "${newValue}" toegevoegd aan de categorie "${categoryName}"`;
            }
            if (!newValue && oldValue) {
                return `heeft de GL-code "${oldValue}" verwijderd uit de categorie "${categoryName}"`;
            }
            return `heeft de GL-code van de categorie “${categoryName}” gewijzigd naar “${newValue}” (voorheen “${oldValue}“)`;
        },
        updateAreCommentsRequired: ({oldValue, categoryName}: UpdatedPolicyCategoryParams) => {
            return `heeft de beschrijving van de categorie "${categoryName}" gewijzigd naar ${!oldValue ? 'verplicht' : 'niet vereist'} (voorheen ${!oldValue ? 'niet vereist' : 'verplicht'})`;
        },
        updateCategoryMaxExpenseAmount: ({categoryName, oldAmount, newAmount}: UpdatedPolicyCategoryMaxExpenseAmountParams) => {
            if (newAmount && !oldAmount) {
                return `heeft een maximum bedrag van ${newAmount} toegevoegd aan de categorie "${categoryName}"`;
            }
            if (oldAmount && !newAmount) {
                return `heeft het maximale bedrag van ${oldAmount} uit de categorie "${categoryName}" verwijderd`;
            }
            return `heeft het maximale bedrag van de categorie "${categoryName}" gewijzigd naar ${newAmount} (voorheen ${oldAmount})`;
        },
        updateCategoryExpenseLimitType: ({categoryName, oldValue, newValue}: UpdatedPolicyCategoryExpenseLimitTypeParams) => {
            if (!oldValue) {
                return `heeft een limiettype van ${newValue} toegevoegd aan de categorie "${categoryName}"`;
            }
            return `heeft het limiettype van de categorie "${categoryName}" gewijzigd naar ${newValue} (voorheen ${oldValue})`;
        },
        updateCategoryMaxAmountNoReceipt: ({categoryName, oldValue, newValue}: UpdatedPolicyCategoryMaxAmountNoReceiptParams) => {
            if (!oldValue) {
                return `heeft de categorie "${categoryName}" bijgewerkt door Bonnen te wijzigen naar ${newValue}`;
            }
            return `heeft de categorie "${categoryName}" gewijzigd naar ${newValue} (voorheen ${oldValue})`;
        },
        setCategoryName: ({oldName, newName}: UpdatedPolicyCategoryNameParams) => `heeft de categorie "${oldName}" hernoemd naar "${newName}"`,
        updatedDescriptionHint: ({categoryName, oldValue, newValue}: UpdatedPolicyCategoryDescriptionHintTypeParams) => {
            if (!newValue) {
                return `heeft de beschrijvingshint "${oldValue}" uit de categorie "${categoryName}" verwijderd`;
            }
            return !oldValue
                ? `heeft de beschrijvingshint "${newValue}" toegevoegd aan de categorie "${categoryName}"`
                : `heeft de beschrijvingshint van de categorie "${categoryName}" gewijzigd naar “${newValue}” (voorheen “${oldValue}”)`;
        },
        updateTagListName: ({oldName, newName}: UpdatedPolicyCategoryNameParams) => `heeft de taglijstnaam gewijzigd naar "${newName}" (voorheen "${oldName}")`,
        addTag: ({tagListName, tagName}: UpdatedPolicyTagParams) => `heeft de tag "${tagName}" toegevoegd aan de lijst "${tagListName}"`,
        updateTagName: ({tagListName, newName, oldName}: UpdatedPolicyTagNameParams) => `heeft de taglijst "${tagListName}" bijgewerkt door de tag "${oldName}" te wijzigen in "${newName}"`,
        updateTagEnabled: ({tagListName, tagName, enabled}: UpdatedPolicyTagParams) => `${enabled ? 'ingeschakeld' : 'disabled'} het label "${tagName}" op de lijst "${tagListName}"`,
        deleteTag: ({tagListName, tagName}: UpdatedPolicyTagParams) => `heeft de tag "${tagName}" verwijderd uit de lijst "${tagListName}"`,
        deleteMultipleTags: ({count, tagListName}: UpdatedPolicyTagParams) => `verwijderd "${count}" tags uit de lijst "${tagListName}"`,
        updateTag: ({tagListName, newValue, tagName, updatedField, oldValue}: UpdatedPolicyTagFieldParams) => {
            if (oldValue) {
                return `heeft het label "${tagName}" op de lijst "${tagListName}" bijgewerkt door ${updatedField} te wijzigen in "${newValue}" (voorheen "${oldValue}")`;
            }
            return `heeft het label "${tagName}" op de lijst "${tagListName}" bijgewerkt door een ${updatedField} van "${newValue}" toe te voegen`;
        },
        updateCustomUnit: ({customUnitName, newValue, oldValue, updatedField}: UpdatePolicyCustomUnitParams) =>
            `heeft de ${customUnitName} ${updatedField} gewijzigd naar "${newValue}" (voorheen "${oldValue}")`,
        updateCustomUnitTaxEnabled: ({newValue}: UpdatePolicyCustomUnitTaxEnabledParams) => `${newValue ? 'ingeschakeld' : 'disabled'} belastingtracking op afstandstarieven`,
        addCustomUnitRate: ({customUnitName, rateName}: AddOrDeletePolicyCustomUnitRateParams) => `heeft een nieuw "${customUnitName}" tarief "${rateName}" toegevoegd`,
        updatedCustomUnitRate: ({customUnitName, customUnitRateName, newValue, oldValue, updatedField}: UpdatedPolicyCustomUnitRateParams) =>
            `heeft het tarief van de ${customUnitName} ${updatedField} "${customUnitRateName}" gewijzigd naar "${newValue}" (voorheen "${oldValue}")`,
        updatedCustomUnitTaxRateExternalID: ({customUnitRateName, newValue, newTaxPercentage, oldTaxPercentage, oldValue}: UpdatedPolicyCustomUnitTaxRateExternalIDParams) => {
            if (oldTaxPercentage && oldValue) {
                return `heeft het belastingtarief op het afstandstarief "${customUnitRateName}" gewijzigd naar "${newValue} (${newTaxPercentage})" (voorheen "${oldValue} (${oldTaxPercentage})")`;
            }
            return `heeft het belastingtarief "${newValue} (${newTaxPercentage})" toegevoegd aan het afstandstarief "${customUnitRateName}"`;
        },
        updatedCustomUnitTaxClaimablePercentage: ({customUnitRateName, newValue, oldValue}: UpdatedPolicyCustomUnitTaxClaimablePercentageParams) => {
            if (oldValue) {
                return `heeft het belastingterugvorderbare deel van het afstandstarief "${customUnitRateName}" gewijzigd naar "${newValue}" (voorheen "${oldValue}")`;
            }
            return `heeft een terugvorderbaar belastinggedeelte van "${newValue}" toegevoegd aan het afstandstarief "${customUnitRateName}"`;
        },
        deleteCustomUnitRate: ({customUnitName, rateName}: AddOrDeletePolicyCustomUnitRateParams) => `verwijderde de "${customUnitName}" tarief "${rateName}"`,
        addedReportField: ({fieldType, fieldName}: AddedOrDeletedPolicyReportFieldParams) => `toegevoegd ${fieldType} Rapportveld "${fieldName}"`,
        updateReportFieldDefaultValue: ({defaultValue, fieldName}: UpdatedPolicyReportFieldDefaultValueParams) =>
            `stel de standaardwaarde van het rapportveld "${fieldName}" in op "${defaultValue}"`,
        addedReportFieldOption: ({fieldName, optionName}: PolicyAddedReportFieldOptionParams) => `heeft de optie "${optionName}" toegevoegd aan het rapportveld "${fieldName}"`,
        removedReportFieldOption: ({fieldName, optionName}: PolicyAddedReportFieldOptionParams) => `heeft de optie "${optionName}" verwijderd uit het rapportveld "${fieldName}"`,
        updateReportFieldOptionDisabled: ({fieldName, optionName, optionEnabled}: PolicyDisabledReportFieldOptionParams) =>
            `${optionEnabled ? 'ingeschakeld' : 'disabled'} de optie "${optionName}" voor het rapportveld "${fieldName}"`,
        updateReportFieldAllOptionsDisabled: ({fieldName, optionName, allEnabled, toggledOptionsCount}: PolicyDisabledReportFieldAllOptionsParams) => {
            if (toggledOptionsCount && toggledOptionsCount > 1) {
                return `${allEnabled ? 'ingeschakeld' : 'disabled'} alle opties voor het rapportveld "${fieldName}"`;
            }
            return `${allEnabled ? 'ingeschakeld' : 'disabled'} de optie "${optionName}" voor het rapportveld "${fieldName}", waardoor alle opties ${allEnabled ? 'ingeschakeld' : 'disabled'}`;
        },
        deleteReportField: ({fieldType, fieldName}: AddedOrDeletedPolicyReportFieldParams) => `verwijderd ${fieldType} Rapportveld "${fieldName}"`,
        preventSelfApproval: ({oldValue, newValue}: UpdatedPolicyPreventSelfApprovalParams) =>
            `bijgewerkt "Voorkom zelfgoedkeuring" naar "${newValue === 'true' ? 'Ingeschakeld' : 'Uitgeschakeld'}" (voorheen "${oldValue === 'true' ? 'Ingeschakeld' : 'Uitgeschakeld'}")`,
        updateMaxExpenseAmountNoReceipt: ({oldValue, newValue}: UpdatedPolicyFieldWithNewAndOldValueParams) =>
            `heeft het maximale vereiste bonbedrag gewijzigd naar ${newValue} (voorheen ${oldValue})`,
        updateMaxExpenseAmount: ({oldValue, newValue}: UpdatedPolicyFieldWithNewAndOldValueParams) =>
            `heeft het maximale uitgavenbedrag voor overtredingen gewijzigd naar ${newValue} (voorheen ${oldValue})`,
        updateMaxExpenseAge: ({oldValue, newValue}: UpdatedPolicyFieldWithNewAndOldValueParams) =>
            `bijgewerkt "Maximale leeftijd van uitgaven (dagen)" naar "${newValue}" (voorheen "${oldValue === 'false' ? CONST.POLICY.DEFAULT_MAX_EXPENSE_AGE : oldValue}")`,
        updateMonthlyOffset: ({oldValue, newValue}: UpdatedPolicyFieldWithNewAndOldValueParams) => {
            if (!oldValue) {
                return `stel de indieningsdatum van het maandelijkse rapport in op "${newValue}"`;
            }
            return `heeft de indieningsdatum van het maandelijkse rapport bijgewerkt naar "${newValue}" (voorheen "${oldValue}")`;
        },
        updateDefaultBillable: ({oldValue, newValue}: UpdatedPolicyFieldWithNewAndOldValueParams) =>
            `bijgewerkt "Onkosten doorberekenen aan klanten" naar "${newValue}" (voorheen "${oldValue}")`,
        updateDefaultReimbursable: ({oldValue, newValue}: UpdatedPolicyFieldWithNewAndOldValueParams) =>
            `bijgewerkt "Contante uitgave standaard" naar "${newValue}" (voorheen "${oldValue}")`,
        updateDefaultTitleEnforced: ({value}: UpdatedPolicyFieldWithValueParam) => `omgezet "Standaardrapporttitels afdwingen" ${value ? 'op' : 'uit'}`,
        renamedWorkspaceNameAction: ({oldName, newName}: RenamedWorkspaceNameActionParams) => `heeft de naam van deze werkruimte bijgewerkt naar "${newName}" (voorheen "${oldName}")`,
        updateWorkspaceDescription: ({newDescription, oldDescription}: UpdatedPolicyDescriptionParams) =>
            !oldDescription
                ? `stel de beschrijving van deze werkruimte in op "${newDescription}"`
                : `heeft de beschrijving van deze werkruimte bijgewerkt naar "${newDescription}" (voorheen "${oldDescription}")`,
        removedFromApprovalWorkflow: ({submittersNames}: RemovedFromApprovalWorkflowParams) => {
            let joinedNames = '';
            if (submittersNames.length === 1) {
                joinedNames = submittersNames.at(0) ?? '';
            } else if (submittersNames.length === 2) {
                joinedNames = submittersNames.join('en');
            } else if (submittersNames.length > 2) {
                joinedNames = `${submittersNames.slice(0, submittersNames.length - 1).join(', ')} and ${submittersNames.at(-1)}`;
            }
            return {
                one: `heeft je verwijderd uit de goedkeuringsworkflow en onkostenchat van ${joinedNames}. Eerder ingediende rapporten blijven beschikbaar voor goedkeuring in je Inbox.`,
                other: `heeft je verwijderd uit de goedkeuringsworkflows en onkostenchats van ${joinedNames}. Eerder ingediende rapporten blijven beschikbaar voor goedkeuring in je Inbox.`,
            };
        },
        demotedFromWorkspace: ({policyName, oldRole}: DemotedFromWorkspaceParams) =>
            `heeft uw rol in ${policyName} bijgewerkt van ${oldRole} naar gebruiker. U bent verwijderd uit alle indiener-uitgavenchats, behalve uw eigen.`,
        updatedWorkspaceCurrencyAction: ({oldCurrency, newCurrency}: UpdatedPolicyCurrencyParams) => `de standaardvaluta bijgewerkt naar ${newCurrency} (voorheen ${oldCurrency})`,
        updatedWorkspaceFrequencyAction: ({oldFrequency, newFrequency}: UpdatedPolicyFrequencyParams) =>
            `heeft de frequentie van automatisch rapporteren bijgewerkt naar "${newFrequency}" (voorheen "${oldFrequency}")`,
        updateApprovalMode: ({newValue, oldValue}: ChangeFieldParams) => `heeft de goedkeuringsmodus bijgewerkt naar "${newValue}" (voorheen "${oldValue}")`,
        upgradedWorkspace: 'heeft deze werkruimte geüpgraded naar het Control-plan',
        downgradedWorkspace: 'heeft deze werkruimte gedowngraded naar het Collect-plan',
        updatedAuditRate: ({oldAuditRate, newAuditRate}: UpdatedPolicyAuditRateParams) =>
            `heeft het percentage van rapporten dat willekeurig wordt doorgestuurd voor handmatige goedkeuring gewijzigd naar ${Math.round(newAuditRate * 100)}% (voorheen ${Math.round(oldAuditRate * 100)}%)`,
        updatedManualApprovalThreshold: ({oldLimit, newLimit}: UpdatedPolicyManualApprovalThresholdParams) =>
            `heeft de handmatige goedkeuringslimiet voor alle uitgaven gewijzigd naar ${newLimit} (voorheen ${oldLimit})`,
    },
    roomMembersPage: {
        memberNotFound: 'Lid niet gevonden.',
        useInviteButton: 'Om een nieuw lid uit te nodigen voor de chat, gebruik de uitnodigingsknop hierboven.',
        notAuthorized: `Je hebt geen toegang tot deze pagina. Als je probeert deze kamer te betreden, vraag dan een kamerlid om je toe te voegen. Iets anders? Neem contact op met ${CONST.EMAIL.CONCIERGE}`,
        removeMembersPrompt: ({memberName}: {memberName: string}) => ({
            one: `Weet je zeker dat je ${memberName} uit de kamer wilt verwijderen?`,
            other: 'Weet je zeker dat je de geselecteerde leden uit de kamer wilt verwijderen?',
        }),
        error: {
            genericAdd: 'Er was een probleem bij het toevoegen van dit kamerlid.',
        },
    },
    newTaskPage: {
        assignTask: 'Taak toewijzen',
        assignMe: 'Aan mij toewijzen',
        confirmTask: 'Taak bevestigen',
        confirmError: 'Voer een titel in en selecteer een deelbestemming',
        descriptionOptional: 'Beschrijving (optioneel)',
        pleaseEnterTaskName: 'Voer een titel in alstublieft',
        pleaseEnterTaskDestination: 'Selecteer waar u deze taak wilt delen',
    },
    task: {
        task: 'Taak',
        title: 'Titel',
        description: 'Beschrijving',
        assignee: 'Toegewezene',
        completed: 'Voltooid',
        action: 'Voltooid',
        messages: {
            created: ({title}: TaskCreatedActionParams) => `taak voor ${title}`,
            completed: 'gemarkeerd als voltooid',
            canceled: 'verwijderde taak',
            reopened: 'gemarkeerd als onvolledig',
            error: 'Je hebt geen toestemming om de gevraagde actie uit te voeren.',
        },
        markAsComplete: 'Markeren als voltooid',
        markAsIncomplete: 'Markeren als onvolledig',
        assigneeError: 'Er is een fout opgetreden bij het toewijzen van deze taak. Probeer een andere toegewezene.',
        genericCreateTaskFailureMessage: 'Er is een fout opgetreden bij het maken van deze taak. Probeer het later opnieuw.',
        deleteTask: 'Taak verwijderen',
        deleteConfirmation: 'Weet je zeker dat je deze taak wilt verwijderen?',
    },
    statementPage: {
        title: ({year, monthName}: StatementTitleParams) => `${monthName} ${year} afschrift`,
    },
    keyboardShortcutsPage: {
        title: 'Toetsenbord sneltoetsen',
        subtitle: 'Bespaar tijd met deze handige sneltoetsen:',
        shortcuts: {
            openShortcutDialog: 'Opent het sneltoetsen dialoogvenster',
            markAllMessagesAsRead: 'Markeer alle berichten als gelezen',
            escape: 'Dialogen ontsnappen',
            search: 'Zoekdialoog openen',
            newChat: 'Nieuw chatscherm',
            copy: 'Opmerking kopiëren',
            openDebug: 'Open het voorkeurendialoogvenster voor testen.',
        },
    },
    guides: {
        screenShare: 'Scherm delen',
        screenShareRequest: 'Expensify nodigt je uit voor een schermdeling',
    },
    search: {
        resultsAreLimited: 'Zoekresultaten zijn beperkt.',
        viewResults: 'Resultaten bekijken',
        resetFilters: 'Filters resetten',
        searchResults: {
            emptyResults: {
                title: 'Niets om te laten zien',
                subtitle: `Probeer je zoekcriteria aan te passen of iets te maken met de groene ${CONST.CUSTOM_EMOJIS.GLOBAL_CREATE} knop.`,
            },
            emptyExpenseResults: {
                title: 'Je hebt nog geen uitgaven gemaakt.',
                subtitle: 'Maak een uitgave aan of maak een proefrit met Expensify om meer te leren.',
                subtitleWithOnlyCreateButton: 'Gebruik de groene knop hieronder om een uitgave te maken.',
            },
            emptyReportResults: {
                title: 'Je hebt nog geen rapporten aangemaakt.',
                subtitle: 'Maak een rapport of neem een proefrit met Expensify om meer te leren.',
                subtitleWithOnlyCreateButton: 'Gebruik de groene knop hieronder om een rapport te maken.',
            },
            emptyInvoiceResults: {
                title: 'Je hebt nog geen facturen aangemaakt.',
                subtitle: 'Verstuur een factuur of maak een proefrit met Expensify om meer te leren.',
                subtitleWithOnlyCreateButton: 'Gebruik de groene knop hieronder om een factuur te verzenden.',
            },
            emptyTripResults: {
                title: 'Geen reizen om weer te geven',
                subtitle: 'Begin door je eerste reis hieronder te boeken.',
                buttonText: 'Boek een reis',
            },
            emptySubmitResults: {
                title: 'Geen uitgaven om in te dienen',
                subtitle: 'Je bent helemaal klaar. Maak een ereronde!',
                buttonText: 'Rapport maken',
            },
            emptyApproveResults: {
                title: 'Geen uitgaven om goed te keuren',
                subtitle: 'Nul uitgaven. Maximale ontspanning. Goed gedaan!',
            },
            emptyPayResults: {
                title: 'Geen uitgaven om te betalen',
                subtitle: 'Gefeliciteerd! Je bent over de finishlijn gegaan.',
            },
            emptyExportResults: {
                title: 'Geen uitgaven om te exporteren',
                subtitle: 'Tijd om het rustig aan te doen, goed werk.',
            },
            emptyStatementsResults: {
                title: 'Geen uitgaven om weer te geven',
                subtitle: 'Geen resultaten. Probeer uw filters aan te passen.',
            },
            emptyUnapprovedResults: {
                title: 'Geen uitgaven om goed te keuren',
                subtitle: 'Nul uitgaven. Maximale ontspanning. Goed gedaan!',
            },
        },
        statements: 'Verklaringen',
        unapprovedCash: 'Niet goedgekeurd contant geld',
        unapprovedCard: 'Niet-goedgekeurde kaart',
        reconciliation: 'Afstemming',
        saveSearch: 'Zoekopdracht opslaan',
        deleteSavedSearch: 'Verwijder opgeslagen zoekopdracht',
        deleteSavedSearchConfirm: 'Weet je zeker dat je deze zoekopdracht wilt verwijderen?',
        searchName: 'Naam zoeken',
        savedSearchesMenuItemTitle: 'Opgeslagen',
        groupedExpenses: 'gegroepeerde uitgaven',
        bulkActions: {
            approve: 'Goedkeuren',
            pay: 'Betalen',
            delete: 'Verwijderen',
            hold: 'Vasthouden',
            unhold: 'Verwijder blokkering',
            noOptionsAvailable: 'Geen opties beschikbaar voor de geselecteerde groep uitgaven.',
        },
        filtersHeader: 'Filters',
        filters: {
            date: {
                before: ({date}: OptionalParam<DateParams> = {}) => `Voor ${date ?? ''}`,
                after: ({date}: OptionalParam<DateParams> = {}) => `Na ${date ?? ''}`,
                on: ({date}: OptionalParam<DateParams> = {}) => `On ${date ?? ''}`,
                presets: {
                    [CONST.SEARCH.DATE_PRESETS.NEVER]: 'Nooit',
                    [CONST.SEARCH.DATE_PRESETS.LAST_MONTH]: 'Laatste maand',
                    [CONST.SEARCH.DATE_PRESETS.THIS_MONTH]: 'Deze maand',
                    [CONST.SEARCH.DATE_PRESETS.LAST_STATEMENT]: 'Laatste verklaring',
                },
            },
            status: 'Status',
            keyword: 'Trefwoord',
            hasKeywords: 'Heeft trefwoorden',
            currency: 'Valuta',
            link: 'Link',
            pinned: 'Vastgezet',
            unread: 'Ongelezen',
            completed: 'Voltooid',
            amount: {
                lessThan: ({amount}: OptionalParam<RequestAmountParams> = {}) => `Minder dan ${amount ?? ''}`,
                greaterThan: ({amount}: OptionalParam<RequestAmountParams> = {}) => `Groter dan ${amount ?? ''}`,
                between: ({greaterThan, lessThan}: FiltersAmountBetweenParams) => `Tussen ${greaterThan} en ${lessThan}`,
            },
            card: {
                expensify: 'Expensify',
                individualCards: 'Individuele kaarten',
                closedCards: 'Gesloten kaarten',
                cardFeeds: 'Kaartfeeds',
                cardFeedName: ({cardFeedBankName, cardFeedLabel}: {cardFeedBankName: string; cardFeedLabel?: string}) =>
                    `All ${cardFeedBankName}${cardFeedLabel ? ` - ${cardFeedLabel}` : ''}`,
                cardFeedNameCSV: ({cardFeedLabel}: {cardFeedLabel?: string}) => `All CSV Imported Cards${cardFeedLabel ? ` - ${cardFeedLabel}` : ''}`,
            },
            current: 'Huidig',
            past: 'Verleden',
            submitted: 'Ingediend',
            approved: 'Goedgekeurd',
            paid: 'Betaald',
            exported: 'Geëxporteerd',
            posted: 'Geplaatste',
            withdrawn: 'Teruggetrokken',
            billable: 'Factureerbaar',
            reimbursable: 'Vergoedbaar',
            purchaseCurrency: 'Aankoopvaluta',
            groupBy: {
                [CONST.SEARCH.GROUP_BY.REPORTS]: 'Verslag',
                [CONST.SEARCH.GROUP_BY.FROM]: 'Van',
                [CONST.SEARCH.GROUP_BY.CARD]: 'Kaart',
                [CONST.SEARCH.GROUP_BY.WITHDRAWAL_ID]: 'Opname-ID',
            },
            feed: 'Feed',
            withdrawalType: {
                [CONST.SEARCH.WITHDRAWAL_TYPE.EXPENSIFY_CARD]: 'Expensify Card',
                [CONST.SEARCH.WITHDRAWAL_TYPE.REIMBURSEMENT]: 'Terugbetaling',
            },
<<<<<<< HEAD
            has: {
                receipt: 'Bon',
=======
            action: {
                [CONST.SEARCH.ACTION_FILTERS.SUBMIT]: 'Indienen',
                [CONST.SEARCH.ACTION_FILTERS.APPROVE]: 'Goedkeuren',
                [CONST.SEARCH.ACTION_FILTERS.PAY]: 'Betalen',
                [CONST.SEARCH.ACTION_FILTERS.EXPORT]: 'Exporteren',
>>>>>>> 4387538e
            },
        },
        has: 'Heeft',
        groupBy: 'Groep per',
        moneyRequestReport: {
            emptyStateTitle: 'Dit rapport heeft geen uitgaven.',
            emptyStateSubtitle: 'Je kunt uitgaven aan dit rapport toevoegen met de knop hierboven.',
        },
        noCategory: 'Geen categorie',
        noTag: 'Geen tag',
        expenseType: 'Uitgavetype',
        withdrawalType: 'Opnametype',
        recentSearches: 'Recente zoekopdrachten',
        recentChats: 'Recente chats',
        searchIn: 'Zoeken in',
        searchPlaceholder: 'Zoek naar iets',
        suggestions: 'Suggesties',
        exportSearchResults: {
            title: 'Exporteer maken',
            description: 'Wow, dat zijn veel items! We zullen ze bundelen en Concierge stuurt je binnenkort een bestand.',
        },
        exportAll: {
            selectAllMatchingItems: 'Selecteer alle overeenkomende items',
            allMatchingItemsSelected: 'Alle overeenkomende items geselecteerd',
        },
    },
    genericErrorPage: {
        title: 'Oeps, er is iets misgegaan!',
        body: {
            helpTextMobile: 'Sluit en heropen de app, of schakel over naar',
            helpTextWeb: 'web.',
            helpTextConcierge: 'Als het probleem aanhoudt, neem contact op met',
        },
        refresh: 'Vernieuwen',
    },
    fileDownload: {
        success: {
            title: 'Gedownload!',
            message: 'Bijlage succesvol gedownload!',
            qrMessage:
                "Controleer je foto's of downloads-map voor een kopie van je QR-code. Protip: Voeg het toe aan een presentatie zodat je publiek het kan scannen en direct met je kan verbinden.",
        },
        generalError: {
            title: 'Bijlagefout',
            message: 'Bijlage kan niet worden gedownload',
        },
        permissionError: {
            title: 'Opslagtoegang',
            message: 'Expensify kan bijlagen niet opslaan zonder opslagtoegang. Tik op instellingen om de machtigingen bij te werken.',
        },
    },
    desktopApplicationMenu: {
        mainMenu: 'Nieuwe Expensify',
        about: 'Over New Expensify',
        update: 'Update New Expensify',
        checkForUpdates: 'Controleren op updates',
        toggleDevTools: 'Ontwikkelaarstools wisselen',
        viewShortcuts: 'Toetsenbord sneltoetsen bekijken',
        services: 'Diensten',
        hide: 'Verberg New Expensify',
        hideOthers: 'Anderen verbergen',
        showAll: 'Alles weergeven',
        quit: 'Stop New Expensify',
        fileMenu: 'Bestand',
        closeWindow: 'Venster sluiten',
        editMenu: 'Bewerken',
        undo: 'Ongedaan maken',
        redo: 'Opnieuw doen',
        cut: 'Knippen',
        copy: 'Kopiëren',
        paste: 'Plakken',
        pasteAndMatchStyle: 'Plakken en stijl aanpassen',
        pasteAsPlainText: 'Plakken als platte tekst',
        delete: 'Verwijderen',
        selectAll: 'Alles selecteren',
        speechSubmenu: 'Toespraak',
        startSpeaking: 'Begin met spreken',
        stopSpeaking: 'Stop met praten',
        viewMenu: 'Bekijken',
        reload: 'Herladen',
        forceReload: 'Herlaad geforceerd',
        resetZoom: 'Werkelijke grootte',
        zoomIn: 'Inzoomen',
        zoomOut: 'Uitzoomen',
        togglefullscreen: 'Volledig scherm in-/uitschakelen',
        historyMenu: 'Geschiedenis',
        back: 'Terug',
        forward: 'Doorsturen',
        windowMenu: 'Venster',
        minimize: 'Minimaliseren',
        zoom: 'Zoom',
        front: 'Alles naar voren brengen',
        helpMenu: 'Help',
        learnMore: 'Meer informatie',
        documentation: 'Documentatie',
        communityDiscussions: 'Community Discussies',
        searchIssues: 'Zoekproblemen',
    },
    historyMenu: {
        forward: 'Doorsturen',
        back: 'Terug',
    },
    checkForUpdatesModal: {
        available: {
            title: 'Update beschikbaar',
            message: ({isSilentUpdating}: {isSilentUpdating: boolean}) =>
                `De nieuwe versie zal binnenkort beschikbaar zijn.${!isSilentUpdating ? 'We laten het je weten wanneer we klaar zijn om bij te werken.' : ''}`,
            soundsGood: 'Klinkt goed',
        },
        notAvailable: {
            title: 'Update niet beschikbaar',
            message: 'Er is momenteel geen update beschikbaar. Kom later terug om het opnieuw te proberen!',
            okay: 'Okay',
        },
        error: {
            title: 'Updatecontrole mislukt',
            message: 'We konden niet controleren op een update. Probeer het over een tijdje opnieuw.',
        },
    },
    report: {
        newReport: {
            createReport: 'Rapport maken',
            chooseWorkspace: 'Kies een werkruimte voor dit rapport.',
        },
        genericCreateReportFailureMessage: 'Onverwachte fout bij het maken van deze chat. Probeer het later opnieuw.',
        genericAddCommentFailureMessage: 'Onverwachte fout bij het plaatsen van de opmerking. Probeer het later opnieuw.',
        genericUpdateReportFieldFailureMessage: 'Onverwachte fout bij het bijwerken van het veld. Probeer het later opnieuw.',
        genericUpdateReportNameEditFailureMessage: 'Onverwachte fout bij het hernoemen van het rapport. Probeer het later opnieuw.',
        noActivityYet: 'Nog geen activiteit',
        actions: {
            type: {
                changeField: ({oldValue, newValue, fieldName}: ChangeFieldParams) => `veranderde ${fieldName} van ${oldValue} naar ${newValue}`,
                changeFieldEmpty: ({newValue, fieldName}: ChangeFieldParams) => `veranderd ${fieldName} naar ${newValue}`,
                changeReportPolicy: ({fromPolicyName, toPolicyName}: ChangeReportPolicyParams) => {
                    if (!toPolicyName) {
                        return `Werkruimte gewijzigd${fromPolicyName ? ` (voorheen ${fromPolicyName})` : ''}`;
                    }
                    return `Werkruimte gewijzigd naar ${toPolicyName}${fromPolicyName ? ` (voorheen ${fromPolicyName})` : ''}`;
                },
                changeType: ({oldType, newType}: ChangeTypeParams) => `veranderde type van ${oldType} naar ${newType}`,
                exportedToCSV: `geëxporteerd naar CSV`,
                exportedToIntegration: {
                    automatic: ({label}: ExportedToIntegrationParams) => {
                        // The label will always be in English, so we need to translate it
                        const labelTranslations: Record<string, string> = {
                            [CONST.REPORT.EXPORT_OPTION_LABELS.EXPENSE_LEVEL_EXPORT]: translations.export.expenseLevelExport,
                            [CONST.REPORT.EXPORT_OPTION_LABELS.REPORT_LEVEL_EXPORT]: translations.export.reportLevelExport,
                        };
                        const translatedLabel = labelTranslations[label] || label;
                        return `geëxporteerd naar ${translatedLabel}`;
                    },
                    automaticActionOne: ({label}: ExportedToIntegrationParams) => `geëxporteerd naar ${label} via`,
                    automaticActionTwo: 'boekhoudingsinstellingen',
                    manual: ({label}: ExportedToIntegrationParams) => `heeft dit rapport gemarkeerd als handmatig geëxporteerd naar ${label}.`,
                    automaticActionThree: 'en met succes een record aangemaakt voor',
                    reimburseableLink: 'uit eigen zak gemaakte kosten',
                    nonReimbursableLink: 'bedrijfskosten met bedrijfskaart',
                    pending: ({label}: ExportedToIntegrationParams) => `begonnen met het exporteren van dit rapport naar ${label}...`,
                },
                integrationsMessage: ({errorMessage, label, linkText, linkURL}: IntegrationSyncFailedParams) =>
                    `mislukt om dit rapport naar ${label} te exporteren ("${errorMessage}${linkText ? ` <a href="${linkURL}">${linkText}</a>` : ''}")`,
                managerAttachReceipt: `heeft een bon toegevoegd`,
                managerDetachReceipt: `een bon verwijderd`,
                markedReimbursed: ({amount, currency}: MarkedReimbursedParams) => `elders betaald ${currency}${amount}`,
                markedReimbursedFromIntegration: ({amount, currency}: MarkReimbursedFromIntegrationParams) => `betaalde ${currency}${amount} via integratie`,
                outdatedBankAccount: `kon de betaling niet verwerken vanwege een probleem met de bankrekening van de betaler`,
                reimbursementACHBounce: `kon de betaling niet verwerken, omdat de betaler niet voldoende saldo heeft`,
                reimbursementACHCancelled: `de betaling geannuleerd`,
                reimbursementAccountChanged: `kon de betaling niet verwerken, omdat de betaler van bankrekening is veranderd`,
                reimbursementDelayed: `heeft de betaling verwerkt, maar deze is met 1-2 extra werkdagen vertraagd`,
                selectedForRandomAudit: `willekeurig geselecteerd voor beoordeling`,
                selectedForRandomAuditMarkdown: `[Willekeurig geselecteerd](https://help.expensify.com/articles/expensify-classic/reports/Set-a-random-report-audit-schedule) voor beoordeling`,
                share: ({to}: ShareParams) => `uitgenodigde lid ${to}`,
                unshare: ({to}: UnshareParams) => `verwijderd lid ${to}`,
                stripePaid: ({amount, currency}: StripePaidParams) => `betaald ${currency}${amount}`,
                takeControl: `nam de controle over`,
                integrationSyncFailed: ({label, errorMessage, workspaceAccountingLink}: IntegrationSyncFailedParams) =>
                    `Er is een probleem opgetreden bij het synchroniseren met ${label}${errorMessage ? ` ("${errorMessage}")` : ''}. Los het probleem op in de <a href="${workspaceAccountingLink}">werkruimte-instellingen</a>.`,
                addEmployee: ({email, role}: AddEmployeeParams) => `toegevoegd ${email} als ${role === 'member' ? 'a' : 'een'} ${role}`,
                updateRole: ({email, currentRole, newRole}: UpdateRoleParams) => `heeft de rol van ${email} bijgewerkt naar ${newRole} (voorheen ${currentRole})`,
                updatedCustomField1: ({email, previousValue, newValue}: UpdatedCustomFieldParams) => {
                    if (!newValue) {
                        return `verwijderd aangepast veld 1 van ${email} (voorheen "${previousValue}")`;
                    }
                    return !previousValue
                        ? `"${newValue}" toegevoegd aan het aangepaste veld 1 van ${email}`
                        : `heeft het aangepaste veld 1 van ${email} gewijzigd naar "${newValue}" (voorheen "${previousValue}")`;
                },
                updatedCustomField2: ({email, previousValue, newValue}: UpdatedCustomFieldParams) => {
                    if (!newValue) {
                        return `verwijderd aangepast veld 2 van ${email} (voorheen "${previousValue}")`;
                    }
                    return !previousValue
                        ? `toegevoegd "${newValue}" aan ${email}’s aangepaste veld 2`
                        : `heeft het aangepaste veld 2 van ${email} gewijzigd naar "${newValue}" (voorheen "${previousValue}")`;
                },
                leftWorkspace: ({nameOrEmail}: LeftWorkspaceParams) => `${nameOrEmail} heeft de werkruimte verlaten`,
                removeMember: ({email, role}: AddEmployeeParams) => `verwijderd ${role} ${email}`,
                removedConnection: ({connectionName}: ConnectionNameParams) => `verwijderde verbinding met ${CONST.POLICY.CONNECTIONS.NAME_USER_FRIENDLY[connectionName]}`,
                addedConnection: ({connectionName}: ConnectionNameParams) => `verbonden met ${CONST.POLICY.CONNECTIONS.NAME_USER_FRIENDLY[connectionName]}`,
                leftTheChat: 'heeft de chat verlaten',
            },
        },
    },
    chronos: {
        oooEventSummaryFullDay: ({summary, dayCount, date}: OOOEventSummaryFullDayParams) => `${summary} voor ${dayCount} ${dayCount === 1 ? 'dag' : 'dagen'} tot ${date}`,
        oooEventSummaryPartialDay: ({summary, timePeriod, date}: OOOEventSummaryPartialDayParams) => `${summary} van ${timePeriod} op ${date}`,
    },
    footer: {
        features: 'Functies',
        expenseManagement: 'Uitgavenbeheer',
        spendManagement: 'Uitgavenbeheer',
        expenseReports: "Onkostennota's",
        companyCreditCard: 'Bedrijfskredietkaart',
        receiptScanningApp: 'Bonnen Scan App',
        billPay: 'Bill Pay',
        invoicing: 'Facturering',
        CPACard: 'CPA-kaart',
        payroll: 'Loonadministratie',
        travel: 'Reis',
        resources: 'Resources',
        expensifyApproved: 'ExpensifyApproved!',
        pressKit: 'Persmap',
        support: 'Ondersteuning',
        expensifyHelp: 'ExpensifyHelp',
        terms: 'Servicevoorwaarden',
        privacy: 'Privacy',
        learnMore: 'Meer informatie',
        aboutExpensify: 'Over Expensify',
        blog: 'Blog',
        jobs: 'Banen',
        expensifyOrg: 'Expensify.org',
        investorRelations: 'Investor Relations',
        getStarted: 'Aan de slag',
        createAccount: 'Maak een nieuw account aan',
        logIn: 'Inloggen',
    },
    allStates: COMMON_CONST.STATES as States,
    allCountries: CONST.ALL_COUNTRIES as AllCountries,
    accessibilityHints: {
        navigateToChatsList: 'Navigeer terug naar de chatlijst',
        chatWelcomeMessage: 'Chat welkomstbericht',
        navigatesToChat: 'Navigeert naar een chat',
        newMessageLineIndicator: 'Nieuwe berichtregelindicator',
        chatMessage: 'Chatbericht',
        lastChatMessagePreview: 'Laatste chatbericht voorbeeldweergave',
        workspaceName: 'Werkruimte naam',
        chatUserDisplayNames: 'Chatlid weergavenamen',
        scrollToNewestMessages: 'Scroll naar nieuwste berichten',
        preStyledText: 'Vooraf opgemaakte tekst',
        viewAttachment: 'Bijlage bekijken',
    },
    parentReportAction: {
        deletedReport: 'Verwijderd rapport',
        deletedMessage: 'Verwijderd bericht',
        deletedExpense: 'Verwijderde uitgave',
        reversedTransaction: 'Omgekeerde transactie',
        deletedTask: 'Verwijderde taak',
        hiddenMessage: 'Verborgen bericht',
    },
    threads: {
        thread: 'Discussie',
        replies: 'Antwoorden',
        reply: 'Antwoord',
        from: 'Van',
        in: 'in',
        parentNavigationSummary: ({reportName, workspaceName}: ParentNavigationSummaryParams) => `Van ${reportName}${workspaceName ? `in ${workspaceName}` : ''}`,
    },
    qrCodes: {
        copy: 'URL kopiëren',
        copied: 'Gekopieerd!',
    },
    moderation: {
        flagDescription: 'Alle gemarkeerde berichten worden naar een moderator gestuurd voor beoordeling.',
        chooseAReason: 'Kies hieronder een reden om te markeren:',
        spam: 'Spam',
        spamDescription: 'Ongevraagde off-topic promotie',
        inconsiderate: 'Onattentend',
        inconsiderateDescription: 'Beledigende of respectloze bewoordingen, met twijfelachtige bedoelingen',
        intimidation: 'Intimidatie',
        intimidationDescription: 'Het agressief nastreven van een agenda ondanks geldige bezwaren.',
        bullying: 'Pesten',
        bullyingDescription: 'Een individu targeten om gehoorzaamheid te verkrijgen.',
        harassment: 'Intimidatie',
        harassmentDescription: 'Racistisch, misogynistisch of ander breed discriminerend gedrag',
        assault: 'Aanval',
        assaultDescription: 'Specifiek gerichte emotionele aanval met de intentie om schade aan te richten',
        flaggedContent: 'Dit bericht is gemarkeerd als in strijd met onze gemeenschapsregels en de inhoud is verborgen.',
        hideMessage: 'Bericht verbergen',
        revealMessage: 'Bericht onthullen',
        levelOneResult: 'Verstuurt een anonieme waarschuwing en het bericht wordt ter beoordeling gerapporteerd.',
        levelTwoResult: 'Bericht verborgen voor kanaal, plus anonieme waarschuwing en bericht is gerapporteerd voor beoordeling.',
        levelThreeResult: 'Bericht verwijderd uit kanaal plus anonieme waarschuwing en bericht is gerapporteerd voor beoordeling.',
    },
    actionableMentionWhisperOptions: {
        inviteToSubmitExpense: 'Uitnodigen om onkosten in te dienen',
        inviteToChat: 'Alleen uitnodigen om te chatten',
        nothing: 'Niets doen',
    },
    actionableMentionJoinWorkspaceOptions: {
        accept: 'Accepteren',
        decline: 'Afwijzen',
    },
    actionableMentionTrackExpense: {
        submit: 'Verstuur het naar iemand toe',
        categorize: 'Categoriseer het',
        share: 'Deel het met mijn accountant',
        nothing: 'Niets voor nu',
    },
    teachersUnitePage: {
        teachersUnite: 'Leraren Verenigd',
        joinExpensifyOrg:
            'Doe mee met Expensify.org om onrecht wereldwijd te elimineren. De huidige "Teachers Unite" campagne ondersteunt docenten overal door de kosten van essentiële schoolbenodigdheden te delen.',
        iKnowATeacher: 'Ik ken een leraar.',
        iAmATeacher: 'Ik ben een leraar.',
        getInTouch: 'Uitstekend! Deel alstublieft hun informatie zodat we contact met hen kunnen opnemen.',
        introSchoolPrincipal: 'Introductie aan je schooldirecteur',
        schoolPrincipalVerifyExpense:
            'Expensify.org deelt de kosten van essentiële schoolbenodigdheden zodat studenten uit huishoudens met een laag inkomen een betere leerervaring kunnen hebben. Uw directeur zal worden gevraagd om uw uitgaven te verifiëren.',
        principalFirstName: 'Voornaam van de directeur',
        principalLastName: 'Achternaam van de directeur',
        principalWorkEmail: 'Primaire werk e-mail',
        updateYourEmail: 'Werk uw e-mailadres bij',
        updateEmail: 'E-mailadres bijwerken',
        schoolMailAsDefault: ({contactMethodsRoute}: ContactMethodsRouteParams) =>
            `Voordat je verder gaat, zorg ervoor dat je je school e-mailadres instelt als je standaard contactmethode. Dit kun je doen in Instellingen > Profiel > <a href="${contactMethodsRoute}">Contactmethoden</a>.`,
        error: {
            enterPhoneEmail: 'Voer een geldig e-mailadres of telefoonnummer in',
            enterEmail: 'Voer een e-mailadres in',
            enterValidEmail: 'Voer een geldig e-mailadres in',
            tryDifferentEmail: 'Probeer een ander e-mailadres alstublieft.',
        },
    },
    cardTransactions: {
        notActivated: 'Niet geactiveerd',
        outOfPocket: 'Uit eigen zak uitgaven',
        companySpend: 'Bedrijfskosten',
    },
    distance: {
        addStop: 'Stop toevoegen',
        deleteWaypoint: 'Verwijder waypoint',
        deleteWaypointConfirmation: 'Weet je zeker dat je dit waypoint wilt verwijderen?',
        address: 'Adres',
        waypointDescription: {
            start: 'Starten',
            stop: 'Stop',
        },
        mapPending: {
            title: 'Kaart in behandeling',
            subtitle: 'De kaart wordt gegenereerd wanneer je weer online bent.',
            onlineSubtitle: 'Een ogenblik terwijl we de kaart instellen.',
            errorTitle: 'Kaartfout',
            errorSubtitle: 'Er is een fout opgetreden bij het laden van de kaart. Probeer het alstublieft opnieuw.',
        },
        error: {
            selectSuggestedAddress: 'Selecteer een voorgesteld adres of gebruik de huidige locatie alstublieft',
        },
    },
    reportCardLostOrDamaged: {
        screenTitle: 'Rapportkaart verloren of beschadigd',
        nextButtonLabel: 'Volgende',
        reasonTitle: 'Waarom heb je een nieuwe kaart nodig?',
        cardDamaged: 'Mijn kaart was beschadigd',
        cardLostOrStolen: 'Mijn kaart is verloren of gestolen',
        confirmAddressTitle: 'Bevestig alstublieft het postadres voor uw nieuwe kaart.',
        cardDamagedInfo: 'Uw nieuwe kaart zal binnen 2-3 werkdagen arriveren. Uw huidige kaart blijft werken totdat u uw nieuwe kaart activeert.',
        cardLostOrStolenInfo: 'Je huidige kaart wordt permanent gedeactiveerd zodra je bestelling is geplaatst. De meeste kaarten komen binnen een paar werkdagen aan.',
        address: 'Adres',
        deactivateCardButton: 'Deactiveer kaart',
        shipNewCardButton: 'Verzend nieuwe kaart',
        addressError: 'Adres is vereist',
        reasonError: 'Reden is vereist',
        successTitle: 'Uw nieuwe kaart is onderweg!',
        successDescription: 'U moet deze activeren zodra deze over een paar werkdagen aankomt. In de tussentijd kunt u een virtuele kaart gebruiken.',
    },
    eReceipt: {
        guaranteed: 'Gegarandeerd eReceipt',
        transactionDate: 'Transactiedatum',
    },
    referralProgram: {
        [CONST.REFERRAL_PROGRAM.CONTENT_TYPES.START_CHAT]: {
            buttonText: 'Begin een chat, <success><strong>verwijs een vriend door</strong></success>.',
            header: 'Begin een chat, verwijs een vriend',
            body: 'Wil je dat je vrienden ook Expensify gebruiken? Begin gewoon een chat met hen en wij doen de rest.',
        },
        [CONST.REFERRAL_PROGRAM.CONTENT_TYPES.SUBMIT_EXPENSE]: {
            buttonText: 'Dien een uitgave in, <success><strong>verwijs je baas</strong></success>.',
            header: 'Dien een uitgave in, verwijs uw baas',
            body: 'Wil je dat je baas ook Expensify gebruikt? Dien gewoon een onkostendeclaratie bij hen in en wij doen de rest.',
        },
        [CONST.REFERRAL_PROGRAM.CONTENT_TYPES.REFER_FRIEND]: {
            header: 'Verwijs een vriend',
            body: 'Wil je dat je vrienden ook Expensify gebruiken? Chat, betaal of deel een uitgave met hen en wij regelen de rest. Of deel gewoon je uitnodigingslink!',
        },
        [CONST.REFERRAL_PROGRAM.CONTENT_TYPES.SHARE_CODE]: {
            buttonText: 'Verwijs een vriend',
            header: 'Verwijs een vriend',
            body: 'Wil je dat je vrienden ook Expensify gebruiken? Chat, betaal of deel een uitgave met hen en wij regelen de rest. Of deel gewoon je uitnodigingslink!',
        },
        copyReferralLink: 'Kopieer uitnodigingslink',
    },
    systemChatFooterMessage: {
        [CONST.INTRO_CHOICES.MANAGE_TEAM]: {
            phrase1: 'Chat met uw setup specialist in',
            phrase2: 'voor hulp',
        },
        default: {
            phrase1: 'Bericht',
            phrase2: 'voor hulp bij de installatie',
        },
    },
    violations: {
        allTagLevelsRequired: 'Alle tags vereist',
        autoReportedRejectedExpense: ({rejectReason, rejectedBy}: ViolationsAutoReportedRejectedExpenseParams) =>
            `${rejectedBy} heeft deze uitgave afgewezen met de opmerking "${rejectReason}"`,
        billableExpense: 'Factureerbaar niet langer geldig',
        cashExpenseWithNoReceipt: ({formattedLimit}: ViolationsCashExpenseWithNoReceiptParams = {}) => `Receipt required${formattedLimit ? `boven ${formattedLimit}` : ''}`,
        categoryOutOfPolicy: 'Categorie niet langer geldig',
        conversionSurcharge: ({surcharge}: ViolationsConversionSurchargeParams) => `Toegepaste ${surcharge}% conversietoeslag`,
        customUnitOutOfPolicy: 'Tarief niet geldig voor deze werkruimte',
        duplicatedTransaction: 'Dupliceren',
        fieldRequired: 'Rapportvelden zijn verplicht',
        futureDate: 'Toekomstige datum niet toegestaan',
        invoiceMarkup: ({invoiceMarkup}: ViolationsInvoiceMarkupParams) => `Opgehoogd met ${invoiceMarkup}%`,
        maxAge: ({maxAge}: ViolationsMaxAgeParams) => `Datum ouder dan ${maxAge} dagen`,
        missingCategory: 'Categorie ontbreekt',
        missingComment: 'Beschrijving vereist voor geselecteerde categorie',
        missingTag: ({tagName}: ViolationsMissingTagParams = {}) => `Missing ${tagName ?? 'tag'}`,
        modifiedAmount: ({type, displayPercentVariance}: ViolationsModifiedAmountParams) => {
            switch (type) {
                case 'distance':
                    return 'Bedrag verschilt van berekende afstand';
                case 'card':
                    return 'Bedrag groter dan kaarttransactie';
                default:
                    if (displayPercentVariance) {
                        return `Bedrag ${displayPercentVariance}% groter dan gescande bon`;
                    }
                    return 'Bedrag groter dan gescande bon';
            }
        },
        modifiedDate: 'Datum verschilt van gescande bon',
        nonExpensiworksExpense: 'Niet-Expensiworks uitgave',
        overAutoApprovalLimit: ({formattedLimit}: ViolationsOverLimitParams) => `Uitgave overschrijdt de automatische goedkeuringslimiet van ${formattedLimit}`,
        overCategoryLimit: ({formattedLimit}: ViolationsOverCategoryLimitParams) => `Bedrag boven ${formattedLimit}/persoon categorielimiet`,
        overLimit: ({formattedLimit}: ViolationsOverLimitParams) => `Bedrag boven ${formattedLimit}/persoon limiet`,
        overTripLimit: ({formattedLimit}: ViolationsOverLimitParams) => `Bedrag boven ${formattedLimit}/ritlimiet`,
        overLimitAttendee: ({formattedLimit}: ViolationsOverLimitParams) => `Bedrag boven ${formattedLimit}/persoon limiet`,
        perDayLimit: ({formattedLimit}: ViolationsPerDayLimitParams) => `Bedrag boven de dagelijkse ${formattedLimit}/persoon categoriegrens`,
        receiptNotSmartScanned: 'Bon en uitgavendetails handmatig toegevoegd.',
        receiptRequired: ({formattedLimit, category}: ViolationsReceiptRequiredParams) => {
            let message = 'Bon vereist';
            if (formattedLimit ?? category) {
                message += 'over';
                if (formattedLimit) {
                    message += ` ${formattedLimit}`;
                }
                if (category) {
                    message += 'categorie limiet';
                }
            }
            return message;
        },
        prohibitedExpense: ({prohibitedExpenseType}: ViolationsProhibitedExpenseParams) => {
            const preMessage = 'Verboden uitgave:';
            switch (prohibitedExpenseType) {
                case 'alcohol':
                    return `${preMessage} alcohol`;
                case 'gambling':
                    return `${preMessage} gokken`;
                case 'tobacco':
                    return `${preMessage} tabak`;
                case 'adultEntertainment':
                    return `${preMessage} volwassen entertainment`;
                case 'hotelIncidentals':
                    return `${preMessage} hotelbijzaken`;
                default:
                    return `${preMessage}${prohibitedExpenseType}`;
            }
        },
        customRules: ({message}: ViolationsCustomRulesParams) => message,
        reviewRequired: 'Beoordeling vereist',
        rter: ({brokenBankConnection, email, isAdmin, isTransactionOlderThan7Days, member, rterType}: ViolationsRterParams) => {
            if (rterType === CONST.RTER_VIOLATION_TYPES.BROKEN_CARD_CONNECTION_530) {
                return 'Kan bon niet automatisch koppelen vanwege verbroken bankverbinding.';
            }
            if (brokenBankConnection || rterType === CONST.RTER_VIOLATION_TYPES.BROKEN_CARD_CONNECTION) {
                return isAdmin
                    ? `Kan ontvangst niet automatisch koppelen vanwege een verbroken bankverbinding die ${email} moet herstellen.`
                    : 'Kan bon niet automatisch koppelen vanwege een verbroken bankverbinding die je moet herstellen.';
            }
            if (!isTransactionOlderThan7Days) {
                return isAdmin ? `Vraag ${member} om het als contant te markeren of wacht 7 dagen en probeer het opnieuw.` : 'In afwachting van samenvoeging met kaarttransactie.';
            }
            return '';
        },
        brokenConnection530Error: 'Ontvangst in behandeling vanwege verbroken bankverbinding',
        adminBrokenConnectionError: 'Ontvangst in afwachting vanwege verbroken bankverbinding. Los dit alstublieft op in',
        memberBrokenConnectionError: 'Ontvangst in afwachting vanwege een verbroken bankverbinding. Vraag een werkruimtebeheerder om het op te lossen.',
        markAsCashToIgnore: 'Markeren als contant om te negeren en betaling aan te vragen.',
        smartscanFailed: ({canEdit = true}) => `Bonnetjes scannen mislukt.${canEdit ? 'Voer gegevens handmatig in.' : ''}`,
        receiptGeneratedWithAI: 'Potentieel AI-gegenereerd ontvangstbewijs',
        someTagLevelsRequired: ({tagName}: ViolationsTagOutOfPolicyParams = {}) => `Missing ${tagName ?? 'Tag'}`,
        tagOutOfPolicy: ({tagName}: ViolationsTagOutOfPolicyParams = {}) => `${tagName ?? 'Tag'} niet langer geldig`,
        taxAmountChanged: 'Belastingbedrag is gewijzigd',
        taxOutOfPolicy: ({taxName}: ViolationsTaxOutOfPolicyParams = {}) => `${taxName ?? 'Belasting'} niet langer geldig`,
        taxRateChanged: 'Belastingtarief is gewijzigd',
        taxRequired: 'Ontbrekende belastingtarief',
        none: 'Geen',
        taxCodeToKeep: 'Kies welke belastingcode je wilt behouden',
        tagToKeep: 'Kies welke tag je wilt behouden',
        isTransactionReimbursable: 'Kies of de transactie vergoedbaar is',
        merchantToKeep: 'Kies welke handelaar je wilt behouden',
        descriptionToKeep: 'Kies welke beschrijving je wilt behouden.',
        categoryToKeep: 'Kies welke categorie je wilt behouden',
        isTransactionBillable: 'Kies of de transactie factureerbaar is',
        keepThisOne: 'Keep this one',
        confirmDetails: `Bevestig de details die je bewaart`,
        confirmDuplicatesInfo: `De duplicaten die je niet behoudt, worden bewaard zodat de indiener ze kan verwijderen.`,
        hold: 'Deze uitgave is in de wacht gezet',
        resolvedDuplicates: 'dubbel opgelost',
    },
    reportViolations: {
        [CONST.REPORT_VIOLATIONS.FIELD_REQUIRED]: ({fieldName}: RequiredFieldParams) => `${fieldName} is vereist`,
    },
    violationDismissal: {
        rter: {
            manual: 'heeft dit ontvangstbewijs als contant gemarkeerd',
        },
        duplicatedTransaction: {
            manual: 'dubbel opgelost',
        },
    },
    videoPlayer: {
        play: 'Afspelen',
        pause: 'Pauzeer',
        fullscreen: 'Volledig scherm',
        playbackSpeed: 'Afspeelsnelheid',
        expand: 'Uitbreiden',
        mute: 'Dempen',
        unmute: 'Dempen opheffen',
        normal: 'Normaal',
    },
    exitSurvey: {
        header: 'Voordat je gaat',
        reasonPage: {
            title: 'Vertel ons alstublieft waarom u vertrekt.',
            subtitle: 'Voordat u vertrekt, vertel ons alstublieft waarom u wilt overstappen naar Expensify Classic.',
        },
        reasons: {
            [CONST.EXIT_SURVEY.REASONS.FEATURE_NOT_AVAILABLE]: 'Ik heb een functie nodig die alleen beschikbaar is in Expensify Classic.',
            [CONST.EXIT_SURVEY.REASONS.DONT_UNDERSTAND]: 'Ik begrijp niet hoe ik New Expensify moet gebruiken.',
            [CONST.EXIT_SURVEY.REASONS.PREFER_CLASSIC]: 'Ik begrijp hoe ik New Expensify moet gebruiken, maar ik geef de voorkeur aan Expensify Classic.',
        },
        prompts: {
            [CONST.EXIT_SURVEY.REASONS.FEATURE_NOT_AVAILABLE]: 'Welke functie heeft u nodig die niet beschikbaar is in New Expensify?',
            [CONST.EXIT_SURVEY.REASONS.DONT_UNDERSTAND]: 'Wat probeer je te doen?',
            [CONST.EXIT_SURVEY.REASONS.PREFER_CLASSIC]: 'Waarom geef je de voorkeur aan Expensify Classic?',
        },
        responsePlaceholder: 'Je reactie',
        thankYou: 'Bedankt voor de feedback!',
        thankYouSubtitle: 'Uw reacties zullen ons helpen een beter product te bouwen om dingen gedaan te krijgen. Hartelijk dank!',
        goToExpensifyClassic: 'Overschakelen naar Expensify Classic',
        offlineTitle: 'Het lijkt erop dat je hier vastzit...',
        offline:
            'U lijkt offline te zijn. Helaas werkt Expensify Classic niet offline, maar New Expensify wel. Als u de voorkeur geeft aan het gebruik van Expensify Classic, probeer het dan opnieuw wanneer u een internetverbinding heeft.',
        quickTip: 'Snelle tip...',
        quickTipSubTitle: 'Je kunt direct naar Expensify Classic gaan door expensify.com te bezoeken. Voeg het toe aan je bladwijzers voor een gemakkelijke snelkoppeling!',
        bookACall: 'Boek een gesprek',
        noThanks: 'Nee, bedankt',
        bookACallTitle: 'Wilt u met een productmanager spreken?',
        benefits: {
            [CONST.EXIT_SURVEY.BENEFIT.CHATTING_DIRECTLY]: 'Direct chatten over onkosten en rapporten',
            [CONST.EXIT_SURVEY.BENEFIT.EVERYTHING_MOBILE]: 'Mogelijkheid om alles op mobiel te doen',
            [CONST.EXIT_SURVEY.BENEFIT.TRAVEL_EXPENSE]: 'Reizen en uitgaven met de snelheid van chatten',
        },
        bookACallTextTop: 'Als u overschakelt naar Expensify Classic, mist u:',
        bookACallTextBottom: 'We zouden graag met u in gesprek gaan om te begrijpen waarom. U kunt een afspraak maken met een van onze senior productmanagers om uw behoeften te bespreken.',
        takeMeToExpensifyClassic: 'Breng me naar Expensify Classic',
    },
    listBoundary: {
        errorMessage: 'Er is een fout opgetreden bij het laden van meer berichten.',
        tryAgain: 'Probeer het opnieuw',
    },
    systemMessage: {
        mergedWithCashTransaction: 'een bon gekoppeld aan deze transactie',
    },
    subscription: {
        authenticatePaymentCard: 'Verifieer betaalkaart',
        mobileReducedFunctionalityMessage: 'U kunt geen wijzigingen aanbrengen in uw abonnement in de mobiele app.',
        badge: {
            freeTrial: ({numOfDays}: BadgeFreeTrialParams) => `Proefperiode: ${numOfDays} ${numOfDays === 1 ? 'dag' : 'dagen'} over`,
        },
        billingBanner: {
            policyOwnerAmountOwed: {
                title: 'Je betalingsinformatie is verouderd',
                subtitle: ({date}: BillingBannerSubtitleWithDateParams) => `Werk uw betaalkaart bij voor ${date} om al uw favoriete functies te blijven gebruiken.`,
            },
            policyOwnerAmountOwedOverdue: {
                title: 'Uw betaling kon niet worden verwerkt.',
                subtitle: ({date, purchaseAmountOwed}: BillingBannerOwnerAmountOwedOverdueParams) =>
                    date && purchaseAmountOwed
                        ? `Uw ${date} betaling van ${purchaseAmountOwed} kon niet worden verwerkt. Voeg alstublieft een betaalkaart toe om het verschuldigde bedrag te vereffenen.`
                        : 'Voeg alstublieft een betaalkaart toe om het verschuldigde bedrag te vereffenen.',
            },
            policyOwnerUnderInvoicing: {
                title: 'Je betalingsinformatie is verouderd',
                subtitle: ({date}: BillingBannerSubtitleWithDateParams) => `Uw betaling is te laat. Betaal uw factuur vóór ${date} om onderbreking van de service te voorkomen.`,
            },
            policyOwnerUnderInvoicingOverdue: {
                title: 'Je betalingsinformatie is verouderd',
                subtitle: 'Uw betaling is te laat. Gelieve uw factuur te betalen.',
            },
            billingDisputePending: {
                title: 'Uw kaart kon niet worden belast.',
                subtitle: ({amountOwed, cardEnding}: BillingBannerDisputePendingParams) =>
                    `U betwistte de ${amountOwed} kosten op de kaart die eindigt op ${cardEnding}. Uw account wordt geblokkeerd totdat het geschil met uw bank is opgelost.`,
            },
            cardAuthenticationRequired: {
                title: 'Je betaalkaart is nog niet volledig geverifieerd.',
                subtitle: ({cardEnding}: BillingBannerCardAuthenticationRequiredParams) => `Voltooi de verificatie om je betaalkaart met eindigend op ${cardEnding} te activeren.`,
            },
            insufficientFunds: {
                title: 'Uw kaart kon niet worden belast.',
                subtitle: ({amountOwed}: BillingBannerInsufficientFundsParams) =>
                    `Uw betaalkaart werd geweigerd vanwege onvoldoende saldo. Probeer het opnieuw of voeg een nieuwe betaalkaart toe om uw openstaande saldo van ${amountOwed} te vereffenen.`,
            },
            cardExpired: {
                title: 'Uw kaart kon niet worden belast.',
                subtitle: ({amountOwed}: BillingBannerCardExpiredParams) =>
                    `Uw betaalkaart is verlopen. Voeg een nieuwe betaalkaart toe om uw openstaande saldo van ${amountOwed} te vereffenen.`,
            },
            cardExpireSoon: {
                title: 'Je kaart verloopt binnenkort',
                subtitle:
                    'Je betaalkaart verloopt aan het einde van deze maand. Klik op het menu met de drie puntjes hieronder om deze bij te werken en al je favoriete functies te blijven gebruiken.',
            },
            retryBillingSuccess: {
                title: 'Succes!',
                subtitle: 'Uw kaart is succesvol belast.',
            },
            retryBillingError: {
                title: 'Uw kaart kon niet worden belast.',
                subtitle:
                    'Voordat u het opnieuw probeert, neem rechtstreeks contact op met uw bank om Expensify-kosten goed te keuren en eventuele blokkades te verwijderen. Probeer anders een andere betaalkaart toe te voegen.',
            },
            cardOnDispute: ({amountOwed, cardEnding}: BillingBannerCardOnDisputeParams) =>
                `U betwistte de ${amountOwed} kosten op de kaart die eindigt op ${cardEnding}. Uw account wordt geblokkeerd totdat het geschil met uw bank is opgelost.`,
            preTrial: {
                title: 'Begin een gratis proefperiode',
                subtitleStart: 'Als een volgende stap,',
                subtitleLink: 'voltooi uw setupchecklist',
                subtitleEnd: 'zodat je team kan beginnen met declareren.',
            },
            trialStarted: {
                title: ({numOfDays}: TrialStartedTitleParams) => `Proefversie: ${numOfDays} ${numOfDays === 1 ? 'dag' : 'dagen'} over!`,
                subtitle: 'Voeg een betaalkaart toe om al je favoriete functies te blijven gebruiken.',
            },
            trialEnded: {
                title: 'Je gratis proefperiode is afgelopen',
                subtitle: 'Voeg een betaalkaart toe om al je favoriete functies te blijven gebruiken.',
            },
            earlyDiscount: {
                claimOffer: 'Aanbieding claimen',
                noThanks: 'Nee, bedankt',
                subscriptionPageTitle: ({discountType}: EarlyDiscountTitleParams) =>
                    `<strong>${discountType}% korting op uw eerste jaar!</strong> Voeg gewoon een betaalkaart toe en start een jaarlijks abonnement.`,
                onboardingChatTitle: ({discountType}: EarlyDiscountTitleParams) => `Aanbieding voor beperkte tijd: ${discountType}% korting op uw eerste jaar!`,
                subtitle: ({days, hours, minutes, seconds}: EarlyDiscountSubtitleParams) => `Claim binnen ${days > 0 ? `${days}d :` : ''}${hours}u : ${minutes}m : ${seconds}s`,
            },
        },
        cardSection: {
            title: 'Betaling',
            subtitle: 'Voeg een kaart toe om te betalen voor je Expensify-abonnement.',
            addCardButton: 'Betaalpas toevoegen',
            cardNextPayment: ({nextPaymentDate}: CardNextPaymentParams) => `Uw volgende betaaldatum is ${nextPaymentDate}.`,
            cardEnding: ({cardNumber}: CardEndingParams) => `Kaart eindigend op ${cardNumber}`,
            cardInfo: ({name, expiration, currency}: CardInfoParams) => `Naam: ${name}, Vervaldatum: ${expiration}, Valuta: ${currency}`,
            changeCard: 'Betaalkaart wijzigen',
            changeCurrency: 'Betaalvaluta wijzigen',
            cardNotFound: 'Geen betaalkaart toegevoegd',
            retryPaymentButton: 'Betaling opnieuw proberen',
            authenticatePayment: 'Authenticeer betaling',
            requestRefund: 'Terugbetaling aanvragen',
            requestRefundModal: {
                full: 'Een terugbetaling krijgen is eenvoudig, verlaag gewoon uw account voordat uw volgende factuurdatum en u ontvangt een terugbetaling. <br /> <br /> Let op: Als je je account downgrade, worden je werkruimtes verwijderd. Deze actie kan niet ongedaan worden gemaakt, maar je kunt altijd een nieuwe werkruimte aanmaken als je van gedachten verandert.',
                confirm: 'Werkruimte(s) verwijderen en downgraden',
            },
            viewPaymentHistory: 'Bekijk betalingsgeschiedenis',
        },
        yourPlan: {
            title: 'Uw plan',
            exploreAllPlans: 'Verken alle plannen',
            customPricing: 'Aangepaste prijzen',
            asLowAs: ({price}: YourPlanPriceValueParams) => `vanaf ${price} per actief lid/maand`,
            pricePerMemberMonth: ({price}: YourPlanPriceValueParams) => `${price} per lid/maand`,
            pricePerMemberPerMonth: ({price}: YourPlanPriceValueParams) => `${price} per lid per maand`,
            perMemberMonth: 'per lid/maand',
            collect: {
                title: 'Verzamel',
                description: 'Het kleinzakelijke plan dat je uitgaven, reizen en chat biedt.',
                priceAnnual: ({lower, upper}: YourPlanPriceParams) => `Van ${lower}/actief lid met de Expensify Card, ${upper}/actief lid zonder de Expensify Card.`,
                pricePayPerUse: ({lower, upper}: YourPlanPriceParams) => `Van ${lower}/actief lid met de Expensify Card, ${upper}/actief lid zonder de Expensify Card.`,
                benefit1: 'Bonnetjes scannen',
                benefit2: 'Vergoedingen',
                benefit3: 'Beheer van bedrijfskaarten',
                benefit4: 'Uitgaven- en reisgoedkeuringen',
                benefit5: 'Reisreservering en regels',
                benefit6: 'QuickBooks/Xero-integraties',
                benefit7: 'Chat over uitgaven, rapporten en kamers',
                benefit8: 'AI- en menselijke ondersteuning',
            },
            control: {
                title: 'Beheer',
                description: 'Onkosten, reizen en chat voor grotere bedrijven.',
                priceAnnual: ({lower, upper}: YourPlanPriceParams) => `Van ${lower}/actief lid met de Expensify Card, ${upper}/actief lid zonder de Expensify Card.`,
                pricePayPerUse: ({lower, upper}: YourPlanPriceParams) => `Van ${lower}/actief lid met de Expensify Card, ${upper}/actief lid zonder de Expensify Card.`,
                benefit1: 'Alles in het Collect-plan',
                benefit2: 'Meerniveau goedkeuringsworkflows',
                benefit3: 'Aangepaste uitgavenregels',
                benefit4: 'ERP-integraties (NetSuite, Sage Intacct, Oracle)',
                benefit5: 'HR-integraties (Workday, Certinia)',
                benefit6: 'SAML/SSO',
                benefit7: 'Aangepaste inzichten en rapportage',
                benefit8: 'Budgetteren',
            },
            thisIsYourCurrentPlan: 'Dit is je huidige plan',
            downgrade: 'Downgrade naar Collect',
            upgrade: 'Upgrade naar Control',
            addMembers: 'Leden toevoegen',
            saveWithExpensifyTitle: 'Bespaar met de Expensify Card',
            saveWithExpensifyDescription: 'Gebruik onze besparingscalculator om te zien hoe cash back van de Expensify Card uw Expensify-rekening kan verlagen.',
            saveWithExpensifyButton: 'Meer informatie',
        },
        compareModal: {
            comparePlans: 'Vergelijk Plannen',
            subtitle: `<muted-text>Ontgrendel de functies die u nodig hebt met het abonnement dat bij u past. <a href="${CONST.PRICING}">Bekijk onze prijspagina</a> of een volledig overzicht van de functies van elk van onze abonnementen.</muted-text>`,
        },
        details: {
            title: 'Abonnementsgegevens',
            annual: 'Jaarabonnement',
            taxExempt: 'Vraag belastingvrijstelling aan',
            taxExemptEnabled: 'Belastingvrijgesteld',
            taxExemptStatus: 'Belastingvrijstellingsstatus',
            payPerUse: 'Betalen per gebruik',
            subscriptionSize: 'Abonnementsgrootte',
            headsUp:
                'Let op: Als je nu je abonnementsomvang niet instelt, stellen we deze automatisch in op het aantal actieve leden van je eerste maand. Je bent dan verplicht om voor ten minste dit aantal leden te betalen voor de komende 12 maanden. Je kunt je abonnementsomvang op elk moment verhogen, maar je kunt deze niet verlagen totdat je abonnement is afgelopen.',
            zeroCommitment: 'Geen verplichtingen bij het verlaagde jaarlijkse abonnementsbedrag',
        },
        subscriptionSize: {
            title: 'Abonnementsgrootte',
            yourSize: 'Uw abonnementsomvang is het aantal open plaatsen dat in een bepaalde maand door een actief lid kan worden ingevuld.',
            eachMonth:
                'Elke maand dekt je abonnement tot het aantal actieve leden dat hierboven is ingesteld. Telkens wanneer je je abonnementsomvang vergroot, begin je een nieuw 12-maanden abonnement met die nieuwe omvang.',
            note: 'Opmerking: Een actief lid is iemand die uitgavengegevens heeft aangemaakt, bewerkt, ingediend, goedgekeurd, vergoed of geëxporteerd die aan de werkruimte van uw bedrijf zijn gekoppeld.',
            confirmDetails: 'Bevestig uw nieuwe jaarlijkse abonnementsgegevens:',
            subscriptionSize: 'Abonnementsgrootte',
            activeMembers: ({size}: SubscriptionSizeParams) => `${size} actieve leden/maand`,
            subscriptionRenews: 'Abonnement wordt verlengd',
            youCantDowngrade: 'U kunt niet downgraden tijdens uw jaarlijkse abonnement.',
            youAlreadyCommitted: ({size, date}: SubscriptionCommitmentParams) =>
                `Je hebt je al gecommitteerd aan een jaarlijks abonnementsformaat van ${size} actieve leden per maand tot ${date}. Je kunt op ${date} overstappen naar een pay-per-use-abonnement door automatisch verlengen uit te schakelen.`,
            error: {
                size: 'Voer een geldig abonnementsformaat in alstublieft',
                sameSize: 'Voer een ander nummer in dan uw huidige abonnementsomvang.',
            },
        },
        paymentCard: {
            addPaymentCard: 'Betaalpas toevoegen',
            enterPaymentCardDetails: 'Voer uw betaalkaartgegevens in',
            security: 'Expensify is PCI-DSS-conform, gebruikt encryptie op bankniveau en maakt gebruik van redundante infrastructuur om je gegevens te beschermen.',
            learnMoreAboutSecurity: 'Meer informatie over onze beveiliging.',
        },
        subscriptionSettings: {
            title: 'Abonnementsinstellingen',
            summary: ({subscriptionType, subscriptionSize, autoRenew, autoIncrease}: SubscriptionSettingsSummaryParams) =>
                `Abonnementstype: ${subscriptionType}, Abonnementsomvang: ${subscriptionSize}, Automatisch verlengen: ${autoRenew}, Automatisch jaarlijkse zitplaatsen verhogen: ${autoIncrease}`,
            none: 'geen',
            on: 'op',
            off: 'uit',
            annual: 'Jaarlijks',
            autoRenew: 'Automatisch verlengen',
            autoIncrease: 'Automatisch jaarlijkse zitplaatsen verhogen',
            saveUpTo: ({amountWithCurrency}: SubscriptionSettingsSaveUpToParams) => `Bespaar tot ${amountWithCurrency}/maand per actief lid`,
            automaticallyIncrease:
                'Verhoog automatisch uw jaarlijkse zitplaatsen om actieve leden die uw abonnementsomvang overschrijden te accommoderen. Let op: Dit zal de einddatum van uw jaarlijkse abonnement verlengen.',
            disableAutoRenew: 'Automatisch verlengen uitschakelen',
            helpUsImprove: 'Help ons Expensify verbeteren',
            whatsMainReason: 'Wat is de belangrijkste reden dat je automatische verlenging uitschakelt?',
            renewsOn: ({date}: SubscriptionSettingsRenewsOnParams) => `Wordt verlengd op ${date}.`,
            pricingConfiguration: 'De prijs is afhankelijk van de configuratie. Voor de laagste prijs, kies een jaarlijks abonnement en krijg de Expensify Card.',
            learnMore: {
                part1: 'Meer informatie op onze',
                pricingPage: 'prijs pagina',
                part2: 'of chat met ons team in uw',
                adminsRoom: '#admins kamer.',
            },
            estimatedPrice: 'Geschatte prijs',
            changesBasedOn: 'Dit verandert op basis van je gebruik van de Expensify Card en de onderstaande abonnementsopties.',
        },
        requestEarlyCancellation: {
            title: 'Vroegtijdige annulering aanvragen',
            subtitle: 'Wat is de belangrijkste reden waarom je een vroegtijdige annulering aanvraagt?',
            subscriptionCanceled: {
                title: 'Abonnement geannuleerd',
                subtitle: 'Uw jaarlijkse abonnement is geannuleerd.',
                info: 'Als je je werkruimte(s) op een pay-per-use basis wilt blijven gebruiken, ben je helemaal klaar.',
                preventFutureActivity: ({workspacesListRoute}: WorkspacesListRouteParams) =>
                    `Als je toekomstige activiteiten en kosten wilt voorkomen, moet je <a href="${workspacesListRoute}">verwijder je werkruimte(s)</a>. Let op dat wanneer je je werkruimte(s) verwijdert, je wordt gefactureerd voor alle openstaande activiteiten die in de huidige kalendermaand zijn gemaakt.`,
            },
            requestSubmitted: {
                title: 'Verzoek ingediend',
                subtitle:
                    'Bedankt dat u ons laat weten dat u uw abonnement wilt opzeggen. We bekijken uw verzoek en nemen binnenkort contact met u op via uw chat met <concierge-link>Concierge</concierge-link>.',
            },
            acknowledgement: `Door vroegtijdige annulering aan te vragen, erken en ga ik ermee akkoord dat Expensify geen verplichting heeft om een dergelijk verzoek in te willigen onder de Expensify <a href=${CONST.OLD_DOT_PUBLIC_URLS.TERMS_URL}>Servicevoorwaarden</a>of een andere toepasselijke serviceovereenkomst tussen mij en Expensify en dat Expensify naar eigen goeddunken beslist over het al dan niet honoreren van een dergelijk verzoek.`,
        },
    },
    feedbackSurvey: {
        tooLimited: 'Functionaliteit moet worden verbeterd',
        tooExpensive: 'Te duur',
        inadequateSupport: 'Onvoldoende klantenondersteuning',
        businessClosing: 'Bedrijf sluit, krimpt in, of is overgenomen',
        additionalInfoTitle: 'Naar welke software verhuist u en waarom?',
        additionalInfoInputLabel: 'Je reactie',
    },
    roomChangeLog: {
        updateRoomDescription: 'stel de kamerbeschrijving in op:',
        clearRoomDescription: 'de kamerbeschrijving gewist',
    },
    delegate: {
        switchAccount: 'Accounts wisselen:',
        copilotDelegatedAccess: 'Copilot: Gedelegeerde toegang',
        copilotDelegatedAccessDescription: 'Sta andere leden toe om toegang te krijgen tot je account.',
        addCopilot: 'Copilot toevoegen',
        membersCanAccessYourAccount: 'Deze leden hebben toegang tot uw account:',
        youCanAccessTheseAccounts: 'Je kunt deze accounts openen via de accountwisselaar:',
        role: ({role}: OptionalParam<DelegateRoleParams> = {}) => {
            switch (role) {
                case CONST.DELEGATE_ROLE.ALL:
                    return 'Volledig';
                case CONST.DELEGATE_ROLE.SUBMITTER:
                    return 'Beperkt';
                default:
                    return '';
            }
        },
        genericError: 'Oeps, er is iets misgegaan. Probeer het opnieuw.',
        onBehalfOfMessage: ({delegator}: DelegatorParams) => `namens ${delegator}`,
        accessLevel: 'Toegangsniveau',
        confirmCopilot: 'Bevestig je copiloot hieronder.',
        accessLevelDescription: 'Kies hieronder een toegangsniveau. Zowel Volledige als Beperkte toegang stellen copilots in staat om alle gesprekken en uitgaven te bekijken.',
        roleDescription: ({role}: OptionalParam<DelegateRoleParams> = {}) => {
            switch (role) {
                case CONST.DELEGATE_ROLE.ALL:
                    return 'Sta een ander lid toe om alle acties in uw account uit te voeren, namens u. Inclusief chat, inzendingen, goedkeuringen, betalingen, instellingen bijwerken en meer.';
                case CONST.DELEGATE_ROLE.SUBMITTER:
                    return 'Sta een ander lid toe om de meeste acties in uw account namens u uit te voeren. Uitzonderingen zijn goedkeuringen, betalingen, afwijzingen en blokkeringen.';
                default:
                    return '';
            }
        },
        removeCopilot: 'Verwijder copilot',
        removeCopilotConfirmation: 'Weet je zeker dat je deze copiloot wilt verwijderen?',
        changeAccessLevel: 'Toegangsniveau wijzigen',
        makeSureItIsYou: 'Laten we ervoor zorgen dat jij het bent',
        enterMagicCode: ({contactMethod}: EnterMagicCodeParams) =>
            `Voer de magische code in die naar ${contactMethod} is gestuurd om een copiloot toe te voegen. Het zou binnen een minuut of twee moeten aankomen.`,
        enterMagicCodeUpdate: ({contactMethod}: EnterMagicCodeParams) => `Voer de magische code in die naar ${contactMethod} is verzonden om uw copilot bij te werken.`,
        notAllowed: 'Niet zo snel...',
        noAccessMessage: 'Als copiloot heb je geen toegang tot deze pagina. Sorry!',
        notAllowedMessage: ({accountOwnerEmail}: AccountOwnerParams) =>
            `Als <a href="${CONST.DELEGATE_ROLE_HELP_DOT_ARTICLE_LINK}">copiloot</a> voor ${accountOwnerEmail} heb je geen toestemming om deze actie uit te voeren. Sorry!`,
        copilotAccess: 'Copilot-toegang',
    },
    debug: {
        debug: 'Debuggen',
        details: 'Details',
        JSON: 'JSON',
        reportActions: 'Acties',
        reportActionPreview: 'Voorbeeldweergave',
        nothingToPreview: 'Niets om te bekijken',
        editJson: 'Edit JSON:',
        preview: 'Voorbeeld:',
        missingProperty: ({propertyName}: MissingPropertyParams) => `Ontbrekende ${propertyName}`,
        invalidProperty: ({propertyName, expectedType}: InvalidPropertyParams) => `Ongeldige eigenschap: ${propertyName} - Verwacht: ${expectedType}`,
        invalidValue: ({expectedValues}: InvalidValueParams) => `Ongeldige waarde - Verwacht: ${expectedValues}`,
        missingValue: 'Ontbrekende waarde',
        createReportAction: 'Actie Rapport Maken',
        reportAction: 'Actie rapporteren',
        report: 'Rapport',
        transaction: 'Transactie',
        violations: 'Overtredingen',
        transactionViolation: 'Transactieovertreding',
        hint: 'Gegevenswijzigingen worden niet naar de backend verzonden.',
        textFields: 'Tekstvelden',
        numberFields: 'Nummervelden',
        booleanFields: 'Booleaanse velden',
        constantFields: 'Constante velden',
        dateTimeFields: 'DateTime velden',
        date: 'Datum',
        time: 'Tijd',
        none: 'Geen',
        visibleInLHN: 'Zichtbaar in LHN',
        GBR: 'GBR',
        RBR: 'RBR',
        true: 'true',
        false: 'false',
        viewReport: 'Bekijk rapport',
        viewTransaction: 'Transactie bekijken',
        createTransactionViolation: 'Transactieovertreding maken',
        reasonVisibleInLHN: {
            hasDraftComment: 'Heeft conceptopmerking',
            hasGBR: 'Heeft GBR',
            hasRBR: 'Heeft RBR',
            pinnedByUser: 'Vastgezet door lid',
            hasIOUViolations: 'Heeft IOU-overtredingen',
            hasAddWorkspaceRoomErrors: 'Heeft fouten bij het toevoegen van werkruimtekamer',
            isUnread: 'Is ongelezen (focusmodus)',
            isArchived: 'Is gearchiveerd (meest recente modus)',
            isSelfDM: 'Is zelf DM',
            isFocused: 'Is tijdelijk gefocust',
        },
        reasonGBR: {
            hasJoinRequest: 'Heeft een lidmaatschapsverzoek (admin kamer)',
            isUnreadWithMention: 'Is ongelezen met vermelding',
            isWaitingForAssigneeToCompleteAction: 'Wacht op de verantwoordelijke om de actie te voltooien',
            hasChildReportAwaitingAction: 'Heeft kindrapport wachtend op actie',
            hasMissingInvoiceBankAccount: 'Heeft een ontbrekende factuur bankrekening',
        },
        reasonRBR: {
            hasErrors: 'Heeft fouten in rapport of rapportacties gegevens',
            hasViolations: 'Heeft overtredingen',
            hasTransactionThreadViolations: 'Heeft schendingen van transactiedraad',
        },
        indicatorStatus: {
            theresAReportAwaitingAction: 'Er is een rapport dat op actie wacht',
            theresAReportWithErrors: 'Er is een rapport met fouten',
            theresAWorkspaceWithCustomUnitsErrors: 'Er is een werkruimte met fouten in aangepaste eenheden.',
            theresAProblemWithAWorkspaceMember: 'Er is een probleem met een werkruimte lid.',
            theresAProblemWithAWorkspaceQBOExport: 'Er was een probleem met een exportinstelling van de werkruimteverbinding.',
            theresAProblemWithAContactMethod: 'Er is een probleem met een contactmethode',
            aContactMethodRequiresVerification: 'Een contactmethode vereist verificatie',
            theresAProblemWithAPaymentMethod: 'Er is een probleem met een betaalmethode',
            theresAProblemWithAWorkspace: 'Er is een probleem met een werkruimte',
            theresAProblemWithYourReimbursementAccount: 'Er is een probleem met je terugbetalingsaccount',
            theresABillingProblemWithYourSubscription: 'Er is een factureringsprobleem met je abonnement.',
            yourSubscriptionHasBeenSuccessfullyRenewed: 'Je abonnement is succesvol verlengd.',
            theresWasAProblemDuringAWorkspaceConnectionSync: 'Er was een probleem tijdens een synchronisatie van de werkruimteverbinding.',
            theresAProblemWithYourWallet: 'Er is een probleem met je portemonnee',
            theresAProblemWithYourWalletTerms: 'Er is een probleem met de voorwaarden van je wallet.',
        },
    },
    emptySearchView: {
        takeATestDrive: 'Maak een proefrit',
    },
    migratedUserWelcomeModal: {
        title: 'Welkom bij New Expensify!',
        subtitle: 'Nieuwe Expensify heeft dezelfde geweldige automatisering, maar nu met geweldige samenwerking:',
        confirmText: 'Laten we gaan!',
        features: {
            chat: '<strong>Chat direct op elke uitgave</strong>, rapport of werkruimte',
            scanReceipt: '<strong>Scan bonnetjes</strong> en krijg je geld terugbetaald',
            crossPlatform: 'Doe <strong>alles</strong> vanaf je telefoon of browser',
        },
    },
    productTrainingTooltip: {
        // TODO: CONCIERGE_LHN_GBR tooltip will be replaced by a tooltip in the #admins room
        // https://github.com/Expensify/App/issues/57045#issuecomment-2701455668
        conciergeLHNGBR: '<tooltip>Aan de slag <strong>hier!</strong></tooltip>',
        saveSearchTooltip: '<tooltip><strong>Hernoem uw opgeslagen zoekopdrachten</strong> hier!</tooltip>',
        globalCreateTooltip: '<tooltip><strong>Maak onkosten aan</strong>, begin met chatten,\nen meer. Probeer het uit!</tooltip>',
        bottomNavInboxTooltip: '<tooltip>Bekijk wat <strong>jouw aandacht nodig heeft</strong>\nen <strong>chat over onkosten.</strong></tooltip>',
        workspaceChatTooltip: '<tooltip>Chat met <strong>goedkeurders</strong></tooltip>',
        GBRRBRChat: '<tooltip>Je ziet 🟢 bij <strong>acties die je moet uitvoeren</strong>,\nen 🔴 bij <strong>items die je moet beoordelen.</strong></tooltip>',
        accountSwitcher: '<tooltip>Toegang tot je <strong>Copilot-accounts</strong> hier</tooltip>',
        expenseReportsFilter: '<tooltip>Welkom! Vind hier al je\n<strong>bedrijfsrapporten</strong>.</tooltip>',
        scanTestTooltip: {
            main: '<tooltip><strong>Scan ons testbonnetje</strong> om te zien hoe het werkt!</tooltip>',
            manager: '<tooltip>Kies onze <strong>testmanager</strong> om het uit te proberen!</tooltip>',
            confirmation: '<tooltip><strong>Dien nu je onkosten in</strong> en zie\nwat er gebeurt!</tooltip>',
            tryItOut: 'Probeer het uit',
            noThanks: 'Nee, bedankt',
        },
        outstandingFilter: '<tooltip>Filter op onkosten\ndie <strong>goedkeuring nodig hebben</strong></tooltip>',
        scanTestDriveTooltip: '<tooltip>Stuur dit bonnetje om de\n<strong>test uit te voeren!</strong></tooltip>',
    },
    discardChangesConfirmation: {
        title: 'Wijzigingen negeren?',
        body: 'Weet je zeker dat je de wijzigingen die je hebt gemaakt wilt weggooien?',
        confirmText: 'Wijzigingen verwijderen',
    },
    scheduledCall: {
        book: {
            title: 'Gesprek plannen',
            description: 'Vind een tijd die voor jou werkt.',
            slots: 'Beschikbare tijden voor',
        },
        confirmation: {
            title: 'Oproep bevestigen',
            description: 'Zorg ervoor dat de onderstaande details er goed uitzien voor jou. Zodra je de oproep bevestigt, sturen we een uitnodiging met meer informatie.',
            setupSpecialist: 'Uw setup specialist',
            meetingLength: 'Vergaderingsduur',
            dateTime: 'Datum & tijd',
            minutes: '30 minuten',
        },
        callScheduled: 'Oproep gepland',
    },
    autoSubmitModal: {
        title: 'Alles duidelijk en ingediend!',
        description: 'Alle waarschuwingen en overtredingen zijn gewist, dus:',
        submittedExpensesTitle: 'Deze uitgaven zijn ingediend',
        submittedExpensesDescription: 'Deze uitgaven zijn naar uw goedkeurder gestuurd, maar kunnen nog worden bewerkt totdat ze zijn goedgekeurd.',
        pendingExpensesTitle: 'In afwachting zijnde uitgaven zijn verplaatst',
        pendingExpensesDescription: 'Alle openstaande kaartuitgaven zijn verplaatst naar een apart rapport totdat ze worden geboekt.',
    },
    testDrive: {
        quickAction: {
            takeATwoMinuteTestDrive: 'Maak een proefrit van 2 minuten',
        },
        modal: {
            title: 'Probeer ons uit',
            description: 'Maak een snelle producttour om snel op de hoogte te zijn. Geen tussenstops nodig!',
            confirmText: 'Start proefrit',
            helpText: 'Overslaan',
            employee: {
                description:
                    '<muted-text>Krijg <strong>3 gratis maanden Expensify</strong> voor je team! Vul hieronder het e-mailadres van je baas in en stuur hen een testuitgave.</muted-text>',
                email: 'Voer het e-mailadres van uw baas in',
                error: 'Dat lid bezit een werkruimte, voer alstublieft een nieuw lid in om te testen.',
            },
        },
        banner: {
            currentlyTestDrivingExpensify: 'Je bent momenteel Expensify aan het uitproberen.',
            readyForTheRealThing: 'Klaar voor het echte werk?',
            getStarted: 'Aan de slag',
        },
        employeeInviteMessage: ({name}: EmployeeInviteMessageParams) =>
            `# ${name} heeft je uitgenodigd om Expensify uit te proberen\nHey! Ik heb ons net *3 maanden gratis* gekregen om Expensify uit te proberen, de snelste manier om onkosten te beheren.\n\nHier is een *testbon* om je te laten zien hoe het werkt:`,
    },
    export: {
        basicExport: 'Basis export',
        reportLevelExport: 'Alle gegevens - rapportniveau',
        expenseLevelExport: 'Alle gegevens - uitgavenniveau',
        exportInProgress: 'Bezig met exporteren',
        conciergeWillSend: 'Concierge stuurt je het bestand binnenkort.',
    },
};
// IMPORTANT: This line is manually replaced in generate translation files by scripts/generateTranslations.ts,
// so if you change it here, please update it there as well.
export default translations satisfies TranslationDeepObject<typeof en>;<|MERGE_RESOLUTION|>--- conflicted
+++ resolved
@@ -6187,16 +6187,14 @@
                 [CONST.SEARCH.WITHDRAWAL_TYPE.EXPENSIFY_CARD]: 'Expensify Card',
                 [CONST.SEARCH.WITHDRAWAL_TYPE.REIMBURSEMENT]: 'Terugbetaling',
             },
-<<<<<<< HEAD
             has: {
                 receipt: 'Bon',
-=======
+            },
             action: {
                 [CONST.SEARCH.ACTION_FILTERS.SUBMIT]: 'Indienen',
                 [CONST.SEARCH.ACTION_FILTERS.APPROVE]: 'Goedkeuren',
                 [CONST.SEARCH.ACTION_FILTERS.PAY]: 'Betalen',
                 [CONST.SEARCH.ACTION_FILTERS.EXPORT]: 'Exporteren',
->>>>>>> 4387538e
             },
         },
         has: 'Heeft',
