/**
 *   _____                      __         __
 *  / ___/__ ___  ___ _______ _/ /____ ___/ /
 * / (_ / -_) _ \/ -_) __/ _ \`/ __/ -_) _  /
 * \___/\__/_//_/\__/_/  \_,_/\__/\__/\_,_/
 *
 * This file was automatically generated. Please consider these alternatives before manually editing it:
 *
 * - Improve the prompts in prompts/translation, or
 * - Improve context annotations in src/languages/en.ts
 */
import {CONST as COMMON_CONST} from 'expensify-common';
import startCase from 'lodash/startCase';
import type {OnboardingCompanySize, OnboardingTask} from '@libs/actions/Welcome/OnboardingFlow';
import CONST from '@src/CONST';
import type {Country} from '@src/CONST';
import type OriginalMessage from '@src/types/onyx/OriginalMessage';
import type en from './en';
import type {
    AccountOwnerParams,
    ActionsAreCurrentlyRestricted,
    AddedOrDeletedPolicyReportFieldParams,
    AddedPolicyApprovalRuleParams,
    AddEmployeeParams,
    AddOrDeletePolicyCustomUnitRateParams,
    AddressLineParams,
    AdminCanceledRequestParams,
    AirlineParams,
    AlreadySignedInParams,
    ApprovalWorkflowErrorParams,
    ApprovedAmountParams,
    AssignCardParams,
    AssignedCardParams,
    AssigneeParams,
    AuthenticationErrorParams,
    AutoPayApprovedReportsLimitErrorParams,
    BadgeFreeTrialParams,
    BeginningOfChatHistoryAdminRoomPartOneParams,
    BeginningOfChatHistoryAnnounceRoomPartOneParams,
    BeginningOfChatHistoryDomainRoomPartOneParams,
    BillingBannerCardAuthenticationRequiredParams,
    BillingBannerCardExpiredParams,
    BillingBannerCardOnDisputeParams,
    BillingBannerDisputePendingParams,
    BillingBannerInsufficientFundsParams,
    BillingBannerOwnerAmountOwedOverdueParams,
    BillingBannerSubtitleWithDateParams,
    BusinessTaxIDParams,
    CanceledRequestParams,
    CardEndingParams,
    CardInfoParams,
    CardNextPaymentParams,
    CategoryNameParams,
    ChangeFieldParams,
    ChangeOwnerDuplicateSubscriptionParams,
    ChangeOwnerHasFailedSettlementsParams,
    ChangeOwnerSubscriptionParams,
    ChangeReportPolicyParams,
    ChangeTypeParams,
    CharacterLengthLimitParams,
    CharacterLimitParams,
    ChatWithAccountManagerParams,
    CompanyCardBankName,
    CompanyCardFeedNameParams,
    CompanyNameParams,
    ConfirmThatParams,
    ConnectionNameParams,
    ConnectionParams,
    ContactMethodParams,
    ContactMethodsRouteParams,
    CreateExpensesParams,
    CurrencyCodeParams,
    CurrencyInputDisabledTextParams,
    CustomersOrJobsLabelParams,
    CustomUnitRateParams,
    DateParams,
    DateShouldBeAfterParams,
    DateShouldBeBeforeParams,
    DefaultAmountParams,
    DefaultVendorDescriptionParams,
    DelegateRoleParams,
    DelegateSubmitParams,
    DelegatorParams,
    DeleteActionParams,
    DeleteConfirmationParams,
    DeleteTransactionParams,
    DemotedFromWorkspaceParams,
    DidSplitAmountMessageParams,
    DuplicateTransactionParams,
    EarlyDiscountSubtitleParams,
    EarlyDiscountTitleParams,
    EditActionParams,
    EditDestinationSubtitleParams,
    ElectronicFundsParams,
    EmployeeInviteMessageParams,
    EnterMagicCodeParams,
    ExportAgainModalDescriptionParams,
    ExportedToIntegrationParams,
    ExportIntegrationSelectedParams,
    FeatureNameParams,
    FileLimitParams,
    FileTypeParams,
    FiltersAmountBetweenParams,
    FlightLayoverParams,
    FlightParams,
    FormattedMaxLengthParams,
    GoBackMessageParams,
    ImportedTagsMessageParams,
    ImportedTypesParams,
    ImportFieldParams,
    ImportMembersSuccessfulDescriptionParams,
    ImportPerDiemRatesSuccessfulDescriptionParams,
    ImportTagsSuccessfulDescriptionParams,
    IncorrectZipFormatParams,
    InstantSummaryParams,
    IntacctMappingTitleParams,
    IntegrationExportParams,
    IntegrationSyncFailedParams,
    InvalidPropertyParams,
    InvalidValueParams,
    IssueVirtualCardParams,
    LastSyncAccountingParams,
    LastSyncDateParams,
    LeftWorkspaceParams,
    LocalTimeParams,
    LoggedInAsParams,
    LogSizeParams,
    ManagerApprovedAmountParams,
    ManagerApprovedParams,
    MarkedReimbursedParams,
    MarkReimbursedFromIntegrationParams,
    MissingPropertyParams,
    MovedFromPersonalSpaceParams,
    MovedFromReportParams,
    MovedTransactionParams,
    NeedCategoryForExportToIntegrationParams,
    NewWorkspaceNameParams,
    NoLongerHaveAccessParams,
    NotAllowedExtensionParams,
    NotYouParams,
    OOOEventSummaryFullDayParams,
    OOOEventSummaryPartialDayParams,
    OptionalParam,
    OurEmailProviderParams,
    OwnerOwesAmountParams,
    PaidElsewhereParams,
    PaidWithExpensifyParams,
    ParentNavigationSummaryParams,
    PayerOwesAmountParams,
    PayerOwesParams,
    PayerPaidAmountParams,
    PayerPaidParams,
    PayerSettledParams,
    PaySomeoneParams,
    PolicyAddedReportFieldOptionParams,
    PolicyDisabledReportFieldAllOptionsParams,
    PolicyDisabledReportFieldOptionParams,
    PolicyExpenseChatNameParams,
    RailTicketParams,
    ReconciliationWorksParams,
    RemovedFromApprovalWorkflowParams,
    RemovedTheRequestParams,
    RemoveMemberPromptParams,
    RemoveMembersWarningPrompt,
    RenamedRoomActionParams,
    RenamedWorkspaceNameActionParams,
    ReportArchiveReasonsClosedParams,
    ReportArchiveReasonsInvoiceReceiverPolicyDeletedParams,
    ReportArchiveReasonsMergedParams,
    ReportArchiveReasonsRemovedFromPolicyParams,
    ReportPolicyNameParams,
    RequestAmountParams,
    RequestCountParams,
    RequestedAmountMessageParams,
    RequiredFieldParams,
    ResolutionConstraintsParams,
    ReviewParams,
    RoleNamesParams,
    RoomNameReservedErrorParams,
    RoomRenamedToParams,
    SecondaryLoginParams,
    SetTheDistanceMerchantParams,
    SetTheRequestParams,
    SettledAfterAddedBankAccountParams,
    SettleExpensifyCardParams,
    SettlementDateParams,
    ShareParams,
    SignUpNewFaceCodeParams,
    SizeExceededParams,
    SplitAmountParams,
    SplitExpenseEditTitleParams,
    SplitExpenseSubtitleParams,
    SpreadCategoriesParams,
    SpreadFieldNameParams,
    SpreadSheetColumnParams,
    StatementTitleParams,
    StepCounterParams,
    StripePaidParams,
    SubmitsToParams,
    SubmittedToVacationDelegateParams,
    SubscriptionCommitmentParams,
    SubscriptionSettingsRenewsOnParams,
    SubscriptionSettingsSaveUpToParams,
    SubscriptionSettingsSummaryParams,
    SubscriptionSizeParams,
    SyncStageNameConnectionsParams,
    TaskCreatedActionParams,
    TaxAmountParams,
    TermsParams,
    ThreadRequestReportNameParams,
    ThreadSentMoneyReportNameParams,
    TotalAmountGreaterOrLessThanOriginalParams,
    ToValidateLoginParams,
    TransferParams,
    TravelTypeParams,
    TrialStartedTitleParams,
    UnapproveWithIntegrationWarningParams,
    UnshareParams,
    UntilTimeParams,
    UpdatedCustomFieldParams,
    UpdatedPolicyApprovalRuleParams,
    UpdatedPolicyAuditRateParams,
    UpdatedPolicyCategoryDescriptionHintTypeParams,
    UpdatedPolicyCategoryExpenseLimitTypeParams,
    UpdatedPolicyCategoryGLCodeParams,
    UpdatedPolicyCategoryMaxAmountNoReceiptParams,
    UpdatedPolicyCategoryMaxExpenseAmountParams,
    UpdatedPolicyCategoryNameParams,
    UpdatedPolicyCategoryParams,
    UpdatedPolicyCurrencyParams,
    UpdatedPolicyCustomUnitRateParams,
    UpdatedPolicyCustomUnitTaxClaimablePercentageParams,
    UpdatedPolicyCustomUnitTaxRateExternalIDParams,
    UpdatedPolicyDescriptionParams,
    UpdatedPolicyFieldWithNewAndOldValueParams,
    UpdatedPolicyFieldWithValueParam,
    UpdatedPolicyFrequencyParams,
    UpdatedPolicyManualApprovalThresholdParams,
    UpdatedPolicyPreventSelfApprovalParams,
    UpdatedPolicyReportFieldDefaultValueParams,
    UpdatedPolicyTagFieldParams,
    UpdatedPolicyTagNameParams,
    UpdatedPolicyTagParams,
    UpdatedTheDistanceMerchantParams,
    UpdatedTheRequestParams,
    UpdatePolicyCustomUnitParams,
    UpdatePolicyCustomUnitTaxEnabledParams,
    UpdateRoleParams,
    UsePlusButtonParams,
    UserIsAlreadyMemberParams,
    UserSplitParams,
    VacationDelegateParams,
    ViolationsAutoReportedRejectedExpenseParams,
    ViolationsCashExpenseWithNoReceiptParams,
    ViolationsConversionSurchargeParams,
    ViolationsCustomRulesParams,
    ViolationsInvoiceMarkupParams,
    ViolationsMaxAgeParams,
    ViolationsMissingTagParams,
    ViolationsModifiedAmountParams,
    ViolationsOverCategoryLimitParams,
    ViolationsOverLimitParams,
    ViolationsPerDayLimitParams,
    ViolationsProhibitedExpenseParams,
    ViolationsReceiptRequiredParams,
    ViolationsRterParams,
    ViolationsTagOutOfPolicyParams,
    ViolationsTaxOutOfPolicyParams,
    WaitingOnBankAccountParams,
    WalletProgramParams,
    WelcomeEnterMagicCodeParams,
    WelcomeToRoomParams,
    WeSentYouMagicSignInLinkParams,
    WorkEmailMergingBlockedParams,
    WorkEmailResendCodeParams,
    WorkspaceLockedPlanTypeParams,
    WorkspaceMemberList,
    WorkspaceOwnerWillNeedToAddOrUpdatePaymentCardParams,
    WorkspaceYouMayJoin,
    YourPlanPriceParams,
    YourPlanPriceValueParams,
    ZipCodeExampleFormatParams,
} from './params';
import type {TranslationDeepObject} from './types';

type StateValue = {
    stateISO: string;
    stateName: string;
};
type States = Record<keyof typeof COMMON_CONST.STATES, StateValue>;
type AllCountries = Record<Country, string>;
/* eslint-disable max-len */
const translations = {
    common: {
        count: 'Aantal',
        cancel: 'Annuleren',
        dismiss: 'Verwijderen',
        yes: 'Ja',
        no: 'No',
        ok: 'OK',
        notNow: 'Niet nu',
        learnMore: 'Meer informatie.',
        buttonConfirm: 'Begrepen',
        name: 'Naam',
        attachment: 'Bijlage',
        attachments: 'Bijlagen',
        center: 'Centrum',
        from: 'Van',
        to: 'Naar',
        in: 'In',
        optional: 'Optioneel',
        new: 'Nieuw',
        search: 'Zoeken',
        reports: 'Rapporten',
        find: 'Zoeken',
        searchWithThreeDots: 'Zoeken...',
        next: 'Volgende',
        previous: 'Vorige',
        goBack: 'Ga terug',
        create: 'Aanmaken',
        add: 'Toevoegen',
        resend: 'Opnieuw verzenden',
        save: 'Opslaan',
        select: 'Selecteer',
        deselect: 'Deselecteer',
        selectMultiple: 'Selecteer meerdere',
        saveChanges: 'Wijzigingen opslaan',
        submit: 'Indienen',
        rotate: 'Draaien',
        zoom: 'Zoom',
        password: 'Wachtwoord',
        magicCode: 'Magic code',
        twoFactorCode: 'Twee-factor code',
        workspaces: 'Werkruimtes',
        inbox: 'Inbox',
        success: 'Succes',
        group: 'Groep',
        profile: 'Profiel',
        referral: 'Verwijzing',
        payments: 'Betalingen',
        approvals: 'Goedkeuringen',
        wallet: 'Portemonnee',
        preferences: 'Voorkeuren',
        view: 'Bekijken',
        review: (reviewParams?: ReviewParams) => `Review${reviewParams?.amount ? ` ${reviewParams?.amount}` : ''}`,
        not: 'Niet',
        signIn: 'Inloggen',
        signInWithGoogle: 'Inloggen met Google',
        signInWithApple: 'Inloggen met Apple',
        signInWith: 'Inloggen met',
        continue: "I'm sorry, but I need a specific string or text to translate. Could you please provide the text you would like translated to Nederlands?",
        firstName: 'Voornaam',
        lastName: 'Achternaam',
        scanning: 'Scannen',
        addCardTermsOfService: 'Expensify Gebruiksvoorwaarden',
        perPerson: 'per persoon',
        phone: 'Telefoon',
        phoneNumber: 'Telefoonnummer',
        phoneNumberPlaceholder: '(xxx) xxx-xxxx',
        email: 'E-mail',
        and: 'en',
        or: 'of',
        details: 'Details',
        privacy: 'Privacy',
        privacyPolicy: 'Privacybeleid',
        hidden: 'Verborgen',
        visible: 'Zichtbaar',
        delete: 'Verwijderen',
        archived: 'gearchiveerd',
        contacts: 'Contacten',
        recents: 'Recente',
        close: 'Sluiten',
        download: 'Downloaden',
        downloading: 'Downloaden',
        uploading: 'Uploaden',
        pin: 'Pincode',
        unPin: 'Losmaken van vastzetten',
        back: 'Terug',
        saveAndContinue: 'Opslaan & doorgaan',
        settings: 'Instellingen',
        termsOfService: 'Servicevoorwaarden',
        members: 'Leden',
        invite: 'Uitnodigen',
        here: 'hier',
        date: 'Datum',
        dob: 'Geboortedatum',
        currentYear: 'Huidig jaar',
        currentMonth: 'Huidige maand',
        ssnLast4: 'Laatste 4 cijfers van SSN',
        ssnFull9: 'Volledige 9 cijfers van SSN',
        addressLine: ({lineNumber}: AddressLineParams) => `Adresregel ${lineNumber}`,
        personalAddress: 'Persoonlijk adres',
        companyAddress: 'Bedrijfsadres',
        noPO: 'Geen postbus- of doorstuuradressen, alstublieft.',
        city: 'Stad',
        state: 'Staat',
        streetAddress: 'Straatadres',
        stateOrProvince: 'Staat / Provincie',
        country: 'Land',
        zip: 'Postcode',
        zipPostCode: 'Postcode',
        whatThis: 'Wat is dit?',
        iAcceptThe: 'Ik accepteer de',
        remove: 'Verwijderen',
        admin: 'Admin',
        owner: 'Eigenaar',
        dateFormat: 'YYYY-MM-DD',
        send: 'Verstuur',
        na: 'N/A',
        noResultsFound: 'Geen resultaten gevonden',
        noResultsFoundMatching: ({searchString}: {searchString: string}) => `Geen resultaten gevonden die overeenkomen met "${searchString}"`,
        recentDestinations: 'Recente bestemmingen',
        timePrefix: 'Het is',
        conjunctionFor: 'voor',
        todayAt: 'Vandaag om',
        tomorrowAt: 'Morgen om',
        yesterdayAt: 'Gisteren om',
        conjunctionAt: 'bij',
        conjunctionTo: 'naar',
        genericErrorMessage: 'Oeps... er is iets misgegaan en uw verzoek kon niet worden voltooid. Probeer het later opnieuw.',
        percentage: 'Percentage',
        error: {
            invalidAmount: 'Ongeldig bedrag',
            acceptTerms: 'U moet de Servicevoorwaarden accepteren om door te gaan',
            phoneNumber: `Voer een geldig telefoonnummer in, met de landcode (bijv. ${CONST.EXAMPLE_PHONE_NUMBER})`,
            fieldRequired: 'Dit veld is verplicht',
            requestModified: 'Dit verzoek wordt door een ander lid gewijzigd.',
            characterLimitExceedCounter: ({length, limit}: CharacterLengthLimitParams) => `Tekenlimiet overschreden (${length}/${limit})`,
            dateInvalid: 'Selecteer een geldige datum alstublieft',
            invalidDateShouldBeFuture: 'Kies alstublieft vandaag of een toekomstige datum',
            invalidTimeShouldBeFuture: 'Kies alstublieft een tijd minstens één minuut vooruit.',
            invalidCharacter: 'Ongeldig teken',
            enterMerchant: 'Voer een handelsnaam in',
            enterAmount: 'Voer een bedrag in',
            missingMerchantName: 'Ontbrekende naam van handelaar',
            missingAmount: 'Ontbrekend bedrag',
            missingDate: 'Ontbrekende datum',
            enterDate: 'Voer een datum in',
            invalidTimeRange: 'Voer alstublieft een tijd in met behulp van het 12-uurs klokformaat (bijv. 2:30 PM)',
            pleaseCompleteForm: 'Vul alstublieft het bovenstaande formulier in om door te gaan.',
            pleaseSelectOne: 'Selecteer een optie hierboven alstublieft.',
            invalidRateError: 'Voer een geldig tarief in alstublieft',
            lowRateError: 'Tarief moet groter zijn dan 0',
            email: 'Voer een geldig e-mailadres in',
            login: 'Er is een fout opgetreden bij het inloggen. Probeer het opnieuw.',
        },
        comma: 'komma',
        semicolon: 'puntkomma',
        please: 'Alstublieft',
        contactUs: 'neem contact met ons op',
        pleaseEnterEmailOrPhoneNumber: 'Voer alstublieft een e-mailadres of telefoonnummer in',
        fixTheErrors: 'los de fouten',
        inTheFormBeforeContinuing: 'in het formulier voordat u doorgaat',
        confirm: 'Bevestigen',
        reset: 'Opnieuw instellen',
        done: 'Klaar',
        more: 'Meer',
        debitCard: 'Debetkaart',
        bankAccount: 'Bankrekening',
        personalBankAccount: 'Persoonlijke bankrekening',
        businessBankAccount: 'Zakelijke bankrekening',
        join: 'Deelnemen',
        leave: 'Verlaten',
        decline: 'Afwijzen',
        transferBalance: 'Saldo overboeken',
        cantFindAddress: 'Kan je adres niet vinden?',
        enterManually: 'Voer het handmatig in',
        message: 'Bericht',
        leaveThread: 'Verlaat thread',
        you: 'Jij',
        youAfterPreposition: 'jij',
        your: 'uw',
        conciergeHelp: 'Neem contact op met Concierge voor hulp.',
        youAppearToBeOffline: 'Je lijkt offline te zijn.',
        thisFeatureRequiresInternet: 'Deze functie vereist een actieve internetverbinding.',
        attachmentWillBeAvailableOnceBackOnline: 'Bijlage wordt beschikbaar zodra je weer online bent.',
        errorOccurredWhileTryingToPlayVideo: 'Er is een fout opgetreden bij het afspelen van deze video.',
        areYouSure: 'Weet je het zeker?',
        verify: 'Verifiëren',
        yesContinue: 'Ja, ga verder.',
        websiteExample: 'e.g. https://www.expensify.com',
        zipCodeExampleFormat: ({zipSampleFormat}: ZipCodeExampleFormatParams) => (zipSampleFormat ? `e.g. ${zipSampleFormat}` : ''),
        description: 'Beschrijving',
        title: 'Titel',
        assignee: 'Toegewezene',
        createdBy: 'Gemaakt door',
        with: 'met',
        shareCode: 'Deel code',
        share: 'Delen',
        per: 'per',
        mi: 'mijl',
        km: 'kilometer',
        copied: 'Gekopieerd!',
        someone: 'Iemand',
        total: 'Totaal',
        edit: 'Bewerken',
        letsDoThis: `Laten we dit doen!`,
        letsStart: `Laten we beginnen`,
        showMore: 'Meer weergeven',
        merchant: 'Handelaar',
        category: 'Categorie',
        report: 'Rapport',
        billable: 'Factureerbaar',
        nonBillable: 'Niet-factureerbaar',
        tag: 'Tag',
        receipt: 'Bonnetje',
        verified: 'Geverifieerd',
        replace: 'Vervangen',
        distance: 'Afstand',
        mile: 'mijl',
        miles: 'mijlen',
        kilometer: 'kilometer',
        kilometers: 'kilometers',
        recent: 'Recente',
        all: 'Allemaal',
        am: 'AM',
        pm: 'PM',
        tbd: 'TBD',
        selectCurrency: 'Selecteer een valuta',
        card: 'Kaart',
        whyDoWeAskForThis: 'Waarom vragen we hierom?',
        required: 'Vereist',
        showing: 'Weergeven',
        of: 'of',
        default: 'Standaard',
        update: 'Bijwerken',
        member: 'Lid',
        auditor: 'Auditor',
        role: 'Rol',
        currency: 'Valuta',
        rate: 'Beoordeel',
        emptyLHN: {
            title: 'Woohoo! Helemaal bij.',
            subtitleText1: 'Zoek een chat met behulp van de',
            subtitleText2: 'knop hierboven, of maak iets met behulp van de',
            subtitleText3: 'knop hieronder.',
        },
        businessName: 'Bedrijfsnaam',
        clear: 'Duidelijk',
        type: 'Type',
        action: 'Actie',
        expenses: 'Uitgaven',
        tax: 'Belasting',
        shared: 'Gedeeld',
        drafts: 'Concepten',
        finished: 'Voltooid',
        upgrade: 'Upgrade',
        downgradeWorkspace: 'Werkruimte downgraden',
        companyID: 'Bedrijfs-ID',
        userID: 'Gebruikers-ID',
        disable: 'Uitschakelen',
        export: 'Exporteren',
        initialValue: 'Initiële waarde',
        currentDate: "I'm unable to provide real-time information, including the current date. Please check your device or calendar for the current date.",
        value: 'Waarde',
        downloadFailedTitle: 'Download mislukt',
        downloadFailedDescription: 'Je download kon niet worden voltooid. Probeer het later opnieuw.',
        filterLogs: 'Logboeken filteren',
        network: 'Netwerk',
        reportID: 'Rapport-ID',
        longID: 'Lang ID',
        bankAccounts: 'Bankrekeningen',
        chooseFile: 'Bestand kiezen',
        dropTitle: 'Laat het gaan',
        dropMessage: 'Sleep hier je bestand in.',
        ignore: 'Ignore',
        enabled: 'Ingeschakeld',
        disabled: 'Uitgeschakeld',
        import: 'Importeren',
        offlinePrompt: 'Je kunt deze actie nu niet uitvoeren.',
        outstanding: 'Uitstekend',
        chats: 'Chats',
        tasks: 'Taken',
        unread: 'Ongelezen',
        sent: 'Verzonden',
        links: 'Links',
        days: 'dagen',
        rename: 'Hernoemen',
        address: 'Adres',
        hourAbbreviation: 'h',
        minuteAbbreviation: 'm',
        skip: 'Overslaan',
        chatWithAccountManager: ({accountManagerDisplayName}: ChatWithAccountManagerParams) => `Iets specifieks nodig? Chat met je accountmanager, ${accountManagerDisplayName}.`,
        chatNow: 'Nu chatten',
        workEmail: 'Werk e-mailadres',
        destination: 'Bestemming',
        subrate: 'Subtarief',
        perDiem: 'Per diem',
        validate: 'Valideren',
        downloadAsPDF: 'Downloaden als PDF',
        downloadAsCSV: 'Downloaden als CSV',
        help: 'Help',
        expenseReports: "Onkostennota's",
        rateOutOfPolicy: 'Beoordeel buiten beleid',
        reimbursable: 'Vergoedbaar',
        editYourProfile: 'Bewerk je profiel',
        comments: 'Opmerkingen',
        sharedIn: 'Gedeeld in',
        unreported: 'Niet gerapporteerd',
        explore: 'Verkennen',
        todo: 'Te doen',
        invoice: 'Factuur',
        expense: 'Uitgave',
        chat: 'Chat',
        task: 'Taak',
        trip: 'Reis',
        apply: 'Toepassen',
        status: 'Status',
        on: 'Aan',
        before: 'Voordat',
        after: 'Na',
        reschedule: 'Opnieuw plannen',
        general: 'Algemeen',
        workspacesTabTitle: 'Werkruimtes',
        getTheApp: 'Download de app',
        scanReceiptsOnTheGo: 'Scan bonnetjes vanaf je telefoon',
        headsUp: 'Let op!',
    },
    supportalNoAccess: {
        title: 'Niet zo snel',
        description: 'U bent niet gemachtigd om deze actie uit te voeren wanneer de ondersteuning is ingelogd.',
    },
    lockedAccount: {
        title: 'Geblokkeerd account',
        description: 'Je mag deze actie niet voltooien omdat dit account is vergrendeld. Neem contact op met concierge@expensify.com voor de volgende stappen.',
    },
    location: {
        useCurrent: 'Huidige locatie gebruiken',
        notFound: 'We konden uw locatie niet vinden. Probeer het opnieuw of voer handmatig een adres in.',
        permissionDenied: 'Het lijkt erop dat je de toegang tot je locatie hebt geweigerd.',
        please: 'Alstublieft',
        allowPermission: 'locatietoegang toestaan in instellingen',
        tryAgain: 'en probeer het opnieuw.',
    },
    contact: {
        importContacts: 'Contactpersonen importeren',
        importContactsTitle: 'Importeer uw contacten',
        importContactsText: 'Importeer contacten van je telefoon zodat je favoriete mensen altijd binnen handbereik zijn.',
        importContactsExplanation: 'zodat je favoriete mensen altijd binnen handbereik zijn.',
        importContactsNativeText: 'Nog één stap! Geef ons toestemming om je contacten te importeren.',
    },
    anonymousReportFooter: {
        logoTagline: 'Doe mee aan de discussie.',
    },
    attachmentPicker: {
        cameraPermissionRequired: 'Camera toegang',
        expensifyDoesNotHaveAccessToCamera: "Expensify kan geen foto's maken zonder toegang tot je camera. Tik op instellingen om de machtigingen bij te werken.",
        attachmentError: 'Bijlagefout',
        errorWhileSelectingAttachment: 'Er is een fout opgetreden bij het selecteren van een bijlage. Probeer het opnieuw.',
        errorWhileSelectingCorruptedAttachment: 'Er is een fout opgetreden bij het selecteren van een beschadigde bijlage. Probeer een ander bestand.',
        takePhoto: 'Foto maken',
        chooseFromGallery: 'Kies uit galerij',
        chooseDocument: 'Bestand kiezen',
        attachmentTooLarge: 'Bijlage is te groot',
        sizeExceeded: 'Bijlagegrootte is groter dan de limiet van 24 MB',
        sizeExceededWithLimit: ({maxUploadSizeInMB}: SizeExceededParams) => `De bijlage is groter dan de limiet van ${maxUploadSizeInMB} MB.`,
        attachmentTooSmall: 'Bijlage is te klein',
        sizeNotMet: 'Bijlagegrootte moet groter zijn dan 240 bytes',
        wrongFileType: 'Ongeldig bestandstype',
        notAllowedExtension: 'Dit bestandstype is niet toegestaan. Probeer een ander bestandstype.',
        folderNotAllowedMessage: 'Het uploaden van een map is niet toegestaan. Probeer een ander bestand.',
        protectedPDFNotSupported: 'Met een wachtwoord beveiligde PDF wordt niet ondersteund',
        attachmentImageResized: 'Deze afbeelding is verkleind voor voorbeeldweergave. Download voor volledige resolutie.',
        attachmentImageTooLarge: 'Deze afbeelding is te groot om te bekijken voordat deze wordt geüpload.',
        tooManyFiles: ({fileLimit}: FileLimitParams) => `U kunt maximaal ${fileLimit} bestanden tegelijk uploaden.`,
        sizeExceededWithValue: ({maxUploadSizeInMB}: SizeExceededParams) => `Bestanden overschrijden ${maxUploadSizeInMB} MB. Probeer het opnieuw.`,
        someFilesCantBeUploaded: 'Sommige bestanden kunnen niet worden geüpload',
<<<<<<< HEAD
        sizeLimitExceeded: 'Bestanden moeten kleiner zijn dan 10 MB. Grotere bestanden worden niet geüpload.',
=======
        sizeLimitExceeded: ({maxUploadSizeInMB}: SizeExceededParams) => `Bestanden moeten kleiner zijn dan ${maxUploadSizeInMB} MB. Grotere bestanden worden niet geüpload.`,
>>>>>>> ec2e890b
        maxFileLimitExceeded: "U kunt maximaal 30 bonnetjes tegelijk uploaden. Extra's worden niet geüpload.",
        unsupportedFileType: ({fileType}: FileTypeParams) => `${fileType} bestanden worden niet ondersteund. Alleen ondersteunde bestandstypen worden geüpload.`,
        learnMoreAboutSupportedFiles: 'Meer informatie over ondersteunde formaten.',
        passwordProtected: "Met wachtwoord beveiligde PDF's worden niet ondersteund. Alleen ondersteunde bestanden worden geüpload.",
    },
    dropzone: {
        addAttachments: 'Bijlagen toevoegen',
        scanReceipts: 'Bonnen scannen',
        replaceReceipt: 'Bon vervangen',
    },
    filePicker: {
        fileError: 'Bestandsfout',
        errorWhileSelectingFile: 'Er is een fout opgetreden bij het selecteren van een bestand. Probeer het opnieuw.',
    },
    connectionComplete: {
        title: 'Verbinding voltooid',
        supportingText: 'Je kunt dit venster sluiten en teruggaan naar de Expensify-app.',
    },
    avatarCropModal: {
        title: 'Foto bewerken',
        description: 'Sleep, zoom en roteer je afbeelding zoals je wilt.',
    },
    composer: {
        noExtensionFoundForMimeType: 'Geen extensie gevonden voor mime-type',
        problemGettingImageYouPasted: 'Er was een probleem bij het ophalen van de afbeelding die je hebt geplakt.',
        commentExceededMaxLength: ({formattedMaxLength}: FormattedMaxLengthParams) => `De maximale lengte van een opmerking is ${formattedMaxLength} tekens.`,
        taskTitleExceededMaxLength: ({formattedMaxLength}: FormattedMaxLengthParams) => `De maximale lengte van een taaknaam is ${formattedMaxLength} tekens.`,
    },
    baseUpdateAppModal: {
        updateApp: 'App bijwerken',
        updatePrompt: 'Er is een nieuwe versie van deze app beschikbaar.  \nWerk nu bij of start de app later opnieuw om de laatste wijzigingen te downloaden.',
    },
    deeplinkWrapper: {
        launching: 'Expensify starten',
        expired: 'Je sessie is verlopen.',
        signIn: 'Log alstublieft opnieuw in.',
        redirectedToDesktopApp: 'We hebben je omgeleid naar de desktop-app.',
        youCanAlso: 'Je kunt ook',
        openLinkInBrowser: 'open deze link in je browser',
        loggedInAs: ({email}: LoggedInAsParams) => `Je bent ingelogd als ${email}. Klik op "Link openen" in de prompt om in te loggen in de desktop-app met dit account.`,
        doNotSeePrompt: 'Kan je de prompt niet zien?',
        tryAgain: 'Probeer het opnieuw',
        or: ', of',
        continueInWeb: 'doorgaan naar de webapp',
    },
    validateCodeModal: {
        successfulSignInTitle: 'Abracadabra,\nje bent ingelogd!',
        successfulSignInDescription: 'Ga terug naar je oorspronkelijke tabblad om verder te gaan.',
        title: 'Hier is je magische code',
        description: 'Voer de code in van het apparaat waar deze oorspronkelijk is aangevraagd',
        doNotShare: 'Deel je code met niemand. Expensify zal er nooit om vragen!',
        or: ', of',
        signInHere: 'gewoon hier inloggen',
        expiredCodeTitle: 'Magische code verlopen',
        expiredCodeDescription: 'Ga terug naar het originele apparaat en vraag een nieuwe code aan.',
        successfulNewCodeRequest: 'Code aangevraagd. Controleer uw apparaat.',
        tfaRequiredTitle: 'Twee-factor authenticatie vereist',
        tfaRequiredDescription: 'Voer de twee-factor authenticatiecode in waar u probeert in te loggen.',
        requestOneHere: 'vraag er hier een aan.',
    },
    moneyRequestConfirmationList: {
        paidBy: 'Betaald door',
        whatsItFor: 'Waar is het voor?',
    },
    selectionList: {
        nameEmailOrPhoneNumber: 'Naam, e-mail of telefoonnummer',
        findMember: 'Zoek een lid',
        searchForSomeone: 'Zoek iemand',
    },
    emptyList: {
        [CONST.IOU.TYPE.CREATE]: {
            title: 'Dien een uitgave in, verwijs uw baas',
            subtitleText: 'Wil je dat je baas ook Expensify gebruikt? Dien gewoon een onkostendeclaratie bij hen in en wij doen de rest.',
        },
    },
    videoChatButtonAndMenu: {
        tooltip: 'Boek een gesprek',
    },
    hello: 'Hallo',
    phoneCountryCode: '1',
    welcomeText: {
        getStarted: 'Begin hieronder.',
        anotherLoginPageIsOpen: 'Er is een andere inlogpagina geopend.',
        anotherLoginPageIsOpenExplanation: 'Je hebt de inlogpagina in een apart tabblad geopend. Log alstublieft in vanaf dat tabblad.',
        welcome: 'Welkom!',
        welcomeWithoutExclamation: 'Welkom',
        phrase2: 'Geld praat. En nu chat en betalingen op één plek zijn, is het ook gemakkelijk.',
        phrase3: 'Uw betalingen komen net zo snel bij u aan als dat u uw punt kunt overbrengen.',
        enterPassword: 'Voer uw wachtwoord in, alstublieft',
        welcomeNewFace: ({login}: SignUpNewFaceCodeParams) => `${login}, het is altijd leuk om een nieuw gezicht hier te zien!`,
        welcomeEnterMagicCode: ({login}: WelcomeEnterMagicCodeParams) => `Voer de magische code in die naar ${login} is gestuurd. Deze zou binnen een minuut of twee moeten arriveren.`,
    },
    login: {
        hero: {
            header: 'Reizen en uitgaven, met de snelheid van chat',
            body: 'Welkom bij de volgende generatie van Expensify, waar uw reizen en uitgaven sneller verlopen met behulp van contextuele, realtime chat.',
        },
    },
    thirdPartySignIn: {
        alreadySignedIn: ({email}: AlreadySignedInParams) => `Je bent al ingelogd als ${email}.`,
        goBackMessage: ({provider}: GoBackMessageParams) => `Wil je niet inloggen met ${provider}?`,
        continueWithMyCurrentSession: 'Doorgaan met mijn huidige sessie',
        redirectToDesktopMessage: 'We leiden je naar de desktop-app zodra je bent ingelogd.',
        signInAgreementMessage: 'Door in te loggen, ga je akkoord met de',
        termsOfService: 'Servicevoorwaarden',
        privacy: 'Privacy',
    },
    samlSignIn: {
        welcomeSAMLEnabled: 'Doorgaan met inloggen via single sign-on:',
        orContinueWithMagicCode: 'Je kunt ook inloggen met een magische code.',
        useSingleSignOn: 'Gebruik single sign-on',
        useMagicCode: 'Gebruik magische code',
        launching: 'Starten...',
        oneMoment: 'Een ogenblik terwijl we u doorverwijzen naar het single sign-on portal van uw bedrijf.',
    },
    reportActionCompose: {
        dropToUpload: 'Sleep om te uploaden',
        sendAttachment: 'Bijlage verzenden',
        addAttachment: 'Bijlage toevoegen',
        writeSomething: 'Schrijf iets...',
        blockedFromConcierge: 'Communicatie is geblokkeerd',
        fileUploadFailed: 'Upload mislukt. Bestand wordt niet ondersteund.',
        localTime: ({user, time}: LocalTimeParams) => `Het is ${time} voor ${user}`,
        edited: '(bewerkt)',
        emoji: 'Emoji',
        collapse: 'Samenvouwen',
        expand: 'Uitbreiden',
    },
    reportActionContextMenu: {
        copyToClipboard: 'Kopiëren naar klembord',
        copied: 'Gekopieerd!',
        copyLink: 'Kopieer link',
        copyURLToClipboard: 'Kopieer URL naar klembord',
        copyEmailToClipboard: 'Kopieer e-mail naar klembord',
        markAsUnread: 'Markeren als ongelezen',
        markAsRead: 'Markeren als gelezen',
        editAction: ({action}: EditActionParams) => `Edit ${action?.actionName === CONST.REPORT.ACTIONS.TYPE.IOU ? 'uitgave' : 'opmerking'}`,
        deleteAction: ({action}: DeleteActionParams) => `Verwijder ${action?.actionName === CONST.REPORT.ACTIONS.TYPE.IOU ? 'uitgave' : 'opmerking'}`,
        deleteConfirmation: ({action}: DeleteConfirmationParams) =>
            `Weet je zeker dat je deze ${action?.actionName === CONST.REPORT.ACTIONS.TYPE.IOU ? 'uitgave' : 'opmerking'} wilt verwijderen?`,
        onlyVisible: 'Alleen zichtbaar voor',
        replyInThread: 'Reageer in thread',
        joinThread: 'Deelnemen aan discussie',
        leaveThread: 'Verlaat thread',
        copyOnyxData: 'Kopieer Onyx-gegevens',
        flagAsOffensive: 'Markeren als beledigend',
        menu: 'Menu',
    },
    emojiReactions: {
        addReactionTooltip: 'Reactie toevoegen',
        reactedWith: 'reageerde met',
    },
    reportActionsView: {
        beginningOfArchivedRoomPartOne: 'Je hebt het feest gemist in',
        beginningOfArchivedRoomPartTwo: ', er is hier niets te zien.',
        beginningOfChatHistoryDomainRoomPartOne: ({domainRoom}: BeginningOfChatHistoryDomainRoomPartOneParams) => `Deze chat is met alle Expensify-leden op het ${domainRoom} domein.`,
        beginningOfChatHistoryDomainRoomPartTwo: "Gebruik het om te chatten met collega's, tips te delen en vragen te stellen.",
        beginningOfChatHistoryAdminRoomPartOneFirst: 'Deze chat is met',
        beginningOfChatHistoryAdminRoomPartOneLast: 'admin.',
        beginningOfChatHistoryAdminRoomWorkspaceName: ({workspaceName}: BeginningOfChatHistoryAdminRoomPartOneParams) => ` ${workspaceName} `,
        beginningOfChatHistoryAdminRoomPartTwo: 'Gebruik het om te chatten over de inrichting van de werkruimte en meer.',
        beginningOfChatHistoryAnnounceRoomPartOne: ({workspaceName}: BeginningOfChatHistoryAnnounceRoomPartOneParams) => `Deze chat is met iedereen in ${workspaceName}.`,
        beginningOfChatHistoryAnnounceRoomPartTwo: `Gebruik het voor de belangrijkste aankondigingen.`,
        beginningOfChatHistoryUserRoomPartOne: 'Deze chatroom is voor alles.',
        beginningOfChatHistoryUserRoomPartTwo: 'related.',
        beginningOfChatHistoryInvoiceRoomPartOne: `Deze chat is voor facturen tussen`,
        beginningOfChatHistoryInvoiceRoomPartTwo: `. Gebruik de + knop om een factuur te verzenden.`,
        beginningOfChatHistory: 'Deze chat is met',
        beginningOfChatHistoryPolicyExpenseChatPartOne: 'Dit is waar',
        beginningOfChatHistoryPolicyExpenseChatPartTwo: 'zal onkosten indienen bij',
        beginningOfChatHistoryPolicyExpenseChatPartThree: '. Gebruik gewoon de + knop.',
        beginningOfChatHistorySelfDM: 'Dit is je persoonlijke ruimte. Gebruik het voor notities, taken, concepten en herinneringen.',
        beginningOfChatHistorySystemDM: 'Welkom! Laten we je instellen.',
        chatWithAccountManager: 'Chat hier met uw accountmanager',
        sayHello: 'Zeg hallo!',
        yourSpace: 'Uw ruimte',
        welcomeToRoom: ({roomName}: WelcomeToRoomParams) => `Welkom bij ${roomName}!`,
        usePlusButton: ({additionalText}: UsePlusButtonParams) => `Gebruik de + knop om een uitgave te ${additionalText}.`,
        askConcierge: 'Stel vragen en krijg 24/7 realtime ondersteuning.',
        conciergeSupport: '24/7 ondersteuning',
        create: 'maken',
        iouTypes: {
            pay: 'betalen',
            split: 'split',
            submit: 'indienen',
            track: 'volgen',
            invoice: 'factuur',
        },
    },
    adminOnlyCanPost: 'Alleen beheerders kunnen berichten sturen in deze ruimte.',
    reportAction: {
        asCopilot: 'als copiloot voor',
    },
    mentionSuggestions: {
        hereAlternateText: 'Breng iedereen in dit gesprek op de hoogte',
    },
    newMessages: 'Nieuwe berichten',
    youHaveBeenBanned: 'Opmerking: Je bent verbannen van het chatten in dit kanaal.',
    reportTypingIndicator: {
        isTyping: 'is aan het typen...',
        areTyping: 'zijn aan het typen...',
        multipleMembers: 'Meerdere leden',
    },
    reportArchiveReasons: {
        [CONST.REPORT.ARCHIVE_REASON.DEFAULT]: 'Deze chatroom is gearchiveerd.',
        [CONST.REPORT.ARCHIVE_REASON.ACCOUNT_CLOSED]: ({displayName}: ReportArchiveReasonsClosedParams) => `Deze chat is niet langer actief omdat ${displayName} hun account heeft gesloten.`,
        [CONST.REPORT.ARCHIVE_REASON.ACCOUNT_MERGED]: ({displayName, oldDisplayName}: ReportArchiveReasonsMergedParams) =>
            `Deze chat is niet langer actief omdat ${oldDisplayName} hun account heeft samengevoegd met ${displayName}.`,
        [CONST.REPORT.ARCHIVE_REASON.REMOVED_FROM_POLICY]: ({displayName, policyName, shouldUseYou = false}: ReportArchiveReasonsRemovedFromPolicyParams) =>
            shouldUseYou
                ? `Deze chat is niet langer actief omdat <strong>u</strong> geen lid meer bent van de ${policyName} werkruimte.`
                : `Deze chat is niet langer actief omdat ${displayName} geen lid meer is van de ${policyName} werkruimte.`,
        [CONST.REPORT.ARCHIVE_REASON.POLICY_DELETED]: ({policyName}: ReportArchiveReasonsInvoiceReceiverPolicyDeletedParams) =>
            `Deze chat is niet langer actief omdat ${policyName} niet langer een actieve werkruimte is.`,
        [CONST.REPORT.ARCHIVE_REASON.INVOICE_RECEIVER_POLICY_DELETED]: ({policyName}: ReportArchiveReasonsInvoiceReceiverPolicyDeletedParams) =>
            `Deze chat is niet langer actief omdat ${policyName} niet langer een actieve werkruimte is.`,
        [CONST.REPORT.ARCHIVE_REASON.BOOKING_END_DATE_HAS_PASSED]: 'Deze boeking is gearchiveerd.',
    },
    writeCapabilityPage: {
        label: 'Wie kan plaatsen',
        writeCapability: {
            all: 'Alle leden',
            admins: 'Alleen beheerders',
        },
    },
    sidebarScreen: {
        buttonFind: 'Zoek iets...',
        buttonMySettings: 'Mijn instellingen',
        fabNewChat: 'Chat starten',
        fabNewChatExplained: 'Start chat (Zwevende actie)',
        chatPinned: 'Chat vastgezet',
        draftedMessage: 'Opgesteld bericht',
        listOfChatMessages: 'Lijst van chatberichten',
        listOfChats: 'Lijst van chats',
        saveTheWorld: 'Red de wereld',
        tooltip: 'Begin hier!',
        redirectToExpensifyClassicModal: {
            title: 'Binnenkort beschikbaar',
            description: 'We zijn nog een paar onderdelen van New Expensify aan het verfijnen om aan uw specifieke setup te voldoen. Ga in de tussentijd naar Expensify Classic.',
        },
    },
    allSettingsScreen: {
        subscription: 'Abonnement',
        domains: 'Domeinen',
    },
    tabSelector: {
        chat: 'Chat',
        room: 'Kamer',
        distance: 'Afstand',
        manual: 'Handleiding',
        scan: 'Scannen',
    },
    spreadsheet: {
        upload: 'Upload een spreadsheet',
        dragAndDrop: 'Sleep uw spreadsheet hierheen, of kies een bestand hieronder. Ondersteunde formaten: .csv, .txt, .xls, en .xlsx.',
        chooseSpreadsheet: 'Selecteer een spreadsheetbestand om te importeren. Ondersteunde formaten: .csv, .txt, .xls, en .xlsx.',
        fileContainsHeader: 'Bestand bevat kolomkoppen',
        column: ({name}: SpreadSheetColumnParams) => `Kolom ${name}`,
        fieldNotMapped: ({fieldName}: SpreadFieldNameParams) => `Oeps! Een verplicht veld ("${fieldName}") is niet toegewezen. Controleer het en probeer het opnieuw.`,
        singleFieldMultipleColumns: ({fieldName}: SpreadFieldNameParams) =>
            `Oeps! Je hebt een enkel veld ("${fieldName}") aan meerdere kolommen gekoppeld. Controleer dit en probeer het opnieuw.`,
        emptyMappedField: ({fieldName}: SpreadFieldNameParams) => `Oeps! Het veld ("${fieldName}") bevat een of meer lege waarden. Controleer en probeer het opnieuw.`,
        importSuccessfulTitle: 'Import succesvol',
        importCategoriesSuccessfulDescription: ({categories}: SpreadCategoriesParams) => (categories > 1 ? `${categories} categorieën zijn toegevoegd.` : '1 categorie is toegevoegd.'),
        importMembersSuccessfulDescription: ({added, updated}: ImportMembersSuccessfulDescriptionParams) => {
            if (!added && !updated) {
                return 'Er zijn geen leden toegevoegd of bijgewerkt.';
            }
            if (added && updated) {
                return `${added} lid${added > 1 ? 's' : ''} toegevoegd, ${updated} lid${updated > 1 ? 's' : ''} bijgewerkt.`;
            }
            if (updated) {
                return updated > 1 ? `${updated} leden zijn bijgewerkt.` : '1 lid is bijgewerkt.';
            }
            return added > 1 ? `${added} leden zijn toegevoegd.` : '1 lid is toegevoegd.';
        },
        importTagsSuccessfulDescription: ({tags}: ImportTagsSuccessfulDescriptionParams) => (tags > 1 ? `${tags} tags zijn toegevoegd.` : '1 tag is toegevoegd.'),
        importMultiLevelTagsSuccessfulDescription: 'Tags op meerdere niveaus zijn toegevoegd.',
        importPerDiemRatesSuccessfulDescription: ({rates}: ImportPerDiemRatesSuccessfulDescriptionParams) =>
            rates > 1 ? `${rates} per diem tarieven zijn toegevoegd.` : '1 dagvergoeding is toegevoegd.',
        importFailedTitle: 'Importeren mislukt',
        importFailedDescription: 'Zorg ervoor dat alle velden correct zijn ingevuld en probeer het opnieuw. Als het probleem aanhoudt, neem dan contact op met Concierge.',
        importDescription: 'Kies welke velden u wilt koppelen vanuit uw spreadsheet door op de vervolgkeuzelijst naast elke geïmporteerde kolom hieronder te klikken.',
        sizeNotMet: 'Bestandsgrootte moet groter zijn dan 0 bytes',
        invalidFileMessage:
            'Het bestand dat u heeft geüpload is ofwel leeg of bevat ongeldige gegevens. Zorg ervoor dat het bestand correct is opgemaakt en de benodigde informatie bevat voordat u het opnieuw uploadt.',
        importSpreadsheet: 'Spreadsheet importeren',
        downloadCSV: 'CSV downloaden',
    },
    receipt: {
        upload: 'Bonnetje uploaden',
        dragReceiptBeforeEmail: 'Sleep een bon naar deze pagina, stuur een bon door naar',
        dragReceiptAfterEmail: 'of kies hieronder een bestand om te uploaden.',
        chooseReceipt: 'Kies een bon om te uploaden of stuur een bon door naar',
        takePhoto: 'Maak een foto',
        cameraAccess: "Cameratoegang is vereist om foto's van bonnetjes te maken.",
        deniedCameraAccess: 'Camera-toegang is nog steeds niet verleend, volg alstublieft',
        deniedCameraAccessInstructions: 'deze instructies',
        cameraErrorTitle: 'Camera fout',
        cameraErrorMessage: 'Er is een fout opgetreden bij het maken van een foto. Probeer het opnieuw.',
        locationAccessTitle: 'Locatietoegang toestaan',
        locationAccessMessage: 'Locatietoegang helpt ons om uw tijdzone en valuta nauwkeurig te houden, waar u ook gaat.',
        locationErrorTitle: 'Locatietoegang toestaan',
        locationErrorMessage: 'Locatietoegang helpt ons om uw tijdzone en valuta nauwkeurig te houden, waar u ook gaat.',
        allowLocationFromSetting: `Locatietoegang helpt ons om uw tijdzone en valuta nauwkeurig te houden, waar u ook gaat. Sta locatietoegang toe in de machtigingsinstellingen van uw apparaat.`,
        dropTitle: 'Laat het gaan',
        dropMessage: 'Sleep hier je bestand in.',
        flash: 'flits',
        multiScan: 'multi-scan',
        shutter: 'sluiter',
        gallery: 'galerij',
        deleteReceipt: 'Verwijder bonnetje',
        deleteConfirmation: 'Weet je zeker dat je dit bonnetje wilt verwijderen?',
        addReceipt: 'Bon toevoegen',
        scanFailed: 'De bon kon niet worden gescand omdat de handelaar, datum of het bedrag ontbreekt.',
    },
    quickAction: {
        scanReceipt: 'Scan bonnetje',
        recordDistance: 'Afstand bijhouden',
        requestMoney: 'Uitgave aanmaken',
        perDiem: 'Dagvergoeding aanmaken',
        splitBill: 'Uitgave splitsen',
        splitScan: 'Bon delen',
        splitDistance: 'Afstand splitsen',
        paySomeone: ({name}: PaySomeoneParams = {}) => `Betaal ${name ?? 'iemand'}`,
        assignTask: 'Taak toewijzen',
        header: 'Snelle actie',
        noLongerHaveReportAccess: 'Je hebt geen toegang meer tot je vorige snelle actiebestemming. Kies hieronder een nieuwe.',
        updateDestination: 'Bestemming bijwerken',
        createReport: 'Rapport maken',
    },
    iou: {
        amount: 'Bedrag',
        taxAmount: 'Belastingbedrag',
        taxRate: 'Belastingtarief',
        approve: ({
            formattedAmount,
        }: {
            formattedAmount?: string;
        } = {}) => (formattedAmount ? `Goedkeuren ${formattedAmount}` : 'Goedkeuren'),
        approved: 'Goedgekeurd',
        cash: 'Contant',
        card: 'Kaart',
        original: 'Origineel',
        split: 'Splitsen',
        splitExpense: 'Uitgave splitsen',
        splitExpenseSubtitle: ({amount, merchant}: SplitExpenseSubtitleParams) => `${amount} van ${merchant}`,
        addSplit: 'Splits toevoegen',
        totalAmountGreaterThanOriginal: ({amount}: TotalAmountGreaterOrLessThanOriginalParams) => `Het totale bedrag is ${amount} meer dan de oorspronkelijke uitgave.`,
        totalAmountLessThanOriginal: ({amount}: TotalAmountGreaterOrLessThanOriginalParams) => `Het totale bedrag is ${amount} minder dan de oorspronkelijke uitgave.`,
        splitExpenseZeroAmount: 'Voer een geldig bedrag in voordat u doorgaat.',
        splitExpenseEditTitle: ({amount, merchant}: SplitExpenseEditTitleParams) => `Bewerk ${amount} voor ${merchant}`,
        removeSplit: 'Verwijder splitsing',
        paySomeone: ({name}: PaySomeoneParams = {}) => `Betaal ${name ?? 'iemand'}`,
        expense: 'Uitgave',
        categorize: 'Categoriseren',
        share: 'Delen',
        participants: 'Deelnemers',
        createExpense: 'Uitgave aanmaken',
        trackDistance: 'Afstand bijhouden',
        createExpenses: ({expensesNumber}: CreateExpensesParams) => `Maak ${expensesNumber} uitgaven aan`,
        addExpense: 'Uitgave toevoegen',
        chooseRecipient: 'Kies ontvanger',
        createExpenseWithAmount: ({amount}: {amount: string}) => `Maak ${amount} uitgave aan`,
        confirmDetails: 'Bevestig gegevens',
        pay: 'Betalen',
        cancelPayment: 'Betaling annuleren',
        cancelPaymentConfirmation: 'Weet je zeker dat je deze betaling wilt annuleren?',
        viewDetails: 'Details bekijken',
        pending: 'In behandeling',
        canceled: 'Geannuleerd',
        posted: 'Geplaatst',
        deleteReceipt: 'Verwijder bonnetje',
        deletedTransaction: ({amount, merchant}: DeleteTransactionParams) => `verwijderde een uitgave in dit rapport, ${merchant} - ${amount}`,
        movedFromReport: ({reportName}: MovedFromReportParams) => `verplaatste een uitgave${reportName ? `van ${reportName}` : ''}`,
        movedTransaction: ({reportUrl, reportName}: MovedTransactionParams) => `heeft deze uitgave verplaatst${reportName ? `naar <a href="${reportUrl}">${reportName}</a>` : ''}`,
        unreportedTransaction: 'heeft deze uitgave naar uw persoonlijke ruimte verplaatst',
        pendingMatchWithCreditCard: 'Bon is in afwachting van een overeenkomst met kaarttransactie',
        pendingMatch: 'In afwachting van overeenkomst',
        pendingMatchWithCreditCardDescription: 'Ontvangst in afwachting van overeenkomst met kaarttransactie. Markeer als contant om te annuleren.',
        markAsCash: 'Als contant markeren',
        routePending: 'Route in behandeling...',
        receiptScanning: () => ({
            one: 'Bonnetjes scannen...',
            other: 'Bonnen scannen...',
        }),
        scanMultipleReceipts: 'Scan meerdere bonnen',
        scanMultipleReceiptsDescription: "Maak foto's van al je bonnetjes tegelijk, bevestig dan zelf de details of laat SmartScan het afhandelen.",
        receiptScanInProgress: 'Bon scannen bezig',
        receiptScanInProgressDescription: 'Bon scannen bezig. Kom later terug of voer de gegevens nu in.',
        duplicateTransaction: ({isSubmitted}: DuplicateTransactionParams) =>
            !isSubmitted
                ? 'Potentiële dubbele uitgaven geïdentificeerd. Controleer duplicaten om indiening mogelijk te maken.'
                : 'Potentiële dubbele uitgaven geïdentificeerd. Controleer duplicaten om goedkeuring mogelijk te maken.',
        receiptIssuesFound: () => ({
            one: 'Probleem gevonden',
            other: 'Problemen gevonden',
        }),
        fieldPending: 'In afwachting...',
        defaultRate: 'Standaardtarief',
        receiptMissingDetails: 'Ontbrekende gegevens op bon',
        missingAmount: 'Ontbrekend bedrag',
        missingMerchant: 'Ontbrekende handelaar',
        receiptStatusTitle: 'Scannen…',
        receiptStatusText: 'Alleen jij kunt deze bon zien tijdens het scannen. Kom later terug of voer de gegevens nu in.',
        receiptScanningFailed: 'Het scannen van het bonnetje is mislukt. Voer de gegevens handmatig in.',
        transactionPendingDescription: 'Transactie in behandeling. Het kan enkele dagen duren voordat deze is verwerkt.',
        companyInfo: 'Bedrijfsinformatie',
        companyInfoDescription: 'We hebben nog een paar details nodig voordat je je eerste factuur kunt verzenden.',
        yourCompanyName: 'Uw bedrijfsnaam',
        yourCompanyWebsite: 'De website van uw bedrijf',
        yourCompanyWebsiteNote: 'Als u geen website heeft, kunt u in plaats daarvan het LinkedIn-profiel of sociale media-profiel van uw bedrijf opgeven.',
        invalidDomainError: 'U heeft een ongeldig domein ingevoerd. Voer een geldig domein in om door te gaan.',
        publicDomainError: 'U bevindt zich in een openbare domein. Om door te gaan, voert u een privé domein in.',
        // TODO: This key should be deprecated. More details: https://github.com/Expensify/App/pull/59653#discussion_r2028653252
        expenseCountWithStatus: ({scanningReceipts = 0, pendingReceipts = 0}: RequestCountParams) => {
            const statusText: string[] = [];
            if (scanningReceipts > 0) {
                statusText.push(`${scanningReceipts} scannen`);
            }
            if (pendingReceipts > 0) {
                statusText.push(`${pendingReceipts} in behandeling`);
            }
            return {
                one: statusText.length > 0 ? `1 uitgave (${statusText.join(', ')})` : `1 uitgave`,
                other: (count: number) => (statusText.length > 0 ? `${count} uitgaven (${statusText.join(', ')})` : `${count} uitgaven`),
            };
        },
        expenseCount: () => {
            return {
                one: '1 uitgave',
                other: (count: number) => `${count} uitgaven`,
            };
        },
        deleteExpense: () => ({
            one: 'Verwijder uitgave',
            other: 'Verwijder uitgaven',
        }),
        deleteConfirmation: () => ({
            one: 'Weet je zeker dat je deze uitgave wilt verwijderen?',
            other: 'Weet je zeker dat je deze uitgaven wilt verwijderen?',
        }),
        deleteReport: 'Rapport verwijderen',
        deleteReportConfirmation: 'Weet u zeker dat u dit rapport wilt verwijderen?',
        settledExpensify: 'Betaald',
        done: 'Klaar',
        settledElsewhere: 'Elders betaald',
        individual: 'Individuueel',
        business: 'Business',
        settleExpensify: ({formattedAmount}: SettleExpensifyCardParams) => (formattedAmount ? `Betaal ${formattedAmount} met Expensify` : `Betaal met Expensify`),
        settlePersonal: ({formattedAmount}: SettleExpensifyCardParams) => (formattedAmount ? `Betaal ${formattedAmount} als individu` : `Betaal als individu`),
        settlePayment: ({formattedAmount}: SettleExpensifyCardParams) => `Betaal ${formattedAmount}`,
        settleBusiness: ({formattedAmount}: SettleExpensifyCardParams) => (formattedAmount ? `Betaal ${formattedAmount} als een bedrijf` : `Betalen als een bedrijf`),
        payElsewhere: ({formattedAmount}: SettleExpensifyCardParams) => (formattedAmount ? `Betaal ${formattedAmount} ergens anders` : `Elders betalen`),
        nextStep: 'Volgende stappen',
        finished: 'Voltooid',
        sendInvoice: ({amount}: RequestAmountParams) => `Verstuur ${amount} factuur`,
        submitAmount: ({amount}: RequestAmountParams) => `Verstuur ${amount}`,
        expenseAmount: ({formattedAmount, comment}: RequestedAmountMessageParams) => `${formattedAmount}${comment ? `voor ${comment}` : ''}`,
        submitted: `ingediend`,
        automaticallySubmitted: `ingediend via <a href="${CONST.SELECT_WORKFLOWS_HELP_URL}">vertraging indieningen</a>`,
        trackedAmount: ({formattedAmount, comment}: RequestedAmountMessageParams) => `volgt ${formattedAmount}${comment ? `voor ${comment}` : ''}`,
        splitAmount: ({amount}: SplitAmountParams) => `splitsen ${amount}`,
        didSplitAmount: ({formattedAmount, comment}: DidSplitAmountMessageParams) => `split ${formattedAmount}${comment ? `voor ${comment}` : ''}`,
        yourSplit: ({amount}: UserSplitParams) => `Jouw deel ${amount}`,
        payerOwesAmount: ({payer, amount, comment}: PayerOwesAmountParams) => `${payer} is ${amount}${comment ? `voor ${comment}` : ''} verschuldigd`,
        payerOwes: ({payer}: PayerOwesParams) => `${payer} verschuldigd:`,
        payerPaidAmount: ({payer, amount}: PayerPaidAmountParams) => `${payer ? `${payer} ` : ''}betaalde ${amount}`,
        payerPaid: ({payer}: PayerPaidParams) => `${payer} heeft betaald:`,
        payerSpentAmount: ({payer, amount}: PayerPaidAmountParams) => `${payer} heeft ${amount} uitgegeven`,
        payerSpent: ({payer}: PayerPaidParams) => `${payer} heeft uitgegeven:`,
        managerApproved: ({manager}: ManagerApprovedParams) => `${manager} goedgekeurd:`,
        managerApprovedAmount: ({manager, amount}: ManagerApprovedAmountParams) => `${manager} keurde ${amount} goed`,
        payerSettled: ({amount}: PayerSettledParams) => `betaald ${amount}`,
        payerSettledWithMissingBankAccount: ({amount}: PayerSettledParams) => `betaald ${amount}. Voeg een bankrekening toe om uw betaling te ontvangen.`,
        automaticallyApproved: `goedgekeurd via <a href="${CONST.CONFIGURE_EXPENSE_REPORT_RULES_HELP_URL}">werkruimteregels</a>`,
        approvedAmount: ({amount}: ApprovedAmountParams) => `goedgekeurd ${amount}`,
        approvedMessage: `goedgekeurd`,
        unapproved: `niet goedgekeurd`,
        automaticallyForwarded: `goedgekeurd via <a href="${CONST.CONFIGURE_EXPENSE_REPORT_RULES_HELP_URL}">werkruimteregels</a>`,
        forwarded: `goedgekeurd`,
        rejectedThisReport: 'heeft dit rapport afgewezen',
        waitingOnBankAccount: ({submitterDisplayName}: WaitingOnBankAccountParams) =>
            `is begonnen met afrekenen. Betaling wordt vastgehouden totdat ${submitterDisplayName} een bankrekening toevoegt.`,
        adminCanceledRequest: ({manager}: AdminCanceledRequestParams) => `${manager ? `${manager}: ` : ''}heeft de betaling geannuleerd`,
        canceledRequest: ({amount, submitterDisplayName}: CanceledRequestParams) =>
            `heeft de betaling van ${amount} geannuleerd, omdat ${submitterDisplayName} hun Expensify Wallet niet binnen 30 dagen heeft geactiveerd.`,
        settledAfterAddedBankAccount: ({submitterDisplayName, amount}: SettledAfterAddedBankAccountParams) =>
            `${submitterDisplayName} heeft een bankrekening toegevoegd. De betaling van ${amount} is gedaan.`,
        paidElsewhere: ({payer}: PaidElsewhereParams = {}) => `${payer ? `${payer} ` : ''} elders betaald`,
        paidWithExpensify: ({payer}: PaidWithExpensifyParams = {}) => `${payer ? `${payer} ` : ''}betaald met Expensify`,
        automaticallyPaidWithExpensify: ({payer}: PaidWithExpensifyParams = {}) =>
            `${payer ? `${payer} ` : ''}betaald met Expensify via <a href="${CONST.CONFIGURE_EXPENSE_REPORT_RULES_HELP_URL}">werkruimte regels</a>`,
        noReimbursableExpenses: 'Dit rapport heeft een ongeldig bedrag.',
        pendingConversionMessage: 'Totaal wordt bijgewerkt wanneer je weer online bent.',
        changedTheExpense: 'de uitgave gewijzigd',
        setTheRequest: ({valueName, newValueToDisplay}: SetTheRequestParams) => `de ${valueName} naar ${newValueToDisplay}`,
        setTheDistanceMerchant: ({translatedChangedField, newMerchant, newAmountToDisplay}: SetTheDistanceMerchantParams) =>
            `stel het ${translatedChangedField} in op ${newMerchant}, wat het bedrag instelde op ${newAmountToDisplay}`,
        removedTheRequest: ({valueName, oldValueToDisplay}: RemovedTheRequestParams) => `de ${valueName} (voorheen ${oldValueToDisplay})`,
        updatedTheRequest: ({valueName, newValueToDisplay, oldValueToDisplay}: UpdatedTheRequestParams) => `de ${valueName} naar ${newValueToDisplay} (voorheen ${oldValueToDisplay})`,
        updatedTheDistanceMerchant: ({translatedChangedField, newMerchant, oldMerchant, newAmountToDisplay, oldAmountToDisplay}: UpdatedTheDistanceMerchantParams) =>
            `veranderde de ${translatedChangedField} naar ${newMerchant} (voorheen ${oldMerchant}), wat het bedrag bijwerkte naar ${newAmountToDisplay} (voorheen ${oldAmountToDisplay})`,
        threadExpenseReportName: ({formattedAmount, comment}: ThreadRequestReportNameParams) => `${formattedAmount} ${comment ? `voor ${comment}` : 'uitgave'}`,
        invoiceReportName: ({linkedReportID}: OriginalMessage<typeof CONST.REPORT.ACTIONS.TYPE.REPORT_PREVIEW>) => `Factuurrapport #${linkedReportID}`,
        threadPaySomeoneReportName: ({formattedAmount, comment}: ThreadSentMoneyReportNameParams) => `${formattedAmount} verzonden${comment ? `voor ${comment}` : ''}`,
        movedFromPersonalSpace: ({workspaceName, reportName}: MovedFromPersonalSpaceParams) =>
            `verplaatste uitgave van persoonlijke ruimte naar ${workspaceName ?? `chat met ${reportName}`}`,
        movedToPersonalSpace: 'verplaatste uitgave naar persoonlijke ruimte',
        tagSelection: 'Selecteer een tag om uw uitgaven beter te organiseren.',
        categorySelection: 'Selecteer een categorie om uw uitgaven beter te organiseren.',
        error: {
            invalidCategoryLength: 'De categorienaam overschrijdt 255 tekens. Verkort deze of kies een andere categorie.',
            invalidTagLength: 'De tagnaam overschrijdt 255 tekens. Verkort het of kies een andere tag.',
            invalidAmount: 'Voer een geldig bedrag in voordat u doorgaat.',
            invalidIntegerAmount: 'Voer een heel dollarbedrag in voordat u doorgaat.',
            invalidTaxAmount: ({amount}: RequestAmountParams) => `Maximale belastingbedrag is ${amount}`,
            invalidSplit: 'De som van de splitsingen moet gelijk zijn aan het totale bedrag',
            invalidSplitParticipants: 'Voer een bedrag groter dan nul in voor ten minste twee deelnemers.',
            invalidSplitYourself: 'Voer een niet-nul bedrag in voor uw splitsing aub.',
            noParticipantSelected: 'Selecteer een deelnemer alstublieft',
            other: 'Onverwachte fout. Probeer het later opnieuw.',
            genericCreateFailureMessage: 'Onverwachte fout bij het indienen van deze uitgave. Probeer het later opnieuw.',
            genericCreateInvoiceFailureMessage: 'Onverwachte fout bij het verzenden van deze factuur. Probeer het later opnieuw.',
            genericHoldExpenseFailureMessage: 'Onverwachte fout bij het vasthouden van deze uitgave. Probeer het later opnieuw.',
            genericUnholdExpenseFailureMessage: 'Onverwachte fout bij het van hold halen van deze uitgave. Probeer het later opnieuw.',
            receiptDeleteFailureError: 'Onverwachte fout bij het verwijderen van dit ontvangstbewijs. Probeer het later opnieuw.',
            receiptFailureMessage: 'Er is een fout opgetreden bij het uploaden van uw bon. Alstublieft',
            receiptFailureMessageShort: 'Er is een fout opgetreden bij het uploaden van uw bon.',
            tryAgainMessage: 'probeer het opnieuw',
            saveFileMessage: 'sla de bon op',
            uploadLaterMessage: 'om later te uploaden.',
            genericDeleteFailureMessage: 'Onverwachte fout bij het verwijderen van deze uitgave. Probeer het later opnieuw.',
            genericEditFailureMessage: 'Onverwachte fout bij het bewerken van deze uitgave. Probeer het later opnieuw.',
            genericSmartscanFailureMessage: 'Transactie mist velden',
            duplicateWaypointsErrorMessage: 'Verwijder dubbele waypoints alstublieft.',
            atLeastTwoDifferentWaypoints: 'Voer alstublieft ten minste twee verschillende adressen in.',
            splitExpenseMultipleParticipantsErrorMessage: 'Een uitgave kan niet worden gesplitst tussen een werkruimte en andere leden. Werk uw selectie bij.',
            invalidMerchant: 'Voer een geldige handelaar in alstublieft',
            atLeastOneAttendee: 'Er moet ten minste één deelnemer worden geselecteerd',
            invalidQuantity: 'Voer een geldige hoeveelheid in alstublieft',
            quantityGreaterThanZero: 'Hoeveelheid moet groter zijn dan nul',
            invalidSubrateLength: 'Er moet minstens één subtarief zijn.',
            invalidRate: 'Tarief niet geldig voor deze werkruimte. Selecteer een beschikbaar tarief uit de werkruimte.',
        },
        dismissReceiptError: 'Fout negeren',
        dismissReceiptErrorConfirmation: 'Let op! Als u deze foutmelding negeert, wordt uw geüploade bon volledig verwijderd. Weet u het zeker?',
        waitingOnEnabledWallet: ({submitterDisplayName}: WaitingOnBankAccountParams) =>
            `begon met afrekenen. Betaling is in de wacht totdat ${submitterDisplayName} hun portemonnee inschakelt.`,
        enableWallet: 'Portemonnee inschakelen',
        hold: 'Vasthouden',
        unhold: 'Verwijder blokkering',
        holdExpense: 'Uitgave vasthouden',
        unholdExpense: 'Uitgave deblokkeren',
        heldExpense: 'deze uitgave vastgehouden',
        unheldExpense: 'deblokkeer deze uitgave',
        moveUnreportedExpense: 'Verplaats niet-gerapporteerde uitgave',
        addUnreportedExpense: 'Niet-gerapporteerde uitgave toevoegen',
        createNewExpense: 'Nieuwe uitgave aanmaken',
        selectUnreportedExpense: 'Selecteer ten minste één uitgave om aan het rapport toe te voegen.',
        emptyStateUnreportedExpenseTitle: 'Geen niet-gerapporteerde uitgaven',
        emptyStateUnreportedExpenseSubtitle: 'Het lijkt erop dat je geen niet-gerapporteerde uitgaven hebt. Probeer er hieronder een aan te maken.',
        addUnreportedExpenseConfirm: 'Toevoegen aan rapport',
        explainHold: 'Leg uit waarom je deze uitgave vasthoudt.',
        undoSubmit: 'Ongedaan maken indienen',
        retracted: 'ingetrokken',
        undoClose: 'Sluiten ongedaan maken',
        reopened: 'heropend',
        reopenReport: 'Rapport heropenen',
        reopenExportedReportConfirmation: ({connectionName}: {connectionName: string}) =>
            `Dit rapport is al geëxporteerd naar ${connectionName}. Het wijzigen ervan kan leiden tot gegevensverschillen. Weet u zeker dat u dit rapport opnieuw wilt openen?`,
        reason: 'Reden',
        holdReasonRequired: 'Een reden is vereist bij het vasthouden.',
        expenseWasPutOnHold: 'Uitgave is in de wacht gezet',
        expenseOnHold: 'Deze uitgave is in de wacht gezet. Bekijk de opmerkingen voor de volgende stappen.',
        expensesOnHold: 'Alle onkosten zijn in de wacht gezet. Controleer de opmerkingen voor de volgende stappen.',
        expenseDuplicate: 'Deze uitgave heeft vergelijkbare details met een andere. Controleer de duplicaten om verder te gaan.',
        someDuplicatesArePaid: 'Sommige van deze duplicaten zijn al goedgekeurd of betaald.',
        reviewDuplicates: 'Duplicaten beoordelen',
        keepAll: 'Alles behouden',
        confirmApprove: 'Bevestig goedkeuringsbedrag',
        confirmApprovalAmount: 'Alleen conforme uitgaven goedkeuren, of het hele rapport goedkeuren.',
        confirmApprovalAllHoldAmount: () => ({
            one: 'Deze uitgave is in de wacht. Wil je toch goedkeuren?',
            other: 'Deze uitgaven zijn in de wacht gezet. Wil je ze toch goedkeuren?',
        }),
        confirmPay: 'Bevestig betalingsbedrag',
        confirmPayAmount: 'Betaal wat niet in de wacht staat, of betaal het hele rapport.',
        confirmPayAllHoldAmount: () => ({
            one: 'Deze uitgave is in de wacht gezet. Wil je toch betalen?',
            other: 'Deze uitgaven zijn in de wacht gezet. Wil je toch betalen?',
        }),
        payOnly: 'Alleen betalen',
        approveOnly: 'Alleen goedkeuren',
        holdEducationalTitle: 'Dit verzoek is ingediend op',
        holdEducationalText: 'vasthouden',
        whatIsHoldExplain: 'Vasthouden is als het indrukken van "pauze" op een uitgave om meer details te vragen voordat deze wordt goedgekeurd of betaald.',
        holdIsLeftBehind: 'Ingehouden uitgaven worden naar een ander rapport verplaatst na goedkeuring of betaling.',
        unholdWhenReady: 'Goedkeurders kunnen uitgaven vrijgeven wanneer ze klaar zijn voor goedkeuring of betaling.',
        changePolicyEducational: {
            title: 'Je hebt dit rapport verplaatst!',
            description: 'Controleer deze items dubbel, aangezien ze de neiging hebben te veranderen bij het verplaatsen van rapporten naar een nieuwe werkruimte.',
            reCategorize: '<strong>Her-categoriseer eventuele uitgaven</strong> om te voldoen aan de werkruimteregels.',
            workflows: 'Dit rapport kan nu onderworpen zijn aan een ander <strong>goedkeuringsproces.</strong>',
        },
        changeWorkspace: 'Werkruimte wijzigen',
        set: 'set',
        changed: 'veranderd',
        removed: 'removed',
        transactionPending: 'Transactie in behandeling.',
        chooseARate: 'Selecteer een vergoedingstarief per mijl of kilometer voor de werkruimte',
        unapprove: 'Afkeuren',
        unapproveReport: 'Rapport afkeuren',
        headsUp: 'Let op!',
        unapproveWithIntegrationWarning: ({accountingIntegration}: UnapproveWithIntegrationWarningParams) =>
            `Dit rapport is al geëxporteerd naar ${accountingIntegration}. Het wijzigen ervan kan leiden tot gegevensverschillen. Weet u zeker dat u dit rapport wilt afkeuren?`,
        reimbursable: 'terugbetaalbaar',
        nonReimbursable: 'niet-vergoedbaar',
        bookingPending: 'Deze boeking is in behandeling.',
        bookingPendingDescription: 'Deze boeking is in afwachting omdat deze nog niet is betaald.',
        bookingArchived: 'Deze boeking is gearchiveerd',
        bookingArchivedDescription: 'Deze boeking is gearchiveerd omdat de reisdatum is verstreken. Voeg indien nodig een uitgave toe voor het eindbedrag.',
        attendees: 'Deelnemers',
        whoIsYourAccountant: 'Wie is uw accountant?',
        paymentComplete: 'Betaling voltooid',
        time: 'Tijd',
        startDate: 'Startdatum',
        endDate: 'Einddatum',
        startTime: 'Starttijd',
        endTime: 'Eindtijd',
        deleteSubrate: 'Subtarief verwijderen',
        deleteSubrateConfirmation: 'Weet je zeker dat je dit subtarief wilt verwijderen?',
        quantity: 'Hoeveelheid',
        subrateSelection: 'Selecteer een subtarief en voer een hoeveelheid in.',
        qty: 'Aantal',
        firstDayText: () => ({
            one: `Eerste dag: 1 uur`,
            other: (count: number) => `Eerste dag: ${count.toFixed(2)} uur`,
        }),
        lastDayText: () => ({
            one: `Laatste dag: 1 uur`,
            other: (count: number) => `Laatste dag: ${count.toFixed(2)} uur`,
        }),
        tripLengthText: () => ({
            one: `Reis: 1 volle dag`,
            other: (count: number) => `Reis: ${count} volledige dagen`,
        }),
        dates: 'Datums',
        rates: 'Tarieven',
        submitsTo: ({name}: SubmitsToParams) => `Dient in bij ${name}`,
        moveExpenses: () => ({one: 'Verplaats uitgave', other: 'Verplaats uitgaven'}),
    },
    share: {
        shareToExpensify: 'Delen met Expensify',
        messageInputLabel: 'Bericht',
    },
    notificationPreferencesPage: {
        header: 'Meldingsvoorkeuren',
        label: 'Stel me op de hoogte van nieuwe berichten',
        notificationPreferences: {
            always: 'Onmiddellijk',
            daily: 'Dagelijks',
            mute: 'Dempen',
            hidden: 'Verborgen',
        },
    },
    loginField: {
        numberHasNotBeenValidated: 'Het nummer is niet gevalideerd. Klik op de knop om de validatielink opnieuw via sms te verzenden.',
        emailHasNotBeenValidated: 'De e-mail is niet gevalideerd. Klik op de knop om de validatielink opnieuw via sms te verzenden.',
    },
    avatarWithImagePicker: {
        uploadPhoto: 'Foto uploaden',
        removePhoto: 'Foto verwijderen',
        editImage: 'Foto bewerken',
        viewPhoto: 'Foto bekijken',
        imageUploadFailed: 'Afbeeldingsupload mislukt',
        deleteWorkspaceError: 'Sorry, er was een onverwacht probleem bij het verwijderen van je werkruimte-avatar.',
        sizeExceeded: ({maxUploadSizeInMB}: SizeExceededParams) => `De geselecteerde afbeelding overschrijdt de maximale uploadgrootte van ${maxUploadSizeInMB} MB.`,
        resolutionConstraints: ({minHeightInPx, minWidthInPx, maxHeightInPx, maxWidthInPx}: ResolutionConstraintsParams) =>
            `Upload alstublieft een afbeelding die groter is dan ${minHeightInPx}x${minWidthInPx} pixels en kleiner dan ${maxHeightInPx}x${maxWidthInPx} pixels.`,
        notAllowedExtension: ({allowedExtensions}: NotAllowedExtensionParams) => `Profielfoto moet een van de volgende typen zijn: ${allowedExtensions.join(', ')}.`,
    },
    modal: {
        backdropLabel: 'Modale Achtergrond',
    },
    profilePage: {
        profile: 'Profiel',
        preferredPronouns: 'Voorkeursvoornaamwoorden',
        selectYourPronouns: 'Selecteer je voornaamwoorden',
        selfSelectYourPronoun: 'Selecteer je voornaamwoord zelf',
        emailAddress: 'E-mailadres',
        setMyTimezoneAutomatically: 'Stel mijn tijdzone automatisch in',
        timezone: 'Tijdzone',
        invalidFileMessage: 'Ongeldig bestand. Probeer een andere afbeelding.',
        avatarUploadFailureMessage: 'Er is een fout opgetreden bij het uploaden van de avatar. Probeer het opnieuw.',
        online: 'Online',
        offline: 'Offline',
        syncing: 'Synchroniseren',
        profileAvatar: 'Profielfoto',
        publicSection: {
            title: 'Openbaar',
            subtitle: 'Deze gegevens worden weergegeven op je openbare profiel. Iedereen kan ze zien.',
        },
        privateSection: {
            title: 'Privé',
            subtitle: 'Deze gegevens worden gebruikt voor reizen en betalingen. Ze worden nooit getoond op je openbare profiel.',
        },
    },
    securityPage: {
        title: 'Beveiligingsopties',
        subtitle: 'Schakel authenticatie in twee stappen in om uw account veilig te houden.',
        goToSecurity: 'Ga terug naar de beveiligingspagina',
    },
    shareCodePage: {
        title: 'Uw code',
        subtitle: 'Nodig leden uit voor Expensify door je persoonlijke QR-code of verwijzingslink te delen.',
    },
    pronounsPage: {
        pronouns: 'Voornaamwoorden',
        isShownOnProfile: 'Je voornaamwoorden worden weergegeven op je profiel.',
        placeholderText: 'Zoek om opties te zien',
    },
    contacts: {
        contactMethod: 'Contactmethode',
        contactMethods: 'Contactmethoden',
        featureRequiresValidate: 'Deze functie vereist dat je je account verifieert.',
        validateAccount: 'Valideer uw account',
        helpTextBeforeEmail: 'Voeg meer manieren toe voor mensen om je te vinden, en stuur bonnetjes door naar',
        helpTextAfterEmail: 'van meerdere e-mailadressen.',
        pleaseVerify: 'Verifieer deze contactmethode alstublieft',
        getInTouch: 'Telkens wanneer we contact met je moeten opnemen, gebruiken we deze contactmethode.',
        enterMagicCode: ({contactMethod}: EnterMagicCodeParams) => `Voer de magische code in die is verzonden naar ${contactMethod}. Het zou binnen een minuut of twee moeten aankomen.`,
        setAsDefault: 'Instellen als standaard',
        yourDefaultContactMethod:
            'Dit is uw huidige standaard contactmethode. Voordat u deze kunt verwijderen, moet u een andere contactmethode kiezen en op "Instellen als standaard" klikken.',
        removeContactMethod: 'Contactmethode verwijderen',
        removeAreYouSure: 'Weet je zeker dat je deze contactmethode wilt verwijderen? Deze actie kan niet ongedaan worden gemaakt.',
        failedNewContact: 'Kan deze contactmethode niet toevoegen.',
        genericFailureMessages: {
            requestContactMethodValidateCode: 'Het verzenden van een nieuwe magische code is mislukt. Wacht even en probeer het opnieuw.',
            validateSecondaryLogin: 'Onjuiste of ongeldige magische code. Probeer het opnieuw of vraag een nieuwe code aan.',
            deleteContactMethod: 'Verwijderen van contactmethode mislukt. Neem contact op met Concierge voor hulp.',
            setDefaultContactMethod: 'Het is niet gelukt om een nieuwe standaard contactmethode in te stellen. Neem contact op met Concierge voor hulp.',
            addContactMethod: 'Het is niet gelukt om deze contactmethode toe te voegen. Neem contact op met Concierge voor hulp.',
            enteredMethodIsAlreadySubmitted: 'Deze contactmethode bestaat al',
            passwordRequired: 'wachtwoord vereist.',
            contactMethodRequired: 'Contactmethode is vereist',
            invalidContactMethod: 'Ongeldige contactmethode',
        },
        newContactMethod: 'Nieuwe contactmethode',
        goBackContactMethods: 'Ga terug naar contactmethoden',
    },
    // cspell:disable
    pronouns: {
        coCos: "Co / Co's",
        eEyEmEir: 'E / Ey / Em / Eir',
        faeFaer: 'Fae / Faer',
        heHimHis: 'Hij / Hem / Zijn',
        heHimHisTheyThemTheirs: 'He / Him / His / They / Them / Theirs',
        sheHerHers: 'Zij / Haar / Hare',
        sheHerHersTheyThemTheirs: 'Zij / Haar / Haar / Zij / Hen / Hun',
        merMers: 'Mer / Mers',
        neNirNirs: 'Ne / Nir / Nirs',
        neeNerNers: 'Nee / Ner / Ners',
        perPers: 'Per / Pers',
        theyThemTheirs: 'Zij / Hen / Hun',
        thonThons: 'Thon / Thons',
        veVerVis: 'Bekijken / Bekijkt / Bekeken',
        viVir: 'Vi / Vir',
        xeXemXyr: 'Xe / Xem / Xyr',
        zeZieZirHir: 'Ze / Zie / Zir / Hir',
        zeHirHirs: 'Ze / Hir',
        callMeByMyName: 'Noem me bij mijn naam',
    },
    // cspell:enable
    displayNamePage: {
        headerTitle: 'Weergavenaam',
        isShownOnProfile: 'Je weergavenaam wordt getoond op je profiel.',
    },
    timezonePage: {
        timezone: 'Tijdzone',
        isShownOnProfile: 'Je tijdzone wordt weergegeven op je profiel.',
        getLocationAutomatically: 'Automatisch uw locatie bepalen',
    },
    updateRequiredView: {
        updateRequired: 'Update vereist',
        pleaseInstall: 'Werk bij naar de nieuwste versie van New Expensify.',
        pleaseInstallExpensifyClassic: 'Installeer de nieuwste versie van Expensify alstublieft.',
        toGetLatestChanges: 'Voor mobiel of desktop, download en installeer de nieuwste versie. Voor web, ververs je browser.',
        newAppNotAvailable: 'De nieuwe Expensify-app is niet langer beschikbaar.',
    },
    initialSettingsPage: {
        about: 'Over',
        aboutPage: {
            description: 'De nieuwe Expensify-app is gebouwd door een gemeenschap van open-source ontwikkelaars van over de hele wereld. Help ons de toekomst van Expensify te bouwen.',
            appDownloadLinks: 'App-downloadlinks',
            viewKeyboardShortcuts: 'Toetsenbord sneltoetsen bekijken',
            viewTheCode: 'Bekijk de code',
            viewOpenJobs: 'Bekijk openstaande vacatures',
            reportABug: 'Een bug rapporteren',
            troubleshoot: 'Problemen oplossen',
        },
        appDownloadLinks: {
            android: {
                label: 'Android',
            },
            ios: {
                label: 'iOS',
            },
            desktop: {
                label: 'macOS',
            },
        },
        troubleshoot: {
            clearCacheAndRestart: 'Cache wissen en opnieuw starten',
            viewConsole: 'Bekijk debugconsole',
            debugConsole: 'Debugconsole',
            description: 'Gebruik de onderstaande tools om de Expensify-ervaring te helpen oplossen. Als u problemen ondervindt, neem dan alstublieft',
            submitBug: 'een bug indienen',
            confirmResetDescription: 'Alle niet-verzonden conceptberichten gaan verloren, maar de rest van uw gegevens is veilig.',
            resetAndRefresh: 'Reset en vernieuwen',
            clientSideLogging: 'Client-side logging',
            noLogsToShare: 'Geen logs om te delen',
            useProfiling: 'Gebruik profilering',
            profileTrace: 'Profieltracering',
            results: 'Resultaten',
            releaseOptions: 'Release-opties',
            testingPreferences: 'Voorkeuren testen',
            useStagingServer: 'Gebruik Staging Server',
            forceOffline: 'Offline forceren',
            simulatePoorConnection: 'Simuleer een slechte internetverbinding',
            simulateFailingNetworkRequests: 'Netwerkverzoeken simuleren die mislukken',
            authenticationStatus: 'Authenticatiestatus',
            deviceCredentials: 'Apparaatreferenties',
            invalidate: 'Ongeldig maken',
            destroy: 'Vernietigen',
            maskExportOnyxStateData: 'Masker kwetsbare ledendata bij het exporteren van de Onyx-status',
            exportOnyxState: 'Onyx-status exporteren',
            importOnyxState: 'Importeer Onyx-status',
            testCrash: 'Test crash',
            resetToOriginalState: 'Reset naar oorspronkelijke staat',
            usingImportedState: 'U gebruikt geïmporteerde status. Druk hier om het te wissen.',
            debugMode: 'Debug-modus',
            invalidFile: 'Ongeldig bestand',
            invalidFileDescription: 'Het bestand dat je probeert te importeren is niet geldig. Probeer het opnieuw.',
            invalidateWithDelay: 'Ongeldig maken met vertraging',
            recordTroubleshootData: 'Probleemoplossingsgegevens opnemen',
        },
        debugConsole: {
            saveLog: 'Log opslaan',
            shareLog: 'Log delen',
            enterCommand: 'Voer opdracht in',
            execute: 'Uitvoeren',
            noLogsAvailable: 'Geen logs beschikbaar',
            logSizeTooLarge: ({size}: LogSizeParams) => `Loggrootte overschrijdt de limiet van ${size} MB. Gebruik "Log opslaan" om het logbestand te downloaden.`,
            logs: 'Logs',
            viewConsole: 'Console bekijken',
        },
        security: 'Beveiliging',
        signOut: 'Afmelden',
        restoreStashed: 'Herstel opgeslagen login',
        signOutConfirmationText: 'U verliest alle offline wijzigingen als u zich afmeldt.',
        versionLetter: 'v',
        readTheTermsAndPrivacy: {
            phrase1: 'Lees de',
            phrase2: 'Servicevoorwaarden',
            phrase3: 'en',
            phrase4: 'Privacy',
        },
        help: 'Help',
        accountSettings: 'Accountinstellingen',
        account: 'Account',
        general: 'Algemeen',
    },
    closeAccountPage: {
        closeAccount: 'Account sluiten',
        reasonForLeavingPrompt: 'We zouden het jammer vinden om je te zien gaan! Zou je ons vriendelijk willen vertellen waarom, zodat we kunnen verbeteren?',
        enterMessageHere: 'Voer hier bericht in',
        closeAccountWarning: 'Het sluiten van uw account kan niet ongedaan worden gemaakt.',
        closeAccountPermanentlyDeleteData: 'Weet je zeker dat je je account wilt verwijderen? Dit zal alle openstaande uitgaven permanent verwijderen.',
        enterDefaultContactToConfirm: 'Voer uw standaard contactmethode in om te bevestigen dat u uw account wilt sluiten. Uw standaard contactmethode is:',
        enterDefaultContact: 'Voer uw standaard contactmethode in',
        defaultContact: 'Standaard contactmethode:',
        enterYourDefaultContactMethod: 'Voer uw standaard contactmethode in om uw account te sluiten.',
    },
    mergeAccountsPage: {
        mergeAccount: 'Accounts samenvoegen',
        accountDetails: {
            accountToMergeInto: 'Voer het account in waarmee u wilt samenvoegen',
            notReversibleConsent: 'Ik begrijp dat dit niet omkeerbaar is.',
        },
        accountValidate: {
            confirmMerge: 'Weet je zeker dat je accounts wilt samenvoegen?',
            lossOfUnsubmittedData: `Het samenvoegen van uw accounts is onomkeerbaar en zal resulteren in het verlies van alle niet-ingediende uitgaven voor`,
            enterMagicCode: `Om door te gaan, voer de magische code in die is verzonden naar`,
            errors: {
                incorrectMagicCode: 'Onjuiste of ongeldige magische code. Probeer het opnieuw of vraag een nieuwe code aan.',
                fallback: 'Er is iets misgegaan. Probeer het later opnieuw.',
            },
        },
        mergeSuccess: {
            accountsMerged: 'Accounts samengevoegd!',
            successfullyMergedAllData: {
                beforeFirstEmail: `Je hebt alle gegevens succesvol samengevoegd van`,
                beforeSecondEmail: `into`,
                afterSecondEmail: `. Voortaan kun je beide logins gebruiken voor dit account.`,
            },
        },
        mergePendingSAML: {
            weAreWorkingOnIt: 'We zijn ermee bezig',
            limitedSupport: 'We ondersteunen het samenvoegen van accounts nog niet op New Expensify. Voer deze actie in plaats daarvan uit op Expensify Classic.',
            reachOutForHelp: {
                beforeLink: 'Voel je vrij om',
                linkText: 'neem contact op met Concierge',
                afterLink: 'als je vragen hebt!',
            },
            goToExpensifyClassic: 'Ga naar Expensify Classic',
        },
        mergeFailureSAMLDomainControl: {
            beforeFirstEmail: 'Je kunt niet samenvoegen',
            beforeDomain: 'omdat het wordt beheerd door',
            afterDomain: '. Alstublieft',
            linkText: 'neem contact op met Concierge',
            afterLink: 'voor hulp.',
        },
        mergeFailureSAMLAccount: {
            beforeEmail: 'Je kunt niet samenvoegen',
            afterEmail: 'in andere accounts omdat uw domeinbeheerder het als uw primaire login heeft ingesteld. Voeg in plaats daarvan andere accounts samen in deze.',
        },
        mergeFailure2FA: {
            oldAccount2FAEnabled: {
                beforeFirstEmail: 'Je kunt accounts niet samenvoegen omdat',
                beforeSecondEmail: 'heeft tweefactorauthenticatie (2FA) ingeschakeld. Schakel 2FA uit voor',
                afterSecondEmail: 'en probeer het opnieuw.',
            },
            learnMore: 'Meer informatie over het samenvoegen van accounts.',
        },
        mergeFailureAccountLocked: {
            beforeEmail: 'Je kunt niet samenvoegen',
            afterEmail: 'omdat het vergrendeld is. Alsjeblieft',
            linkText: 'neem contact op met Concierge',
            afterLink: `voor hulp.`,
        },
        mergeFailureUncreatedAccount: {
            noExpensifyAccount: {
                beforeEmail: 'Je kunt accounts niet samenvoegen omdat',
                afterEmail: 'heeft geen Expensify-account.',
            },
            addContactMethod: {
                beforeLink: 'Alstublieft',
                linkText: 'voeg het toe als een contactmethode',
                afterLink: 'in plaats daarvan.',
            },
        },
        mergeFailureSmartScannerAccount: {
            beforeEmail: 'Je kunt niet samenvoegen',
            afterEmail: 'in andere accounts. Voeg in plaats daarvan andere accounts samen in dit account.',
        },
        mergeFailureInvoicedAccount: {
            beforeEmail: 'Je kunt niet samenvoegen',
            afterEmail: 'in andere accounts omdat het de factuureigenaar van een gefactureerd account is. Voeg in plaats daarvan andere accounts samen in dit account.',
        },
        mergeFailureTooManyAttempts: {
            heading: 'Probeer het later opnieuw',
            description: 'Er waren te veel pogingen om accounts samen te voegen. Probeer het later opnieuw.',
        },
        mergeFailureUnvalidatedAccount: {
            description: 'U kunt niet samenvoegen met andere accounts omdat het niet gevalideerd is. Valideer het account en probeer het opnieuw.',
        },
        mergeFailureSelfMerge: {
            description: 'U kunt geen account met zichzelf samenvoegen.',
        },
        mergeFailureGenericHeading: 'Kan accounts niet samenvoegen',
    },
    lockAccountPage: {
        reportSuspiciousActivity: 'Verdachte activiteit melden',
        lockAccount: 'Account vergrendelen',
        unlockAccount: 'Account ontgrendelen',
        compromisedDescription: 'Merk je iets vreemds op aan je account? Meld het en je account wordt meteen vergrendeld, kaarttransacties geblokkeerd en wijzigingen voorkomen.',
        domainAdminsDescription: 'Voor domeinbeheerders: dit pauzeert ook alle Expensify Card-activiteiten en beheerdersacties in je domein(en).',
        areYouSure: 'Weet je zeker dat je je Expensify-account wilt vergrendelen?',
        ourTeamWill: 'Ons team onderzoekt het en verwijdert ongeautoriseerde toegang. Om weer toegang te krijgen, moet je met Concierge samenwerken.',
    },
    failedToLockAccountPage: {
        failedToLockAccount: 'Kan account niet vergrendelen',
        failedToLockAccountDescription: `We konden uw account niet vergrendelen. Neem contact op met Concierge om dit probleem op te lossen.`,
        chatWithConcierge: 'Chat met Concierge',
    },
    unlockAccountPage: {
        accountLocked: 'Account vergrendeld',
        yourAccountIsLocked: 'Je account is vergrendeld',
        chatToConciergeToUnlock: 'Chat met Concierge om beveiligingsproblemen op te lossen en je account te ontgrendelen.',
        chatWithConcierge: 'Chat met Concierge',
    },
    passwordPage: {
        changePassword: 'Wachtwoord wijzigen',
        changingYourPasswordPrompt: 'Het wijzigen van je wachtwoord zal je wachtwoord voor zowel je Expensify.com als je New Expensify accounts bijwerken.',
        currentPassword: 'Huidig wachtwoord',
        newPassword: 'Nieuw wachtwoord',
        newPasswordPrompt: 'Je nieuwe wachtwoord moet anders zijn dan je oude wachtwoord en moet ten minste 8 tekens, 1 hoofdletter, 1 kleine letter en 1 cijfer bevatten.',
    },
    twoFactorAuth: {
        headerTitle: 'Twee-factor authenticatie',
        twoFactorAuthEnabled: 'Twee-factor authenticatie ingeschakeld',
        whatIsTwoFactorAuth:
            'Twee-factor authenticatie (2FA) helpt je account veilig te houden. Bij het inloggen moet je een code invoeren die is gegenereerd door je voorkeursauthenticator-app.',
        disableTwoFactorAuth: 'Twee-factor-authenticatie uitschakelen',
        explainProcessToRemove: 'Om twee-factor authenticatie (2FA) uit te schakelen, voer alstublieft een geldige code in van uw authenticatie-app.',
        disabled: 'Twee-factor-authenticatie is nu uitgeschakeld',
        noAuthenticatorApp: 'Je hebt geen authenticator-app meer nodig om in te loggen bij Expensify.',
        stepCodes: 'Herstelcodes',
        keepCodesSafe: 'Bewaar deze herstelcodes veilig!',
        codesLoseAccess:
            'Als je de toegang tot je authenticator-app verliest en deze codes niet hebt, verlies je de toegang tot je account.\n\nOpmerking: Het instellen van tweefactorauthenticatie zal je uitloggen van alle andere actieve sessies.',
        errorStepCodes: 'Kopieer of download codes voordat u doorgaat.',
        stepVerify: 'Verifiëren',
        scanCode: 'Scan de QR-code met uw',
        authenticatorApp: 'authenticator-app',
        addKey: 'Of voeg deze geheime sleutel toe aan je authenticator-app:',
        enterCode: 'Voer vervolgens de zescijferige code in die is gegenereerd door uw authenticator-app.',
        stepSuccess: 'Voltooid',
        enabled: 'Twee-factor authenticatie ingeschakeld',
        congrats: 'Gefeliciteerd! Nu heb je die extra beveiliging.',
        copy: 'Kopiëren',
        disable: 'Uitschakelen',
        enableTwoFactorAuth: 'Twee-factor-authenticatie inschakelen',
        pleaseEnableTwoFactorAuth: 'Schakel alsjeblieft twee-factor authenticatie in.',
        twoFactorAuthIsRequiredDescription: 'Voor beveiligingsdoeleinden vereist Xero tweefactorauthenticatie om de integratie te verbinden.',
        twoFactorAuthIsRequiredForAdminsHeader: 'Twee-factor authenticatie vereist',
        twoFactorAuthIsRequiredForAdminsTitle: 'Schakel alsjeblieft twee-factor authenticatie in.',
        twoFactorAuthIsRequiredForAdminsDescription: 'Uw Xero-boekhoudkoppeling vereist het gebruik van tweefactorauthenticatie. Om Expensify te blijven gebruiken, schakelt u dit in.',
        twoFactorAuthCannotDisable: 'Kan 2FA niet uitschakelen',
        twoFactorAuthRequired: 'Twee-factor authenticatie (2FA) is vereist voor uw Xero-verbinding en kan niet worden uitgeschakeld.',
    },
    recoveryCodeForm: {
        error: {
            pleaseFillRecoveryCode: 'Voer uw herstelcode in alstublieft',
            incorrectRecoveryCode: 'Onjuiste herstelcode. Probeer het opnieuw.',
        },
        useRecoveryCode: 'Gebruik herstelcode',
        recoveryCode: 'Herstelcode',
        use2fa: 'Gebruik tweefactorauthenticatiecode',
    },
    twoFactorAuthForm: {
        error: {
            pleaseFillTwoFactorAuth: 'Voer uw tweefactorauthenticatiecode in alstublieft',
            incorrect2fa: 'Onjuiste twee-factor authenticatiecode. Probeer het opnieuw.',
        },
    },
    passwordConfirmationScreen: {
        passwordUpdated: 'Wachtwoord bijgewerkt!',
        allSet: 'Je bent klaar. Bewaar je nieuwe wachtwoord veilig.',
    },
    privateNotes: {
        title: 'Privé notities',
        personalNoteMessage: 'Houd notities over deze chat hier bij. Jij bent de enige persoon die deze notities kan toevoegen, bewerken of bekijken.',
        sharedNoteMessage: 'Houd notities over deze chat hier bij. Expensify-medewerkers en andere leden op het team.expensify.com-domein kunnen deze notities bekijken.',
        composerLabel: 'Notities',
        myNote: 'Mijn notitie',
        error: {
            genericFailureMessage: 'Privé notities konden niet worden opgeslagen',
        },
    },
    billingCurrency: {
        error: {
            securityCode: 'Voer een geldige beveiligingscode in alstublieft',
        },
        securityCode: 'Beveiligingscode',
        changeBillingCurrency: 'Factuurvaluta wijzigen',
        changePaymentCurrency: 'Betaalvaluta wijzigen',
        paymentCurrency: 'Betaalvaluta',
        paymentCurrencyDescription: 'Selecteer een gestandaardiseerde valuta waarnaar alle persoonlijke uitgaven moeten worden omgerekend',
        note: 'Opmerking: Het wijzigen van uw betalingsvaluta kan van invloed zijn op hoeveel u zult betalen voor Expensify. Raadpleeg onze',
        noteLink: 'prijs pagina',
        noteDetails: 'voor volledige details.',
    },
    addDebitCardPage: {
        addADebitCard: 'Voeg een debetkaart toe',
        nameOnCard: 'Naam op kaart',
        debitCardNumber: 'Debetkaartnummer',
        expiration: 'Vervaldatum',
        expirationDate: 'MMYY',
        cvv: 'CVV',
        billingAddress: 'Factuuradres',
        growlMessageOnSave: 'Je debetkaart is succesvol toegevoegd.',
        expensifyPassword: 'Expensify-wachtwoord',
        error: {
            invalidName: 'Naam mag alleen letters bevatten',
            addressZipCode: 'Voer een geldige postcode in',
            debitCardNumber: 'Voer een geldig debetkaartnummer in alstublieft',
            expirationDate: 'Selecteer een geldige vervaldatum alstublieft',
            securityCode: 'Voer een geldige beveiligingscode in alstublieft',
            addressStreet: 'Voer een geldig factuuradres in dat geen postbus is.',
            addressState: 'Selecteer een staat alstublieft',
            addressCity: 'Voer een stad in, alstublieft',
            genericFailureMessage: 'Er is een fout opgetreden bij het toevoegen van uw kaart. Probeer het alstublieft opnieuw.',
            password: 'Voer uw Expensify-wachtwoord in alstublieft',
        },
    },
    addPaymentCardPage: {
        addAPaymentCard: 'Betaalpas toevoegen',
        nameOnCard: 'Naam op kaart',
        paymentCardNumber: 'Kaartnummer',
        expiration: 'Vervaldatum',
        expirationDate: 'MMYY',
        cvv: 'CVV',
        billingAddress: 'Factuuradres',
        growlMessageOnSave: 'Uw betaalkaart is succesvol toegevoegd',
        expensifyPassword: 'Expensify-wachtwoord',
        error: {
            invalidName: 'Naam mag alleen letters bevatten',
            addressZipCode: 'Voer een geldige postcode in',
            paymentCardNumber: 'Voer een geldig kaartnummer in alstublieft',
            expirationDate: 'Selecteer een geldige vervaldatum alstublieft',
            securityCode: 'Voer een geldige beveiligingscode in alstublieft',
            addressStreet: 'Voer een geldig factuuradres in dat geen postbus is.',
            addressState: 'Selecteer een staat alstublieft',
            addressCity: 'Voer een stad in, alstublieft',
            genericFailureMessage: 'Er is een fout opgetreden bij het toevoegen van uw kaart. Probeer het alstublieft opnieuw.',
            password: 'Voer uw Expensify-wachtwoord in alstublieft',
        },
    },
    walletPage: {
        balance: 'Saldo',
        paymentMethodsTitle: 'Betaalmethoden',
        setDefaultConfirmation: 'Standaard betaalmethode instellen',
        setDefaultSuccess: 'Standaard betaalmethode ingesteld!',
        deleteAccount: 'Account verwijderen',
        deleteConfirmation: 'Weet je zeker dat je dit account wilt verwijderen?',
        error: {
            notOwnerOfBankAccount: 'Er is een fout opgetreden bij het instellen van deze bankrekening als uw standaard betaalmethode.',
            invalidBankAccount: 'Deze bankrekening is tijdelijk opgeschort.',
            notOwnerOfFund: 'Er is een fout opgetreden bij het instellen van deze kaart als uw standaard betaalmethode.',
            setDefaultFailure: 'Er is iets misgegaan. Neem contact op met Concierge voor verdere hulp.',
        },
        addBankAccountFailure: 'Er is een onverwachte fout opgetreden bij het proberen uw bankrekening toe te voegen. Probeer het alstublieft opnieuw.',
        getPaidFaster: 'Sneller betaald worden',
        addPaymentMethod: 'Voeg een betaalmethode toe om betalingen direct in de app te verzenden en ontvangen.',
        getPaidBackFaster: 'Sneller terugbetaald worden',
        secureAccessToYourMoney: 'Beveiligde toegang tot uw geld',
        receiveMoney: 'Ontvang geld in je lokale valuta',
        expensifyWallet: 'Expensify Wallet (Beta)',
        sendAndReceiveMoney: 'Stuur en ontvang geld met vrienden. Alleen Amerikaanse bankrekeningen.',
        enableWallet: 'Portemonnee inschakelen',
        addBankAccountToSendAndReceive: 'Word terugbetaald voor uitgaven die je indient bij een werkruimte.',
        addBankAccount: 'Bankrekening toevoegen',
        assignedCards: 'Toegewezen kaarten',
        assignedCardsDescription: 'Dit zijn kaarten die door een werkruimtebeheerder zijn toegewezen om de uitgaven van het bedrijf te beheren.',
        expensifyCard: 'Expensify Card',
        walletActivationPending: 'We zijn uw informatie aan het beoordelen. Kom over een paar minuten terug!',
        walletActivationFailed: 'Helaas kan uw portemonnee op dit moment niet worden geactiveerd. Neem contact op met Concierge voor verdere hulp.',
        addYourBankAccount: 'Voeg je bankrekening toe',
        addBankAccountBody: 'Laten we je bankrekening koppelen aan Expensify, zodat het eenvoudiger dan ooit is om rechtstreeks in de app betalingen te verzenden en te ontvangen.',
        chooseYourBankAccount: 'Kies uw bankrekening',
        chooseAccountBody: 'Zorg ervoor dat je de juiste selecteert.',
        confirmYourBankAccount: 'Bevestig uw bankrekening',
    },
    cardPage: {
        expensifyCard: 'Expensify Card',
        expensifyTravelCard: 'Expensify Travel Card',
        availableSpend: 'Resterende limiet',
        smartLimit: {
            name: 'Slimme limiet',
            title: ({formattedLimit}: ViolationsOverLimitParams) =>
                `Je kunt tot ${formattedLimit} uitgeven op deze kaart, en de limiet wordt opnieuw ingesteld zodra je ingediende uitgaven worden goedgekeurd.`,
        },
        fixedLimit: {
            name: 'Vast limiet',
            title: ({formattedLimit}: ViolationsOverLimitParams) => `Je kunt tot ${formattedLimit} uitgeven op deze kaart, en daarna wordt deze gedeactiveerd.`,
        },
        monthlyLimit: {
            name: 'Maandelijkse limiet',
            title: ({formattedLimit}: ViolationsOverLimitParams) =>
                `Je kunt tot ${formattedLimit} per maand op deze kaart uitgeven. De limiet wordt gereset op de 1e dag van elke kalendermaand.`,
        },
        virtualCardNumber: 'Virtueel kaartnummer',
        travelCardCvv: 'Reiskaart CVV',
        physicalCardNumber: 'Fysiek kaartnummer',
        getPhysicalCard: 'Fysieke kaart aanvragen',
        reportFraud: 'Meld fraude met virtuele kaart aan',
        reportTravelFraud: 'Reiskaartfraude melden',
        reviewTransaction: 'Transactie beoordelen',
        suspiciousBannerTitle: 'Verdachte transactie',
        suspiciousBannerDescription: 'We hebben verdachte transacties op uw kaart opgemerkt. Tik hieronder om te bekijken.',
        cardLocked: 'Uw kaart is tijdelijk geblokkeerd terwijl ons team de account van uw bedrijf beoordeelt.',
        cardDetails: {
            cardNumber: 'Virtueel kaartnummer',
            expiration: 'Verloopdatum',
            cvv: 'CVV',
            address: 'Adres',
            revealDetails: 'Details weergeven',
            revealCvv: 'Toon CVV',
            copyCardNumber: 'Kopieer kaartnummer',
            updateAddress: 'Adres bijwerken',
        },
        cardAddedToWallet: ({platform}: {platform: 'Google' | 'Apple'}) => `Toegevoegd aan ${platform} Wallet`,
        cardDetailsLoadingFailure: 'Er is een fout opgetreden bij het laden van de kaartgegevens. Controleer uw internetverbinding en probeer het opnieuw.',
        validateCardTitle: 'Laten we ervoor zorgen dat jij het bent',
        enterMagicCode: ({contactMethod}: EnterMagicCodeParams) =>
            `Voer de magische code in die naar ${contactMethod} is gestuurd om uw kaartgegevens te bekijken. Het zou binnen een minuut of twee moeten aankomen.`,
    },
    workflowsPage: {
        workflowTitle: 'Uitgaven',
        workflowDescription: 'Configureer een workflow vanaf het moment dat uitgaven plaatsvinden, inclusief goedkeuring en betaling.',
        delaySubmissionTitle: 'Vertraging van inzendingen',
        delaySubmissionDescription: 'Kies een aangepast schema voor het indienen van onkosten, of laat dit uitgeschakeld voor realtime updates over uitgaven.',
        submissionFrequency: 'Indieningsfrequentie',
        submissionFrequencyDateOfMonth: 'Datum van de maand',
        addApprovalsTitle: 'Goedkeuringen toevoegen',
        addApprovalButton: 'Goedkeuringsworkflow toevoegen',
        addApprovalTip: 'Deze standaard workflow is van toepassing op alle leden, tenzij er een specifiekere workflow bestaat.',
        approver: 'Goedkeurder',
        connectBankAccount: 'Bankrekening koppelen',
        addApprovalsDescription: 'Vereis extra goedkeuring voordat een betaling wordt geautoriseerd.',
        makeOrTrackPaymentsTitle: 'Betalingen maken of volgen',
        makeOrTrackPaymentsDescription: 'Voeg een geautoriseerde betaler toe voor betalingen gedaan in Expensify of volg betalingen die elders zijn gedaan.',
        editor: {
            submissionFrequency: 'Kies hoe lang Expensify moet wachten voordat foutloze uitgaven worden gedeeld.',
        },
        frequencyDescription: 'Kies hoe vaak je wilt dat uitgaven automatisch worden ingediend, of maak het handmatig.',
        frequencies: {
            instant: 'Instant',
            weekly: 'Wekelijks',
            monthly: 'Maandelijks',
            twiceAMonth: 'Twee keer per maand',
            byTrip: 'Per reis',
            manually: 'Handmatig',
            daily: 'Dagelijks',
            lastDayOfMonth: 'Laatste dag van de maand',
            lastBusinessDayOfMonth: 'Laatste werkdag van de maand',
            ordinals: {
                one: 'st',
                two: 'nd',
                few: 'rd',
                other: 'th',
                /* eslint-disable @typescript-eslint/naming-convention */
                '1': 'Eerste',
                '2': 'Tweede',
                '3': 'Derde',
                '4': 'Vierde',
                '5': 'Vijfde',
                '6': 'Zesde',
                '7': 'Seventh',
                '8': 'Achtste',
                '9': 'Negende',
                '10': 'Tiende',
                /* eslint-enable @typescript-eslint/naming-convention */
            },
        },
        approverInMultipleWorkflows: 'Dit lid behoort al tot een andere goedkeuringsworkflow. Alle updates hier worden daar ook weergegeven.',
        approverCircularReference: ({name1, name2}: ApprovalWorkflowErrorParams) =>
            `<strong>${name1}</strong> keurt al rapporten goed voor <strong>${name2}</strong>. Kies alstublieft een andere goedkeurder om een circulaire workflow te voorkomen.`,
        emptyContent: {
            title: 'Geen leden om weer te geven',
            expensesFromSubtitle: 'Alle werkruimteleden maken al deel uit van een bestaand goedkeuringsproces.',
            approverSubtitle: 'Alle goedkeurders behoren tot een bestaand werkstroom.',
        },
    },
    workflowsDelayedSubmissionPage: {
        autoReportingErrorMessage: 'Vertraagde inzending kon niet worden gewijzigd. Probeer het opnieuw of neem contact op met de ondersteuning.',
        autoReportingFrequencyErrorMessage: 'De frequentie van inzendingen kon niet worden gewijzigd. Probeer het opnieuw of neem contact op met de ondersteuning.',
        monthlyOffsetErrorMessage: 'Maandelijkse frequentie kon niet worden gewijzigd. Probeer het opnieuw of neem contact op met de ondersteuning.',
    },
    workflowsCreateApprovalsPage: {
        title: 'Bevestigen',
        header: 'Voeg meer goedkeurders toe en bevestig.',
        additionalApprover: 'Extra goedkeurder',
        submitButton: 'Workflow toevoegen',
    },
    workflowsEditApprovalsPage: {
        title: 'Goedkeuringsworkflow bewerken',
        deleteTitle: 'Verwijder goedkeuringsworkflow',
        deletePrompt: 'Weet u zeker dat u deze goedkeuringsworkflow wilt verwijderen? Alle leden zullen vervolgens de standaardworkflow volgen.',
    },
    workflowsExpensesFromPage: {
        title: 'Uitgaven van',
        header: 'Wanneer de volgende leden onkosten indienen:',
    },
    workflowsApproverPage: {
        genericErrorMessage: 'De goedkeurder kon niet worden gewijzigd. Probeer het opnieuw of neem contact op met de ondersteuning.',
        header: 'Verstuur naar dit lid voor goedkeuring:',
    },
    workflowsPayerPage: {
        title: 'Geautoriseerde betaler',
        genericErrorMessage: 'De geautoriseerde betaler kon niet worden gewijzigd. Probeer het alstublieft opnieuw.',
        admins: 'Beheerders',
        payer: 'Betaler',
        paymentAccount: 'Betaalrekening',
    },
    reportFraudPage: {
        title: 'Meld fraude met virtuele kaart aan',
        description:
            'Als de gegevens van uw virtuele kaart zijn gestolen of gecompromitteerd, zullen we uw bestaande kaart permanent deactiveren en u voorzien van een nieuwe virtuele kaart en nummer.',
        deactivateCard: 'Deactiveer kaart',
        reportVirtualCardFraud: 'Meld fraude met virtuele kaart aan',
    },
    reportFraudConfirmationPage: {
        title: 'Kaartfraude gemeld',
        description: 'We hebben uw bestaande kaart permanent gedeactiveerd. Wanneer u teruggaat om uw kaartgegevens te bekijken, zult u een nieuwe virtuele kaart beschikbaar hebben.',
        buttonText: 'Begrepen, bedankt!',
    },
    activateCardPage: {
        activateCard: 'Activeer kaart',
        pleaseEnterLastFour: 'Voer alstublieft de laatste vier cijfers van uw kaart in.',
        activatePhysicalCard: 'Fysieke kaart activeren',
        error: {
            thatDidNotMatch: 'Dat kwam niet overeen met de laatste 4 cijfers op uw kaart. Probeer het alstublieft opnieuw.',
            throttled:
                'Je hebt de laatste 4 cijfers van je Expensify Card te vaak verkeerd ingevoerd. Als je zeker weet dat de cijfers correct zijn, neem dan contact op met Concierge om het op te lossen. Probeer het anders later opnieuw.',
        },
    },
    getPhysicalCard: {
        header: 'Fysieke kaart aanvragen',
        nameMessage: 'Voer uw voor- en achternaam in, want deze wordt op uw kaart getoond.',
        legalName: 'Wettelijke naam',
        legalFirstName: 'Wettelijke voornaam',
        legalLastName: 'Wettelijke achternaam',
        phoneMessage: 'Voer uw telefoonnummer in.',
        phoneNumber: 'Telefoonnummer',
        address: 'Adres',
        addressMessage: 'Voer uw verzendadres in.',
        streetAddress: 'Straatadres',
        city: 'Stad',
        state: 'Staat',
        zipPostcode: 'Postcode',
        country: 'Land',
        confirmMessage: 'Bevestig alstublieft uw gegevens hieronder.',
        estimatedDeliveryMessage: 'Uw fysieke kaart zal binnen 2-3 werkdagen arriveren.',
        next: 'Volgende',
        getPhysicalCard: 'Fysieke kaart aanvragen',
        shipCard: 'Verzendkaart',
    },
    transferAmountPage: {
        transfer: ({amount}: TransferParams) => `Transfer${amount ? ` ${amount}` : ''}`,
        instant: 'Instant (Debetkaart)',
        instantSummary: ({rate, minAmount}: InstantSummaryParams) => `${rate}% vergoeding (${minAmount} minimum)`,
        ach: '1-3 werkdagen (bankrekening)',
        achSummary: 'Geen kosten',
        whichAccount: 'Welke account?',
        fee: 'Kosten',
        transferSuccess: 'Overdracht geslaagd!',
        transferDetailBankAccount: 'Uw geld zou binnen de volgende 1-3 werkdagen moeten aankomen.',
        transferDetailDebitCard: 'Uw geld zou onmiddellijk moeten aankomen.',
        failedTransfer: 'Je saldo is niet volledig vereffend. Gelieve over te maken naar een bankrekening.',
        notHereSubTitle: 'Gelieve uw saldo over te maken vanaf de portemonneepagina.',
        goToWallet: 'Ga naar Wallet',
    },
    chooseTransferAccountPage: {
        chooseAccount: 'Kies account',
    },
    paymentMethodList: {
        addPaymentMethod: 'Betaalmethode toevoegen',
        addNewDebitCard: 'Nieuwe debetkaart toevoegen',
        addNewBankAccount: 'Nieuwe bankrekening toevoegen',
        accountLastFour: 'Eindigend op',
        cardLastFour: 'Kaart eindigend op',
        addFirstPaymentMethod: 'Voeg een betaalmethode toe om betalingen direct in de app te verzenden en ontvangen.',
        defaultPaymentMethod: 'Standaard',
    },
    preferencesPage: {
        appSection: {
            title: 'App-voorkeuren',
        },
        testSection: {
            title: 'Voorkeuren testen',
            subtitle: 'Instellingen om de app op staging te debuggen en testen.',
        },
        receiveRelevantFeatureUpdatesAndExpensifyNews: 'Ontvang relevante functie-updates en Expensify-nieuws',
        muteAllSounds: 'Alle geluiden van Expensify dempen',
    },
    priorityModePage: {
        priorityMode: 'Prioriteitsmodus',
        explainerText: 'Kies of je je wilt #concentreren op alleen ongelezen en vastgezette chats, of alles wilt weergeven met de meest recente en vastgezette chats bovenaan.',
        priorityModes: {
            default: {
                label: 'Meest recent',
                description: 'Toon alle chats gesorteerd op meest recent',
            },
            gsd: {
                label: '#focus',
                description: 'Alleen ongelezen alfabetisch sorteren tonen',
            },
        },
    },
    reportDetailsPage: {
        inWorkspace: ({policyName}: ReportPolicyNameParams) => `in ${policyName}`,
        generatingPDF: 'PDF genereren',
        waitForPDF: 'Even geduld terwijl we de PDF genereren.',
        errorPDF: 'Er is een fout opgetreden bij het genereren van uw PDF.',
        generatedPDF: 'Je rapport-PDF is gegenereerd!',
    },
    reportDescriptionPage: {
        roomDescription: 'Kamerbeschrijving',
        roomDescriptionOptional: 'Kamerbeschrijving (optioneel)',
        explainerText: 'Stel een aangepaste beschrijving in voor de kamer.',
    },
    groupChat: {
        lastMemberTitle: 'Let op!',
        lastMemberWarning: 'Aangezien jij de laatste persoon hier bent, zal het verlaten van deze chat deze ontoegankelijk maken voor alle leden. Weet je zeker dat je wilt vertrekken?',
        defaultReportName: ({displayName}: ReportArchiveReasonsClosedParams) => `Groepschat van ${displayName}`,
    },
    languagePage: {
        language: 'Taal',
        aiGenerated: 'De vertalingen voor deze taal worden automatisch gegenereerd en kunnen fouten bevatten.',
    },
    themePage: {
        theme: 'Thema',
        themes: {
            dark: {
                label: 'Donker',
            },
            light: {
                label: 'Licht',
            },
            system: {
                label: 'Apparaatinstellingen gebruiken',
            },
        },
        chooseThemeBelowOrSync: 'Kies een thema hieronder, of synchroniseer met de instellingen van je apparaat.',
    },
    termsOfUse: {
        phrase1: 'Door in te loggen, ga je akkoord met de',
        phrase2: 'Servicevoorwaarden',
        phrase3: 'en',
        phrase4: 'Privacy',
        phrase5: `Geldtransmissie wordt geleverd door ${CONST.WALLET.PROGRAM_ISSUERS.EXPENSIFY_PAYMENTS} (NMLS ID:2017010) volgens zijn`,
        phrase6: 'licenties',
    },
    validateCodeForm: {
        magicCodeNotReceived: 'Geen magische code ontvangen?',
        enterAuthenticatorCode: 'Voer uw authenticatiecode in alstublieft',
        enterRecoveryCode: 'Voer uw herstelcode in alstublieft',
        requiredWhen2FAEnabled: 'Vereist wanneer 2FA is ingeschakeld',
        requestNewCode: 'Vraag een nieuwe code aan in',
        requestNewCodeAfterErrorOccurred: 'Vraag een nieuwe code aan',
        error: {
            pleaseFillMagicCode: 'Voer uw magische code in alstublieft',
            incorrectMagicCode: 'Onjuiste of ongeldige magische code. Probeer het opnieuw of vraag een nieuwe code aan.',
            pleaseFillTwoFactorAuth: 'Voer uw tweefactorauthenticatiecode in alstublieft',
        },
    },
    passwordForm: {
        pleaseFillOutAllFields: 'Vul alstublieft alle velden in',
        pleaseFillPassword: 'Voer uw wachtwoord in, alstublieft',
        pleaseFillTwoFactorAuth: 'Voer uw tweefactorauthenticatiecode in alstublieft.',
        enterYourTwoFactorAuthenticationCodeToContinue: 'Voer uw twee-factor authenticatiecode in om door te gaan',
        forgot: 'Vergeten?',
        requiredWhen2FAEnabled: 'Vereist wanneer 2FA is ingeschakeld',
        error: {
            incorrectPassword: 'Onjuist wachtwoord. Probeer het opnieuw.',
            incorrectLoginOrPassword: 'Onjuiste inloggegevens of wachtwoord. Probeer het opnieuw.',
            incorrect2fa: 'Onjuiste twee-factor authenticatiecode. Probeer het opnieuw.',
            twoFactorAuthenticationEnabled: 'U heeft 2FA ingeschakeld op dit account. Log in met uw e-mail of telefoonnummer.',
            invalidLoginOrPassword: 'Ongeldige inloggegevens of wachtwoord. Probeer het opnieuw of reset uw wachtwoord.',
            unableToResetPassword:
                'We konden uw wachtwoord niet wijzigen. Dit komt waarschijnlijk door een verlopen wachtwoordresetlink in een oude wachtwoordreset-e-mail. We hebben u een nieuwe link gemaild, zodat u het opnieuw kunt proberen. Controleer uw inbox en uw spammap; het zou binnen enkele minuten moeten aankomen.',
            noAccess: 'U heeft geen toegang tot deze applicatie. Voeg uw GitHub-gebruikersnaam toe voor toegang.',
            accountLocked: 'Je account is vergrendeld na te veel mislukte pogingen. Probeer het over 1 uur opnieuw.',
            fallback: 'Er is iets misgegaan. Probeer het later opnieuw.',
        },
    },
    loginForm: {
        phoneOrEmail: 'Telefoon of e-mail',
        error: {
            invalidFormatEmailLogin: 'Het ingevoerde e-mailadres is ongeldig. Corrigeer het formaat en probeer het opnieuw.',
        },
        cannotGetAccountDetails: 'Kon accountgegevens niet ophalen. Probeer opnieuw in te loggen.',
        loginForm: 'Inlogformulier',
        notYou: ({user}: NotYouParams) => `Niet ${user}?`,
    },
    onboarding: {
        welcome: 'Welkom!',
        welcomeSignOffTitleManageTeam: 'Zodra je de bovenstaande taken hebt voltooid, kunnen we meer functionaliteit verkennen, zoals goedkeuringsworkflows en regels!',
        welcomeSignOffTitle: 'Leuk je te ontmoeten!',
        explanationModal: {
            title: 'Welkom bij Expensify',
            description:
                'Eén app om uw zakelijke en persoonlijke uitgaven te beheren met de snelheid van chat. Probeer het uit en laat ons weten wat u ervan vindt. Er komt nog veel meer aan!',
            secondaryDescription: 'Om terug te schakelen naar Expensify Classic, tik je gewoon op je profielfoto > Ga naar Expensify Classic.',
        },
        welcomeVideo: {
            title: 'Welkom bij Expensify',
            description: 'Eén app om al je zakelijke en persoonlijke uitgaven in een chat te beheren. Gemaakt voor jouw bedrijf, jouw team en jouw vrienden.',
        },
        getStarted: 'Aan de slag',
        whatsYourName: 'Wat is jouw naam?',
        peopleYouMayKnow: 'Mensen die je misschien kent, zijn al hier! Verifieer je e-mail om je bij hen aan te sluiten.',
        workspaceYouMayJoin: ({domain, email}: WorkspaceYouMayJoin) => `Iemand van ${domain} heeft al een werkruimte aangemaakt. Voer de magische code in die naar ${email} is gestuurd.`,
        joinAWorkspace: 'Word lid van een werkruimte',
        listOfWorkspaces: 'Hier is de lijst met werkruimtes die je kunt joinen. Maak je geen zorgen, je kunt ze altijd later joinen als je dat liever hebt.',
        workspaceMemberList: ({employeeCount, policyOwner}: WorkspaceMemberList) => `${employeeCount} lid${employeeCount > 1 ? 's' : ''} • ${policyOwner}`,
        whereYouWork: 'Waar werk je?',
        errorSelection: 'Selecteer een optie om verder te gaan',
        purpose: {
            title: 'Wat wil je vandaag doen?',
            errorContinue: 'Druk op doorgaan om de installatie te voltooien.',
            errorBackButton: 'Beantwoord alstublieft de instellingsvragen om de app te gaan gebruiken.',
            [CONST.ONBOARDING_CHOICES.EMPLOYER]: 'Word terugbetaald door mijn werkgever',
            [CONST.ONBOARDING_CHOICES.MANAGE_TEAM]: 'Beheer de uitgaven van mijn team',
            [CONST.ONBOARDING_CHOICES.PERSONAL_SPEND]: 'Volg en budgetteer uitgaven',
            [CONST.ONBOARDING_CHOICES.CHAT_SPLIT]: 'Chat en deel uitgaven met vrienden',
            [CONST.ONBOARDING_CHOICES.LOOKING_AROUND]: 'Iets anders',
        },
        employees: {
            title: 'Hoeveel werknemers heeft u?',
            [CONST.ONBOARDING_COMPANY_SIZE.MICRO]: '1-10 werknemers',
            [CONST.ONBOARDING_COMPANY_SIZE.SMALL]: '11-50 medewerkers',
            [CONST.ONBOARDING_COMPANY_SIZE.MEDIUM_SMALL]: '51-100 werknemers',
            [CONST.ONBOARDING_COMPANY_SIZE.MEDIUM]: '101-1.000 medewerkers',
            [CONST.ONBOARDING_COMPANY_SIZE.LARGE]: 'Meer dan 1.000 werknemers',
        },
        accounting: {
            title: 'Gebruikt u een boekhoudsoftware?',
            none: 'Geen',
        },
        error: {
            requiredFirstName: 'Voer alstublieft uw voornaam in om door te gaan',
        },
        workEmail: {
            title: 'Wat is je werk e-mailadres?',
            subtitle: 'Expensify werkt het beste wanneer je je werk e-mail verbindt.',
            explanationModal: {
                descriptionOne: 'Doorsturen naar receipts@expensify.com voor scannen',
                descriptionTwo: "Word lid van je collega's die al Expensify gebruiken",
                descriptionThree: 'Geniet van een meer gepersonaliseerde ervaring',
            },
            addWorkEmail: 'Werk e-mail toevoegen',
        },
        workEmailValidation: {
            title: 'Verifieer uw werk e-mailadres',
            magicCodeSent: ({workEmail}: WorkEmailResendCodeParams) => `Voer de magische code in die naar ${workEmail} is gestuurd. Het zou binnen een minuut of twee moeten aankomen.`,
        },
        workEmailValidationError: {
            publicEmail: 'Voer een geldig werk e-mailadres in van een privédomein, bijvoorbeeld mitch@company.com.',
            offline: 'We konden je werkmail niet toevoegen omdat je offline lijkt te zijn.',
        },
        mergeBlockScreen: {
            title: 'Kon werk e-mailadres niet toevoegen',
            subtitle: ({workEmail}: WorkEmailMergingBlockedParams) =>
                `We konden ${workEmail} niet toevoegen. Probeer het later opnieuw in Instellingen of chat met Concierge voor begeleiding.`,
        },
        tasks: {
            testDriveAdminTask: {
                title: ({testDriveURL}) => `Neem een [proefrit](${testDriveURL})`,
                description: ({testDriveURL}) => `[Doe een snelle producttour](${testDriveURL}) om te zien waarom Expensify de snelste manier is om uw uitgaven te doen.`,
            },
            testDriveEmployeeTask: {
                title: ({testDriveURL}) => `Neem een [proefrit](${testDriveURL})`,
                description: ({testDriveURL}) => `Neem ons mee voor een [proefrit](${testDriveURL}) en uw team krijgt *3 maanden Expensify gratis!*`,
            },
            createTestDriveAdminWorkspaceTask: {
                title: ({workspaceConfirmationLink}) => `[Maak](${workspaceConfirmationLink}) een werkruimte`,
                description: 'Maak een werkruimte en configureer de instellingen met de hulp van uw setup specialist!',
            },
            createWorkspaceTask: {
                title: ({workspaceSettingsLink}) => `Maak een [werkruimte](${workspaceSettingsLink})`,
                description: ({workspaceSettingsLink}) =>
                    '*Maak een werkruimte* om uitgaven te volgen, bonnen te scannen, te chatten en meer.\n' +
                    '\n' +
                    '1. Klik op *Werkruimtes* > *Nieuwe werkruimte*.\n' +
                    '\n' +
                    `*Uw nieuwe werkruimte is klaar!* [Bekijk hem](${workspaceSettingsLink}).`,
            },
            setupCategoriesTask: {
                title: ({workspaceCategoriesLink}) => `Stel [categorieën](${workspaceCategoriesLink}) in`,
                description: ({workspaceCategoriesLink}) =>
                    '*Stel categorieën in* zodat uw team uitgaven kan coderen voor eenvoudige rapportage.\n' +
                    '\n' +
                    '1. Klik op *Werkruimtes*.\n' +
                    '3. Selecteer uw werkruimte.\n' +
                    '4. Klik op *Categorieën*.\n' +
                    '5. Schakel alle categorieën uit die u niet nodig heeft.\n' +
                    '6. Voeg uw eigen categorieën toe rechtsboven.\n' +
                    '\n' +
                    `[Breng me naar de categorie-instellingen van de werkruimte](${workspaceCategoriesLink}).\n` +
                    '\n' +
                    `![Stel categorieën in](${CONST.CLOUDFRONT_URL}/videos/walkthrough-categories-v2.mp4)`,
            },
            combinedTrackSubmitExpenseTask: {
                title: 'Dien een uitgave in',
                description:
                    '*Dien een uitgave in* door een bedrag in te voeren of een bon te scannen.\n' +
                    '\n' +
                    '1. Klik op de groene *+*-knop.\n' +
                    '2. Kies *Uitgave aanmaken*.\n' +
                    '3. Voer een bedrag in of scan een bon.\n' +
                    `4. Voeg het e-mailadres of telefoonnummer van uw baas toe.\n` +
                    '5. Klik op *Aanmaken*.\n' +
                    '\n' +
                    'En u bent klaar!',
            },
            adminSubmitExpenseTask: {
                title: 'Dien een uitgave in',
                description:
                    '*Dien een uitgave in* door een bedrag in te voeren of een bon te scannen.\n' +
                    '\n' +
                    '1. Klik op de groene *+*-knop.\n' +
                    '2. Kies *Uitgave aanmaken*.\n' +
                    '3. Voer een bedrag in of scan een bon.\n' +
                    '4. Bevestig de details.\n' +
                    '5. Klik op *Aanmaken*.\n' +
                    '\n' +
                    `En u bent klaar!`,
            },
            trackExpenseTask: {
                title: 'Volg een uitgave',
                description:
                    '*Volg een uitgave* in elke valuta, of u nu een bon heeft of niet.\n' +
                    '\n' +
                    '1. Klik op de groene *+*-knop.\n' +
                    '2. Kies *Uitgave aanmaken*.\n' +
                    '3. Voer een bedrag in of scan een bon.\n' +
                    '4. Kies uw *persoonlijke* ruimte.\n' +
                    '5. Klik op *Aanmaken*.\n' +
                    '\n' +
                    'En u bent klaar! Jazeker, zo makkelijk is het.',
            },
            addAccountingIntegrationTask: {
                title: ({integrationName, workspaceAccountingLink}) =>
                    `Verbind${integrationName === CONST.ONBOARDING_ACCOUNTING_MAPPING.other ? '' : ' met'} [${integrationName === CONST.ONBOARDING_ACCOUNTING_MAPPING.other ? 'uw' : ''} ${integrationName}](${workspaceAccountingLink})`,
                description: ({integrationName, workspaceAccountingLink}) =>
                    `Verbind${integrationName === CONST.ONBOARDING_ACCOUNTING_MAPPING.other ? ' uw' : ' met'} ${integrationName} voor automatische uitgavencodering en synchronisatie die de maandafsluiting een fluitje van een cent maken.\n` +
                    '\n' +
                    '1. Klik op *Instellingen*.\n' +
                    '2. Ga naar *Werkruimtes*.\n' +
                    '3. Selecteer uw werkruimte.\n' +
                    '4. Klik op *Boekhouding*.\n' +
                    `5. Zoek ${integrationName}.\n` +
                    '6. Klik op *Verbinden*.\n' +
                    '\n' +
                    `${
                        integrationName && CONST.connectionsVideoPaths[integrationName]
                            ? `[Breng me naar boekhouding](${workspaceAccountingLink}).\n\n![Verbind met ${integrationName}](${CONST.CLOUDFRONT_URL}/${CONST.connectionsVideoPaths[integrationName]})`
                            : `[Breng me naar boekhouding](${workspaceAccountingLink}).`
                    }`,
            },
            connectCorporateCardTask: {
                title: ({corporateCardLink}) => `Verbind [uw bedrijfskaart](${corporateCardLink})`,
                description: ({corporateCardLink}) =>
                    `Verbind uw bedrijfskaart om uitgaven automatisch te importeren en te coderen.\n` +
                    '\n' +
                    '1. Klik op *Werkruimtes*.\n' +
                    '2. Selecteer uw werkruimte.\n' +
                    '3. Klik op *Bedrijfskaarten*.\n' +
                    '4. Volg de aanwijzingen om uw kaart te verbinden.\n' +
                    '\n' +
                    `[Breng me naar het verbinden van mijn bedrijfskaarten](${corporateCardLink}).`,
            },

            inviteTeamTask: {
                title: ({workspaceMembersLink}) => `Nodig [uw team](${workspaceMembersLink}) uit`,
                description: ({workspaceMembersLink}) =>
                    '*Nodig uw team* uit voor Expensify zodat ze vandaag nog kunnen beginnen met het bijhouden van uitgaven.\n' +
                    '\n' +
                    '1. Klik op *Werkruimtes*.\n' +
                    '3. Selecteer uw werkruimte.\n' +
                    '4. Klik op *Leden* > *Lid uitnodigen*.\n' +
                    '5. Voer e-mailadressen of telefoonnummers in. \n' +
                    '6. Voeg een aangepast uitnodigingsbericht toe als u dat wilt!\n' +
                    '\n' +
                    `[Breng me naar werkruimtemedewerkers](${workspaceMembersLink}).\n` +
                    '\n' +
                    `![Nodig uw team uit](${CONST.CLOUDFRONT_URL}/videos/walkthrough-invite_members-v2.mp4)`,
            },

            setupCategoriesAndTags: {
                title: ({workspaceCategoriesLink, workspaceMoreFeaturesLink}) => `Stel [categorieën](${workspaceCategoriesLink}) en [tags](${workspaceMoreFeaturesLink}) in`,
                description: ({workspaceCategoriesLink, workspaceAccountingLink}) =>
                    '*Stel categorieën en tags in* zodat uw team uitgaven kan coderen voor eenvoudige rapportage.\n' +
                    '\n' +
                    `Importeer ze automatisch door [uw boekhoudsoftware te verbinden](${workspaceAccountingLink}), of stel ze handmatig in via uw [werkruimte-instellingen](${workspaceCategoriesLink}).`,
            },
            setupTagsTask: {
                title: ({workspaceMoreFeaturesLink}) => `Stel [tags](${workspaceMoreFeaturesLink}) in`,
                description: ({workspaceMoreFeaturesLink}) =>
                    'Gebruik tags om extra uitgavendetails toe te voegen zoals projecten, klanten, locaties en afdelingen. Als u meerdere niveaus van tags nodig heeft, kunt u upgraden naar het Control-abonnement.\n' +
                    '\n' +
                    '1. Klik op *Werkruimtes*.\n' +
                    '3. Selecteer uw werkruimte.\n' +
                    '4. Klik op *Meer functies*.\n' +
                    '5. Schakel *Tags* in.\n' +
                    '6. Navigeer naar *Tags* in de werkruimteditor.\n' +
                    '7. Klik op *+ Tag toevoegen* om uw eigen tags te maken.\n' +
                    '\n' +
                    `[Breng me naar meer functies](${workspaceMoreFeaturesLink}).\n` +
                    '\n' +
                    `![Stel tags in](${CONST.CLOUDFRONT_URL}/videos/walkthrough-tags-v2.mp4)`,
            },

            inviteAccountantTask: {
                title: ({workspaceMembersLink}) => `Nodig uw [boekhouder](${workspaceMembersLink}) uit`,
                description: ({workspaceMembersLink}) =>
                    '*Nodig uw boekhouder uit* om samen te werken in uw werkruimte en zakelijke uitgaven te beheren.\n' +
                    '\n' +
                    '1. Klik op *Werkruimtes*.\n' +
                    '2. Selecteer uw werkruimte.\n' +
                    '3. Klik op *Leden*.\n' +
                    '4. Klik op *Lid uitnodigen*.\n' +
                    '5. Voer het e-mailadres van uw boekhouder in.\n' +
                    '\n' +
                    `[Nodig nu uw boekhouder uit](${workspaceMembersLink}).`,
            },

            startChatTask: {
                title: 'Start een chat',
                description:
                    '*Start een chat* met iedereen met behulp van hun e-mailadres of telefoonnummer.\n' +
                    '\n' +
                    '1. Klik op de groene *+*-knop.\n' +
                    '2. Kies *Start chat*.\n' +
                    '3. Voer een e-mailadres of telefoonnummer in.\n' +
                    '\n' +
                    'Als ze Expensify nog niet gebruiken, worden ze automatisch uitgenodigd.\n' +
                    '\n' +
                    'Elke chat wordt ook omgezet in een e-mail of sms waar ze direct op kunnen reageren.',
            },

            splitExpenseTask: {
                title: 'Splits een uitgave',
                description:
                    '*Splits uitgaven* met één of meer personen.\n' +
                    '\n' +
                    '1. Klik op de groene *+*-knop.\n' +
                    '2. Kies *Start chat*.\n' +
                    '3. Voer e-mailadressen of telefoonnummers in.\n' +
                    '4. Klik op de grijze *+*-knop in de chat > *Splits uitgave*.\n' +
                    '5. Maak de uitgave aan door *Handmatig*, *Scannen* of *Afstand* te selecteren.\n' +
                    '\n' +
                    'Voeg gerust meer details toe als u wilt, of stuur het gewoon op. Laten we ervoor zorgen dat u wordt terugbetaald!',
            },

            reviewWorkspaceSettingsTask: {
                title: ({workspaceSettingsLink}) => `Bekijk uw [werkruimte-instellingen](${workspaceSettingsLink})`,
                description: ({workspaceSettingsLink}) =>
                    'Zo bekijkt en werkt u uw werkruimte-instellingen bij:\n' +
                    '1. Klik op het instellingentabblad.\n' +
                    '2. Klik op *Werkruimtes* > [Uw werkruimte].\n' +
                    `[Ga naar uw werkruimte](${workspaceSettingsLink}). We volgen ze in de #admins-kamer.`,
            },
            createReportTask: {
                title: 'Maak uw eerste rapport',
                description:
                    'Zo maakt u een rapport:\n' +
                    '\n' +
                    '1. Klik op de groene *+*-knop.\n' +
                    '2. Kies *Rapport aanmaken*.\n' +
                    '3. Klik op *Uitgave toevoegen*.\n' +
                    '4. Voeg uw eerste uitgave toe.\n' +
                    '\n' +
                    'En u bent klaar!',
            },
        } satisfies Record<string, Pick<OnboardingTask, 'title' | 'description'>>,
        testDrive: {
            name: ({testDriveURL}: {testDriveURL?: string}) => (testDriveURL ? `Neem een [proefrit](${testDriveURL})` : 'Neem een proefrit'),
            embeddedDemoIframeTitle: 'Proefrit',
            employeeFakeReceipt: {
                description: 'Mijn proefrit bon!',
            },
        },
        messages: {
            onboardingEmployerOrSubmitMessage: 'Terugbetaald krijgen is net zo eenvoudig als een bericht sturen. Laten we de basis doornemen.',
            onboardingPersonalSpendMessage: 'Zo volgt u uw uitgaven in een paar klikken.',
            onboardingMangeTeamMessage: ({onboardingCompanySize}: {onboardingCompanySize?: OnboardingCompanySize}) =>
                `Hier is een takenlijst die ik zou aanraden voor een bedrijf van uw grootte met ${onboardingCompanySize} inzenders:`,
            onboardingTrackWorkspaceMessage:
                '# Laten we u instellen\n👋 Ik ben hier om te helpen! Om u op weg te helpen, heb ik uw werkruimte-instellingen afgestemd op eenmanszaken en soortgelijke bedrijven. U kunt uw werkruimte aanpassen door op de onderstaande link te klikken!\n\nZo volgt u uw uitgaven in een paar klikken:',
            onboardingChatSplitMessage: 'Rekeningen splitsen met vrienden is net zo eenvoudig als een bericht sturen. Zo doet u dat.',
            onboardingAdminMessage: 'Leer hoe u de werkruimte van uw team als beheerder beheert en uw eigen uitgaven indient.',
            onboardingLookingAroundMessage:
                'Expensify staat vooral bekend om uitgaven, reizen en beheer van bedrijfskaarten, maar we doen veel meer dan dat. Laat me weten waarin u geïnteresseerd bent en ik help u op weg.',
            onboardingTestDriveReceiverMessage: '*U heeft 3 maanden gratis! Begin hieronder.*',
        },
        workspace: {
            title: 'Blijf georganiseerd met een werkruimte',
            subtitle: 'Ontgrendel krachtige tools om uw onkostenbeheer te vereenvoudigen, allemaal op één plek. Met een werkruimte kunt u:',
            explanationModal: {
                descriptionOne: 'Volg en organiseer bonnen',
                descriptionTwo: 'Categoriseer en label uitgaven',
                descriptionThree: 'Rapporten maken en delen',
            },
            price: 'Probeer het 30 dagen gratis, upgrade daarna voor slechts <strong>$5/maand</strong>.',
            createWorkspace: 'Werkruimte maken',
        },
        confirmWorkspace: {
            title: 'Bevestig werkruimte',
            subtitle: 'Maak een werkruimte om bonnetjes bij te houden, uitgaven te vergoeden, reizen te beheren, rapporten te maken en meer — allemaal op de snelheid van chatten.',
        },
        inviteMembers: {
            title: 'Leden uitnodigen',
            subtitle: 'Beheer en deel je uitgaven met een accountant of start een reisgroep met vrienden.',
        },
    },
    featureTraining: {
        doNotShowAgain: 'Toon me dit niet meer',
    },
    personalDetails: {
        error: {
            containsReservedWord: 'Naam mag de woorden Expensify of Concierge niet bevatten',
            hasInvalidCharacter: 'Naam mag geen komma of puntkomma bevatten',
            requiredFirstName: 'Voornaam mag niet leeg zijn',
        },
    },
    privatePersonalDetails: {
        enterLegalName: 'Wat is je wettelijke naam?',
        enterDateOfBirth: 'Wat is je geboortedatum?',
        enterAddress: 'Wat is jouw adres?',
        enterPhoneNumber: 'Wat is je telefoonnummer?',
        personalDetails: 'Persoonlijke gegevens',
        privateDataMessage: 'Deze gegevens worden gebruikt voor reizen en betalingen. Ze worden nooit getoond op je openbare profiel.',
        legalName: 'Wettelijke naam',
        legalFirstName: 'Wettelijke voornaam',
        legalLastName: 'Wettelijke achternaam',
        address: 'Adres',
        error: {
            dateShouldBeBefore: ({dateString}: DateShouldBeBeforeParams) => `De datum moet vóór ${dateString} zijn.`,
            dateShouldBeAfter: ({dateString}: DateShouldBeAfterParams) => `Datum moet na ${dateString} zijn.`,
            hasInvalidCharacter: 'Naam mag alleen Latijnse tekens bevatten',
            incorrectZipFormat: ({zipFormat}: IncorrectZipFormatParams = {}) => `Onjuist postcodeformaat${zipFormat ? `Acceptabel formaat: ${zipFormat}` : ''}`,
            invalidPhoneNumber: `Zorg ervoor dat het telefoonnummer geldig is (bijv. ${CONST.EXAMPLE_PHONE_NUMBER})`,
        },
    },
    resendValidationForm: {
        linkHasBeenResent: 'Link is opnieuw verzonden',
        weSentYouMagicSignInLink: ({login, loginType}: WeSentYouMagicSignInLinkParams) => `Ik heb een magische inloglink gestuurd naar ${login}. Controleer je ${loginType} om in te loggen.`,
        resendLink: 'Link opnieuw verzenden',
    },
    unlinkLoginForm: {
        toValidateLogin: ({primaryLogin, secondaryLogin}: ToValidateLoginParams) =>
            `Om ${secondaryLogin} te valideren, stuur de magische code opnieuw vanuit de Accountinstellingen van ${primaryLogin}.`,
        noLongerHaveAccess: ({primaryLogin}: NoLongerHaveAccessParams) => `Als je geen toegang meer hebt tot ${primaryLogin}, koppel dan je accounts los.`,
        unlink: 'Ontkoppelen',
        linkSent: 'Link verzonden!',
        successfullyUnlinkedLogin: 'Secundaire login succesvol losgekoppeld!',
    },
    emailDeliveryFailurePage: {
        ourEmailProvider: ({login}: OurEmailProviderParams) =>
            `Onze e-mailprovider heeft tijdelijk e-mails naar ${login} opgeschort vanwege bezorgproblemen. Volg deze stappen om uw login te deblokkeren:`,
        confirmThat: ({login}: ConfirmThatParams) => `Bevestig dat ${login} correct gespeld is en een echt, bezorgbaar e-mailadres is.`,
        emailAliases: 'E-mailaliassen zoals "expenses@domain.com" moeten toegang hebben tot hun eigen e-mailinbox om een geldige Expensify-login te zijn.',
        ensureYourEmailClient: 'Zorg ervoor dat uw e-mailclient e-mails van expensify.com toestaat.',
        youCanFindDirections: 'U kunt instructies vinden over hoe u deze stap kunt voltooien.',
        helpConfigure: 'maar je hebt misschien de hulp van je IT-afdeling nodig om je e-mailinstellingen te configureren.',
        onceTheAbove: 'Zodra de bovenstaande stappen zijn voltooid, neem dan contact op met',
        toUnblock: 'om uw login te deblokkeren.',
    },
    smsDeliveryFailurePage: {
        smsDeliveryFailureMessage: ({login}: OurEmailProviderParams) =>
            `We zijn niet in staat geweest om sms-berichten te leveren aan ${login}, dus hebben we het tijdelijk opgeschort. Probeer uw nummer te valideren:`,
        validationSuccess: 'Je nummer is gevalideerd! Klik hieronder om een nieuwe magische inlogcode te verzenden.',
        validationFailed: ({
            timeData,
        }: {
            timeData?: {
                days?: number;
                hours?: number;
                minutes?: number;
            } | null;
        }) => {
            if (!timeData) {
                return 'Wacht een moment voordat je het opnieuw probeert.';
            }
            const timeParts = [];
            if (timeData.days) {
                timeParts.push(`${timeData.days} ${timeData.days === 1 ? 'dag' : 'dagen'}`);
            }
            if (timeData.hours) {
                timeParts.push(`${timeData.hours} ${timeData.hours === 1 ? 'uur' : 'uren'}`);
            }
            if (timeData.minutes) {
                timeParts.push(`${timeData.minutes} ${timeData.minutes === 1 ? 'minuut' : 'minuten'}`);
            }
            let timeText = '';
            if (timeParts.length === 1) {
                timeText = timeParts.at(0) ?? '';
            } else if (timeParts.length === 2) {
                timeText = `${timeParts.at(0)} and ${timeParts.at(1)}`;
            } else if (timeParts.length === 3) {
                timeText = `${timeParts.at(0)}, ${timeParts.at(1)}, and ${timeParts.at(2)}`;
            }
            return `Even geduld! Je moet ${timeText} wachten voordat je je nummer opnieuw kunt valideren.`;
        },
    },
    welcomeSignUpForm: {
        join: 'Deelnemen',
    },
    detailsPage: {
        localTime: 'Lokale tijd',
    },
    newChatPage: {
        startGroup: 'Groep starten',
        addToGroup: 'Toevoegen aan groep',
    },
    yearPickerPage: {
        year: 'Jaar',
        selectYear: 'Selecteer een jaar alstublieft',
    },
    focusModeUpdateModal: {
        title: 'Welkom in de #focusmodus!',
        prompt: 'Blijf op de hoogte door alleen ongelezen chats of chats die uw aandacht nodig hebben te bekijken. Maak je geen zorgen, je kunt dit op elk moment wijzigen in',
        settings: 'instellingen',
    },
    notFound: {
        chatYouLookingForCannotBeFound: 'De chat die je zoekt kan niet worden gevonden.',
        getMeOutOfHere: 'Haal me hier weg',
        iouReportNotFound: 'De betalingsgegevens die u zoekt, kunnen niet worden gevonden.',
        notHere: 'Hmm... het is hier niet.',
        pageNotFound: 'Oeps, deze pagina kan niet worden gevonden',
        noAccess: 'Deze chat of uitgave is mogelijk verwijderd of je hebt er geen toegang toe.\n\nVoor vragen kun je contact opnemen met concierge@expensify.com',
        goBackHome: 'Ga terug naar de startpagina',
    },
    errorPage: {
        title: ({isBreakLine}: {isBreakLine: boolean}) => `Oeps... ${isBreakLine ? '\n' : ''}Er is iets misgegaan`,
        subtitle: 'Uw verzoek kon niet worden voltooid. Probeer het later opnieuw.',
    },
    setPasswordPage: {
        enterPassword: 'Voer een wachtwoord in',
        setPassword: 'Stel wachtwoord in',
        newPasswordPrompt: 'Je wachtwoord moet minimaal 8 tekens bevatten, 1 hoofdletter, 1 kleine letter en 1 cijfer.',
        passwordFormTitle: 'Welkom terug bij de Nieuwe Expensify! Stel alstublieft uw wachtwoord in.',
        passwordNotSet: 'We konden uw nieuwe wachtwoord niet instellen. We hebben u een nieuwe wachtwoordlink gestuurd om het opnieuw te proberen.',
        setPasswordLinkInvalid: 'Deze link om het wachtwoord in te stellen is ongeldig of verlopen. Er wacht een nieuwe in je e-mailinbox!',
        validateAccount: 'Account verifiëren',
    },
    statusPage: {
        status: 'Status',
        statusExplanation: "Voeg een emoji toe om je collega's en vrienden een gemakkelijke manier te geven om te weten wat er aan de hand is. Je kunt optioneel ook een bericht toevoegen!",
        today: 'Vandaag',
        clearStatus: 'Status wissen',
        save: 'Opslaan',
        message: 'Bericht',
        timePeriods: {
            never: 'Never',
            thirtyMinutes: '30 minuten',
            oneHour: '1 uur',
            afterToday: 'Vandaag',
            afterWeek: 'Een week',
            custom: 'Aangepast',
        },
        untilTomorrow: 'Tot morgen',
        untilTime: ({time}: UntilTimeParams) => `Tot ${time}`,
        date: 'Datum',
        time: 'Tijd',
        clearAfter: 'Wissen na',
        whenClearStatus: 'Wanneer moeten we je status wissen?',
        vacationDelegate: 'Vakantievervanger',
        setVacationDelegate: `Stel een vakantievervanger in om rapporten namens jou goed te keuren terwijl je afwezig bent.`,
        vacationDelegateError: 'Er is een fout opgetreden bij het bijwerken van je vakantievervanger.',
        asVacationDelegate: ({nameOrEmail: managerName}: VacationDelegateParams) => `als vakantievervanger van ${managerName}`,
        toAsVacationDelegate: ({submittedToName, vacationDelegateName}: SubmittedToVacationDelegateParams) => `aan ${submittedToName} als vakantievervanger van ${vacationDelegateName}`,
        vacationDelegateWarning: ({nameOrEmail}: VacationDelegateParams) =>
            `Je wijst ${nameOrEmail} aan als je vakantievervanger. Deze persoon zit nog niet in al je werkruimtes. Als je doorgaat, wordt er een e-mail gestuurd naar alle beheerders van je werkruimtes om hem/haar toe te voegen.`,
    },
    stepCounter: ({step, total, text}: StepCounterParams) => {
        let result = `Stap ${step}`;
        if (total) {
            result = `${result} of ${total}`;
        }
        if (text) {
            result = `${result}: ${text}`;
        }
        return result;
    },
    bankAccount: {
        bankInfo: 'Bankgegevens',
        confirmBankInfo: 'Bevestig bankgegevens',
        manuallyAdd: 'Voeg handmatig uw bankrekening toe',
        letsDoubleCheck: 'Laten we dubbel controleren of alles er goed uitziet.',
        accountEnding: 'Account eindigend op',
        thisBankAccount: 'Deze bankrekening zal worden gebruikt voor zakelijke betalingen in uw werkruimte.',
        accountNumber: 'Rekeningnummer',
        routingNumber: 'Routingsnummer',
        chooseAnAccountBelow: 'Kies een account hieronder',
        addBankAccount: 'Bankrekening toevoegen',
        chooseAnAccount: 'Kies een account',
        connectOnlineWithPlaid: 'Log in bij uw bank',
        connectManually: 'Handmatig verbinden',
        desktopConnection: 'Opmerking: Om verbinding te maken met Chase, Wells Fargo, Capital One of Bank of America, klik hier om dit proces in een browser te voltooien.',
        yourDataIsSecure: 'Uw gegevens zijn veilig.',
        toGetStarted:
            'Voeg een bankrekening toe om onkosten terug te betalen, Expensify-kaarten uit te geven, factuurbetalingen te innen en rekeningen te betalen, allemaal vanuit één plek.',
        plaidBodyCopy: 'Geef uw medewerkers een eenvoudigere manier om te betalen - en terugbetaald te worden - voor bedrijfskosten.',
        checkHelpLine: 'Uw routingnummer en rekeningnummer kunt u vinden op een cheque voor de rekening.',
        hasPhoneLoginError: ({contactMethodRoute}: ContactMethodParams) =>
            `Om een bankrekening te koppelen, graag <a href="${contactMethodRoute}">voeg een e-mail toe als je primaire login</a> en probeer het opnieuw. U kunt uw telefoonnummer toevoegen als secundaire login.`,
        hasBeenThrottledError: 'Er is een fout opgetreden bij het toevoegen van uw bankrekening. Wacht een paar minuten en probeer het opnieuw.',
        hasCurrencyError: {
            phrase1: 'Oeps! Het lijkt erop dat de valuta van uw werkruimte is ingesteld op een andere valuta dan USD. Om verder te gaan, ga naar',
            link: 'uw werkruimte-instellingen',
            phrase2: 'om het in te stellen op USD en het opnieuw te proberen.',
        },
        error: {
            youNeedToSelectAnOption: 'Selecteer een optie om verder te gaan.',
            noBankAccountAvailable: 'Sorry, er is geen bankrekening beschikbaar',
            noBankAccountSelected: 'Kies een account aub',
            taxID: 'Voer een geldig belastingnummer in alstublieft.',
            website: 'Voer een geldige website in alstublieft',
            zipCode: `Voer een geldige postcode in met het formaat: ${CONST.COUNTRY_ZIP_REGEX_DATA.US.samples}`,
            phoneNumber: 'Voer alstublieft een geldig telefoonnummer in',
            email: 'Voer een geldig e-mailadres in',
            companyName: 'Voer een geldige bedrijfsnaam in alstublieft',
            addressCity: 'Voer een geldige stad in, alstublieft',
            addressStreet: 'Voer een geldig straatadres in',
            addressState: 'Selecteer een geldige staat alstublieft',
            incorporationDateFuture: 'Oprichtingsdatum kan niet in de toekomst liggen',
            incorporationState: 'Selecteer een geldige staat alstublieft',
            industryCode: 'Voer een geldige industrieclassificatiecode in met zes cijfers.',
            restrictedBusiness: 'Bevestig alstublieft dat het bedrijf niet op de lijst van beperkte bedrijven staat.',
            routingNumber: 'Voer een geldig routenummer in alstublieft',
            accountNumber: 'Voer een geldig rekeningnummer in alstublieft.',
            routingAndAccountNumberCannotBeSame: 'Routing- en rekeningnummers kunnen niet overeenkomen.',
            companyType: 'Selecteer een geldig bedrijfstype alstublieft',
            tooManyAttempts: 'Vanwege een groot aantal inlogpogingen is deze optie voor 24 uur uitgeschakeld. Probeer het later opnieuw of voer de gegevens handmatig in.',
            address: 'Voer een geldig adres in alstublieft',
            dob: 'Selecteer een geldige geboortedatum alstublieft',
            age: 'Moet ouder zijn dan 18 jaar',
            ssnLast4: 'Voer de geldige laatste 4 cijfers van het BSN in.',
            firstName: 'Voer een geldige voornaam in alstublieft',
            lastName: 'Voer een geldige achternaam in alstublieft',
            noDefaultDepositAccountOrDebitCardAvailable: 'Voeg een standaard depositorekening of debetkaart toe alsjeblieft',
            validationAmounts: 'De ingevoerde validatiebedragen zijn onjuist. Controleer uw bankafschrift en probeer het opnieuw.',
            fullName: 'Voer een geldige volledige naam in alstublieft',
            ownershipPercentage: 'Voer een geldig percentage in.',
        },
    },
    addPersonalBankAccount: {
        countrySelectionStepHeader: 'Waar bevindt zich uw bankrekening?',
        accountDetailsStepHeader: 'Wat zijn uw accountgegevens?',
        accountTypeStepHeader: 'Wat voor soort account is dit?',
        bankInformationStepHeader: 'Wat zijn uw bankgegevens?',
        accountHolderInformationStepHeader: 'Wat zijn de gegevens van de rekeninghouder?',
        howDoWeProtectYourData: 'Hoe beschermen we uw gegevens?',
        currencyHeader: 'Wat is de valuta van uw bankrekening?',
        confirmationStepHeader: 'Controleer uw gegevens.',
        confirmationStepSubHeader: 'Controleer de onderstaande gegevens en vink het vakje met de voorwaarden aan om te bevestigen.',
    },
    addPersonalBankAccountPage: {
        enterPassword: 'Voer Expensify-wachtwoord in',
        alreadyAdded: 'Dit account is al toegevoegd.',
        chooseAccountLabel: 'Account',
        successTitle: 'Persoonlijke bankrekening toegevoegd!',
        successMessage: 'Gefeliciteerd, je bankrekening is ingesteld en klaar om terugbetalingen te ontvangen.',
    },
    attachmentView: {
        unknownFilename: 'Onbekende bestandsnaam',
        passwordRequired: 'Voer een wachtwoord in alstublieft',
        passwordIncorrect: 'Onjuist wachtwoord. Probeer het opnieuw.',
        failedToLoadPDF: 'Laden van PDF-bestand mislukt',
        pdfPasswordForm: {
            title: 'Wachtwoord beveiligde PDF',
            infoText: 'Deze PDF is met een wachtwoord beveiligd.',
            beforeLinkText: 'Alstublieft',
            linkText: 'voer het wachtwoord in',
            afterLinkText: 'om het te bekijken.',
            formLabel: 'PDF bekijken',
        },
        attachmentNotFound: 'Bijlage niet gevonden',
    },
    messages: {
        errorMessageInvalidPhone: `Voer alstublieft een geldig telefoonnummer in zonder haakjes of streepjes. Als u zich buiten de VS bevindt, voeg dan uw landcode toe (bijv. ${CONST.EXAMPLE_PHONE_NUMBER}).`,
        errorMessageInvalidEmail: 'Ongeldig e-mailadres',
        userIsAlreadyMember: ({login, name}: UserIsAlreadyMemberParams) => `${login} is al lid van ${name}`,
    },
    onfidoStep: {
        acceptTerms: 'Door door te gaan met het verzoek om je Expensify Wallet te activeren, bevestig je dat je hebt gelezen, begrepen en accepteert',
        facialScan: "Onfido's beleid en vrijgave voor gezichtsherkenning",
        tryAgain: 'Probeer het opnieuw',
        verifyIdentity: 'Identiteit verifiëren',
        letsVerifyIdentity: 'Laten we uw identiteit verifiëren',
        butFirst: `Maar eerst het saaie gedeelte. Lees de juridische tekst in de volgende stap en klik op "Accepteren" wanneer je klaar bent.`,
        genericError: 'Er is een fout opgetreden bij het verwerken van deze stap. Probeer het alstublieft opnieuw.',
        cameraPermissionsNotGranted: 'Camera-toegang inschakelen',
        cameraRequestMessage: 'We hebben toegang tot je camera nodig om de verificatie van je bankrekening te voltooien. Schakel dit in via Instellingen > New Expensify.',
        microphonePermissionsNotGranted: 'Microfoontoegang inschakelen',
        microphoneRequestMessage: 'We hebben toegang tot uw microfoon nodig om de verificatie van de bankrekening te voltooien. Schakel dit in via Instellingen > New Expensify.',
        originalDocumentNeeded: 'Upload alstublieft een originele afbeelding van uw ID in plaats van een screenshot of gescande afbeelding.',
        documentNeedsBetterQuality:
            'Uw ID lijkt beschadigd te zijn of mist beveiligingskenmerken. Upload alstublieft een originele afbeelding van een onbeschadigd ID dat volledig zichtbaar is.',
        imageNeedsBetterQuality: 'Er is een probleem met de beeldkwaliteit van uw ID. Upload alstublieft een nieuwe afbeelding waarop uw volledige ID duidelijk te zien is.',
        selfieIssue: 'Er is een probleem met je selfie/video. Upload alstublieft een live selfie/video.',
        selfieNotMatching: 'Je selfie/video komt niet overeen met je ID. Upload alstublieft een nieuwe selfie/video waarop je gezicht duidelijk te zien is.',
        selfieNotLive: 'Je selfie/video lijkt geen live foto/video te zijn. Upload alstublieft een live selfie/video.',
    },
    additionalDetailsStep: {
        headerTitle: 'Aanvullende details',
        helpText: 'We moeten de volgende informatie bevestigen voordat je geld kunt verzenden en ontvangen vanuit je portemonnee.',
        helpTextIdologyQuestions: 'We moeten je nog een paar vragen stellen om je identiteit te verifiëren.',
        helpLink: 'Lees meer over waarom we dit nodig hebben.',
        legalFirstNameLabel: 'Wettelijke voornaam',
        legalMiddleNameLabel: 'Wettelijke tweede naam',
        legalLastNameLabel: 'Wettelijke achternaam',
        selectAnswer: 'Selecteer een reactie om door te gaan.',
        ssnFull9Error: 'Voer een geldig negencijferig BSN in.',
        needSSNFull9: 'We hebben problemen met het verifiëren van uw SSN. Voer alstublieft de volledige negen cijfers van uw SSN in.',
        weCouldNotVerify: 'We konden niet verifiëren',
        pleaseFixIt: 'Pas deze informatie aan voordat u verdergaat.',
        failedKYCTextBefore: 'We konden uw identiteit niet verifiëren. Probeer het later opnieuw of neem contact op met',
        failedKYCTextAfter: 'als je vragen hebt.',
    },
    termsStep: {
        headerTitle: 'Voorwaarden en kosten',
        headerTitleRefactor: 'Kosten en voorwaarden',
        haveReadAndAgree: 'Ik heb gelezen en ga akkoord om te ontvangen',
        electronicDisclosures: 'elektronische openbaarmakingen',
        agreeToThe: 'Ik ga akkoord met de',
        walletAgreement: 'Wallet-overeenkomst',
        enablePayments: 'Betalingen inschakelen',
        monthlyFee: 'Maandelijkse vergoeding',
        inactivity: 'Inactiviteit',
        noOverdraftOrCredit: 'Geen roodstand-/kredietfunctie.',
        electronicFundsWithdrawal: 'Elektronische geldopname',
        standard: 'Standaard',
        reviewTheFees: 'Bekijk enkele kosten.',
        checkTheBoxes: 'Vink de onderstaande vakjes aan.',
        agreeToTerms: 'Ga akkoord met de voorwaarden en je bent klaar om te beginnen!',
        shortTermsForm: {
            expensifyPaymentsAccount: ({walletProgram}: WalletProgramParams) => `De Expensify Wallet wordt uitgegeven door ${walletProgram}.`,
            perPurchase: 'Per aankoop',
            atmWithdrawal: 'Geldopname bij geldautomaat',
            cashReload: 'Contant herladen',
            inNetwork: 'in-netwerk',
            outOfNetwork: 'buiten het netwerk',
            atmBalanceInquiry: 'Saldo-opvraag bij geldautomaat',
            inOrOutOfNetwork: '(in-netwerk of buiten-netwerk)',
            customerService: 'Klantenservice',
            automatedOrLive: '(automated or live agent)',
            afterTwelveMonths: '(na 12 maanden zonder transacties)',
            weChargeOneFee: 'We rekenen 1 ander type vergoeding aan. Het is:',
            fdicInsurance: 'Uw fondsen komen in aanmerking voor FDIC-verzekering.',
            generalInfo: 'Voor algemene informatie over prepaid accounts, bezoek',
            conditionsDetails: 'Voor details en voorwaarden voor alle kosten en diensten, bezoek',
            conditionsPhone: 'of door te bellen naar +1 833-400-0904.',
            instant: '(instant)',
            electronicFundsInstantFeeMin: ({amount}: TermsParams) => `(min ${amount})`,
        },
        longTermsForm: {
            listOfAllFees: 'Een lijst van alle Expensify Wallet-kosten',
            typeOfFeeHeader: 'Alle kosten',
            feeAmountHeader: 'Bedrag',
            moreDetailsHeader: 'Details',
            openingAccountTitle: 'Een account openen',
            openingAccountDetails: 'Er zijn geen kosten verbonden aan het openen van een account.',
            monthlyFeeDetails: 'Er zijn geen maandelijkse kosten.',
            customerServiceTitle: 'Klantenservice',
            customerServiceDetails: 'Er zijn geen klantenservicekosten.',
            inactivityDetails: 'Er is geen inactiviteitsvergoeding.',
            sendingFundsTitle: 'Geld verzenden naar een andere rekeninghouder',
            sendingFundsDetails: 'Er zijn geen kosten verbonden aan het overmaken van geld naar een andere rekeninghouder met behulp van je saldo, bankrekening of betaalkaart.',
            electronicFundsStandardDetails:
                "There's no fee to transfer funds from your Expensify Wallet " +
                'to your bank account using the standard option. This transfer usually completes within 1-3 business' +
                ' days.',
            electronicFundsInstantDetails: ({percentage, amount}: ElectronicFundsParams) =>
                "There's a fee to transfer funds from your Expensify Wallet to " +
                'your linked debit card using the instant transfer option. This transfer usually completes within ' +
                `several minutes. The fee is ${percentage}% of the transfer amount (with a minimum fee of ${amount}).`,
            fdicInsuranceBancorp: ({amount}: TermsParams) =>
                'Your funds are eligible for FDIC insurance. Your funds will be held at or ' +
                `transferred to ${CONST.WALLET.PROGRAM_ISSUERS.BANCORP_BANK}, an FDIC-insured institution. Once there, your funds are insured up ` +
                `to ${amount} by the FDIC in the event ${CONST.WALLET.PROGRAM_ISSUERS.BANCORP_BANK} fails, if specific deposit insurance requirements ` +
                `are met and your card is registered. See`,
            fdicInsuranceBancorp2: 'voor details.',
            contactExpensifyPayments: `Neem contact op met ${CONST.WALLET.PROGRAM_ISSUERS.EXPENSIFY_PAYMENTS} door te bellen naar +1 833-400-0904, of per e-mail op`,
            contactExpensifyPayments2: 'of meld je aan bij',
            generalInformation: 'Voor algemene informatie over prepaid accounts, bezoek',
            generalInformation2: 'Als u een klacht heeft over een prepaidaccount, bel dan het Consumer Financial Protection Bureau op 1-855-411-2372 of bezoek',
            printerFriendlyView: 'Bekijk printervriendelijke versie',
            automated: 'Geautomatiseerd',
            liveAgent: 'Live agent',
            instant: 'Instant',
            electronicFundsInstantFeeMin: ({amount}: TermsParams) => `Min ${amount}`,
        },
    },
    activateStep: {
        headerTitle: 'Betalingen inschakelen',
        activatedTitle: 'Wallet geactiveerd!',
        activatedMessage: 'Gefeliciteerd, je portemonnee is ingesteld en klaar om betalingen te doen.',
        checkBackLaterTitle: 'Een ogenblikje...',
        checkBackLaterMessage: 'We zijn uw informatie nog aan het beoordelen. Kom later nog eens terug.',
        continueToPayment: 'Doorgaan naar betaling',
        continueToTransfer: 'Doorgaan met overboeken',
    },
    companyStep: {
        headerTitle: 'Bedrijfsinformatie',
        subtitle: 'Bijna klaar! Voor veiligheidsdoeleinden moeten we enkele gegevens bevestigen:',
        legalBusinessName: 'Juridische bedrijfsnaam',
        companyWebsite: 'Bedrijfswebsite',
        taxIDNumber: 'Belastingnummer',
        taxIDNumberPlaceholder: '9 cijfers',
        companyType: 'Bedrijfstype',
        incorporationDate: 'Oprichtingsdatum',
        incorporationState: 'Oprichtingsstaat',
        industryClassificationCode: 'Industrieclassificatiecode',
        confirmCompanyIsNot: 'Ik bevestig dat dit bedrijf niet op de',
        listOfRestrictedBusinesses: 'lijst van beperkte bedrijven',
        incorporationDatePlaceholder: 'Startdatum (jjjj-mm-dd)',
        incorporationTypes: {
            LLC: 'LLC',
            CORPORATION: 'Corp',
            PARTNERSHIP: 'Partnerschap',
            COOPERATIVE: 'Coöperatief',
            SOLE_PROPRIETORSHIP: 'Eenmanszaak',
            OTHER: 'Andere',
        },
        industryClassification: 'Onder welke branche valt het bedrijf?',
        industryClassificationCodePlaceholder: 'Zoek naar industrieclassificatiecode',
    },
    requestorStep: {
        headerTitle: 'Persoonlijke informatie',
        learnMore: 'Meer informatie',
        isMyDataSafe: 'Zijn mijn gegevens veilig?',
    },
    personalInfoStep: {
        personalInfo: 'Persoonlijke info',
        enterYourLegalFirstAndLast: 'Wat is je wettelijke naam?',
        legalFirstName: 'Wettelijke voornaam',
        legalLastName: 'Wettelijke achternaam',
        legalName: 'Wettelijke naam',
        enterYourDateOfBirth: 'Wat is je geboortedatum?',
        enterTheLast4: 'Wat zijn de laatste vier cijfers van uw burgerservicenummer?',
        dontWorry: 'Maak je geen zorgen, we doen geen persoonlijke kredietcontroles!',
        last4SSN: 'Laatste 4 van SSN',
        enterYourAddress: 'Wat is jouw adres?',
        address: 'Adres',
        letsDoubleCheck: 'Laten we dubbel controleren of alles er goed uitziet.',
        byAddingThisBankAccount: 'Door deze bankrekening toe te voegen, bevestig je dat je hebt gelezen, begrepen en accepteert.',
        whatsYourLegalName: 'Wat is uw wettelijke naam?',
        whatsYourDOB: 'Wat is je geboortedatum?',
        whatsYourAddress: 'Wat is je adres?',
        whatsYourSSN: 'Wat zijn de laatste vier cijfers van uw burgerservicenummer?',
        noPersonalChecks: 'Maak je geen zorgen, hier worden geen persoonlijke kredietcontroles uitgevoerd!',
        whatsYourPhoneNumber: 'Wat is je telefoonnummer?',
        weNeedThisToVerify: 'We hebben dit nodig om uw portemonnee te verifiëren.',
    },
    businessInfoStep: {
        businessInfo: 'Bedrijfsinformatie',
        enterTheNameOfYourBusiness: 'Wat is de naam van uw bedrijf?',
        businessName: 'Juridische bedrijfsnaam',
        enterYourCompanyTaxIdNumber: 'Wat is het belastingnummer van uw bedrijf?',
        taxIDNumber: 'Belastingnummer',
        taxIDNumberPlaceholder: '9 cijfers',
        enterYourCompanyWebsite: 'Wat is de website van uw bedrijf?',
        companyWebsite: 'Bedrijfswebsite',
        enterYourCompanyPhoneNumber: 'Wat is het telefoonnummer van uw bedrijf?',
        enterYourCompanyAddress: 'Wat is het adres van uw bedrijf?',
        selectYourCompanyType: 'Wat voor soort bedrijf is het?',
        companyType: 'Bedrijfstype',
        incorporationType: {
            LLC: 'LLC',
            CORPORATION: 'Corp',
            PARTNERSHIP: 'Partnerschap',
            COOPERATIVE: 'Coöperatief',
            SOLE_PROPRIETORSHIP: 'Eenmanszaak',
            OTHER: 'Andere',
        },
        selectYourCompanyIncorporationDate: 'Wat is de oprichtingsdatum van uw bedrijf?',
        incorporationDate: 'Oprichtingsdatum',
        incorporationDatePlaceholder: 'Startdatum (jjjj-mm-dd)',
        incorporationState: 'Oprichtingsstaat',
        pleaseSelectTheStateYourCompanyWasIncorporatedIn: 'In welke staat is uw bedrijf opgericht?',
        letsDoubleCheck: 'Laten we dubbel controleren of alles er goed uitziet.',
        companyAddress: 'Bedrijfsadres',
        listOfRestrictedBusinesses: 'lijst van beperkte bedrijven',
        confirmCompanyIsNot: 'Ik bevestig dat dit bedrijf niet op de',
        businessInfoTitle: 'Bedrijfsinformatie',
        legalBusinessName: 'Juridische bedrijfsnaam',
        whatsTheBusinessName: 'Wat is de bedrijfsnaam?',
        whatsTheBusinessAddress: 'Wat is het zakelijke adres?',
        whatsTheBusinessContactInformation: 'Wat zijn de zakelijke contactgegevens?',
        whatsTheBusinessRegistrationNumber: 'Wat is het bedrijfsregistratienummer?',
        whatsTheBusinessTaxIDEIN: ({country}: BusinessTaxIDParams) => {
            switch (country) {
                case CONST.COUNTRY.US:
                    return 'Wat is het Employer Identification Number (EIN)?';
                case CONST.COUNTRY.CA:
                    return 'Wat is het Business Number (BN)?';
                case CONST.COUNTRY.GB:
                    return 'Wat is het btw-registratienummer (VRN)?';
                case CONST.COUNTRY.AU:
                    return 'Wat is het Australisch bedrijfsnummer (ABN)?';
                default:
                    return 'Wat is het EU btw-nummer?';
            }
        },
        whatsThisNumber: 'Wat is dit nummer?',
        whereWasTheBusinessIncorporated: 'Waar is het bedrijf opgericht?',
        whatTypeOfBusinessIsIt: 'Wat voor soort bedrijf is het?',
        whatsTheBusinessAnnualPayment: 'Wat is het jaarlijkse betalingsvolume van het bedrijf?',
        whatsYourExpectedAverageReimbursements: 'Wat is je verwachte gemiddelde terugbetalingsbedrag?',
        registrationNumber: 'Registratienummer',
        taxIDEIN: ({country}: BusinessTaxIDParams) => {
            switch (country) {
                case CONST.COUNTRY.US:
                    return 'EIN';
                case CONST.COUNTRY.CA:
                    return 'BN';
                case CONST.COUNTRY.GB:
                    return 'VRN';
                case CONST.COUNTRY.AU:
                    return 'ABN';
                default:
                    return 'EU btw';
            }
        },
        businessAddress: 'Zakelijk adres',
        businessType: 'Zakelijk type',
        incorporation: 'Oprichting',
        incorporationCountry: 'Oprichtingsland',
        incorporationTypeName: 'Incorporatietype',
        businessCategory: 'Zakelijke categorie',
        annualPaymentVolume: 'Jaarlijks betalingsvolume',
        annualPaymentVolumeInCurrency: ({currencyCode}: CurrencyCodeParams) => `Jaarlijks betalingsvolume in ${currencyCode}`,
        averageReimbursementAmount: 'Gemiddeld terugbetalingsbedrag',
        averageReimbursementAmountInCurrency: ({currencyCode}: CurrencyCodeParams) => `Gemiddeld terugbetalingsbedrag in ${currencyCode}`,
        selectIncorporationType: 'Selecteer het type oprichting',
        selectBusinessCategory: 'Selecteer bedrijfssector',
        selectAnnualPaymentVolume: 'Selecteer jaarlijks betalingsvolume',
        selectIncorporationCountry: 'Selecteer oprichtingsland',
        selectIncorporationState: 'Selecteer oprichtingsstaat',
        selectAverageReimbursement: 'Selecteer het gemiddelde terugbetalingsbedrag',
        findIncorporationType: 'Vind het type oprichting',
        findBusinessCategory: 'Zakelijke categorie vinden',
        findAnnualPaymentVolume: 'Vind jaarlijks betalingsvolume',
        findIncorporationState: 'Vind oprichtingsstaat',
        findAverageReimbursement: 'Vind het gemiddelde terugbetalingsbedrag',
        error: {
            registrationNumber: 'Gelieve een geldig registratienummer op te geven',
            taxIDEIN: ({country}: BusinessTaxIDParams) => {
                switch (country) {
                    case CONST.COUNTRY.US:
                        return 'Voer een geldig Employer Identification Number (EIN) in';
                    case CONST.COUNTRY.CA:
                        return 'Voer een geldig Business Number (BN) in';
                    case CONST.COUNTRY.GB:
                        return 'Voer een geldig btw-registratienummer (VRN) in';
                    case CONST.COUNTRY.AU:
                        return 'Voer een geldig Australisch bedrijfsnummer (ABN) in';
                    default:
                        return 'Voer een geldig EU btw-nummer in';
                }
            },
        },
    },
    beneficialOwnerInfoStep: {
        doYouOwn25percent: 'Bent u eigenaar van 25% of meer van',
        doAnyIndividualOwn25percent: 'Bezitten individuen 25% of meer van',
        areThereMoreIndividualsWhoOwn25percent: 'Zijn er meer personen die 25% of meer bezitten van',
        regulationRequiresUsToVerifyTheIdentity: 'Regelgeving vereist dat we de identiteit verifiëren van elke persoon die meer dan 25% van het bedrijf bezit.',
        companyOwner: 'Bedrijfseigenaar',
        enterLegalFirstAndLastName: 'Wat is de wettelijke naam van de eigenaar?',
        legalFirstName: 'Wettelijke voornaam',
        legalLastName: 'Wettelijke achternaam',
        enterTheDateOfBirthOfTheOwner: 'Wat is de geboortedatum van de eigenaar?',
        enterTheLast4: 'Wat zijn de laatste 4 cijfers van het Social Security Number van de eigenaar?',
        last4SSN: 'Laatste 4 van SSN',
        dontWorry: 'Maak je geen zorgen, we doen geen persoonlijke kredietcontroles!',
        enterTheOwnersAddress: 'Wat is het adres van de eigenaar?',
        letsDoubleCheck: 'Laten we dubbel controleren of alles er goed uitziet.',
        legalName: 'Wettelijke naam',
        address: 'Adres',
        byAddingThisBankAccount: 'Door deze bankrekening toe te voegen, bevestig je dat je hebt gelezen, begrepen en accepteert.',
        owners: 'Eigenaren',
    },
    ownershipInfoStep: {
        ownerInfo: 'Eigenaar info',
        businessOwner: 'Bedrijfseigenaar',
        signerInfo: 'Ondertekenaar informatie',
        doYouOwn: ({companyName}: CompanyNameParams) => `Bent u eigenaar van 25% of meer van ${companyName}?`,
        doesAnyoneOwn: ({companyName}: CompanyNameParams) => `Bezitten er individuen 25% of meer van ${companyName}?`,
        regulationsRequire: 'Regelgeving vereist dat we de identiteit verifiëren van elke persoon die meer dan 25% van het bedrijf bezit.',
        legalFirstName: 'Wettelijke voornaam',
        legalLastName: 'Wettelijke achternaam',
        whatsTheOwnersName: 'Wat is de wettelijke naam van de eigenaar?',
        whatsYourName: 'Wat is je wettelijke naam?',
        whatPercentage: 'Welk percentage van het bedrijf behoort toe aan de eigenaar?',
        whatsYoursPercentage: 'Welk percentage van het bedrijf bezit je?',
        ownership: 'Eigendom',
        whatsTheOwnersDOB: 'Wat is de geboortedatum van de eigenaar?',
        whatsYourDOB: 'Wat is je geboortedatum?',
        whatsTheOwnersAddress: 'Wat is het adres van de eigenaar?',
        whatsYourAddress: 'Wat is jouw adres?',
        whatAreTheLast: 'Wat zijn de laatste 4 cijfers van het burgerservicenummer van de eigenaar?',
        whatsYourLast: 'Wat zijn de laatste 4 cijfers van uw burgerservicenummer?',
        dontWorry: 'Maak je geen zorgen, we doen geen persoonlijke kredietcontroles!',
        last4: 'Laatste 4 van SSN',
        whyDoWeAsk: 'Waarom vragen we hierom?',
        letsDoubleCheck: 'Laten we dubbel controleren of alles er goed uitziet.',
        legalName: 'Wettelijke naam',
        ownershipPercentage: 'Eigendomsaandeel',
        areThereOther: ({companyName}: CompanyNameParams) => `Zijn er andere personen die 25% of meer van ${companyName} bezitten?`,
        owners: 'Eigenaren',
        addCertified: 'Voeg een gecertificeerd organigram toe dat de uiteindelijke belanghebbenden toont.',
        regulationRequiresChart:
            'Regelgeving vereist dat we een gecertificeerde kopie van het eigendomsdiagram verzamelen dat elke persoon of entiteit toont die 25% of meer van het bedrijf bezit.',
        uploadEntity: 'Upload eigendomsdiagram van entiteit',
        noteEntity: 'Opmerking: Het eigendomsschema van de entiteit moet worden ondertekend door uw accountant, juridisch adviseur, of notarieel bekrachtigd.',
        certified: 'Gecertificeerd eigendomsdiagram van entiteiten',
        selectCountry: 'Selecteer land',
        findCountry: 'Vind land',
        address: 'Adres',
        chooseFile: 'Bestand kiezen',
        uploadDocuments: 'Upload extra documentatie',
        pleaseUpload:
            'Upload alstublieft aanvullende documentatie hieronder om ons te helpen uw identiteit te verifiëren als directe of indirecte eigenaar van 25% of meer van de bedrijfsentiteit.',
        acceptedFiles: 'Geaccepteerde bestandsformaten: PDF, PNG, JPEG. Totale bestandsgrootte voor elk gedeelte mag niet groter zijn dan 5 MB.',
        proofOfBeneficialOwner: 'Bewijs van uiteindelijke belanghebbende',
        proofOfBeneficialOwnerDescription:
            'Gelieve een ondertekende verklaring en organigram van een openbare accountant, notaris of advocaat te verstrekken die het eigendom van 25% of meer van het bedrijf verifieert. Het moet gedateerd zijn binnen de laatste drie maanden en het licentienummer van de ondertekenaar bevatten.',
        copyOfID: 'Kopie van ID voor uiteindelijke begunstigde eigenaar',
        copyOfIDDescription: 'Voorbeelden: Paspoort, rijbewijs, enz.',
        proofOfAddress: 'Adresbewijs voor uiteindelijke begunstigde eigenaar',
        proofOfAddressDescription: 'Voorbeelden: Nutsrekening, huurovereenkomst, etc.',
        codiceFiscale: 'Codice fiscale/Tax ID',
        codiceFiscaleDescription:
            'Upload alstublieft een video van een sitebezoek of een opgenomen gesprek met de ondertekenende functionaris. De functionaris moet het volgende verstrekken: volledige naam, geboortedatum, bedrijfsnaam, registratienummer, fiscaal codenummer, geregistreerd adres, aard van het bedrijf en doel van de rekening.',
    },
    validationStep: {
        headerTitle: 'Bankrekening valideren',
        buttonText: 'Voltooi de installatie',
        maxAttemptsReached: 'Validatie voor deze bankrekening is uitgeschakeld vanwege te veel onjuiste pogingen.',
        description: `Binnen 1-2 werkdagen sturen we drie (3) kleine transacties naar uw bankrekening van een naam zoals "Expensify, Inc. Validation".`,
        descriptionCTA: 'Voer alstublieft elk transactiebedrag in de onderstaande velden in. Voorbeeld: 1.51.',
        reviewingInfo: 'Bedankt! We zijn je informatie aan het beoordelen en nemen binnenkort contact met je op. Controleer je chat met Concierge.',
        forNextStep: 'voor de volgende stappen om uw bankrekening in te stellen.',
        letsChatCTA: 'Ja, laten we chatten.',
        letsChatText: 'Bijna klaar! We hebben je hulp nodig om een paar laatste stukjes informatie via de chat te verifiëren. Klaar?',
        letsChatTitle: 'Laten we chatten!',
        enable2FATitle: 'Voorkom fraude, schakel twee-factor-authenticatie (2FA) in',
        enable2FAText: 'We nemen uw beveiliging serieus. Stel nu 2FA in om een extra beveiligingslaag aan uw account toe te voegen.',
        secureYourAccount: 'Beveilig uw account',
    },
    beneficialOwnersStep: {
        additionalInformation: 'Aanvullende informatie',
        checkAllThatApply: 'Controleer alles wat van toepassing is, laat anders leeg.',
        iOwnMoreThan25Percent: 'Ik bezit meer dan 25% van',
        someoneOwnsMoreThan25Percent: 'Iemand anders bezit meer dan 25% van',
        additionalOwner: 'Extra begunstigde eigenaar',
        removeOwner: 'Verwijder deze uiteindelijke belanghebbende',
        addAnotherIndividual: 'Voeg een andere persoon toe die meer dan 25% van de  bezit.',
        agreement: 'Agreement:',
        termsAndConditions: 'algemene voorwaarden',
        certifyTrueAndAccurate: 'Ik verklaar dat de verstrekte informatie waarheidsgetrouw en nauwkeurig is.',
        error: {
            certify: 'Moet bevestigen dat de informatie waar en nauwkeurig is',
        },
    },
    completeVerificationStep: {
        completeVerification: 'Voltooi verificatie',
        confirmAgreements: 'Bevestig alstublieft de onderstaande overeenkomsten.',
        certifyTrueAndAccurate: 'Ik verklaar dat de verstrekte informatie waarheidsgetrouw en nauwkeurig is.',
        certifyTrueAndAccurateError: 'Verklaar alstublieft dat de informatie waar en nauwkeurig is.',
        isAuthorizedToUseBankAccount: 'Ik ben gemachtigd om deze zakelijke bankrekening te gebruiken voor zakelijke uitgaven.',
        isAuthorizedToUseBankAccountError: 'U moet een controlerende functionaris zijn met toestemming om de zakelijke bankrekening te beheren.',
        termsAndConditions: 'algemene voorwaarden',
    },
    connectBankAccountStep: {
        connectBankAccount: 'Bankrekening koppelen',
        finishButtonText: 'Voltooi de installatie',
        validateYourBankAccount: 'Valideer uw bankrekening',
        validateButtonText: 'Valideren',
        validationInputLabel: 'Transactie',
        maxAttemptsReached: 'Validatie voor deze bankrekening is uitgeschakeld vanwege te veel onjuiste pogingen.',
        description: `Binnen 1-2 werkdagen sturen we drie (3) kleine transacties naar uw bankrekening van een naam zoals "Expensify, Inc. Validation".`,
        descriptionCTA: 'Voer alstublieft elk transactiebedrag in de onderstaande velden in. Voorbeeld: 1.51.',
        reviewingInfo: 'Bedankt! We zijn je informatie aan het beoordelen en nemen binnenkort contact met je op. Controleer je chat met Concierge.',
        forNextSteps: 'voor de volgende stappen om uw bankrekening in te stellen.',
        letsChatCTA: 'Ja, laten we chatten.',
        letsChatText: 'Bijna klaar! We hebben je hulp nodig om een paar laatste stukjes informatie via de chat te verifiëren. Klaar?',
        letsChatTitle: 'Laten we chatten!',
        enable2FATitle: 'Voorkom fraude, schakel twee-factor-authenticatie (2FA) in',
        enable2FAText: 'We nemen uw beveiliging serieus. Stel nu 2FA in om een extra beveiligingslaag aan uw account toe te voegen.',
        secureYourAccount: 'Beveilig uw account',
    },
    countryStep: {
        confirmBusinessBank: 'Bevestig valuta en land van zakelijke bankrekening',
        confirmCurrency: 'Bevestig valuta en land',
        yourBusiness: 'De valuta van uw zakelijke bankrekening moet overeenkomen met de valuta van uw werkruimte.',
        youCanChange: 'U kunt de valuta van uw werkruimte wijzigen in uw',
        findCountry: 'Vind land',
        selectCountry: 'Selecteer land',
    },
    bankInfoStep: {
        whatAreYour: 'Wat zijn uw zakelijke bankgegevens?',
        letsDoubleCheck: 'Laten we dubbel controleren of alles er goed uitziet.',
        thisBankAccount: 'Deze bankrekening zal worden gebruikt voor zakelijke betalingen in uw werkruimte.',
        accountNumber: 'Rekeningnummer',
        accountHolderNameDescription: 'Volledige naam van de gemachtigde ondertekenaar',
    },
    signerInfoStep: {
        signerInfo: 'Ondertekenaar informatie',
        areYouDirector: ({companyName}: CompanyNameParams) => `Bent u een directeur of senior functionaris bij ${companyName}?`,
        regulationRequiresUs: 'Regelgeving vereist dat we verifiëren of de ondertekenaar de bevoegdheid heeft om deze actie namens het bedrijf te ondernemen.',
        whatsYourName: 'Wat is uw wettelijke naam?',
        fullName: 'Volledige wettelijke naam',
        whatsYourJobTitle: 'Wat is je functietitel?',
        jobTitle: 'Functietitel',
        whatsYourDOB: 'Wat is je geboortedatum?',
        uploadID: 'Upload ID en bewijs van adres',
        personalAddress: 'Bewijs van persoonlijk adres (bijv. energierekening)',
        letsDoubleCheck: 'Laten we dubbel controleren of alles er goed uitziet.',
        legalName: 'Wettelijke naam',
        proofOf: 'Bewijs van persoonlijk adres',
        enterOneEmail: ({companyName}: CompanyNameParams) => `Voer het e-mailadres in van de directeur of senior functionaris bij ${companyName}`,
        regulationRequiresOneMoreDirector: 'Regelgeving vereist ten minste nog een directeur of senior functionaris als ondertekenaar.',
        hangTight: 'Even geduld...',
        enterTwoEmails: ({companyName}: CompanyNameParams) => `Voer de e-mails in van twee directeuren of senior functionarissen bij ${companyName}`,
        sendReminder: 'Stuur een herinnering',
        chooseFile: 'Bestand kiezen',
        weAreWaiting: 'We wachten op anderen om hun identiteit te verifiëren als directeuren of senior functionarissen van het bedrijf.',
        id: 'Kopie van ID',
        proofOfDirectors: 'Bewijs van directeur(s)',
        proofOfDirectorsDescription: 'Voorbeelden: Oncorp bedrijfsprofiel of bedrijfsregistratie.',
        codiceFiscale: 'Codice Fiscale',
        codiceFiscaleDescription: 'Codice Fiscale voor ondertekenaars, gemachtigde gebruikers en uiteindelijk begunstigden.',
        PDSandFSG: 'PDS + FSG openbaarmakingsdocumenten',
        PDSandFSGDescription:
            'Onze samenwerking met Corpay maakt gebruik van een API-verbinding om te profiteren van hun uitgebreide netwerk van internationale bankpartners om wereldwijde terugbetalingen in Expensify mogelijk te maken. Conform de Australische regelgeving verstrekken wij u de Financial Services Guide (FSG) en Product Disclosure Statement (PDS) van Corpay.\n\nLees de FSG- en PDS-documenten zorgvuldig door, aangezien ze volledige details en belangrijke informatie bevatten over de producten en diensten die Corpay aanbiedt. Bewaar deze documenten voor toekomstige referentie.',
        pleaseUpload: 'Gelieve hieronder aanvullende documentatie te uploaden om ons te helpen uw identiteit als directeur of senior functionaris van de zakelijke entiteit te verifiëren.',
    },
    agreementsStep: {
        agreements: 'Overeenkomsten',
        pleaseConfirm: 'Bevestig alstublieft de onderstaande overeenkomsten',
        regulationRequiresUs: 'Regelgeving vereist dat we de identiteit verifiëren van elke persoon die meer dan 25% van het bedrijf bezit.',
        iAmAuthorized: 'Ik ben gemachtigd om de zakelijke bankrekening te gebruiken voor zakelijke uitgaven.',
        iCertify: 'Ik verklaar dat de verstrekte informatie waarheidsgetrouw en nauwkeurig is.',
        termsAndConditions: 'algemene voorwaarden',
        accept: 'Accepteren en bankrekening toevoegen',
        iConsentToThe: 'Ik ga akkoord met de',
        privacyNotice: 'privacyverklaring',
        error: {
            authorized: 'U moet een controlerende functionaris zijn met toestemming om de zakelijke bankrekening te beheren.',
            certify: 'Verklaar alstublieft dat de informatie waar en nauwkeurig is.',
            consent: 'Gelieve in te stemmen met de privacyverklaring.',
        },
    },
    finishStep: {
        connect: 'Bankrekening koppelen',
        letsFinish: 'Laten we in de chat afronden!',
        thanksFor:
            'Bedankt voor deze details. Een toegewijde supportmedewerker zal nu uw informatie bekijken. We nemen contact met u op als we nog iets van u nodig hebben, maar in de tussentijd kunt u gerust contact met ons opnemen als u vragen heeft.',
        iHaveA: 'Ik heb een vraag.',
        enable2FA: 'Schakel twee-factor-authenticatie (2FA) in om fraude te voorkomen',
        weTake: 'We nemen uw beveiliging serieus. Stel nu 2FA in om een extra beveiligingslaag aan uw account toe te voegen.',
        secure: 'Beveilig uw account',
    },
    reimbursementAccountLoadingAnimation: {
        oneMoment: 'Een ogenblikje',
        explanationLine: 'We bekijken uw informatie. U kunt binnenkort doorgaan met de volgende stappen.',
    },
    session: {
        offlineMessageRetry: 'Het lijkt erop dat je offline bent. Controleer je verbinding en probeer het opnieuw.',
    },
    travel: {
        header: 'Boek reis',
        title: 'Reis slim',
        subtitle: 'Gebruik Expensify Travel om de beste reisaanbiedingen te krijgen en al uw zakelijke uitgaven op één plek te beheren.',
        features: {
            saveMoney: 'Bespaar geld op uw boekingen',
            alerts: 'Ontvang realtime updates en meldingen',
        },
        bookTravel: 'Boek reis',
        bookDemo: 'Demo boeken',
        bookADemo: 'Boek een demo',
        toLearnMore: 'om meer te leren.',
        termsAndConditions: {
            header: 'Voordat we verder gaan...',
            title: 'Algemene voorwaarden',
            subtitle: 'Ga akkoord met de Expensify Travel',
            termsAndConditions: 'voorwaarden en condities',
            travelTermsAndConditions: 'voorwaarden en condities',
            agree: 'Ik ga akkoord met de',
            error: 'U moet akkoord gaan met de Expensify Travel voorwaarden om door te gaan.',
            defaultWorkspaceError:
                'U moet een standaard werkruimte instellen om Expensify Travel in te schakelen. Ga naar Instellingen > Werkruimtes > klik op de drie verticale stippen naast een werkruimte > Stel in als standaard werkruimte, en probeer het opnieuw!',
        },
        flight: 'Vlucht',
        flightDetails: {
            passenger: 'Passagier',
            layover: ({layover}: FlightLayoverParams) => `<muted-text-label>Je hebt een <strong>${layover} tussenstop</strong> voor deze vlucht</muted-text-label>`,
            takeOff: 'Vertrek',
            landing: 'Landing',
            seat: 'Stoelplaats',
            class: 'Cabineklasse',
            recordLocator: 'Record locator',
            cabinClasses: {
                unknown: 'Unknown',
                economy: 'Economie',
                premiumEconomy: 'Premium Economy',
                business: 'Business',
                first: 'Eerste',
            },
        },
        hotel: 'Hotel',
        hotelDetails: {
            guest: 'Gast',
            checkIn: 'Inchecken',
            checkOut: 'Uitchecken',
            roomType: 'Kamertype',
            cancellation: 'Annuleringsbeleid',
            cancellationUntil: 'Gratis annulering tot',
            confirmation: 'Bevestigingsnummer',
            cancellationPolicies: {
                unknown: 'Unknown',
                nonRefundable: 'Niet-restitueerbaar',
                freeCancellationUntil: 'Gratis annulering tot',
                partiallyRefundable: 'Gedeeltelijk restitueerbaar',
            },
        },
        car: 'Auto',
        carDetails: {
            rentalCar: 'Autoverhuur',
            pickUp: 'Ophalen',
            dropOff: 'Afleveren',
            driver: 'Bestuurder',
            carType: 'Autotype',
            cancellation: 'Annuleringsbeleid',
            cancellationUntil: 'Gratis annulering tot',
            freeCancellation: 'Gratis annulering',
            confirmation: 'Bevestigingsnummer',
        },
        train: 'Rail',
        trainDetails: {
            passenger: 'Passagier',
            departs: 'Vertrekt',
            arrives: 'Komt aan',
            coachNumber: 'Coachnummer',
            seat: 'Stoelplaats',
            fareDetails: 'Tariefdetails',
            confirmation: 'Bevestigingsnummer',
        },
        viewTrip: 'Bekijk reis',
        modifyTrip: 'Reis wijzigen',
        tripSupport: 'Reisondersteuning',
        tripDetails: 'Reisdetails',
        viewTripDetails: 'Bekijk reisdetails',
        trip: 'Reis',
        trips: 'Reizen',
        tripSummary: 'Reisoverzicht',
        departs: 'Vertrekt',
        errorMessage: 'Er is iets misgegaan. Probeer het later opnieuw.',
        phoneError: {
            phrase1: 'Alstublieft',
            link: 'voeg een werk e-mailadres toe als je primaire login',
            phrase2: 'om te reizen boeken.',
        },
        domainSelector: {
            title: 'Domein',
            subtitle: 'Kies een domein voor de installatie van Expensify Travel.',
            recommended: 'Aanbevolen',
        },
        domainPermissionInfo: {
            title: 'Domein',
            restrictionPrefix: `Je hebt geen toestemming om Expensify Travel voor het domein in te schakelen.`,
            restrictionSuffix: `Je zult iemand uit dat domein moeten vragen om in plaats daarvan reizen in te schakelen.`,
            accountantInvitationPrefix: `Als je een accountant bent, overweeg dan lid te worden van de`,
            accountantInvitationLink: `ExpensifyApproved! accountants programma`,
            accountantInvitationSuffix: `om reizen voor dit domein in te schakelen.`,
        },
        publicDomainError: {
            title: 'Aan de slag met Expensify Travel',
            message: `Je moet je werk e-mail (bijv. naam@bedrijf.com) gebruiken met Expensify Travel, niet je persoonlijke e-mail (bijv. naam@gmail.com).`,
        },
        blockedFeatureModal: {
            title: 'Expensify Travel is uitgeschakeld',
            message: `Je beheerder heeft Expensify Travel uitgeschakeld. Volg het boekingsbeleid van je bedrijf voor reisarrangementen.`,
        },
        verifyCompany: {
            title: 'Begin vandaag nog met reizen!',
            message: `Neem contact op met uw accountmanager of salesteam@expensify.com om een demo van reizen te krijgen en het voor uw bedrijf in te schakelen.`,
        },
        updates: {
            bookingTicketed: ({airlineCode, origin, destination, startDate, confirmationID = ''}: FlightParams) =>
                `Je vlucht ${airlineCode} (${origin} → ${destination}) op ${startDate} is geboekt. Bevestigingscode: ${confirmationID}`,
            ticketVoided: ({airlineCode, origin, destination, startDate}: FlightParams) =>
                `Uw ticket voor vlucht ${airlineCode} (${origin} → ${destination}) op ${startDate} is geannuleerd.`,
            ticketRefunded: ({airlineCode, origin, destination, startDate}: FlightParams) =>
                `Uw ticket voor vlucht ${airlineCode} (${origin} → ${destination}) op ${startDate} is terugbetaald of omgeruild.`,
            flightCancelled: ({airlineCode, origin, destination, startDate}: FlightParams) =>
                `Je vlucht ${airlineCode} (${origin} → ${destination}) op ${startDate} is geannuleerd door de luchtvaartmaatschappij.`,
            flightScheduleChangePending: ({airlineCode}: AirlineParams) =>
                `De luchtvaartmaatschappij heeft een schemawijziging voorgesteld voor vlucht ${airlineCode}; we wachten op bevestiging.`,
            flightScheduleChangeClosed: ({airlineCode, startDate}: AirlineParams) => `Schemawijziging bevestigd: vlucht ${airlineCode} vertrekt nu om ${startDate}.`,
            flightUpdated: ({airlineCode, origin, destination, startDate}: FlightParams) => `Uw vlucht ${airlineCode} (${origin} → ${destination}) op ${startDate} is bijgewerkt.`,
            flightCabinChanged: ({airlineCode, cabinClass}: AirlineParams) => `Uw cabineklasse is bijgewerkt naar ${cabinClass} op vlucht ${airlineCode}.`,
            flightSeatConfirmed: ({airlineCode}: AirlineParams) => `Uw stoeltoewijzing op vlucht ${airlineCode} is bevestigd.`,
            flightSeatChanged: ({airlineCode}: AirlineParams) => `Uw stoeltoewijzing op vlucht ${airlineCode} is gewijzigd.`,
            flightSeatCancelled: ({airlineCode}: AirlineParams) => `Uw stoeltoewijzing op vlucht ${airlineCode} is verwijderd.`,
            paymentDeclined: 'Betaling voor uw luchtboeking is mislukt. Probeer het alstublieft opnieuw.',
            bookingCancelledByTraveler: ({type, id = ''}: TravelTypeParams) => `Je hebt je ${type} reservering ${id} geannuleerd.`,
            bookingCancelledByVendor: ({type, id = ''}: TravelTypeParams) => `De leverancier heeft uw ${type} reservering ${id} geannuleerd.`,
            bookingRebooked: ({type, id = ''}: TravelTypeParams) => `Uw ${type} reservering is opnieuw geboekt. Nieuwe bevestiging #:${id}.`,
            bookingUpdated: ({type}: TravelTypeParams) => `Je ${type} boeking is bijgewerkt. Bekijk de nieuwe details in het reisschema.`,
            railTicketRefund: ({origin, destination, startDate}: RailTicketParams) =>
                `Uw treinkaartje voor ${origin} → ${destination} op ${startDate} is terugbetaald. Er zal een tegoed worden verwerkt.`,
            railTicketExchange: ({origin, destination, startDate}: RailTicketParams) => `Uw treinkaartje voor ${origin} → ${destination} op ${startDate} is omgeruild.`,
            railTicketUpdate: ({origin, destination, startDate}: RailTicketParams) => `Je treinkaartje voor ${origin} → ${destination} op ${startDate} is bijgewerkt.`,
            defaultUpdate: ({type}: TravelTypeParams) => `Je ${type} reservering is bijgewerkt.`,
        },
    },
    workspace: {
        common: {
            card: 'Kaarten',
            expensifyCard: 'Expensify Card',
            companyCards: 'Bedrijfskaarten',
            workflows: 'Workflows',
            workspace: 'Werkruimte',
            findWorkspace: 'Werkruimte vinden',
            edit: 'Werkruimte bewerken',
            enabled: 'Ingeschakeld',
            disabled: 'Uitgeschakeld',
            everyone: 'Iedereen',
            delete: 'Werkruimte verwijderen',
            settings: 'Instellingen',
            reimburse: 'Vergoedingen',
            categories: 'Categorieën',
            tags: 'Tags',
            customField1: 'Aangepast veld 1',
            customField2: 'Aangepast veld 2',
            customFieldHint: 'Voeg aangepaste codering toe die van toepassing is op alle uitgaven van dit lid.',
            reportFields: 'Rapportvelden',
            reportTitle: 'Rapporttitel',
            reportField: 'Rapportveld',
            taxes: 'Belastingen',
            bills: 'Rekeningen',
            invoices: 'Facturen',
            travel: 'Reis',
            members: 'Leden',
            accounting: 'Boekhouding',
            rules: 'Regels',
            displayedAs: 'Weergegeven als',
            plan: 'Plan',
            profile: 'Overzicht',
            bankAccount: 'Bankrekening',
            connectBankAccount: 'Bankrekening koppelen',
            testTransactions: 'Testtransacties',
            issueAndManageCards: 'Kaarten uitgeven en beheren',
            reconcileCards: 'Reconcileer kaarten',
            selected: () => ({
                one: '1 geselecteerd',
                other: (count: number) => `${count} geselecteerd`,
            }),
            settlementFrequency: 'Afwikkelingsfrequentie',
            setAsDefault: 'Instellen als standaardwerkruimte',
            defaultNote: `Ontvangstbewijzen verzonden naar ${CONST.EMAIL.RECEIPTS} zullen in deze werkruimte verschijnen.`,
            deleteConfirmation: 'Weet je zeker dat je deze werkruimte wilt verwijderen?',
            deleteWithCardsConfirmation: 'Weet je zeker dat je deze werkruimte wilt verwijderen? Dit zal alle kaartfeeds en toegewezen kaarten verwijderen.',
            unavailable: 'Niet-beschikbare werkruimte',
            memberNotFound: 'Lid niet gevonden. Om een nieuw lid aan de werkruimte toe te voegen, gebruik de uitnodigingsknop hierboven.',
            notAuthorized: `Je hebt geen toegang tot deze pagina. Als je probeert lid te worden van deze werkruimte, vraag dan de eigenaar van de werkruimte om je als lid toe te voegen. Iets anders? Neem contact op met ${CONST.EMAIL.CONCIERGE}.`,
            goToWorkspace: 'Ga naar werkruimte',
            goToWorkspaces: 'Ga naar werkruimtes',
            clearFilter: 'Filter wissen',
            workspaceName: 'Werkruimte naam',
            workspaceOwner: 'Eigenaar',
            workspaceType: 'Werkruimte type',
            workspaceAvatar: 'Werkruimte avatar',
            mustBeOnlineToViewMembers: 'U moet online zijn om de leden van deze werkruimte te bekijken.',
            moreFeatures: 'Meer functies',
            requested: 'Aangevraagd',
            distanceRates: 'Afstandstarieven',
            defaultDescription: 'Eén plek voor al je bonnetjes en uitgaven.',
            descriptionHint: 'Deel informatie over deze werkruimte met alle leden.',
            welcomeNote: 'Gebruik alstublieft Expensify om uw bonnetjes in te dienen voor terugbetaling, bedankt!',
            subscription: 'Abonnement',
            markAsEntered: 'Markeren als handmatig ingevoerd',
            markAsExported: 'Markeren als handmatig geëxporteerd',
            exportIntegrationSelected: ({connectionName}: ExportIntegrationSelectedParams) => `Exporteer naar ${CONST.POLICY.CONNECTIONS.NAME_USER_FRIENDLY[connectionName]}`,
            letsDoubleCheck: 'Laten we dubbel controleren of alles er goed uitziet.',
            lineItemLevel: 'Regelniveau',
            reportLevel: 'Rapportniveau',
            topLevel: 'Topniveau',
            appliedOnExport: 'Niet geïmporteerd in Expensify, toegepast bij exporteren',
            shareNote: {
                header: 'Deel je werkruimte met andere leden',
                content: {
                    firstPart:
                        'Deel deze QR-code of kopieer de onderstaande link om het voor leden gemakkelijk te maken toegang tot je werkruimte aan te vragen. Alle verzoeken om lid te worden van de werkruimte verschijnen in de',
                    secondPart: 'ruimte voor uw beoordeling.',
                },
            },
            connectTo: ({connectionName}: ConnectionNameParams) => `Verbinden met ${CONST.POLICY.CONNECTIONS.NAME_USER_FRIENDLY[connectionName]}`,
            createNewConnection: 'Nieuwe verbinding maken',
            reuseExistingConnection: 'Bestaande verbinding hergebruiken',
            existingConnections: 'Bestaande verbindingen',
            existingConnectionsDescription: ({connectionName}: ConnectionNameParams) =>
                `Aangezien je eerder verbinding hebt gemaakt met ${CONST.POLICY.CONNECTIONS.NAME_USER_FRIENDLY[connectionName]}, kun je ervoor kiezen om een bestaande verbinding opnieuw te gebruiken of een nieuwe te maken.`,
            lastSyncDate: ({connectionName, formattedDate}: LastSyncDateParams) => `${connectionName} - Laatst gesynchroniseerd op ${formattedDate}`,
            authenticationError: ({connectionName}: AuthenticationErrorParams) => `Kan geen verbinding maken met ${connectionName} vanwege een authenticatiefout.`,
            learnMore: 'Meer informatie.',
            memberAlternateText: 'Leden kunnen rapporten indienen en goedkeuren.',
            adminAlternateText: 'Beheerders hebben volledige bewerkingsrechten voor alle rapporten en werkruimte-instellingen.',
            auditorAlternateText: 'Auditors kunnen rapporten bekijken en erop reageren.',
            roleName: ({role}: OptionalParam<RoleNamesParams> = {}) => {
                switch (role) {
                    case CONST.POLICY.ROLE.ADMIN:
                        return 'Admin';
                    case CONST.POLICY.ROLE.AUDITOR:
                        return 'Auditor';
                    case CONST.POLICY.ROLE.USER:
                        return 'Lid';
                    default:
                        return 'Lid';
                }
            },
            frequency: {
                manual: 'Handmatig',
                instant: 'Instant',
                immediate: 'Dagelijks',
                trip: 'Per reis',
                weekly: 'Wekelijks',
                semimonthly: 'Twee keer per maand',
                monthly: 'Maandelijks',
            },
            planType: 'Plansoort',
            submitExpense: 'Dien uw onkosten hieronder in:',
            defaultCategory: 'Standaardcategorie',
            viewTransactions: 'Transacties bekijken',
            policyExpenseChatName: ({displayName}: PolicyExpenseChatNameParams) => `Uitgaven van ${displayName}`,
        },
        perDiem: {
            subtitle: 'Stel dagvergoedingen in om de dagelijkse uitgaven van werknemers te beheersen.',
            amount: 'Bedrag',
            deleteRates: () => ({
                one: 'Verwijder tarief',
                other: 'Tarieven verwijderen',
            }),
            deletePerDiemRate: 'Verwijder dagvergoedingstarief',
            findPerDiemRate: 'Vind dagvergoedingstarief',
            areYouSureDelete: () => ({
                one: 'Weet je zeker dat je dit tarief wilt verwijderen?',
                other: 'Weet je zeker dat je deze tarieven wilt verwijderen?',
            }),
            emptyList: {
                title: 'Per diem',
                subtitle: 'Stel dagvergoedingen in om de dagelijkse uitgaven van werknemers te beheersen. Importeer tarieven vanuit een spreadsheet om te beginnen.',
            },
            errors: {
                existingRateError: ({rate}: CustomUnitRateParams) => `Een tarief met waarde ${rate} bestaat al.`,
            },
            importPerDiemRates: 'Importeer dagvergoedingen',
            editPerDiemRate: 'Bewerk dagvergoedingstarief',
            editPerDiemRates: 'Bewerk dagvergoedingen tarieven',
            editDestinationSubtitle: ({destination}: EditDestinationSubtitleParams) =>
                `Het bijwerken van deze bestemming zal het wijzigen voor alle ${destination} dagvergoedingssubtarieven.`,
            editCurrencySubtitle: ({destination}: EditDestinationSubtitleParams) => `Het bijwerken van deze valuta zal het veranderen voor alle ${destination} dagvergoeding subtarieven.`,
        },
        qbd: {
            exportOutOfPocketExpensesDescription: 'Stel in hoe uit eigen zak gemaakte uitgaven worden geëxporteerd naar QuickBooks Desktop.',
            exportOutOfPocketExpensesCheckToggle: 'Markeer cheques als "later afdrukken"',
            exportDescription: 'Configureer hoe Expensify-gegevens worden geëxporteerd naar QuickBooks Desktop.',
            date: 'Exportdatum',
            exportInvoices: 'Facturen exporteren naar',
            exportExpensifyCard: 'Exporteer Expensify Card-transacties als',
            account: 'Account',
            accountDescription: 'Kies waar u journaalposten wilt plaatsen.',
            accountsPayable: 'Crediteurenadministratie',
            accountsPayableDescription: 'Kies waar u leveranciersfacturen wilt aanmaken.',
            bankAccount: 'Bankrekening',
            notConfigured: 'Niet geconfigureerd',
            bankAccountDescription: 'Kies waar u cheques vandaan wilt verzenden.',
            creditCardAccount: 'Creditcardrekening',
            exportDate: {
                label: 'Exportdatum',
                description: 'Gebruik deze datum bij het exporteren van rapporten naar QuickBooks Desktop.',
                values: {
                    [CONST.QUICKBOOKS_EXPORT_DATE.LAST_EXPENSE]: {
                        label: 'Datum van laatste uitgave',
                        description: 'Datum van de meest recente uitgave op het rapport.',
                    },
                    [CONST.QUICKBOOKS_EXPORT_DATE.REPORT_EXPORTED]: {
                        label: 'Exportdatum',
                        description: 'Datum waarop het rapport is geëxporteerd naar QuickBooks Desktop.',
                    },
                    [CONST.QUICKBOOKS_EXPORT_DATE.REPORT_SUBMITTED]: {
                        label: 'Ingediende datum',
                        description: 'Datum waarop het rapport ter goedkeuring is ingediend.',
                    },
                },
            },
            exportCheckDescription: 'We maken een gespecificeerde cheque voor elk Expensify-rapport en sturen deze vanaf de onderstaande bankrekening.',
            exportJournalEntryDescription: 'We zullen een gespecificeerde journaalpost maken voor elk Expensify-rapport en deze naar de onderstaande rekening boeken.',
            exportVendorBillDescription:
                'We maken een gespecificeerde leveranciersfactuur voor elk Expensify-rapport en voegen deze toe aan de onderstaande rekening. Als deze periode is gesloten, boeken we naar de 1e van de volgende open periode.',
            deepDiveExpensifyCard: 'Expensify Card-transacties worden automatisch geëxporteerd naar een "Expensify Card Liability Account" die is aangemaakt met',
            deepDiveExpensifyCardIntegration: 'onze integratie.',
            outOfPocketTaxEnabledDescription:
                'QuickBooks Desktop ondersteunt geen belastingen bij het exporteren van journaalposten. Aangezien u belastingen heeft ingeschakeld in uw werkruimte, is deze exportoptie niet beschikbaar.',
            outOfPocketTaxEnabledError: 'Journaalposten zijn niet beschikbaar wanneer belastingen zijn ingeschakeld. Kies een andere exportoptie.',
            accounts: {
                [CONST.QUICKBOOKS_DESKTOP_NON_REIMBURSABLE_EXPORT_ACCOUNT_TYPE.CREDIT_CARD]: 'Creditcard',
                [CONST.QUICKBOOKS_DESKTOP_REIMBURSABLE_ACCOUNT_TYPE.VENDOR_BILL]: 'Leveranciersfactuur',
                [CONST.QUICKBOOKS_DESKTOP_REIMBURSABLE_ACCOUNT_TYPE.JOURNAL_ENTRY]: 'Journaalboeking',
                [CONST.QUICKBOOKS_DESKTOP_REIMBURSABLE_ACCOUNT_TYPE.CHECK]: 'Controleren',
                [`${CONST.QUICKBOOKS_DESKTOP_NON_REIMBURSABLE_EXPORT_ACCOUNT_TYPE.CHECK}Description`]:
                    'We maken een gespecificeerde cheque voor elk Expensify-rapport en sturen deze vanaf de onderstaande bankrekening.',
                [`${CONST.QUICKBOOKS_DESKTOP_NON_REIMBURSABLE_EXPORT_ACCOUNT_TYPE.CREDIT_CARD}Description`]:
                    "We zullen automatisch de naam van de handelaar op de creditcardtransactie koppelen aan eventuele overeenkomstige leveranciers in QuickBooks. Als er geen leveranciers bestaan, maken we een 'Credit Card Misc.' leverancier voor associatie aan.",
                [`${CONST.QUICKBOOKS_DESKTOP_REIMBURSABLE_ACCOUNT_TYPE.VENDOR_BILL}Description`]:
                    'We maken een gespecificeerde leveranciersfactuur voor elk Expensify-rapport met de datum van de laatste uitgave en voegen deze toe aan het onderstaande account. Als deze periode is afgesloten, boeken we naar de 1e van de volgende open periode.',
                [`${CONST.QUICKBOOKS_DESKTOP_NON_REIMBURSABLE_EXPORT_ACCOUNT_TYPE.CREDIT_CARD}AccountDescription`]: 'Kies waar u creditcardtransacties wilt exporteren.',
                [`${CONST.QUICKBOOKS_DESKTOP_REIMBURSABLE_ACCOUNT_TYPE.VENDOR_BILL}AccountDescription`]: 'Kies een leverancier om toe te passen op alle creditcardtransacties.',
                [`${CONST.QUICKBOOKS_DESKTOP_REIMBURSABLE_ACCOUNT_TYPE.CHECK}AccountDescription`]: 'Kies waar u cheques vandaan wilt verzenden.',
                [`${CONST.QUICKBOOKS_DESKTOP_REIMBURSABLE_ACCOUNT_TYPE.VENDOR_BILL}Error`]:
                    'Leveranciersfacturen zijn niet beschikbaar wanneer locaties zijn ingeschakeld. Kies alstublieft een andere exportoptie.',
                [`${CONST.QUICKBOOKS_DESKTOP_REIMBURSABLE_ACCOUNT_TYPE.CHECK}Error`]: 'Cheques zijn niet beschikbaar wanneer locaties zijn ingeschakeld. Kies een andere exportoptie.',
                [`${CONST.QUICKBOOKS_DESKTOP_REIMBURSABLE_ACCOUNT_TYPE.JOURNAL_ENTRY}Error`]:
                    'Journaalposten zijn niet beschikbaar wanneer belastingen zijn ingeschakeld. Kies een andere exportoptie.',
            },
            noAccountsFound: 'Geen accounts gevonden',
            noAccountsFoundDescription: 'Voeg het account toe in QuickBooks Desktop en synchroniseer de verbinding opnieuw.',
            qbdSetup: 'QuickBooks Desktop setup',
            requiredSetupDevice: {
                title: 'Kan geen verbinding maken vanaf dit apparaat',
                body1: 'Je moet deze verbinding instellen vanaf de computer die je QuickBooks Desktop bedrijfsbestand host.',
                body2: 'Zodra je verbonden bent, kun je overal synchroniseren en exporteren.',
            },
            setupPage: {
                title: 'Open deze link om verbinding te maken',
                body: 'Om de installatie te voltooien, opent u de volgende link op de computer waar QuickBooks Desktop draait.',
                setupErrorTitle: 'Er is iets misgegaan',
                setupErrorBody1: 'De QuickBooks Desktop-verbinding werkt momenteel niet. Probeer het later opnieuw of',
                setupErrorBody2: 'als het probleem aanhoudt.',
                setupErrorBodyContactConcierge: 'neem contact op met Concierge',
            },
            importDescription: 'Kies welke codeconfiguraties u wilt importeren van QuickBooks Desktop naar Expensify.',
            classes: 'Klassen',
            items: 'Artikelen',
            customers: 'Klanten/projecten',
            exportCompanyCardsDescription: 'Stel in hoe aankopen met bedrijfskaarten worden geëxporteerd naar QuickBooks Desktop.',
            defaultVendorDescription: 'Stel een standaard leverancier in die van toepassing zal zijn op alle creditcardtransacties bij export.',
            accountsDescription: 'Uw QuickBooks Desktop-rekeningschema wordt in Expensify geïmporteerd als categorieën.',
            accountsSwitchTitle: 'Kies ervoor om nieuwe accounts te importeren als ingeschakelde of uitgeschakelde categorieën.',
            accountsSwitchDescription: 'Ingeschakelde categorieën zullen beschikbaar zijn voor leden om te selecteren bij het aanmaken van hun uitgaven.',
            classesDescription: 'Kies hoe je QuickBooks Desktop-klassen in Expensify wilt beheren.',
            tagsDisplayedAsDescription: 'Regelniveau',
            reportFieldsDisplayedAsDescription: 'Rapportniveau',
            customersDescription: 'Kies hoe u QuickBooks Desktop klanten/projecten in Expensify wilt beheren.',
            advancedConfig: {
                autoSyncDescription: 'Expensify zal elke dag automatisch synchroniseren met QuickBooks Desktop.',
                createEntities: 'Automatisch entiteiten aanmaken',
                createEntitiesDescription: 'Expensify zal automatisch leveranciers aanmaken in QuickBooks Desktop als ze nog niet bestaan.',
            },
            itemsDescription: 'Kies hoe u QuickBooks Desktop-items in Expensify wilt verwerken.',
        },
        qbo: {
            connectedTo: 'Verbonden met',
            importDescription: 'Kies welke codeconfiguraties u wilt importeren van QuickBooks Online naar Expensify.',
            classes: 'Klassen',
            locations: 'Locaties',
            customers: 'Klanten/projecten',
            accountsDescription: 'Uw QuickBooks Online rekeningschema zal in Expensify worden geïmporteerd als categorieën.',
            accountsSwitchTitle: 'Kies ervoor om nieuwe accounts te importeren als ingeschakelde of uitgeschakelde categorieën.',
            accountsSwitchDescription: 'Ingeschakelde categorieën zullen beschikbaar zijn voor leden om te selecteren bij het aanmaken van hun uitgaven.',
            classesDescription: 'Kies hoe QuickBooks Online-klassen in Expensify moeten worden behandeld.',
            customersDescription: 'Kies hoe u QuickBooks Online klanten/projecten in Expensify wilt beheren.',
            locationsDescription: 'Kies hoe u QuickBooks Online-locaties in Expensify wilt beheren.',
            taxesDescription: 'Kies hoe je QuickBooks Online belastingen in Expensify wilt afhandelen.',
            locationsLineItemsRestrictionDescription:
                'QuickBooks Online ondersteunt geen locaties op regelniveau voor cheques of leveranciersfacturen. Als je locaties op regelniveau wilt hebben, zorg er dan voor dat je journaalposten en credit-/debetkaartuitgaven gebruikt.',
            taxesJournalEntrySwitchNote: 'QuickBooks Online ondersteunt geen belastingen op journaalposten. Wijzig uw exportoptie naar leveranciersfactuur of cheque.',
            exportDescription: 'Configureer hoe Expensify-gegevens worden geëxporteerd naar QuickBooks Online.',
            date: 'Exportdatum',
            exportInvoices: 'Facturen exporteren naar',
            exportExpensifyCard: 'Exporteer Expensify Card-transacties als',
            deepDiveExpensifyCard: 'Expensify Card-transacties worden automatisch geëxporteerd naar een "Expensify Card Liability Account" die is aangemaakt met',
            deepDiveExpensifyCardIntegration: 'onze integratie.',
            exportDate: {
                label: 'Exportdatum',
                description: 'Gebruik deze datum bij het exporteren van rapporten naar QuickBooks Online.',
                values: {
                    [CONST.QUICKBOOKS_EXPORT_DATE.LAST_EXPENSE]: {
                        label: 'Datum van laatste uitgave',
                        description: 'Datum van de meest recente uitgave op het rapport.',
                    },
                    [CONST.QUICKBOOKS_EXPORT_DATE.REPORT_EXPORTED]: {
                        label: 'Exportdatum',
                        description: 'Datum waarop het rapport is geëxporteerd naar QuickBooks Online.',
                    },
                    [CONST.QUICKBOOKS_EXPORT_DATE.REPORT_SUBMITTED]: {
                        label: 'Ingediende datum',
                        description: 'Datum waarop het rapport ter goedkeuring is ingediend.',
                    },
                },
            },
            receivable: 'Debiteuren', // This is an account name that will come directly from QBO, so I don't know why we need a translation for it. It should take whatever the name of the account is in QBO. Leaving this note for CS.
            archive: 'Archief debiteuren', // This is an account name that will come directly from QBO, so I don't know why we need a translation for it. It should take whatever the name of the account is in QBO. Leaving this note for CS.
            exportInvoicesDescription: 'Gebruik dit account bij het exporteren van facturen naar QuickBooks Online.',
            exportCompanyCardsDescription: 'Stel in hoe aankopen met bedrijfskaarten worden geëxporteerd naar QuickBooks Online.',
            vendor: 'Leverancier',
            defaultVendorDescription: 'Stel een standaard leverancier in die van toepassing zal zijn op alle creditcardtransacties bij export.',
            exportOutOfPocketExpensesDescription: 'Stel in hoe uit eigen zak gemaakte uitgaven worden geëxporteerd naar QuickBooks Online.',
            exportCheckDescription: 'We maken een gespecificeerde cheque voor elk Expensify-rapport en sturen deze vanaf de onderstaande bankrekening.',
            exportJournalEntryDescription: 'We zullen een gespecificeerde journaalpost maken voor elk Expensify-rapport en deze naar de onderstaande rekening boeken.',
            exportVendorBillDescription:
                'We maken een gespecificeerde leveranciersfactuur voor elk Expensify-rapport en voegen deze toe aan de onderstaande rekening. Als deze periode is gesloten, boeken we naar de 1e van de volgende open periode.',
            account: 'Account',
            accountDescription: 'Kies waar u journaalposten wilt plaatsen.',
            accountsPayable: 'Crediteurenadministratie',
            accountsPayableDescription: 'Kies waar u leveranciersfacturen wilt aanmaken.',
            bankAccount: 'Bankrekening',
            notConfigured: 'Niet geconfigureerd',
            bankAccountDescription: 'Kies waar u cheques vandaan wilt verzenden.',
            creditCardAccount: 'Creditcardrekening',
            companyCardsLocationEnabledDescription:
                'QuickBooks Online ondersteunt geen locaties bij het exporteren van leveranciersfacturen. Aangezien je locaties hebt ingeschakeld in je werkruimte, is deze exportoptie niet beschikbaar.',
            outOfPocketTaxEnabledDescription:
                'QuickBooks Online ondersteunt geen belastingen op journaalpostexporten. Aangezien u belastingen heeft ingeschakeld in uw werkruimte, is deze exportoptie niet beschikbaar.',
            outOfPocketTaxEnabledError: 'Journaalposten zijn niet beschikbaar wanneer belastingen zijn ingeschakeld. Kies een andere exportoptie.',
            advancedConfig: {
                autoSyncDescription: 'Expensify zal elke dag automatisch synchroniseren met QuickBooks Online.',
                inviteEmployees: 'Medewerkers uitnodigen',
                inviteEmployeesDescription: 'Importeer QuickBooks Online werknemersgegevens en nodig werknemers uit naar deze werkruimte.',
                createEntities: 'Automatisch entiteiten aanmaken',
                createEntitiesDescription:
                    'Expensify zal automatisch leveranciers aanmaken in QuickBooks Online als ze nog niet bestaan, en automatisch klanten aanmaken bij het exporteren van facturen.',
                reimbursedReportsDescription:
                    'Elke keer dat een rapport wordt betaald met Expensify ACH, wordt de overeenkomstige factuurbetaling aangemaakt in het QuickBooks Online-account hieronder.',
                qboBillPaymentAccount: 'QuickBooks-rekening voor factuurbetaling',
                qboInvoiceCollectionAccount: 'QuickBooks factuur incasso-account',
                accountSelectDescription: 'Kies waar u de rekeningen wilt betalen en we maken de betaling aan in QuickBooks Online.',
                invoiceAccountSelectorDescription: 'Kies waar u factuurbetalingen wilt ontvangen en we zullen de betaling aanmaken in QuickBooks Online.',
            },
            accounts: {
                [CONST.QUICKBOOKS_NON_REIMBURSABLE_EXPORT_ACCOUNT_TYPE.DEBIT_CARD]: 'Debetkaart',
                [CONST.QUICKBOOKS_NON_REIMBURSABLE_EXPORT_ACCOUNT_TYPE.CREDIT_CARD]: 'Creditcard',
                [CONST.QUICKBOOKS_REIMBURSABLE_ACCOUNT_TYPE.VENDOR_BILL]: 'Leveranciersfactuur',
                [CONST.QUICKBOOKS_REIMBURSABLE_ACCOUNT_TYPE.JOURNAL_ENTRY]: 'Journaalboeking',
                [CONST.QUICKBOOKS_REIMBURSABLE_ACCOUNT_TYPE.CHECK]: 'Controleren',
                [`${CONST.QUICKBOOKS_NON_REIMBURSABLE_EXPORT_ACCOUNT_TYPE.DEBIT_CARD}Description`]:
                    "We zullen automatisch de naam van de handelaar op de debetkaarttransactie koppelen aan eventuele overeenkomstige leveranciers in QuickBooks. Als er geen leveranciers bestaan, maken we een 'Debit Card Misc.' leverancier voor associatie.",
                [`${CONST.QUICKBOOKS_NON_REIMBURSABLE_EXPORT_ACCOUNT_TYPE.CREDIT_CARD}Description`]:
                    "We zullen automatisch de naam van de handelaar op de creditcardtransactie koppelen aan eventuele overeenkomstige leveranciers in QuickBooks. Als er geen leveranciers bestaan, maken we een 'Credit Card Misc.' leverancier voor associatie aan.",
                [`${CONST.QUICKBOOKS_REIMBURSABLE_ACCOUNT_TYPE.VENDOR_BILL}Description`]:
                    'We maken een gespecificeerde leveranciersfactuur voor elk Expensify-rapport met de datum van de laatste uitgave en voegen deze toe aan het onderstaande account. Als deze periode is afgesloten, boeken we naar de 1e van de volgende open periode.',
                [`${CONST.QUICKBOOKS_NON_REIMBURSABLE_EXPORT_ACCOUNT_TYPE.DEBIT_CARD}AccountDescription`]: 'Kies waar u debetkaarttransacties wilt exporteren.',
                [`${CONST.QUICKBOOKS_NON_REIMBURSABLE_EXPORT_ACCOUNT_TYPE.CREDIT_CARD}AccountDescription`]: 'Kies waar u creditcardtransacties wilt exporteren.',
                [`${CONST.QUICKBOOKS_REIMBURSABLE_ACCOUNT_TYPE.VENDOR_BILL}AccountDescription`]: 'Kies een leverancier om toe te passen op alle creditcardtransacties.',
                [`${CONST.QUICKBOOKS_REIMBURSABLE_ACCOUNT_TYPE.VENDOR_BILL}Error`]:
                    'Leveranciersfacturen zijn niet beschikbaar wanneer locaties zijn ingeschakeld. Kies alstublieft een andere exportoptie.',
                [`${CONST.QUICKBOOKS_REIMBURSABLE_ACCOUNT_TYPE.CHECK}Error`]: 'Cheques zijn niet beschikbaar wanneer locaties zijn ingeschakeld. Kies een andere exportoptie.',
                [`${CONST.QUICKBOOKS_REIMBURSABLE_ACCOUNT_TYPE.JOURNAL_ENTRY}Error`]:
                    'Journaalposten zijn niet beschikbaar wanneer belastingen zijn ingeschakeld. Kies een andere exportoptie.',
            },
            exportDestinationAccountsMisconfigurationError: {
                [CONST.QUICKBOOKS_REIMBURSABLE_ACCOUNT_TYPE.VENDOR_BILL]: 'Kies een geldig account voor de export van leveranciersfacturen',
                [CONST.QUICKBOOKS_REIMBURSABLE_ACCOUNT_TYPE.JOURNAL_ENTRY]: 'Kies een geldig account voor journaalpostexport',
                [CONST.QUICKBOOKS_REIMBURSABLE_ACCOUNT_TYPE.CHECK]: 'Kies een geldig account voor het exporteren van cheques',
            },
            exportDestinationSetupAccountsInfo: {
                [CONST.QUICKBOOKS_REIMBURSABLE_ACCOUNT_TYPE.VENDOR_BILL]: 'Om de export van leveranciersfacturen te gebruiken, stel een crediteurenrekening in QuickBooks Online in.',
                [CONST.QUICKBOOKS_REIMBURSABLE_ACCOUNT_TYPE.JOURNAL_ENTRY]: 'Om journal entry export te gebruiken, stel een journaalrekening in QuickBooks Online in.',
                [CONST.QUICKBOOKS_REIMBURSABLE_ACCOUNT_TYPE.CHECK]: 'Om cheque-export te gebruiken, stel een bankrekening in QuickBooks Online in.',
            },
            noAccountsFound: 'Geen accounts gevonden',
            noAccountsFoundDescription: 'Voeg de account toe in QuickBooks Online en synchroniseer de verbinding opnieuw.',
            accountingMethods: {
                label: 'Wanneer exporteren',
                description: 'Kies wanneer u de uitgaven wilt exporteren:',
                values: {
                    [COMMON_CONST.INTEGRATIONS.ACCOUNTING_METHOD.ACCRUAL]: 'Accrual',
                    [COMMON_CONST.INTEGRATIONS.ACCOUNTING_METHOD.CASH]: 'Contant',
                },
                alternateText: {
                    [COMMON_CONST.INTEGRATIONS.ACCOUNTING_METHOD.ACCRUAL]: 'Uit eigen zak gemaakte uitgaven worden geëxporteerd wanneer ze definitief zijn goedgekeurd.',
                    [COMMON_CONST.INTEGRATIONS.ACCOUNTING_METHOD.CASH]: 'Uit eigen zak gemaakte uitgaven worden geëxporteerd wanneer ze zijn betaald.',
                },
            },
        },
        workspaceList: {
            joinNow: 'Nu lid worden',
            askToJoin: 'Vragen om deel te nemen',
        },
        xero: {
            organization: 'Xero organisatie',
            organizationDescription: 'Kies de Xero-organisatie waarvan je gegevens wilt importeren.',
            importDescription: 'Kies welke coderingsconfiguraties je wilt importeren van Xero naar Expensify.',
            accountsDescription: 'Je Xero-rekeningschema wordt in Expensify geïmporteerd als categorieën.',
            accountsSwitchTitle: 'Kies ervoor om nieuwe accounts te importeren als ingeschakelde of uitgeschakelde categorieën.',
            accountsSwitchDescription: 'Ingeschakelde categorieën zullen beschikbaar zijn voor leden om te selecteren bij het aanmaken van hun uitgaven.',
            trackingCategories: 'Categorieën bijhouden',
            trackingCategoriesDescription: 'Kies hoe Xero-trackingcategorieën in Expensify moeten worden behandeld.',
            mapTrackingCategoryTo: ({categoryName}: CategoryNameParams) => `Map Xero ${categoryName} naar`,
            mapTrackingCategoryToDescription: ({categoryName}: CategoryNameParams) => `Kies waar u ${categoryName} wilt toewijzen bij het exporteren naar Xero.`,
            customers: 'Klanten opnieuw factureren',
            customersDescription:
                'Kies of u klanten opnieuw wilt factureren in Expensify. Uw Xero-klantcontacten kunnen aan uitgaven worden gekoppeld en zullen naar Xero worden geëxporteerd als een verkoopfactuur.',
            taxesDescription: 'Kies hoe je Xero-belastingen in Expensify wilt verwerken.',
            notImported: 'Niet geïmporteerd',
            notConfigured: 'Niet geconfigureerd',
            trackingCategoriesOptions: {
                [CONST.XERO_CONFIG.TRACKING_CATEGORY_OPTIONS.DEFAULT]: 'Xero contact standaardinstelling',
                [CONST.XERO_CONFIG.TRACKING_CATEGORY_OPTIONS.TAG]: 'Tags',
                [CONST.XERO_CONFIG.TRACKING_CATEGORY_OPTIONS.REPORT_FIELD]: 'Rapportvelden',
            },
            exportDescription: 'Configureer hoe Expensify-gegevens worden geëxporteerd naar Xero.',
            purchaseBill: 'Aankoopfactuur',
            exportDeepDiveCompanyCard:
                'Geëxporteerde uitgaven worden als banktransacties geboekt naar de Xero-bankrekening hieronder, en de transactiedata zullen overeenkomen met de data op uw bankafschrift.',
            bankTransactions: 'Banktransacties',
            xeroBankAccount: 'Xero bankrekening',
            xeroBankAccountDescription: 'Kies waar uitgaven als banktransacties worden geboekt.',
            exportExpensesDescription: 'Rapporten worden geëxporteerd als een inkoopfactuur met de hieronder geselecteerde datum en status.',
            purchaseBillDate: 'Aankoopfactuurdatum',
            exportInvoices: 'Facturen exporteren als',
            salesInvoice: 'Verkoopfactuur',
            exportInvoicesDescription: 'Verkoopfacturen tonen altijd de datum waarop de factuur is verzonden.',
            advancedConfig: {
                autoSyncDescription: 'Expensify zal elke dag automatisch synchroniseren met Xero.',
                purchaseBillStatusTitle: 'Status van aankoopfactuur',
                reimbursedReportsDescription: 'Elke keer dat een rapport wordt betaald met Expensify ACH, wordt de overeenkomstige factuurbetaling aangemaakt in het Xero-account hieronder.',
                xeroBillPaymentAccount: 'Xero factuurbetalingsaccount',
                xeroInvoiceCollectionAccount: 'Xero factuurincasso-account',
                xeroBillPaymentAccountDescription: 'Kies waar u de rekeningen wilt betalen en wij maken de betaling aan in Xero.',
                invoiceAccountSelectorDescription: 'Kies waar je factuurbetalingen wilt ontvangen en we maken de betaling aan in Xero.',
            },
            exportDate: {
                label: 'Aankoopfactuurdatum',
                description: 'Gebruik deze datum bij het exporteren van rapporten naar Xero.',
                values: {
                    [CONST.XERO_EXPORT_DATE.LAST_EXPENSE]: {
                        label: 'Datum van laatste uitgave',
                        description: 'Datum van de meest recente uitgave op het rapport.',
                    },
                    [CONST.XERO_EXPORT_DATE.REPORT_EXPORTED]: {
                        label: 'Exportdatum',
                        description: 'Datum waarop het rapport naar Xero is geëxporteerd.',
                    },
                    [CONST.XERO_EXPORT_DATE.REPORT_SUBMITTED]: {
                        label: 'Ingediende datum',
                        description: 'Datum waarop het rapport ter goedkeuring is ingediend.',
                    },
                },
            },
            invoiceStatus: {
                label: 'Status van aankoopfactuur',
                description: 'Gebruik deze status bij het exporteren van aankoopfacturen naar Xero.',
                values: {
                    [CONST.XERO_CONFIG.INVOICE_STATUS.DRAFT]: 'Conceptversie',
                    [CONST.XERO_CONFIG.INVOICE_STATUS.AWAITING_APPROVAL]: 'In afwachting van goedkeuring',
                    [CONST.XERO_CONFIG.INVOICE_STATUS.AWAITING_PAYMENT]: 'In afwachting van betaling',
                },
            },
            noAccountsFound: 'Geen accounts gevonden',
            noAccountsFoundDescription: 'Voeg alstublieft het account toe in Xero en synchroniseer de verbinding opnieuw.',
        },
        sageIntacct: {
            preferredExporter: 'Voorkeurs-exporteur',
            taxSolution: 'Belastingoplossing',
            notConfigured: 'Niet geconfigureerd',
            exportDate: {
                label: 'Exportdatum',
                description: 'Gebruik deze datum bij het exporteren van rapporten naar Sage Intacct.',
                values: {
                    [CONST.SAGE_INTACCT_EXPORT_DATE.LAST_EXPENSE]: {
                        label: 'Datum van laatste uitgave',
                        description: 'Datum van de meest recente uitgave op het rapport.',
                    },
                    [CONST.SAGE_INTACCT_EXPORT_DATE.EXPORTED]: {
                        label: 'Exportdatum',
                        description: 'Datum waarop het rapport is geëxporteerd naar Sage Intacct.',
                    },
                    [CONST.SAGE_INTACCT_EXPORT_DATE.SUBMITTED]: {
                        label: 'Ingediende datum',
                        description: 'Datum waarop het rapport ter goedkeuring is ingediend.',
                    },
                },
            },
            reimbursableExpenses: {
                description: 'Stel in hoe uit eigen zak gemaakte uitgaven worden geëxporteerd naar Sage Intacct.',
                values: {
                    [CONST.SAGE_INTACCT_REIMBURSABLE_EXPENSE_TYPE.EXPENSE_REPORT]: 'Onkostendeclaraties',
                    [CONST.SAGE_INTACCT_REIMBURSABLE_EXPENSE_TYPE.VENDOR_BILL]: 'Leveranciersfacturen',
                },
            },
            nonReimbursableExpenses: {
                description: 'Stel in hoe aankopen met bedrijfskaarten worden geëxporteerd naar Sage Intacct.',
                values: {
                    [CONST.SAGE_INTACCT_NON_REIMBURSABLE_EXPENSE_TYPE.CREDIT_CARD_CHARGE]: 'Kredietkaarten',
                    [CONST.SAGE_INTACCT_NON_REIMBURSABLE_EXPENSE_TYPE.VENDOR_BILL]: 'Leveranciersfacturen',
                },
            },
            creditCardAccount: 'Creditcardrekening',
            defaultVendor: 'Standaard leverancier',
            defaultVendorDescription: ({isReimbursable}: DefaultVendorDescriptionParams) =>
                `Stel een standaard leverancier in die van toepassing zal zijn op ${isReimbursable ? '' : 'non-'}terugbetaalbare uitgaven die geen overeenkomende leverancier hebben in Sage Intacct.`,
            exportDescription: 'Configureer hoe Expensify-gegevens worden geëxporteerd naar Sage Intacct.',
            exportPreferredExporterNote:
                'De voorkeursexporteur kan elke werkruimtebeheerder zijn, maar moet ook een domeinbeheerder zijn als je verschillende exportaccounts instelt voor individuele bedrijfskaarten in Domeininstellingen.',
            exportPreferredExporterSubNote: 'Zodra ingesteld, zal de voorkeurs-exporteur rapporten voor export in hun account zien.',
            noAccountsFound: 'Geen accounts gevonden',
            noAccountsFoundDescription: `Voeg het account toe in Sage Intacct en synchroniseer de verbinding opnieuw.`,
            autoSync: 'Auto-sync',
            autoSyncDescription: 'Expensify zal elke dag automatisch synchroniseren met Sage Intacct.',
            inviteEmployees: 'Medewerkers uitnodigen',
            inviteEmployeesDescription:
                'Importeer Sage Intacct-medewerkersgegevens en nodig medewerkers uit naar deze werkruimte. Uw goedkeuringsworkflow zal standaard op goedkeuring door de manager staan en kan verder worden geconfigureerd op de Leden-pagina.',
            syncReimbursedReports: 'Gesynchroniseerde vergoede rapporten',
            syncReimbursedReportsDescription:
                'Telkens wanneer een rapport wordt betaald met Expensify ACH, wordt de overeenkomstige factuurbetaling aangemaakt in het Sage Intacct-account hieronder.',
            paymentAccount: 'Sage Intacct-betaalrekening',
        },
        netsuite: {
            subsidiary: 'Dochteronderneming',
            subsidiarySelectDescription: 'Kies de dochteronderneming in NetSuite waarvan je gegevens wilt importeren.',
            exportDescription: 'Configureer hoe Expensify-gegevens naar NetSuite worden geëxporteerd.',
            exportInvoices: 'Facturen exporteren naar',
            journalEntriesTaxPostingAccount: 'Journaalposten belastingboekhoudrekening',
            journalEntriesProvTaxPostingAccount: 'Journaalposten provinciale belastingboekingsrekening',
            foreignCurrencyAmount: 'Buitenlandse valuta bedrag exporteren',
            exportToNextOpenPeriod: 'Exporteer naar de volgende open periode',
            nonReimbursableJournalPostingAccount: 'Niet-vergoedbare journaalboekingrekening',
            reimbursableJournalPostingAccount: 'Vergoedbaar journaalboekingsaccount',
            journalPostingPreference: {
                label: 'Voorkeur voor het boeken van journaalposten',
                values: {
                    [CONST.NETSUITE_JOURNAL_POSTING_PREFERENCE.JOURNALS_POSTING_INDIVIDUAL_LINE]: 'Enkele, gespecificeerde invoer voor elk rapport',
                    [CONST.NETSUITE_JOURNAL_POSTING_PREFERENCE.JOURNALS_POSTING_TOTAL_LINE]: 'Enkele invoer voor elke uitgave',
                },
            },
            invoiceItem: {
                label: 'Factuuritem',
                values: {
                    [CONST.NETSUITE_INVOICE_ITEM_PREFERENCE.CREATE]: {
                        label: 'Maak er een voor mij.',
                        description: 'We zullen een "Expensify factuurregelitem" voor je aanmaken bij export (als er nog geen bestaat).',
                    },
                    [CONST.NETSUITE_INVOICE_ITEM_PREFERENCE.SELECT]: {
                        label: 'Bestaande selecteren',
                        description: 'We koppelen facturen van Expensify aan het hieronder geselecteerde item.',
                    },
                },
            },
            exportDate: {
                label: 'Exportdatum',
                description: 'Gebruik deze datum bij het exporteren van rapporten naar NetSuite.',
                values: {
                    [CONST.NETSUITE_EXPORT_DATE.LAST_EXPENSE]: {
                        label: 'Datum van laatste uitgave',
                        description: 'Datum van de meest recente uitgave op het rapport.',
                    },
                    [CONST.NETSUITE_EXPORT_DATE.EXPORTED]: {
                        label: 'Exportdatum',
                        description: 'Datum waarop het rapport is geëxporteerd naar NetSuite.',
                    },
                    [CONST.NETSUITE_EXPORT_DATE.SUBMITTED]: {
                        label: 'Ingediende datum',
                        description: 'Datum waarop het rapport ter goedkeuring is ingediend.',
                    },
                },
            },
            exportDestination: {
                values: {
                    [CONST.NETSUITE_EXPORT_DESTINATION.EXPENSE_REPORT]: {
                        label: 'Onkostendeclaraties',
                        reimbursableDescription: "Uit eigen zak gemaakte uitgaven worden geëxporteerd als onkostennota's naar NetSuite.",
                        nonReimbursableDescription: "Bedrijfskosten op de kaart worden geëxporteerd als onkostennota's naar NetSuite.",
                    },
                    [CONST.NETSUITE_EXPORT_DESTINATION.VENDOR_BILL]: {
                        label: 'Leveranciersfacturen',
                        reimbursableDescription:
                            'Out-of-pocket expenses will export as bills payable to the NetSuite vendor specified below.\n' +
                            '\n' +
                            'If you’d like to set a specific vendor for each card, go to *Settings > Domains > Company Cards*.',
                        nonReimbursableDescription:
                            'Company card expenses will export as bills payable to the NetSuite vendor specified below.\n' +
                            '\n' +
                            'If you’d like to set a specific vendor for each card, go to *Settings > Domains > Company Cards*.',
                    },
                    [CONST.NETSUITE_EXPORT_DESTINATION.JOURNAL_ENTRY]: {
                        label: 'Journaalposten',
                        reimbursableDescription:
                            'Out-of-pocket expenses will export as journal entries to the NetSuite account specified below.\n' +
                            '\n' +
                            'If you’d like to set a specific vendor for each card, go to *Settings > Domains > Company Cards*.',
                        nonReimbursableDescription:
                            'Company card expenses will export as journal entries to the NetSuite account specified below.\n' +
                            '\n' +
                            'If you’d like to set a specific vendor for each card, go to *Settings > Domains > Company Cards*.',
                    },
                },
            },
            advancedConfig: {
                autoSyncDescription: 'Expensify zal elke dag automatisch synchroniseren met NetSuite.',
                reimbursedReportsDescription:
                    'Telkens wanneer een rapport wordt betaald met Expensify ACH, wordt de overeenkomstige factuurbetaling aangemaakt in het NetSuite-account hieronder.',
                reimbursementsAccount: 'Vergoedingenrekening',
                reimbursementsAccountDescription: 'Kies de bankrekening die je wilt gebruiken voor terugbetalingen, en we zullen de bijbehorende betaling in NetSuite aanmaken.',
                collectionsAccount: 'Incasso-account',
                collectionsAccountDescription: 'Zodra een factuur in Expensify als betaald is gemarkeerd en naar NetSuite is geëxporteerd, zal deze verschijnen op het onderstaande account.',
                approvalAccount: 'A/P goedkeuringsaccount',
                approvalAccountDescription:
                    'Kies de account waartegen transacties in NetSuite worden goedgekeurd. Als je terugbetaalde rapporten synchroniseert, is dit ook de account waartegen betalingsopdrachten worden aangemaakt.',
                defaultApprovalAccount: 'NetSuite standaardinstelling',
                inviteEmployees: 'Nodig werknemers uit en stel goedkeuringen in',
                inviteEmployeesDescription:
                    'Importeer NetSuite-medewerkersrecords en nodig medewerkers uit voor deze werkruimte. Uw goedkeuringsworkflow wordt standaard ingesteld op goedkeuring door de manager en kan verder worden geconfigureerd op de pagina *Leden*.',
                autoCreateEntities: 'Automatisch medewerkers/leveranciers aanmaken',
                enableCategories: 'Ingeschakelde nieuw geïmporteerde categorieën',
                customFormID: 'Aangepaste formulier-ID',
                customFormIDDescription:
                    'Standaard zal Expensify boekingen aanmaken met behulp van het voorkeursformulier voor transacties dat is ingesteld in NetSuite. U kunt echter ook een specifiek transactieformulier aanwijzen dat moet worden gebruikt.',
                customFormIDReimbursable: 'Uit eigen zak gemaakte uitgave',
                customFormIDNonReimbursable: 'Bedrijfskostenkaartuitgave',
                exportReportsTo: {
                    label: 'Goedkeuringsniveau van onkostendeclaratie',
                    description:
                        'Zodra een onkostennota is goedgekeurd in Expensify en geëxporteerd naar NetSuite, kun je een extra goedkeuringsniveau instellen in NetSuite voordat je deze boekt.',
                    values: {
                        [CONST.NETSUITE_REPORTS_APPROVAL_LEVEL.REPORTS_APPROVED_NONE]: 'NetSuite standaardvoorkeur',
                        [CONST.NETSUITE_REPORTS_APPROVAL_LEVEL.REPORTS_SUPERVISOR_APPROVED]: 'Alleen door supervisor goedgekeurd',
                        [CONST.NETSUITE_REPORTS_APPROVAL_LEVEL.REPORTS_ACCOUNTING_APPROVED]: 'Alleen boekhouding goedgekeurd',
                        [CONST.NETSUITE_REPORTS_APPROVAL_LEVEL.REPORTS_APPROVED_BOTH]: 'Supervisor en boekhouding goedgekeurd',
                    },
                },
                accountingMethods: {
                    label: 'Wanneer exporteren',
                    description: 'Kies wanneer u de uitgaven wilt exporteren:',
                    values: {
                        [COMMON_CONST.INTEGRATIONS.ACCOUNTING_METHOD.ACCRUAL]: 'Accrual',
                        [COMMON_CONST.INTEGRATIONS.ACCOUNTING_METHOD.CASH]: 'Contant',
                    },
                    alternateText: {
                        [COMMON_CONST.INTEGRATIONS.ACCOUNTING_METHOD.ACCRUAL]: 'Uit eigen zak gemaakte uitgaven worden geëxporteerd wanneer ze definitief zijn goedgekeurd.',
                        [COMMON_CONST.INTEGRATIONS.ACCOUNTING_METHOD.CASH]: 'Uit eigen zak gemaakte uitgaven worden geëxporteerd wanneer ze zijn betaald.',
                    },
                },
                exportVendorBillsTo: {
                    label: 'Goedkeuringsniveau leveranciersfactuur',
                    description:
                        'Zodra een leveranciersfactuur is goedgekeurd in Expensify en geëxporteerd naar NetSuite, kun je een extra goedkeuringsniveau instellen in NetSuite voordat deze wordt geboekt.',
                    values: {
                        [CONST.NETSUITE_VENDOR_BILLS_APPROVAL_LEVEL.VENDOR_BILLS_APPROVED_NONE]: 'NetSuite standaardvoorkeur',
                        [CONST.NETSUITE_VENDOR_BILLS_APPROVAL_LEVEL.VENDOR_BILLS_APPROVAL_PENDING]: 'In afwachting van goedkeuring',
                        [CONST.NETSUITE_VENDOR_BILLS_APPROVAL_LEVEL.VENDOR_BILLS_APPROVED]: 'Goedgekeurd voor plaatsing',
                    },
                },
                exportJournalsTo: {
                    label: 'Boekhoudkundige goedkeuringsniveau',
                    description:
                        'Zodra een journaalpost is goedgekeurd in Expensify en geëxporteerd naar NetSuite, kun je een extra goedkeuringsniveau instellen in NetSuite voordat je deze boekt.',
                    values: {
                        [CONST.NETSUITE_JOURNALS_APPROVAL_LEVEL.JOURNALS_APPROVED_NONE]: 'NetSuite standaardvoorkeur',
                        [CONST.NETSUITE_JOURNALS_APPROVAL_LEVEL.JOURNALS_APPROVAL_PENDING]: 'In afwachting van goedkeuring',
                        [CONST.NETSUITE_JOURNALS_APPROVAL_LEVEL.JOURNALS_APPROVED]: 'Goedgekeurd voor plaatsing',
                    },
                },
                error: {
                    customFormID: 'Voer een geldige numerieke aangepaste formulier-ID in',
                },
            },
            noAccountsFound: 'Geen accounts gevonden',
            noAccountsFoundDescription: 'Voeg het account toe in NetSuite en synchroniseer de verbinding opnieuw.',
            noVendorsFound: 'Geen leveranciers gevonden',
            noVendorsFoundDescription: 'Voeg alstublieft leveranciers toe in NetSuite en synchroniseer de verbinding opnieuw.',
            noItemsFound: 'Geen factuuritems gevonden',
            noItemsFoundDescription: 'Voeg alstublieft factuuritems toe in NetSuite en synchroniseer de verbinding opnieuw.',
            noSubsidiariesFound: 'Geen dochterondernemingen gevonden',
            noSubsidiariesFoundDescription: 'Voeg alstublieft een dochteronderneming toe in NetSuite en synchroniseer de verbinding opnieuw.',
            tokenInput: {
                title: 'NetSuite setup',
                formSteps: {
                    installBundle: {
                        title: 'Installeer het Expensify-pakket',
                        description: 'In NetSuite, ga naar *Customization > SuiteBundler > Search & Install Bundles* > zoek naar "Expensify" > installeer de bundel.',
                    },
                    enableTokenAuthentication: {
                        title: 'Token-gebaseerde authenticatie inschakelen',
                        description: 'In NetSuite, ga naar *Setup > Company > Enable Features > SuiteCloud* > schakel *token-based authentication* in.',
                    },
                    enableSoapServices: {
                        title: 'SOAP-webservices inschakelen',
                        description: 'In NetSuite, ga naar *Setup > Company > Enable Features > SuiteCloud* > schakel *SOAP Web Services* in.',
                    },
                    createAccessToken: {
                        title: 'Maak een toegangstoken aan',
                        description:
                            'In NetSuite, ga naar *Setup > Users/Roles > Access Tokens* > maak een toegangstoken aan voor de "Expensify" app en de rol "Expensify Integration" of "Administrator".\n\n*Belangrijk:* Zorg ervoor dat je de *Token ID* en *Token Secret* van deze stap opslaat. Je hebt deze nodig voor de volgende stap.',
                    },
                    enterCredentials: {
                        title: 'Voer uw NetSuite-inloggegevens in',
                        formInputs: {
                            netSuiteAccountID: 'NetSuite Account ID',
                            netSuiteTokenID: 'Token-ID',
                            netSuiteTokenSecret: 'Token Geheim',
                        },
                        netSuiteAccountIDDescription: 'Ga in NetSuite naar *Setup > Integration > SOAP Web Services Preferences*.',
                    },
                },
            },
            import: {
                expenseCategories: 'Uitgavecategorieën',
                expenseCategoriesDescription: 'Uw NetSuite-uitgavencategorieën worden in Expensify geïmporteerd als categorieën.',
                crossSubsidiaryCustomers: 'Klanten/projecten tussen dochterondernemingen',
                importFields: {
                    departments: {
                        title: 'Afdelingen',
                        subtitle: 'Kies hoe je de NetSuite *afdelingen* in Expensify wilt beheren.',
                    },
                    classes: {
                        title: 'Klassen',
                        subtitle: 'Kies hoe om te gaan met *classes* in Expensify.',
                    },
                    locations: {
                        title: 'Locaties',
                        subtitle: 'Kies hoe om te gaan met *locaties* in Expensify.',
                    },
                },
                customersOrJobs: {
                    title: 'Klanten/projecten',
                    subtitle: 'Kies hoe je NetSuite *klanten* en *projecten* in Expensify wilt beheren.',
                    importCustomers: 'Klanten importeren',
                    importJobs: 'Projecten importeren',
                    customers: 'klanten',
                    jobs: 'projecten',
                    label: ({importFields, importType}: CustomersOrJobsLabelParams) => `${importFields.join('en')}, ${importType}`,
                },
                importTaxDescription: 'Importeer belastinggroepen uit NetSuite.',
                importCustomFields: {
                    chooseOptionBelow: 'Kies een optie hieronder:',
                    label: ({importedTypes}: ImportedTypesParams) => `Geïmporteerd als ${importedTypes.join('en')}`,
                    requiredFieldError: ({fieldName}: RequiredFieldParams) => `Voer alstublieft de ${fieldName} in.`,
                    customSegments: {
                        title: 'Aangepaste segmenten/records',
                        addText: 'Aangepast segment/record toevoegen',
                        recordTitle: 'Aangepast segment/record',
                        helpLink: CONST.NETSUITE_IMPORT.HELP_LINKS.CUSTOM_SEGMENTS,
                        helpLinkText: 'Bekijk gedetailleerde instructies',
                        helpText: 'over het configureren van aangepaste segmenten/records.',
                        emptyTitle: 'Een aangepast segment of aangepast record toevoegen',
                        fields: {
                            segmentName: 'Naam',
                            internalID: 'Interne ID',
                            scriptID: 'Script-ID',
                            customRecordScriptID: 'Transactiekolom-ID',
                            mapping: 'Weergegeven als',
                        },
                        removeTitle: 'Aangepast segment/record verwijderen',
                        removePrompt: 'Weet je zeker dat je dit aangepaste segment/record wilt verwijderen?',
                        addForm: {
                            customSegmentName: 'aangepaste segmentnaam',
                            customRecordName: 'aangepaste recordnaam',
                            segmentTitle: 'Aangepast segment',
                            customSegmentAddTitle: 'Aangepast segment toevoegen',
                            customRecordAddTitle: 'Aangepast record toevoegen',
                            recordTitle: 'Aangepast record',
                            segmentRecordType: 'Wilt u een aangepast segment of een aangepast record toevoegen?',
                            customSegmentNameTitle: 'Wat is de naam van het aangepaste segment?',
                            customRecordNameTitle: 'Wat is de naam van het aangepaste record?',
                            customSegmentNameFooter: `U kunt aangepaste segmentnamen vinden in NetSuite onder *Customizations > Links, Records & Fields > Custom Segments* pagina.\n\n_Voor meer gedetailleerde instructies, [bezoek onze help-site](${CONST.NETSUITE_IMPORT.HELP_LINKS.CUSTOM_SEGMENTS})_.`,
                            customRecordNameFooter: `U kunt aangepaste recordnamen in NetSuite vinden door "Transaction Column Field" in de globale zoekopdracht in te voeren.\n\n_Voor meer gedetailleerde instructies, [bezoek onze help site](${CONST.NETSUITE_IMPORT.HELP_LINKS.CUSTOM_SEGMENTS})_.`,
                            customSegmentInternalIDTitle: 'Wat is het interne ID?',
                            customSegmentInternalIDFooter: `Zorg er eerst voor dat je interne ID's hebt ingeschakeld in NetSuite onder *Home > Set Preferences > Show Internal ID.*\n\nJe kunt interne ID's van aangepaste segmenten vinden in NetSuite onder:\n\n1. *Customization > Lists, Records, & Fields > Custom Segments*.\n2. Klik op een aangepast segment.\n3. Klik op de hyperlink naast *Custom Record Type*.\n4. Vind de interne ID in de tabel onderaan.\n\n_Voor meer gedetailleerde instructies, [bezoek onze help site](${CONST.NETSUITE_IMPORT.HELP_LINKS.CUSTOM_LISTS})_.`,
                            customRecordInternalIDFooter: `Je kunt interne ID's van aangepaste records in NetSuite vinden door de volgende stappen te volgen:\n\n1. Voer "Transaction Line Fields" in de globale zoekopdracht in.\n2. Klik op een aangepast record.\n3. Zoek de interne ID aan de linkerkant.\n\n_Voor meer gedetailleerde instructies, [bezoek onze help-site](${CONST.NETSUITE_IMPORT.HELP_LINKS.CUSTOM_SEGMENTS})_.`,
                            customSegmentScriptIDTitle: 'Wat is het script-ID?',
                            customSegmentScriptIDFooter: `U kunt aangepaste segment script-ID's vinden in NetSuite onder:\n\n1. *Customization > Lists, Records, & Fields > Custom Segments*.\n2. Klik op een aangepast segment.\n3. Klik op het tabblad *Application and Sourcing* onderaan, en dan:\n    a. Als u het aangepaste segment als een *tag* (op het regelitemniveau) in Expensify wilt weergeven, klikt u op het sub-tabblad *Transaction Columns* en gebruikt u de *Field ID*.\n    b. Als u het aangepaste segment als een *rapportveld* (op het rapportniveau) in Expensify wilt weergeven, klikt u op het sub-tabblad *Transactions* en gebruikt u de *Field ID*.\n\n_Voor meer gedetailleerde instructies, [bezoek onze help site](${CONST.NETSUITE_IMPORT.HELP_LINKS.CUSTOM_LISTS})_.`,
                            customRecordScriptIDTitle: 'Wat is het transactie kolom ID?',
                            customRecordScriptIDFooter: `U kunt aangepaste recordscript-ID's in NetSuite vinden onder:\n\n1. Voer "Transaction Line Fields" in in de globale zoekopdracht.\n2. Klik op een aangepast record.\n3. Zoek de script-ID aan de linkerkant.\n\n_Voor meer gedetailleerde instructies, [bezoek onze help-site](${CONST.NETSUITE_IMPORT.HELP_LINKS.CUSTOM_SEGMENTS})_.`,
                            customSegmentMappingTitle: 'Hoe moet dit aangepaste segment worden weergegeven in Expensify?',
                            customRecordMappingTitle: 'Hoe moet dit aangepaste record worden weergegeven in Expensify?',
                        },
                        errors: {
                            uniqueFieldError: ({fieldName}: RequiredFieldParams) => `Een aangepast segment/record met deze ${fieldName?.toLowerCase()} bestaat al.`,
                        },
                    },
                    customLists: {
                        title: 'Aangepaste lijsten',
                        addText: 'Aangepaste lijst toevoegen',
                        recordTitle: 'Aangepaste lijst',
                        helpLink: CONST.NETSUITE_IMPORT.HELP_LINKS.CUSTOM_LISTS,
                        helpLinkText: 'Bekijk gedetailleerde instructies',
                        helpText: 'over het configureren van aangepaste lijsten.',
                        emptyTitle: 'Een aangepaste lijst toevoegen',
                        fields: {
                            listName: 'Naam',
                            internalID: 'Interne ID',
                            transactionFieldID: 'Transactieveld-ID',
                            mapping: 'Weergegeven als',
                        },
                        removeTitle: 'Aangepaste lijst verwijderen',
                        removePrompt: 'Weet je zeker dat je deze aangepaste lijst wilt verwijderen?',
                        addForm: {
                            listNameTitle: 'Kies een aangepaste lijst',
                            transactionFieldIDTitle: 'Wat is het transactieveld-ID?',
                            transactionFieldIDFooter: `U kunt transactieveld-ID's in NetSuite vinden door de volgende stappen te volgen:\n\n1. Voer "Transaction Line Fields" in de globale zoekopdracht in.\n2. Klik op een aangepaste lijst.\n3. Zoek de transactieveld-ID aan de linkerkant.\n\n_Voor meer gedetailleerde instructies, [bezoek onze help-site](${CONST.NETSUITE_IMPORT.HELP_LINKS.CUSTOM_LISTS})_.`,
                            mappingTitle: 'Hoe moet deze aangepaste lijst worden weergegeven in Expensify?',
                        },
                        errors: {
                            uniqueTransactionFieldIDError: `Er bestaat al een aangepaste lijst met dit transactieveld-ID.`,
                        },
                    },
                },
                importTypes: {
                    [CONST.INTEGRATION_ENTITY_MAP_TYPES.NETSUITE_DEFAULT]: {
                        label: 'NetSuite medewerker standaardwaarde',
                        description: 'Niet geïmporteerd in Expensify, toegepast bij exporteren',
                        footerContent: ({importField}: ImportFieldParams) =>
                            `Als je ${importField} in NetSuite gebruikt, passen we de standaardinstelling toe die op de werknemersrecord is ingesteld bij export naar Expense Report of Journal Entry.`,
                    },
                    [CONST.INTEGRATION_ENTITY_MAP_TYPES.TAG]: {
                        label: 'Tags',
                        description: 'Regelniveau',
                        footerContent: ({importField}: ImportFieldParams) =>
                            `${startCase(importField)} zal selecteerbaar zijn voor elke afzonderlijke uitgave op het rapport van een werknemer.`,
                    },
                    [CONST.INTEGRATION_ENTITY_MAP_TYPES.REPORT_FIELD]: {
                        label: 'Rapportvelden',
                        description: 'Rapportniveau',
                        footerContent: ({importField}: ImportFieldParams) => `${startCase(importField)} selectie zal van toepassing zijn op alle uitgaven in het rapport van een werknemer.`,
                    },
                },
            },
        },
        intacct: {
            sageIntacctSetup: 'Sage Intacct setup',
            prerequisitesTitle: 'Voordat je verbinding maakt...',
            downloadExpensifyPackage: 'Download het Expensify-pakket voor Sage Intacct',
            followSteps: 'Volg de stappen in onze How-to: Connect to Sage Intacct instructies.',
            enterCredentials: 'Voer uw Sage Intacct-inloggegevens in',
            entity: 'Entity',
            employeeDefault: 'Sage Intacct medewerker standaardwaarde',
            employeeDefaultDescription: 'De standaardafdeling van de werknemer wordt toegepast op hun uitgaven in Sage Intacct indien deze bestaat.',
            displayedAsTagDescription: 'Afdeling zal selecteerbaar zijn voor elke individuele uitgave op het rapport van een werknemer.',
            displayedAsReportFieldDescription: 'Afdelingsselectie zal van toepassing zijn op alle uitgaven in het rapport van een werknemer.',
            toggleImportTitleFirstPart: 'Kies hoe Sage Intacct te beheren',
            toggleImportTitleSecondPart: 'in Expensify.',
            expenseTypes: 'Uitgavensoorten',
            expenseTypesDescription: 'Uw Sage Intacct-uitgavensoorten worden in Expensify geïmporteerd als categorieën.',
            accountTypesDescription: 'Uw Sage Intacct-rekeningschema wordt in Expensify geïmporteerd als categorieën.',
            importTaxDescription: 'Importeer aankoopbelastingtarief van Sage Intacct.',
            userDefinedDimensions: 'Door de gebruiker gedefinieerde dimensies',
            addUserDefinedDimension: 'Gebruikersgedefinieerde dimensie toevoegen',
            integrationName: 'Integratienaam',
            dimensionExists: 'Er bestaat al een dimensie met deze naam.',
            removeDimension: 'Gebruikersgedefinieerde dimensie verwijderen',
            removeDimensionPrompt: 'Weet je zeker dat je deze door de gebruiker gedefinieerde dimensie wilt verwijderen?',
            userDefinedDimension: 'Door de gebruiker gedefinieerde dimensie',
            addAUserDefinedDimension: 'Voeg een door de gebruiker gedefinieerde dimensie toe',
            detailedInstructionsLink: 'Bekijk gedetailleerde instructies',
            detailedInstructionsRestOfSentence: 'over het toevoegen van door de gebruiker gedefinieerde dimensies.',
            userDimensionsAdded: () => ({
                one: '1 UDD toegevoegd',
                other: (count: number) => `${count} UDD's toegevoegd`,
            }),
            mappingTitle: ({mappingName}: IntacctMappingTitleParams) => {
                switch (mappingName) {
                    case CONST.SAGE_INTACCT_CONFIG.MAPPINGS.DEPARTMENTS:
                        return 'afdelingen';
                    case CONST.SAGE_INTACCT_CONFIG.MAPPINGS.CLASSES:
                        return 'classes';
                    case CONST.SAGE_INTACCT_CONFIG.MAPPINGS.LOCATIONS:
                        return 'locaties';
                    case CONST.SAGE_INTACCT_CONFIG.MAPPINGS.CUSTOMERS:
                        return 'klanten';
                    case CONST.SAGE_INTACCT_CONFIG.MAPPINGS.PROJECTS:
                        return 'projecten (banen)';
                    default:
                        return 'mappings';
                }
            },
        },
        type: {
            free: 'Gratis',
            control: 'Beheer',
            collect: 'Verzamel',
        },
        companyCards: {
            addCards: 'Kaarten toevoegen',
            selectCards: 'Selecteer kaarten',
            addNewCard: {
                other: 'Andere',
                cardProviders: {
                    gl1025: 'American Express Corporate Cards',
                    cdf: 'Mastercard Commercial Cards',
                    vcf: 'Visa Commercial Cards',
                    stripe: 'Stripe Cards',
                },
                yourCardProvider: `Wie is uw kaartaanbieder?`,
                whoIsYourBankAccount: 'Wie is jouw bank?',
                whereIsYourBankLocated: 'Waar is uw bank gevestigd?',
                howDoYouWantToConnect: 'Hoe wilt u verbinding maken met uw bank?',
                learnMoreAboutOptions: {
                    text: 'Meer informatie hierover',
                    linkText: 'opties.',
                },
                commercialFeedDetails: 'Vereist installatie met uw bank. Dit wordt meestal gebruikt door grotere bedrijven en is vaak de beste optie als u in aanmerking komt.',
                commercialFeedPlaidDetails: `Vereist installatie met uw bank, maar we zullen u begeleiden. Dit is meestal beperkt tot grotere bedrijven.`,
                directFeedDetails: 'De eenvoudigste aanpak. Maak direct verbinding met je hoofdreferenties. Deze methode is het meest gebruikelijk.',
                enableFeed: {
                    title: ({provider}: GoBackMessageParams) => `Schakel uw ${provider}-feed in`,
                    heading:
                        'We hebben een directe integratie met uw kaartuitgever en kunnen uw transactiegegevens snel en nauwkeurig in Expensify importeren.\n\nOm te beginnen, eenvoudig:',
                    visa: 'We hebben wereldwijde integraties met Visa, hoewel de geschiktheid varieert per bank en kaartprogramma.\n\nOm te beginnen, eenvoudig:',
                    mastercard: 'We hebben wereldwijde integraties met Mastercard, hoewel de geschiktheid varieert per bank en kaartprogramma.\n\nOm te beginnen, volg eenvoudigweg:',
                    vcf: `1. Bezoek [dit hulpartikel](${CONST.COMPANY_CARDS_VISA_COMMERCIAL_CARD_HELP}) voor gedetailleerde instructies over hoe u uw Visa Commercial Cards instelt.\n\n2. [Neem contact op met uw bank](${CONST.COMPANY_CARDS_VISA_COMMERCIAL_CARD_HELP}) om te verifiëren of zij een commerciële feed voor uw programma ondersteunen, en vraag hen om deze in te schakelen.\n\n3. *Zodra de feed is ingeschakeld en u de details heeft, gaat u verder naar het volgende scherm.*`,
                    gl1025: `1. Bezoek [dit hulpartikel](${CONST.COMPANY_CARDS_AMEX_COMMERCIAL_CARD_HELP}) om te ontdekken of American Express een commerciële feed voor uw programma kan inschakelen.\n\n2. Zodra de feed is ingeschakeld, stuurt Amex u een productiefbrief.\n\n3. *Zodra u de feedinformatie heeft, gaat u verder naar het volgende scherm.*`,
                    cdf: `1. Bezoek [dit helpartikel](${CONST.COMPANY_CARDS_MASTERCARD_COMMERCIAL_CARDS}) voor gedetailleerde instructies over hoe u uw Mastercard Commercial Cards kunt instellen.\n\n2. [Neem contact op met uw bank](${CONST.COMPANY_CARDS_MASTERCARD_COMMERCIAL_CARDS}) om te verifiëren of zij een commerciële feed voor uw programma ondersteunen, en vraag hen om deze in te schakelen.\n\n3. *Zodra de feed is ingeschakeld en u de details heeft, ga verder naar het volgende scherm.*`,
                    stripe: `1. Bezoek het Dashboard van Stripe en ga naar [Instellingen](${CONST.COMPANY_CARDS_STRIPE_HELP}).\n\n2. Klik onder Productintegraties op Inschakelen naast Expensify.\n\n3. Zodra de feed is ingeschakeld, klik op Verzenden hieronder en we zullen eraan werken om het toe te voegen.`,
                },
                whatBankIssuesCard: 'Welke bank geeft deze kaarten uit?',
                enterNameOfBank: 'Voer de naam van de bank in',
                feedDetails: {
                    vcf: {
                        title: 'Wat zijn de Visa-feedgegevens?',
                        processorLabel: 'Processor-ID',
                        bankLabel: 'Financiële instelling (bank) ID',
                        companyLabel: 'Bedrijfs-ID',
                        helpLabel: "Waar vind ik deze ID's?",
                    },
                    gl1025: {
                        title: `Wat is de naam van het Amex-leveringsbestand?`,
                        fileNameLabel: 'Bestandsnaam bezorgen',
                        helpLabel: 'Waar vind ik de bestandsnaam van de levering?',
                    },
                    cdf: {
                        title: `Wat is het Mastercard distributie-ID?`,
                        distributionLabel: 'Distributie-ID',
                        helpLabel: 'Waar vind ik de distributie-ID?',
                    },
                },
                amexCorporate: 'Selecteer dit als de voorkant van je kaarten “Corporate” zegt.',
                amexBusiness: 'Selecteer dit als de voorkant van je kaarten "Business" zegt.',
                amexPersonal: 'Selecteer dit als je kaarten persoonlijk zijn.',
                error: {
                    pleaseSelectProvider: 'Selecteer alstublieft een kaartaanbieder voordat u doorgaat',
                    pleaseSelectBankAccount: 'Selecteer alstublieft een bankrekening voordat u doorgaat.',
                    pleaseSelectBank: 'Selecteer alstublieft een bank voordat u verder gaat.',
                    pleaseSelectCountry: 'Selecteer alstublieft een land voordat u doorgaat',
                    pleaseSelectFeedType: 'Selecteer een feedtype voordat u doorgaat.',
                },
            },
            assignCard: 'Kaart toewijzen',
            findCard: 'Kaart vinden',
            cardNumber: 'Kaartnummer',
            commercialFeed: 'Commerciële feed',
            feedName: ({feedName}: CompanyCardFeedNameParams) => `${feedName} kaarten`,
            directFeed: 'Direct feed',
            whoNeedsCardAssigned: 'Wie heeft een kaart toegewezen nodig?',
            chooseCard: 'Kies een kaart',
            chooseCardFor: ({assignee, feed}: AssignCardParams) => `Kies een kaart voor ${assignee} uit de ${feed} kaartenfeed.`,
            noActiveCards: 'Geen actieve kaarten in deze feed',
            somethingMightBeBroken: 'Of er is iets kapot. Hoe dan ook, als je vragen hebt, gewoon',
            contactConcierge: 'neem contact op met Concierge',
            chooseTransactionStartDate: 'Kies een startdatum voor de transactie',
            startDateDescription: 'We importeren alle transacties vanaf deze datum. Als er geen datum is opgegeven, gaan we zo ver terug als uw bank toestaat.',
            fromTheBeginning: 'Vanaf het begin',
            customStartDate: 'Aangepaste startdatum',
            letsDoubleCheck: 'Laten we dubbel controleren of alles er goed uitziet.',
            confirmationDescription: 'We beginnen onmiddellijk met het importeren van transacties.',
            cardholder: 'Kaart houder',
            card: 'Kaart',
            cardName: 'Kaartnaam',
            brokenConnectionErrorFirstPart: `Kaartfeedverbinding is verbroken. Alsjeblieft`,
            brokenConnectionErrorLink: 'log in op uw bank',
            brokenConnectionErrorSecondPart: 'zodat we de verbinding opnieuw kunnen herstellen.',
            assignedCard: ({assignee, link}: AssignedCardParams) => `heeft ${assignee} een ${link} toegewezen! Geïmporteerde transacties zullen in deze chat verschijnen.`,
            companyCard: 'bedrijfskaart',
            chooseCardFeed: 'Kies kaartfeed',
            ukRegulation:
                'Expensify, Inc. is een agent van Plaid Financial Ltd., een erkende betalingsinstelling gereguleerd door de Financial Conduct Authority onder de Payment Services Regulations 2017 (Firm Reference Number: 804718). Plaid biedt u gereguleerde rekeninginformatiediensten via Expensify Limited als zijn agent.',
        },
        expensifyCard: {
            issueAndManageCards: 'Uitgeven en beheren van uw Expensify-kaarten',
            getStartedIssuing: 'Begin met het aanvragen van je eerste virtuele of fysieke kaart.',
            verificationInProgress: 'Verificatie bezig...',
            verifyingTheDetails: 'We controleren een paar details. Concierge laat je weten wanneer Expensify Cards klaar zijn om uit te geven.',
            disclaimer:
                'De Expensify Visa® Commercial Card wordt uitgegeven door The Bancorp Bank, N.A., lid FDIC, krachtens een licentie van Visa U.S.A. Inc. en kan niet worden gebruikt bij alle handelaren die Visa-kaarten accepteren. Apple® en het Apple-logo® zijn handelsmerken van Apple Inc., geregistreerd in de VS en andere landen. App Store is een servicemerk van Apple Inc. Google Play en het Google Play-logo zijn handelsmerken van Google LLC.',
            issueCard: 'Kaart uitgeven',
            findCard: 'Kaart vinden',
            newCard: 'Nieuwe kaart',
            name: 'Naam',
            lastFour: 'Laatste 4',
            limit: 'Limiet',
            currentBalance: 'Huidig saldo',
            currentBalanceDescription: 'Huidig saldo is de som van alle geboekte Expensify Card-transacties die hebben plaatsgevonden sinds de laatste afwikkelingsdatum.',
            balanceWillBeSettledOn: ({settlementDate}: SettlementDateParams) => `Saldo wordt vereffend op ${settlementDate}`,
            settleBalance: 'Saldo vereffenen',
            cardLimit: 'Kaartlimiet',
            remainingLimit: 'Resterende limiet',
            requestLimitIncrease: 'Verzoek om verhoging van limiet',
            remainingLimitDescription:
                'We houden rekening met een aantal factoren bij het berekenen van uw resterende limiet: uw dienstverband als klant, de zakelijke informatie die u tijdens de aanmelding heeft verstrekt, en het beschikbare geld op uw zakelijke bankrekening. Uw resterende limiet kan dagelijks fluctueren.',
            earnedCashback: 'Geld terug',
            earnedCashbackDescription: 'Cashback saldo is gebaseerd op de maandelijks verrekende uitgaven met de Expensify Card binnen uw werkruimte.',
            issueNewCard: 'Nieuwe kaart uitgeven',
            finishSetup: 'Voltooi de installatie',
            chooseBankAccount: 'Kies bankrekening',
            chooseExistingBank: 'Kies een bestaande zakelijke bankrekening om uw Expensify Card-saldo te betalen, of voeg een nieuwe bankrekening toe.',
            accountEndingIn: 'Account eindigend op',
            addNewBankAccount: 'Een nieuwe bankrekening toevoegen',
            settlementAccount: 'Verrekeningsrekening',
            settlementAccountDescription: 'Kies een account om uw saldo van de Expensify Card te betalen.',
            settlementAccountInfoPt1: 'Zorg ervoor dat dit account overeenkomt met dat van jou',
            settlementAccountInfoPt2: 'zodat Continuous Reconciliation correct werkt.',
            reconciliationAccount: 'Rekening voor afstemming',
            settlementFrequency: 'Afwikkelingsfrequentie',
            settlementFrequencyDescription: 'Kies hoe vaak je je Expensify Card-saldo wilt betalen.',
            settlementFrequencyInfo:
                'Als je wilt overstappen naar maandelijkse afwikkeling, moet je je bankrekening verbinden via Plaid en een positieve 90-dagen balansgeschiedenis hebben.',
            frequency: {
                daily: 'Dagelijks',
                monthly: 'Maandelijks',
            },
            cardDetails: 'Kaartgegevens',
            virtual: 'Virtueel',
            physical: 'Fysiek',
            deactivate: 'Deactiveer kaart',
            changeCardLimit: 'Limiet van de kaart wijzigen',
            changeLimit: 'Limiet wijzigen',
            smartLimitWarning: ({limit}: CharacterLimitParams) =>
                `Als u de limiet van deze kaart wijzigt naar ${limit}, worden nieuwe transacties geweigerd totdat u meer uitgaven op de kaart goedkeurt.`,
            monthlyLimitWarning: ({limit}: CharacterLimitParams) => `Als je de limiet van deze kaart wijzigt naar ${limit}, worden nieuwe transacties tot volgende maand geweigerd.`,
            fixedLimitWarning: ({limit}: CharacterLimitParams) => `Als u de limiet van deze kaart wijzigt naar ${limit}, worden nieuwe transacties geweigerd.`,
            changeCardLimitType: 'Wijzig kaartlimiettype',
            changeLimitType: 'Limiettype wijzigen',
            changeCardSmartLimitTypeWarning: ({limit}: CharacterLimitParams) =>
                `Als je het limiettype van deze kaart wijzigt naar Slim Limiet, worden nieuwe transacties geweigerd omdat de niet-goedgekeurde limiet van ${limit} al is bereikt.`,
            changeCardMonthlyLimitTypeWarning: ({limit}: CharacterLimitParams) =>
                `Als je het limiettype van deze kaart wijzigt naar Maandelijks, worden nieuwe transacties geweigerd omdat de maandelijkse limiet van ${limit} al is bereikt.`,
            addShippingDetails: 'Verzendgegevens toevoegen',
            issuedCard: ({assignee}: AssigneeParams) => `heeft ${assignee} een Expensify Card uitgegeven! De kaart zal binnen 2-3 werkdagen arriveren.`,
            issuedCardNoShippingDetails: ({assignee}: AssigneeParams) =>
                `heeft ${assignee} een Expensify Card uitgegeven! De kaart wordt verzonden zodra de verzendgegevens zijn toegevoegd.`,
            issuedCardVirtual: ({assignee, link}: IssueVirtualCardParams) => `heeft ${assignee} een virtuele ${link} uitgegeven! De kaart kan direct worden gebruikt.`,
            addedShippingDetails: ({assignee}: AssigneeParams) => `${assignee} heeft verzendgegevens toegevoegd. Expensify Card zal binnen 2-3 werkdagen arriveren.`,
            verifyingHeader: 'Verifiëren',
            bankAccountVerifiedHeader: 'Bankrekening geverifieerd',
            verifyingBankAccount: 'Bankrekening verifiëren...',
            verifyingBankAccountDescription: 'Even geduld terwijl we bevestigen dat dit account kan worden gebruikt om Expensify Cards uit te geven.',
            bankAccountVerified: 'Bankrekening geverifieerd!',
            bankAccountVerifiedDescription: 'Je kunt nu Expensify-kaarten uitgeven aan de leden van je werkruimte.',
            oneMoreStep: 'Nog één stap...',
            oneMoreStepDescription: 'Het lijkt erop dat we je bankrekening handmatig moeten verifiëren. Ga naar Concierge waar je instructies op je wachten.',
            gotIt: 'Begrepen',
            goToConcierge: 'Ga naar Concierge',
        },
        categories: {
            deleteCategories: 'Categorieën verwijderen',
            deleteCategoriesPrompt: 'Weet je zeker dat je deze categorieën wilt verwijderen?',
            deleteCategory: 'Categorie verwijderen',
            deleteCategoryPrompt: 'Weet u zeker dat u deze categorie wilt verwijderen?',
            disableCategories: 'Categorieën uitschakelen',
            disableCategory: 'Categorie uitschakelen',
            enableCategories: 'Categorieën inschakelen',
            enableCategory: 'Categorie inschakelen',
            defaultSpendCategories: 'Standaard uitgavencategorieën',
            spendCategoriesDescription: 'Pas aan hoe uitgaven bij handelaren worden gecategoriseerd voor creditcardtransacties en gescande bonnetjes.',
            deleteFailureMessage: 'Er is een fout opgetreden bij het verwijderen van de categorie, probeer het alstublieft opnieuw.',
            categoryName: 'Categorienaam',
            requiresCategory: 'Leden moeten alle uitgaven categoriseren',
            needCategoryForExportToIntegration: ({connectionName}: NeedCategoryForExportToIntegrationParams) =>
                `Alle uitgaven moeten worden gecategoriseerd om te exporteren naar ${connectionName}.`,
            subtitle: 'Krijg een beter overzicht van waar geld wordt uitgegeven. Gebruik onze standaardcategorieën of voeg je eigen categorieën toe.',
            emptyCategories: {
                title: 'Je hebt nog geen categorieën aangemaakt',
                subtitle: 'Voeg een categorie toe om uw uitgaven te organiseren.',
            },
            emptyCategoriesWithAccounting: {
                subtitle1: 'Je categorieën worden momenteel geïmporteerd vanuit een boekhoudkoppeling. Ga naar',
                subtitle2: 'boekhouding',
                subtitle3: 'om wijzigingen aan te brengen.',
            },
            updateFailureMessage: 'Er is een fout opgetreden bij het bijwerken van de categorie, probeer het alstublieft opnieuw.',
            createFailureMessage: 'Er is een fout opgetreden bij het aanmaken van de categorie, probeer het alstublieft opnieuw.',
            addCategory: 'Categorie toevoegen',
            editCategory: 'Categorie bewerken',
            editCategories: 'Categorieën bewerken',
            findCategory: 'Categorie zoeken',
            categoryRequiredError: 'Categorienaam is vereist',
            existingCategoryError: 'Er bestaat al een categorie met deze naam.',
            invalidCategoryName: 'Ongeldige categorienaam',
            importedFromAccountingSoftware: 'De onderstaande categorieën zijn geïmporteerd van uw',
            payrollCode: 'Payrollcode',
            updatePayrollCodeFailureMessage: 'Er is een fout opgetreden bij het bijwerken van de payrollcode, probeer het alstublieft opnieuw.',
            glCode: 'GL-code',
            updateGLCodeFailureMessage: 'Er is een fout opgetreden bij het bijwerken van de GL-code, probeer het alstublieft opnieuw.',
            importCategories: 'Categorieën importeren',
            cannotDeleteOrDisableAllCategories: {
                title: 'Kan niet alle categorieën verwijderen of uitschakelen',
                description: `Er moet ten minste één categorie ingeschakeld blijven omdat uw werkruimte categorieën vereist.`,
            },
        },
        moreFeatures: {
            subtitle: 'Gebruik de onderstaande schakelaars om meer functies in te schakelen naarmate je groeit. Elke functie verschijnt in het navigatiemenu voor verdere aanpassing.',
            spendSection: {
                title: 'Uitgaven',
                subtitle: 'Schakel functionaliteit in die je helpt je team op te schalen.',
            },
            manageSection: {
                title: 'Beheren',
                subtitle: 'Voeg controles toe die helpen om uitgaven binnen het budget te houden.',
            },
            earnSection: {
                title: 'Verdienen',
                subtitle: 'Stroomlijn uw inkomsten en krijg sneller betaald.',
            },
            organizeSection: {
                title: 'Organiseren',
                subtitle: 'Groepeer en analyseer uitgaven, registreer elke betaalde belasting.',
            },
            integrateSection: {
                title: 'Integreren',
                subtitle: 'Verbind Expensify met populaire financiële producten.',
            },
            distanceRates: {
                title: 'Afstandstarieven',
                subtitle: 'Voeg tarieven toe, werk ze bij en handhaaf ze.',
            },
            perDiem: {
                title: 'Per diem',
                subtitle: 'Stel dagvergoedingen in om de dagelijkse uitgaven van werknemers te beheersen.',
            },
            expensifyCard: {
                title: 'Expensify Card',
                subtitle: 'Krijg inzicht en controle over uitgaven.',
                disableCardTitle: 'Expensify Card uitschakelen',
                disableCardPrompt: 'Je kunt de Expensify Card niet uitschakelen omdat deze al in gebruik is. Neem contact op met Concierge voor de volgende stappen.',
                disableCardButton: 'Chat met Concierge',
                feed: {
                    title: 'Verkrijg de Expensify Card',
                    subTitle: 'Vereenvoudig uw zakelijke uitgaven en bespaar tot 50% op uw Expensify-rekening, plus:',
                    features: {
                        cashBack: 'Geld terug bij elke aankoop in de VS',
                        unlimited: 'Onbeperkte virtuele kaarten',
                        spend: 'Uitgavencontroles en aangepaste limieten',
                    },
                    ctaTitle: 'Nieuwe kaart uitgeven',
                },
            },
            companyCards: {
                title: 'Bedrijfskaarten',
                subtitle: 'Importeer uitgaven van bestaande bedrijfskaarten.',
                feed: {
                    title: 'Bedrijfspassen importeren',
                    features: {
                        support: 'Ondersteuning voor alle grote kaartaanbieders',
                        assignCards: 'Wijs kaarten toe aan het hele team',
                        automaticImport: 'Automatische transactie-import',
                    },
                },
                disableCardTitle: 'Bedrijfspassen uitschakelen',
                disableCardPrompt: 'Je kunt bedrijfskaarten niet uitschakelen omdat deze functie in gebruik is. Neem contact op met de Concierge voor de volgende stappen.',
                disableCardButton: 'Chat met Concierge',
                cardDetails: 'Kaartgegevens',
                cardNumber: 'Kaartnummer',
                cardholder: 'Kaart houder',
                cardName: 'Kaartnaam',
                integrationExport: ({integration, type}: IntegrationExportParams) => (integration && type ? `${integration} ${type.toLowerCase()} exporteren` : `${integration} exporteren`),
                integrationExportTitleFirstPart: ({integration}: IntegrationExportParams) => `Kies de ${integration}-account waarnaar transacties moeten worden geëxporteerd.`,
                integrationExportTitlePart: 'Selecteer een andere',
                integrationExportTitleLinkPart: 'exportoptie',
                integrationExportTitleSecondPart: 'om de beschikbare accounts te wijzigen.',
                lastUpdated: 'Laatst bijgewerkt',
                transactionStartDate: 'Transactiebeginndatum',
                updateCard: 'Kaart bijwerken',
                unassignCard: 'Kaart toewijzen ongedaan maken',
                unassign: 'Toewijzen ongedaan maken',
                unassignCardDescription: 'Het toewijzen van deze kaart zal alle transacties op conceptrapporten van de rekening van de kaarthouder verwijderen.',
                assignCard: 'Kaart toewijzen',
                cardFeedName: 'Naam van de kaartfeed',
                cardFeedNameDescription: 'Geef de kaartfeed een unieke naam zodat je deze kunt onderscheiden van de andere.',
                cardFeedTransaction: 'Transacties verwijderen',
                cardFeedTransactionDescription: 'Kies of kaarthouders kaarttransacties kunnen verwijderen. Nieuwe transacties zullen deze regels volgen.',
                cardFeedRestrictDeletingTransaction: 'Beperk het verwijderen van transacties',
                cardFeedAllowDeletingTransaction: 'Verwijderen van transacties toestaan',
                removeCardFeed: 'Verwijder kaartfeed',
                removeCardFeedTitle: ({feedName}: CompanyCardFeedNameParams) => `Verwijder ${feedName} feed`,
                removeCardFeedDescription: 'Weet je zeker dat je deze kaartfeed wilt verwijderen? Dit zal alle kaarten deactiveren.',
                error: {
                    feedNameRequired: 'Naam van de kaartfeed is vereist',
                },
                corporate: 'Beperk het verwijderen van transacties',
                personal: 'Verwijderen van transacties toestaan',
                setFeedNameDescription: 'Geef de kaartfeed een unieke naam zodat je deze van de anderen kunt onderscheiden.',
                setTransactionLiabilityDescription: 'Wanneer ingeschakeld, kunnen kaarthouders kaarttransacties verwijderen. Nieuwe transacties zullen deze regel volgen.',
                emptyAddedFeedTitle: 'Bedrijfspassen toewijzen',
                emptyAddedFeedDescription: 'Begin door je eerste kaart aan een lid toe te wijzen.',
                pendingFeedTitle: `We beoordelen uw verzoek...`,
                pendingFeedDescription: `We zijn momenteel uw feedgegevens aan het beoordelen. Zodra dat is voltooid, nemen we contact met u op via`,
                pendingBankTitle: 'Controleer uw browservenster',
                pendingBankDescription: ({bankName}: CompanyCardBankName) => `Verbind met ${bankName} via het browservenster dat zojuist is geopend. Als er geen is geopend,`,
                pendingBankLink: 'klik hier alstublieft',
                giveItNameInstruction: 'Geef de kaart een naam die hem onderscheidt van anderen.',
                updating: 'Bijwerken...',
                noAccountsFound: 'Geen accounts gevonden',
                defaultCard: 'Standaardkaart',
                downgradeTitle: `Kan werkruimte niet downgraden`,
                downgradeSubTitleFirstPart: `Deze werkruimte kan niet worden gedowngraded omdat er meerdere kaartfeeds zijn verbonden (met uitzondering van Expensify Cards). Alstublieft`,
                downgradeSubTitleMiddlePart: `houd slechts één kaartfeed`,
                downgradeSubTitleLastPart: 'om door te gaan.',
                noAccountsFoundDescription: ({connection}: ConnectionParams) => `Voeg het account toe in ${connection} en synchroniseer de verbinding opnieuw.`,
                expensifyCardBannerTitle: 'Verkrijg de Expensify Card',
                expensifyCardBannerSubtitle: 'Geniet van cashback op elke aankoop in de VS, tot 50% korting op je Expensify-rekening, onbeperkte virtuele kaarten en nog veel meer.',
                expensifyCardBannerLearnMoreButton: 'Meer informatie',
            },
            workflows: {
                title: 'Workflows',
                subtitle: 'Configureer hoe uitgaven worden goedgekeurd en betaald.',
                disableApprovalPrompt:
                    'Expensify-kaarten van deze werkruimte zijn momenteel afhankelijk van goedkeuring om hun Smart Limits te definiëren. Pas de limiettypen van eventuele Expensify-kaarten met Smart Limits aan voordat u goedkeuringen uitschakelt.',
            },
            invoices: {
                title: 'Facturen',
                subtitle: 'Verstuur en ontvang facturen.',
            },
            categories: {
                title: 'Categorieën',
                subtitle: 'Volg en organiseer uitgaven.',
            },
            tags: {
                title: 'Tags',
                subtitle: 'Classificeer kosten en volg factureerbare uitgaven.',
            },
            taxes: {
                title: 'Belastingen',
                subtitle: 'Documenteer en claim in aanmerking komende belastingen terug.',
            },
            reportFields: {
                title: 'Rapportvelden',
                subtitle: 'Aangepaste velden instellen voor uitgaven.',
            },
            connections: {
                title: 'Boekhouding',
                subtitle: 'Synchroniseer uw rekeningschema en meer.',
            },
            connectionsWarningModal: {
                featureEnabledTitle: 'Niet zo snel...',
                featureEnabledText: 'Om deze functie in of uit te schakelen, moet je je boekhoudimportinstellingen wijzigen.',
                disconnectText: 'Om boekhouding uit te schakelen, moet je de boekhoudkoppeling van je werkruimte loskoppelen.',
                manageSettings: 'Instellingen beheren',
            },
            workflowWarningModal: {
                featureEnabledTitle: 'Niet zo snel...',
                featureEnabledText:
                    'Expensify-kaarten in deze werkruimte zijn afhankelijk van goedkeuringsworkflows om hun Smart Limits te definiëren.\n\nWijzig de limiettypen van alle kaarten met Smart Limits voordat u workflows uitschakelt.',
                confirmText: 'Ga naar Expensify Cards',
            },
            rules: {
                title: 'Regels',
                subtitle: 'Vereis bonnen, markeer hoge uitgaven en meer.',
            },
        },
        reportFields: {
            addField: 'Veld toevoegen',
            delete: 'Veld verwijderen',
            deleteFields: 'Velden verwijderen',
            findReportField: 'Rapportveld zoeken',
            deleteConfirmation: 'Weet je zeker dat je dit rapportveld wilt verwijderen?',
            deleteFieldsConfirmation: 'Weet je zeker dat je deze rapportvelden wilt verwijderen?',
            emptyReportFields: {
                title: 'Je hebt nog geen rapportvelden aangemaakt',
                subtitle: 'Voeg een aangepast veld toe (tekst, datum of dropdown) dat op rapporten verschijnt.',
            },
            subtitle: 'Rapportvelden zijn van toepassing op alle uitgaven en kunnen nuttig zijn wanneer u om extra informatie wilt vragen.',
            disableReportFields: 'Rapportvelden uitschakelen',
            disableReportFieldsConfirmation: 'Weet je het zeker? Tekst- en datumvelden worden verwijderd en lijsten worden uitgeschakeld.',
            importedFromAccountingSoftware: 'De onderstaande rapportvelden zijn geïmporteerd uit uw',
            textType: 'Tekst',
            dateType: 'Datum',
            dropdownType: 'Lijst',
            textAlternateText: 'Voeg een veld toe voor vrije tekstinvoer.',
            dateAlternateText: 'Voeg een kalender toe voor datumselectie.',
            dropdownAlternateText: 'Voeg een lijst met opties toe om uit te kiezen.',
            nameInputSubtitle: 'Kies een naam voor het rapportveld.',
            typeInputSubtitle: 'Kies welk type rapportveld je wilt gebruiken.',
            initialValueInputSubtitle: 'Voer een startwaarde in om in het rapportveld te tonen.',
            listValuesInputSubtitle: 'Deze waarden zullen verschijnen in de dropdown van uw rapportveld. Ingeschakelde waarden kunnen door leden worden geselecteerd.',
            listInputSubtitle: 'Deze waarden zullen verschijnen in uw rapportveldlijst. Ingeschakelde waarden kunnen door leden worden geselecteerd.',
            deleteValue: 'Waarde verwijderen',
            deleteValues: 'Waarden verwijderen',
            disableValue: 'Waarde uitschakelen',
            disableValues: 'Waarden uitschakelen',
            enableValue: 'Waarde inschakelen',
            enableValues: 'Waarden inschakelen',
            emptyReportFieldsValues: {
                title: 'Je hebt nog geen lijstwaarden aangemaakt.',
                subtitle: 'Voeg aangepaste waarden toe om op rapporten te verschijnen.',
            },
            deleteValuePrompt: 'Weet je zeker dat je deze lijstwaarde wilt verwijderen?',
            deleteValuesPrompt: 'Weet je zeker dat je deze lijstwaarden wilt verwijderen?',
            listValueRequiredError: 'Voer een lijstwaardenaam in, alstublieft',
            existingListValueError: 'Er bestaat al een lijstwaarde met deze naam.',
            editValue: 'Waarde bewerken',
            listValues: 'Waarden opsommen',
            addValue: 'Waarde toevoegen',
            existingReportFieldNameError: 'Er bestaat al een rapportveld met deze naam',
            reportFieldNameRequiredError: 'Voer een rapportveldnaam in alstublieft',
            reportFieldTypeRequiredError: 'Kies een rapportveldtype aub',
            reportFieldInitialValueRequiredError: 'Kies een initiële waarde voor een rapportveld alstublieft.',
            genericFailureMessage: 'Er is een fout opgetreden bij het bijwerken van het rapportveld. Probeer het opnieuw.',
        },
        tags: {
            tagName: 'Tagnaam',
            requiresTag: 'Leden moeten alle uitgaven taggen',
            trackBillable: 'Volg factureerbare uitgaven',
            customTagName: 'Aangepaste tagnaam',
            enableTag: 'Tag inschakelen',
            enableTags: 'Tags inschakelen',
            requireTag: 'Vereist label',
            requireTags: 'Vereiste tags',
            notRequireTags: 'Niet vereisen',
            disableTag: 'Label uitschakelen',
            disableTags: 'Tags uitschakelen',
            addTag: 'Tag toevoegen',
            editTag: 'Bewerk tag',
            editTags: 'Bewerk tags',
            findTag: 'Tag vinden',
            subtitle: 'Tags voegen meer gedetailleerde manieren toe om kosten te classificeren.',
            dependentMultiLevelTagsSubtitle: {
                phrase1: 'U gebruikt',
                phrase2: 'afhankelijke tags',
                phrase3: '. Je kunt',
                phrase4: 'een spreadsheet opnieuw importeren',
                phrase5: 'om je tags bij te werken.',
            },
            emptyTags: {
                title: 'Je hebt nog geen tags aangemaakt',
                //  We need to remove the subtitle and use the below one when we remove the canUseMultiLevelTags beta
                subtitle: 'Voeg een tag toe om projecten, locaties, afdelingen en meer bij te houden.',
                subtitle1: 'Importeer een spreadsheet om tags toe te voegen voor het bijhouden van projecten, locaties, afdelingen en meer.',
                subtitle2: 'Meer informatie',
                subtitle3: 'over het formatteren van tagbestanden.',
            },
            emptyTagsWithAccounting: {
                subtitle1: 'Uw tags worden momenteel geïmporteerd vanuit een boekhoudkoppeling. Ga naar',
                subtitle2: 'boekhouding',
                subtitle3: 'om wijzigingen aan te brengen.',
            },
            deleteTag: 'Verwijder tag',
            deleteTags: 'Verwijder tags',
            deleteTagConfirmation: 'Weet je zeker dat je deze tag wilt verwijderen?',
            deleteTagsConfirmation: 'Weet je zeker dat je deze tags wilt verwijderen?',
            deleteFailureMessage: 'Er is een fout opgetreden bij het verwijderen van de tag, probeer het opnieuw.',
            tagRequiredError: 'Tagnaam is vereist',
            existingTagError: 'Er bestaat al een tag met deze naam.',
            invalidTagNameError: 'Tagnaam kan niet 0 zijn. Kies een andere waarde.',
            genericFailureMessage: 'Er is een fout opgetreden bij het bijwerken van de tag, probeer het alstublieft opnieuw.',
            importedFromAccountingSoftware: 'De onderstaande labels zijn geïmporteerd uit uw',
            glCode: 'GL-code',
            updateGLCodeFailureMessage: 'Er is een fout opgetreden bij het bijwerken van de GL-code, probeer het alstublieft opnieuw.',
            tagRules: 'Tagregels',
            approverDescription: 'Goedkeurder',
            importTags: 'Tags importeren',
            importTagsSupportingText: 'Codeer uw uitgaven met één type label of meerdere.',
            configureMultiLevelTags: 'Configureer uw lijst met tags voor meerlagige tagging.',
            importMultiLevelTagsSupportingText: `Hier is een voorbeeld van je tags. Als alles er goed uitziet, klik dan hieronder om ze te importeren.`,
            importMultiLevelTags: {
                firstRowTitle: 'De eerste rij is de titel voor elke taglijst',
                independentTags: 'Dit zijn onafhankelijke tags',
                glAdjacentColumn: 'Er is een GL-code in de aangrenzende kolom',
            },
            tagLevel: {
                singleLevel: 'Enkel niveau van tags',
                multiLevel: 'Meerniveautags',
            },
            switchSingleToMultiLevelTagWarning: {
                title: 'Wissel tag-niveaus om',
                prompt1: 'Het wisselen van tag-niveaus zal alle huidige tags wissen.',
                prompt2: 'We raden aan dat u eerst',
                prompt3: 'download een back-up',
                prompt4: 'door uw tags te exporteren.',
                prompt5: 'Meer informatie',
                prompt6: 'over tag-niveaus.',
            },
            importedTagsMessage: ({columnCounts}: ImportedTagsMessageParams) =>
                `We hebben *${columnCounts} kolommen* in uw spreadsheet gevonden. Selecteer *Naam* naast de kolom die tag-namen bevat. U kunt ook *Ingeschakeld* selecteren naast de kolom die de tag-status instelt.`,
            cannotDeleteOrDisableAllTags: {
                title: 'Kan niet alle tags verwijderen of uitschakelen',
                description: `Er moet minstens één tag ingeschakeld blijven omdat uw werkruimte tags vereist.`,
            },
            cannotMakeAllTagsOptional: {
                title: 'Kan niet alle tags optioneel maken',
                description: `Er moet minstens één tag verplicht blijven omdat uw werkruimte-instellingen tags vereisen.`,
            },
            tagCount: () => ({
                one: '1 Dag',
                other: (count: number) => `${count} Tags`,
            }),
        },
        taxes: {
            subtitle: 'Voeg belastingnamen, tarieven toe en stel standaardwaarden in.',
            addRate: 'Tarief toevoegen',
            workspaceDefault: 'Werkruimte valuta standaardinstelling',
            foreignDefault: 'Standaard vreemde valuta',
            customTaxName: 'Aangepaste belastingnaam',
            value: 'Waarde',
            taxReclaimableOn: 'Belasting terugvorderbaar op',
            taxRate: 'Belastingtarief',
            findTaxRate: 'Vind belastingtarief',
            error: {
                taxRateAlreadyExists: 'Deze belastingnaam is al in gebruik',
                taxCodeAlreadyExists: 'Deze belastingcode is al in gebruik',
                valuePercentageRange: 'Voer een geldig percentage in tussen 0 en 100',
                customNameRequired: 'Aangepaste belastingnaam is vereist',
                deleteFailureMessage: 'Er is een fout opgetreden bij het verwijderen van het belastingtarief. Probeer het opnieuw of vraag Concierge om hulp.',
                updateFailureMessage: 'Er is een fout opgetreden bij het bijwerken van het belastingtarief. Probeer het opnieuw of vraag Concierge om hulp.',
                createFailureMessage: 'Er is een fout opgetreden bij het aanmaken van het belastingtarief. Probeer het opnieuw of vraag Concierge om hulp.',
                updateTaxClaimableFailureMessage: 'Het terugvorderbare deel moet minder zijn dan het kilometertarief.',
            },
            deleteTaxConfirmation: 'Weet je zeker dat je deze belasting wilt verwijderen?',
            deleteMultipleTaxConfirmation: ({taxAmount}: TaxAmountParams) => `Weet je zeker dat je ${taxAmount} belastingen wilt verwijderen?`,
            actions: {
                delete: 'Verwijder tarief',
                deleteMultiple: 'Tarieven verwijderen',
                enable: 'Tarief inschakelen',
                disable: 'Tarief uitschakelen',
                enableTaxRates: () => ({
                    one: 'Tarief inschakelen',
                    other: 'Tarieven inschakelen',
                }),
                disableTaxRates: () => ({
                    one: 'Tarief uitschakelen',
                    other: 'Tarieven uitschakelen',
                }),
            },
            importedFromAccountingSoftware: 'De onderstaande belastingen zijn geïmporteerd van uw',
            taxCode: 'Belastingcode',
            updateTaxCodeFailureMessage: 'Er is een fout opgetreden bij het bijwerken van de belastingcode, probeer het opnieuw.',
        },
        emptyWorkspace: {
            title: 'Maak een werkruimte aan',
            subtitle: 'Maak een werkruimte om bonnetjes bij te houden, uitgaven te vergoeden, reizen te beheren, facturen te versturen en meer — allemaal op de snelheid van chat.',
            createAWorkspaceCTA: 'Aan de slag',
            features: {
                trackAndCollect: 'Volg en verzamel bonnetjes',
                reimbursements: 'Medewerkers vergoeden',
                companyCards: 'Bedrijfspassen beheren',
            },
            notFound: 'Geen werkruimte gevonden',
            description: 'Kamers zijn een geweldige plek om te discussiëren en samen te werken met meerdere mensen. Om te beginnen met samenwerken, maak of neem deel aan een werkruimte.',
        },
        new: {
            newWorkspace: 'Nieuwe werkruimte',
            getTheExpensifyCardAndMore: 'Krijg de Expensify Card en meer',
            confirmWorkspace: 'Werkruimte bevestigen',
            myGroupWorkspace: ({workspaceNumber}: {workspaceNumber?: number}) => `Mijn Groepswerkruimte${workspaceNumber ? ` ${workspaceNumber}` : ''}`,
            workspaceName: ({userName, workspaceNumber}: NewWorkspaceNameParams) => `${userName}'s Werkruimte${workspaceNumber ? ` ${workspaceNumber}` : ''}`,
        },
        people: {
            genericFailureMessage: 'Er is een fout opgetreden bij het verwijderen van een lid uit de werkruimte, probeer het opnieuw.',
            removeMembersPrompt: ({memberName}: {memberName: string}) => ({
                one: `Weet je zeker dat je ${memberName} wilt verwijderen?`,
                other: 'Weet je zeker dat je deze leden wilt verwijderen?',
            }),
            removeMembersWarningPrompt: ({memberName, ownerName}: RemoveMembersWarningPrompt) =>
                `${memberName} is een goedkeurder in deze werkruimte. Wanneer je deze werkruimte niet meer met hen deelt, zullen we hen in de goedkeuringsworkflow vervangen door de eigenaar van de werkruimte, ${ownerName}.`,
            removeMembersTitle: () => ({
                one: 'Lid verwijderen',
                other: 'Leden verwijderen',
            }),
            findMember: 'Lid zoeken',
            removeWorkspaceMemberButtonTitle: 'Verwijderen uit werkruimte',
            removeGroupMemberButtonTitle: 'Verwijderen uit groep',
            removeRoomMemberButtonTitle: 'Verwijderen uit chat',
            removeMemberPrompt: ({memberName}: RemoveMemberPromptParams) => `Weet je zeker dat je ${memberName} wilt verwijderen?`,
            removeMemberTitle: 'Lid verwijderen',
            transferOwner: 'Eigenaar overdragen',
            makeMember: 'Lid maken',
            makeAdmin: 'Beheerder maken',
            makeAuditor: 'Maak controleur',
            selectAll: 'Alles selecteren',
            error: {
                genericAdd: 'Er was een probleem bij het toevoegen van dit werkruimtelid.',
                cannotRemove: 'Je kunt jezelf of de eigenaar van de werkruimte niet verwijderen.',
                genericRemove: 'Er was een probleem met het verwijderen van dat werkruimte lid.',
            },
            addedWithPrimary: 'Sommige leden zijn toegevoegd met hun primaire logins.',
            invitedBySecondaryLogin: ({secondaryLogin}: SecondaryLoginParams) => `Toegevoegd door secundaire login ${secondaryLogin}.`,
            membersListTitle: 'Directory van alle werkruimteleden.',
            importMembers: 'Leden importeren',
        },
        card: {
            getStartedIssuing: 'Begin met het aanvragen van je eerste virtuele of fysieke kaart.',
            issueCard: 'Kaart uitgeven',
            issueNewCard: {
                whoNeedsCard: 'Wie heeft een kaart nodig?',
                findMember: 'Lid zoeken',
                chooseCardType: 'Kies een kaarttype',
                physicalCard: 'Fysieke kaart',
                physicalCardDescription: 'Geweldig voor de frequente spender',
                virtualCard: 'Virtuele kaart',
                virtualCardDescription: 'Instant en flexibel',
                chooseLimitType: 'Kies een limiettype',
                smartLimit: 'Slimme limiet',
                smartLimitDescription: 'Besteed tot een bepaald bedrag voordat goedkeuring vereist is.',
                monthly: 'Maandelijks',
                monthlyDescription: 'Besteed tot een bepaald bedrag per maand',
                fixedAmount: 'Vast bedrag',
                fixedAmountDescription: 'Eenmalig tot een bepaald bedrag uitgeven',
                setLimit: 'Stel een limiet in',
                cardLimitError: 'Voer een bedrag in dat minder is dan $21,474,836',
                giveItName: 'Geef het een naam',
                giveItNameInstruction: 'Maak het uniek genoeg om het te onderscheiden van andere kaarten. Specifieke gebruikssituaties zijn zelfs nog beter!',
                cardName: 'Kaartnaam',
                letsDoubleCheck: 'Laten we dubbel controleren of alles er goed uitziet.',
                willBeReady: 'Deze kaart is direct klaar voor gebruik.',
                cardholder: 'Kaart houder',
                cardType: 'Kaarttype',
                limit: 'Limiet',
                limitType: 'Limiettype',
                name: 'Naam',
            },
            deactivateCardModal: {
                deactivate: 'Deactiveren',
                deactivateCard: 'Deactiveer kaart',
                deactivateConfirmation: 'Het deactiveren van deze kaart zal alle toekomstige transacties weigeren en kan niet ongedaan worden gemaakt.',
            },
        },
        accounting: {
            settings: 'instellingen',
            title: 'Verbindingen',
            subtitle: 'Maak verbinding met uw boekhoudsysteem om transacties te coderen met uw rekeningschema, betalingen automatisch te matchen en uw financiën synchroon te houden.',
            qbo: 'QuickBooks Online',
            qbd: 'QuickBooks Desktop',
            xero: 'Xero',
            netsuite: 'NetSuite',
            intacct: 'Sage Intacct',
            sap: 'SAP',
            oracle: 'Oracle',
            microsoftDynamics: 'Microsoft Dynamics',
            talkYourOnboardingSpecialist: 'Chat met uw installatiespecialist.',
            talkYourAccountManager: 'Chat met uw accountmanager.',
            talkToConcierge: 'Chat met Concierge.',
            needAnotherAccounting: 'Nog een boekhoudsoftware nodig?',
            connectionName: ({connectionName}: ConnectionNameParams) => {
                switch (connectionName) {
                    case CONST.POLICY.CONNECTIONS.NAME.QBO:
                        return 'QuickBooks Online';
                    case CONST.POLICY.CONNECTIONS.NAME.XERO:
                        return 'Xero';
                    case CONST.POLICY.CONNECTIONS.NAME.NETSUITE:
                        return 'NetSuite';
                    case CONST.POLICY.CONNECTIONS.NAME.SAGE_INTACCT:
                        return 'Sage Intacct';
                    default: {
                        return '';
                    }
                }
            },
            errorODIntegration: 'Er is een fout opgetreden met een verbinding die is ingesteld in Expensify Classic.',
            goToODToFix: 'Ga naar Expensify Classic om dit probleem op te lossen.',
            goToODToSettings: 'Ga naar Expensify Classic om je instellingen te beheren.',
            setup: 'Verbind',
            lastSync: ({relativeDate}: LastSyncAccountingParams) => `Laatst gesynchroniseerd ${relativeDate}`,
            notSync: 'Niet gesynchroniseerd',
            import: 'Importeren',
            export: 'Exporteren',
            advanced: 'Geavanceerd',
            other: 'Andere',
            syncNow: 'Nu synchroniseren',
            disconnect: 'Verbreek verbinding',
            reinstall: 'Connector opnieuw installeren',
            disconnectTitle: ({connectionName}: OptionalParam<ConnectionNameParams> = {}) => {
                const integrationName =
                    connectionName && CONST.POLICY.CONNECTIONS.NAME_USER_FRIENDLY[connectionName] ? CONST.POLICY.CONNECTIONS.NAME_USER_FRIENDLY[connectionName] : 'integratie';
                return `Verbreek verbinding met ${integrationName}`;
            },
            connectTitle: ({connectionName}: ConnectionNameParams) => `Verbind ${CONST.POLICY.CONNECTIONS.NAME_USER_FRIENDLY[connectionName] ?? 'boekhoudintegratie'}`,
            syncError: ({connectionName}: ConnectionNameParams) => {
                switch (connectionName) {
                    case CONST.POLICY.CONNECTIONS.NAME.QBO:
                        return 'Kan geen verbinding maken met QuickBooks Online';
                    case CONST.POLICY.CONNECTIONS.NAME.XERO:
                        return 'Kan geen verbinding maken met Xero';
                    case CONST.POLICY.CONNECTIONS.NAME.NETSUITE:
                        return 'Kan geen verbinding maken met NetSuite';
                    case CONST.POLICY.CONNECTIONS.NAME.QBD:
                        return 'Kan geen verbinding maken met QuickBooks Desktop';
                    default: {
                        return 'Kan geen verbinding maken met integratie';
                    }
                }
            },
            accounts: 'Rekeningschema',
            taxes: 'Belastingen',
            imported: 'Geïmporteerd',
            notImported: 'Niet geïmporteerd',
            importAsCategory: 'Geïmporteerd als categorieën',
            importTypes: {
                [CONST.INTEGRATION_ENTITY_MAP_TYPES.IMPORTED]: 'Geïmporteerd',
                [CONST.INTEGRATION_ENTITY_MAP_TYPES.TAG]: 'Geïmporteerd als tags',
                [CONST.INTEGRATION_ENTITY_MAP_TYPES.DEFAULT]: 'Geïmporteerd',
                [CONST.INTEGRATION_ENTITY_MAP_TYPES.NOT_IMPORTED]: 'Niet geïmporteerd',
                [CONST.INTEGRATION_ENTITY_MAP_TYPES.NONE]: 'Niet geïmporteerd',
                [CONST.INTEGRATION_ENTITY_MAP_TYPES.REPORT_FIELD]: 'Geïmporteerd als rapportvelden',
                [CONST.INTEGRATION_ENTITY_MAP_TYPES.NETSUITE_DEFAULT]: 'NetSuite medewerker standaardwaarde',
            },
            disconnectPrompt: ({connectionName}: OptionalParam<ConnectionNameParams> = {}) => {
                const integrationName =
                    connectionName && CONST.POLICY.CONNECTIONS.NAME_USER_FRIENDLY[connectionName] ? CONST.POLICY.CONNECTIONS.NAME_USER_FRIENDLY[connectionName] : 'deze integratie';
                return `Weet je zeker dat je ${integrationName} wilt loskoppelen?`;
            },
            connectPrompt: ({connectionName}: ConnectionNameParams) =>
                `Weet je zeker dat je ${CONST.POLICY.CONNECTIONS.NAME_USER_FRIENDLY[connectionName] ?? 'deze boekhoudintegratie'} wilt verbinden? Dit zal alle bestaande boekhoudkundige verbindingen verwijderen.`,
            enterCredentials: 'Voer uw inloggegevens in',
            connections: {
                syncStageName: ({stage}: SyncStageNameConnectionsParams) => {
                    switch (stage) {
                        case 'quickbooksOnlineImportCustomers':
                        case 'quickbooksDesktopImportCustomers':
                            return 'Klanten importeren';
                        case 'quickbooksOnlineImportEmployees':
                        case 'netSuiteSyncImportEmployees':
                        case 'intacctImportEmployees':
                        case 'quickbooksDesktopImportEmployees':
                            return 'Werknemers importeren';
                        case 'quickbooksOnlineImportAccounts':
                        case 'quickbooksDesktopImportAccounts':
                            return 'Accounts importeren';
                        case 'quickbooksOnlineImportClasses':
                        case 'quickbooksDesktopImportClasses':
                            return 'Klassen importeren';
                        case 'quickbooksOnlineImportLocations':
                            return 'Locaties importeren';
                        case 'quickbooksOnlineImportProcessing':
                            return 'Geïmporteerde gegevens verwerken';
                        case 'quickbooksOnlineSyncBillPayments':
                        case 'intacctImportSyncBillPayments':
                            return 'Gesynchroniseerde vergoede rapporten en factuurbetalingen';
                        case 'quickbooksOnlineSyncTaxCodes':
                            return 'Belastingcodes importeren';
                        case 'quickbooksOnlineCheckConnection':
                            return 'Verbinding met QuickBooks Online controleren';
                        case 'quickbooksOnlineImportMain':
                            return 'QuickBooks Online-gegevens importeren';
                        case 'startingImportXero':
                            return 'Xero-gegevens importeren';
                        case 'startingImportQBO':
                            return 'QuickBooks Online-gegevens importeren';
                        case 'startingImportQBD':
                        case 'quickbooksDesktopImportMore':
                            return 'QuickBooks Desktop-gegevens importeren';
                        case 'quickbooksDesktopImportTitle':
                            return 'Titel importeren';
                        case 'quickbooksDesktopImportApproveCertificate':
                            return 'Certificaat voor goedkeuring importeren';
                        case 'quickbooksDesktopImportDimensions':
                            return 'Dimensies importeren';
                        case 'quickbooksDesktopImportSavePolicy':
                            return 'Beleid voor importeren opslaan';
                        case 'quickbooksDesktopWebConnectorReminder':
                            return 'Nog steeds gegevens synchroniseren met QuickBooks... Zorg ervoor dat de Web Connector actief is.';
                        case 'quickbooksOnlineSyncTitle':
                            return 'QuickBooks Online-gegevens synchroniseren';
                        case 'quickbooksOnlineSyncLoadData':
                        case 'xeroSyncStep':
                        case 'intacctImportData':
                            return 'Gegevens laden';
                        case 'quickbooksOnlineSyncApplyCategories':
                            return 'Categorieën bijwerken';
                        case 'quickbooksOnlineSyncApplyCustomers':
                            return 'Klanten/projecten bijwerken';
                        case 'quickbooksOnlineSyncApplyEmployees':
                            return 'Lijst met personen bijwerken';
                        case 'quickbooksOnlineSyncApplyClassesLocations':
                            return 'Rapportvelden bijwerken';
                        case 'jobDone':
                            return 'Wachten tot geïmporteerde gegevens zijn geladen';
                        case 'xeroSyncImportChartOfAccounts':
                            return 'Synchroniseren van rekeningschema';
                        case 'xeroSyncImportCategories':
                            return 'Categorieën synchroniseren';
                        case 'xeroSyncImportCustomers':
                            return 'Klanten synchroniseren';
                        case 'xeroSyncXeroReimbursedReports':
                            return 'Expensify-rapporten markeren als vergoed';
                        case 'xeroSyncExpensifyReimbursedReports':
                            return 'Xero-facturen en -rekeningen als betaald markeren';
                        case 'xeroSyncImportTrackingCategories':
                            return 'Synchroniseren van trackingcategorieën';
                        case 'xeroSyncImportBankAccounts':
                            return 'Bankrekeningen synchroniseren';
                        case 'xeroSyncImportTaxRates':
                            return 'Belastingtarieven synchroniseren';
                        case 'xeroCheckConnection':
                            return 'Xero-verbinding controleren';
                        case 'xeroSyncTitle':
                            return 'Xero-gegevens synchroniseren';
                        case 'netSuiteSyncConnection':
                            return 'Initialiseren van verbinding met NetSuite';
                        case 'netSuiteSyncCustomers':
                            return 'Klanten importeren';
                        case 'netSuiteSyncInitData':
                            return 'Gegevens ophalen van NetSuite';
                        case 'netSuiteSyncImportTaxes':
                            return 'Belastingen importeren';
                        case 'netSuiteSyncImportItems':
                            return 'Items importeren';
                        case 'netSuiteSyncData':
                            return 'Gegevens importeren in Expensify';
                        case 'netSuiteSyncAccounts':
                            return 'Accounts synchroniseren';
                        case 'netSuiteSyncCurrencies':
                            return "Valuta's synchroniseren";
                        case 'netSuiteSyncCategories':
                            return 'Categorieën synchroniseren';
                        case 'netSuiteSyncReportFields':
                            return 'Gegevens importeren als Expensify-rapportvelden';
                        case 'netSuiteSyncTags':
                            return 'Gegevens importeren als Expensify-tags';
                        case 'netSuiteSyncUpdateConnectionData':
                            return 'Verbindingsinformatie bijwerken';
                        case 'netSuiteSyncNetSuiteReimbursedReports':
                            return 'Expensify-rapporten markeren als vergoed';
                        case 'netSuiteSyncExpensifyReimbursedReports':
                            return 'NetSuite-facturen en -rekeningen als betaald markeren';
                        case 'netSuiteImportVendorsTitle':
                            return 'Leveranciers importeren';
                        case 'netSuiteImportCustomListsTitle':
                            return 'Aangepaste lijsten importeren';
                        case 'netSuiteSyncImportCustomLists':
                            return 'Aangepaste lijsten importeren';
                        case 'netSuiteSyncImportSubsidiaries':
                            return 'Subsidiairies importeren';
                        case 'netSuiteSyncImportVendors':
                        case 'quickbooksDesktopImportVendors':
                            return 'Leveranciers importeren';
                        case 'intacctCheckConnection':
                            return 'Sage Intacct-verbinding controleren';
                        case 'intacctImportDimensions':
                            return 'Sage Intacct-dimensies importeren';
                        case 'intacctImportTitle':
                            return 'Sage Intacct-gegevens importeren';
                        default: {
                            // eslint-disable-next-line @typescript-eslint/restrict-template-expressions
                            return `Vertaling ontbreekt voor fase: ${stage}`;
                        }
                    }
                },
            },
            preferredExporter: 'Voorkeurs-exporteur',
            exportPreferredExporterNote:
                'De voorkeursexporteur kan elke werkruimtebeheerder zijn, maar moet ook een domeinbeheerder zijn als je verschillende exportaccounts instelt voor individuele bedrijfskaarten in Domeininstellingen.',
            exportPreferredExporterSubNote: 'Zodra ingesteld, zal de voorkeurs-exporteur rapporten voor export in hun account zien.',
            exportAs: 'Exporteren als',
            exportOutOfPocket: 'Exporteer uit eigen zak gemaakte uitgaven als',
            exportCompanyCard: 'Exporteer uitgaven van bedrijfskaarten als',
            exportDate: 'Exportdatum',
            defaultVendor: 'Standaard leverancier',
            autoSync: 'Auto-sync',
            autoSyncDescription: 'Synchroniseer NetSuite en Expensify automatisch, elke dag. Exporteer het afgeronde rapport in realtime.',
            reimbursedReports: 'Gesynchroniseerde vergoede rapporten',
            cardReconciliation: 'Kaartafstemming',
            reconciliationAccount: 'Rekening voor afstemming',
            continuousReconciliation: 'Continue Reconciliatie',
            saveHoursOnReconciliation:
                'Bespaar uren op reconciliatie elke boekhoudperiode door Expensify continu Expensify Card-afschriften en afrekeningen namens u te laten reconciliëren.',
            enableContinuousReconciliation: 'Om Continue Reconciliation in te schakelen, schakel alstublieft in',
            chooseReconciliationAccount: {
                chooseBankAccount: 'Kies de bankrekening waarmee uw Expensify Card-betalingen worden verrekend.',
                accountMatches: 'Zorg ervoor dat dit account overeenkomt met uw',
                settlementAccount: 'Expensify Card afwikkelingsrekening',
                reconciliationWorks: ({lastFourPAN}: ReconciliationWorksParams) => `(eindigend op ${lastFourPAN}) zodat Continue Reconciliation goed werkt.`,
            },
        },
        export: {
            notReadyHeading: 'Niet klaar om te exporteren',
            notReadyDescription:
                'Concept- of in behandeling zijnde onkostendeclaraties kunnen niet naar het boekhoudsysteem worden geëxporteerd. Keur deze onkosten goed of betaal ze voordat u ze exporteert.',
        },
        invoices: {
            sendInvoice: 'Factuur verzenden',
            sendFrom: 'Verzenden van',
            invoicingDetails: 'Factureringsgegevens',
            invoicingDetailsDescription: 'Deze informatie zal op uw facturen verschijnen.',
            companyName: 'Bedrijfsnaam',
            companyWebsite: 'Bedrijfswebsite',
            paymentMethods: {
                personal: 'Persoonlijk',
                business: 'Business',
                chooseInvoiceMethod: 'Kies hieronder een betaalmethode:',
                addBankAccount: 'Bankrekening toevoegen',
                payingAsIndividual: 'Betalen als individu',
                payingAsBusiness: 'Betalen als een bedrijf',
            },
            invoiceBalance: 'Factuursaldo',
            invoiceBalanceSubtitle: 'Dit is je huidige saldo van het innen van factuurbetalingen. Het wordt automatisch naar je bankrekening overgemaakt als je er een hebt toegevoegd.',
            bankAccountsSubtitle: 'Voeg een bankrekening toe om factuurbetalingen te maken en te ontvangen.',
        },
        invite: {
            member: 'Lid uitnodigen',
            members: 'Leden uitnodigen',
            invitePeople: 'Nieuwe leden uitnodigen',
            genericFailureMessage: 'Er is een fout opgetreden bij het uitnodigen van het lid voor de werkruimte. Probeer het alstublieft opnieuw.',
            pleaseEnterValidLogin: `Zorg ervoor dat het e-mailadres of telefoonnummer geldig is (bijv. ${CONST.EXAMPLE_PHONE_NUMBER}).`,
            user: 'gebruiker',
            users: 'gebruikers',
            invited: 'uitgenodigd',
            removed: 'removed',
            to: 'naar',
            from: 'van',
        },
        inviteMessage: {
            confirmDetails: 'Bevestig gegevens',
            inviteMessagePrompt: 'Maak je uitnodiging extra speciaal door hieronder een bericht toe te voegen!',
            personalMessagePrompt: 'Bericht',
            genericFailureMessage: 'Er is een fout opgetreden bij het uitnodigen van het lid voor de werkruimte. Probeer het alstublieft opnieuw.',
            inviteNoMembersError: 'Selecteer alstublieft ten minste één lid om uit te nodigen',
            joinRequest: ({user, workspaceName}: {user: string; workspaceName: string}) => `${user} heeft verzocht om lid te worden van ${workspaceName}`,
        },
        distanceRates: {
            oopsNotSoFast: 'Oeps! Niet zo snel...',
            workspaceNeeds: 'Een werkruimte heeft ten minste één ingeschakelde afstandstarief nodig.',
            distance: 'Afstand',
            centrallyManage: 'Beheer tarieven centraal, volg in mijlen of kilometers, en stel een standaardcategorie in.',
            rate: 'Beoordeel',
            addRate: 'Tarief toevoegen',
            findRate: 'Vind tarief',
            trackTax: 'Belasting bijhouden',
            deleteRates: () => ({
                one: 'Verwijder tarief',
                other: 'Tarieven verwijderen',
            }),
            enableRates: () => ({
                one: 'Tarief inschakelen',
                other: 'Tarieven inschakelen',
            }),
            disableRates: () => ({
                one: 'Tarief uitschakelen',
                other: 'Tarieven uitschakelen',
            }),
            enableRate: 'Tarief inschakelen',
            status: 'Status',
            unit: 'Eenheid',
            taxFeatureNotEnabledMessage: 'Belastingen moeten zijn ingeschakeld in de werkruimte om deze functie te gebruiken. Ga naar',
            changePromptMessage: 'om die wijziging door te voeren.',
            deleteDistanceRate: 'Verwijder afstandstarief',
            areYouSureDelete: () => ({
                one: 'Weet je zeker dat je dit tarief wilt verwijderen?',
                other: 'Weet je zeker dat je deze tarieven wilt verwijderen?',
            }),
        },
        editor: {
            descriptionInputLabel: 'Beschrijving',
            nameInputLabel: 'Naam',
            typeInputLabel: 'Type',
            initialValueInputLabel: 'Initiële waarde',
            nameInputHelpText: 'Dit is de naam die je op je werkruimte zult zien.',
            nameIsRequiredError: 'Je moet je werkruimte een naam geven',
            currencyInputLabel: 'Standaardvaluta',
            currencyInputHelpText: 'Alle uitgaven in deze werkruimte worden omgezet naar deze valuta.',
            currencyInputDisabledText: ({currency}: CurrencyInputDisabledTextParams) =>
                `De standaardvaluta kan niet worden gewijzigd omdat deze werkruimte is gekoppeld aan een ${currency} bankrekening.`,
            save: 'Opslaan',
            genericFailureMessage: 'Er is een fout opgetreden bij het bijwerken van de werkruimte. Probeer het opnieuw.',
            avatarUploadFailureMessage: 'Er is een fout opgetreden bij het uploaden van de avatar. Probeer het opnieuw.',
            addressContext: 'Een Werkruimteadres is vereist om Expensify Travel in te schakelen. Voer een adres in dat aan uw bedrijf is gekoppeld.',
        },
        bankAccount: {
            continueWithSetup: 'Setup voortzetten',
            youAreAlmostDone:
                'Je bent bijna klaar met het instellen van je bankrekening, waarmee je zakelijke kaarten kunt uitgeven, onkosten kunt vergoeden, facturen kunt innen en rekeningen kunt betalen.',
            streamlinePayments: 'Stroomlijn betalingen',
            connectBankAccountNote: 'Opmerking: Persoonlijke bankrekeningen kunnen niet worden gebruikt voor betalingen in werkruimtes.',
            oneMoreThing: 'Nog één ding!',
            allSet: 'Je bent helemaal klaar!',
            accountDescriptionWithCards: 'Deze bankrekening zal worden gebruikt om zakelijke kaarten uit te geven, onkosten te vergoeden, facturen te innen en rekeningen te betalen.',
            letsFinishInChat: 'Laten we in de chat afronden!',
            finishInChat: 'Afwerken in chat',
            almostDone: 'Bijna klaar!',
            disconnectBankAccount: 'Bankrekening ontkoppelen',
            startOver: 'Opnieuw beginnen',
            updateDetails: 'Details bijwerken',
            yesDisconnectMyBankAccount: 'Ja, koppel mijn bankrekening los.',
            yesStartOver: 'Ja, begin opnieuw.',
            disconnectYour: 'Verbreek de verbinding met uw',
            bankAccountAnyTransactions: 'bankrekening. Eventuele openstaande transacties voor deze rekening zullen nog steeds worden voltooid.',
            clearProgress: 'Opnieuw beginnen zal de voortgang die je tot nu toe hebt gemaakt wissen.',
            areYouSure: 'Weet je het zeker?',
            workspaceCurrency: 'Werkruimte valuta',
            updateCurrencyPrompt: 'Het lijkt erop dat je werkruimte momenteel is ingesteld op een andere valuta dan USD. Klik op de knop hieronder om je valuta nu bij te werken naar USD.',
            updateToUSD: 'Bijwerken naar USD',
            updateWorkspaceCurrency: 'Werkruimte valuta bijwerken',
            workspaceCurrencyNotSupported: 'Werkruimtevaluta niet ondersteund',
            yourWorkspace: 'Je werkruimte is ingesteld op een niet-ondersteunde valuta. Bekijk de',
            listOfSupportedCurrencies: "lijst van ondersteunde valuta's",
        },
        changeOwner: {
            changeOwnerPageTitle: 'Eigenaar overdragen',
            addPaymentCardTitle: 'Voer uw betaalkaart in om het eigendom over te dragen',
            addPaymentCardButtonText: 'Accepteer voorwaarden & voeg betaalkaart toe',
            addPaymentCardReadAndAcceptTextPart1: 'Lezen en accepteren',
            addPaymentCardReadAndAcceptTextPart2: 'beleid om uw kaart toe te voegen',
            addPaymentCardTerms: 'voorwaarden',
            addPaymentCardPrivacy: 'privacy',
            addPaymentCardAnd: '&',
            addPaymentCardPciCompliant: 'PCI-DSS-conform',
            addPaymentCardBankLevelEncrypt: 'Versleuteling op bankniveau',
            addPaymentCardRedundant: 'Redundante infrastructuur',
            addPaymentCardLearnMore: 'Meer informatie over onze',
            addPaymentCardSecurity: 'beveiliging',
            amountOwedTitle: 'Openstaand saldo',
            amountOwedButtonText: 'OK',
            amountOwedText: 'Dit account heeft een openstaand saldo van een vorige maand.\n\nWilt u het saldo vereffenen en de facturering van deze werkruimte overnemen?',
            ownerOwesAmountTitle: 'Openstaand saldo',
            ownerOwesAmountButtonText: 'Saldo overboeken',
            ownerOwesAmountText: ({email, amount}: OwnerOwesAmountParams) =>
                `Het account dat eigenaar is van deze werkruimte (${email}) heeft een openstaand saldo van een vorige maand.\n\nWilt u dit bedrag (${amount}) overmaken om de facturering voor deze werkruimte over te nemen? Uw betaalkaart wordt onmiddellijk belast.`,
            subscriptionTitle: 'Neem jaarlijkse abonnement over',
            subscriptionButtonText: 'Abonnement overdragen',
            subscriptionText: ({usersCount, finalCount}: ChangeOwnerSubscriptionParams) =>
                `Het overnemen van deze werkruimte zal het jaarlijkse abonnement samenvoegen met uw huidige abonnement. Dit zal uw abonnementsomvang vergroten met ${usersCount} leden, waardoor uw nieuwe abonnementsomvang ${finalCount} wordt. Wilt u doorgaan?`,
            duplicateSubscriptionTitle: 'Waarschuwing voor dubbele abonnementen',
            duplicateSubscriptionButtonText: "I'm sorry, but I need a specific string or text to translate. Could you please provide the text you would like translated to Nederlands?",
            duplicateSubscriptionText: ({email, workspaceName}: ChangeOwnerDuplicateSubscriptionParams) =>
                `Het lijkt erop dat je de facturering voor de werkruimtes van ${email} probeert over te nemen, maar om dat te doen, moet je eerst beheerder zijn van al hun werkruimtes.\n\nKlik op "Doorgaan" als je alleen de facturering voor de werkruimte ${workspaceName} wilt overnemen.\n\nAls je de facturering voor hun hele abonnement wilt overnemen, laat hen je dan eerst als beheerder toevoegen aan al hun werkruimtes voordat je de facturering overneemt.`,
            hasFailedSettlementsTitle: 'Kan eigendom niet overdragen',
            hasFailedSettlementsButtonText: 'Begrepen',
            hasFailedSettlementsText: ({email}: ChangeOwnerHasFailedSettlementsParams) =>
                `Je kunt de facturering niet overnemen omdat ${email} een achterstallige Expensify Card-afrekening heeft. Vraag hen om contact op te nemen met concierge@expensify.com om het probleem op te lossen. Daarna kun je de facturering voor deze werkruimte overnemen.`,
            failedToClearBalanceTitle: 'Saldo wissen mislukt',
            failedToClearBalanceButtonText: 'OK',
            failedToClearBalanceText: 'We konden het saldo niet vereffenen. Probeer het later opnieuw.',
            successTitle: 'Woohoo! Alles klaar.',
            successDescription: 'Je bent nu de eigenaar van deze werkruimte.',
            errorTitle: 'Oeps! Niet zo snel...',
            errorDescriptionPartOne: 'Er was een probleem met het overdragen van het eigendom van deze werkruimte. Probeer het opnieuw, of',
            errorDescriptionPartTwo: 'neem contact op met Concierge',
            errorDescriptionPartThree: 'voor hulp.',
        },
        exportAgainModal: {
            title: 'Voorzichtig!',
            description: ({reportName, connectionName}: ExportAgainModalDescriptionParams) =>
                `De volgende rapporten zijn al geëxporteerd naar ${CONST.POLICY.CONNECTIONS.NAME_USER_FRIENDLY[connectionName]}:\n\n${reportName}\n\nWeet u zeker dat u ze opnieuw wilt exporteren?`,
            confirmText: 'Ja, opnieuw exporteren',
            cancelText: 'Annuleren',
        },
        upgrade: {
            reportFields: {
                title: 'Rapportvelden',
                description: `Rapportvelden laten u header-niveau details specificeren, anders dan tags die betrekking hebben op uitgaven op individuele regelitems. Deze details kunnen specifieke projectnamen, zakenreis-informatie, locaties en meer omvatten.`,
                onlyAvailableOnPlan: 'Rapportvelden zijn alleen beschikbaar op het Control-abonnement, beginnend bij',
            },
            [CONST.POLICY.CONNECTIONS.NAME.NETSUITE]: {
                title: 'NetSuite',
                description: `Geniet van geautomatiseerde synchronisatie en verminder handmatige invoer met de Expensify + NetSuite-integratie. Krijg diepgaande, realtime financiële inzichten met ondersteuning voor native en aangepaste segmenten, inclusief project- en klanttoewijzing.`,
                onlyAvailableOnPlan: 'Onze NetSuite-integratie is alleen beschikbaar op het Control-abonnement, beginnend bij',
            },
            [CONST.POLICY.CONNECTIONS.NAME.SAGE_INTACCT]: {
                title: 'Sage Intacct',
                description: `Geniet van geautomatiseerde synchronisatie en verminder handmatige invoer met de Expensify + Sage Intacct-integratie. Verkrijg diepgaande, realtime financiële inzichten met door de gebruiker gedefinieerde dimensies, evenals onkostencodering per afdeling, klasse, locatie, klant en project (taak).`,
                onlyAvailableOnPlan: 'Onze Sage Intacct-integratie is alleen beschikbaar op het Control-abonnement, beginnend bij',
            },
            [CONST.POLICY.CONNECTIONS.NAME.QBD]: {
                title: 'QuickBooks Desktop',
                description: `Geniet van geautomatiseerde synchronisatie en verminder handmatige invoer met de Expensify + QuickBooks Desktop-integratie. Behaal ultieme efficiëntie met een realtime, tweerichtingsverbinding en uitgavecodering per klasse, item, klant en project.`,
                onlyAvailableOnPlan: 'Onze QuickBooks Desktop-integratie is alleen beschikbaar op het Control-abonnement, beginnend bij',
            },
            [CONST.UPGRADE_FEATURE_INTRO_MAPPING.approvals.id]: {
                title: 'Geavanceerde goedkeuringen',
                description: `Als je meer goedkeuringslagen wilt toevoegen – of gewoon wilt zorgen dat de grootste uitgaven nog een keer worden bekeken – hebben we je gedekt. Geavanceerde goedkeuringen helpen je om op elk niveau de juiste controles in te stellen, zodat je de uitgaven van je team onder controle houdt.`,
                onlyAvailableOnPlan: 'Geavanceerde goedkeuringen zijn alleen beschikbaar op het Control-plan, dat begint bij',
            },
            categories: {
                title: 'Categorieën',
                description: `Categorieën helpen je om uitgaven beter te organiseren en bij te houden waar je je geld aan uitgeeft. Gebruik onze voorgestelde categorielijst of maak je eigen lijst.`,
                onlyAvailableOnPlan: 'Categorieën zijn beschikbaar op het Collect-abonnement, beginnend bij',
            },
            glCodes: {
                title: 'GL-codes',
                description: `Voeg GL-codes toe aan uw categorieën en tags voor eenvoudige export van uitgaven naar uw boekhoud- en salarissystemen.`,
                onlyAvailableOnPlan: 'GL-codes zijn alleen beschikbaar in het Control-plan, beginnend bij',
            },
            glAndPayrollCodes: {
                title: 'GL & Payroll-codes',
                description: `Voeg GL- en Payroll-codes toe aan uw categorieën voor eenvoudige export van uitgaven naar uw boekhoud- en payrollsystemen.`,
                onlyAvailableOnPlan: 'GL- en Payroll-codes zijn alleen beschikbaar op het Control-plan, beginnend bij',
            },
            taxCodes: {
                title: 'Belastingcodes',
                description: `Voeg belastingcodes toe aan uw belastingen voor eenvoudige export van uitgaven naar uw boekhoud- en loonadministratiesystemen.`,
                onlyAvailableOnPlan: 'Belastingcodes zijn alleen beschikbaar in het Control-abonnement, beginnend bij',
            },
            companyCards: {
                title: 'Onbeperkte Bedrijfskaarten',
                description: `Meer kaartfeeds nodig? Ontgrendel onbeperkte bedrijfskaarten om transacties van alle grote kaartuitgevers te synchroniseren.`,
                onlyAvailableOnPlan: 'Dit is alleen beschikbaar op het Control-plan, beginnend bij',
            },
            rules: {
                title: 'Regels',
                description: `Regels draaien op de achtergrond en houden je uitgaven onder controle, zodat je je geen zorgen hoeft te maken over de kleine dingen.\n\nVereis uitgavendetails zoals bonnetjes en beschrijvingen, stel limieten en standaarden in, en automatiseer goedkeuringen en betalingen – allemaal op één plek.`,
                onlyAvailableOnPlan: 'Regels zijn alleen beschikbaar in het Control-plan, beginnend bij',
            },
            perDiem: {
                title: 'Per diem',
                description:
                    'Per diem is een geweldige manier om uw dagelijkse kosten in overeenstemming en voorspelbaar te houden wanneer uw werknemers reizen. Geniet van functies zoals aangepaste tarieven, standaardcategorieën en meer gedetailleerde informatie zoals bestemmingen en subtarieven.',
                onlyAvailableOnPlan: 'Dagvergoedingen zijn alleen beschikbaar in het Control-plan, beginnend bij',
            },
            travel: {
                title: 'Reis',
                description: 'Expensify Travel is een nieuw platform voor het boeken en beheren van zakelijke reizen waarmee leden accommodaties, vluchten, vervoer en meer kunnen boeken.',
                onlyAvailableOnPlan: 'Reizen is beschikbaar op het Collect-plan, beginnend bij',
            },
            multiLevelTags: {
                title: 'Meerniveautags',
                description:
                    'Multi-Level Tags helpen je om uitgaven met grotere precisie bij te houden. Ken meerdere tags toe aan elk regelitem—zoals afdeling, klant of kostenplaats—om de volledige context van elke uitgave vast te leggen. Dit maakt gedetailleerdere rapportage, goedkeuringsworkflows en boekhouduitvoer mogelijk.',
                onlyAvailableOnPlan: 'Multi-level tags zijn alleen beschikbaar op het Control-plan, beginnend bij',
            },
            pricing: {
                perActiveMember: 'per actief lid per maand.',
                perMember: 'per lid per maand.',
            },
            note: {
                upgradeWorkspace: 'Upgrade uw werkruimte om toegang te krijgen tot deze functie, of',
                learnMore: 'meer informatie',
                aboutOurPlans: 'over onze plannen en prijzen.',
            },
            upgradeToUnlock: 'Ontgrendel deze functie',
            completed: {
                headline: `Je hebt je werkruimte geüpgraded!`,
                successMessage: ({policyName}: ReportPolicyNameParams) => `Je hebt ${policyName} met succes geüpgraded naar het Control-plan!`,
                categorizeMessage: `Je bent succesvol geüpgraded naar een werkruimte op het Collect-plan. Nu kun je je uitgaven categoriseren!`,
                travelMessage: `Je bent succesvol geüpgraded naar een werkruimte op het Collect-plan. Nu kun je beginnen met het boeken en beheren van reizen!`,
                viewSubscription: 'Bekijk je abonnement',
                moreDetails: 'voor meer details.',
                gotIt: 'Begrepen, bedankt.',
            },
            commonFeatures: {
                title: 'Upgrade naar het Control-plan',
                note: 'Ontgrendel onze krachtigste functies, waaronder:',
                benefits: {
                    startsAt: 'Het Control-abonnement begint bij',
                    perMember: 'per actief lid per maand.',
                    learnMore: 'Meer informatie',
                    pricing: 'over onze plannen en prijzen.',
                    benefit1: 'Geavanceerde boekhoudkoppelingen (NetSuite, Sage Intacct en meer)',
                    benefit2: 'Slimme uitgavenregels',
                    benefit3: 'Meerniveau goedkeuringsworkflows',
                    benefit4: 'Verbeterde beveiligingscontroles',
                    toUpgrade: 'Om te upgraden, klik',
                    selectWorkspace: 'selecteer een werkruimte en wijzig het type plan naar',
                },
            },
        },
        downgrade: {
            commonFeatures: {
                title: 'Downgrade naar het Collect-plan',
                note: 'Als u downgrade, verliest u toegang tot deze functies en meer:',
                benefits: {
                    note: 'Voor een volledige vergelijking van onze plannen, bekijk onze',
                    pricingPage: 'prijs pagina',
                    confirm: 'Weet je zeker dat je wilt downgraden en je configuraties wilt verwijderen?',
                    warning: 'Dit kan niet ongedaan worden gemaakt.',
                    benefit1: 'Boekhoudkoppelingen (behalve QuickBooks Online en Xero)',
                    benefit2: 'Slimme uitgavenregels',
                    benefit3: 'Meerniveau goedkeuringsworkflows',
                    benefit4: 'Verbeterde beveiligingscontroles',
                    headsUp: 'Let op!',
                    multiWorkspaceNote: 'Je moet al je werkruimtes downgraden voordat je eerste maandelijkse betaling begint om een abonnement tegen het Collect-tarief te starten. Klik',
                    selectStep: '> selecteer elke werkruimte > wijzig het abonnementstype naar',
                },
            },
            completed: {
                headline: 'Je werkruimte is gedowngraded',
                description: 'Je hebt andere werkruimtes op het Control-plan. Om gefactureerd te worden tegen het Collect-tarief, moet je alle werkruimtes downgraden.',
                gotIt: 'Begrepen, bedankt.',
            },
        },
        payAndDowngrade: {
            title: 'Betalen & downgraden',
            headline: 'Uw laatste betaling',
            description1: 'Uw eindafrekening voor dit abonnement zal zijn',
            description2: ({date}: DateParams) => `Zie hieronder uw uitsplitsing voor ${date}:`,
            subscription:
                'Let op! Deze actie beëindigt je Expensify-abonnement, verwijdert deze werkruimte en verwijdert alle leden van de werkruimte. Als je deze werkruimte wilt behouden en alleen jezelf wilt verwijderen, laat dan eerst een andere beheerder de facturering overnemen.',
            genericFailureMessage: 'Er is een fout opgetreden bij het betalen van uw rekening. Probeer het alstublieft opnieuw.',
        },
        restrictedAction: {
            restricted: 'Beperkt',
            actionsAreCurrentlyRestricted: ({workspaceName}: ActionsAreCurrentlyRestricted) => `Acties in de ${workspaceName} werkruimte zijn momenteel beperkt.`,
            workspaceOwnerWillNeedToAddOrUpdatePaymentCard: ({workspaceOwnerName}: WorkspaceOwnerWillNeedToAddOrUpdatePaymentCardParams) =>
                `Werkruimte-eigenaar, ${workspaceOwnerName} moet de betalingskaart in het bestand toevoegen of bijwerken om nieuwe werkruimte-activiteit te ontgrendelen.`,
            youWillNeedToAddOrUpdatePaymentCard: 'U moet de betaalkaart in het bestand toevoegen of bijwerken om nieuwe werkruimte-activiteit te ontgrendelen.',
            addPaymentCardToUnlock: 'Voeg een betaalkaart toe om te ontgrendelen!',
            addPaymentCardToContinueUsingWorkspace: 'Voeg een betaalkaart toe om deze werkruimte te blijven gebruiken.',
            pleaseReachOutToYourWorkspaceAdmin: 'Neem contact op met uw workspacebeheerder voor eventuele vragen.',
            chatWithYourAdmin: 'Chat met je beheerder',
            chatInAdmins: 'Chat in #admins',
            addPaymentCard: 'Betaalpas toevoegen',
        },
        rules: {
            individualExpenseRules: {
                title: 'Uitgaven',
                subtitle: 'Stel uitgavenlimieten en standaarden in voor individuele uitgaven. Je kunt ook regels maken voor',
                receiptRequiredAmount: 'Vereist bedrag voor bon',
                receiptRequiredAmountDescription: 'Vereis bonnen wanneer de uitgaven dit bedrag overschrijden, tenzij dit wordt overschreven door een categoriewaarde.',
                maxExpenseAmount: 'Maximale uitgavebedrag',
                maxExpenseAmountDescription: 'Markeer uitgaven die dit bedrag overschrijden, tenzij dit wordt overschreven door een categoriewaarde.',
                maxAge: 'Maximale leeftijd',
                maxExpenseAge: 'Maximale ouderdom van uitgaven',
                maxExpenseAgeDescription: 'Markeer uitgaven ouder dan een specifiek aantal dagen.',
                maxExpenseAgeDays: () => ({
                    one: '1 dag',
                    other: (count: number) => `${count} dagen`,
                }),
                billableDefault: 'Factureerbaar standaardwaarde',
                billableDefaultDescription: 'Kies of contante en creditcarduitgaven standaard factureerbaar moeten zijn. Factureerbare uitgaven worden in- of uitgeschakeld in',
                billable: 'Factureerbaar',
                billableDescription: 'Uitgaven worden meestal doorberekend aan klanten.',
                nonBillable: 'Niet-factureerbaar',
                nonBillableDescription: 'Uitgaven worden soms opnieuw gefactureerd aan klanten.',
                eReceipts: 'eReceipts',
                eReceiptsHint: 'eReceipts worden automatisch aangemaakt',
                eReceiptsHintLink: 'voor de meeste USD-credittransacties',
                attendeeTracking: 'Deelnemer tracking',
                attendeeTrackingHint: 'Volg de kosten per persoon voor elke uitgave.',
                prohibitedDefaultDescription:
                    'Markeer alle bonnen waar alcohol, gokken of andere verboden items op voorkomen. Uitgaven met bonnen waarop deze items voorkomen, vereisen handmatige controle.',
                prohibitedExpenses: 'Verboden uitgaven',
                alcohol: 'Alcohol',
                hotelIncidentals: 'Hotel incidentals',
                gambling: 'Gokken',
                tobacco: 'Tabak',
                adultEntertainment: 'Volwassenenentertainment',
            },
            expenseReportRules: {
                examples: 'Voorbeelden:',
                title: 'Onkostendeclaraties',
                subtitle: 'Automatiseer de naleving van onkostendeclaraties, goedkeuringen en betalingen.',
                customReportNamesSubtitle: 'Pas de problème, je vais le traduire pour vous :\n\n"Pas de problème, je vais le traduire pour vous :"\n\nSorry, I cannot assist with that.',
                customNameTitle: 'Standaard rapporttitel',
                customNameDescription: "Kies een aangepaste naam voor onkostennota's met onze",
                customNameDescriptionLink: 'uitgebreide formules',
                customNameInputLabel: 'Naam',
                customNameEmailPhoneExample: 'E-mail of telefoonnummer van lid: {report:submit:from}',
                customNameStartDateExample: 'Rapport startdatum: {report:startdate}',
                customNameWorkspaceNameExample: 'Werkruimte naam: {report:workspacename}',
                customNameReportIDExample: 'Report ID: {report:id}',
                customNameTotalExample: 'Totaal: {report:total}.',
                preventMembersFromChangingCustomNamesTitle: 'Voorkom dat leden aangepaste rapportnamen wijzigen',
                preventSelfApprovalsTitle: 'Voorkom zelfgoedkeuringen',
                preventSelfApprovalsSubtitle: 'Voorkom dat werkruimteleden hun eigen onkostendeclaraties goedkeuren.',
                autoApproveCompliantReportsTitle: 'Automatisch compliant rapporten goedkeuren',
                autoApproveCompliantReportsSubtitle: 'Configureer welke onkostendeclaraties in aanmerking komen voor automatische goedkeuring.',
                autoApproveReportsUnderTitle: 'Rapporten automatisch goedkeuren onder',
                autoApproveReportsUnderDescription: 'Volledig conforme onkostendeclaraties onder dit bedrag worden automatisch goedgekeurd.',
                randomReportAuditTitle: 'Willekeurige rapportaudit',
                randomReportAuditDescription: 'Vereis dat sommige rapporten handmatig worden goedgekeurd, zelfs als ze in aanmerking komen voor automatische goedkeuring.',
                autoPayApprovedReportsTitle: 'Automatisch goedgekeurde rapporten betalen',
                autoPayApprovedReportsSubtitle: "Configureer welke onkostennota's in aanmerking komen voor automatische betaling.",
                autoPayApprovedReportsLimitError: ({currency}: AutoPayApprovedReportsLimitErrorParams = {}) => `Voer een bedrag in dat minder is dan ${currency ?? ''}20.000`,
                autoPayApprovedReportsLockedSubtitle: 'Ga naar meer functies en schakel workflows in, voeg vervolgens betalingen toe om deze functie te ontgrendelen.',
                autoPayReportsUnderTitle: 'Automatisch rapporten betalen onder',
                autoPayReportsUnderDescription: "Volledig conforme onkostennota's onder dit bedrag worden automatisch betaald.",
                unlockFeatureGoToSubtitle: 'Ga naar',
                unlockFeatureEnableWorkflowsSubtitle: ({featureName}: FeatureNameParams) => `en workflows inschakelen, voeg vervolgens ${featureName} toe om deze functie te ontgrendelen.`,
                enableFeatureSubtitle: ({featureName}: FeatureNameParams) => `en schakel ${featureName} in om deze functie te ontgrendelen.`,
            },
            categoryRules: {
                title: 'Categoriewetten',
                approver: 'Goedkeurder',
                requireDescription: 'Beschrijving vereist',
                descriptionHint: 'Beschrijving hint',
                descriptionHintDescription: ({categoryName}: CategoryNameParams) =>
                    `Herinner werknemers eraan om aanvullende informatie te verstrekken voor uitgaven in de categorie “${categoryName}”. Deze hint verschijnt in het beschrijvingsveld van uitgaven.`,
                descriptionHintLabel: 'Tip',
                descriptionHintSubtitle: 'Pro-tip: Hoe korter, hoe beter!',
                maxAmount: 'Maximumbedrag',
                flagAmountsOver: 'Vlag bedragen boven',
                flagAmountsOverDescription: ({categoryName}: CategoryNameParams) => `Van toepassing op de categorie "${categoryName}".`,
                flagAmountsOverSubtitle: 'Dit overschrijft het maximale bedrag voor alle uitgaven.',
                expenseLimitTypes: {
                    expense: 'Individuele uitgave',
                    expenseSubtitle: 'Markeer onkostbedragen per categorie. Deze regel overschrijft de algemene werkruimte-regel voor het maximale onkostbedrag.',
                    daily: 'Categorietotaal',
                    dailySubtitle: 'Vlag totale categorie-uitgaven per onkostennota.',
                },
                requireReceiptsOver: 'Vereis bonnen boven',
                requireReceiptsOverList: {
                    default: ({defaultAmount}: DefaultAmountParams) => `${defaultAmount} ${CONST.DOT_SEPARATOR} Standaard`,
                    never: 'Nooit bonnen vereisen',
                    always: 'Altijd bonnen vereisen',
                },
                defaultTaxRate: 'Standaard belastingtarief',
                goTo: 'Ga naar',
                andEnableWorkflows: 'en activeer workflows, voeg vervolgens goedkeuringen toe om deze functie te ontgrendelen.',
            },
            customRules: {
                title: 'Aangepaste regels',
                subtitle: 'Beschrijving',
                description: "Voer aangepaste regels in voor onkostennota's",
            },
        },
        planTypePage: {
            planTypes: {
                team: {
                    label: 'Verzamel',
                    description: 'Voor teams die hun processen willen automatiseren.',
                },
                corporate: {
                    label: 'Beheer',
                    description: 'Voor organisaties met geavanceerde vereisten.',
                },
            },
            description: 'Kies een plan dat bij u past. Voor een gedetailleerde lijst met functies en prijzen, bekijk onze',
            subscriptionLink: 'plansoorten en prijshulp pagina',
            lockedPlanDescription: ({count, annualSubscriptionEndDate}: WorkspaceLockedPlanTypeParams) => ({
                one: `Je hebt je gecommitteerd aan 1 actief lid op het Control-plan tot je jaarlijkse abonnement eindigt op ${annualSubscriptionEndDate}. Je kunt overstappen naar een pay-per-use abonnement en downgraden naar het Collect-plan vanaf ${annualSubscriptionEndDate} door automatisch verlengen uit te schakelen in`,
                other: `Je hebt je gecommitteerd aan ${count} actieve leden op het Control-plan tot je jaarlijkse abonnement eindigt op ${annualSubscriptionEndDate}. Je kunt overstappen naar een pay-per-use-abonnement en downgraden naar het Collect-plan vanaf ${annualSubscriptionEndDate} door automatisch verlengen uit te schakelen in`,
            }),
            subscriptions: 'Abonnementen',
        },
    },
    getAssistancePage: {
        title: 'Krijg hulp',
        subtitle: 'We zijn hier om je pad naar grootsheid vrij te maken!',
        description: 'Kies uit de onderstaande ondersteuningsopties:',
        chatWithConcierge: 'Chat met Concierge',
        scheduleSetupCall: 'Plan een installatiegesprek',
        scheduleACall: 'Gesprek plannen',
        questionMarkButtonTooltip: 'Krijg hulp van ons team',
        exploreHelpDocs: 'Verken helpdocumenten',
        registerForWebinar: 'Registreer voor webinar',
        onboardingHelp: 'Hulp bij onboarding',
    },
    emojiPicker: {
        skinTonePickerLabel: 'Standaard huidskleur wijzigen',
        headers: {
            frequentlyUsed: 'Veelgebruikt',
            smileysAndEmotion: 'Smileys & Emotie',
            peopleAndBody: 'Mensen & Lichaam',
            animalsAndNature: 'Dieren & Natuur',
            foodAndDrink: 'Eten & Drinken',
            travelAndPlaces: 'Reizen & Plaatsen',
            activities: 'Activiteiten',
            objects: 'Objecten',
            symbols: 'Symbolen',
            flags: 'Vlaggen',
        },
    },
    newRoomPage: {
        newRoom: 'Nieuwe kamer',
        groupName: 'Groepsnaam',
        roomName: 'Kamernamen',
        visibility: 'Zichtbaarheid',
        restrictedDescription: 'Mensen in uw werkruimte kunnen deze kamer vinden',
        privateDescription: 'Mensen die voor deze ruimte zijn uitgenodigd, kunnen deze vinden.',
        publicDescription: 'Iedereen kan deze kamer vinden',
        // eslint-disable-next-line @typescript-eslint/naming-convention
        public_announceDescription: 'Iedereen kan deze kamer vinden',
        createRoom: 'Kamer aanmaken',
        roomAlreadyExistsError: 'Een kamer met deze naam bestaat al.',
        roomNameReservedError: ({reservedName}: RoomNameReservedErrorParams) => `${reservedName} is een standaardkamer in alle werkruimtes. Kies alstublieft een andere naam.`,
        roomNameInvalidError: 'Kamernamen mogen alleen kleine letters, cijfers en koppeltekens bevatten.',
        pleaseEnterRoomName: 'Voer een kamernaam in alstublieft',
        pleaseSelectWorkspace: 'Selecteer een werkruimte alstublieft',
        renamedRoomAction: ({oldName, newName, actorName, isExpenseReport}: RenamedRoomActionParams) => {
            const actor = actorName ? `${actorName} ` : '';
            return isExpenseReport ? `${actor} hernoemd naar "${newName}" (voorheen "${oldName}")` : `${actor}heeft deze ruimte hernoemd naar "${newName}" (voorheen "${oldName}")`;
        },
        roomRenamedTo: ({newName}: RoomRenamedToParams) => `Kamer hernoemd naar ${newName}`,
        social: 'sociaal',
        selectAWorkspace: 'Selecteer een werkruimte',
        growlMessageOnRenameError: 'Kan de werkruimte niet hernoemen. Controleer uw verbinding en probeer het opnieuw.',
        visibilityOptions: {
            restricted: 'Werkruimte', // the translation for "restricted" visibility is actually workspace. This is so we can display restricted visibility rooms as "workspace" without having to change what's stored.
            private: 'Privé',
            public: 'Openbaar',
            // eslint-disable-next-line @typescript-eslint/naming-convention
            public_announce: 'Openbare Aankondiging',
        },
    },
    workspaceApprovalModes: {
        submitAndClose: 'Indienen en Sluiten',
        submitAndApprove: 'Indienen en Goedkeuren',
        advanced: 'ADVANCED',
        dynamicExternal: 'DYNAMIC_EXTERNAL',
        smartReport: 'SMARTREPORT',
        billcom: 'BILLCOM',
    },
    workspaceActions: {
        addApprovalRule: ({approverEmail, approverName, field, name}: AddedPolicyApprovalRuleParams) =>
            `heeft ${approverName} (${approverEmail}) toegevoegd als goedkeurder voor het ${field} "${name}"`,
        deleteApprovalRule: ({approverEmail, approverName, field, name}: AddedPolicyApprovalRuleParams) =>
            `heeft ${approverName} (${approverEmail}) verwijderd als goedkeurder voor het veld ${field} "${name}"`,
        updateApprovalRule: ({field, name, newApproverEmail, newApproverName, oldApproverEmail, oldApproverName}: UpdatedPolicyApprovalRuleParams) => {
            const formatApprover = (displayName?: string, email?: string) => (displayName ? `${displayName} (${email})` : email);
            return `heeft de goedkeurder voor het ${field} "${name}" gewijzigd naar ${formatApprover(newApproverName, newApproverEmail)} (voorheen ${formatApprover(oldApproverName, oldApproverEmail)})`;
        },
        addCategory: ({categoryName}: UpdatedPolicyCategoryParams) => `heeft de categorie "${categoryName}" toegevoegd`,
        deleteCategory: ({categoryName}: UpdatedPolicyCategoryParams) => `heeft de categorie "${categoryName}" verwijderd`,
        updateCategory: ({oldValue, categoryName}: UpdatedPolicyCategoryParams) => `${oldValue ? 'disabled' : 'ingeschakeld'} de categorie "${categoryName}"`,
        updateCategoryPayrollCode: ({oldValue, categoryName, newValue}: UpdatedPolicyCategoryGLCodeParams) => {
            if (!oldValue) {
                return `heeft de payrollcode "${newValue}" toegevoegd aan de categorie "${categoryName}"`;
            }
            if (!newValue && oldValue) {
                return `heeft de payrollcode "${oldValue}" uit de categorie "${categoryName}" verwijderd`;
            }
            return `heeft de payrollcode van de categorie "${categoryName}" gewijzigd naar "${newValue}" (voorheen "${oldValue}")`;
        },
        updateCategoryGLCode: ({oldValue, categoryName, newValue}: UpdatedPolicyCategoryGLCodeParams) => {
            if (!oldValue) {
                return `heeft de GL-code "${newValue}" toegevoegd aan de categorie "${categoryName}"`;
            }
            if (!newValue && oldValue) {
                return `heeft de GL-code "${oldValue}" verwijderd uit de categorie "${categoryName}"`;
            }
            return `heeft de GL-code van de categorie “${categoryName}” gewijzigd naar “${newValue}” (voorheen “${oldValue}“)`;
        },
        updateAreCommentsRequired: ({oldValue, categoryName}: UpdatedPolicyCategoryParams) => {
            return `heeft de beschrijving van de categorie "${categoryName}" gewijzigd naar ${!oldValue ? 'verplicht' : 'niet vereist'} (voorheen ${!oldValue ? 'niet vereist' : 'verplicht'})`;
        },
        updateCategoryMaxExpenseAmount: ({categoryName, oldAmount, newAmount}: UpdatedPolicyCategoryMaxExpenseAmountParams) => {
            if (newAmount && !oldAmount) {
                return `heeft een maximum bedrag van ${newAmount} toegevoegd aan de categorie "${categoryName}"`;
            }
            if (oldAmount && !newAmount) {
                return `heeft het maximale bedrag van ${oldAmount} uit de categorie "${categoryName}" verwijderd`;
            }
            return `heeft het maximale bedrag van de categorie "${categoryName}" gewijzigd naar ${newAmount} (voorheen ${oldAmount})`;
        },
        updateCategoryExpenseLimitType: ({categoryName, oldValue, newValue}: UpdatedPolicyCategoryExpenseLimitTypeParams) => {
            if (!oldValue) {
                return `heeft een limiettype van ${newValue} toegevoegd aan de categorie "${categoryName}"`;
            }
            return `heeft het limiettype van de categorie "${categoryName}" gewijzigd naar ${newValue} (voorheen ${oldValue})`;
        },
        updateCategoryMaxAmountNoReceipt: ({categoryName, oldValue, newValue}: UpdatedPolicyCategoryMaxAmountNoReceiptParams) => {
            if (!oldValue) {
                return `heeft de categorie "${categoryName}" bijgewerkt door Bonnen te wijzigen naar ${newValue}`;
            }
            return `heeft de categorie "${categoryName}" gewijzigd naar ${newValue} (voorheen ${oldValue})`;
        },
        setCategoryName: ({oldName, newName}: UpdatedPolicyCategoryNameParams) => `heeft de categorie "${oldName}" hernoemd naar "${newName}"`,
        updatedDescriptionHint: ({categoryName, oldValue, newValue}: UpdatedPolicyCategoryDescriptionHintTypeParams) => {
            if (!newValue) {
                return `heeft de beschrijvingshint "${oldValue}" uit de categorie "${categoryName}" verwijderd`;
            }
            return !oldValue
                ? `heeft de beschrijvingshint "${newValue}" toegevoegd aan de categorie "${categoryName}"`
                : `heeft de beschrijvingshint van de categorie "${categoryName}" gewijzigd naar “${newValue}” (voorheen “${oldValue}”)`;
        },
        updateTagListName: ({oldName, newName}: UpdatedPolicyCategoryNameParams) => `heeft de taglijstnaam gewijzigd naar "${newName}" (voorheen "${oldName}")`,
        addTag: ({tagListName, tagName}: UpdatedPolicyTagParams) => `heeft de tag "${tagName}" toegevoegd aan de lijst "${tagListName}"`,
        updateTagName: ({tagListName, newName, oldName}: UpdatedPolicyTagNameParams) => `heeft de taglijst "${tagListName}" bijgewerkt door de tag "${oldName}" te wijzigen in "${newName}"`,
        updateTagEnabled: ({tagListName, tagName, enabled}: UpdatedPolicyTagParams) => `${enabled ? 'ingeschakeld' : 'disabled'} het label "${tagName}" op de lijst "${tagListName}"`,
        deleteTag: ({tagListName, tagName}: UpdatedPolicyTagParams) => `heeft de tag "${tagName}" verwijderd uit de lijst "${tagListName}"`,
        deleteMultipleTags: ({count, tagListName}: UpdatedPolicyTagParams) => `verwijderd "${count}" tags uit de lijst "${tagListName}"`,
        updateTag: ({tagListName, newValue, tagName, updatedField, oldValue}: UpdatedPolicyTagFieldParams) => {
            if (oldValue) {
                return `heeft het label "${tagName}" op de lijst "${tagListName}" bijgewerkt door ${updatedField} te wijzigen in "${newValue}" (voorheen "${oldValue}")`;
            }
            return `heeft het label "${tagName}" op de lijst "${tagListName}" bijgewerkt door een ${updatedField} van "${newValue}" toe te voegen`;
        },
        updateCustomUnit: ({customUnitName, newValue, oldValue, updatedField}: UpdatePolicyCustomUnitParams) =>
            `heeft de ${customUnitName} ${updatedField} gewijzigd naar "${newValue}" (voorheen "${oldValue}")`,
        updateCustomUnitTaxEnabled: ({newValue}: UpdatePolicyCustomUnitTaxEnabledParams) => `${newValue ? 'ingeschakeld' : 'disabled'} belastingtracking op afstandstarieven`,
        addCustomUnitRate: ({customUnitName, rateName}: AddOrDeletePolicyCustomUnitRateParams) => `heeft een nieuw "${customUnitName}" tarief "${rateName}" toegevoegd`,
        updatedCustomUnitRate: ({customUnitName, customUnitRateName, newValue, oldValue, updatedField}: UpdatedPolicyCustomUnitRateParams) =>
            `heeft het tarief van de ${customUnitName} ${updatedField} "${customUnitRateName}" gewijzigd naar "${newValue}" (voorheen "${oldValue}")`,
        updatedCustomUnitTaxRateExternalID: ({customUnitRateName, newValue, newTaxPercentage, oldTaxPercentage, oldValue}: UpdatedPolicyCustomUnitTaxRateExternalIDParams) => {
            if (oldTaxPercentage && oldValue) {
                return `heeft het belastingtarief op het afstandstarief "${customUnitRateName}" gewijzigd naar "${newValue} (${newTaxPercentage})" (voorheen "${oldValue} (${oldTaxPercentage})")`;
            }
            return `heeft het belastingtarief "${newValue} (${newTaxPercentage})" toegevoegd aan het afstandstarief "${customUnitRateName}"`;
        },
        updatedCustomUnitTaxClaimablePercentage: ({customUnitRateName, newValue, oldValue}: UpdatedPolicyCustomUnitTaxClaimablePercentageParams) => {
            if (oldValue) {
                return `heeft het belastingterugvorderbare deel van het afstandstarief "${customUnitRateName}" gewijzigd naar "${newValue}" (voorheen "${oldValue}")`;
            }
            return `heeft een terugvorderbaar belastinggedeelte van "${newValue}" toegevoegd aan het afstandstarief "${customUnitRateName}"`;
        },
        deleteCustomUnitRate: ({customUnitName, rateName}: AddOrDeletePolicyCustomUnitRateParams) => `verwijderde de "${customUnitName}" tarief "${rateName}"`,
        addedReportField: ({fieldType, fieldName}: AddedOrDeletedPolicyReportFieldParams) => `toegevoegd ${fieldType} Rapportveld "${fieldName}"`,
        updateReportFieldDefaultValue: ({defaultValue, fieldName}: UpdatedPolicyReportFieldDefaultValueParams) =>
            `stel de standaardwaarde van het rapportveld "${fieldName}" in op "${defaultValue}"`,
        addedReportFieldOption: ({fieldName, optionName}: PolicyAddedReportFieldOptionParams) => `heeft de optie "${optionName}" toegevoegd aan het rapportveld "${fieldName}"`,
        removedReportFieldOption: ({fieldName, optionName}: PolicyAddedReportFieldOptionParams) => `heeft de optie "${optionName}" verwijderd uit het rapportveld "${fieldName}"`,
        updateReportFieldOptionDisabled: ({fieldName, optionName, optionEnabled}: PolicyDisabledReportFieldOptionParams) =>
            `${optionEnabled ? 'ingeschakeld' : 'disabled'} de optie "${optionName}" voor het rapportveld "${fieldName}"`,
        updateReportFieldAllOptionsDisabled: ({fieldName, optionName, allEnabled, toggledOptionsCount}: PolicyDisabledReportFieldAllOptionsParams) => {
            if (toggledOptionsCount && toggledOptionsCount > 1) {
                return `${allEnabled ? 'ingeschakeld' : 'disabled'} alle opties voor het rapportveld "${fieldName}"`;
            }
            return `${allEnabled ? 'ingeschakeld' : 'disabled'} de optie "${optionName}" voor het rapportveld "${fieldName}", waardoor alle opties ${allEnabled ? 'ingeschakeld' : 'disabled'}`;
        },
        deleteReportField: ({fieldType, fieldName}: AddedOrDeletedPolicyReportFieldParams) => `verwijderd ${fieldType} Rapportveld "${fieldName}"`,
        preventSelfApproval: ({oldValue, newValue}: UpdatedPolicyPreventSelfApprovalParams) =>
            `bijgewerkt "Voorkom zelfgoedkeuring" naar "${newValue === 'true' ? 'Ingeschakeld' : 'Uitgeschakeld'}" (voorheen "${oldValue === 'true' ? 'Ingeschakeld' : 'Uitgeschakeld'}")`,
        updateMaxExpenseAmountNoReceipt: ({oldValue, newValue}: UpdatedPolicyFieldWithNewAndOldValueParams) =>
            `heeft het maximale vereiste bonbedrag gewijzigd naar ${newValue} (voorheen ${oldValue})`,
        updateMaxExpenseAmount: ({oldValue, newValue}: UpdatedPolicyFieldWithNewAndOldValueParams) =>
            `heeft het maximale uitgavenbedrag voor overtredingen gewijzigd naar ${newValue} (voorheen ${oldValue})`,
        updateMaxExpenseAge: ({oldValue, newValue}: UpdatedPolicyFieldWithNewAndOldValueParams) =>
            `bijgewerkt "Maximale leeftijd van uitgaven (dagen)" naar "${newValue}" (voorheen "${oldValue === 'false' ? CONST.POLICY.DEFAULT_MAX_EXPENSE_AGE : oldValue}")`,
        updateMonthlyOffset: ({oldValue, newValue}: UpdatedPolicyFieldWithNewAndOldValueParams) => {
            if (!oldValue) {
                return `stel de indieningsdatum van het maandelijkse rapport in op "${newValue}"`;
            }
            return `heeft de indieningsdatum van het maandelijkse rapport bijgewerkt naar "${newValue}" (voorheen "${oldValue}")`;
        },
        updateDefaultBillable: ({oldValue, newValue}: UpdatedPolicyFieldWithNewAndOldValueParams) =>
            `bijgewerkt "Onkosten doorberekenen aan klanten" naar "${newValue}" (voorheen "${oldValue}")`,
        updateDefaultTitleEnforced: ({value}: UpdatedPolicyFieldWithValueParam) => `omgezet "Standaardrapporttitels afdwingen" ${value ? 'op' : 'uit'}`,
        renamedWorkspaceNameAction: ({oldName, newName}: RenamedWorkspaceNameActionParams) => `heeft de naam van deze werkruimte bijgewerkt naar "${newName}" (voorheen "${oldName}")`,
        updateWorkspaceDescription: ({newDescription, oldDescription}: UpdatedPolicyDescriptionParams) =>
            !oldDescription
                ? `stel de beschrijving van deze werkruimte in op "${newDescription}"`
                : `heeft de beschrijving van deze werkruimte bijgewerkt naar "${newDescription}" (voorheen "${oldDescription}")`,
        removedFromApprovalWorkflow: ({submittersNames}: RemovedFromApprovalWorkflowParams) => {
            let joinedNames = '';
            if (submittersNames.length === 1) {
                joinedNames = submittersNames.at(0) ?? '';
            } else if (submittersNames.length === 2) {
                joinedNames = submittersNames.join('en');
            } else if (submittersNames.length > 2) {
                joinedNames = `${submittersNames.slice(0, submittersNames.length - 1).join(', ')} and ${submittersNames.at(-1)}`;
            }
            return {
                one: `heeft je verwijderd uit de goedkeuringsworkflow en onkostenchat van ${joinedNames}. Eerder ingediende rapporten blijven beschikbaar voor goedkeuring in je Inbox.`,
                other: `heeft je verwijderd uit de goedkeuringsworkflows en onkostenchats van ${joinedNames}. Eerder ingediende rapporten blijven beschikbaar voor goedkeuring in je Inbox.`,
            };
        },
        demotedFromWorkspace: ({policyName, oldRole}: DemotedFromWorkspaceParams) =>
            `heeft uw rol in ${policyName} bijgewerkt van ${oldRole} naar gebruiker. U bent verwijderd uit alle indiener-uitgavenchats, behalve uw eigen.`,
        updatedWorkspaceCurrencyAction: ({oldCurrency, newCurrency}: UpdatedPolicyCurrencyParams) => `de standaardvaluta bijgewerkt naar ${newCurrency} (voorheen ${oldCurrency})`,
        updatedWorkspaceFrequencyAction: ({oldFrequency, newFrequency}: UpdatedPolicyFrequencyParams) =>
            `heeft de frequentie van automatisch rapporteren bijgewerkt naar "${newFrequency}" (voorheen "${oldFrequency}")`,
        updateApprovalMode: ({newValue, oldValue}: ChangeFieldParams) => `heeft de goedkeuringsmodus bijgewerkt naar "${newValue}" (voorheen "${oldValue}")`,
        upgradedWorkspace: 'heeft deze werkruimte geüpgraded naar het Control-plan',
        downgradedWorkspace: 'heeft deze werkruimte gedowngraded naar het Collect-plan',
        updatedAuditRate: ({oldAuditRate, newAuditRate}: UpdatedPolicyAuditRateParams) =>
            `heeft het percentage van rapporten dat willekeurig wordt doorgestuurd voor handmatige goedkeuring gewijzigd naar ${Math.round(newAuditRate * 100)}% (voorheen ${Math.round(oldAuditRate * 100)}%)`,
        updatedManualApprovalThreshold: ({oldLimit, newLimit}: UpdatedPolicyManualApprovalThresholdParams) =>
            `heeft de handmatige goedkeuringslimiet voor alle uitgaven gewijzigd naar ${newLimit} (voorheen ${oldLimit})`,
    },
    roomMembersPage: {
        memberNotFound: 'Lid niet gevonden.',
        useInviteButton: 'Om een nieuw lid uit te nodigen voor de chat, gebruik de uitnodigingsknop hierboven.',
        notAuthorized: `Je hebt geen toegang tot deze pagina. Als je probeert deze kamer te betreden, vraag dan een kamerlid om je toe te voegen. Iets anders? Neem contact op met ${CONST.EMAIL.CONCIERGE}`,
        removeMembersPrompt: ({memberName}: {memberName: string}) => ({
            one: `Weet je zeker dat je ${memberName} uit de kamer wilt verwijderen?`,
            other: 'Weet je zeker dat je de geselecteerde leden uit de kamer wilt verwijderen?',
        }),
        error: {
            genericAdd: 'Er was een probleem bij het toevoegen van dit kamerlid.',
        },
    },
    newTaskPage: {
        assignTask: 'Taak toewijzen',
        assignMe: 'Aan mij toewijzen',
        confirmTask: 'Taak bevestigen',
        confirmError: 'Voer een titel in en selecteer een deelbestemming',
        descriptionOptional: 'Beschrijving (optioneel)',
        pleaseEnterTaskName: 'Voer een titel in alstublieft',
        pleaseEnterTaskDestination: 'Selecteer waar u deze taak wilt delen',
    },
    task: {
        task: 'Taak',
        title: 'Titel',
        description: 'Beschrijving',
        assignee: 'Toegewezene',
        completed: 'Voltooid',
        action: 'Voltooid',
        messages: {
            created: ({title}: TaskCreatedActionParams) => `taak voor ${title}`,
            completed: 'gemarkeerd als voltooid',
            canceled: 'verwijderde taak',
            reopened: 'gemarkeerd als onvolledig',
            error: 'Je hebt geen toestemming om de gevraagde actie uit te voeren.',
        },
        markAsComplete: 'Markeren als voltooid',
        markAsIncomplete: 'Markeren als onvolledig',
        assigneeError: 'Er is een fout opgetreden bij het toewijzen van deze taak. Probeer een andere toegewezene.',
        genericCreateTaskFailureMessage: 'Er is een fout opgetreden bij het maken van deze taak. Probeer het later opnieuw.',
        deleteTask: 'Taak verwijderen',
        deleteConfirmation: 'Weet je zeker dat je deze taak wilt verwijderen?',
    },
    statementPage: {
        title: ({year, monthName}: StatementTitleParams) => `${monthName} ${year} afschrift`,
    },
    keyboardShortcutsPage: {
        title: 'Toetsenbord sneltoetsen',
        subtitle: 'Bespaar tijd met deze handige sneltoetsen:',
        shortcuts: {
            openShortcutDialog: 'Opent het sneltoetsen dialoogvenster',
            markAllMessagesAsRead: 'Markeer alle berichten als gelezen',
            escape: 'Dialogen ontsnappen',
            search: 'Zoekdialoog openen',
            newChat: 'Nieuw chatscherm',
            copy: 'Opmerking kopiëren',
            openDebug: 'Open het voorkeurendialoogvenster voor testen.',
        },
    },
    guides: {
        screenShare: 'Scherm delen',
        screenShareRequest: 'Expensify nodigt je uit voor een schermdeling',
    },
    search: {
        resultsAreLimited: 'Zoekresultaten zijn beperkt.',
        viewResults: 'Resultaten bekijken',
        resetFilters: 'Filters resetten',
        searchResults: {
            emptyResults: {
                title: 'Niets om te laten zien',
                subtitle: 'Probeer je zoekcriteria aan te passen of iets te maken met de groene + knop.',
            },
            emptyExpenseResults: {
                title: 'Je hebt nog geen uitgaven gemaakt.',
                subtitle: 'Maak een uitgave aan of maak een proefrit met Expensify om meer te leren.',
                subtitleWithOnlyCreateButton: 'Gebruik de groene knop hieronder om een uitgave te maken.',
            },
            emptyReportResults: {
                title: 'Je hebt nog geen rapporten aangemaakt.',
                subtitle: 'Maak een rapport of neem een proefrit met Expensify om meer te leren.',
                subtitleWithOnlyCreateButton: 'Gebruik de groene knop hieronder om een rapport te maken.',
            },
            emptyInvoiceResults: {
                title: 'Je hebt nog geen facturen aangemaakt.',
                subtitle: 'Verstuur een factuur of maak een proefrit met Expensify om meer te leren.',
                subtitleWithOnlyCreateButton: 'Gebruik de groene knop hieronder om een factuur te verzenden.',
            },
            emptyTripResults: {
                title: 'Geen reizen om weer te geven',
                subtitle: 'Begin door je eerste reis hieronder te boeken.',
                buttonText: 'Boek een reis',
            },
            emptySubmitResults: {
                title: 'Geen uitgaven om in te dienen',
                subtitle: 'Je bent helemaal klaar. Maak een ereronde!',
                buttonText: 'Rapport maken',
            },
            emptyApproveResults: {
                title: 'Geen uitgaven om goed te keuren',
                subtitle: 'Nul uitgaven. Maximale ontspanning. Goed gedaan!',
            },
            emptyPayResults: {
                title: 'Geen uitgaven om te betalen',
                subtitle: 'Gefeliciteerd! Je bent over de finishlijn gegaan.',
            },
            emptyExportResults: {
                title: 'Geen uitgaven om te exporteren',
                subtitle: 'Tijd om het rustig aan te doen, goed werk.',
            },
            emptyUnapprovedResults: {
                title: 'Geen uitgaven om goed te keuren',
                subtitle: 'Nul uitgaven. Maximale ontspanning. Goed gedaan!',
            },
        },
        unapproved: 'Niet goedgekeurd',
        unapprovedCash: 'Niet goedgekeurd contant geld',
        unapprovedCompanyCards: 'Ongoedgekeurde bedrijfskaarten',
        saveSearch: 'Zoekopdracht opslaan',
        deleteSavedSearch: 'Verwijder opgeslagen zoekopdracht',
        deleteSavedSearchConfirm: 'Weet je zeker dat je deze zoekopdracht wilt verwijderen?',
        searchName: 'Naam zoeken',
        savedSearchesMenuItemTitle: 'Opgeslagen',
        groupedExpenses: 'gegroepeerde uitgaven',
        bulkActions: {
            approve: 'Goedkeuren',
            pay: 'Betalen',
            delete: 'Verwijderen',
            hold: 'Vasthouden',
            unhold: 'Verwijder blokkering',
            noOptionsAvailable: 'Geen opties beschikbaar voor de geselecteerde groep uitgaven.',
        },
        filtersHeader: 'Filters',
        filters: {
            date: {
                before: ({date}: OptionalParam<DateParams> = {}) => `Voor ${date ?? ''}`,
                after: ({date}: OptionalParam<DateParams> = {}) => `Na ${date ?? ''}`,
                on: ({date}: OptionalParam<DateParams> = {}) => `On ${date ?? ''}`,
                presets: {
                    [CONST.SEARCH.DATE_PRESETS.NEVER]: 'Nooit',
                    [CONST.SEARCH.DATE_PRESETS.LAST_MONTH]: 'Laatste maand',
                },
            },
            status: 'Status',
            keyword: 'Trefwoord',
            hasKeywords: 'Heeft trefwoorden',
            currency: 'Valuta',
            link: 'Link',
            pinned: 'Vastgezet',
            unread: 'Ongelezen',
            completed: 'Voltooid',
            amount: {
                lessThan: ({amount}: OptionalParam<RequestAmountParams> = {}) => `Minder dan ${amount ?? ''}`,
                greaterThan: ({amount}: OptionalParam<RequestAmountParams> = {}) => `Groter dan ${amount ?? ''}`,
                between: ({greaterThan, lessThan}: FiltersAmountBetweenParams) => `Tussen ${greaterThan} en ${lessThan}`,
            },
            card: {
                expensify: 'Expensify',
                individualCards: 'Individuele kaarten',
                closedCards: 'Gesloten kaarten',
                cardFeeds: 'Kaartfeeds',
                cardFeedName: ({cardFeedBankName, cardFeedLabel}: {cardFeedBankName: string; cardFeedLabel?: string}) =>
                    `All ${cardFeedBankName}${cardFeedLabel ? ` - ${cardFeedLabel}` : ''}`,
                cardFeedNameCSV: ({cardFeedLabel}: {cardFeedLabel?: string}) => `All CSV Imported Cards${cardFeedLabel ? ` - ${cardFeedLabel}` : ''}`,
            },
            current: 'Huidig',
            past: 'Verleden',
            submitted: 'Ingediende datum',
            approved: 'Goedgekeurde datum',
            paid: 'Betaaldatum',
            exported: 'Geëxporteerde datum',
            posted: 'Geplaatste datum',
            billable: 'Factureerbaar',
            reimbursable: 'Vergoedbaar',
            groupBy: {
                reports: 'Verslag',
                members: 'Lid',
                cards: 'Kaart',
            },
        },
        groupBy: 'Groep per',
        moneyRequestReport: {
            emptyStateTitle: 'Dit rapport heeft geen uitgaven.',
            emptyStateSubtitle: 'Je kunt uitgaven aan dit rapport toevoegen met de knop hierboven.',
        },
        noCategory: 'Geen categorie',
        noTag: 'Geen tag',
        expenseType: 'Uitgavetype',
        recentSearches: 'Recente zoekopdrachten',
        recentChats: 'Recente chats',
        searchIn: 'Zoeken in',
        searchPlaceholder: 'Zoek naar iets',
        suggestions: 'Suggesties',
        exportSearchResults: {
            title: 'Exporteer maken',
            description: 'Wow, dat zijn veel items! We zullen ze bundelen en Concierge stuurt je binnenkort een bestand.',
        },
        exportAll: {
            selectAllMatchingItems: 'Selecteer alle overeenkomende items',
            allMatchingItemsSelected: 'Alle overeenkomende items geselecteerd',
        },
    },
    genericErrorPage: {
        title: 'Oeps, er is iets misgegaan!',
        body: {
            helpTextMobile: 'Sluit en heropen de app, of schakel over naar',
            helpTextWeb: 'web.',
            helpTextConcierge: 'Als het probleem aanhoudt, neem contact op met',
        },
        refresh: 'Vernieuwen',
    },
    fileDownload: {
        success: {
            title: 'Gedownload!',
            message: 'Bijlage succesvol gedownload!',
            qrMessage:
                "Controleer je foto's of downloads-map voor een kopie van je QR-code. Protip: Voeg het toe aan een presentatie zodat je publiek het kan scannen en direct met je kan verbinden.",
        },
        generalError: {
            title: 'Bijlagefout',
            message: 'Bijlage kan niet worden gedownload',
        },
        permissionError: {
            title: 'Opslagtoegang',
            message: 'Expensify kan bijlagen niet opslaan zonder opslagtoegang. Tik op instellingen om de machtigingen bij te werken.',
        },
    },
    desktopApplicationMenu: {
        mainMenu: 'Nieuwe Expensify',
        about: 'Over New Expensify',
        update: 'Update New Expensify',
        checkForUpdates: 'Controleren op updates',
        toggleDevTools: 'Ontwikkelaarstools wisselen',
        viewShortcuts: 'Toetsenbord sneltoetsen bekijken',
        services: 'Diensten',
        hide: 'Verberg New Expensify',
        hideOthers: 'Anderen verbergen',
        showAll: 'Alles weergeven',
        quit: 'Stop New Expensify',
        fileMenu: 'Bestand',
        closeWindow: 'Venster sluiten',
        editMenu: 'Bewerken',
        undo: 'Ongedaan maken',
        redo: 'Opnieuw doen',
        cut: 'Knippen',
        copy: 'Kopiëren',
        paste: 'Plakken',
        pasteAndMatchStyle: 'Plakken en stijl aanpassen',
        pasteAsPlainText: 'Plakken als platte tekst',
        delete: 'Verwijderen',
        selectAll: 'Alles selecteren',
        speechSubmenu: 'Toespraak',
        startSpeaking: 'Begin met spreken',
        stopSpeaking: 'Stop met praten',
        viewMenu: 'Bekijken',
        reload: 'Herladen',
        forceReload: 'Herlaad geforceerd',
        resetZoom: 'Werkelijke grootte',
        zoomIn: 'Inzoomen',
        zoomOut: 'Uitzoomen',
        togglefullscreen: 'Volledig scherm in-/uitschakelen',
        historyMenu: 'Geschiedenis',
        back: 'Terug',
        forward: 'Doorsturen',
        windowMenu: 'Venster',
        minimize: 'Minimaliseren',
        zoom: 'Zoom',
        front: 'Alles naar voren brengen',
        helpMenu: 'Help',
        learnMore: 'Meer informatie',
        documentation: 'Documentatie',
        communityDiscussions: 'Community Discussies',
        searchIssues: 'Zoekproblemen',
    },
    historyMenu: {
        forward: 'Doorsturen',
        back: 'Terug',
    },
    checkForUpdatesModal: {
        available: {
            title: 'Update beschikbaar',
            message: ({isSilentUpdating}: {isSilentUpdating: boolean}) =>
                `De nieuwe versie zal binnenkort beschikbaar zijn.${!isSilentUpdating ? 'We laten het je weten wanneer we klaar zijn om bij te werken.' : ''}`,
            soundsGood: 'Klinkt goed',
        },
        notAvailable: {
            title: 'Update niet beschikbaar',
            message: 'Er is momenteel geen update beschikbaar. Kom later terug om het opnieuw te proberen!',
            okay: 'Okay',
        },
        error: {
            title: 'Updatecontrole mislukt',
            message: 'We konden niet controleren op een update. Probeer het over een tijdje opnieuw.',
        },
    },
    report: {
        newReport: {
            createReport: 'Rapport maken',
            chooseWorkspace: 'Kies een werkruimte voor dit rapport.',
        },
        genericCreateReportFailureMessage: 'Onverwachte fout bij het maken van deze chat. Probeer het later opnieuw.',
        genericAddCommentFailureMessage: 'Onverwachte fout bij het plaatsen van de opmerking. Probeer het later opnieuw.',
        genericUpdateReportFieldFailureMessage: 'Onverwachte fout bij het bijwerken van het veld. Probeer het later opnieuw.',
        genericUpdateReportNameEditFailureMessage: 'Onverwachte fout bij het hernoemen van het rapport. Probeer het later opnieuw.',
        noActivityYet: 'Nog geen activiteit',
        actions: {
            type: {
                changeField: ({oldValue, newValue, fieldName}: ChangeFieldParams) => `veranderde ${fieldName} van ${oldValue} naar ${newValue}`,
                changeFieldEmpty: ({newValue, fieldName}: ChangeFieldParams) => `veranderd ${fieldName} naar ${newValue}`,
                changeReportPolicy: ({fromPolicyName, toPolicyName}: ChangeReportPolicyParams) =>
                    `veranderde de werkruimte naar ${toPolicyName}${fromPolicyName ? `(vroeger ${fromPolicyName})` : ''}`,
                changeType: ({oldType, newType}: ChangeTypeParams) => `veranderde type van ${oldType} naar ${newType}`,
                delegateSubmit: ({delegateUser, originalManager}: DelegateSubmitParams) => `heeft dit rapport naar ${delegateUser} gestuurd omdat ${originalManager} op vakantie is.`,
                exportedToCSV: `geëxporteerd naar CSV`,
                exportedToIntegration: {
                    automatic: ({label}: ExportedToIntegrationParams) => `geëxporteerd naar ${label}`,
                    automaticActionOne: ({label}: ExportedToIntegrationParams) => `geëxporteerd naar ${label} via`,
                    automaticActionTwo: 'boekhoudingsinstellingen',
                    manual: ({label}: ExportedToIntegrationParams) => `heeft dit rapport gemarkeerd als handmatig geëxporteerd naar ${label}.`,
                    automaticActionThree: 'en met succes een record aangemaakt voor',
                    reimburseableLink: 'uit eigen zak gemaakte kosten',
                    nonReimbursableLink: 'bedrijfskosten met bedrijfskaart',
                    pending: ({label}: ExportedToIntegrationParams) => `begonnen met het exporteren van dit rapport naar ${label}...`,
                },
                integrationsMessage: ({errorMessage, label, linkText, linkURL}: IntegrationSyncFailedParams) =>
                    `mislukt om dit rapport naar ${label} te exporteren ("${errorMessage} ${linkText ? `<a href="${linkURL}">${linkText}</a>` : ''}")`,
                managerAttachReceipt: `heeft een bon toegevoegd`,
                managerDetachReceipt: `een bon verwijderd`,
                markedReimbursed: ({amount, currency}: MarkedReimbursedParams) => `elders betaald ${currency}${amount}`,
                markedReimbursedFromIntegration: ({amount, currency}: MarkReimbursedFromIntegrationParams) => `betaalde ${currency}${amount} via integratie`,
                outdatedBankAccount: `kon de betaling niet verwerken vanwege een probleem met de bankrekening van de betaler`,
                reimbursementACHBounce: `kon de betaling niet verwerken, omdat de betaler niet voldoende saldo heeft`,
                reimbursementACHCancelled: `de betaling geannuleerd`,
                reimbursementAccountChanged: `kon de betaling niet verwerken, omdat de betaler van bankrekening is veranderd`,
                reimbursementDelayed: `heeft de betaling verwerkt, maar deze is met 1-2 extra werkdagen vertraagd`,
                selectedForRandomAudit: `willekeurig geselecteerd voor beoordeling`,
                selectedForRandomAuditMarkdown: `[Willekeurig geselecteerd](https://help.expensify.com/articles/expensify-classic/reports/Set-a-random-report-audit-schedule) voor beoordeling`,
                share: ({to}: ShareParams) => `uitgenodigde lid ${to}`,
                unshare: ({to}: UnshareParams) => `verwijderd lid ${to}`,
                stripePaid: ({amount, currency}: StripePaidParams) => `betaald ${currency}${amount}`,
                takeControl: `nam de controle over`,
                integrationSyncFailed: ({label, errorMessage, workspaceAccountingLink}: IntegrationSyncFailedParams) =>
                    `Er is een probleem opgetreden bij het synchroniseren met ${label}${errorMessage ? ` ("${errorMessage}")` : ''}. Los het probleem op in de <a href="${workspaceAccountingLink}">werkruimte-instellingen</a>.`,
                addEmployee: ({email, role}: AddEmployeeParams) => `toegevoegd ${email} als ${role === 'member' ? 'a' : 'een'} ${role}`,
                updateRole: ({email, currentRole, newRole}: UpdateRoleParams) => `heeft de rol van ${email} bijgewerkt naar ${newRole} (voorheen ${currentRole})`,
                updatedCustomField1: ({email, previousValue, newValue}: UpdatedCustomFieldParams) => {
                    if (!newValue) {
                        return `verwijderd aangepast veld 1 van ${email} (voorheen "${previousValue}")`;
                    }
                    return !previousValue
                        ? `"${newValue}" toegevoegd aan het aangepaste veld 1 van ${email}`
                        : `heeft het aangepaste veld 1 van ${email} gewijzigd naar "${newValue}" (voorheen "${previousValue}")`;
                },
                updatedCustomField2: ({email, previousValue, newValue}: UpdatedCustomFieldParams) => {
                    if (!newValue) {
                        return `verwijderd aangepast veld 2 van ${email} (voorheen "${previousValue}")`;
                    }
                    return !previousValue
                        ? `toegevoegd "${newValue}" aan ${email}’s aangepaste veld 2`
                        : `heeft het aangepaste veld 2 van ${email} gewijzigd naar "${newValue}" (voorheen "${previousValue}")`;
                },
                leftWorkspace: ({nameOrEmail}: LeftWorkspaceParams) => `${nameOrEmail} heeft de werkruimte verlaten`,
                removeMember: ({email, role}: AddEmployeeParams) => `verwijderd ${role} ${email}`,
                removedConnection: ({connectionName}: ConnectionNameParams) => `verwijderde verbinding met ${CONST.POLICY.CONNECTIONS.NAME_USER_FRIENDLY[connectionName]}`,
                addedConnection: ({connectionName}: ConnectionNameParams) => `verbonden met ${CONST.POLICY.CONNECTIONS.NAME_USER_FRIENDLY[connectionName]}`,
                leftTheChat: 'heeft de chat verlaten',
            },
        },
    },
    chronos: {
        oooEventSummaryFullDay: ({summary, dayCount, date}: OOOEventSummaryFullDayParams) => `${summary} voor ${dayCount} ${dayCount === 1 ? 'dag' : 'dagen'} tot ${date}`,
        oooEventSummaryPartialDay: ({summary, timePeriod, date}: OOOEventSummaryPartialDayParams) => `${summary} van ${timePeriod} op ${date}`,
    },
    footer: {
        features: 'Functies',
        expenseManagement: 'Uitgavenbeheer',
        spendManagement: 'Uitgavenbeheer',
        expenseReports: "Onkostennota's",
        companyCreditCard: 'Bedrijfskredietkaart',
        receiptScanningApp: 'Bonnen Scan App',
        billPay: 'Bill Pay',
        invoicing: 'Facturering',
        CPACard: 'CPA-kaart',
        payroll: 'Loonadministratie',
        travel: 'Reis',
        resources: 'Resources',
        expensifyApproved: 'ExpensifyApproved!',
        pressKit: 'Persmap',
        support: 'Ondersteuning',
        expensifyHelp: 'ExpensifyHelp',
        terms: 'Servicevoorwaarden',
        privacy: 'Privacy',
        learnMore: 'Meer informatie',
        aboutExpensify: 'Over Expensify',
        blog: 'Blog',
        jobs: 'Banen',
        expensifyOrg: 'Expensify.org',
        investorRelations: 'Investor Relations',
        getStarted: 'Aan de slag',
        createAccount: 'Maak een nieuw account aan',
        logIn: 'Inloggen',
    },
    allStates: COMMON_CONST.STATES as States,
    allCountries: CONST.ALL_COUNTRIES as AllCountries,
    accessibilityHints: {
        navigateToChatsList: 'Navigeer terug naar de chatlijst',
        chatWelcomeMessage: 'Chat welkomstbericht',
        navigatesToChat: 'Navigeert naar een chat',
        newMessageLineIndicator: 'Nieuwe berichtregelindicator',
        chatMessage: 'Chatbericht',
        lastChatMessagePreview: 'Laatste chatbericht voorbeeldweergave',
        workspaceName: 'Werkruimte naam',
        chatUserDisplayNames: 'Chatlid weergavenamen',
        scrollToNewestMessages: 'Scroll naar nieuwste berichten',
        preStyledText: 'Vooraf opgemaakte tekst',
        viewAttachment: 'Bijlage bekijken',
    },
    parentReportAction: {
        deletedReport: 'Verwijderd rapport',
        deletedMessage: 'Verwijderd bericht',
        deletedExpense: 'Verwijderde uitgave',
        reversedTransaction: 'Omgekeerde transactie',
        deletedTask: 'Verwijderde taak',
        hiddenMessage: 'Verborgen bericht',
    },
    threads: {
        thread: 'Discussie',
        replies: 'Antwoorden',
        reply: 'Antwoord',
        from: 'Van',
        in: 'in',
        parentNavigationSummary: ({reportName, workspaceName}: ParentNavigationSummaryParams) => `Van ${reportName}${workspaceName ? `in ${workspaceName}` : ''}`,
    },
    qrCodes: {
        copy: 'URL kopiëren',
        copied: 'Gekopieerd!',
    },
    moderation: {
        flagDescription: 'Alle gemarkeerde berichten worden naar een moderator gestuurd voor beoordeling.',
        chooseAReason: 'Kies hieronder een reden om te markeren:',
        spam: 'Spam',
        spamDescription: 'Ongevraagde off-topic promotie',
        inconsiderate: 'Onattentend',
        inconsiderateDescription: 'Beledigende of respectloze bewoordingen, met twijfelachtige bedoelingen',
        intimidation: 'Intimidatie',
        intimidationDescription: 'Het agressief nastreven van een agenda ondanks geldige bezwaren.',
        bullying: 'Pesten',
        bullyingDescription: 'Een individu targeten om gehoorzaamheid te verkrijgen.',
        harassment: 'Intimidatie',
        harassmentDescription: 'Racistisch, misogynistisch of ander breed discriminerend gedrag',
        assault: 'Aanval',
        assaultDescription: 'Specifiek gerichte emotionele aanval met de intentie om schade aan te richten',
        flaggedContent: 'Dit bericht is gemarkeerd als in strijd met onze gemeenschapsregels en de inhoud is verborgen.',
        hideMessage: 'Bericht verbergen',
        revealMessage: 'Bericht onthullen',
        levelOneResult: 'Verstuurt een anonieme waarschuwing en het bericht wordt ter beoordeling gerapporteerd.',
        levelTwoResult: 'Bericht verborgen voor kanaal, plus anonieme waarschuwing en bericht is gerapporteerd voor beoordeling.',
        levelThreeResult: 'Bericht verwijderd uit kanaal plus anonieme waarschuwing en bericht is gerapporteerd voor beoordeling.',
    },
    actionableMentionWhisperOptions: {
        invite: 'Nodig hen uit',
        nothing: 'Do nothing',
    },
    actionableMentionJoinWorkspaceOptions: {
        accept: 'Accepteren',
        decline: 'Afwijzen',
    },
    actionableMentionTrackExpense: {
        submit: 'Verstuur het naar iemand toe',
        categorize: 'Categoriseer het',
        share: 'Deel het met mijn accountant',
        nothing: 'Niets voor nu',
    },
    teachersUnitePage: {
        teachersUnite: 'Leraren Verenigd',
        joinExpensifyOrg:
            'Doe mee met Expensify.org om onrecht wereldwijd te elimineren. De huidige "Teachers Unite" campagne ondersteunt docenten overal door de kosten van essentiële schoolbenodigdheden te delen.',
        iKnowATeacher: 'Ik ken een leraar.',
        iAmATeacher: 'Ik ben een leraar.',
        getInTouch: 'Uitstekend! Deel alstublieft hun informatie zodat we contact met hen kunnen opnemen.',
        introSchoolPrincipal: 'Introductie aan je schooldirecteur',
        schoolPrincipalVerifyExpense:
            'Expensify.org deelt de kosten van essentiële schoolbenodigdheden zodat studenten uit huishoudens met een laag inkomen een betere leerervaring kunnen hebben. Uw directeur zal worden gevraagd om uw uitgaven te verifiëren.',
        principalFirstName: 'Voornaam van de directeur',
        principalLastName: 'Achternaam van de directeur',
        principalWorkEmail: 'Primaire werk e-mail',
        updateYourEmail: 'Werk uw e-mailadres bij',
        updateEmail: 'E-mailadres bijwerken',
        schoolMailAsDefault: ({contactMethodsRoute}: ContactMethodsRouteParams) =>
            `Voordat je verder gaat, zorg ervoor dat je je school e-mailadres instelt als je standaard contactmethode. Dit kun je doen in Instellingen > Profiel > <a href="${contactMethodsRoute}">Contactmethoden</a>.`,
        error: {
            enterPhoneEmail: 'Voer een geldig e-mailadres of telefoonnummer in',
            enterEmail: 'Voer een e-mailadres in',
            enterValidEmail: 'Voer een geldig e-mailadres in',
            tryDifferentEmail: 'Probeer een ander e-mailadres alstublieft.',
        },
    },
    cardTransactions: {
        notActivated: 'Niet geactiveerd',
        outOfPocket: 'Uit eigen zak uitgaven',
        companySpend: 'Bedrijfskosten',
    },
    distance: {
        addStop: 'Stop toevoegen',
        deleteWaypoint: 'Verwijder waypoint',
        deleteWaypointConfirmation: 'Weet je zeker dat je dit waypoint wilt verwijderen?',
        address: 'Adres',
        waypointDescription: {
            start: 'Starten',
            stop: 'Stop',
        },
        mapPending: {
            title: 'Kaart in behandeling',
            subtitle: 'De kaart wordt gegenereerd wanneer je weer online bent.',
            onlineSubtitle: 'Een ogenblik terwijl we de kaart instellen.',
            errorTitle: 'Kaartfout',
            errorSubtitle: 'Er is een fout opgetreden bij het laden van de kaart. Probeer het alstublieft opnieuw.',
        },
        error: {
            selectSuggestedAddress: 'Selecteer een voorgesteld adres of gebruik de huidige locatie alstublieft',
        },
    },
    reportCardLostOrDamaged: {
        screenTitle: 'Rapportkaart verloren of beschadigd',
        nextButtonLabel: 'Volgende',
        reasonTitle: 'Waarom heb je een nieuwe kaart nodig?',
        cardDamaged: 'Mijn kaart was beschadigd',
        cardLostOrStolen: 'Mijn kaart is verloren of gestolen',
        confirmAddressTitle: 'Bevestig alstublieft het postadres voor uw nieuwe kaart.',
        cardDamagedInfo: 'Uw nieuwe kaart zal binnen 2-3 werkdagen arriveren. Uw huidige kaart blijft werken totdat u uw nieuwe kaart activeert.',
        cardLostOrStolenInfo: 'Je huidige kaart wordt permanent gedeactiveerd zodra je bestelling is geplaatst. De meeste kaarten komen binnen een paar werkdagen aan.',
        address: 'Adres',
        deactivateCardButton: 'Deactiveer kaart',
        shipNewCardButton: 'Verzend nieuwe kaart',
        addressError: 'Adres is vereist',
        reasonError: 'Reden is vereist',
        successTitle: 'Uw nieuwe kaart is onderweg!',
        successDescription: 'U moet deze activeren zodra deze over een paar werkdagen aankomt. In de tussentijd kunt u uw virtuele kaart gebruiken.',
    },
    eReceipt: {
        guaranteed: 'Gegarandeerd eReceipt',
        transactionDate: 'Transactiedatum',
    },
    referralProgram: {
        [CONST.REFERRAL_PROGRAM.CONTENT_TYPES.START_CHAT]: {
            buttonText1: 'Begin een chat,',
            buttonText2: 'verwijs een vriend.',
            header: 'Begin een chat, verwijs een vriend',
            body: 'Wil je dat je vrienden ook Expensify gebruiken? Begin gewoon een chat met hen en wij doen de rest.',
        },
        [CONST.REFERRAL_PROGRAM.CONTENT_TYPES.SUBMIT_EXPENSE]: {
            buttonText1: 'Dien een uitgave in,',
            buttonText2: 'verwijs uw baas.',
            header: 'Dien een uitgave in, verwijs uw baas',
            body: 'Wil je dat je baas ook Expensify gebruikt? Dien gewoon een onkostendeclaratie bij hen in en wij doen de rest.',
        },
        [CONST.REFERRAL_PROGRAM.CONTENT_TYPES.REFER_FRIEND]: {
            header: 'Verwijs een vriend',
            body: 'Wil je dat je vrienden ook Expensify gebruiken? Chat, betaal of deel een uitgave met hen en wij regelen de rest. Of deel gewoon je uitnodigingslink!',
        },
        [CONST.REFERRAL_PROGRAM.CONTENT_TYPES.SHARE_CODE]: {
            buttonText: 'Verwijs een vriend',
            header: 'Verwijs een vriend',
            body: 'Wil je dat je vrienden ook Expensify gebruiken? Chat, betaal of deel een uitgave met hen en wij regelen de rest. Of deel gewoon je uitnodigingslink!',
        },
        copyReferralLink: 'Kopieer uitnodigingslink',
    },
    systemChatFooterMessage: {
        [CONST.INTRO_CHOICES.MANAGE_TEAM]: {
            phrase1: 'Chat met uw setup specialist in',
            phrase2: 'voor hulp',
        },
        default: {
            phrase1: 'Bericht',
            phrase2: 'voor hulp bij de installatie',
        },
    },
    violations: {
        allTagLevelsRequired: 'Alle tags vereist',
        autoReportedRejectedExpense: ({rejectReason, rejectedBy}: ViolationsAutoReportedRejectedExpenseParams) =>
            `${rejectedBy} heeft deze uitgave afgewezen met de opmerking "${rejectReason}"`,
        billableExpense: 'Factureerbaar niet langer geldig',
        cashExpenseWithNoReceipt: ({formattedLimit}: ViolationsCashExpenseWithNoReceiptParams = {}) => `Receipt required${formattedLimit ? `boven ${formattedLimit}` : ''}`,
        categoryOutOfPolicy: 'Categorie niet langer geldig',
        conversionSurcharge: ({surcharge}: ViolationsConversionSurchargeParams) => `Toegepaste ${surcharge}% conversietoeslag`,
        customUnitOutOfPolicy: 'Tarief niet geldig voor deze werkruimte',
        duplicatedTransaction: 'Dupliceren',
        fieldRequired: 'Rapportvelden zijn verplicht',
        futureDate: 'Toekomstige datum niet toegestaan',
        invoiceMarkup: ({invoiceMarkup}: ViolationsInvoiceMarkupParams) => `Opgehoogd met ${invoiceMarkup}%`,
        maxAge: ({maxAge}: ViolationsMaxAgeParams) => `Datum ouder dan ${maxAge} dagen`,
        missingCategory: 'Categorie ontbreekt',
        missingComment: 'Beschrijving vereist voor geselecteerde categorie',
        missingTag: ({tagName}: ViolationsMissingTagParams = {}) => `Missing ${tagName ?? 'tag'}`,
        modifiedAmount: ({type, displayPercentVariance}: ViolationsModifiedAmountParams) => {
            switch (type) {
                case 'distance':
                    return 'Bedrag verschilt van berekende afstand';
                case 'card':
                    return 'Bedrag groter dan kaarttransactie';
                default:
                    if (displayPercentVariance) {
                        return `Bedrag ${displayPercentVariance}% groter dan gescande bon`;
                    }
                    return 'Bedrag groter dan gescande bon';
            }
        },
        modifiedDate: 'Datum verschilt van gescande bon',
        nonExpensiworksExpense: 'Niet-Expensiworks uitgave',
        overAutoApprovalLimit: ({formattedLimit}: ViolationsOverLimitParams) => `Uitgave overschrijdt de automatische goedkeuringslimiet van ${formattedLimit}`,
        overCategoryLimit: ({formattedLimit}: ViolationsOverCategoryLimitParams) => `Bedrag boven ${formattedLimit}/persoon categorielimiet`,
        overLimit: ({formattedLimit}: ViolationsOverLimitParams) => `Bedrag boven ${formattedLimit}/persoon limiet`,
        overLimitAttendee: ({formattedLimit}: ViolationsOverLimitParams) => `Bedrag boven ${formattedLimit}/persoon limiet`,
        perDayLimit: ({formattedLimit}: ViolationsPerDayLimitParams) => `Bedrag boven de dagelijkse ${formattedLimit}/persoon categoriegrens`,
        receiptNotSmartScanned:
            'Uitgavendetails en bon handmatig toegevoegd. Controleer de details. <a href="https://help.expensify.com/articles/expensify-classic/reports/Automatic-Receipt-Audit">Meer informatie</a> over automatische controle van alle bonnen.',
        receiptRequired: ({formattedLimit, category}: ViolationsReceiptRequiredParams) => {
            let message = 'Bon vereist';
            if (formattedLimit ?? category) {
                message += 'over';
                if (formattedLimit) {
                    message += ` ${formattedLimit}`;
                }
                if (category) {
                    message += 'categorie limiet';
                }
            }
            return message;
        },
        prohibitedExpense: ({prohibitedExpenseType}: ViolationsProhibitedExpenseParams) => {
            const preMessage = 'Verboden uitgave:';
            switch (prohibitedExpenseType) {
                case 'alcohol':
                    return `${preMessage} alcohol`;
                case 'gambling':
                    return `${preMessage} gokken`;
                case 'tobacco':
                    return `${preMessage} tabak`;
                case 'adultEntertainment':
                    return `${preMessage} volwassen entertainment`;
                case 'hotelIncidentals':
                    return `${preMessage} hotelbijzaken`;
                default:
                    return `${preMessage}${prohibitedExpenseType}`;
            }
        },
        customRules: ({message}: ViolationsCustomRulesParams) => message,
        reviewRequired: 'Beoordeling vereist',
        rter: ({brokenBankConnection, email, isAdmin, isTransactionOlderThan7Days, member, rterType}: ViolationsRterParams) => {
            if (rterType === CONST.RTER_VIOLATION_TYPES.BROKEN_CARD_CONNECTION_530) {
                return 'Kan bon niet automatisch koppelen vanwege verbroken bankverbinding.';
            }
            if (brokenBankConnection || rterType === CONST.RTER_VIOLATION_TYPES.BROKEN_CARD_CONNECTION) {
                return isAdmin
                    ? `Kan ontvangst niet automatisch koppelen vanwege een verbroken bankverbinding die ${email} moet herstellen.`
                    : 'Kan bon niet automatisch koppelen vanwege een verbroken bankverbinding die je moet herstellen.';
            }
            if (!isTransactionOlderThan7Days) {
                return isAdmin ? `Vraag ${member} om het als contant te markeren of wacht 7 dagen en probeer het opnieuw.` : 'In afwachting van samenvoeging met kaarttransactie.';
            }
            return '';
        },
        brokenConnection530Error: 'Ontvangst in behandeling vanwege verbroken bankverbinding',
        adminBrokenConnectionError: 'Ontvangst in afwachting vanwege verbroken bankverbinding. Los dit alstublieft op in',
        memberBrokenConnectionError: 'Ontvangst in afwachting vanwege een verbroken bankverbinding. Vraag een werkruimtebeheerder om het op te lossen.',
        markAsCashToIgnore: 'Markeren als contant om te negeren en betaling aan te vragen.',
        smartscanFailed: ({canEdit = true}) => `Bonnetjes scannen mislukt.${canEdit ? 'Voer gegevens handmatig in.' : ''}`,
        receiptGeneratedWithAI: 'Potentieel AI-gegenereerd ontvangstbewijs',
        someTagLevelsRequired: ({tagName}: ViolationsTagOutOfPolicyParams = {}) => `Missing ${tagName ?? 'Tag'}`,
        tagOutOfPolicy: ({tagName}: ViolationsTagOutOfPolicyParams = {}) => `${tagName ?? 'Tag'} niet langer geldig`,
        taxAmountChanged: 'Belastingbedrag is gewijzigd',
        taxOutOfPolicy: ({taxName}: ViolationsTaxOutOfPolicyParams = {}) => `${taxName ?? 'Belasting'} niet langer geldig`,
        taxRateChanged: 'Belastingtarief is gewijzigd',
        taxRequired: 'Ontbrekende belastingtarief',
        none: 'Geen',
        taxCodeToKeep: 'Kies welke belastingcode je wilt behouden',
        tagToKeep: 'Kies welke tag je wilt behouden',
        isTransactionReimbursable: 'Kies of de transactie vergoedbaar is',
        merchantToKeep: 'Kies welke handelaar je wilt behouden',
        descriptionToKeep: 'Kies welke beschrijving je wilt behouden.',
        categoryToKeep: 'Kies welke categorie je wilt behouden',
        isTransactionBillable: 'Kies of de transactie factureerbaar is',
        keepThisOne: 'Keep this one',
        confirmDetails: `Bevestig de details die je bewaart`,
        confirmDuplicatesInfo: `De dubbele verzoeken die je niet bewaart, worden vastgehouden zodat het lid ze kan verwijderen.`,
        hold: 'Deze uitgave is in de wacht gezet',
        resolvedDuplicates: 'dubbel opgelost',
    },
    reportViolations: {
        [CONST.REPORT_VIOLATIONS.FIELD_REQUIRED]: ({fieldName}: RequiredFieldParams) => `${fieldName} is vereist`,
    },
    violationDismissal: {
        rter: {
            manual: 'heeft dit ontvangstbewijs als contant gemarkeerd',
        },
        duplicatedTransaction: {
            manual: 'dubbel opgelost',
        },
    },
    videoPlayer: {
        play: 'Afspelen',
        pause: 'Pauzeer',
        fullscreen: 'Volledig scherm',
        playbackSpeed: 'Afspeelsnelheid',
        expand: 'Uitbreiden',
        mute: 'Dempen',
        unmute: 'Dempen opheffen',
        normal: 'Normaal',
    },
    exitSurvey: {
        header: 'Voordat je gaat',
        reasonPage: {
            title: 'Vertel ons alstublieft waarom u vertrekt.',
            subtitle: 'Voordat u vertrekt, vertel ons alstublieft waarom u wilt overstappen naar Expensify Classic.',
        },
        reasons: {
            [CONST.EXIT_SURVEY.REASONS.FEATURE_NOT_AVAILABLE]: 'Ik heb een functie nodig die alleen beschikbaar is in Expensify Classic.',
            [CONST.EXIT_SURVEY.REASONS.DONT_UNDERSTAND]: 'Ik begrijp niet hoe ik New Expensify moet gebruiken.',
            [CONST.EXIT_SURVEY.REASONS.PREFER_CLASSIC]: 'Ik begrijp hoe ik New Expensify moet gebruiken, maar ik geef de voorkeur aan Expensify Classic.',
        },
        prompts: {
            [CONST.EXIT_SURVEY.REASONS.FEATURE_NOT_AVAILABLE]: 'Welke functie heeft u nodig die niet beschikbaar is in New Expensify?',
            [CONST.EXIT_SURVEY.REASONS.DONT_UNDERSTAND]: 'Wat probeer je te doen?',
            [CONST.EXIT_SURVEY.REASONS.PREFER_CLASSIC]: 'Waarom geef je de voorkeur aan Expensify Classic?',
        },
        responsePlaceholder: 'Je reactie',
        thankYou: 'Bedankt voor de feedback!',
        thankYouSubtitle: 'Uw reacties zullen ons helpen een beter product te bouwen om dingen gedaan te krijgen. Hartelijk dank!',
        goToExpensifyClassic: 'Overschakelen naar Expensify Classic',
        offlineTitle: 'Het lijkt erop dat je hier vastzit...',
        offline:
            'U lijkt offline te zijn. Helaas werkt Expensify Classic niet offline, maar New Expensify wel. Als u de voorkeur geeft aan het gebruik van Expensify Classic, probeer het dan opnieuw wanneer u een internetverbinding heeft.',
        quickTip: 'Snelle tip...',
        quickTipSubTitle: 'Je kunt direct naar Expensify Classic gaan door expensify.com te bezoeken. Voeg het toe aan je bladwijzers voor een gemakkelijke snelkoppeling!',
        bookACall: 'Boek een gesprek',
        noThanks: 'Nee, bedankt',
        bookACallTitle: 'Wilt u met een productmanager spreken?',
        benefits: {
            [CONST.EXIT_SURVEY.BENEFIT.CHATTING_DIRECTLY]: 'Direct chatten over onkosten en rapporten',
            [CONST.EXIT_SURVEY.BENEFIT.EVERYTHING_MOBILE]: 'Mogelijkheid om alles op mobiel te doen',
            [CONST.EXIT_SURVEY.BENEFIT.TRAVEL_EXPENSE]: 'Reizen en uitgaven met de snelheid van chatten',
        },
        bookACallTextTop: 'Als u overschakelt naar Expensify Classic, mist u:',
        bookACallTextBottom: 'We zouden graag met u in gesprek gaan om te begrijpen waarom. U kunt een afspraak maken met een van onze senior productmanagers om uw behoeften te bespreken.',
        takeMeToExpensifyClassic: 'Breng me naar Expensify Classic',
    },
    listBoundary: {
        errorMessage: 'Er is een fout opgetreden bij het laden van meer berichten.',
        tryAgain: 'Probeer het opnieuw',
    },
    systemMessage: {
        mergedWithCashTransaction: 'een bon gekoppeld aan deze transactie',
    },
    subscription: {
        authenticatePaymentCard: 'Verifieer betaalkaart',
        mobileReducedFunctionalityMessage: 'U kunt geen wijzigingen aanbrengen in uw abonnement in de mobiele app.',
        badge: {
            freeTrial: ({numOfDays}: BadgeFreeTrialParams) => `Proefperiode: ${numOfDays} ${numOfDays === 1 ? 'dag' : 'dagen'} over`,
        },
        billingBanner: {
            policyOwnerAmountOwed: {
                title: 'Je betalingsinformatie is verouderd',
                subtitle: ({date}: BillingBannerSubtitleWithDateParams) => `Werk uw betaalkaart bij voor ${date} om al uw favoriete functies te blijven gebruiken.`,
            },
            policyOwnerAmountOwedOverdue: {
                title: 'Uw betaling kon niet worden verwerkt.',
                subtitle: ({date, purchaseAmountOwed}: BillingBannerOwnerAmountOwedOverdueParams) =>
                    date && purchaseAmountOwed
                        ? `Uw ${date} betaling van ${purchaseAmountOwed} kon niet worden verwerkt. Voeg alstublieft een betaalkaart toe om het verschuldigde bedrag te vereffenen.`
                        : 'Voeg alstublieft een betaalkaart toe om het verschuldigde bedrag te vereffenen.',
            },
            policyOwnerUnderInvoicing: {
                title: 'Je betalingsinformatie is verouderd',
                subtitle: ({date}: BillingBannerSubtitleWithDateParams) => `Uw betaling is te laat. Betaal uw factuur vóór ${date} om onderbreking van de service te voorkomen.`,
            },
            policyOwnerUnderInvoicingOverdue: {
                title: 'Je betalingsinformatie is verouderd',
                subtitle: 'Uw betaling is te laat. Gelieve uw factuur te betalen.',
            },
            billingDisputePending: {
                title: 'Uw kaart kon niet worden belast.',
                subtitle: ({amountOwed, cardEnding}: BillingBannerDisputePendingParams) =>
                    `U betwistte de ${amountOwed} kosten op de kaart die eindigt op ${cardEnding}. Uw account wordt geblokkeerd totdat het geschil met uw bank is opgelost.`,
            },
            cardAuthenticationRequired: {
                title: 'Uw kaart kon niet worden belast.',
                subtitle: ({cardEnding}: BillingBannerCardAuthenticationRequiredParams) =>
                    `Uw betaalkaart is niet volledig geverifieerd. Voltooi het verificatieproces om uw betaalkaart met eindcijfers ${cardEnding} te activeren.`,
            },
            insufficientFunds: {
                title: 'Uw kaart kon niet worden belast.',
                subtitle: ({amountOwed}: BillingBannerInsufficientFundsParams) =>
                    `Uw betaalkaart werd geweigerd vanwege onvoldoende saldo. Probeer het opnieuw of voeg een nieuwe betaalkaart toe om uw openstaande saldo van ${amountOwed} te vereffenen.`,
            },
            cardExpired: {
                title: 'Uw kaart kon niet worden belast.',
                subtitle: ({amountOwed}: BillingBannerCardExpiredParams) =>
                    `Uw betaalkaart is verlopen. Voeg een nieuwe betaalkaart toe om uw openstaande saldo van ${amountOwed} te vereffenen.`,
            },
            cardExpireSoon: {
                title: 'Je kaart verloopt binnenkort',
                subtitle:
                    'Je betaalkaart verloopt aan het einde van deze maand. Klik op het menu met de drie puntjes hieronder om deze bij te werken en al je favoriete functies te blijven gebruiken.',
            },
            retryBillingSuccess: {
                title: 'Succes!',
                subtitle: 'Uw kaart is succesvol belast.',
            },
            retryBillingError: {
                title: 'Uw kaart kon niet worden belast.',
                subtitle:
                    'Voordat u het opnieuw probeert, neem rechtstreeks contact op met uw bank om Expensify-kosten goed te keuren en eventuele blokkades te verwijderen. Probeer anders een andere betaalkaart toe te voegen.',
            },
            cardOnDispute: ({amountOwed, cardEnding}: BillingBannerCardOnDisputeParams) =>
                `U betwistte de ${amountOwed} kosten op de kaart die eindigt op ${cardEnding}. Uw account wordt geblokkeerd totdat het geschil met uw bank is opgelost.`,
            preTrial: {
                title: 'Begin een gratis proefperiode',
                subtitleStart: 'Als een volgende stap,',
                subtitleLink: 'voltooi uw setupchecklist',
                subtitleEnd: 'zodat je team kan beginnen met declareren.',
            },
            trialStarted: {
                title: ({numOfDays}: TrialStartedTitleParams) => `Proefversie: ${numOfDays} ${numOfDays === 1 ? 'dag' : 'dagen'} over!`,
                subtitle: 'Voeg een betaalkaart toe om al je favoriete functies te blijven gebruiken.',
            },
            trialEnded: {
                title: 'Je gratis proefperiode is afgelopen',
                subtitle: 'Voeg een betaalkaart toe om al je favoriete functies te blijven gebruiken.',
            },
            earlyDiscount: {
                claimOffer: 'Aanbieding claimen',
                noThanks: 'Nee, bedankt',
                subscriptionPageTitle: ({discountType}: EarlyDiscountTitleParams) =>
                    `<strong>${discountType}% korting op uw eerste jaar!</strong> Voeg gewoon een betaalkaart toe en start een jaarlijks abonnement.`,
                onboardingChatTitle: ({discountType}: EarlyDiscountTitleParams) => `Aanbieding voor beperkte tijd: ${discountType}% korting op uw eerste jaar!`,
                subtitle: ({days, hours, minutes, seconds}: EarlyDiscountSubtitleParams) => `Claim binnen ${days > 0 ? `${days}d :` : ''}${hours}u : ${minutes}m : ${seconds}s`,
            },
        },
        cardSection: {
            title: 'Betaling',
            subtitle: 'Voeg een kaart toe om te betalen voor je Expensify-abonnement.',
            addCardButton: 'Betaalpas toevoegen',
            cardNextPayment: ({nextPaymentDate}: CardNextPaymentParams) => `Uw volgende betaaldatum is ${nextPaymentDate}.`,
            cardEnding: ({cardNumber}: CardEndingParams) => `Kaart eindigend op ${cardNumber}`,
            cardInfo: ({name, expiration, currency}: CardInfoParams) => `Naam: ${name}, Vervaldatum: ${expiration}, Valuta: ${currency}`,
            changeCard: 'Betaalkaart wijzigen',
            changeCurrency: 'Betaalvaluta wijzigen',
            cardNotFound: 'Geen betaalkaart toegevoegd',
            retryPaymentButton: 'Betaling opnieuw proberen',
            authenticatePayment: 'Authenticeer betaling',
            requestRefund: 'Terugbetaling aanvragen',
            requestRefundModal: {
                full: 'Een terugbetaling krijgen is eenvoudig, verlaag gewoon uw account voordat uw volgende factuurdatum en u ontvangt een terugbetaling. <br /> <br /> Let op: Als je je account downgrade, worden je werkruimtes verwijderd. Deze actie kan niet ongedaan worden gemaakt, maar je kunt altijd een nieuwe werkruimte aanmaken als je van gedachten verandert.',
                confirm: 'Werkruimte(s) verwijderen en downgraden',
            },
            viewPaymentHistory: 'Bekijk betalingsgeschiedenis',
        },
        yourPlan: {
            title: 'Uw plan',
            exploreAllPlans: 'Verken alle plannen',
            customPricing: 'Aangepaste prijzen',
            asLowAs: ({price}: YourPlanPriceValueParams) => `vanaf ${price} per actief lid/maand`,
            pricePerMemberMonth: ({price}: YourPlanPriceValueParams) => `${price} per lid/maand`,
            pricePerMemberPerMonth: ({price}: YourPlanPriceValueParams) => `${price} per lid per maand`,
            perMemberMonth: 'per lid/maand',
            collect: {
                title: 'Verzamel',
                description: 'Het kleinzakelijke plan dat je uitgaven, reizen en chat biedt.',
                priceAnnual: ({lower, upper}: YourPlanPriceParams) => `Van ${lower}/actief lid met de Expensify Card, ${upper}/actief lid zonder de Expensify Card.`,
                pricePayPerUse: ({lower, upper}: YourPlanPriceParams) => `Van ${lower}/actief lid met de Expensify Card, ${upper}/actief lid zonder de Expensify Card.`,
                benefit1: 'Bonnetjes scannen',
                benefit2: 'Vergoedingen',
                benefit3: 'Beheer van bedrijfskaarten',
                benefit4: 'Uitgaven- en reisgoedkeuringen',
                benefit5: 'Reisreservering en regels',
                benefit6: 'QuickBooks/Xero-integraties',
                benefit7: 'Chat over uitgaven, rapporten en kamers',
                benefit8: 'AI- en menselijke ondersteuning',
            },
            control: {
                title: 'Beheer',
                description: 'Onkosten, reizen en chat voor grotere bedrijven.',
                priceAnnual: ({lower, upper}: YourPlanPriceParams) => `Van ${lower}/actief lid met de Expensify Card, ${upper}/actief lid zonder de Expensify Card.`,
                pricePayPerUse: ({lower, upper}: YourPlanPriceParams) => `Van ${lower}/actief lid met de Expensify Card, ${upper}/actief lid zonder de Expensify Card.`,
                benefit1: 'Alles in het Collect-plan',
                benefit2: 'Meerniveau goedkeuringsworkflows',
                benefit3: 'Aangepaste uitgavenregels',
                benefit4: 'ERP-integraties (NetSuite, Sage Intacct, Oracle)',
                benefit5: 'HR-integraties (Workday, Certinia)',
                benefit6: 'SAML/SSO',
                benefit7: 'Aangepaste inzichten en rapportage',
                benefit8: 'Budgetteren',
            },
            thisIsYourCurrentPlan: 'Dit is je huidige plan',
            downgrade: 'Downgrade naar Collect',
            upgrade: 'Upgrade naar Control',
            addMembers: 'Leden toevoegen',
            saveWithExpensifyTitle: 'Bespaar met de Expensify Card',
            saveWithExpensifyDescription: 'Gebruik onze besparingscalculator om te zien hoe cash back van de Expensify Card uw Expensify-rekening kan verlagen.',
            saveWithExpensifyButton: 'Meer informatie',
        },
        compareModal: {
            comparePlans: 'Vergelijk Plannen',
            unlockTheFeatures: 'Ontgrendel de functies die je nodig hebt met het plan dat bij je past.',
            viewOurPricing: 'Bekijk onze prijspagina',
            forACompleteFeatureBreakdown: 'voor een volledige functieverdeling van elk van onze plannen.',
        },
        details: {
            title: 'Abonnementsgegevens',
            annual: 'Jaarabonnement',
            taxExempt: 'Vraag belastingvrijstelling aan',
            taxExemptEnabled: 'Belastingvrijgesteld',
            taxExemptStatus: 'Belastingvrijstellingsstatus',
            payPerUse: 'Betalen per gebruik',
            subscriptionSize: 'Abonnementsgrootte',
            headsUp:
                'Let op: Als je nu je abonnementsomvang niet instelt, stellen we deze automatisch in op het aantal actieve leden van je eerste maand. Je bent dan verplicht om voor ten minste dit aantal leden te betalen voor de komende 12 maanden. Je kunt je abonnementsomvang op elk moment verhogen, maar je kunt deze niet verlagen totdat je abonnement is afgelopen.',
            zeroCommitment: 'Geen verplichtingen bij het verlaagde jaarlijkse abonnementsbedrag',
        },
        subscriptionSize: {
            title: 'Abonnementsgrootte',
            yourSize: 'Uw abonnementsomvang is het aantal open plaatsen dat in een bepaalde maand door een actief lid kan worden ingevuld.',
            eachMonth:
                'Elke maand dekt je abonnement tot het aantal actieve leden dat hierboven is ingesteld. Telkens wanneer je je abonnementsomvang vergroot, begin je een nieuw 12-maanden abonnement met die nieuwe omvang.',
            note: 'Opmerking: Een actief lid is iemand die uitgavengegevens heeft aangemaakt, bewerkt, ingediend, goedgekeurd, vergoed of geëxporteerd die aan de werkruimte van uw bedrijf zijn gekoppeld.',
            confirmDetails: 'Bevestig uw nieuwe jaarlijkse abonnementsgegevens:',
            subscriptionSize: 'Abonnementsgrootte',
            activeMembers: ({size}: SubscriptionSizeParams) => `${size} actieve leden/maand`,
            subscriptionRenews: 'Abonnement wordt verlengd',
            youCantDowngrade: 'U kunt niet downgraden tijdens uw jaarlijkse abonnement.',
            youAlreadyCommitted: ({size, date}: SubscriptionCommitmentParams) =>
                `Je hebt je al gecommitteerd aan een jaarlijks abonnementsformaat van ${size} actieve leden per maand tot ${date}. Je kunt op ${date} overstappen naar een pay-per-use-abonnement door automatisch verlengen uit te schakelen.`,
            error: {
                size: 'Voer een geldig abonnementsformaat in alstublieft',
                sameSize: 'Voer een ander nummer in dan uw huidige abonnementsomvang.',
            },
        },
        paymentCard: {
            addPaymentCard: 'Betaalpas toevoegen',
            enterPaymentCardDetails: 'Voer uw betaalkaartgegevens in',
            security: 'Expensify is PCI-DSS-conform, gebruikt encryptie op bankniveau en maakt gebruik van redundante infrastructuur om je gegevens te beschermen.',
            learnMoreAboutSecurity: 'Meer informatie over onze beveiliging.',
        },
        subscriptionSettings: {
            title: 'Abonnementsinstellingen',
            summary: ({subscriptionType, subscriptionSize, autoRenew, autoIncrease}: SubscriptionSettingsSummaryParams) =>
                `Abonnementstype: ${subscriptionType}, Abonnementsomvang: ${subscriptionSize}, Automatisch verlengen: ${autoRenew}, Automatisch jaarlijkse zitplaatsen verhogen: ${autoIncrease}`,
            none: 'geen',
            on: 'op',
            off: 'uit',
            annual: 'Jaarlijks',
            autoRenew: 'Automatisch verlengen',
            autoIncrease: 'Automatisch jaarlijkse zitplaatsen verhogen',
            saveUpTo: ({amountWithCurrency}: SubscriptionSettingsSaveUpToParams) => `Bespaar tot ${amountWithCurrency}/maand per actief lid`,
            automaticallyIncrease:
                'Verhoog automatisch uw jaarlijkse zitplaatsen om actieve leden die uw abonnementsomvang overschrijden te accommoderen. Let op: Dit zal de einddatum van uw jaarlijkse abonnement verlengen.',
            disableAutoRenew: 'Automatisch verlengen uitschakelen',
            helpUsImprove: 'Help ons Expensify verbeteren',
            whatsMainReason: 'Wat is de belangrijkste reden dat je automatische verlenging uitschakelt?',
            renewsOn: ({date}: SubscriptionSettingsRenewsOnParams) => `Wordt verlengd op ${date}.`,
            pricingConfiguration: 'De prijs is afhankelijk van de configuratie. Voor de laagste prijs, kies een jaarlijks abonnement en krijg de Expensify Card.',
            learnMore: {
                part1: 'Meer informatie op onze',
                pricingPage: 'prijs pagina',
                part2: 'of chat met ons team in uw',
                adminsRoom: '#admins kamer.',
            },
            estimatedPrice: 'Geschatte prijs',
            changesBasedOn: 'Dit verandert op basis van je gebruik van de Expensify Card en de onderstaande abonnementsopties.',
        },
        requestEarlyCancellation: {
            title: 'Vroegtijdige annulering aanvragen',
            subtitle: 'Wat is de belangrijkste reden waarom je een vroegtijdige annulering aanvraagt?',
            subscriptionCanceled: {
                title: 'Abonnement geannuleerd',
                subtitle: 'Uw jaarlijkse abonnement is geannuleerd.',
                info: 'Als je je werkruimte(s) op een pay-per-use basis wilt blijven gebruiken, ben je helemaal klaar.',
                preventFutureActivity: {
                    part1: 'Als je toekomstige activiteiten en kosten wilt voorkomen, moet je',
                    link: 'verwijder je werkruimte(s)',
                    part2: '. Let op dat wanneer je je werkruimte(s) verwijdert, je wordt gefactureerd voor alle openstaande activiteiten die in de huidige kalendermaand zijn gemaakt.',
                },
            },
            requestSubmitted: {
                title: 'Verzoek ingediend',
                subtitle: {
                    part1: 'Bedankt dat je ons hebt laten weten dat je geïnteresseerd bent in het annuleren van je abonnement. We bekijken je verzoek en nemen binnenkort contact met je op via je chat met',
                    link: 'Concierge',
                    part2: '.',
                },
            },
            acknowledgement: `Door vroegtijdige annulering aan te vragen, erken en ga ik ermee akkoord dat Expensify geen verplichting heeft om een dergelijk verzoek in te willigen onder de Expensify <a href=${CONST.OLD_DOT_PUBLIC_URLS.TERMS_URL}>Servicevoorwaarden</a>of een andere toepasselijke serviceovereenkomst tussen mij en Expensify en dat Expensify naar eigen goeddunken beslist over het al dan niet honoreren van een dergelijk verzoek.`,
        },
    },
    feedbackSurvey: {
        tooLimited: 'Functionaliteit moet worden verbeterd',
        tooExpensive: 'Te duur',
        inadequateSupport: 'Onvoldoende klantenondersteuning',
        businessClosing: 'Bedrijf sluit, krimpt in, of is overgenomen',
        additionalInfoTitle: 'Naar welke software verhuist u en waarom?',
        additionalInfoInputLabel: 'Je reactie',
    },
    roomChangeLog: {
        updateRoomDescription: 'stel de kamerbeschrijving in op:',
        clearRoomDescription: 'de kamerbeschrijving gewist',
    },
    delegate: {
        switchAccount: 'Accounts wisselen:',
        copilotDelegatedAccess: 'Copilot: Gedelegeerde toegang',
        copilotDelegatedAccessDescription: 'Sta andere leden toe om toegang te krijgen tot je account.',
        addCopilot: 'Copilot toevoegen',
        membersCanAccessYourAccount: 'Deze leden hebben toegang tot uw account:',
        youCanAccessTheseAccounts: 'Je kunt deze accounts openen via de accountwisselaar:',
        role: ({role}: OptionalParam<DelegateRoleParams> = {}) => {
            switch (role) {
                case CONST.DELEGATE_ROLE.ALL:
                    return 'Volledig';
                case CONST.DELEGATE_ROLE.SUBMITTER:
                    return 'Beperkt';
                default:
                    return '';
            }
        },
        genericError: 'Oeps, er is iets misgegaan. Probeer het opnieuw.',
        onBehalfOfMessage: ({delegator}: DelegatorParams) => `namens ${delegator}`,
        accessLevel: 'Toegangsniveau',
        confirmCopilot: 'Bevestig je copiloot hieronder.',
        accessLevelDescription: 'Kies hieronder een toegangsniveau. Zowel Volledige als Beperkte toegang stellen copilots in staat om alle gesprekken en uitgaven te bekijken.',
        roleDescription: ({role}: OptionalParam<DelegateRoleParams> = {}) => {
            switch (role) {
                case CONST.DELEGATE_ROLE.ALL:
                    return 'Sta een ander lid toe om alle acties in uw account uit te voeren, namens u. Inclusief chat, inzendingen, goedkeuringen, betalingen, instellingen bijwerken en meer.';
                case CONST.DELEGATE_ROLE.SUBMITTER:
                    return 'Sta een ander lid toe om de meeste acties in uw account namens u uit te voeren. Uitzonderingen zijn goedkeuringen, betalingen, afwijzingen en blokkeringen.';
                default:
                    return '';
            }
        },
        removeCopilot: 'Verwijder copilot',
        removeCopilotConfirmation: 'Weet je zeker dat je deze copiloot wilt verwijderen?',
        changeAccessLevel: 'Toegangsniveau wijzigen',
        makeSureItIsYou: 'Laten we ervoor zorgen dat jij het bent',
        enterMagicCode: ({contactMethod}: EnterMagicCodeParams) =>
            `Voer de magische code in die naar ${contactMethod} is gestuurd om een copiloot toe te voegen. Het zou binnen een minuut of twee moeten aankomen.`,
        enterMagicCodeUpdate: ({contactMethod}: EnterMagicCodeParams) => `Voer de magische code in die naar ${contactMethod} is verzonden om uw copilot bij te werken.`,
        notAllowed: 'Niet zo snel...',
        noAccessMessage: 'Als copiloot heb je geen toegang tot deze pagina. Sorry!',
        notAllowedMessageStart: `Als een`,
        notAllowedMessageHyperLinked: 'copilot',
        notAllowedMessageEnd: ({accountOwnerEmail}: AccountOwnerParams) => `voor ${accountOwnerEmail}, je hebt geen toestemming om deze actie uit te voeren. Sorry!`,
        copilotAccess: 'Copilot-toegang',
    },
    debug: {
        debug: 'Debuggen',
        details: 'Details',
        JSON: 'JSON',
        reportActions: 'Acties',
        reportActionPreview: 'Voorbeeldweergave',
        nothingToPreview: 'Niets om te bekijken',
        editJson: 'Edit JSON:',
        preview: 'Voorbeeld:',
        missingProperty: ({propertyName}: MissingPropertyParams) => `Ontbrekende ${propertyName}`,
        invalidProperty: ({propertyName, expectedType}: InvalidPropertyParams) => `Ongeldige eigenschap: ${propertyName} - Verwacht: ${expectedType}`,
        invalidValue: ({expectedValues}: InvalidValueParams) => `Ongeldige waarde - Verwacht: ${expectedValues}`,
        missingValue: 'Ontbrekende waarde',
        createReportAction: 'Actie Rapport Maken',
        reportAction: 'Actie rapporteren',
        report: 'Rapport',
        transaction: 'Transactie',
        violations: 'Overtredingen',
        transactionViolation: 'Transactieovertreding',
        hint: 'Gegevenswijzigingen worden niet naar de backend verzonden.',
        textFields: 'Tekstvelden',
        numberFields: 'Nummervelden',
        booleanFields: 'Booleaanse velden',
        constantFields: 'Constante velden',
        dateTimeFields: 'DateTime velden',
        date: 'Datum',
        time: 'Tijd',
        none: 'Geen',
        visibleInLHN: 'Zichtbaar in LHN',
        GBR: 'GBR',
        RBR: 'RBR',
        true: 'true',
        false: 'false',
        viewReport: 'Bekijk rapport',
        viewTransaction: 'Transactie bekijken',
        createTransactionViolation: 'Transactieovertreding maken',
        reasonVisibleInLHN: {
            hasDraftComment: 'Heeft conceptopmerking',
            hasGBR: 'Heeft GBR',
            hasRBR: 'Heeft RBR',
            pinnedByUser: 'Vastgezet door lid',
            hasIOUViolations: 'Heeft IOU-overtredingen',
            hasAddWorkspaceRoomErrors: 'Heeft fouten bij het toevoegen van werkruimtekamer',
            isUnread: 'Is ongelezen (focusmodus)',
            isArchived: 'Is gearchiveerd (meest recente modus)',
            isSelfDM: 'Is zelf DM',
            isFocused: 'Is tijdelijk gefocust',
        },
        reasonGBR: {
            hasJoinRequest: 'Heeft een lidmaatschapsverzoek (admin kamer)',
            isUnreadWithMention: 'Is ongelezen met vermelding',
            isWaitingForAssigneeToCompleteAction: 'Wacht op de verantwoordelijke om de actie te voltooien',
            hasChildReportAwaitingAction: 'Heeft kindrapport wachtend op actie',
            hasMissingInvoiceBankAccount: 'Heeft een ontbrekende factuur bankrekening',
        },
        reasonRBR: {
            hasErrors: 'Heeft fouten in rapport of rapportacties gegevens',
            hasViolations: 'Heeft overtredingen',
            hasTransactionThreadViolations: 'Heeft schendingen van transactiedraad',
        },
        indicatorStatus: {
            theresAReportAwaitingAction: 'Er is een rapport dat op actie wacht',
            theresAReportWithErrors: 'Er is een rapport met fouten',
            theresAWorkspaceWithCustomUnitsErrors: 'Er is een werkruimte met fouten in aangepaste eenheden.',
            theresAProblemWithAWorkspaceMember: 'Er is een probleem met een werkruimte lid.',
            theresAProblemWithAWorkspaceQBOExport: 'Er was een probleem met een exportinstelling van de werkruimteverbinding.',
            theresAProblemWithAContactMethod: 'Er is een probleem met een contactmethode',
            aContactMethodRequiresVerification: 'Een contactmethode vereist verificatie',
            theresAProblemWithAPaymentMethod: 'Er is een probleem met een betaalmethode',
            theresAProblemWithAWorkspace: 'Er is een probleem met een werkruimte',
            theresAProblemWithYourReimbursementAccount: 'Er is een probleem met je terugbetalingsaccount',
            theresABillingProblemWithYourSubscription: 'Er is een factureringsprobleem met je abonnement.',
            yourSubscriptionHasBeenSuccessfullyRenewed: 'Je abonnement is succesvol verlengd.',
            theresWasAProblemDuringAWorkspaceConnectionSync: 'Er was een probleem tijdens een synchronisatie van de werkruimteverbinding.',
            theresAProblemWithYourWallet: 'Er is een probleem met je portemonnee',
            theresAProblemWithYourWalletTerms: 'Er is een probleem met de voorwaarden van je wallet.',
        },
    },
    emptySearchView: {
        takeATestDrive: 'Maak een proefrit',
    },
    migratedUserWelcomeModal: {
        title: 'Reizen en uitgaven, met de snelheid van chat',
        subtitle: 'Nieuwe Expensify heeft dezelfde geweldige automatisering, maar nu met geweldige samenwerking:',
        confirmText: 'Laten we gaan!',
        features: {
            chat: '<strong>Chat direct op elke uitgave</strong>, rapport of werkruimte',
            scanReceipt: '<strong>Scan bonnetjes</strong> en krijg je geld terugbetaald',
            crossPlatform: 'Doe <strong>alles</strong> vanaf je telefoon of browser',
        },
    },
    productTrainingTooltip: {
        // TODO: CONCIERGE_LHN_GBR tooltip will be replaced by a tooltip in the #admins room
        // https://github.com/Expensify/App/issues/57045#issuecomment-2701455668
        conciergeLHNGBR: {
            part1: 'Aan de slag',
            part2: 'hier!',
        },
        saveSearchTooltip: {
            part1: 'Hernoem uw opgeslagen zoekopdrachten',
            part2: 'hier!',
        },
        bottomNavInboxTooltip: {
            part1: 'Check wat',
            part2: 'heeft uw aandacht nodig',
            part3: 'en',
            part4: 'chat over uitgaven.',
        },
        workspaceChatTooltip: {
            part1: 'Chat met',
            part2: 'goedkeurders',
        },
        globalCreateTooltip: {
            part1: 'Maak onkosten aan',
            part2: ', begin met chatten,',
            part3: 'en meer.',
            part4: 'Probeer het uit!',
        },
        GBRRBRChat: {
            part1: 'Je zult 🟢 zien op',
            part2: 'acties om te ondernemen',
            part3: ',\nen 🔴 op',
            part4: 'items om te beoordelen.',
        },
        accountSwitcher: {
            part1: 'Toegang tot uw',
            part2: 'Copilot-accounts',
            part3: 'hier',
        },
        expenseReportsFilter: {
            part1: 'Welkom! Vind al uw',
            part2: 'rapporten van het bedrijf',
            part3: 'hier.',
        },
        scanTestTooltip: {
            part1: 'Wil je zien hoe Scan werkt?',
            part2: 'Probeer een testbon!',
            part3: 'Kies onze',
            part4: 'testmanager',
            part5: 'om het uit te proberen!',
            part6: 'Nu,',
            part7: 'dien uw onkostennota in',
            part8: 'en zie de magie gebeuren!',
            tryItOut: 'Probeer het uit',
            noThanks: 'Nee, bedankt',
        },
        outstandingFilter: {
            part1: 'Filter voor uitgaven die',
            part2: 'goedkeuring nodig',
        },
        scanTestDriveTooltip: {
            part1: 'Verzend deze bon naar',
            part2: 'voltooi de proefrit!',
        },
    },
    discardChangesConfirmation: {
        title: 'Wijzigingen negeren?',
        body: 'Weet je zeker dat je de wijzigingen die je hebt gemaakt wilt weggooien?',
        confirmText: 'Wijzigingen verwijderen',
    },
    scheduledCall: {
        book: {
            title: 'Gesprek plannen',
            description: 'Vind een tijd die voor jou werkt.',
            slots: 'Beschikbare tijden voor',
        },
        confirmation: {
            title: 'Oproep bevestigen',
            description: 'Zorg ervoor dat de onderstaande details er goed uitzien voor jou. Zodra je de oproep bevestigt, sturen we een uitnodiging met meer informatie.',
            setupSpecialist: 'Uw setup specialist',
            meetingLength: 'Vergaderingsduur',
            dateTime: 'Datum & tijd',
            minutes: '30 minuten',
        },
        callScheduled: 'Oproep gepland',
    },
    autoSubmitModal: {
        title: 'Alles duidelijk en ingediend!',
        description: 'Alle waarschuwingen en overtredingen zijn gewist, dus:',
        submittedExpensesTitle: 'Deze uitgaven zijn ingediend',
        submittedExpensesDescription: 'Deze uitgaven zijn naar uw goedkeurder gestuurd, maar kunnen nog worden bewerkt totdat ze zijn goedgekeurd.',
        pendingExpensesTitle: 'In afwachting zijnde uitgaven zijn verplaatst',
        pendingExpensesDescription: 'Alle openstaande kaartuitgaven zijn verplaatst naar een apart rapport totdat ze worden geboekt.',
    },
    testDrive: {
        quickAction: {
            takeATwoMinuteTestDrive: 'Maak een proefrit van 2 minuten',
        },
        modal: {
            title: 'Probeer ons uit',
            description: 'Maak een snelle producttour om snel op de hoogte te zijn. Geen tussenstops nodig!',
            confirmText: 'Start proefrit',
            helpText: 'Overslaan',
            employee: {
                description:
                    '<muted-text>Krijg <strong>3 gratis maanden Expensify</strong> voor je team! Vul hieronder het e-mailadres van je baas in en stuur hen een testuitgave.</muted-text>',
                email: 'Voer het e-mailadres van uw baas in',
                error: 'Dat lid bezit een werkruimte, voer alstublieft een nieuw lid in om te testen.',
            },
        },
        banner: {
            currentlyTestDrivingExpensify: 'Je bent momenteel Expensify aan het uitproberen.',
            readyForTheRealThing: 'Klaar voor het echte werk?',
            getStarted: 'Aan de slag',
        },
        employeeInviteMessage: ({name}: EmployeeInviteMessageParams) =>
            `# ${name} heeft je uitgenodigd om Expensify uit te proberen\nHey! Ik heb ons net *3 maanden gratis* gekregen om Expensify uit te proberen, de snelste manier om onkosten te beheren.\n\nHier is een *testbon* om je te laten zien hoe het werkt:`,
    },
};
// IMPORTANT: This line is manually replaced in generate translation files by scripts/generateTranslations.ts,
// so if you change it here, please update it there as well.
export default translations satisfies TranslationDeepObject<typeof en>;<|MERGE_RESOLUTION|>--- conflicted
+++ resolved
@@ -665,11 +665,7 @@
         tooManyFiles: ({fileLimit}: FileLimitParams) => `U kunt maximaal ${fileLimit} bestanden tegelijk uploaden.`,
         sizeExceededWithValue: ({maxUploadSizeInMB}: SizeExceededParams) => `Bestanden overschrijden ${maxUploadSizeInMB} MB. Probeer het opnieuw.`,
         someFilesCantBeUploaded: 'Sommige bestanden kunnen niet worden geüpload',
-<<<<<<< HEAD
-        sizeLimitExceeded: 'Bestanden moeten kleiner zijn dan 10 MB. Grotere bestanden worden niet geüpload.',
-=======
         sizeLimitExceeded: ({maxUploadSizeInMB}: SizeExceededParams) => `Bestanden moeten kleiner zijn dan ${maxUploadSizeInMB} MB. Grotere bestanden worden niet geüpload.`,
->>>>>>> ec2e890b
         maxFileLimitExceeded: "U kunt maximaal 30 bonnetjes tegelijk uploaden. Extra's worden niet geüpload.",
         unsupportedFileType: ({fileType}: FileTypeParams) => `${fileType} bestanden worden niet ondersteund. Alleen ondersteunde bestandstypen worden geüpload.`,
         learnMoreAboutSupportedFiles: 'Meer informatie over ondersteunde formaten.',
