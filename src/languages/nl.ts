--- conflicted
+++ resolved
@@ -634,12 +634,9 @@
         getTheApp: 'Download de app',
         scanReceiptsOnTheGo: 'Scan bonnetjes vanaf je telefoon',
         headsUp: 'Let op!',
-<<<<<<< HEAD
         submitTo: 'Sturen naar',
         forwardTo: 'Doorsturen naar',
-=======
         merge: 'Samenvoegen',
->>>>>>> 4ae92b79
         unstableInternetConnection: 'Onstabiele internetverbinding. Controleer je netwerk en probeer het opnieuw.',
     },
     supportalNoAccess: {
