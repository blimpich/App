/**
 *   _____                      __         __
 *  / ___/__ ___  ___ _______ _/ /____ ___/ /
 * / (_ / -_) _ \/ -_) __/ _ \`/ __/ -_) _  /
 * \___/\__/_//_/\__/_/  \_,_/\__/\__/\_,_/
 *
 * This file was automatically generated. Please consider these alternatives before manually editing it:
 *
 * - Improve the prompts in prompts/translation, or
 * - Improve context annotations in src/languages/en.ts
 */
import {CONST as COMMON_CONST} from 'expensify-common';
import startCase from 'lodash/startCase';
import type {OnboardingTask} from '@libs/actions/Welcome/OnboardingFlow';
import CONST from '@src/CONST';
import type {Country} from '@src/CONST';
import type OriginalMessage from '@src/types/onyx/OriginalMessage';
import type en from './en';
import type {
    AccountOwnerParams,
    ActionsAreCurrentlyRestricted,
    AddedOrDeletedPolicyReportFieldParams,
    AddedPolicyApprovalRuleParams,
    AddEmployeeParams,
    AddOrDeletePolicyCustomUnitRateParams,
    AddressLineParams,
    AdminCanceledRequestParams,
    AirlineParams,
    AlreadySignedInParams,
    ApprovalWorkflowErrorParams,
    ApprovedAmountParams,
    AssignCardParams,
    AssignedCardParams,
    AssigneeParams,
    AuthenticationErrorParams,
    AutoPayApprovedReportsLimitErrorParams,
    BadgeFreeTrialParams,
    BankAccountLastFourParams,
    BeginningOfArchivedRoomParams,
    BeginningOfChatHistoryAdminRoomParams,
    BeginningOfChatHistoryAnnounceRoomParams,
    BeginningOfChatHistoryDomainRoomParams,
    BeginningOfChatHistoryInvoiceRoomParams,
    BeginningOfChatHistoryPolicyExpenseChatParams,
    BeginningOfChatHistoryUserRoomParams,
    BillableDefaultDescriptionParams,
    BillingBannerCardAuthenticationRequiredParams,
    BillingBannerCardExpiredParams,
    BillingBannerCardOnDisputeParams,
    BillingBannerDisputePendingParams,
    BillingBannerInsufficientFundsParams,
    BillingBannerOwnerAmountOwedOverdueParams,
    BillingBannerSubtitleWithDateParams,
    BusinessBankAccountParams,
    BusinessTaxIDParams,
    CanceledRequestParams,
    CardEndingParams,
    CardInfoParams,
    CardNextPaymentParams,
    CategoryNameParams,
    ChangeFieldParams,
    ChangeOwnerDuplicateSubscriptionParams,
    ChangeOwnerHasFailedSettlementsParams,
    ChangeOwnerSubscriptionParams,
    ChangeReportPolicyParams,
    ChangeTypeParams,
    CharacterLengthLimitParams,
    CharacterLimitParams,
    ChatWithAccountManagerParams,
    CompanyCardBankName,
    CompanyCardFeedNameParams,
    CompanyNameParams,
    ConfirmThatParams,
    ConnectionNameParams,
    ConnectionParams,
    ContactMethodParams,
    ContactMethodsRouteParams,
    CreateExpensesParams,
    CurrencyCodeParams,
    CurrencyInputDisabledTextParams,
    CustomersOrJobsLabelParams,
    CustomUnitRateParams,
    DateParams,
    DateShouldBeAfterParams,
    DateShouldBeBeforeParams,
    DefaultAmountParams,
    DefaultVendorDescriptionParams,
    DelegateRoleParams,
    DelegatorParams,
    DeleteActionParams,
    DeleteConfirmationParams,
    DeleteTransactionParams,
    DemotedFromWorkspaceParams,
    DidSplitAmountMessageParams,
    DomainPermissionInfoRestrictionParams,
    DuplicateTransactionParams,
    EarlyDiscountSubtitleParams,
    EarlyDiscountTitleParams,
    EditActionParams,
    EditDestinationSubtitleParams,
    ElectronicFundsParams,
    EmployeeInviteMessageParams,
    EmptyCategoriesSubtitleWithAccountingParams,
    EmptyTagsSubtitleWithAccountingParams,
    EnterMagicCodeParams,
    ExportAgainModalDescriptionParams,
    ExportedToIntegrationParams,
    ExportIntegrationSelectedParams,
    FeatureNameParams,
    FileLimitParams,
    FileTypeParams,
    FiltersAmountBetweenParams,
    FlightLayoverParams,
    FlightParams,
    FormattedMaxLengthParams,
    GoBackMessageParams,
    ImportedTagsMessageParams,
    ImportedTypesParams,
    ImportFieldParams,
    ImportMembersSuccessfulDescriptionParams,
    ImportPerDiemRatesSuccessfulDescriptionParams,
    ImportTagsSuccessfulDescriptionParams,
    IncorrectZipFormatParams,
    IndividualExpenseRulesSubtitleParams,
    InstantSummaryParams,
    IntacctMappingTitleParams,
    IntegrationExportParams,
    IntegrationSyncFailedParams,
    InvalidPropertyParams,
    InvalidValueParams,
    IssueVirtualCardParams,
    LastSyncAccountingParams,
    LastSyncDateParams,
    LeftWorkspaceParams,
    LocalTimeParams,
    LoggedInAsParams,
    LogSizeParams,
    ManagerApprovedAmountParams,
    ManagerApprovedParams,
    MarkedReimbursedParams,
    MarkReimbursedFromIntegrationParams,
    MergeFailureDescriptionGenericParams,
    MergeFailureUncreatedAccountDescriptionParams,
    MergeSuccessDescriptionParams,
    MissingPropertyParams,
    MovedActionParams,
    MovedFromPersonalSpaceParams,
    MovedFromReportParams,
    MovedTransactionParams,
    NeedCategoryForExportToIntegrationParams,
    NewWorkspaceNameParams,
    NoLongerHaveAccessParams,
    NotAllowedExtensionParams,
    NotYouParams,
    OOOEventSummaryFullDayParams,
    OOOEventSummaryPartialDayParams,
    OptionalParam,
    OurEmailProviderParams,
    OwnerOwesAmountParams,
    PaidElsewhereParams,
    PaidWithExpensifyParams,
    ParentNavigationSummaryParams,
    PayerOwesAmountParams,
    PayerOwesParams,
    PayerPaidAmountParams,
    PayerPaidParams,
    PayerSettledParams,
    PaySomeoneParams,
    PolicyAddedReportFieldOptionParams,
    PolicyDisabledReportFieldAllOptionsParams,
    PolicyDisabledReportFieldOptionParams,
    PolicyExpenseChatNameParams,
    QBDSetupErrorBodyParams,
    RailTicketParams,
    ReconciliationWorksParams,
    RemovedFromApprovalWorkflowParams,
    RemovedTheRequestParams,
    RemoveMemberPromptParams,
    RemoveMembersWarningPrompt,
    RenamedRoomActionParams,
    RenamedWorkspaceNameActionParams,
    ReportArchiveReasonsClosedParams,
    ReportArchiveReasonsInvoiceReceiverPolicyDeletedParams,
    ReportArchiveReasonsMergedParams,
    ReportArchiveReasonsRemovedFromPolicyParams,
    ReportPolicyNameParams,
    RequestAmountParams,
    RequestCountParams,
    RequestedAmountMessageParams,
    RequiredFieldParams,
    ResolutionConstraintsParams,
    ReviewParams,
    RoleNamesParams,
    RoomNameReservedErrorParams,
    RoomRenamedToParams,
    RulesEnableWorkflowsParams,
    SecondaryLoginParams,
    SetTheDistanceMerchantParams,
    SetTheRequestParams,
    SettledAfterAddedBankAccountParams,
    SettleExpensifyCardParams,
    SettlementAccountInfoParams,
    SettlementDateParams,
    ShareParams,
    SignUpNewFaceCodeParams,
    SizeExceededParams,
    SplitAmountParams,
    SplitExpenseEditTitleParams,
    SplitExpenseSubtitleParams,
    SpreadCategoriesParams,
    SpreadFieldNameParams,
    SpreadSheetColumnParams,
    StatementTitleParams,
    StepCounterParams,
    StripePaidParams,
    SubmitsToParams,
    SubmittedToVacationDelegateParams,
    SubmittedWithMemoParams,
    SubscriptionCommitmentParams,
    SubscriptionSettingsRenewsOnParams,
    SubscriptionSettingsSaveUpToParams,
    SubscriptionSettingsSummaryParams,
    SubscriptionSizeParams,
    SyncStageNameConnectionsParams,
    TaskCreatedActionParams,
    TaxAmountParams,
    TermsParams,
    ThreadRequestReportNameParams,
    ThreadSentMoneyReportNameParams,
    TotalAmountGreaterOrLessThanOriginalParams,
    ToValidateLoginParams,
    TransferParams,
    TravelTypeParams,
    TrialStartedTitleParams,
    UnapproveWithIntegrationWarningParams,
    UnshareParams,
    UntilTimeParams,
    UpdatedCustomFieldParams,
    UpdatedPolicyApprovalRuleParams,
    UpdatedPolicyAuditRateParams,
    UpdatedPolicyCategoryDescriptionHintTypeParams,
    UpdatedPolicyCategoryExpenseLimitTypeParams,
    UpdatedPolicyCategoryGLCodeParams,
    UpdatedPolicyCategoryMaxAmountNoReceiptParams,
    UpdatedPolicyCategoryMaxExpenseAmountParams,
    UpdatedPolicyCategoryNameParams,
    UpdatedPolicyCategoryParams,
    UpdatedPolicyCurrencyParams,
    UpdatedPolicyCustomUnitRateParams,
    UpdatedPolicyCustomUnitTaxClaimablePercentageParams,
    UpdatedPolicyCustomUnitTaxRateExternalIDParams,
    UpdatedPolicyDescriptionParams,
    UpdatedPolicyFieldWithNewAndOldValueParams,
    UpdatedPolicyFieldWithValueParam,
    UpdatedPolicyFrequencyParams,
    UpdatedPolicyManualApprovalThresholdParams,
    UpdatedPolicyPreventSelfApprovalParams,
    UpdatedPolicyReportFieldDefaultValueParams,
    UpdatedPolicyTagFieldParams,
    UpdatedPolicyTagNameParams,
    UpdatedPolicyTagParams,
    UpdatedTheDistanceMerchantParams,
    UpdatedTheRequestParams,
    UpdatePolicyCustomUnitParams,
    UpdatePolicyCustomUnitTaxEnabledParams,
    UpdateRoleParams,
    UpgradeSuccessMessageParams,
    UsePlusButtonParams,
    UserIsAlreadyMemberParams,
    UserSplitParams,
    VacationDelegateParams,
    ViolationsAutoReportedRejectedExpenseParams,
    ViolationsCashExpenseWithNoReceiptParams,
    ViolationsConversionSurchargeParams,
    ViolationsCustomRulesParams,
    ViolationsInvoiceMarkupParams,
    ViolationsMaxAgeParams,
    ViolationsMissingTagParams,
    ViolationsModifiedAmountParams,
    ViolationsOverCategoryLimitParams,
    ViolationsOverLimitParams,
    ViolationsPerDayLimitParams,
    ViolationsProhibitedExpenseParams,
    ViolationsReceiptRequiredParams,
    ViolationsRterParams,
    ViolationsTagOutOfPolicyParams,
    ViolationsTaxOutOfPolicyParams,
    WaitingOnBankAccountParams,
    WalletProgramParams,
    WelcomeEnterMagicCodeParams,
    WelcomeToRoomParams,
    WeSentYouMagicSignInLinkParams,
    WorkEmailMergingBlockedParams,
    WorkEmailResendCodeParams,
    WorkspaceLockedPlanTypeParams,
    WorkspaceMemberList,
    WorkspaceMembersCountParams,
    WorkspaceOwnerWillNeedToAddOrUpdatePaymentCardParams,
    WorkspaceRouteParams,
    WorkspaceShareNoteParams,
    WorkspacesListRouteParams,
    WorkspaceYouMayJoin,
    YourPlanPriceParams,
    YourPlanPriceValueParams,
    ZipCodeExampleFormatParams,
} from './params';
import type {TranslationDeepObject} from './types';

type StateValue = {
    stateISO: string;
    stateName: string;
};
type States = Record<keyof typeof COMMON_CONST.STATES, StateValue>;
type AllCountries = Record<Country, string>;
/* eslint-disable max-len */
const translations = {
    common: {
        count: 'Aantal',
        cancel: 'Annuleren',
        dismiss: 'Verwijderen',
        yes: 'Ja',
        no: 'No',
        ok: 'OK',
        notNow: 'Niet nu',
        learnMore: 'Meer informatie',
        buttonConfirm: 'Begrepen',
        name: 'Naam',
        attachment: 'Bijlage',
        attachments: 'Bijlagen',
        center: 'Centrum',
        from: 'Van',
        to: 'Naar',
        in: 'In',
        optional: 'Optioneel',
        new: 'Nieuw',
        search: 'Zoeken',
        reports: 'Rapporten',
        find: 'Zoeken',
        searchWithThreeDots: 'Zoeken...',
        next: 'Volgende',
        previous: 'Vorige',
        goBack: 'Ga terug',
        create: 'Aanmaken',
        add: 'Toevoegen',
        resend: 'Opnieuw verzenden',
        save: 'Opslaan',
        select: 'Selecteer',
        deselect: 'Deselecteer',
        selectMultiple: 'Selecteer meerdere',
        saveChanges: 'Wijzigingen opslaan',
        submit: 'Indienen',
        rotate: 'Draaien',
        zoom: 'Zoom',
        password: 'Wachtwoord',
        magicCode: 'Magic code',
        twoFactorCode: 'Twee-factor code',
        workspaces: 'Werkruimtes',
        inbox: 'Inbox',
        success: 'Succes',
        group: 'Groep',
        profile: 'Profiel',
        referral: 'Verwijzing',
        payments: 'Betalingen',
        approvals: 'Goedkeuringen',
        wallet: 'Portemonnee',
        preferences: 'Voorkeuren',
        view: 'Bekijken',
        review: (reviewParams?: ReviewParams) => `Review${reviewParams?.amount ? ` ${reviewParams?.amount}` : ''}`,
        not: 'Niet',
        signIn: 'Inloggen',
        signInWithGoogle: 'Inloggen met Google',
        signInWithApple: 'Inloggen met Apple',
        signInWith: 'Inloggen met',
        continue: "I'm sorry, but I need a specific string or text to translate. Could you please provide the text you would like translated to Nederlands?",
        firstName: 'Voornaam',
        lastName: 'Achternaam',
        scanning: 'Scannen',
        addCardTermsOfService: 'Expensify Gebruiksvoorwaarden',
        perPerson: 'per persoon',
        phone: 'Telefoon',
        phoneNumber: 'Telefoonnummer',
        phoneNumberPlaceholder: '(xxx) xxx-xxxx',
        email: 'E-mail',
        and: 'en',
        or: 'of',
        details: 'Details',
        privacy: 'Privacy',
        privacyPolicy: 'Privacybeleid',
        hidden: 'Verborgen',
        visible: 'Zichtbaar',
        delete: 'Verwijderen',
        archived: 'gearchiveerd',
        contacts: 'Contacten',
        recents: 'Recente',
        close: 'Sluiten',
        download: 'Downloaden',
        downloading: 'Downloaden',
        uploading: 'Uploaden',
        pin: 'Pincode',
        unPin: 'Losmaken van vastzetten',
        back: 'Terug',
        saveAndContinue: 'Opslaan & doorgaan',
        settings: 'Instellingen',
        termsOfService: 'Servicevoorwaarden',
        members: 'Leden',
        invite: 'Uitnodigen',
        here: 'hier',
        date: 'Datum',
        dob: 'Geboortedatum',
        currentYear: 'Huidig jaar',
        currentMonth: 'Huidige maand',
        ssnLast4: 'Laatste 4 cijfers van SSN',
        ssnFull9: 'Volledige 9 cijfers van SSN',
        addressLine: ({lineNumber}: AddressLineParams) => `Adresregel ${lineNumber}`,
        personalAddress: 'Persoonlijk adres',
        companyAddress: 'Bedrijfsadres',
        noPO: 'Geen postbus- of doorstuuradressen, alstublieft.',
        city: 'Stad',
        state: 'Staat',
        streetAddress: 'Straatadres',
        stateOrProvince: 'Staat / Provincie',
        country: 'Land',
        zip: 'Postcode',
        zipPostCode: 'Postcode',
        whatThis: 'Wat is dit?',
        iAcceptThe: 'Ik accepteer de',
        remove: 'Verwijderen',
        admin: 'Admin',
        owner: 'Eigenaar',
        dateFormat: 'YYYY-MM-DD',
        send: 'Verstuur',
        na: 'N/A',
        noResultsFound: 'Geen resultaten gevonden',
        noResultsFoundMatching: ({searchString}: {searchString: string}) => `Geen resultaten gevonden die overeenkomen met "${searchString}"`,
        recentDestinations: 'Recente bestemmingen',
        timePrefix: 'Het is',
        conjunctionFor: 'voor',
        todayAt: 'Vandaag om',
        tomorrowAt: 'Morgen om',
        yesterdayAt: 'Gisteren om',
        conjunctionAt: 'bij',
        conjunctionTo: 'naar',
        genericErrorMessage: 'Oeps... er is iets misgegaan en uw verzoek kon niet worden voltooid. Probeer het later opnieuw.',
        percentage: 'Percentage',
        error: {
            invalidAmount: 'Ongeldig bedrag',
            acceptTerms: 'U moet de Servicevoorwaarden accepteren om door te gaan',
            phoneNumber: `Voer een geldig telefoonnummer in, met de landcode (bijv. ${CONST.EXAMPLE_PHONE_NUMBER})`,
            fieldRequired: 'Dit veld is verplicht',
            requestModified: 'Dit verzoek wordt door een ander lid gewijzigd.',
            characterLimitExceedCounter: ({length, limit}: CharacterLengthLimitParams) => `Tekenlimiet overschreden (${length}/${limit})`,
            dateInvalid: 'Selecteer een geldige datum alstublieft',
            invalidDateShouldBeFuture: 'Kies alstublieft vandaag of een toekomstige datum',
            invalidTimeShouldBeFuture: 'Kies alstublieft een tijd minstens één minuut vooruit.',
            invalidCharacter: 'Ongeldig teken',
            enterMerchant: 'Voer een handelsnaam in',
            enterAmount: 'Voer een bedrag in',
            missingMerchantName: 'Ontbrekende naam van handelaar',
            missingAmount: 'Ontbrekend bedrag',
            missingDate: 'Ontbrekende datum',
            enterDate: 'Voer een datum in',
            invalidTimeRange: 'Voer alstublieft een tijd in met behulp van het 12-uurs klokformaat (bijv. 2:30 PM)',
            pleaseCompleteForm: 'Vul alstublieft het bovenstaande formulier in om door te gaan.',
            pleaseSelectOne: 'Selecteer een optie hierboven alstublieft.',
            invalidRateError: 'Voer een geldig tarief in alstublieft',
            lowRateError: 'Tarief moet groter zijn dan 0',
            email: 'Voer een geldig e-mailadres in',
            login: 'Er is een fout opgetreden bij het inloggen. Probeer het opnieuw.',
        },
        comma: 'komma',
        semicolon: 'puntkomma',
        please: 'Alstublieft',
        contactUs: 'neem contact met ons op',
        pleaseEnterEmailOrPhoneNumber: 'Voer alstublieft een e-mailadres of telefoonnummer in',
        fixTheErrors: 'los de fouten',
        inTheFormBeforeContinuing: 'in het formulier voordat u doorgaat',
        confirm: 'Bevestigen',
        reset: 'Opnieuw instellen',
        done: 'Klaar',
        more: 'Meer',
        debitCard: 'Debetkaart',
        bankAccount: 'Bankrekening',
        personalBankAccount: 'Persoonlijke bankrekening',
        businessBankAccount: 'Zakelijke bankrekening',
        join: 'Deelnemen',
        leave: 'Verlaten',
        decline: 'Afwijzen',
        transferBalance: 'Saldo overboeken',
        cantFindAddress: 'Kan je adres niet vinden?',
        enterManually: 'Voer het handmatig in',
        message: 'Bericht',
        leaveThread: 'Verlaat thread',
        you: 'Jij',
        me: 'mij',
        youAfterPreposition: 'jij',
        your: 'uw',
        conciergeHelp: 'Neem contact op met Concierge voor hulp.',
        youAppearToBeOffline: 'Je lijkt offline te zijn.',
        thisFeatureRequiresInternet: 'Deze functie vereist een actieve internetverbinding.',
        attachmentWillBeAvailableOnceBackOnline: 'Bijlage wordt beschikbaar zodra je weer online bent.',
        errorOccurredWhileTryingToPlayVideo: 'Er is een fout opgetreden bij het afspelen van deze video.',
        areYouSure: 'Weet je het zeker?',
        verify: 'Verifiëren',
        yesContinue: 'Ja, ga verder.',
        websiteExample: 'e.g. https://www.expensify.com',
        zipCodeExampleFormat: ({zipSampleFormat}: ZipCodeExampleFormatParams) => (zipSampleFormat ? `e.g. ${zipSampleFormat}` : ''),
        description: 'Beschrijving',
        title: 'Titel',
        assignee: 'Toegewezene',
        createdBy: 'Gemaakt door',
        with: 'met',
        shareCode: 'Deel code',
        share: 'Delen',
        per: 'per',
        mi: 'mijl',
        km: 'kilometer',
        copied: 'Gekopieerd!',
        someone: 'Iemand',
        total: 'Totaal',
        edit: 'Bewerken',
        letsDoThis: `Laten we dit doen!`,
        letsStart: `Laten we beginnen`,
        showMore: 'Meer weergeven',
        merchant: 'Handelaar',
        category: 'Categorie',
        report: 'Rapport',
        billable: 'Factureerbaar',
        nonBillable: 'Niet-factureerbaar',
        tag: 'Tag',
        receipt: 'Bonnetje',
        verified: 'Geverifieerd',
        replace: 'Vervangen',
        distance: 'Afstand',
        mile: 'mijl',
        miles: 'mijlen',
        kilometer: 'kilometer',
        kilometers: 'kilometers',
        recent: 'Recente',
        all: 'Allemaal',
        am: 'AM',
        pm: 'PM',
        tbd: 'TBD',
        selectCurrency: 'Selecteer een valuta',
        selectSymbolOrCurrency: 'Selecteer een symbool of valuta',
        card: 'Kaart',
        whyDoWeAskForThis: 'Waarom vragen we hierom?',
        required: 'Vereist',
        showing: 'Weergeven',
        of: 'of',
        default: 'Standaard',
        update: 'Bijwerken',
        member: 'Lid',
        auditor: 'Auditor',
        role: 'Rol',
        currency: 'Valuta',
        groupCurrency: 'Groepsvaluta',
        rate: 'Beoordeel',
        emptyLHN: {
            title: 'Woohoo! Helemaal bij.',
            subtitleText1: 'Zoek een chat met behulp van de',
            subtitleText2: 'knop hierboven, of maak iets met behulp van de',
            subtitleText3: 'knop hieronder.',
        },
        businessName: 'Bedrijfsnaam',
        clear: 'Duidelijk',
        type: 'Type',
        action: 'Actie',
        expenses: 'Uitgaven',
        totalSpend: 'Totale uitgaven',
        tax: 'Belasting',
        shared: 'Gedeeld',
        drafts: 'Concepten',
        draft: 'Ontwerp',
        finished: 'Voltooid',
        upgrade: 'Upgrade',
        downgradeWorkspace: 'Werkruimte downgraden',
        companyID: 'Bedrijfs-ID',
        userID: 'Gebruikers-ID',
        disable: 'Uitschakelen',
        export: 'Exporteren',
        initialValue: 'Initiële waarde',
        currentDate: "I'm unable to provide real-time information, including the current date. Please check your device or calendar for the current date.",
        value: 'Waarde',
        downloadFailedTitle: 'Download mislukt',
        downloadFailedDescription: 'Je download kon niet worden voltooid. Probeer het later opnieuw.',
        filterLogs: 'Logboeken filteren',
        network: 'Netwerk',
        reportID: 'Rapport-ID',
        longID: 'Lang ID',
        bankAccounts: 'Bankrekeningen',
        chooseFile: 'Bestand kiezen',
        chooseFiles: 'Bestanden kiezen',
        dropTitle: 'Laat het gaan',
        dropMessage: 'Sleep hier je bestand in.',
        ignore: 'Ignore',
        enabled: 'Ingeschakeld',
        disabled: 'Uitgeschakeld',
        import: 'Importeren',
        offlinePrompt: 'Je kunt deze actie nu niet uitvoeren.',
        outstanding: 'Uitstekend',
        chats: 'Chats',
        tasks: 'Taken',
        unread: 'Ongelezen',
        sent: 'Verzonden',
        links: 'Links',
        day: 'dag',
        days: 'dagen',
        rename: 'Hernoemen',
        address: 'Adres',
        hourAbbreviation: 'h',
        minuteAbbreviation: 'm',
        skip: 'Overslaan',
        chatWithAccountManager: ({accountManagerDisplayName}: ChatWithAccountManagerParams) => `Iets specifieks nodig? Chat met je accountmanager, ${accountManagerDisplayName}.`,
        chatNow: 'Nu chatten',
        workEmail: 'Werk e-mailadres',
        destination: 'Bestemming',
        subrate: 'Subtarief',
        perDiem: 'Per diem',
        validate: 'Valideren',
        downloadAsPDF: 'Downloaden als PDF',
        downloadAsCSV: 'Downloaden als CSV',
        help: 'Help',
        expenseReports: "Onkostennota's",
        rateOutOfPolicy: 'Beoordeel buiten beleid',
        reimbursable: 'Vergoedbaar',
        editYourProfile: 'Bewerk je profiel',
        comments: 'Opmerkingen',
        sharedIn: 'Gedeeld in',
        unreported: 'Niet gerapporteerd',
        explore: 'Verkennen',
        todo: 'Te doen',
        invoice: 'Factuur',
        expense: 'Uitgave',
        chat: 'Chat',
        task: 'Taak',
        trip: 'Reis',
        apply: 'Toepassen',
        status: 'Status',
        on: 'Aan',
        before: 'Voordat',
        after: 'Na',
        reschedule: 'Opnieuw plannen',
        general: 'Algemeen',
        workspacesTabTitle: 'Werkruimtes',
        getTheApp: 'Download de app',
        scanReceiptsOnTheGo: 'Scan bonnetjes vanaf je telefoon',
        headsUp: 'Let op!',
        merge: 'Samenvoegen',
        unstableInternetConnection: 'Onstabiele internetverbinding. Controleer je netwerk en probeer het opnieuw.',
    },
    supportalNoAccess: {
        title: 'Niet zo snel',
        description: 'U bent niet gemachtigd om deze actie uit te voeren wanneer de ondersteuning is ingelogd.',
    },
    lockedAccount: {
        title: 'Geblokkeerd account',
        description: 'Je mag deze actie niet voltooien omdat dit account is vergrendeld. Neem contact op met concierge@expensify.com voor de volgende stappen.',
    },
    location: {
        useCurrent: 'Huidige locatie gebruiken',
        notFound: 'We konden uw locatie niet vinden. Probeer het opnieuw of voer handmatig een adres in.',
        permissionDenied: 'Het lijkt erop dat je de toegang tot je locatie hebt geweigerd.',
        please: 'Alstublieft',
        allowPermission: 'locatietoegang toestaan in instellingen',
        tryAgain: 'en probeer het opnieuw.',
    },
    contact: {
        importContacts: 'Contactpersonen importeren',
        importContactsTitle: 'Importeer uw contacten',
        importContactsText: 'Importeer contacten van je telefoon zodat je favoriete mensen altijd binnen handbereik zijn.',
        importContactsExplanation: 'zodat je favoriete mensen altijd binnen handbereik zijn.',
        importContactsNativeText: 'Nog één stap! Geef ons toestemming om je contacten te importeren.',
    },
    anonymousReportFooter: {
        logoTagline: 'Doe mee aan de discussie.',
    },
    attachmentPicker: {
        cameraPermissionRequired: 'Camera toegang',
        expensifyDoesNotHaveAccessToCamera: "Expensify kan geen foto's maken zonder toegang tot je camera. Tik op instellingen om de machtigingen bij te werken.",
        attachmentError: 'Bijlagefout',
        errorWhileSelectingAttachment: 'Er is een fout opgetreden bij het selecteren van een bijlage. Probeer het opnieuw.',
        errorWhileSelectingCorruptedAttachment: 'Er is een fout opgetreden bij het selecteren van een beschadigde bijlage. Probeer een ander bestand.',
        takePhoto: 'Foto maken',
        chooseFromGallery: 'Kies uit galerij',
        chooseDocument: 'Bestand kiezen',
        attachmentTooLarge: 'Bijlage is te groot',
        sizeExceeded: 'Bijlagegrootte is groter dan de limiet van 24 MB',
        sizeExceededWithLimit: ({maxUploadSizeInMB}: SizeExceededParams) => `De bijlage is groter dan de limiet van ${maxUploadSizeInMB} MB.`,
        attachmentTooSmall: 'Bijlage is te klein',
        sizeNotMet: 'Bijlagegrootte moet groter zijn dan 240 bytes',
        wrongFileType: 'Ongeldig bestandstype',
        notAllowedExtension: 'Dit bestandstype is niet toegestaan. Probeer een ander bestandstype.',
        folderNotAllowedMessage: 'Het uploaden van een map is niet toegestaan. Probeer een ander bestand.',
        protectedPDFNotSupported: 'Met een wachtwoord beveiligde PDF wordt niet ondersteund',
        attachmentImageResized: 'Deze afbeelding is verkleind voor voorbeeldweergave. Download voor volledige resolutie.',
        attachmentImageTooLarge: 'Deze afbeelding is te groot om te bekijken voordat deze wordt geüpload.',
        tooManyFiles: ({fileLimit}: FileLimitParams) => `U kunt maximaal ${fileLimit} bestanden tegelijk uploaden.`,
        sizeExceededWithValue: ({maxUploadSizeInMB}: SizeExceededParams) => `Bestanden overschrijden ${maxUploadSizeInMB} MB. Probeer het opnieuw.`,
        someFilesCantBeUploaded: 'Sommige bestanden kunnen niet worden geüpload',
        sizeLimitExceeded: ({maxUploadSizeInMB}: SizeExceededParams) => `Bestanden moeten kleiner zijn dan ${maxUploadSizeInMB} MB. Grotere bestanden worden niet geüpload.`,
        maxFileLimitExceeded: "U kunt maximaal 30 bonnetjes tegelijk uploaden. Extra's worden niet geüpload.",
        unsupportedFileType: ({fileType}: FileTypeParams) => `${fileType} bestanden worden niet ondersteund. Alleen ondersteunde bestandstypen worden geüpload.`,
        learnMoreAboutSupportedFiles: 'Meer informatie over ondersteunde formaten.',
        passwordProtected: "Met wachtwoord beveiligde PDF's worden niet ondersteund. Alleen ondersteunde bestanden worden geüpload.",
    },
    dropzone: {
        addAttachments: 'Bijlagen toevoegen',
        addReceipt: 'Bon toevoegen',
        scanReceipts: 'Bonnen scannen',
        replaceReceipt: 'Bon vervangen',
    },
    filePicker: {
        fileError: 'Bestandsfout',
        errorWhileSelectingFile: 'Er is een fout opgetreden bij het selecteren van een bestand. Probeer het opnieuw.',
    },
    connectionComplete: {
        title: 'Verbinding voltooid',
        supportingText: 'Je kunt dit venster sluiten en teruggaan naar de Expensify-app.',
    },
    avatarCropModal: {
        title: 'Foto bewerken',
        description: 'Sleep, zoom en roteer je afbeelding zoals je wilt.',
    },
    composer: {
        noExtensionFoundForMimeType: 'Geen extensie gevonden voor mime-type',
        problemGettingImageYouPasted: 'Er was een probleem bij het ophalen van de afbeelding die je hebt geplakt.',
        commentExceededMaxLength: ({formattedMaxLength}: FormattedMaxLengthParams) => `De maximale lengte van een opmerking is ${formattedMaxLength} tekens.`,
        taskTitleExceededMaxLength: ({formattedMaxLength}: FormattedMaxLengthParams) => `De maximale lengte van een taaknaam is ${formattedMaxLength} tekens.`,
    },
    baseUpdateAppModal: {
        updateApp: 'App bijwerken',
        updatePrompt: 'Er is een nieuwe versie van deze app beschikbaar.  \nWerk nu bij of start de app later opnieuw om de laatste wijzigingen te downloaden.',
    },
    deeplinkWrapper: {
        launching: 'Expensify starten',
        expired: 'Je sessie is verlopen.',
        signIn: 'Log alstublieft opnieuw in.',
        redirectedToDesktopApp: 'We hebben je omgeleid naar de desktop-app.',
        youCanAlso: 'Je kunt ook',
        openLinkInBrowser: 'open deze link in je browser',
        loggedInAs: ({email}: LoggedInAsParams) => `Je bent ingelogd als ${email}. Klik op "Link openen" in de prompt om in te loggen in de desktop-app met dit account.`,
        doNotSeePrompt: 'Kan je de prompt niet zien?',
        tryAgain: 'Probeer het opnieuw',
        or: ', of',
        continueInWeb: 'doorgaan naar de webapp',
    },
    validateCodeModal: {
        successfulSignInTitle: 'Abracadabra,\nje bent ingelogd!',
        successfulSignInDescription: 'Ga terug naar je oorspronkelijke tabblad om verder te gaan.',
        title: 'Hier is je magische code',
        description: 'Voer de code in van het apparaat waar deze oorspronkelijk is aangevraagd',
        doNotShare: 'Deel je code met niemand. Expensify zal er nooit om vragen!',
        or: ', of',
        signInHere: 'gewoon hier inloggen',
        expiredCodeTitle: 'Magische code verlopen',
        expiredCodeDescription: 'Ga terug naar het originele apparaat en vraag een nieuwe code aan.',
        successfulNewCodeRequest: 'Code aangevraagd. Controleer uw apparaat.',
        tfaRequiredTitle: 'Twee-factor authenticatie vereist',
        tfaRequiredDescription: 'Voer de twee-factor authenticatiecode in waar u probeert in te loggen.',
        requestOneHere: 'vraag er hier een aan.',
    },
    moneyRequestConfirmationList: {
        paidBy: 'Betaald door',
        whatsItFor: 'Waar is het voor?',
    },
    selectionList: {
        nameEmailOrPhoneNumber: 'Naam, e-mail of telefoonnummer',
        findMember: 'Zoek een lid',
        searchForSomeone: 'Zoek iemand',
    },
    emptyList: {
        [CONST.IOU.TYPE.CREATE]: {
            title: 'Dien een uitgave in, verwijs uw baas',
            subtitleText: 'Wil je dat je baas ook Expensify gebruikt? Dien gewoon een onkostendeclaratie bij hen in en wij doen de rest.',
        },
    },
    videoChatButtonAndMenu: {
        tooltip: 'Boek een gesprek',
    },
    hello: 'Hallo',
    phoneCountryCode: '1',
    welcomeText: {
        getStarted: 'Begin hieronder.',
        anotherLoginPageIsOpen: 'Er is een andere inlogpagina geopend.',
        anotherLoginPageIsOpenExplanation: 'Je hebt de inlogpagina in een apart tabblad geopend. Log alstublieft in vanaf dat tabblad.',
        welcome: 'Welkom!',
        welcomeWithoutExclamation: 'Welkom',
        phrase2: 'Geld praat. En nu chat en betalingen op één plek zijn, is het ook gemakkelijk.',
        phrase3: 'Uw betalingen komen net zo snel bij u aan als dat u uw punt kunt overbrengen.',
        enterPassword: 'Voer uw wachtwoord in, alstublieft',
        welcomeNewFace: ({login}: SignUpNewFaceCodeParams) => `${login}, het is altijd leuk om een nieuw gezicht hier te zien!`,
        welcomeEnterMagicCode: ({login}: WelcomeEnterMagicCodeParams) => `Voer de magische code in die naar ${login} is gestuurd. Deze zou binnen een minuut of twee moeten arriveren.`,
    },
    login: {
        hero: {
            header: 'Reizen en uitgaven, met de snelheid van chat',
            body: 'Welkom bij de volgende generatie van Expensify, waar uw reizen en uitgaven sneller verlopen met behulp van contextuele, realtime chat.',
        },
    },
    thirdPartySignIn: {
        alreadySignedIn: ({email}: AlreadySignedInParams) => `Je bent al ingelogd als ${email}.`,
        goBackMessage: ({provider}: GoBackMessageParams) => `Wil je niet inloggen met ${provider}?`,
        continueWithMyCurrentSession: 'Doorgaan met mijn huidige sessie',
        redirectToDesktopMessage: 'We leiden je naar de desktop-app zodra je bent ingelogd.',
        signInAgreementMessage: 'Door in te loggen, ga je akkoord met de',
        termsOfService: 'Servicevoorwaarden',
        privacy: 'Privacy',
    },
    samlSignIn: {
        welcomeSAMLEnabled: 'Doorgaan met inloggen via single sign-on:',
        orContinueWithMagicCode: 'Je kunt ook inloggen met een magische code.',
        useSingleSignOn: 'Gebruik single sign-on',
        useMagicCode: 'Gebruik magische code',
        launching: 'Starten...',
        oneMoment: 'Een ogenblik terwijl we u doorverwijzen naar het single sign-on portal van uw bedrijf.',
    },
    reportActionCompose: {
        dropToUpload: 'Sleep om te uploaden',
        sendAttachment: 'Bijlage verzenden',
        addAttachment: 'Bijlage toevoegen',
        writeSomething: 'Schrijf iets...',
        blockedFromConcierge: 'Communicatie is geblokkeerd',
        fileUploadFailed: 'Upload mislukt. Bestand wordt niet ondersteund.',
        localTime: ({user, time}: LocalTimeParams) => `Het is ${time} voor ${user}`,
        edited: '(bewerkt)',
        emoji: 'Emoji',
        collapse: 'Samenvouwen',
        expand: 'Uitbreiden',
    },
    reportActionContextMenu: {
        copyToClipboard: 'Kopiëren naar klembord',
        copied: 'Gekopieerd!',
        copyLink: 'Kopieer link',
        copyURLToClipboard: 'Kopieer URL naar klembord',
        copyEmailToClipboard: 'Kopieer e-mail naar klembord',
        markAsUnread: 'Markeren als ongelezen',
        markAsRead: 'Markeren als gelezen',
        editAction: ({action}: EditActionParams) => `Edit ${action?.actionName === CONST.REPORT.ACTIONS.TYPE.IOU ? 'uitgave' : 'opmerking'}`,
        deleteAction: ({action}: DeleteActionParams) => `Verwijder ${action?.actionName === CONST.REPORT.ACTIONS.TYPE.IOU ? 'uitgave' : 'opmerking'}`,
        deleteConfirmation: ({action}: DeleteConfirmationParams) =>
            `Weet je zeker dat je deze ${action?.actionName === CONST.REPORT.ACTIONS.TYPE.IOU ? 'uitgave' : 'opmerking'} wilt verwijderen?`,
        onlyVisible: 'Alleen zichtbaar voor',
        replyInThread: 'Reageer in thread',
        joinThread: 'Deelnemen aan discussie',
        leaveThread: 'Verlaat thread',
        copyOnyxData: 'Kopieer Onyx-gegevens',
        flagAsOffensive: 'Markeren als beledigend',
        menu: 'Menu',
    },
    emojiReactions: {
        addReactionTooltip: 'Reactie toevoegen',
        reactedWith: 'reageerde met',
    },
    reportActionsView: {
        beginningOfArchivedRoom: ({reportName, reportDetailsLink}: BeginningOfArchivedRoomParams) =>
            `Je hebt het feest in <strong><a class="no-style-link" href="${reportDetailsLink}">${reportName}</a></strong> gemist, er is hier niets te zien.`,
        beginningOfChatHistoryDomainRoom: ({domainRoom}: BeginningOfChatHistoryDomainRoomParams) =>
            `Deze chat is voor alle Expensify-leden op het <strong>${domainRoom}</strong>-domein. Gebruik het om te chatten met collega's, tips te delen en vragen te stellen.`,
        beginningOfChatHistoryAdminRoom: ({workspaceName}: BeginningOfChatHistoryAdminRoomParams) =>
            `Deze chat is met <strong>${workspaceName}</strong> admin. Gebruik het om te chatten over het instellen van werkruimten en meer.`,
        beginningOfChatHistoryAnnounceRoom: ({workspaceName}: BeginningOfChatHistoryAnnounceRoomParams) =>
            `Deze chat is voor iedereen in <strong>${workspaceName}</strong>. Gebruik het voor de belangrijkste aankondigingen.`,
        beginningOfChatHistoryUserRoom: ({reportName, reportDetailsLink}: BeginningOfChatHistoryUserRoomParams) =>
            `Deze chatroom is voor alles wat met <strong><a class="no-style-link" href="${reportDetailsLink}">${reportName}</a></strong> te maken heeft.`,
        beginningOfChatHistoryInvoiceRoom: ({invoicePayer, invoiceReceiver}: BeginningOfChatHistoryInvoiceRoomParams) =>
            `Deze chat is voor facturen tussen <strong>${invoicePayer}</strong> en <strong>${invoiceReceiver}</strong>. Gebruik de + knop om een factuur te sturen.`,
        beginningOfChatHistory: 'Deze chat is met',
        beginningOfChatHistoryPolicyExpenseChat: ({workspaceName, submitterDisplayName}: BeginningOfChatHistoryPolicyExpenseChatParams) =>
            `Dit is waar <strong>${submitterDisplayName}</strong> kosten zal indienen bij <strong>${workspaceName}</strong>. Gebruik gewoon de + knop.`,
        beginningOfChatHistorySelfDM: 'Dit is je persoonlijke ruimte. Gebruik het voor notities, taken, concepten en herinneringen.',
        beginningOfChatHistorySystemDM: 'Welkom! Laten we je instellen.',
        chatWithAccountManager: 'Chat hier met uw accountmanager',
        sayHello: 'Zeg hallo!',
        yourSpace: 'Uw ruimte',
        welcomeToRoom: ({roomName}: WelcomeToRoomParams) => `Welkom bij ${roomName}!`,
        usePlusButton: ({additionalText}: UsePlusButtonParams) => `Gebruik de + knop om een uitgave te ${additionalText}.`,
        askConcierge: 'Stel vragen en krijg 24/7 realtime ondersteuning.',
        conciergeSupport: '24/7 ondersteuning',
        create: 'maken',
        iouTypes: {
            pay: 'betalen',
            split: 'split',
            submit: 'indienen',
            track: 'volgen',
            invoice: 'factuur',
        },
    },
    adminOnlyCanPost: 'Alleen beheerders kunnen berichten sturen in deze ruimte.',
    reportAction: {
        asCopilot: 'als copiloot voor',
    },
    mentionSuggestions: {
        hereAlternateText: 'Breng iedereen in dit gesprek op de hoogte',
    },
    newMessages: 'Nieuwe berichten',
    latestMessages: 'Laatste berichten',
    youHaveBeenBanned: 'Opmerking: Je bent verbannen van het chatten in dit kanaal.',
    reportTypingIndicator: {
        isTyping: 'is aan het typen...',
        areTyping: 'zijn aan het typen...',
        multipleMembers: 'Meerdere leden',
    },
    reportArchiveReasons: {
        [CONST.REPORT.ARCHIVE_REASON.DEFAULT]: 'Deze chatroom is gearchiveerd.',
        [CONST.REPORT.ARCHIVE_REASON.ACCOUNT_CLOSED]: ({displayName}: ReportArchiveReasonsClosedParams) => `Deze chat is niet langer actief omdat ${displayName} hun account heeft gesloten.`,
        [CONST.REPORT.ARCHIVE_REASON.ACCOUNT_MERGED]: ({displayName, oldDisplayName}: ReportArchiveReasonsMergedParams) =>
            `Deze chat is niet langer actief omdat ${oldDisplayName} hun account heeft samengevoegd met ${displayName}.`,
        [CONST.REPORT.ARCHIVE_REASON.REMOVED_FROM_POLICY]: ({displayName, policyName, shouldUseYou = false}: ReportArchiveReasonsRemovedFromPolicyParams) =>
            shouldUseYou
                ? `Deze chat is niet langer actief omdat <strong>u</strong> geen lid meer bent van de ${policyName} werkruimte.`
                : `Deze chat is niet langer actief omdat ${displayName} geen lid meer is van de ${policyName} werkruimte.`,
        [CONST.REPORT.ARCHIVE_REASON.POLICY_DELETED]: ({policyName}: ReportArchiveReasonsInvoiceReceiverPolicyDeletedParams) =>
            `Deze chat is niet langer actief omdat ${policyName} niet langer een actieve werkruimte is.`,
        [CONST.REPORT.ARCHIVE_REASON.INVOICE_RECEIVER_POLICY_DELETED]: ({policyName}: ReportArchiveReasonsInvoiceReceiverPolicyDeletedParams) =>
            `Deze chat is niet langer actief omdat ${policyName} niet langer een actieve werkruimte is.`,
        [CONST.REPORT.ARCHIVE_REASON.BOOKING_END_DATE_HAS_PASSED]: 'Deze boeking is gearchiveerd.',
    },
    writeCapabilityPage: {
        label: 'Wie kan plaatsen',
        writeCapability: {
            all: 'Alle leden',
            admins: 'Alleen beheerders',
        },
    },
    sidebarScreen: {
        buttonFind: 'Zoek iets...',
        buttonMySettings: 'Mijn instellingen',
        fabNewChat: 'Chat starten',
        fabNewChatExplained: 'Start chat (Zwevende actie)',
        chatPinned: 'Chat vastgezet',
        draftedMessage: 'Opgesteld bericht',
        listOfChatMessages: 'Lijst van chatberichten',
        listOfChats: 'Lijst van chats',
        saveTheWorld: 'Red de wereld',
        tooltip: 'Begin hier!',
        redirectToExpensifyClassicModal: {
            title: 'Binnenkort beschikbaar',
            description: 'We zijn nog een paar onderdelen van New Expensify aan het verfijnen om aan uw specifieke setup te voldoen. Ga in de tussentijd naar Expensify Classic.',
        },
    },
    allSettingsScreen: {
        subscription: 'Abonnement',
        domains: 'Domeinen',
    },
    tabSelector: {
        chat: 'Chat',
        room: 'Kamer',
        distance: 'Afstand',
        manual: 'Handleiding',
        scan: 'Scannen',
    },
    spreadsheet: {
        upload: 'Upload een spreadsheet',
        import: 'Spreadsheet importeren',
        dragAndDrop: '<muted-link>Sleep uw spreadsheet hierheen, of kies een bestand hieronder. Ondersteunde formaten: .csv, .txt, .xls, en .xlsx.</muted-link>',
        dragAndDropMultiLevelTag: `<muted-link>Sleep uw spreadsheet hierheen, of kies een bestand hieronder. <a href="${CONST.IMPORT_SPREADSHEET.MULTI_LEVEL_TAGS_ARTICLE_LINK}">Lees meer</a> over ondersteunde bestandsformaten.</muted-link>`,
        chooseSpreadsheet: '<muted-link>Selecteer een spreadsheetbestand om te importeren. Ondersteunde formaten: .csv, .txt, .xls, en .xlsx.</muted-link>',
        chooseSpreadsheetMultiLevelTag: `<muted-link>Selecteer een spreadsheetbestand om te importeren. <a href="${CONST.IMPORT_SPREADSHEET.MULTI_LEVEL_TAGS_ARTICLE_LINK}">Lees meer</a> over ondersteunde bestandsformaten.</muted-link>`,
        fileContainsHeader: 'Bestand bevat kolomkoppen',
        column: ({name}: SpreadSheetColumnParams) => `Kolom ${name}`,
        fieldNotMapped: ({fieldName}: SpreadFieldNameParams) => `Oeps! Een verplicht veld ("${fieldName}") is niet toegewezen. Controleer het en probeer het opnieuw.`,
        singleFieldMultipleColumns: ({fieldName}: SpreadFieldNameParams) =>
            `Oeps! Je hebt een enkel veld ("${fieldName}") aan meerdere kolommen gekoppeld. Controleer dit en probeer het opnieuw.`,
        emptyMappedField: ({fieldName}: SpreadFieldNameParams) => `Oeps! Het veld ("${fieldName}") bevat een of meer lege waarden. Controleer en probeer het opnieuw.`,
        importSuccessfulTitle: 'Import succesvol',
        importCategoriesSuccessfulDescription: ({categories}: SpreadCategoriesParams) => (categories > 1 ? `${categories} categorieën zijn toegevoegd.` : '1 categorie is toegevoegd.'),
        importMembersSuccessfulDescription: ({added, updated}: ImportMembersSuccessfulDescriptionParams) => {
            if (!added && !updated) {
                return 'Er zijn geen leden toegevoegd of bijgewerkt.';
            }
            if (added && updated) {
                return `${added} lid${added > 1 ? 's' : ''} toegevoegd, ${updated} lid${updated > 1 ? 's' : ''} bijgewerkt.`;
            }
            if (updated) {
                return updated > 1 ? `${updated} leden zijn bijgewerkt.` : '1 lid is bijgewerkt.';
            }
            return added > 1 ? `${added} leden zijn toegevoegd.` : '1 lid is toegevoegd.';
        },
        importTagsSuccessfulDescription: ({tags}: ImportTagsSuccessfulDescriptionParams) => (tags > 1 ? `${tags} tags zijn toegevoegd.` : '1 tag is toegevoegd.'),
        importMultiLevelTagsSuccessfulDescription: 'Tags op meerdere niveaus zijn toegevoegd.',
        importPerDiemRatesSuccessfulDescription: ({rates}: ImportPerDiemRatesSuccessfulDescriptionParams) =>
            rates > 1 ? `${rates} per diem tarieven zijn toegevoegd.` : '1 dagvergoeding is toegevoegd.',
        importFailedTitle: 'Importeren mislukt',
        importFailedDescription: 'Zorg ervoor dat alle velden correct zijn ingevuld en probeer het opnieuw. Als het probleem aanhoudt, neem dan contact op met Concierge.',
        importDescription: 'Kies welke velden u wilt koppelen vanuit uw spreadsheet door op de vervolgkeuzelijst naast elke geïmporteerde kolom hieronder te klikken.',
        sizeNotMet: 'Bestandsgrootte moet groter zijn dan 0 bytes',
        invalidFileMessage:
            'Het bestand dat u heeft geüpload is ofwel leeg of bevat ongeldige gegevens. Zorg ervoor dat het bestand correct is opgemaakt en de benodigde informatie bevat voordat u het opnieuw uploadt.',
        importSpreadsheet: 'Spreadsheet importeren',
        downloadCSV: 'CSV downloaden',
    },
    receipt: {
        upload: 'Bonnetje uploaden',
        uploadMultiple: 'Bonnetjes uploaden',
        dragReceiptBeforeEmail: 'Sleep een bon naar deze pagina, stuur een bon door naar',
        dragReceiptsBeforeEmail: 'Sleep bonnen naar deze pagina, stuur bonnen door naar',
        dragReceiptAfterEmail: 'of kies hieronder een bestand om te uploaden.',
        dragReceiptsAfterEmail: 'of kies hieronder bestanden om te uploaden.',
        chooseReceipt: 'Kies een bon om te uploaden of stuur een bon door naar',
        chooseReceipts: 'Kies bonnen om te uploaden of stuur bonnen door naar',
        takePhoto: 'Maak een foto',
        cameraAccess: "Cameratoegang is vereist om foto's van bonnetjes te maken.",
        deniedCameraAccess: 'Camera-toegang is nog steeds niet verleend, volg alstublieft',
        deniedCameraAccessInstructions: 'deze instructies',
        cameraErrorTitle: 'Camera fout',
        cameraErrorMessage: 'Er is een fout opgetreden bij het maken van een foto. Probeer het opnieuw.',
        locationAccessTitle: 'Locatietoegang toestaan',
        locationAccessMessage: 'Locatietoegang helpt ons om uw tijdzone en valuta nauwkeurig te houden, waar u ook gaat.',
        locationErrorTitle: 'Locatietoegang toestaan',
        locationErrorMessage: 'Locatietoegang helpt ons om uw tijdzone en valuta nauwkeurig te houden, waar u ook gaat.',
        allowLocationFromSetting: `Locatietoegang helpt ons om uw tijdzone en valuta nauwkeurig te houden, waar u ook gaat. Sta locatietoegang toe in de machtigingsinstellingen van uw apparaat.`,
        dropTitle: 'Laat het gaan',
        dropMessage: 'Sleep hier je bestand in.',
        flash: 'flits',
        multiScan: 'multi-scan',
        shutter: 'sluiter',
        gallery: 'galerij',
        deleteReceipt: 'Verwijder bonnetje',
        deleteConfirmation: 'Weet je zeker dat je dit bonnetje wilt verwijderen?',
        addReceipt: 'Bon toevoegen',
        scanFailed: 'De bon kon niet worden gescand omdat de handelaar, datum of het bedrag ontbreekt.',
    },
    quickAction: {
        scanReceipt: 'Scan bonnetje',
        recordDistance: 'Afstand bijhouden',
        requestMoney: 'Uitgave aanmaken',
        perDiem: 'Dagvergoeding aanmaken',
        splitBill: 'Uitgave splitsen',
        splitScan: 'Bon delen',
        splitDistance: 'Afstand splitsen',
        paySomeone: ({name}: PaySomeoneParams = {}) => `Betaal ${name ?? 'iemand'}`,
        assignTask: 'Taak toewijzen',
        header: 'Snelle actie',
        noLongerHaveReportAccess: 'Je hebt geen toegang meer tot je vorige snelle actiebestemming. Kies hieronder een nieuwe.',
        updateDestination: 'Bestemming bijwerken',
        createReport: 'Rapport maken',
    },
    iou: {
        amount: 'Bedrag',
        taxAmount: 'Belastingbedrag',
        taxRate: 'Belastingtarief',
        approve: ({
            formattedAmount,
        }: {
            formattedAmount?: string;
        } = {}) => (formattedAmount ? `Goedkeuren ${formattedAmount}` : 'Goedkeuren'),
        approved: 'Goedgekeurd',
        cash: 'Contant',
        card: 'Kaart',
        original: 'Origineel',
        split: 'Splitsen',
        splitExpense: 'Uitgave splitsen',
        splitExpenseSubtitle: ({amount, merchant}: SplitExpenseSubtitleParams) => `${amount} van ${merchant}`,
        addSplit: 'Splits toevoegen',
        totalAmountGreaterThanOriginal: ({amount}: TotalAmountGreaterOrLessThanOriginalParams) => `Het totale bedrag is ${amount} meer dan de oorspronkelijke uitgave.`,
        totalAmountLessThanOriginal: ({amount}: TotalAmountGreaterOrLessThanOriginalParams) => `Het totale bedrag is ${amount} minder dan de oorspronkelijke uitgave.`,
        splitExpenseZeroAmount: 'Voer een geldig bedrag in voordat u doorgaat.',
        splitExpenseEditTitle: ({amount, merchant}: SplitExpenseEditTitleParams) => `Bewerk ${amount} voor ${merchant}`,
        removeSplit: 'Verwijder splitsing',
        paySomeone: ({name}: PaySomeoneParams = {}) => `Betaal ${name ?? 'iemand'}`,
        expense: 'Uitgave',
        categorize: 'Categoriseren',
        share: 'Delen',
        participants: 'Deelnemers',
        createExpense: 'Uitgave aanmaken',
        trackDistance: 'Afstand bijhouden',
        createExpenses: ({expensesNumber}: CreateExpensesParams) => `Maak ${expensesNumber} uitgaven aan`,
        removeExpense: 'Uitgave verwijderen',
        removeThisExpense: 'Deze uitgave verwijderen',
        removeExpenseConfirmation: 'Weet je zeker dat je dit bonnetje wilt verwijderen? Deze actie kan niet ongedaan worden gemaakt.',
        addExpense: 'Uitgave toevoegen',
        chooseRecipient: 'Kies ontvanger',
        createExpenseWithAmount: ({amount}: {amount: string}) => `Maak ${amount} uitgave aan`,
        confirmDetails: 'Bevestig gegevens',
        pay: 'Betalen',
        cancelPayment: 'Betaling annuleren',
        cancelPaymentConfirmation: 'Weet je zeker dat je deze betaling wilt annuleren?',
        viewDetails: 'Details bekijken',
        pending: 'In behandeling',
        canceled: 'Geannuleerd',
        posted: 'Geplaatst',
        deleteReceipt: 'Verwijder bonnetje',
        deletedTransaction: ({amount, merchant}: DeleteTransactionParams) => `verwijderde een uitgave (${amount} voor ${merchant})`,
        movedFromReport: ({reportName}: MovedFromReportParams) => `verplaatste een uitgave${reportName ? `van ${reportName}` : ''}`,
        movedTransaction: ({reportUrl, reportName}: MovedTransactionParams) => `heeft deze uitgave verplaatst${reportName ? `naar <a href="${reportUrl}">${reportName}</a>` : ''}`,
        movedAction: ({shouldHideMovedReportUrl, movedReportUrl, newParentReportUrl, toPolicyName}: MovedActionParams) => {
            if (shouldHideMovedReportUrl) {
                return `heeft dit rapport verplaatst naar de <a href="${newParentReportUrl}">${toPolicyName}</a> werkruimte`;
            }
            return `heeft dit <a href="${movedReportUrl}">rapport</a> verplaatst naar de <a href="${newParentReportUrl}">${toPolicyName}</a> werkruimte`;
        },
        unreportedTransaction: 'heeft deze uitgave naar uw persoonlijke ruimte verplaatst',
        pendingMatchWithCreditCard: 'Bon is in afwachting van een overeenkomst met kaarttransactie',
        pendingMatch: 'In afwachting van overeenkomst',
        pendingMatchWithCreditCardDescription: 'Ontvangst in afwachting van overeenkomst met kaarttransactie. Markeer als contant om te annuleren.',
        markAsCash: 'Als contant markeren',
        routePending: 'Route in behandeling...',
        receiptScanning: () => ({
            one: 'Bonnetjes scannen...',
            other: 'Bonnen scannen...',
        }),
        scanMultipleReceipts: 'Scan meerdere bonnen',
        scanMultipleReceiptsDescription: "Maak foto's van al je bonnetjes tegelijk, bevestig dan zelf de details of laat SmartScan het afhandelen.",
        receiptScanInProgress: 'Bon scannen bezig',
        receiptScanInProgressDescription: 'Bon scannen bezig. Kom later terug of voer de gegevens nu in.',
        removeFromReport: 'Verwijder uit rapport',
        moveToPersonalSpace: 'Verplaats uitgaven naar persoonlijke ruimte',
        duplicateTransaction: ({isSubmitted}: DuplicateTransactionParams) =>
            !isSubmitted
                ? 'Potentiële dubbele uitgaven geïdentificeerd. Controleer duplicaten om indiening mogelijk te maken.'
                : 'Potentiële dubbele uitgaven geïdentificeerd. Controleer duplicaten om goedkeuring mogelijk te maken.',
        receiptIssuesFound: () => ({
            one: 'Probleem gevonden',
            other: 'Problemen gevonden',
        }),
        fieldPending: 'In afwachting...',
        defaultRate: 'Standaardtarief',
        receiptMissingDetails: 'Ontbrekende gegevens op bon',
        missingAmount: 'Ontbrekend bedrag',
        missingMerchant: 'Ontbrekende handelaar',
        receiptStatusTitle: 'Scannen…',
        receiptStatusText: 'Alleen jij kunt deze bon zien tijdens het scannen. Kom later terug of voer de gegevens nu in.',
        receiptScanningFailed: 'Het scannen van het bonnetje is mislukt. Voer de gegevens handmatig in.',
        transactionPendingDescription: 'Transactie in behandeling. Het kan enkele dagen duren voordat deze is verwerkt.',
        companyInfo: 'Bedrijfsinformatie',
        companyInfoDescription: 'We hebben nog een paar details nodig voordat je je eerste factuur kunt verzenden.',
        yourCompanyName: 'Uw bedrijfsnaam',
        yourCompanyWebsite: 'De website van uw bedrijf',
        yourCompanyWebsiteNote: 'Als u geen website heeft, kunt u in plaats daarvan het LinkedIn-profiel of sociale media-profiel van uw bedrijf opgeven.',
        invalidDomainError: 'U heeft een ongeldig domein ingevoerd. Voer een geldig domein in om door te gaan.',
        publicDomainError: 'U bevindt zich in een openbare domein. Om door te gaan, voert u een privé domein in.',
        // TODO: This key should be deprecated. More details: https://github.com/Expensify/App/pull/59653#discussion_r2028653252
        expenseCountWithStatus: ({scanningReceipts = 0, pendingReceipts = 0}: RequestCountParams) => {
            const statusText: string[] = [];
            if (scanningReceipts > 0) {
                statusText.push(`${scanningReceipts} scannen`);
            }
            if (pendingReceipts > 0) {
                statusText.push(`${pendingReceipts} in behandeling`);
            }
            return {
                one: statusText.length > 0 ? `1 uitgave (${statusText.join(', ')})` : `1 uitgave`,
                other: (count: number) => (statusText.length > 0 ? `${count} uitgaven (${statusText.join(', ')})` : `${count} uitgaven`),
            };
        },
        expenseCount: () => {
            return {
                one: '1 uitgave',
                other: (count: number) => `${count} uitgaven`,
            };
        },
        deleteExpense: () => ({
            one: 'Verwijder uitgave',
            other: 'Verwijder uitgaven',
        }),
        deleteConfirmation: () => ({
            one: 'Weet je zeker dat je deze uitgave wilt verwijderen?',
            other: 'Weet je zeker dat je deze uitgaven wilt verwijderen?',
        }),
        deleteReport: 'Rapport verwijderen',
        deleteReportConfirmation: 'Weet u zeker dat u dit rapport wilt verwijderen?',
        settledExpensify: 'Betaald',
        done: 'Klaar',
        settledElsewhere: 'Elders betaald',
        individual: 'Individuueel',
        business: 'Business',
        settleExpensify: ({formattedAmount}: SettleExpensifyCardParams) => (formattedAmount ? `Betaal ${formattedAmount} met Expensify` : `Betaal met Expensify`),
        settlePersonal: ({formattedAmount}: SettleExpensifyCardParams) => (formattedAmount ? `Betaal ${formattedAmount} als individu` : `Betalen met persoonlijke rekening`),
        settleWallet: ({formattedAmount}: SettleExpensifyCardParams) => (formattedAmount ? `Betaal ${formattedAmount} met wallet` : `Betalen met wallet`),
        settlePayment: ({formattedAmount}: SettleExpensifyCardParams) => `Betaal ${formattedAmount}`,
        settleBusiness: ({formattedAmount}: SettleExpensifyCardParams) => (formattedAmount ? `Betaal ${formattedAmount} als bedrijf` : `Betalen met zakelijke rekening`),
        payElsewhere: ({formattedAmount}: SettleExpensifyCardParams) => (formattedAmount ? `${formattedAmount} als betaald markeren` : `Markeren als betaald`),
        settleInvoicePersonal: ({amount, last4Digits}: BusinessBankAccountParams) =>
            amount ? `${amount} betaald met persoonlijke rekening ${last4Digits}` : `Betaald met persoonlijke rekening`,
        settleInvoiceBusiness: ({amount, last4Digits}: BusinessBankAccountParams) => (amount ? `${amount} betaald met zakelijke rekening ${last4Digits}` : `Betaald met zakelijke rekening`),
        payWithPolicy: ({formattedAmount, policyName}: SettleExpensifyCardParams & {policyName: string}) =>
            formattedAmount ? `Betaal ${formattedAmount} via ${policyName}` : `Betalen via ${policyName}`,
        businessBankAccount: ({amount, last4Digits}: BusinessBankAccountParams) => (amount ? `${amount} betaald via bankrekening ${last4Digits}` : `betaald via bankrekening ${last4Digits}`),
        automaticallyPaidWithBusinessBankAccount: ({amount, last4Digits}: BusinessBankAccountParams) =>
            `${amount} betaald met bankrekening eindigend op ${last4Digits} via <a href="${CONST.CONFIGURE_EXPENSE_REPORT_RULES_HELP_URL}">werkruimte regels</a>`,
        invoicePersonalBank: ({lastFour}: BankAccountLastFourParams) => `Persoonlijke rekening • ${lastFour}`,
        invoiceBusinessBank: ({lastFour}: BankAccountLastFourParams) => `Zakelijke rekening • ${lastFour}`,
        nextStep: 'Volgende stappen',
        finished: 'Voltooid',
        sendInvoice: ({amount}: RequestAmountParams) => `Verstuur ${amount} factuur`,
        submitAmount: ({amount}: RequestAmountParams) => `Verstuur ${amount}`,
        expenseAmount: ({formattedAmount, comment}: RequestedAmountMessageParams) => `${formattedAmount}${comment ? `voor ${comment}` : ''}`,
        submitted: ({memo}: SubmittedWithMemoParams) => `ingediend${memo ? `, zegt ${memo}` : ''}`,
        automaticallySubmitted: `ingediend via <a href="${CONST.SELECT_WORKFLOWS_HELP_URL}">vertraging indieningen</a>`,
        trackedAmount: ({formattedAmount, comment}: RequestedAmountMessageParams) => `volgt ${formattedAmount}${comment ? `voor ${comment}` : ''}`,
        splitAmount: ({amount}: SplitAmountParams) => `splitsen ${amount}`,
        didSplitAmount: ({formattedAmount, comment}: DidSplitAmountMessageParams) => `split ${formattedAmount}${comment ? `voor ${comment}` : ''}`,
        yourSplit: ({amount}: UserSplitParams) => `Jouw deel ${amount}`,
        payerOwesAmount: ({payer, amount, comment}: PayerOwesAmountParams) => `${payer} is ${amount}${comment ? `voor ${comment}` : ''} verschuldigd`,
        payerOwes: ({payer}: PayerOwesParams) => `${payer} verschuldigd:`,
        payerPaidAmount: ({payer, amount}: PayerPaidAmountParams) => `${payer ? `${payer} ` : ''}betaalde ${amount}`,
        payerPaid: ({payer}: PayerPaidParams) => `${payer} heeft betaald:`,
        payerSpentAmount: ({payer, amount}: PayerPaidAmountParams) => `${payer} heeft ${amount} uitgegeven`,
        payerSpent: ({payer}: PayerPaidParams) => `${payer} heeft uitgegeven:`,
        managerApproved: ({manager}: ManagerApprovedParams) => `${manager} goedgekeurd:`,
        managerApprovedAmount: ({manager, amount}: ManagerApprovedAmountParams) => `${manager} keurde ${amount} goed`,
        payerSettled: ({amount}: PayerSettledParams) => `betaald ${amount}`,
        payerSettledWithMissingBankAccount: ({amount}: PayerSettledParams) => `betaald ${amount}. Voeg een bankrekening toe om uw betaling te ontvangen.`,
        automaticallyApproved: `goedgekeurd via <a href="${CONST.CONFIGURE_EXPENSE_REPORT_RULES_HELP_URL}">werkruimteregels</a>`,
        approvedAmount: ({amount}: ApprovedAmountParams) => `goedgekeurd ${amount}`,
        approvedMessage: `goedgekeurd`,
        unapproved: `niet goedgekeurd`,
        automaticallyForwarded: `goedgekeurd via <a href="${CONST.CONFIGURE_EXPENSE_REPORT_RULES_HELP_URL}">werkruimteregels</a>`,
        forwarded: `goedgekeurd`,
        rejectedThisReport: 'heeft dit rapport afgewezen',
        waitingOnBankAccount: ({submitterDisplayName}: WaitingOnBankAccountParams) => `is met de betaling begonnen, maar wacht op ${submitterDisplayName} om een bankrekening toe te voegen.`,
        adminCanceledRequest: ({manager}: AdminCanceledRequestParams) => `${manager ? `${manager}: ` : ''}heeft de betaling geannuleerd`,
        canceledRequest: ({amount, submitterDisplayName}: CanceledRequestParams) =>
            `heeft de betaling van ${amount} geannuleerd, omdat ${submitterDisplayName} hun Expensify Wallet niet binnen 30 dagen heeft geactiveerd.`,
        settledAfterAddedBankAccount: ({submitterDisplayName, amount}: SettledAfterAddedBankAccountParams) =>
            `${submitterDisplayName} heeft een bankrekening toegevoegd. De betaling van ${amount} is gedaan.`,
        paidElsewhere: ({payer}: PaidElsewhereParams = {}) => `${payer ? `${payer} ` : ''}gemarkeerd als betaald`,
        paidWithExpensify: ({payer}: PaidWithExpensifyParams = {}) => `${payer ? `${payer} ` : ''}betaald met wallet`,
        automaticallyPaidWithExpensify: ({payer}: PaidWithExpensifyParams = {}) =>
            `${payer ? `${payer} ` : ''}betaald met Expensify via <a href="${CONST.CONFIGURE_EXPENSE_REPORT_RULES_HELP_URL}">werkruimte regels</a>`,
        noReimbursableExpenses: 'Dit rapport heeft een ongeldig bedrag.',
        pendingConversionMessage: 'Totaal wordt bijgewerkt wanneer je weer online bent.',
        changedTheExpense: 'de uitgave gewijzigd',
        setTheRequest: ({valueName, newValueToDisplay}: SetTheRequestParams) => `de ${valueName} naar ${newValueToDisplay}`,
        setTheDistanceMerchant: ({translatedChangedField, newMerchant, newAmountToDisplay}: SetTheDistanceMerchantParams) =>
            `stel het ${translatedChangedField} in op ${newMerchant}, wat het bedrag instelde op ${newAmountToDisplay}`,
        removedTheRequest: ({valueName, oldValueToDisplay}: RemovedTheRequestParams) => `de ${valueName} (voorheen ${oldValueToDisplay})`,
        updatedTheRequest: ({valueName, newValueToDisplay, oldValueToDisplay}: UpdatedTheRequestParams) => `de ${valueName} naar ${newValueToDisplay} (voorheen ${oldValueToDisplay})`,
        updatedTheDistanceMerchant: ({translatedChangedField, newMerchant, oldMerchant, newAmountToDisplay, oldAmountToDisplay}: UpdatedTheDistanceMerchantParams) =>
            `veranderde de ${translatedChangedField} naar ${newMerchant} (voorheen ${oldMerchant}), wat het bedrag bijwerkte naar ${newAmountToDisplay} (voorheen ${oldAmountToDisplay})`,
        threadExpenseReportName: ({formattedAmount, comment}: ThreadRequestReportNameParams) => `${formattedAmount} ${comment ? `voor ${comment}` : 'uitgave'}`,
        invoiceReportName: ({linkedReportID}: OriginalMessage<typeof CONST.REPORT.ACTIONS.TYPE.REPORT_PREVIEW>) => `Factuurrapport #${linkedReportID}`,
        threadPaySomeoneReportName: ({formattedAmount, comment}: ThreadSentMoneyReportNameParams) => `${formattedAmount} verzonden${comment ? `voor ${comment}` : ''}`,
        movedFromPersonalSpace: ({workspaceName, reportName}: MovedFromPersonalSpaceParams) =>
            `verplaatste uitgave van persoonlijke ruimte naar ${workspaceName ?? `chat met ${reportName}`}`,
        movedToPersonalSpace: 'verplaatste uitgave naar persoonlijke ruimte',
        tagSelection: 'Selecteer een tag om uw uitgaven beter te organiseren.',
        categorySelection: 'Selecteer een categorie om uw uitgaven beter te organiseren.',
        error: {
            invalidCategoryLength: 'De categorienaam overschrijdt 255 tekens. Verkort deze of kies een andere categorie.',
            invalidTagLength: 'De tagnaam overschrijdt 255 tekens. Verkort het of kies een andere tag.',
            invalidAmount: 'Voer een geldig bedrag in voordat u doorgaat.',
            invalidIntegerAmount: 'Voer een heel dollarbedrag in voordat u doorgaat.',
            invalidTaxAmount: ({amount}: RequestAmountParams) => `Maximale belastingbedrag is ${amount}`,
            invalidSplit: 'De som van de splitsingen moet gelijk zijn aan het totale bedrag',
            invalidSplitParticipants: 'Voer een bedrag groter dan nul in voor ten minste twee deelnemers.',
            invalidSplitYourself: 'Voer een niet-nul bedrag in voor uw splitsing aub.',
            noParticipantSelected: 'Selecteer een deelnemer alstublieft',
            other: 'Onverwachte fout. Probeer het later opnieuw.',
            genericCreateFailureMessage: 'Onverwachte fout bij het indienen van deze uitgave. Probeer het later opnieuw.',
            genericCreateInvoiceFailureMessage: 'Onverwachte fout bij het verzenden van deze factuur. Probeer het later opnieuw.',
            genericHoldExpenseFailureMessage: 'Onverwachte fout bij het vasthouden van deze uitgave. Probeer het later opnieuw.',
            genericUnholdExpenseFailureMessage: 'Onverwachte fout bij het van hold halen van deze uitgave. Probeer het later opnieuw.',
            receiptDeleteFailureError: 'Onverwachte fout bij het verwijderen van dit ontvangstbewijs. Probeer het later opnieuw.',
            receiptFailureMessage: 'Er is een fout opgetreden bij het uploaden van uw bon. Alstublieft',
            receiptFailureMessageShort: 'Er is een fout opgetreden bij het uploaden van uw bon.',
            tryAgainMessage: 'probeer het opnieuw',
            saveFileMessage: 'sla de bon op',
            uploadLaterMessage: 'om later te uploaden.',
            genericDeleteFailureMessage: 'Onverwachte fout bij het verwijderen van deze uitgave. Probeer het later opnieuw.',
            genericEditFailureMessage: 'Onverwachte fout bij het bewerken van deze uitgave. Probeer het later opnieuw.',
            genericSmartscanFailureMessage: 'Transactie mist velden',
            duplicateWaypointsErrorMessage: 'Verwijder dubbele waypoints alstublieft.',
            atLeastTwoDifferentWaypoints: 'Voer alstublieft ten minste twee verschillende adressen in.',
            splitExpenseMultipleParticipantsErrorMessage: 'Een uitgave kan niet worden gesplitst tussen een werkruimte en andere leden. Werk uw selectie bij.',
            invalidMerchant: 'Voer een geldige handelaar in alstublieft',
            atLeastOneAttendee: 'Er moet ten minste één deelnemer worden geselecteerd',
            invalidQuantity: 'Voer een geldige hoeveelheid in alstublieft',
            quantityGreaterThanZero: 'Hoeveelheid moet groter zijn dan nul',
            invalidSubrateLength: 'Er moet minstens één subtarief zijn.',
            invalidRate: 'Tarief niet geldig voor deze werkruimte. Selecteer een beschikbaar tarief uit de werkruimte.',
        },
        dismissReceiptError: 'Fout negeren',
        dismissReceiptErrorConfirmation: 'Let op! Als u deze foutmelding negeert, wordt uw geüploade bon volledig verwijderd. Weet u het zeker?',
        waitingOnEnabledWallet: ({submitterDisplayName}: WaitingOnBankAccountParams) =>
            `begon met afrekenen. Betaling is in de wacht totdat ${submitterDisplayName} hun portemonnee inschakelt.`,
        enableWallet: 'Portemonnee inschakelen',
        hold: 'Vasthouden',
        unhold: 'Verwijder blokkering',
        holdExpense: 'Uitgave vasthouden',
        unholdExpense: 'Uitgave deblokkeren',
        heldExpense: 'deze uitgave vastgehouden',
        unheldExpense: 'deblokkeer deze uitgave',
        moveUnreportedExpense: 'Verplaats niet-gerapporteerde uitgave',
        addUnreportedExpense: 'Niet-gerapporteerde uitgave toevoegen',
        selectUnreportedExpense: 'Selecteer ten minste één uitgave om aan het rapport toe te voegen.',
        emptyStateUnreportedExpenseTitle: 'Geen niet-gerapporteerde uitgaven',
        emptyStateUnreportedExpenseSubtitle: 'Het lijkt erop dat je geen niet-gerapporteerde uitgaven hebt. Probeer er hieronder een aan te maken.',
        addUnreportedExpenseConfirm: 'Toevoegen aan rapport',
        explainHold: 'Leg uit waarom je deze uitgave vasthoudt.',
        undoSubmit: 'Ongedaan maken indienen',
        retracted: 'ingetrokken',
        undoClose: 'Sluiten ongedaan maken',
        reopened: 'heropend',
        reopenReport: 'Rapport heropenen',
        reopenExportedReportConfirmation: ({connectionName}: {connectionName: string}) =>
            `Dit rapport is al geëxporteerd naar ${connectionName}. Het wijzigen ervan kan leiden tot gegevensverschillen. Weet u zeker dat u dit rapport opnieuw wilt openen?`,
        reason: 'Reden',
        holdReasonRequired: 'Een reden is vereist bij het vasthouden.',
        expenseWasPutOnHold: 'Uitgave is in de wacht gezet',
        expenseOnHold: 'Deze uitgave is in de wacht gezet. Bekijk de opmerkingen voor de volgende stappen.',
        expensesOnHold: 'Alle onkosten zijn in de wacht gezet. Controleer de opmerkingen voor de volgende stappen.',
        expenseDuplicate: 'Deze uitgave heeft vergelijkbare details met een andere. Controleer de duplicaten om verder te gaan.',
        someDuplicatesArePaid: 'Sommige van deze duplicaten zijn al goedgekeurd of betaald.',
        reviewDuplicates: 'Duplicaten beoordelen',
        keepAll: 'Alles behouden',
        confirmApprove: 'Bevestig goedkeuringsbedrag',
        confirmApprovalAmount: 'Alleen conforme uitgaven goedkeuren, of het hele rapport goedkeuren.',
        confirmApprovalAllHoldAmount: () => ({
            one: 'Deze uitgave is in de wacht. Wil je toch goedkeuren?',
            other: 'Deze uitgaven zijn in de wacht gezet. Wil je ze toch goedkeuren?',
        }),
        confirmPay: 'Bevestig betalingsbedrag',
        confirmPayAmount: 'Betaal wat niet in de wacht staat, of betaal het hele rapport.',
        confirmPayAllHoldAmount: () => ({
            one: 'Deze uitgave is in de wacht gezet. Wil je toch betalen?',
            other: 'Deze uitgaven zijn in de wacht gezet. Wil je toch betalen?',
        }),
        payOnly: 'Alleen betalen',
        approveOnly: 'Alleen goedkeuren',
        holdEducationalTitle: 'Dit verzoek is ingediend op',
        holdEducationalText: 'vasthouden',
        whatIsHoldExplain: 'Vasthouden is als het indrukken van "pauze" op een uitgave om meer details te vragen voordat deze wordt goedgekeurd of betaald.',
        holdIsLeftBehind: 'Ingehouden uitgaven worden naar een ander rapport verplaatst na goedkeuring of betaling.',
        unholdWhenReady: 'Goedkeurders kunnen uitgaven vrijgeven wanneer ze klaar zijn voor goedkeuring of betaling.',
        changePolicyEducational: {
            title: 'Je hebt dit rapport verplaatst!',
            description: 'Controleer deze items dubbel, aangezien ze de neiging hebben te veranderen bij het verplaatsen van rapporten naar een nieuwe werkruimte.',
            reCategorize: '<strong>Her-categoriseer eventuele uitgaven</strong> om te voldoen aan de werkruimteregels.',
            workflows: 'Dit rapport kan nu onderworpen zijn aan een ander <strong>goedkeuringsproces.</strong>',
        },
        changeWorkspace: 'Werkruimte wijzigen',
        set: 'set',
        changed: 'veranderd',
        removed: 'removed',
        transactionPending: 'Transactie in behandeling.',
        chooseARate: 'Selecteer een vergoedingstarief per mijl of kilometer voor de werkruimte',
        unapprove: 'Afkeuren',
        unapproveReport: 'Rapport afkeuren',
        headsUp: 'Let op!',
        unapproveWithIntegrationWarning: ({accountingIntegration}: UnapproveWithIntegrationWarningParams) =>
            `Dit rapport is al geëxporteerd naar ${accountingIntegration}. Het wijzigen ervan kan leiden tot gegevensverschillen. Weet u zeker dat u dit rapport wilt afkeuren?`,
        reimbursable: 'terugbetaalbaar',
        nonReimbursable: 'niet-vergoedbaar',
        bookingPending: 'Deze boeking is in behandeling.',
        bookingPendingDescription: 'Deze boeking is in afwachting omdat deze nog niet is betaald.',
        bookingArchived: 'Deze boeking is gearchiveerd',
        bookingArchivedDescription: 'Deze boeking is gearchiveerd omdat de reisdatum is verstreken. Voeg indien nodig een uitgave toe voor het eindbedrag.',
        attendees: 'Deelnemers',
        whoIsYourAccountant: 'Wie is uw accountant?',
        paymentComplete: 'Betaling voltooid',
        time: 'Tijd',
        startDate: 'Startdatum',
        endDate: 'Einddatum',
        startTime: 'Starttijd',
        endTime: 'Eindtijd',
        deleteSubrate: 'Subtarief verwijderen',
        deleteSubrateConfirmation: 'Weet je zeker dat je dit subtarief wilt verwijderen?',
        quantity: 'Hoeveelheid',
        subrateSelection: 'Selecteer een subtarief en voer een hoeveelheid in.',
        qty: 'Aantal',
        firstDayText: () => ({
            one: `Eerste dag: 1 uur`,
            other: (count: number) => `Eerste dag: ${count.toFixed(2)} uur`,
        }),
        lastDayText: () => ({
            one: `Laatste dag: 1 uur`,
            other: (count: number) => `Laatste dag: ${count.toFixed(2)} uur`,
        }),
        tripLengthText: () => ({
            one: `Reis: 1 volle dag`,
            other: (count: number) => `Reis: ${count} volledige dagen`,
        }),
        dates: 'Datums',
        rates: 'Tarieven',
        submitsTo: ({name}: SubmitsToParams) => `Dient in bij ${name}`,
        moveExpenses: () => ({one: 'Verplaats uitgave', other: 'Verplaats uitgaven'}),
    },
    transactionMerge: {
        listPage: {
            header: 'Kosten samenvoegen',
            noEligibleExpenseFound: 'Geen in aanmerking komende kosten gevonden',
            noEligibleExpenseFoundSubtitle: `Je hebt geen kosten die samengevoegd kunnen worden met deze. <a href="${CONST.HELP_DOC_LINKS.MERGE_EXPENSES}">Meer informatie</a> over in aanmerking komende kosten.`,
            selectTransactionToMerge: ({reportName}: {reportName: string}) =>
                `Selecteer een <a href="${CONST.HELP_DOC_LINKS.MERGE_EXPENSES}">geschikte kost</a> om te combineren <strong>${reportName}</strong>.`,
        },
        receiptPage: {
            header: 'Ontvangstbewijs selecteren',
            pageTitle: 'Kies het ontvangstbewijs dat je wilt behouden:',
        },
        detailsPage: {
            header: 'Details selecteren',
            pageTitle: 'Selecteer de details die je wilt behouden:',
            noDifferences: 'Geen verschillen gevonden tussen de transacties',
            pleaseSelectError: ({field}: {field: string}) => `Selecteer een ${field}`,
            selectAllDetailsError: 'Selecteer alle details voordat je doorgaat.',
        },
        confirmationPage: {
            header: 'Bevestig details',
            pageTitle: 'Bevestig de details die je wilt bewaren. Niet bewaarde details worden verwijderd.',
            confirmButton: 'Kosten samenvoegen',
        },
    },
    share: {
        shareToExpensify: 'Delen met Expensify',
        messageInputLabel: 'Bericht',
    },
    notificationPreferencesPage: {
        header: 'Meldingsvoorkeuren',
        label: 'Stel me op de hoogte van nieuwe berichten',
        notificationPreferences: {
            always: 'Onmiddellijk',
            daily: 'Dagelijks',
            mute: 'Dempen',
            hidden: 'Verborgen',
        },
    },
    loginField: {
        numberHasNotBeenValidated: 'Het nummer is niet gevalideerd. Klik op de knop om de validatielink opnieuw via sms te verzenden.',
        emailHasNotBeenValidated: 'De e-mail is niet gevalideerd. Klik op de knop om de validatielink opnieuw via sms te verzenden.',
    },
    avatarWithImagePicker: {
        uploadPhoto: 'Foto uploaden',
        removePhoto: 'Foto verwijderen',
        editImage: 'Foto bewerken',
        viewPhoto: 'Foto bekijken',
        imageUploadFailed: 'Afbeeldingsupload mislukt',
        deleteWorkspaceError: 'Sorry, er was een onverwacht probleem bij het verwijderen van je werkruimte-avatar.',
        sizeExceeded: ({maxUploadSizeInMB}: SizeExceededParams) => `De geselecteerde afbeelding overschrijdt de maximale uploadgrootte van ${maxUploadSizeInMB} MB.`,
        resolutionConstraints: ({minHeightInPx, minWidthInPx, maxHeightInPx, maxWidthInPx}: ResolutionConstraintsParams) =>
            `Upload alstublieft een afbeelding die groter is dan ${minHeightInPx}x${minWidthInPx} pixels en kleiner dan ${maxHeightInPx}x${maxWidthInPx} pixels.`,
        notAllowedExtension: ({allowedExtensions}: NotAllowedExtensionParams) => `Profielfoto moet een van de volgende typen zijn: ${allowedExtensions.join(', ')}.`,
    },
    modal: {
        backdropLabel: 'Modale Achtergrond',
    },
    profilePage: {
        profile: 'Profiel',
        preferredPronouns: 'Voorkeursvoornaamwoorden',
        selectYourPronouns: 'Selecteer je voornaamwoorden',
        selfSelectYourPronoun: 'Selecteer je voornaamwoord zelf',
        emailAddress: 'E-mailadres',
        setMyTimezoneAutomatically: 'Stel mijn tijdzone automatisch in',
        timezone: 'Tijdzone',
        invalidFileMessage: 'Ongeldig bestand. Probeer een andere afbeelding.',
        avatarUploadFailureMessage: 'Er is een fout opgetreden bij het uploaden van de avatar. Probeer het opnieuw.',
        online: 'Online',
        offline: 'Offline',
        syncing: 'Synchroniseren',
        profileAvatar: 'Profielfoto',
        publicSection: {
            title: 'Openbaar',
            subtitle: 'Deze gegevens worden weergegeven op je openbare profiel. Iedereen kan ze zien.',
        },
        privateSection: {
            title: 'Privé',
            subtitle: 'Deze gegevens worden gebruikt voor reizen en betalingen. Ze worden nooit getoond op je openbare profiel.',
        },
    },
    securityPage: {
        title: 'Beveiligingsopties',
        subtitle: 'Schakel authenticatie in twee stappen in om uw account veilig te houden.',
        goToSecurity: 'Ga terug naar de beveiligingspagina',
    },
    shareCodePage: {
        title: 'Uw code',
        subtitle: 'Nodig leden uit voor Expensify door je persoonlijke QR-code of verwijzingslink te delen.',
    },
    pronounsPage: {
        pronouns: 'Voornaamwoorden',
        isShownOnProfile: 'Je voornaamwoorden worden weergegeven op je profiel.',
        placeholderText: 'Zoek om opties te zien',
    },
    contacts: {
        contactMethod: 'Contactmethode',
        contactMethods: 'Contactmethoden',
        featureRequiresValidate: 'Deze functie vereist dat je je account verifieert.',
        validateAccount: 'Valideer uw account',
        helpTextBeforeEmail: 'Voeg meer manieren toe voor mensen om je te vinden, en stuur bonnetjes door naar',
        helpTextAfterEmail: 'van meerdere e-mailadressen.',
        pleaseVerify: 'Verifieer deze contactmethode alstublieft',
        getInTouch: 'Telkens wanneer we contact met je moeten opnemen, gebruiken we deze contactmethode.',
        enterMagicCode: ({contactMethod}: EnterMagicCodeParams) => `Voer de magische code in die is verzonden naar ${contactMethod}. Het zou binnen een minuut of twee moeten aankomen.`,
        setAsDefault: 'Instellen als standaard',
        yourDefaultContactMethod:
            'Dit is uw huidige standaard contactmethode. Voordat u deze kunt verwijderen, moet u een andere contactmethode kiezen en op "Instellen als standaard" klikken.',
        removeContactMethod: 'Contactmethode verwijderen',
        removeAreYouSure: 'Weet je zeker dat je deze contactmethode wilt verwijderen? Deze actie kan niet ongedaan worden gemaakt.',
        failedNewContact: 'Kan deze contactmethode niet toevoegen.',
        genericFailureMessages: {
            requestContactMethodValidateCode: 'Het verzenden van een nieuwe magische code is mislukt. Wacht even en probeer het opnieuw.',
            validateSecondaryLogin: 'Onjuiste of ongeldige magische code. Probeer het opnieuw of vraag een nieuwe code aan.',
            deleteContactMethod: 'Verwijderen van contactmethode mislukt. Neem contact op met Concierge voor hulp.',
            setDefaultContactMethod: 'Het is niet gelukt om een nieuwe standaard contactmethode in te stellen. Neem contact op met Concierge voor hulp.',
            addContactMethod: 'Het is niet gelukt om deze contactmethode toe te voegen. Neem contact op met Concierge voor hulp.',
            enteredMethodIsAlreadySubmitted: 'Deze contactmethode bestaat al',
            passwordRequired: 'wachtwoord vereist.',
            contactMethodRequired: 'Contactmethode is vereist',
            invalidContactMethod: 'Ongeldige contactmethode',
        },
        newContactMethod: 'Nieuwe contactmethode',
        goBackContactMethods: 'Ga terug naar contactmethoden',
    },
    // cspell:disable
    pronouns: {
        coCos: "Co / Co's",
        eEyEmEir: 'E / Ey / Em / Eir',
        faeFaer: 'Fae / Faer',
        heHimHis: 'Hij / Hem / Zijn',
        heHimHisTheyThemTheirs: 'He / Him / His / They / Them / Theirs',
        sheHerHers: 'Zij / Haar / Hare',
        sheHerHersTheyThemTheirs: 'Zij / Haar / Haar / Zij / Hen / Hun',
        merMers: 'Mer / Mers',
        neNirNirs: 'Ne / Nir / Nirs',
        neeNerNers: 'Nee / Ner / Ners',
        perPers: 'Per / Pers',
        theyThemTheirs: 'Zij / Hen / Hun',
        thonThons: 'Thon / Thons',
        veVerVis: 'Bekijken / Bekijkt / Bekeken',
        viVir: 'Vi / Vir',
        xeXemXyr: 'Xe / Xem / Xyr',
        zeZieZirHir: 'Ze / Zie / Zir / Hir',
        zeHirHirs: 'Ze / Hir',
        callMeByMyName: 'Noem me bij mijn naam',
    },
    // cspell:enable
    displayNamePage: {
        headerTitle: 'Weergavenaam',
        isShownOnProfile: 'Je weergavenaam wordt getoond op je profiel.',
    },
    timezonePage: {
        timezone: 'Tijdzone',
        isShownOnProfile: 'Je tijdzone wordt weergegeven op je profiel.',
        getLocationAutomatically: 'Automatisch uw locatie bepalen',
    },
    updateRequiredView: {
        updateRequired: 'Update vereist',
        pleaseInstall: 'Werk bij naar de nieuwste versie van New Expensify.',
        pleaseInstallExpensifyClassic: 'Installeer de nieuwste versie van Expensify alstublieft.',
        toGetLatestChanges: 'Voor mobiel of desktop, download en installeer de nieuwste versie. Voor web, ververs je browser.',
        newAppNotAvailable: 'De nieuwe Expensify-app is niet langer beschikbaar.',
    },
    initialSettingsPage: {
        about: 'Over',
        aboutPage: {
            description: 'De nieuwe Expensify-app is gebouwd door een gemeenschap van open-source ontwikkelaars van over de hele wereld. Help ons de toekomst van Expensify te bouwen.',
            appDownloadLinks: 'App-downloadlinks',
            viewKeyboardShortcuts: 'Toetsenbord sneltoetsen bekijken',
            viewTheCode: 'Bekijk de code',
            viewOpenJobs: 'Bekijk openstaande vacatures',
            reportABug: 'Een bug rapporteren',
            troubleshoot: 'Problemen oplossen',
        },
        appDownloadLinks: {
            android: {
                label: 'Android',
            },
            ios: {
                label: 'iOS',
            },
            desktop: {
                label: 'macOS',
            },
        },
        troubleshoot: {
            clearCacheAndRestart: 'Cache wissen en opnieuw starten',
            viewConsole: 'Bekijk debugconsole',
            debugConsole: 'Debugconsole',
            description:
                '<muted-text>Gebruik de onderstaande hulpmiddelen om problemen met Expensify op te lossen. Als je problemen tegenkomt, <concierge-link>dien dan een bug in</concierge-link>.</muted-text>',
            confirmResetDescription: 'Alle niet-verzonden conceptberichten gaan verloren, maar de rest van uw gegevens is veilig.',
            resetAndRefresh: 'Reset en vernieuwen',
            clientSideLogging: 'Client-side logging',
            noLogsToShare: 'Geen logs om te delen',
            useProfiling: 'Gebruik profilering',
            profileTrace: 'Profieltracering',
            results: 'Resultaten',
            releaseOptions: 'Release-opties',
            testingPreferences: 'Voorkeuren testen',
            useStagingServer: 'Gebruik Staging Server',
            forceOffline: 'Offline forceren',
            simulatePoorConnection: 'Simuleer een slechte internetverbinding',
            simulateFailingNetworkRequests: 'Netwerkverzoeken simuleren die mislukken',
            authenticationStatus: 'Authenticatiestatus',
            deviceCredentials: 'Apparaatreferenties',
            invalidate: 'Ongeldig maken',
            destroy: 'Vernietigen',
            maskExportOnyxStateData: 'Masker kwetsbare ledendata bij het exporteren van de Onyx-status',
            exportOnyxState: 'Onyx-status exporteren',
            importOnyxState: 'Importeer Onyx-status',
            testCrash: 'Test crash',
            resetToOriginalState: 'Reset naar oorspronkelijke staat',
            usingImportedState: 'U gebruikt geïmporteerde status. Druk hier om het te wissen.',
            shouldBlockTransactionThreadReportCreation: 'Creatie van transactie thread rapporten blokkeren',
            debugMode: 'Debug-modus',
            invalidFile: 'Ongeldig bestand',
            invalidFileDescription: 'Het bestand dat je probeert te importeren is niet geldig. Probeer het opnieuw.',
            invalidateWithDelay: 'Ongeldig maken met vertraging',
            recordTroubleshootData: 'Probleemoplossingsgegevens opnemen',
            softKillTheApp: 'Soft kill de app',
            kill: 'Dood',
        },
        debugConsole: {
            saveLog: 'Log opslaan',
            shareLog: 'Log delen',
            enterCommand: 'Voer opdracht in',
            execute: 'Uitvoeren',
            noLogsAvailable: 'Geen logs beschikbaar',
            logSizeTooLarge: ({size}: LogSizeParams) => `Loggrootte overschrijdt de limiet van ${size} MB. Gebruik "Log opslaan" om het logbestand te downloaden.`,
            logs: 'Logs',
            viewConsole: 'Console bekijken',
        },
        security: 'Beveiliging',
        signOut: 'Afmelden',
        restoreStashed: 'Herstel opgeslagen login',
        signOutConfirmationText: 'U verliest alle offline wijzigingen als u zich afmeldt.',
        versionLetter: 'v',
        readTheTermsAndPrivacy: {
            phrase1: 'Lees de',
            phrase2: 'Servicevoorwaarden',
            phrase3: 'en',
            phrase4: 'Privacy',
        },
        help: 'Help',
        whatIsNew: 'Wat is nieuw',
        accountSettings: 'Accountinstellingen',
        account: 'Account',
        general: 'Algemeen',
    },
    closeAccountPage: {
        closeAccount: 'Account sluiten',
        reasonForLeavingPrompt: 'We zouden het jammer vinden om je te zien gaan! Zou je ons vriendelijk willen vertellen waarom, zodat we kunnen verbeteren?',
        enterMessageHere: 'Voer hier bericht in',
        closeAccountWarning: 'Het sluiten van uw account kan niet ongedaan worden gemaakt.',
        closeAccountPermanentlyDeleteData: 'Weet je zeker dat je je account wilt verwijderen? Dit zal alle openstaande uitgaven permanent verwijderen.',
        enterDefaultContactToConfirm: 'Voer uw standaard contactmethode in om te bevestigen dat u uw account wilt sluiten. Uw standaard contactmethode is:',
        enterDefaultContact: 'Voer uw standaard contactmethode in',
        defaultContact: 'Standaard contactmethode:',
        enterYourDefaultContactMethod: 'Voer uw standaard contactmethode in om uw account te sluiten.',
    },
    mergeAccountsPage: {
        mergeAccount: 'Accounts samenvoegen',
        accountDetails: {
            accountToMergeInto: 'Voer het account in waarmee u wilt samenvoegen',
            notReversibleConsent: 'Ik begrijp dat dit niet omkeerbaar is.',
        },
        accountValidate: {
            confirmMerge: 'Weet je zeker dat je accounts wilt samenvoegen?',
            lossOfUnsubmittedData: `Het samenvoegen van uw accounts is onomkeerbaar en zal resulteren in het verlies van alle niet-ingediende uitgaven voor`,
            enterMagicCode: `Om door te gaan, voer de magische code in die is verzonden naar`,
            errors: {
                incorrectMagicCode: 'Onjuiste of ongeldige magische code. Probeer het opnieuw of vraag een nieuwe code aan.',
                fallback: 'Er is iets misgegaan. Probeer het later opnieuw.',
            },
        },
        mergeSuccess: {
            accountsMerged: 'Accounts samengevoegd!',
            description: ({from, to}: MergeSuccessDescriptionParams) =>
                `<muted-text><centered-text>Je hebt met succes alle gegevens van <strong>${from}</strong> samengevoegd in <strong>${to}</strong>. Je kunt nu elke login gebruiken voor deze account.</centered-text></muted-text>`,
        },
        mergePendingSAML: {
            weAreWorkingOnIt: 'We zijn ermee bezig',
            limitedSupport: 'We ondersteunen het samenvoegen van accounts nog niet op New Expensify. Voer deze actie in plaats daarvan uit op Expensify Classic.',
            reachOutForHelp: '<muted-text><centered-text>Neem gerust <concierge-link>contact op met Concierge</concierge-link> als je vragen hebt!</centered-text></muted-text>',
            goToExpensifyClassic: 'Ga naar Expensify Classic',
        },
        mergeFailureSAMLDomainControlDescription: ({email}: MergeFailureDescriptionGenericParams) =>
            `<muted-text><centered-text>Je kunt <strong>${email}</strong> niet samenvoegen omdat het wordt beheerd door <strong>${email.split('@').at(1) ?? ''}</strong>. Neem <concierge-link>contact op met Concierge</concierge-link> voor hulp.</centered-text></muted-text>`,
        mergeFailureSAMLAccountDescription: ({email}: MergeFailureDescriptionGenericParams) =>
            `<muted-text><centered-text>U kunt <strong>${email}</strong> niet samenvoegen met andere accounts omdat uw domeinbeheerder dit heeft ingesteld als uw primaire login. Voeg in plaats daarvan andere accounts samen.</centered-text></muted-text>`,
        mergeFailure2FA: {
            description: ({email}: MergeFailureDescriptionGenericParams) =>
                `<muted-text><centered-text>Je kunt accounts niet samenvoegen omdat <strong>${email}</strong> twee-factor authenticatie (2FA) heeft ingeschakeld. Schakel 2FA uit voor <strong>${email}</strong> en probeer het opnieuw.</centered-text></muted-text>`,
            learnMore: 'Meer informatie over het samenvoegen van accounts.',
        },
        mergeFailureAccountLockedDescription: ({email}: MergeFailureDescriptionGenericParams) =>
            `<muted-text><centered-text>Je kunt <strong>${email}</strong> niet samenvoegen omdat het vergrendeld is. Neem <concierge-link>contact op met Concierge</concierge-link> voor hulp.</centered-text></muted-text>`,
        mergeFailureUncreatedAccountDescription: ({email, contactMethodLink}: MergeFailureUncreatedAccountDescriptionParams) =>
            `<muted-text><centered-text>Je kunt geen accounts samenvoegen omdat <strong>${email}</strong> geen Expensify account heeft. <a href="${contactMethodLink}">Voeg het toe als een contactmethode</a> in plaats daarvan.</centered-text></muted-text>`,
        mergeFailureSmartScannerAccountDescription: ({email}: MergeFailureDescriptionGenericParams) =>
            `<muted-text><centered-text>Je kunt <strong>${email}</strong> niet samenvoegen met andere accounts. Voeg in plaats daarvan andere accounts samen.</centered-text></muted-text>`,
        mergeFailureInvoicedAccountDescription: ({email}: MergeFailureDescriptionGenericParams) =>
            `<muted-text><centered-text>Je kunt accounts niet samenvoegen in <strong>${email}</strong> omdat deze account een gefactureerde factureringsrelatie heeft.</centered-text></muted-text>`,
        mergeFailureTooManyAttempts: {
            heading: 'Probeer het later opnieuw',
            description: 'Er waren te veel pogingen om accounts samen te voegen. Probeer het later opnieuw.',
        },
        mergeFailureUnvalidatedAccount: {
            description: 'U kunt niet samenvoegen met andere accounts omdat het niet gevalideerd is. Valideer het account en probeer het opnieuw.',
        },
        mergeFailureSelfMerge: {
            description: 'U kunt geen account met zichzelf samenvoegen.',
        },
        mergeFailureGenericHeading: 'Kan accounts niet samenvoegen',
    },
    lockAccountPage: {
        reportSuspiciousActivity: 'Verdachte activiteit melden',
        lockAccount: 'Account vergrendelen',
        unlockAccount: 'Account ontgrendelen',
        compromisedDescription: 'Merk je iets vreemds op aan je account? Meld het en je account wordt meteen vergrendeld, kaarttransacties geblokkeerd en wijzigingen voorkomen.',
        domainAdminsDescription: 'Voor domeinbeheerders: dit pauzeert ook alle Expensify Card-activiteiten en beheerdersacties in je domein(en).',
        areYouSure: 'Weet je zeker dat je je Expensify-account wilt vergrendelen?',
        ourTeamWill: 'Ons team onderzoekt het en verwijdert ongeautoriseerde toegang. Om weer toegang te krijgen, moet je met Concierge samenwerken.',
    },
    failedToLockAccountPage: {
        failedToLockAccount: 'Kan account niet vergrendelen',
        failedToLockAccountDescription: `We konden uw account niet vergrendelen. Neem contact op met Concierge om dit probleem op te lossen.`,
        chatWithConcierge: 'Chat met Concierge',
    },
    unlockAccountPage: {
        accountLocked: 'Account vergrendeld',
        yourAccountIsLocked: 'Je account is vergrendeld',
        chatToConciergeToUnlock: 'Chat met Concierge om beveiligingsproblemen op te lossen en je account te ontgrendelen.',
        chatWithConcierge: 'Chat met Concierge',
    },
    passwordPage: {
        changePassword: 'Wachtwoord wijzigen',
        changingYourPasswordPrompt: 'Het wijzigen van je wachtwoord zal je wachtwoord voor zowel je Expensify.com als je New Expensify accounts bijwerken.',
        currentPassword: 'Huidig wachtwoord',
        newPassword: 'Nieuw wachtwoord',
        newPasswordPrompt: 'Je nieuwe wachtwoord moet anders zijn dan je oude wachtwoord en moet ten minste 8 tekens, 1 hoofdletter, 1 kleine letter en 1 cijfer bevatten.',
    },
    twoFactorAuth: {
        headerTitle: 'Twee-factor authenticatie',
        twoFactorAuthEnabled: 'Twee-factor authenticatie ingeschakeld',
        whatIsTwoFactorAuth:
            'Twee-factor authenticatie (2FA) helpt je account veilig te houden. Bij het inloggen moet je een code invoeren die is gegenereerd door je voorkeursauthenticator-app.',
        disableTwoFactorAuth: 'Twee-factor-authenticatie uitschakelen',
        explainProcessToRemove: 'Om twee-factor authenticatie (2FA) uit te schakelen, voer alstublieft een geldige code in van uw authenticatie-app.',
        disabled: 'Twee-factor-authenticatie is nu uitgeschakeld',
        noAuthenticatorApp: 'Je hebt geen authenticator-app meer nodig om in te loggen bij Expensify.',
        stepCodes: 'Herstelcodes',
        keepCodesSafe: 'Bewaar deze herstelcodes veilig!',
        codesLoseAccess:
            'Als je de toegang tot je authenticator-app verliest en deze codes niet hebt, verlies je de toegang tot je account.\n\nOpmerking: Het instellen van tweefactorauthenticatie zal je uitloggen van alle andere actieve sessies.',
        errorStepCodes: 'Kopieer of download codes voordat u doorgaat.',
        stepVerify: 'Verifiëren',
        scanCode: 'Scan de QR-code met uw',
        authenticatorApp: 'authenticator-app',
        addKey: 'Of voeg deze geheime sleutel toe aan je authenticator-app:',
        enterCode: 'Voer vervolgens de zescijferige code in die is gegenereerd door uw authenticator-app.',
        stepSuccess: 'Voltooid',
        enabled: 'Twee-factor authenticatie ingeschakeld',
        congrats: 'Gefeliciteerd! Nu heb je die extra beveiliging.',
        copy: 'Kopiëren',
        disable: 'Uitschakelen',
        enableTwoFactorAuth: 'Twee-factor-authenticatie inschakelen',
        pleaseEnableTwoFactorAuth: 'Schakel alsjeblieft twee-factor authenticatie in.',
        twoFactorAuthIsRequiredDescription: 'Voor beveiligingsdoeleinden vereist Xero tweefactorauthenticatie om de integratie te verbinden.',
        twoFactorAuthIsRequiredForAdminsHeader: 'Twee-factor authenticatie vereist',
        twoFactorAuthIsRequiredForAdminsTitle: 'Schakel alsjeblieft twee-factor authenticatie in.',
        twoFactorAuthIsRequiredForAdminsDescription: 'Uw Xero-boekhoudkoppeling vereist het gebruik van tweefactorauthenticatie. Om Expensify te blijven gebruiken, schakelt u dit in.',
        twoFactorAuthCannotDisable: 'Kan 2FA niet uitschakelen',
        twoFactorAuthRequired: 'Twee-factor authenticatie (2FA) is vereist voor uw Xero-verbinding en kan niet worden uitgeschakeld.',
    },
    recoveryCodeForm: {
        error: {
            pleaseFillRecoveryCode: 'Voer uw herstelcode in alstublieft',
            incorrectRecoveryCode: 'Onjuiste herstelcode. Probeer het opnieuw.',
        },
        useRecoveryCode: 'Gebruik herstelcode',
        recoveryCode: 'Herstelcode',
        use2fa: 'Gebruik tweefactorauthenticatiecode',
    },
    twoFactorAuthForm: {
        error: {
            pleaseFillTwoFactorAuth: 'Voer uw tweefactorauthenticatiecode in alstublieft',
            incorrect2fa: 'Onjuiste twee-factor authenticatiecode. Probeer het opnieuw.',
        },
    },
    passwordConfirmationScreen: {
        passwordUpdated: 'Wachtwoord bijgewerkt!',
        allSet: 'Je bent klaar. Bewaar je nieuwe wachtwoord veilig.',
    },
    privateNotes: {
        title: 'Privé notities',
        personalNoteMessage: 'Houd notities over deze chat hier bij. Jij bent de enige persoon die deze notities kan toevoegen, bewerken of bekijken.',
        sharedNoteMessage: 'Houd notities over deze chat hier bij. Expensify-medewerkers en andere leden op het team.expensify.com-domein kunnen deze notities bekijken.',
        composerLabel: 'Notities',
        myNote: 'Mijn notitie',
        error: {
            genericFailureMessage: 'Privé notities konden niet worden opgeslagen',
        },
    },
    billingCurrency: {
        error: {
            securityCode: 'Voer een geldige beveiligingscode in alstublieft',
        },
        securityCode: 'Beveiligingscode',
        changeBillingCurrency: 'Factuurvaluta wijzigen',
        changePaymentCurrency: 'Betaalvaluta wijzigen',
        paymentCurrency: 'Betaalvaluta',
        paymentCurrencyDescription: 'Selecteer een gestandaardiseerde valuta waarnaar alle persoonlijke uitgaven moeten worden omgerekend',
        note: `Let op: Het wijzigen van je betalingsvaluta kan invloed hebben op hoeveel je betaalt voor Expensify. Raadpleeg onze <a href="${CONST.PRICING}">prijspagina</a> voor meer informatie.`,
    },
    addDebitCardPage: {
        addADebitCard: 'Voeg een debetkaart toe',
        nameOnCard: 'Naam op kaart',
        debitCardNumber: 'Debetkaartnummer',
        expiration: 'Vervaldatum',
        expirationDate: 'MMYY',
        cvv: 'CVV',
        billingAddress: 'Factuuradres',
        growlMessageOnSave: 'Je debetkaart is succesvol toegevoegd.',
        expensifyPassword: 'Expensify-wachtwoord',
        error: {
            invalidName: 'Naam mag alleen letters bevatten',
            addressZipCode: 'Voer een geldige postcode in',
            debitCardNumber: 'Voer een geldig debetkaartnummer in alstublieft',
            expirationDate: 'Selecteer een geldige vervaldatum alstublieft',
            securityCode: 'Voer een geldige beveiligingscode in alstublieft',
            addressStreet: 'Voer een geldig factuuradres in dat geen postbus is.',
            addressState: 'Selecteer een staat alstublieft',
            addressCity: 'Voer een stad in, alstublieft',
            genericFailureMessage: 'Er is een fout opgetreden bij het toevoegen van uw kaart. Probeer het alstublieft opnieuw.',
            password: 'Voer uw Expensify-wachtwoord in alstublieft',
        },
    },
    addPaymentCardPage: {
        addAPaymentCard: 'Betaalpas toevoegen',
        nameOnCard: 'Naam op kaart',
        paymentCardNumber: 'Kaartnummer',
        expiration: 'Vervaldatum',
        expirationDate: 'MM/YY',
        cvv: 'CVV',
        billingAddress: 'Factuuradres',
        growlMessageOnSave: 'Uw betaalkaart is succesvol toegevoegd',
        expensifyPassword: 'Expensify-wachtwoord',
        error: {
            invalidName: 'Naam mag alleen letters bevatten',
            addressZipCode: 'Voer een geldige postcode in',
            paymentCardNumber: 'Voer een geldig kaartnummer in alstublieft',
            expirationDate: 'Selecteer een geldige vervaldatum alstublieft',
            securityCode: 'Voer een geldige beveiligingscode in alstublieft',
            addressStreet: 'Voer een geldig factuuradres in dat geen postbus is.',
            addressState: 'Selecteer een staat alstublieft',
            addressCity: 'Voer een stad in, alstublieft',
            genericFailureMessage: 'Er is een fout opgetreden bij het toevoegen van uw kaart. Probeer het alstublieft opnieuw.',
            password: 'Voer uw Expensify-wachtwoord in alstublieft',
        },
    },
    walletPage: {
        balance: 'Saldo',
        paymentMethodsTitle: 'Betaalmethoden',
        setDefaultConfirmation: 'Standaard betaalmethode instellen',
        setDefaultSuccess: 'Standaard betaalmethode ingesteld!',
        deleteAccount: 'Account verwijderen',
        deleteConfirmation: 'Weet je zeker dat je dit account wilt verwijderen?',
        error: {
            notOwnerOfBankAccount: 'Er is een fout opgetreden bij het instellen van deze bankrekening als uw standaard betaalmethode.',
            invalidBankAccount: 'Deze bankrekening is tijdelijk opgeschort.',
            notOwnerOfFund: 'Er is een fout opgetreden bij het instellen van deze kaart als uw standaard betaalmethode.',
            setDefaultFailure: 'Er is iets misgegaan. Neem contact op met Concierge voor verdere hulp.',
        },
        addBankAccountFailure: 'Er is een onverwachte fout opgetreden bij het proberen uw bankrekening toe te voegen. Probeer het alstublieft opnieuw.',
        getPaidFaster: 'Sneller betaald worden',
        addPaymentMethod: 'Voeg een betaalmethode toe om betalingen direct in de app te verzenden en ontvangen.',
        getPaidBackFaster: 'Sneller terugbetaald worden',
        secureAccessToYourMoney: 'Beveiligde toegang tot uw geld',
        receiveMoney: 'Ontvang geld in je lokale valuta',
        expensifyWallet: 'Expensify Wallet (Beta)',
        sendAndReceiveMoney: 'Stuur en ontvang geld met vrienden. Alleen Amerikaanse bankrekeningen.',
        enableWallet: 'Portemonnee inschakelen',
        addBankAccountToSendAndReceive: 'Voeg een bankrekening toe om betalingen te doen of te ontvangen.',
        addDebitOrCreditCard: 'Debet- of creditcard toevoegen',
        assignedCards: 'Toegewezen kaarten',
        assignedCardsDescription: 'Dit zijn kaarten die door een werkruimtebeheerder zijn toegewezen om de uitgaven van het bedrijf te beheren.',
        expensifyCard: 'Expensify Card',
        walletActivationPending: 'We zijn uw informatie aan het beoordelen. Kom over een paar minuten terug!',
        walletActivationFailed: 'Helaas kan uw portemonnee op dit moment niet worden geactiveerd. Neem contact op met Concierge voor verdere hulp.',
        addYourBankAccount: 'Voeg je bankrekening toe',
        addBankAccountBody: 'Laten we je bankrekening koppelen aan Expensify, zodat het eenvoudiger dan ooit is om rechtstreeks in de app betalingen te verzenden en te ontvangen.',
        chooseYourBankAccount: 'Kies uw bankrekening',
        chooseAccountBody: 'Zorg ervoor dat je de juiste selecteert.',
        confirmYourBankAccount: 'Bevestig uw bankrekening',
        personalBankAccounts: 'Persoonlijke bankrekeningen',
        businessBankAccounts: 'Zakelijke bankrekeningen',
    },
    cardPage: {
        expensifyCard: 'Expensify Card',
        expensifyTravelCard: 'Expensify Travel Card',
        availableSpend: 'Resterende limiet',
        smartLimit: {
            name: 'Slimme limiet',
            title: ({formattedLimit}: ViolationsOverLimitParams) =>
                `Je kunt tot ${formattedLimit} uitgeven op deze kaart, en de limiet wordt opnieuw ingesteld zodra je ingediende uitgaven worden goedgekeurd.`,
        },
        fixedLimit: {
            name: 'Vast limiet',
            title: ({formattedLimit}: ViolationsOverLimitParams) => `Je kunt tot ${formattedLimit} uitgeven op deze kaart, en daarna wordt deze gedeactiveerd.`,
        },
        monthlyLimit: {
            name: 'Maandelijkse limiet',
            title: ({formattedLimit}: ViolationsOverLimitParams) =>
                `Je kunt tot ${formattedLimit} per maand op deze kaart uitgeven. De limiet wordt gereset op de 1e dag van elke kalendermaand.`,
        },
        virtualCardNumber: 'Virtueel kaartnummer',
        travelCardCvv: 'Reiskaart CVV',
        physicalCardNumber: 'Fysiek kaartnummer',
        getPhysicalCard: 'Fysieke kaart aanvragen',
        reportFraud: 'Meld fraude met virtuele kaart aan',
        reportTravelFraud: 'Reiskaartfraude melden',
        reviewTransaction: 'Transactie beoordelen',
        suspiciousBannerTitle: 'Verdachte transactie',
        suspiciousBannerDescription: 'We hebben verdachte transacties op uw kaart opgemerkt. Tik hieronder om te bekijken.',
        cardLocked: 'Uw kaart is tijdelijk geblokkeerd terwijl ons team de account van uw bedrijf beoordeelt.',
        cardDetails: {
            cardNumber: 'Virtueel kaartnummer',
            expiration: 'Verloopdatum',
            cvv: 'CVV',
            address: 'Adres',
            revealDetails: 'Details weergeven',
            revealCvv: 'Toon CVV',
            copyCardNumber: 'Kopieer kaartnummer',
            updateAddress: 'Adres bijwerken',
        },
        cardAddedToWallet: ({platform}: {platform: 'Google' | 'Apple'}) => `Toegevoegd aan ${platform} Wallet`,
        cardDetailsLoadingFailure: 'Er is een fout opgetreden bij het laden van de kaartgegevens. Controleer uw internetverbinding en probeer het opnieuw.',
        validateCardTitle: 'Laten we ervoor zorgen dat jij het bent',
        enterMagicCode: ({contactMethod}: EnterMagicCodeParams) =>
            `Voer de magische code in die naar ${contactMethod} is gestuurd om uw kaartgegevens te bekijken. Het zou binnen een minuut of twee moeten aankomen.`,
    },
    workflowsPage: {
        workflowTitle: 'Uitgaven',
        workflowDescription: 'Configureer een workflow vanaf het moment dat uitgaven plaatsvinden, inclusief goedkeuring en betaling.',
        delaySubmissionTitle: 'Vertraging van inzendingen',
        delaySubmissionDescription: 'Kies een aangepast schema voor het indienen van onkosten, of laat dit uitgeschakeld voor realtime updates over uitgaven.',
        submissionFrequency: 'Indieningsfrequentie',
        submissionFrequencyDateOfMonth: 'Datum van de maand',
        addApprovalsTitle: 'Goedkeuringen toevoegen',
        addApprovalButton: 'Goedkeuringsworkflow toevoegen',
        addApprovalTip: 'Deze standaard workflow is van toepassing op alle leden, tenzij er een specifiekere workflow bestaat.',
        approver: 'Goedkeurder',
        addApprovalsDescription: 'Vereis extra goedkeuring voordat een betaling wordt geautoriseerd.',
        makeOrTrackPaymentsTitle: 'Betalingen maken of volgen',
        makeOrTrackPaymentsDescription: 'Voeg een geautoriseerde betaler toe voor betalingen gedaan in Expensify of volg betalingen die elders zijn gedaan.',
        editor: {
            submissionFrequency: 'Kies hoe lang Expensify moet wachten voordat foutloze uitgaven worden gedeeld.',
        },
        frequencyDescription: 'Kies hoe vaak je wilt dat uitgaven automatisch worden ingediend, of maak het handmatig.',
        frequencies: {
            instant: 'Instant',
            weekly: 'Wekelijks',
            monthly: 'Maandelijks',
            twiceAMonth: 'Twee keer per maand',
            byTrip: 'Per reis',
            manually: 'Handmatig',
            daily: 'Dagelijks',
            lastDayOfMonth: 'Laatste dag van de maand',
            lastBusinessDayOfMonth: 'Laatste werkdag van de maand',
            ordinals: {
                one: 'st',
                two: 'nd',
                few: 'rd',
                other: 'th',
                /* eslint-disable @typescript-eslint/naming-convention */
                '1': 'Eerste',
                '2': 'Tweede',
                '3': 'Derde',
                '4': 'Vierde',
                '5': 'Vijfde',
                '6': 'Zesde',
                '7': 'Seventh',
                '8': 'Achtste',
                '9': 'Negende',
                '10': 'Tiende',
                /* eslint-enable @typescript-eslint/naming-convention */
            },
        },
        approverInMultipleWorkflows: 'Dit lid behoort al tot een andere goedkeuringsworkflow. Alle updates hier worden daar ook weergegeven.',
        approverCircularReference: ({name1, name2}: ApprovalWorkflowErrorParams) =>
            `<strong>${name1}</strong> keurt al rapporten goed voor <strong>${name2}</strong>. Kies alstublieft een andere goedkeurder om een circulaire workflow te voorkomen.`,
        emptyContent: {
            title: 'Geen leden om weer te geven',
            expensesFromSubtitle: 'Alle werkruimteleden maken al deel uit van een bestaand goedkeuringsproces.',
            approverSubtitle: 'Alle goedkeurders behoren tot een bestaand werkstroom.',
        },
    },
    workflowsDelayedSubmissionPage: {
        autoReportingErrorMessage: 'Vertraagde inzending kon niet worden gewijzigd. Probeer het opnieuw of neem contact op met de ondersteuning.',
        autoReportingFrequencyErrorMessage: 'De frequentie van inzendingen kon niet worden gewijzigd. Probeer het opnieuw of neem contact op met de ondersteuning.',
        monthlyOffsetErrorMessage: 'Maandelijkse frequentie kon niet worden gewijzigd. Probeer het opnieuw of neem contact op met de ondersteuning.',
    },
    workflowsCreateApprovalsPage: {
        title: 'Bevestigen',
        header: 'Voeg meer goedkeurders toe en bevestig.',
        additionalApprover: 'Extra goedkeurder',
        submitButton: 'Workflow toevoegen',
    },
    workflowsEditApprovalsPage: {
        title: 'Goedkeuringsworkflow bewerken',
        deleteTitle: 'Verwijder goedkeuringsworkflow',
        deletePrompt: 'Weet u zeker dat u deze goedkeuringsworkflow wilt verwijderen? Alle leden zullen vervolgens de standaardworkflow volgen.',
    },
    workflowsExpensesFromPage: {
        title: 'Uitgaven van',
        header: 'Wanneer de volgende leden onkosten indienen:',
    },
    workflowsApproverPage: {
        genericErrorMessage: 'De goedkeurder kon niet worden gewijzigd. Probeer het opnieuw of neem contact op met de ondersteuning.',
        header: 'Verstuur naar dit lid voor goedkeuring:',
    },
    workflowsPayerPage: {
        title: 'Geautoriseerde betaler',
        genericErrorMessage: 'De geautoriseerde betaler kon niet worden gewijzigd. Probeer het alstublieft opnieuw.',
        admins: 'Beheerders',
        payer: 'Betaler',
        paymentAccount: 'Betaalrekening',
    },
    reportFraudPage: {
        title: 'Meld fraude met virtuele kaart aan',
        description:
            'Als de gegevens van uw virtuele kaart zijn gestolen of gecompromitteerd, zullen we uw bestaande kaart permanent deactiveren en u voorzien van een nieuwe virtuele kaart en nummer.',
        deactivateCard: 'Deactiveer kaart',
        reportVirtualCardFraud: 'Meld fraude met virtuele kaart aan',
    },
    reportFraudConfirmationPage: {
        title: 'Kaartfraude gemeld',
        description: 'We hebben uw bestaande kaart permanent gedeactiveerd. Wanneer u teruggaat om uw kaartgegevens te bekijken, zult u een nieuwe virtuele kaart beschikbaar hebben.',
        buttonText: 'Begrepen, bedankt!',
    },
    activateCardPage: {
        activateCard: 'Activeer kaart',
        pleaseEnterLastFour: 'Voer alstublieft de laatste vier cijfers van uw kaart in.',
        activatePhysicalCard: 'Fysieke kaart activeren',
        error: {
            thatDidNotMatch: 'Dat kwam niet overeen met de laatste 4 cijfers op uw kaart. Probeer het alstublieft opnieuw.',
            throttled:
                'Je hebt de laatste 4 cijfers van je Expensify Card te vaak verkeerd ingevoerd. Als je zeker weet dat de cijfers correct zijn, neem dan contact op met Concierge om het op te lossen. Probeer het anders later opnieuw.',
        },
    },
    getPhysicalCard: {
        header: 'Fysieke kaart aanvragen',
        nameMessage: 'Voer uw voor- en achternaam in, want deze wordt op uw kaart getoond.',
        legalName: 'Wettelijke naam',
        legalFirstName: 'Wettelijke voornaam',
        legalLastName: 'Wettelijke achternaam',
        phoneMessage: 'Voer uw telefoonnummer in.',
        phoneNumber: 'Telefoonnummer',
        address: 'Adres',
        addressMessage: 'Voer uw verzendadres in.',
        streetAddress: 'Straatadres',
        city: 'Stad',
        state: 'Staat',
        zipPostcode: 'Postcode',
        country: 'Land',
        confirmMessage: 'Bevestig alstublieft uw gegevens hieronder.',
        estimatedDeliveryMessage: 'Uw fysieke kaart zal binnen 2-3 werkdagen arriveren.',
        next: 'Volgende',
        getPhysicalCard: 'Fysieke kaart aanvragen',
        shipCard: 'Verzendkaart',
    },
    transferAmountPage: {
        transfer: ({amount}: TransferParams) => `Transfer${amount ? ` ${amount}` : ''}`,
        instant: 'Instant (Debetkaart)',
        instantSummary: ({rate, minAmount}: InstantSummaryParams) => `${rate}% vergoeding (${minAmount} minimum)`,
        ach: '1-3 werkdagen (bankrekening)',
        achSummary: 'Geen kosten',
        whichAccount: 'Welke account?',
        fee: 'Kosten',
        transferSuccess: 'Overdracht geslaagd!',
        transferDetailBankAccount: 'Uw geld zou binnen de volgende 1-3 werkdagen moeten aankomen.',
        transferDetailDebitCard: 'Uw geld zou onmiddellijk moeten aankomen.',
        failedTransfer: 'Je saldo is niet volledig vereffend. Gelieve over te maken naar een bankrekening.',
        notHereSubTitle: 'Gelieve uw saldo over te maken vanaf de portemonneepagina.',
        goToWallet: 'Ga naar Wallet',
    },
    chooseTransferAccountPage: {
        chooseAccount: 'Kies account',
    },
    paymentMethodList: {
        addPaymentMethod: 'Betaalmethode toevoegen',
        addNewDebitCard: 'Nieuwe debetkaart toevoegen',
        addNewBankAccount: 'Nieuwe bankrekening toevoegen',
        accountLastFour: 'Eindigend op',
        cardLastFour: 'Kaart eindigend op',
        addFirstPaymentMethod: 'Voeg een betaalmethode toe om betalingen direct in de app te verzenden en ontvangen.',
        defaultPaymentMethod: 'Standaard',
        bankAccountLastFour: ({lastFour}: BankAccountLastFourParams) => `Bankrekening • ${lastFour}`,
    },
    preferencesPage: {
        appSection: {
            title: 'App-voorkeuren',
        },
        testSection: {
            title: 'Voorkeuren testen',
            subtitle: 'Instellingen om de app op staging te debuggen en testen.',
        },
        receiveRelevantFeatureUpdatesAndExpensifyNews: 'Ontvang relevante functie-updates en Expensify-nieuws',
        muteAllSounds: 'Alle geluiden van Expensify dempen',
    },
    priorityModePage: {
        priorityMode: 'Prioriteitsmodus',
        explainerText: 'Kies of je je wilt #concentreren op alleen ongelezen en vastgezette chats, of alles wilt weergeven met de meest recente en vastgezette chats bovenaan.',
        priorityModes: {
            default: {
                label: 'Meest recent',
                description: 'Toon alle chats gesorteerd op meest recent',
            },
            gsd: {
                label: '#focus',
                description: 'Alleen ongelezen alfabetisch sorteren tonen',
            },
        },
    },
    reportDetailsPage: {
        inWorkspace: ({policyName}: ReportPolicyNameParams) => `in ${policyName}`,
        generatingPDF: 'PDF genereren',
        waitForPDF: 'Even geduld terwijl we de PDF genereren.',
        errorPDF: 'Er is een fout opgetreden bij het genereren van uw PDF.',
        generatedPDF: 'Je rapport-PDF is gegenereerd!',
    },
    reportDescriptionPage: {
        roomDescription: 'Kamerbeschrijving',
        roomDescriptionOptional: 'Kamerbeschrijving (optioneel)',
        explainerText: 'Stel een aangepaste beschrijving in voor de kamer.',
    },
    groupChat: {
        lastMemberTitle: 'Let op!',
        lastMemberWarning: 'Aangezien jij de laatste persoon hier bent, zal het verlaten van deze chat deze ontoegankelijk maken voor alle leden. Weet je zeker dat je wilt vertrekken?',
        defaultReportName: ({displayName}: ReportArchiveReasonsClosedParams) => `Groepschat van ${displayName}`,
    },
    languagePage: {
        language: 'Taal',
        aiGenerated: 'De vertalingen voor deze taal worden automatisch gegenereerd en kunnen fouten bevatten.',
    },
    themePage: {
        theme: 'Thema',
        themes: {
            dark: {
                label: 'Donker',
            },
            light: {
                label: 'Licht',
            },
            system: {
                label: 'Apparaatinstellingen gebruiken',
            },
        },
        chooseThemeBelowOrSync: 'Kies een thema hieronder, of synchroniseer met de instellingen van je apparaat.',
    },
    termsOfUse: {
        phrase1: 'Door in te loggen, ga je akkoord met de',
        phrase2: 'Servicevoorwaarden',
        phrase3: 'en',
        phrase4: 'Privacy',
        phrase5: `Geldtransmissie wordt geleverd door ${CONST.WALLET.PROGRAM_ISSUERS.EXPENSIFY_PAYMENTS} (NMLS ID:2017010) volgens zijn`,
        phrase6: 'licenties',
    },
    validateCodeForm: {
        magicCodeNotReceived: 'Geen magische code ontvangen?',
        enterAuthenticatorCode: 'Voer uw authenticatiecode in alstublieft',
        enterRecoveryCode: 'Voer uw herstelcode in alstublieft',
        requiredWhen2FAEnabled: 'Vereist wanneer 2FA is ingeschakeld',
        requestNewCode: 'Vraag een nieuwe code aan in',
        requestNewCodeAfterErrorOccurred: 'Vraag een nieuwe code aan',
        error: {
            pleaseFillMagicCode: 'Voer uw magische code in alstublieft',
            incorrectMagicCode: 'Onjuiste of ongeldige magische code. Probeer het opnieuw of vraag een nieuwe code aan.',
            pleaseFillTwoFactorAuth: 'Voer uw tweefactorauthenticatiecode in alstublieft',
        },
    },
    passwordForm: {
        pleaseFillOutAllFields: 'Vul alstublieft alle velden in',
        pleaseFillPassword: 'Voer uw wachtwoord in, alstublieft',
        pleaseFillTwoFactorAuth: 'Voer uw tweefactorauthenticatiecode in alstublieft.',
        enterYourTwoFactorAuthenticationCodeToContinue: 'Voer uw twee-factor authenticatiecode in om door te gaan',
        forgot: 'Vergeten?',
        requiredWhen2FAEnabled: 'Vereist wanneer 2FA is ingeschakeld',
        error: {
            incorrectPassword: 'Onjuist wachtwoord. Probeer het opnieuw.',
            incorrectLoginOrPassword: 'Onjuiste inloggegevens of wachtwoord. Probeer het opnieuw.',
            incorrect2fa: 'Onjuiste twee-factor authenticatiecode. Probeer het opnieuw.',
            twoFactorAuthenticationEnabled: 'U heeft 2FA ingeschakeld op dit account. Log in met uw e-mail of telefoonnummer.',
            invalidLoginOrPassword: 'Ongeldige inloggegevens of wachtwoord. Probeer het opnieuw of reset uw wachtwoord.',
            unableToResetPassword:
                'We konden uw wachtwoord niet wijzigen. Dit komt waarschijnlijk door een verlopen wachtwoordresetlink in een oude wachtwoordreset-e-mail. We hebben u een nieuwe link gemaild, zodat u het opnieuw kunt proberen. Controleer uw inbox en uw spammap; het zou binnen enkele minuten moeten aankomen.',
            noAccess: 'U heeft geen toegang tot deze applicatie. Voeg uw GitHub-gebruikersnaam toe voor toegang.',
            accountLocked: 'Je account is vergrendeld na te veel mislukte pogingen. Probeer het over 1 uur opnieuw.',
            fallback: 'Er is iets misgegaan. Probeer het later opnieuw.',
        },
    },
    loginForm: {
        phoneOrEmail: 'Telefoon of e-mail',
        error: {
            invalidFormatEmailLogin: 'Het ingevoerde e-mailadres is ongeldig. Corrigeer het formaat en probeer het opnieuw.',
        },
        cannotGetAccountDetails: 'Kon accountgegevens niet ophalen. Probeer opnieuw in te loggen.',
        loginForm: 'Inlogformulier',
        notYou: ({user}: NotYouParams) => `Niet ${user}?`,
    },
    onboarding: {
        welcome: 'Welkom!',
        welcomeSignOffTitleManageTeam: 'Zodra je de bovenstaande taken hebt voltooid, kunnen we meer functionaliteit verkennen, zoals goedkeuringsworkflows en regels!',
        welcomeSignOffTitle: 'Leuk je te ontmoeten!',
        explanationModal: {
            title: 'Welkom bij Expensify',
            description:
                'Eén app om uw zakelijke en persoonlijke uitgaven te beheren met de snelheid van chat. Probeer het uit en laat ons weten wat u ervan vindt. Er komt nog veel meer aan!',
            secondaryDescription: 'Om terug te schakelen naar Expensify Classic, tik je gewoon op je profielfoto > Ga naar Expensify Classic.',
        },
        welcomeVideo: {
            title: 'Welkom bij Expensify',
            description: 'Eén app om al je zakelijke en persoonlijke uitgaven in een chat te beheren. Gemaakt voor jouw bedrijf, jouw team en jouw vrienden.',
        },
        getStarted: 'Aan de slag',
        whatsYourName: 'Wat is jouw naam?',
        peopleYouMayKnow: 'Mensen die je misschien kent, zijn al hier! Verifieer je e-mail om je bij hen aan te sluiten.',
        workspaceYouMayJoin: ({domain, email}: WorkspaceYouMayJoin) => `Iemand van ${domain} heeft al een werkruimte aangemaakt. Voer de magische code in die naar ${email} is gestuurd.`,
        joinAWorkspace: 'Word lid van een werkruimte',
        listOfWorkspaces: 'Hier is de lijst met werkruimtes die je kunt joinen. Maak je geen zorgen, je kunt ze altijd later joinen als je dat liever hebt.',
        workspaceMemberList: ({employeeCount, policyOwner}: WorkspaceMemberList) => `${employeeCount} lid${employeeCount > 1 ? 's' : ''} • ${policyOwner}`,
        whereYouWork: 'Waar werk je?',
        errorSelection: 'Selecteer een optie om verder te gaan',
        purpose: {
            title: 'Wat wil je vandaag doen?',
            errorContinue: 'Druk op doorgaan om de installatie te voltooien.',
            errorBackButton: 'Beantwoord alstublieft de instellingsvragen om de app te gaan gebruiken.',
            [CONST.ONBOARDING_CHOICES.EMPLOYER]: 'Word terugbetaald door mijn werkgever',
            [CONST.ONBOARDING_CHOICES.MANAGE_TEAM]: 'Beheer de uitgaven van mijn team',
            [CONST.ONBOARDING_CHOICES.PERSONAL_SPEND]: 'Volg en budgetteer uitgaven',
            [CONST.ONBOARDING_CHOICES.CHAT_SPLIT]: 'Chat en deel uitgaven met vrienden',
            [CONST.ONBOARDING_CHOICES.LOOKING_AROUND]: 'Iets anders',
        },
        employees: {
            title: 'Hoeveel werknemers heeft u?',
            [CONST.ONBOARDING_COMPANY_SIZE.MICRO]: '1-10 werknemers',
            [CONST.ONBOARDING_COMPANY_SIZE.SMALL]: '11-50 medewerkers',
            [CONST.ONBOARDING_COMPANY_SIZE.MEDIUM_SMALL]: '51-100 werknemers',
            [CONST.ONBOARDING_COMPANY_SIZE.MEDIUM]: '101-1.000 medewerkers',
            [CONST.ONBOARDING_COMPANY_SIZE.LARGE]: 'Meer dan 1.000 werknemers',
        },
        accounting: {
            title: 'Gebruikt u een boekhoudsoftware?',
            none: 'Geen',
        },
        interestedFeatures: {
            title: 'In welke functies bent u geïnteresseerd?',
            featuresAlreadyEnabled: 'Je werkruimte heeft al het volgende ingeschakeld:',
            featureYouMayBeInterestedIn: 'Schakel extra functies in waarin u mogelijk geïnteresseerd bent:',
        },
        error: {
            requiredFirstName: 'Voer alstublieft uw voornaam in om door te gaan',
        },
        workEmail: {
            title: 'Wat is je werk e-mailadres?',
            subtitle: 'Expensify werkt het beste wanneer je je werk e-mail verbindt.',
            explanationModal: {
                descriptionOne: 'Doorsturen naar receipts@expensify.com voor scannen',
                descriptionTwo: "Word lid van je collega's die al Expensify gebruiken",
                descriptionThree: 'Geniet van een meer gepersonaliseerde ervaring',
            },
            addWorkEmail: 'Werk e-mail toevoegen',
        },
        workEmailValidation: {
            title: 'Verifieer uw werk e-mailadres',
            magicCodeSent: ({workEmail}: WorkEmailResendCodeParams) => `Voer de magische code in die naar ${workEmail} is gestuurd. Het zou binnen een minuut of twee moeten aankomen.`,
        },
        workEmailValidationError: {
            publicEmail: 'Voer een geldig werk e-mailadres in van een privédomein, bijvoorbeeld mitch@company.com.',
            offline: 'We konden je werkmail niet toevoegen omdat je offline lijkt te zijn.',
        },
        mergeBlockScreen: {
            title: 'Kon werk e-mailadres niet toevoegen',
            subtitle: ({workEmail}: WorkEmailMergingBlockedParams) =>
                `We konden ${workEmail} niet toevoegen. Probeer het later opnieuw in Instellingen of chat met Concierge voor begeleiding.`,
        },
        tasks: {
            testDriveAdminTask: {
                title: ({testDriveURL}) => `Neem een [proefrit](${testDriveURL})`,
                description: ({testDriveURL}) => `[Doe een snelle producttour](${testDriveURL}) om te zien waarom Expensify de snelste manier is om uw uitgaven te doen.`,
            },
            testDriveEmployeeTask: {
                title: ({testDriveURL}) => `Neem een [proefrit](${testDriveURL})`,
                description: ({testDriveURL}) => `Neem ons mee voor een [proefrit](${testDriveURL}) en uw team krijgt *3 maanden Expensify gratis!*`,
            },
            createTestDriveAdminWorkspaceTask: {
                title: ({workspaceConfirmationLink}) => `[Maak](${workspaceConfirmationLink}) een werkruimte`,
                description: 'Maak een werkruimte en configureer de instellingen met de hulp van uw setup specialist!',
            },
            createWorkspaceTask: {
                title: ({workspaceSettingsLink}) => `Maak een [werkruimte](${workspaceSettingsLink})`,
                description: ({workspaceSettingsLink}) =>
                    '*Maak een werkruimte* om uitgaven te volgen, bonnen te scannen, te chatten en meer.\n' +
                    '\n' +
                    '1. Klik op *Werkruimtes* > *Nieuwe werkruimte*.\n' +
                    '\n' +
                    `*Uw nieuwe werkruimte is klaar!* [Bekijk hem](${workspaceSettingsLink}).`,
            },
            setupCategoriesTask: {
                title: ({workspaceCategoriesLink}) => `Stel [categorieën](${workspaceCategoriesLink}) in`,
                description: ({workspaceCategoriesLink}) =>
                    '*Stel categorieën in* zodat uw team uitgaven kan coderen voor eenvoudige rapportage.\n' +
                    '\n' +
                    '1. Klik op *Werkruimtes*.\n' +
                    '3. Selecteer uw werkruimte.\n' +
                    '4. Klik op *Categorieën*.\n' +
                    '5. Schakel alle categorieën uit die u niet nodig heeft.\n' +
                    '6. Voeg uw eigen categorieën toe rechtsboven.\n' +
                    '\n' +
                    `[Breng me naar de categorie-instellingen van de werkruimte](${workspaceCategoriesLink}).\n` +
                    '\n' +
                    `![Stel categorieën in](${CONST.CLOUDFRONT_URL}/videos/walkthrough-categories-v2.mp4)`,
            },
            combinedTrackSubmitExpenseTask: {
                title: 'Dien een uitgave in',
                description:
                    '*Dien een uitgave in* door een bedrag in te voeren of een bon te scannen.\n' +
                    '\n' +
                    `1. Klik op de ${CONST.CUSTOM_EMOJIS.GLOBAL_CREATE}-knop.\n` +
                    '2. Kies *Uitgave aanmaken*.\n' +
                    '3. Voer een bedrag in of scan een bon.\n' +
                    `4. Voeg het e-mailadres of telefoonnummer van uw baas toe.\n` +
                    '5. Klik op *Aanmaken*.\n' +
                    '\n' +
                    'En u bent klaar!',
            },
            adminSubmitExpenseTask: {
                title: 'Dien een uitgave in',
                description:
                    '*Dien een uitgave in* door een bedrag in te voeren of een bon te scannen.\n' +
                    '\n' +
                    `1. Klik op de ${CONST.CUSTOM_EMOJIS.GLOBAL_CREATE}-knop.\n` +
                    '2. Kies *Uitgave aanmaken*.\n' +
                    '3. Voer een bedrag in of scan een bon.\n' +
                    '4. Bevestig de details.\n' +
                    '5. Klik op *Aanmaken*.\n' +
                    '\n' +
                    `En u bent klaar!`,
            },
            trackExpenseTask: {
                title: 'Volg een uitgave',
                description:
                    '*Volg een uitgave* in elke valuta, of u nu een bon heeft of niet.\n' +
                    '\n' +
                    `1. Klik op de ${CONST.CUSTOM_EMOJIS.GLOBAL_CREATE}-knop.\n` +
                    '2. Kies *Uitgave aanmaken*.\n' +
                    '3. Voer een bedrag in of scan een bon.\n' +
                    '4. Kies uw *persoonlijke* ruimte.\n' +
                    '5. Klik op *Aanmaken*.\n' +
                    '\n' +
                    'En u bent klaar! Jazeker, zo makkelijk is het.',
            },
            addAccountingIntegrationTask: {
                title: ({integrationName, workspaceAccountingLink}) =>
                    `Verbind${integrationName === CONST.ONBOARDING_ACCOUNTING_MAPPING.other ? '' : ' met'} [${integrationName === CONST.ONBOARDING_ACCOUNTING_MAPPING.other ? 'uw' : ''} ${integrationName}](${workspaceAccountingLink})`,
                description: ({integrationName, workspaceAccountingLink}) =>
                    `Verbind${integrationName === CONST.ONBOARDING_ACCOUNTING_MAPPING.other ? ' uw' : ' met'} ${integrationName} voor automatische uitgavencodering en synchronisatie die de maandafsluiting een fluitje van een cent maken.\n` +
                    '\n' +
                    '1. Klik op *Instellingen*.\n' +
                    '2. Ga naar *Werkruimtes*.\n' +
                    '3. Selecteer uw werkruimte.\n' +
                    '4. Klik op *Boekhouding*.\n' +
                    `5. Zoek ${integrationName}.\n` +
                    '6. Klik op *Verbinden*.\n' +
                    '\n' +
                    `${
                        integrationName && CONST.connectionsVideoPaths[integrationName]
                            ? `[Breng me naar boekhouding](${workspaceAccountingLink}).\n\n![Verbind met ${integrationName}](${CONST.CLOUDFRONT_URL}/${CONST.connectionsVideoPaths[integrationName]})`
                            : `[Breng me naar boekhouding](${workspaceAccountingLink}).`
                    }`,
            },
            connectCorporateCardTask: {
                title: ({corporateCardLink}) => `Verbind [uw bedrijfskaart](${corporateCardLink})`,
                description: ({corporateCardLink}) =>
                    `Verbind uw bedrijfskaart om uitgaven automatisch te importeren en te coderen.\n` +
                    '\n' +
                    '1. Klik op *Werkruimtes*.\n' +
                    '2. Selecteer uw werkruimte.\n' +
                    '3. Klik op *Bedrijfskaarten*.\n' +
                    '4. Volg de aanwijzingen om uw kaart te verbinden.\n' +
                    '\n' +
                    `[Breng me naar het verbinden van mijn bedrijfskaarten](${corporateCardLink}).`,
            },

            inviteTeamTask: {
                title: ({workspaceMembersLink}) => `Nodig [uw team](${workspaceMembersLink}) uit`,
                description: ({workspaceMembersLink}) =>
                    '*Nodig uw team* uit voor Expensify zodat ze vandaag nog kunnen beginnen met het bijhouden van uitgaven.\n' +
                    '\n' +
                    '1. Klik op *Werkruimtes*.\n' +
                    '3. Selecteer uw werkruimte.\n' +
                    '4. Klik op *Leden* > *Lid uitnodigen*.\n' +
                    '5. Voer e-mailadressen of telefoonnummers in. \n' +
                    '6. Voeg een aangepast uitnodigingsbericht toe als u dat wilt!\n' +
                    '\n' +
                    `[Breng me naar werkruimtemedewerkers](${workspaceMembersLink}).\n` +
                    '\n' +
                    `![Nodig uw team uit](${CONST.CLOUDFRONT_URL}/videos/walkthrough-invite_members-v2.mp4)`,
            },

            setupCategoriesAndTags: {
                title: ({workspaceCategoriesLink, workspaceTagsLink}) => `Stel [categorieën](${workspaceCategoriesLink}) en [tags](${workspaceTagsLink}) in`,
                description: ({workspaceCategoriesLink, workspaceAccountingLink}) =>
                    '*Stel categorieën en tags in* zodat uw team uitgaven kan coderen voor eenvoudige rapportage.\n' +
                    '\n' +
                    `Importeer ze automatisch door [uw boekhoudsoftware te verbinden](${workspaceAccountingLink}), of stel ze handmatig in via uw [werkruimte-instellingen](${workspaceCategoriesLink}).`,
            },
            setupTagsTask: {
                title: ({workspaceTagsLink}) => `Stel [tags](${workspaceTagsLink}) in`,
                description: ({workspaceMoreFeaturesLink}) =>
                    'Gebruik tags om extra uitgavendetails toe te voegen zoals projecten, klanten, locaties en afdelingen. Als u meerdere niveaus van tags nodig heeft, kunt u upgraden naar het Control-abonnement.\n' +
                    '\n' +
                    '1. Klik op *Werkruimtes*.\n' +
                    '3. Selecteer uw werkruimte.\n' +
                    '4. Klik op *Meer functies*.\n' +
                    '5. Schakel *Tags* in.\n' +
                    '6. Navigeer naar *Tags* in de werkruimteditor.\n' +
                    '7. Klik op *+ Tag toevoegen* om uw eigen tags te maken.\n' +
                    '\n' +
                    `[Breng me naar meer functies](${workspaceMoreFeaturesLink}).\n` +
                    '\n' +
                    `![Stel tags in](${CONST.CLOUDFRONT_URL}/videos/walkthrough-tags-v2.mp4)`,
            },

            inviteAccountantTask: {
                title: ({workspaceMembersLink}) => `Nodig uw [boekhouder](${workspaceMembersLink}) uit`,
                description: ({workspaceMembersLink}) =>
                    '*Nodig uw boekhouder uit* om samen te werken in uw werkruimte en zakelijke uitgaven te beheren.\n' +
                    '\n' +
                    '1. Klik op *Werkruimtes*.\n' +
                    '2. Selecteer uw werkruimte.\n' +
                    '3. Klik op *Leden*.\n' +
                    '4. Klik op *Lid uitnodigen*.\n' +
                    '5. Voer het e-mailadres van uw boekhouder in.\n' +
                    '\n' +
                    `[Nodig nu uw boekhouder uit](${workspaceMembersLink}).`,
            },

            startChatTask: {
                title: 'Start een chat',
                description:
                    '*Start een chat* met iedereen met behulp van hun e-mailadres of telefoonnummer.\n' +
                    '\n' +
                    `1. Klik op de ${CONST.CUSTOM_EMOJIS.GLOBAL_CREATE}-knop.\n` +
                    '2. Kies *Start chat*.\n' +
                    '3. Voer een e-mailadres of telefoonnummer in.\n' +
                    '\n' +
                    'Als ze Expensify nog niet gebruiken, worden ze automatisch uitgenodigd.\n' +
                    '\n' +
                    'Elke chat wordt ook omgezet in een e-mail of sms waar ze direct op kunnen reageren.',
            },

            splitExpenseTask: {
                title: 'Splits een uitgave',
                description:
                    '*Splits uitgaven* met één of meer personen.\n' +
                    '\n' +
                    `1. Klik op de ${CONST.CUSTOM_EMOJIS.GLOBAL_CREATE}-knop.\n` +
                    '2. Kies *Start chat*.\n' +
                    '3. Voer e-mailadressen of telefoonnummers in.\n' +
                    '4. Klik op de grijze *+*-knop in de chat > *Splits uitgave*.\n' +
                    '5. Maak de uitgave aan door *Handmatig*, *Scannen* of *Afstand* te selecteren.\n' +
                    '\n' +
                    'Voeg gerust meer details toe als u wilt, of stuur het gewoon op. Laten we ervoor zorgen dat u wordt terugbetaald!',
            },

            reviewWorkspaceSettingsTask: {
                title: ({workspaceSettingsLink}) => `Bekijk uw [werkruimte-instellingen](${workspaceSettingsLink})`,
                description: ({workspaceSettingsLink}) =>
                    'Zo bekijkt en werkt u uw werkruimte-instellingen bij:\n' +
                    '1. Klik op het instellingentabblad.\n' +
                    '2. Klik op *Werkruimtes* > [Uw werkruimte].\n' +
                    `[Ga naar uw werkruimte](${workspaceSettingsLink}). We volgen ze in de #admins-kamer.`,
            },
            createReportTask: {
                title: 'Maak uw eerste rapport',
                description:
                    'Zo maakt u een rapport:\n' +
                    '\n' +
                    `1. Klik op de ${CONST.CUSTOM_EMOJIS.GLOBAL_CREATE}-knop.\n` +
                    '2. Kies *Rapport aanmaken*.\n' +
                    '3. Klik op *Uitgave toevoegen*.\n' +
                    '4. Voeg uw eerste uitgave toe.\n' +
                    '\n' +
                    'En u bent klaar!',
            },
        } satisfies Record<string, Pick<OnboardingTask, 'title' | 'description'>>,
        testDrive: {
            name: ({testDriveURL}: {testDriveURL?: string}) => (testDriveURL ? `Neem een [proefrit](${testDriveURL})` : 'Neem een proefrit'),
            embeddedDemoIframeTitle: 'Proefrit',
            employeeFakeReceipt: {
                description: 'Mijn proefrit bon!',
            },
        },
        messages: {
            onboardingEmployerOrSubmitMessage: 'Terugbetaald krijgen is net zo eenvoudig als een bericht sturen. Laten we de basis doornemen.',
            onboardingPersonalSpendMessage: 'Zo volgt u uw uitgaven in een paar klikken.',
            onboardingManageTeamMessage:
                '# Je gratis proefperiode is begonnen! Laten we aan de slag gaan met de installatie.\n👋 Hallo, ik ben je Expensify-installatiespecialist. Nu je een workspace hebt gemaakt, haal het meeste uit je 30 dagen gratis proefperiode door de onderstaande stappen te volgen!',
            onboardingTrackWorkspaceMessage:
                '# Laten we u instellen\n👋 Ik ben hier om te helpen! Om u op weg te helpen, heb ik uw werkruimte-instellingen afgestemd op eenmanszaken en soortgelijke bedrijven. U kunt uw werkruimte aanpassen door op de onderstaande link te klikken!\n\nZo volgt u uw uitgaven in een paar klikken:',
            onboardingChatSplitMessage: 'Rekeningen splitsen met vrienden is net zo eenvoudig als een bericht sturen. Zo doet u dat.',
            onboardingAdminMessage: 'Leer hoe u de werkruimte van uw team als beheerder beheert en uw eigen uitgaven indient.',
            onboardingLookingAroundMessage:
                'Expensify staat vooral bekend om uitgaven, reizen en beheer van bedrijfskaarten, maar we doen veel meer dan dat. Laat me weten waarin u geïnteresseerd bent en ik help u op weg.',
            onboardingTestDriveReceiverMessage: '*U heeft 3 maanden gratis! Begin hieronder.*',
        },
        workspace: {
            title: 'Blijf georganiseerd met een werkruimte',
            subtitle: 'Ontgrendel krachtige tools om uw onkostenbeheer te vereenvoudigen, allemaal op één plek. Met een werkruimte kunt u:',
            explanationModal: {
                descriptionOne: 'Volg en organiseer bonnen',
                descriptionTwo: 'Categoriseer en label uitgaven',
                descriptionThree: 'Rapporten maken en delen',
            },
            price: 'Probeer het 30 dagen gratis, upgrade daarna voor slechts <strong>$5/maand</strong>.',
            createWorkspace: 'Werkruimte maken',
        },
        confirmWorkspace: {
            title: 'Bevestig werkruimte',
            subtitle: 'Maak een werkruimte om bonnetjes bij te houden, uitgaven te vergoeden, reizen te beheren, rapporten te maken en meer — allemaal op de snelheid van chatten.',
        },
        inviteMembers: {
            title: 'Leden uitnodigen',
            subtitle: 'Beheer en deel je uitgaven met een accountant of start een reisgroep met vrienden.',
        },
    },
    featureTraining: {
        doNotShowAgain: 'Toon me dit niet meer',
    },
    personalDetails: {
        error: {
            containsReservedWord: 'Naam mag de woorden Expensify of Concierge niet bevatten',
            hasInvalidCharacter: 'Naam mag geen komma of puntkomma bevatten',
            requiredFirstName: 'Voornaam mag niet leeg zijn',
        },
    },
    privatePersonalDetails: {
        enterLegalName: 'Wat is je wettelijke naam?',
        enterDateOfBirth: 'Wat is je geboortedatum?',
        enterAddress: 'Wat is jouw adres?',
        enterPhoneNumber: 'Wat is je telefoonnummer?',
        personalDetails: 'Persoonlijke gegevens',
        privateDataMessage: 'Deze gegevens worden gebruikt voor reizen en betalingen. Ze worden nooit getoond op je openbare profiel.',
        legalName: 'Wettelijke naam',
        legalFirstName: 'Wettelijke voornaam',
        legalLastName: 'Wettelijke achternaam',
        address: 'Adres',
        error: {
            dateShouldBeBefore: ({dateString}: DateShouldBeBeforeParams) => `De datum moet vóór ${dateString} zijn.`,
            dateShouldBeAfter: ({dateString}: DateShouldBeAfterParams) => `Datum moet na ${dateString} zijn.`,
            hasInvalidCharacter: 'Naam mag alleen Latijnse tekens bevatten',
            incorrectZipFormat: ({zipFormat}: IncorrectZipFormatParams = {}) => `Onjuist postcodeformaat${zipFormat ? `Acceptabel formaat: ${zipFormat}` : ''}`,
            invalidPhoneNumber: `Zorg ervoor dat het telefoonnummer geldig is (bijv. ${CONST.EXAMPLE_PHONE_NUMBER})`,
        },
    },
    resendValidationForm: {
        linkHasBeenResent: 'Link is opnieuw verzonden',
        weSentYouMagicSignInLink: ({login, loginType}: WeSentYouMagicSignInLinkParams) => `Ik heb een magische inloglink gestuurd naar ${login}. Controleer je ${loginType} om in te loggen.`,
        resendLink: 'Link opnieuw verzenden',
    },
    unlinkLoginForm: {
        toValidateLogin: ({primaryLogin, secondaryLogin}: ToValidateLoginParams) =>
            `Om ${secondaryLogin} te valideren, stuur de magische code opnieuw vanuit de Accountinstellingen van ${primaryLogin}.`,
        noLongerHaveAccess: ({primaryLogin}: NoLongerHaveAccessParams) => `Als je geen toegang meer hebt tot ${primaryLogin}, koppel dan je accounts los.`,
        unlink: 'Ontkoppelen',
        linkSent: 'Link verzonden!',
        successfullyUnlinkedLogin: 'Secundaire login succesvol losgekoppeld!',
    },
    emailDeliveryFailurePage: {
        ourEmailProvider: ({login}: OurEmailProviderParams) =>
            `Onze e-mailprovider heeft tijdelijk e-mails naar ${login} opgeschort vanwege bezorgproblemen. Volg deze stappen om uw login te deblokkeren:`,
        confirmThat: ({login}: ConfirmThatParams) => `Bevestig dat ${login} correct gespeld is en een echt, bezorgbaar e-mailadres is.`,
        emailAliases: 'E-mailaliassen zoals "expenses@domain.com" moeten toegang hebben tot hun eigen e-mailinbox om een geldige Expensify-login te zijn.',
        ensureYourEmailClient: 'Zorg ervoor dat uw e-mailclient e-mails van expensify.com toestaat.',
        youCanFindDirections: 'U kunt instructies vinden over hoe u deze stap kunt voltooien.',
        helpConfigure: 'maar je hebt misschien de hulp van je IT-afdeling nodig om je e-mailinstellingen te configureren.',
        onceTheAbove: 'Zodra de bovenstaande stappen zijn voltooid, neem dan contact op met',
        toUnblock: 'om uw login te deblokkeren.',
    },
    smsDeliveryFailurePage: {
        smsDeliveryFailureMessage: ({login}: OurEmailProviderParams) =>
            `We zijn niet in staat geweest om sms-berichten te leveren aan ${login}, dus hebben we het tijdelijk opgeschort. Probeer uw nummer te valideren:`,
        validationSuccess: 'Je nummer is gevalideerd! Klik hieronder om een nieuwe magische inlogcode te verzenden.',
        validationFailed: ({
            timeData,
        }: {
            timeData?: {
                days?: number;
                hours?: number;
                minutes?: number;
            } | null;
        }) => {
            if (!timeData) {
                return 'Wacht een moment voordat je het opnieuw probeert.';
            }
            const timeParts = [];
            if (timeData.days) {
                timeParts.push(`${timeData.days} ${timeData.days === 1 ? 'dag' : 'dagen'}`);
            }
            if (timeData.hours) {
                timeParts.push(`${timeData.hours} ${timeData.hours === 1 ? 'uur' : 'uren'}`);
            }
            if (timeData.minutes) {
                timeParts.push(`${timeData.minutes} ${timeData.minutes === 1 ? 'minuut' : 'minuten'}`);
            }
            let timeText = '';
            if (timeParts.length === 1) {
                timeText = timeParts.at(0) ?? '';
            } else if (timeParts.length === 2) {
                timeText = `${timeParts.at(0)} and ${timeParts.at(1)}`;
            } else if (timeParts.length === 3) {
                timeText = `${timeParts.at(0)}, ${timeParts.at(1)}, and ${timeParts.at(2)}`;
            }
            return `Even geduld! Je moet ${timeText} wachten voordat je je nummer opnieuw kunt valideren.`;
        },
    },
    welcomeSignUpForm: {
        join: 'Deelnemen',
    },
    detailsPage: {
        localTime: 'Lokale tijd',
    },
    newChatPage: {
        startGroup: 'Groep starten',
        addToGroup: 'Toevoegen aan groep',
    },
    yearPickerPage: {
        year: 'Jaar',
        selectYear: 'Selecteer een jaar alstublieft',
    },
    focusModeUpdateModal: {
        title: 'Welkom in de #focusmodus!',
        prompt: 'Blijf op de hoogte door alleen ongelezen chats of chats die uw aandacht nodig hebben te bekijken. Maak je geen zorgen, je kunt dit op elk moment wijzigen in',
        settings: 'instellingen',
    },
    notFound: {
        chatYouLookingForCannotBeFound: 'De chat die je zoekt kan niet worden gevonden.',
        getMeOutOfHere: 'Haal me hier weg',
        iouReportNotFound: 'De betalingsgegevens die u zoekt, kunnen niet worden gevonden.',
        notHere: 'Hmm... het is hier niet.',
        pageNotFound: 'Oeps, deze pagina kan niet worden gevonden',
        noAccess: 'Deze chat of uitgave is mogelijk verwijderd of je hebt er geen toegang toe.\n\nVoor vragen kun je contact opnemen met concierge@expensify.com',
        goBackHome: 'Ga terug naar de startpagina',
        commentYouLookingForCannotBeFound: 'De opmerking die je zoekt, is niet gevonden. Ga terug naar de chat',
        contactConcierge: 'Voor vragen kun je contact opnemen met concierge@expensify.com',
        goToChatInstead: 'Ga in plaats daarvan naar de chat.',
    },
    errorPage: {
        title: ({isBreakLine}: {isBreakLine: boolean}) => `Oeps... ${isBreakLine ? '\n' : ''}Er is iets misgegaan`,
        subtitle: 'Uw verzoek kon niet worden voltooid. Probeer het later opnieuw.',
    },
    setPasswordPage: {
        enterPassword: 'Voer een wachtwoord in',
        setPassword: 'Stel wachtwoord in',
        newPasswordPrompt: 'Je wachtwoord moet minimaal 8 tekens bevatten, 1 hoofdletter, 1 kleine letter en 1 cijfer.',
        passwordFormTitle: 'Welkom terug bij de Nieuwe Expensify! Stel alstublieft uw wachtwoord in.',
        passwordNotSet: 'We konden uw nieuwe wachtwoord niet instellen. We hebben u een nieuwe wachtwoordlink gestuurd om het opnieuw te proberen.',
        setPasswordLinkInvalid: 'Deze link om het wachtwoord in te stellen is ongeldig of verlopen. Er wacht een nieuwe in je e-mailinbox!',
        validateAccount: 'Account verifiëren',
    },
    statusPage: {
        status: 'Status',
        statusExplanation: "Voeg een emoji toe om je collega's en vrienden een gemakkelijke manier te geven om te weten wat er aan de hand is. Je kunt optioneel ook een bericht toevoegen!",
        today: 'Vandaag',
        clearStatus: 'Status wissen',
        save: 'Opslaan',
        message: 'Bericht',
        timePeriods: {
            never: 'Never',
            thirtyMinutes: '30 minuten',
            oneHour: '1 uur',
            afterToday: 'Vandaag',
            afterWeek: 'Een week',
            custom: 'Aangepast',
        },
        untilTomorrow: 'Tot morgen',
        untilTime: ({time}: UntilTimeParams) => `Tot ${time}`,
        date: 'Datum',
        time: 'Tijd',
        clearAfter: 'Wissen na',
        whenClearStatus: 'Wanneer moeten we je status wissen?',
        vacationDelegate: 'Vakantievervanger',
        setVacationDelegate: `Stel een vakantievervanger in om rapporten namens jou goed te keuren terwijl je afwezig bent.`,
        vacationDelegateError: 'Er is een fout opgetreden bij het bijwerken van je vakantievervanger.',
        asVacationDelegate: ({nameOrEmail: managerName}: VacationDelegateParams) => `als vakantievervanger van ${managerName}`,
        toAsVacationDelegate: ({submittedToName, vacationDelegateName}: SubmittedToVacationDelegateParams) => `aan ${submittedToName} als vakantievervanger van ${vacationDelegateName}`,
        vacationDelegateWarning: ({nameOrEmail}: VacationDelegateParams) =>
            `Je wijst ${nameOrEmail} aan als je vakantievervanger. Deze persoon zit nog niet in al je werkruimtes. Als je doorgaat, wordt er een e-mail gestuurd naar alle beheerders van je werkruimtes om hem/haar toe te voegen.`,
    },
    stepCounter: ({step, total, text}: StepCounterParams) => {
        let result = `Stap ${step}`;
        if (total) {
            result = `${result} of ${total}`;
        }
        if (text) {
            result = `${result}: ${text}`;
        }
        return result;
    },
    bankAccount: {
        bankInfo: 'Bankgegevens',
        confirmBankInfo: 'Bevestig bankgegevens',
        manuallyAdd: 'Voeg handmatig uw bankrekening toe',
        letsDoubleCheck: 'Laten we dubbel controleren of alles er goed uitziet.',
        accountEnding: 'Account eindigend op',
        thisBankAccount: 'Deze bankrekening zal worden gebruikt voor zakelijke betalingen in uw werkruimte.',
        accountNumber: 'Rekeningnummer',
        routingNumber: 'Routingsnummer',
        chooseAnAccountBelow: 'Kies een account hieronder',
        addBankAccount: 'Bankrekening toevoegen',
        chooseAnAccount: 'Kies een account',
        connectOnlineWithPlaid: 'Log in bij uw bank',
        connectManually: 'Handmatig verbinden',
        desktopConnection: 'Opmerking: Om verbinding te maken met Chase, Wells Fargo, Capital One of Bank of America, klik hier om dit proces in een browser te voltooien.',
        yourDataIsSecure: 'Uw gegevens zijn veilig.',
        toGetStarted:
            'Voeg een bankrekening toe om onkosten terug te betalen, Expensify-kaarten uit te geven, factuurbetalingen te innen en rekeningen te betalen, allemaal vanuit één plek.',
        plaidBodyCopy: 'Geef uw medewerkers een eenvoudigere manier om te betalen - en terugbetaald te worden - voor bedrijfskosten.',
        checkHelpLine: 'Uw routingnummer en rekeningnummer kunt u vinden op een cheque voor de rekening.',
        hasPhoneLoginError: ({contactMethodRoute}: ContactMethodParams) =>
            `Om een bankrekening te koppelen, graag <a href="${contactMethodRoute}">voeg een e-mail toe als je primaire login</a> en probeer het opnieuw. U kunt uw telefoonnummer toevoegen als secundaire login.`,
        hasBeenThrottledError: 'Er is een fout opgetreden bij het toevoegen van uw bankrekening. Wacht een paar minuten en probeer het opnieuw.',
        hasCurrencyError: ({workspaceRoute}: WorkspaceRouteParams) =>
            `Oeps! Het lijkt erop dat de valuta van uw werkruimte is ingesteld op een andere valuta dan USD. Om verder te gaan, ga naar <a href="${workspaceRoute}">uw werkruimte-instellingen</a> om het in te stellen op USD en het opnieuw te proberen.`,
        error: {
            youNeedToSelectAnOption: 'Selecteer een optie om verder te gaan.',
            noBankAccountAvailable: 'Sorry, er is geen bankrekening beschikbaar',
            noBankAccountSelected: 'Kies een account aub',
            taxID: 'Voer een geldig belastingnummer in alstublieft.',
            website: 'Voer een geldige website in alstublieft',
            zipCode: `Voer een geldige postcode in met het formaat: ${CONST.COUNTRY_ZIP_REGEX_DATA.US.samples}`,
            phoneNumber: 'Voer alstublieft een geldig telefoonnummer in',
            email: 'Voer een geldig e-mailadres in',
            companyName: 'Voer een geldige bedrijfsnaam in alstublieft',
            addressCity: 'Voer een geldige stad in, alstublieft',
            addressStreet: 'Voer een geldig straatadres in',
            addressState: 'Selecteer een geldige staat alstublieft',
            incorporationDateFuture: 'Oprichtingsdatum kan niet in de toekomst liggen',
            incorporationState: 'Selecteer een geldige staat alstublieft',
            industryCode: 'Voer een geldige industrieclassificatiecode in met zes cijfers.',
            restrictedBusiness: 'Bevestig alstublieft dat het bedrijf niet op de lijst van beperkte bedrijven staat.',
            routingNumber: 'Voer een geldig routenummer in alstublieft',
            accountNumber: 'Voer een geldig rekeningnummer in alstublieft.',
            routingAndAccountNumberCannotBeSame: 'Routing- en rekeningnummers kunnen niet overeenkomen.',
            companyType: 'Selecteer een geldig bedrijfstype alstublieft',
            tooManyAttempts: 'Vanwege een groot aantal inlogpogingen is deze optie voor 24 uur uitgeschakeld. Probeer het later opnieuw of voer de gegevens handmatig in.',
            address: 'Voer een geldig adres in alstublieft',
            dob: 'Selecteer een geldige geboortedatum alstublieft',
            age: 'Moet ouder zijn dan 18 jaar',
            ssnLast4: 'Voer de geldige laatste 4 cijfers van het BSN in.',
            firstName: 'Voer een geldige voornaam in alstublieft',
            lastName: 'Voer een geldige achternaam in alstublieft',
            noDefaultDepositAccountOrDebitCardAvailable: 'Voeg een standaard depositorekening of debetkaart toe alsjeblieft',
            validationAmounts: 'De ingevoerde validatiebedragen zijn onjuist. Controleer uw bankafschrift en probeer het opnieuw.',
            fullName: 'Voer een geldige volledige naam in alstublieft',
            ownershipPercentage: 'Voer een geldig percentage in.',
            deletePaymentBankAccount:
                'To konto bankowe nie może zostać usunięte, ponieważ jest używane do płatności kartą Expensify. Jeśli mimo to chcesz usunąć to konto, skontaktuj się z Concierge.',
        },
    },
    addPersonalBankAccount: {
        countrySelectionStepHeader: 'Waar bevindt zich uw bankrekening?',
        accountDetailsStepHeader: 'Wat zijn uw accountgegevens?',
        accountTypeStepHeader: 'Wat voor soort account is dit?',
        bankInformationStepHeader: 'Wat zijn uw bankgegevens?',
        accountHolderInformationStepHeader: 'Wat zijn de gegevens van de rekeninghouder?',
        howDoWeProtectYourData: 'Hoe beschermen we uw gegevens?',
        currencyHeader: 'Wat is de valuta van uw bankrekening?',
        confirmationStepHeader: 'Controleer uw gegevens.',
        confirmationStepSubHeader: 'Controleer de onderstaande gegevens en vink het vakje met de voorwaarden aan om te bevestigen.',
    },
    addPersonalBankAccountPage: {
        enterPassword: 'Voer Expensify-wachtwoord in',
        alreadyAdded: 'Dit account is al toegevoegd.',
        chooseAccountLabel: 'Account',
        successTitle: 'Persoonlijke bankrekening toegevoegd!',
        successMessage: 'Gefeliciteerd, je bankrekening is ingesteld en klaar om terugbetalingen te ontvangen.',
    },
    attachmentView: {
        unknownFilename: 'Onbekende bestandsnaam',
        passwordRequired: 'Voer een wachtwoord in alstublieft',
        passwordIncorrect: 'Onjuist wachtwoord. Probeer het opnieuw.',
        failedToLoadPDF: 'Laden van PDF-bestand mislukt',
        pdfPasswordForm: {
            title: 'Wachtwoord beveiligde PDF',
            infoText: 'Deze PDF is met een wachtwoord beveiligd.',
            beforeLinkText: 'Alstublieft',
            linkText: 'voer het wachtwoord in',
            afterLinkText: 'om het te bekijken.',
            formLabel: 'PDF bekijken',
        },
        attachmentNotFound: 'Bijlage niet gevonden',
    },
    messages: {
        errorMessageInvalidPhone: `Voer alstublieft een geldig telefoonnummer in zonder haakjes of streepjes. Als u zich buiten de VS bevindt, voeg dan uw landcode toe (bijv. ${CONST.EXAMPLE_PHONE_NUMBER}).`,
        errorMessageInvalidEmail: 'Ongeldig e-mailadres',
        userIsAlreadyMember: ({login, name}: UserIsAlreadyMemberParams) => `${login} is al lid van ${name}`,
    },
    onfidoStep: {
        acceptTerms: 'Door door te gaan met het verzoek om je Expensify Wallet te activeren, bevestig je dat je hebt gelezen, begrepen en accepteert',
        facialScan: "Onfido's beleid en vrijgave voor gezichtsherkenning",
        tryAgain: 'Probeer het opnieuw',
        verifyIdentity: 'Identiteit verifiëren',
        letsVerifyIdentity: 'Laten we uw identiteit verifiëren',
        butFirst: `Maar eerst het saaie gedeelte. Lees de juridische tekst in de volgende stap en klik op "Accepteren" wanneer je klaar bent.`,
        genericError: 'Er is een fout opgetreden bij het verwerken van deze stap. Probeer het alstublieft opnieuw.',
        cameraPermissionsNotGranted: 'Camera-toegang inschakelen',
        cameraRequestMessage: 'We hebben toegang tot je camera nodig om de verificatie van je bankrekening te voltooien. Schakel dit in via Instellingen > New Expensify.',
        microphonePermissionsNotGranted: 'Microfoontoegang inschakelen',
        microphoneRequestMessage: 'We hebben toegang tot uw microfoon nodig om de verificatie van de bankrekening te voltooien. Schakel dit in via Instellingen > New Expensify.',
        originalDocumentNeeded: 'Upload alstublieft een originele afbeelding van uw ID in plaats van een screenshot of gescande afbeelding.',
        documentNeedsBetterQuality:
            'Uw ID lijkt beschadigd te zijn of mist beveiligingskenmerken. Upload alstublieft een originele afbeelding van een onbeschadigd ID dat volledig zichtbaar is.',
        imageNeedsBetterQuality: 'Er is een probleem met de beeldkwaliteit van uw ID. Upload alstublieft een nieuwe afbeelding waarop uw volledige ID duidelijk te zien is.',
        selfieIssue: 'Er is een probleem met je selfie/video. Upload alstublieft een live selfie/video.',
        selfieNotMatching: 'Je selfie/video komt niet overeen met je ID. Upload alstublieft een nieuwe selfie/video waarop je gezicht duidelijk te zien is.',
        selfieNotLive: 'Je selfie/video lijkt geen live foto/video te zijn. Upload alstublieft een live selfie/video.',
    },
    additionalDetailsStep: {
        headerTitle: 'Aanvullende details',
        helpText: 'We moeten de volgende informatie bevestigen voordat je geld kunt verzenden en ontvangen vanuit je portemonnee.',
        helpTextIdologyQuestions: 'We moeten je nog een paar vragen stellen om je identiteit te verifiëren.',
        helpLink: 'Lees meer over waarom we dit nodig hebben.',
        legalFirstNameLabel: 'Wettelijke voornaam',
        legalMiddleNameLabel: 'Wettelijke tweede naam',
        legalLastNameLabel: 'Wettelijke achternaam',
        selectAnswer: 'Selecteer een reactie om door te gaan.',
        ssnFull9Error: 'Voer een geldig negencijferig BSN in.',
        needSSNFull9: 'We hebben problemen met het verifiëren van uw SSN. Voer alstublieft de volledige negen cijfers van uw SSN in.',
        weCouldNotVerify: 'We konden niet verifiëren',
        pleaseFixIt: 'Pas deze informatie aan voordat u verdergaat.',
        failedKYCTextBefore: 'We konden uw identiteit niet verifiëren. Probeer het later opnieuw of neem contact op met',
        failedKYCTextAfter: 'als je vragen hebt.',
    },
    termsStep: {
        headerTitle: 'Voorwaarden en kosten',
        headerTitleRefactor: 'Kosten en voorwaarden',
        haveReadAndAgree: 'Ik heb gelezen en ga akkoord om te ontvangen',
        electronicDisclosures: 'elektronische openbaarmakingen',
        agreeToThe: 'Ik ga akkoord met de',
        walletAgreement: 'Wallet-overeenkomst',
        enablePayments: 'Betalingen inschakelen',
        monthlyFee: 'Maandelijkse vergoeding',
        inactivity: 'Inactiviteit',
        noOverdraftOrCredit: 'Geen roodstand-/kredietfunctie.',
        electronicFundsWithdrawal: 'Elektronische geldopname',
        standard: 'Standaard',
        reviewTheFees: 'Bekijk enkele kosten.',
        checkTheBoxes: 'Vink de onderstaande vakjes aan.',
        agreeToTerms: 'Ga akkoord met de voorwaarden en je bent klaar om te beginnen!',
        shortTermsForm: {
            expensifyPaymentsAccount: ({walletProgram}: WalletProgramParams) => `De Expensify Wallet wordt uitgegeven door ${walletProgram}.`,
            perPurchase: 'Per aankoop',
            atmWithdrawal: 'Geldopname bij geldautomaat',
            cashReload: 'Contant herladen',
            inNetwork: 'in-netwerk',
            outOfNetwork: 'buiten het netwerk',
            atmBalanceInquiry: 'Saldo-opvraag bij geldautomaat',
            inOrOutOfNetwork: '(in-netwerk of buiten-netwerk)',
            customerService: 'Klantenservice',
            automatedOrLive: '(automated or live agent)',
            afterTwelveMonths: '(na 12 maanden zonder transacties)',
            weChargeOneFee: 'We rekenen 1 ander type vergoeding aan. Het is:',
            fdicInsurance: 'Uw fondsen komen in aanmerking voor FDIC-verzekering.',
            generalInfo: 'Voor algemene informatie over prepaid accounts, bezoek',
            conditionsDetails: 'Voor details en voorwaarden voor alle kosten en diensten, bezoek',
            conditionsPhone: 'of door te bellen naar +1 833-400-0904.',
            instant: '(instant)',
            electronicFundsInstantFeeMin: ({amount}: TermsParams) => `(min ${amount})`,
        },
        longTermsForm: {
            listOfAllFees: 'Een lijst van alle Expensify Wallet-kosten',
            typeOfFeeHeader: 'Alle kosten',
            feeAmountHeader: 'Bedrag',
            moreDetailsHeader: 'Details',
            openingAccountTitle: 'Een account openen',
            openingAccountDetails: 'Er zijn geen kosten verbonden aan het openen van een account.',
            monthlyFeeDetails: 'Er zijn geen maandelijkse kosten.',
            customerServiceTitle: 'Klantenservice',
            customerServiceDetails: 'Er zijn geen klantenservicekosten.',
            inactivityDetails: 'Er is geen inactiviteitsvergoeding.',
            sendingFundsTitle: 'Geld verzenden naar een andere rekeninghouder',
            sendingFundsDetails: 'Er zijn geen kosten verbonden aan het overmaken van geld naar een andere rekeninghouder met behulp van je saldo, bankrekening of betaalkaart.',
            electronicFundsStandardDetails:
                "There's no fee to transfer funds from your Expensify Wallet " +
                'to your bank account using the standard option. This transfer usually completes within 1-3 business' +
                ' days.',
            electronicFundsInstantDetails: ({percentage, amount}: ElectronicFundsParams) =>
                "There's a fee to transfer funds from your Expensify Wallet to " +
                'your linked debit card using the instant transfer option. This transfer usually completes within ' +
                `several minutes. The fee is ${percentage}% of the transfer amount (with a minimum fee of ${amount}).`,
            fdicInsuranceBancorp: ({amount}: TermsParams) =>
                'Your funds are eligible for FDIC insurance. Your funds will be held at or ' +
                `transferred to ${CONST.WALLET.PROGRAM_ISSUERS.BANCORP_BANK}, an FDIC-insured institution. Once there, your funds are insured up ` +
                `to ${amount} by the FDIC in the event ${CONST.WALLET.PROGRAM_ISSUERS.BANCORP_BANK} fails, if specific deposit insurance requirements ` +
                `are met and your card is registered. See`,
            fdicInsuranceBancorp2: 'voor details.',
            contactExpensifyPayments: `Neem contact op met ${CONST.WALLET.PROGRAM_ISSUERS.EXPENSIFY_PAYMENTS} door te bellen naar +1 833-400-0904, of per e-mail op`,
            contactExpensifyPayments2: 'of meld je aan bij',
            generalInformation: 'Voor algemene informatie over prepaid accounts, bezoek',
            generalInformation2: 'Als u een klacht heeft over een prepaidaccount, bel dan het Consumer Financial Protection Bureau op 1-855-411-2372 of bezoek',
            printerFriendlyView: 'Bekijk printervriendelijke versie',
            automated: 'Geautomatiseerd',
            liveAgent: 'Live agent',
            instant: 'Instant',
            electronicFundsInstantFeeMin: ({amount}: TermsParams) => `Min ${amount}`,
        },
    },
    activateStep: {
        headerTitle: 'Betalingen inschakelen',
        activatedTitle: 'Wallet geactiveerd!',
        activatedMessage: 'Gefeliciteerd, je portemonnee is ingesteld en klaar om betalingen te doen.',
        checkBackLaterTitle: 'Een ogenblikje...',
        checkBackLaterMessage: 'We zijn uw informatie nog aan het beoordelen. Kom later nog eens terug.',
        continueToPayment: 'Doorgaan naar betaling',
        continueToTransfer: 'Doorgaan met overboeken',
    },
    companyStep: {
        headerTitle: 'Bedrijfsinformatie',
        subtitle: 'Bijna klaar! Voor veiligheidsdoeleinden moeten we enkele gegevens bevestigen:',
        legalBusinessName: 'Juridische bedrijfsnaam',
        companyWebsite: 'Bedrijfswebsite',
        taxIDNumber: 'Belastingnummer',
        taxIDNumberPlaceholder: '9 cijfers',
        companyType: 'Bedrijfstype',
        incorporationDate: 'Oprichtingsdatum',
        incorporationState: 'Oprichtingsstaat',
        industryClassificationCode: 'Industrieclassificatiecode',
        confirmCompanyIsNot: 'Ik bevestig dat dit bedrijf niet op de',
        listOfRestrictedBusinesses: 'lijst van beperkte bedrijven',
        incorporationDatePlaceholder: 'Startdatum (jjjj-mm-dd)',
        incorporationTypes: {
            LLC: 'LLC',
            CORPORATION: 'Corp',
            PARTNERSHIP: 'Partnerschap',
            COOPERATIVE: 'Coöperatief',
            SOLE_PROPRIETORSHIP: 'Eenmanszaak',
            OTHER: 'Andere',
        },
        industryClassification: 'Onder welke branche valt het bedrijf?',
        industryClassificationCodePlaceholder: 'Zoek naar industrieclassificatiecode',
    },
    requestorStep: {
        headerTitle: 'Persoonlijke informatie',
        learnMore: 'Meer informatie',
        isMyDataSafe: 'Zijn mijn gegevens veilig?',
    },
    personalInfoStep: {
        personalInfo: 'Persoonlijke info',
        enterYourLegalFirstAndLast: 'Wat is je wettelijke naam?',
        legalFirstName: 'Wettelijke voornaam',
        legalLastName: 'Wettelijke achternaam',
        legalName: 'Wettelijke naam',
        enterYourDateOfBirth: 'Wat is je geboortedatum?',
        enterTheLast4: 'Wat zijn de laatste vier cijfers van uw burgerservicenummer?',
        dontWorry: 'Maak je geen zorgen, we doen geen persoonlijke kredietcontroles!',
        last4SSN: 'Laatste 4 van SSN',
        enterYourAddress: 'Wat is jouw adres?',
        address: 'Adres',
        letsDoubleCheck: 'Laten we dubbel controleren of alles er goed uitziet.',
        byAddingThisBankAccount: 'Door deze bankrekening toe te voegen, bevestig je dat je hebt gelezen, begrepen en accepteert.',
        whatsYourLegalName: 'Wat is uw wettelijke naam?',
        whatsYourDOB: 'Wat is je geboortedatum?',
        whatsYourAddress: 'Wat is je adres?',
        whatsYourSSN: 'Wat zijn de laatste vier cijfers van uw burgerservicenummer?',
        noPersonalChecks: 'Maak je geen zorgen, hier worden geen persoonlijke kredietcontroles uitgevoerd!',
        whatsYourPhoneNumber: 'Wat is je telefoonnummer?',
        weNeedThisToVerify: 'We hebben dit nodig om uw portemonnee te verifiëren.',
    },
    businessInfoStep: {
        businessInfo: 'Bedrijfsinformatie',
        enterTheNameOfYourBusiness: 'Wat is de naam van uw bedrijf?',
        businessName: 'Juridische bedrijfsnaam',
        enterYourCompanyTaxIdNumber: 'Wat is het belastingnummer van uw bedrijf?',
        taxIDNumber: 'Belastingnummer',
        taxIDNumberPlaceholder: '9 cijfers',
        enterYourCompanyWebsite: 'Wat is de website van uw bedrijf?',
        companyWebsite: 'Bedrijfswebsite',
        enterYourCompanyPhoneNumber: 'Wat is het telefoonnummer van uw bedrijf?',
        enterYourCompanyAddress: 'Wat is het adres van uw bedrijf?',
        selectYourCompanyType: 'Wat voor soort bedrijf is het?',
        companyType: 'Bedrijfstype',
        incorporationType: {
            LLC: 'LLC',
            CORPORATION: 'Corp',
            PARTNERSHIP: 'Partnerschap',
            COOPERATIVE: 'Coöperatief',
            SOLE_PROPRIETORSHIP: 'Eenmanszaak',
            OTHER: 'Andere',
        },
        selectYourCompanyIncorporationDate: 'Wat is de oprichtingsdatum van uw bedrijf?',
        incorporationDate: 'Oprichtingsdatum',
        incorporationDatePlaceholder: 'Startdatum (jjjj-mm-dd)',
        incorporationState: 'Oprichtingsstaat',
        pleaseSelectTheStateYourCompanyWasIncorporatedIn: 'In welke staat is uw bedrijf opgericht?',
        letsDoubleCheck: 'Laten we dubbel controleren of alles er goed uitziet.',
        companyAddress: 'Bedrijfsadres',
        listOfRestrictedBusinesses: 'lijst van beperkte bedrijven',
        confirmCompanyIsNot: 'Ik bevestig dat dit bedrijf niet op de',
        businessInfoTitle: 'Bedrijfsinformatie',
        legalBusinessName: 'Juridische bedrijfsnaam',
        whatsTheBusinessName: 'Wat is de bedrijfsnaam?',
        whatsTheBusinessAddress: 'Wat is het zakelijke adres?',
        whatsTheBusinessContactInformation: 'Wat zijn de zakelijke contactgegevens?',
        whatsTheBusinessRegistrationNumber: 'Wat is het bedrijfsregistratienummer?',
        whatsTheBusinessTaxIDEIN: ({country}: BusinessTaxIDParams) => {
            switch (country) {
                case CONST.COUNTRY.US:
                    return 'Wat is het Employer Identification Number (EIN)?';
                case CONST.COUNTRY.CA:
                    return 'Wat is het Business Number (BN)?';
                case CONST.COUNTRY.GB:
                    return 'Wat is het btw-registratienummer (VRN)?';
                case CONST.COUNTRY.AU:
                    return 'Wat is het Australisch bedrijfsnummer (ABN)?';
                default:
                    return 'Wat is het EU btw-nummer?';
            }
        },
        whatsThisNumber: 'Wat is dit nummer?',
        whereWasTheBusinessIncorporated: 'Waar is het bedrijf opgericht?',
        whatTypeOfBusinessIsIt: 'Wat voor soort bedrijf is het?',
        whatsTheBusinessAnnualPayment: 'Wat is het jaarlijkse betalingsvolume van het bedrijf?',
        whatsYourExpectedAverageReimbursements: 'Wat is je verwachte gemiddelde terugbetalingsbedrag?',
        registrationNumber: 'Registratienummer',
        taxIDEIN: ({country}: BusinessTaxIDParams) => {
            switch (country) {
                case CONST.COUNTRY.US:
                    return 'EIN';
                case CONST.COUNTRY.CA:
                    return 'BN';
                case CONST.COUNTRY.GB:
                    return 'VRN';
                case CONST.COUNTRY.AU:
                    return 'ABN';
                default:
                    return 'EU btw';
            }
        },
        businessAddress: 'Zakelijk adres',
        businessType: 'Zakelijk type',
        incorporation: 'Oprichting',
        incorporationCountry: 'Oprichtingsland',
        incorporationTypeName: 'Incorporatietype',
        businessCategory: 'Zakelijke categorie',
        annualPaymentVolume: 'Jaarlijks betalingsvolume',
        annualPaymentVolumeInCurrency: ({currencyCode}: CurrencyCodeParams) => `Jaarlijks betalingsvolume in ${currencyCode}`,
        averageReimbursementAmount: 'Gemiddeld terugbetalingsbedrag',
        averageReimbursementAmountInCurrency: ({currencyCode}: CurrencyCodeParams) => `Gemiddeld terugbetalingsbedrag in ${currencyCode}`,
        selectIncorporationType: 'Selecteer het type oprichting',
        selectBusinessCategory: 'Selecteer bedrijfssector',
        selectAnnualPaymentVolume: 'Selecteer jaarlijks betalingsvolume',
        selectIncorporationCountry: 'Selecteer oprichtingsland',
        selectIncorporationState: 'Selecteer oprichtingsstaat',
        selectAverageReimbursement: 'Selecteer het gemiddelde terugbetalingsbedrag',
        findIncorporationType: 'Vind het type oprichting',
        findBusinessCategory: 'Zakelijke categorie vinden',
        findAnnualPaymentVolume: 'Vind jaarlijks betalingsvolume',
        findIncorporationState: 'Vind oprichtingsstaat',
        findAverageReimbursement: 'Vind het gemiddelde terugbetalingsbedrag',
        error: {
            registrationNumber: 'Gelieve een geldig registratienummer op te geven',
            taxIDEIN: ({country}: BusinessTaxIDParams) => {
                switch (country) {
                    case CONST.COUNTRY.US:
                        return 'Voer een geldig Employer Identification Number (EIN) in';
                    case CONST.COUNTRY.CA:
                        return 'Voer een geldig Business Number (BN) in';
                    case CONST.COUNTRY.GB:
                        return 'Voer een geldig btw-registratienummer (VRN) in';
                    case CONST.COUNTRY.AU:
                        return 'Voer een geldig Australisch bedrijfsnummer (ABN) in';
                    default:
                        return 'Voer een geldig EU btw-nummer in';
                }
            },
        },
    },
    beneficialOwnerInfoStep: {
        doYouOwn25percent: 'Bent u eigenaar van 25% of meer van',
        doAnyIndividualOwn25percent: 'Bezitten individuen 25% of meer van',
        areThereMoreIndividualsWhoOwn25percent: 'Zijn er meer personen die 25% of meer bezitten van',
        regulationRequiresUsToVerifyTheIdentity: 'Regelgeving vereist dat we de identiteit verifiëren van elke persoon die meer dan 25% van het bedrijf bezit.',
        companyOwner: 'Bedrijfseigenaar',
        enterLegalFirstAndLastName: 'Wat is de wettelijke naam van de eigenaar?',
        legalFirstName: 'Wettelijke voornaam',
        legalLastName: 'Wettelijke achternaam',
        enterTheDateOfBirthOfTheOwner: 'Wat is de geboortedatum van de eigenaar?',
        enterTheLast4: 'Wat zijn de laatste 4 cijfers van het Social Security Number van de eigenaar?',
        last4SSN: 'Laatste 4 van SSN',
        dontWorry: 'Maak je geen zorgen, we doen geen persoonlijke kredietcontroles!',
        enterTheOwnersAddress: 'Wat is het adres van de eigenaar?',
        letsDoubleCheck: 'Laten we dubbel controleren of alles er goed uitziet.',
        legalName: 'Wettelijke naam',
        address: 'Adres',
        byAddingThisBankAccount: 'Door deze bankrekening toe te voegen, bevestig je dat je hebt gelezen, begrepen en accepteert.',
        owners: 'Eigenaren',
    },
    ownershipInfoStep: {
        ownerInfo: 'Eigenaar info',
        businessOwner: 'Bedrijfseigenaar',
        signerInfo: 'Ondertekenaar informatie',
        doYouOwn: ({companyName}: CompanyNameParams) => `Bent u eigenaar van 25% of meer van ${companyName}?`,
        doesAnyoneOwn: ({companyName}: CompanyNameParams) => `Bezitten er individuen 25% of meer van ${companyName}?`,
        regulationsRequire: 'Regelgeving vereist dat we de identiteit verifiëren van elke persoon die meer dan 25% van het bedrijf bezit.',
        legalFirstName: 'Wettelijke voornaam',
        legalLastName: 'Wettelijke achternaam',
        whatsTheOwnersName: 'Wat is de wettelijke naam van de eigenaar?',
        whatsYourName: 'Wat is je wettelijke naam?',
        whatPercentage: 'Welk percentage van het bedrijf behoort toe aan de eigenaar?',
        whatsYoursPercentage: 'Welk percentage van het bedrijf bezit je?',
        ownership: 'Eigendom',
        whatsTheOwnersDOB: 'Wat is de geboortedatum van de eigenaar?',
        whatsYourDOB: 'Wat is je geboortedatum?',
        whatsTheOwnersAddress: 'Wat is het adres van de eigenaar?',
        whatsYourAddress: 'Wat is jouw adres?',
        whatAreTheLast: 'Wat zijn de laatste 4 cijfers van het burgerservicenummer van de eigenaar?',
        whatsYourLast: 'Wat zijn de laatste 4 cijfers van uw burgerservicenummer?',
        dontWorry: 'Maak je geen zorgen, we doen geen persoonlijke kredietcontroles!',
        last4: 'Laatste 4 van SSN',
        whyDoWeAsk: 'Waarom vragen we hierom?',
        letsDoubleCheck: 'Laten we dubbel controleren of alles er goed uitziet.',
        legalName: 'Wettelijke naam',
        ownershipPercentage: 'Eigendomsaandeel',
        areThereOther: ({companyName}: CompanyNameParams) => `Zijn er andere personen die 25% of meer van ${companyName} bezitten?`,
        owners: 'Eigenaren',
        addCertified: 'Voeg een gecertificeerd organigram toe dat de uiteindelijke belanghebbenden toont.',
        regulationRequiresChart:
            'Regelgeving vereist dat we een gecertificeerde kopie van het eigendomsdiagram verzamelen dat elke persoon of entiteit toont die 25% of meer van het bedrijf bezit.',
        uploadEntity: 'Upload eigendomsdiagram van entiteit',
        noteEntity: 'Opmerking: Het eigendomsschema van de entiteit moet worden ondertekend door uw accountant, juridisch adviseur, of notarieel bekrachtigd.',
        certified: 'Gecertificeerd eigendomsdiagram van entiteiten',
        selectCountry: 'Selecteer land',
        findCountry: 'Vind land',
        address: 'Adres',
        chooseFile: 'Bestand kiezen',
        uploadDocuments: 'Upload extra documentatie',
        pleaseUpload:
            'Upload alstublieft aanvullende documentatie hieronder om ons te helpen uw identiteit te verifiëren als directe of indirecte eigenaar van 25% of meer van de bedrijfsentiteit.',
        acceptedFiles: 'Geaccepteerde bestandsformaten: PDF, PNG, JPEG. Totale bestandsgrootte voor elk gedeelte mag niet groter zijn dan 5 MB.',
        proofOfBeneficialOwner: 'Bewijs van uiteindelijke belanghebbende',
        proofOfBeneficialOwnerDescription:
            'Gelieve een ondertekende verklaring en organigram van een openbare accountant, notaris of advocaat te verstrekken die het eigendom van 25% of meer van het bedrijf verifieert. Het moet gedateerd zijn binnen de laatste drie maanden en het licentienummer van de ondertekenaar bevatten.',
        copyOfID: 'Kopie van ID voor uiteindelijke begunstigde eigenaar',
        copyOfIDDescription: 'Voorbeelden: Paspoort, rijbewijs, enz.',
        proofOfAddress: 'Adresbewijs voor uiteindelijke begunstigde eigenaar',
        proofOfAddressDescription: 'Voorbeelden: Nutsrekening, huurovereenkomst, etc.',
        codiceFiscale: 'Codice fiscale/Tax ID',
        codiceFiscaleDescription:
            'Upload alstublieft een video van een sitebezoek of een opgenomen gesprek met de ondertekenende functionaris. De functionaris moet het volgende verstrekken: volledige naam, geboortedatum, bedrijfsnaam, registratienummer, fiscaal codenummer, geregistreerd adres, aard van het bedrijf en doel van de rekening.',
    },
    validationStep: {
        headerTitle: 'Bankrekening valideren',
        buttonText: 'Voltooi de installatie',
        maxAttemptsReached: 'Validatie voor deze bankrekening is uitgeschakeld vanwege te veel onjuiste pogingen.',
        description: `Binnen 1-2 werkdagen sturen we drie (3) kleine transacties naar uw bankrekening van een naam zoals "Expensify, Inc. Validation".`,
        descriptionCTA: 'Voer alstublieft elk transactiebedrag in de onderstaande velden in. Voorbeeld: 1.51.',
        reviewingInfo: 'Bedankt! We zijn je informatie aan het beoordelen en nemen binnenkort contact met je op. Controleer je chat met Concierge.',
        forNextStep: 'voor de volgende stappen om uw bankrekening in te stellen.',
        letsChatCTA: 'Ja, laten we chatten.',
        letsChatText: 'Bijna klaar! We hebben je hulp nodig om een paar laatste stukjes informatie via de chat te verifiëren. Klaar?',
        letsChatTitle: 'Laten we chatten!',
        enable2FATitle: 'Voorkom fraude, schakel twee-factor-authenticatie (2FA) in',
        enable2FAText: 'We nemen uw beveiliging serieus. Stel nu 2FA in om een extra beveiligingslaag aan uw account toe te voegen.',
        secureYourAccount: 'Beveilig uw account',
    },
    beneficialOwnersStep: {
        additionalInformation: 'Aanvullende informatie',
        checkAllThatApply: 'Controleer alles wat van toepassing is, laat anders leeg.',
        iOwnMoreThan25Percent: 'Ik bezit meer dan 25% van',
        someoneOwnsMoreThan25Percent: 'Iemand anders bezit meer dan 25% van',
        additionalOwner: 'Extra begunstigde eigenaar',
        removeOwner: 'Verwijder deze uiteindelijke belanghebbende',
        addAnotherIndividual: 'Voeg een andere persoon toe die meer dan 25% van de  bezit.',
        agreement: 'Agreement:',
        termsAndConditions: 'algemene voorwaarden',
        certifyTrueAndAccurate: 'Ik verklaar dat de verstrekte informatie waarheidsgetrouw en nauwkeurig is.',
        error: {
            certify: 'Moet bevestigen dat de informatie waar en nauwkeurig is',
        },
    },
    completeVerificationStep: {
        completeVerification: 'Voltooi verificatie',
        confirmAgreements: 'Bevestig alstublieft de onderstaande overeenkomsten.',
        certifyTrueAndAccurate: 'Ik verklaar dat de verstrekte informatie waarheidsgetrouw en nauwkeurig is.',
        certifyTrueAndAccurateError: 'Verklaar alstublieft dat de informatie waar en nauwkeurig is.',
        isAuthorizedToUseBankAccount: 'Ik ben gemachtigd om deze zakelijke bankrekening te gebruiken voor zakelijke uitgaven.',
        isAuthorizedToUseBankAccountError: 'U moet een controlerende functionaris zijn met toestemming om de zakelijke bankrekening te beheren.',
        termsAndConditions: 'algemene voorwaarden',
    },
    connectBankAccountStep: {
        finishButtonText: 'Voltooi de installatie',
        validateYourBankAccount: 'Valideer uw bankrekening',
        validateButtonText: 'Valideren',
        validationInputLabel: 'Transactie',
        maxAttemptsReached: 'Validatie voor deze bankrekening is uitgeschakeld vanwege te veel onjuiste pogingen.',
        description: `Binnen 1-2 werkdagen sturen we drie (3) kleine transacties naar uw bankrekening van een naam zoals "Expensify, Inc. Validation".`,
        descriptionCTA: 'Voer alstublieft elk transactiebedrag in de onderstaande velden in. Voorbeeld: 1.51.',
        reviewingInfo: 'Bedankt! We zijn je informatie aan het beoordelen en nemen binnenkort contact met je op. Controleer je chat met Concierge.',
        forNextSteps: 'voor de volgende stappen om uw bankrekening in te stellen.',
        letsChatCTA: 'Ja, laten we chatten.',
        letsChatText: 'Bijna klaar! We hebben je hulp nodig om een paar laatste stukjes informatie via de chat te verifiëren. Klaar?',
        letsChatTitle: 'Laten we chatten!',
        enable2FATitle: 'Voorkom fraude, schakel twee-factor-authenticatie (2FA) in',
        enable2FAText: 'We nemen uw beveiliging serieus. Stel nu 2FA in om een extra beveiligingslaag aan uw account toe te voegen.',
        secureYourAccount: 'Beveilig uw account',
    },
    countryStep: {
        confirmBusinessBank: 'Bevestig valuta en land van zakelijke bankrekening',
        confirmCurrency: 'Bevestig valuta en land',
        yourBusiness: 'De valuta van uw zakelijke bankrekening moet overeenkomen met de valuta van uw werkruimte.',
        youCanChange: 'U kunt de valuta van uw werkruimte wijzigen in uw',
        findCountry: 'Vind land',
        selectCountry: 'Selecteer land',
    },
    bankInfoStep: {
        whatAreYour: 'Wat zijn uw zakelijke bankgegevens?',
        letsDoubleCheck: 'Laten we dubbel controleren of alles er goed uitziet.',
        thisBankAccount: 'Deze bankrekening zal worden gebruikt voor zakelijke betalingen in uw werkruimte.',
        accountNumber: 'Rekeningnummer',
        accountHolderNameDescription: 'Volledige naam van de gemachtigde ondertekenaar',
    },
    signerInfoStep: {
        signerInfo: 'Ondertekenaar informatie',
        areYouDirector: ({companyName}: CompanyNameParams) => `Bent u een directeur of senior functionaris bij ${companyName}?`,
        regulationRequiresUs: 'Regelgeving vereist dat we verifiëren of de ondertekenaar de bevoegdheid heeft om deze actie namens het bedrijf te ondernemen.',
        whatsYourName: 'Wat is uw wettelijke naam?',
        fullName: 'Volledige wettelijke naam',
        whatsYourJobTitle: 'Wat is je functietitel?',
        jobTitle: 'Functietitel',
        whatsYourDOB: 'Wat is je geboortedatum?',
        uploadID: 'Upload ID en bewijs van adres',
        personalAddress: 'Bewijs van persoonlijk adres (bijv. energierekening)',
        letsDoubleCheck: 'Laten we dubbel controleren of alles er goed uitziet.',
        legalName: 'Wettelijke naam',
        proofOf: 'Bewijs van persoonlijk adres',
        enterOneEmail: ({companyName}: CompanyNameParams) => `Voer het e-mailadres in van de directeur of senior functionaris bij ${companyName}`,
        regulationRequiresOneMoreDirector: 'Regelgeving vereist ten minste nog een directeur of senior functionaris als ondertekenaar.',
        hangTight: 'Even geduld...',
        enterTwoEmails: ({companyName}: CompanyNameParams) => `Voer de e-mails in van twee directeuren of senior functionarissen bij ${companyName}`,
        sendReminder: 'Stuur een herinnering',
        chooseFile: 'Bestand kiezen',
        weAreWaiting: 'We wachten op anderen om hun identiteit te verifiëren als directeuren of senior functionarissen van het bedrijf.',
        id: 'Kopie van ID',
        proofOfDirectors: 'Bewijs van directeur(s)',
        proofOfDirectorsDescription: 'Voorbeelden: Oncorp bedrijfsprofiel of bedrijfsregistratie.',
        codiceFiscale: 'Codice Fiscale',
        codiceFiscaleDescription: 'Codice Fiscale voor ondertekenaars, gemachtigde gebruikers en uiteindelijk begunstigden.',
        PDSandFSG: 'PDS + FSG openbaarmakingsdocumenten',
        PDSandFSGDescription:
            'Onze samenwerking met Corpay maakt gebruik van een API-verbinding om te profiteren van hun uitgebreide netwerk van internationale bankpartners om wereldwijde terugbetalingen in Expensify mogelijk te maken. Conform de Australische regelgeving verstrekken wij u de Financial Services Guide (FSG) en Product Disclosure Statement (PDS) van Corpay.\n\nLees de FSG- en PDS-documenten zorgvuldig door, aangezien ze volledige details en belangrijke informatie bevatten over de producten en diensten die Corpay aanbiedt. Bewaar deze documenten voor toekomstige referentie.',
        pleaseUpload: 'Gelieve hieronder aanvullende documentatie te uploaden om ons te helpen uw identiteit als directeur of senior functionaris van de zakelijke entiteit te verifiëren.',
    },
    agreementsStep: {
        agreements: 'Overeenkomsten',
        pleaseConfirm: 'Bevestig alstublieft de onderstaande overeenkomsten',
        regulationRequiresUs: 'Regelgeving vereist dat we de identiteit verifiëren van elke persoon die meer dan 25% van het bedrijf bezit.',
        iAmAuthorized: 'Ik ben gemachtigd om de zakelijke bankrekening te gebruiken voor zakelijke uitgaven.',
        iCertify: 'Ik verklaar dat de verstrekte informatie waarheidsgetrouw en nauwkeurig is.',
        termsAndConditions: 'algemene voorwaarden',
        accept: 'Accepteren en bankrekening toevoegen',
        iConsentToThe: 'Ik ga akkoord met de',
        privacyNotice: 'privacyverklaring',
        error: {
            authorized: 'U moet een controlerende functionaris zijn met toestemming om de zakelijke bankrekening te beheren.',
            certify: 'Verklaar alstublieft dat de informatie waar en nauwkeurig is.',
            consent: 'Gelieve in te stemmen met de privacyverklaring.',
        },
    },
    docusignStep: {
        subheader: 'Docusign-formulier',
        pleaseComplete:
            'Vul het ACH-autorisatieformulier in via de onderstaande Docusign-link en upload daarna een ondertekende kopie hier zodat we rechtstreeks geld van uw bankrekening kunnen afschrijven.',
        pleaseCompleteTheBusinessAccount: 'Vul de aanvraag voor een zakelijke rekening en de automatische incassoregeling in.',
        pleaseCompleteTheDirect:
            'Vul de automatische incassoregeling in via de onderstaande Docusign-link en upload daarna een ondertekende kopie hier zodat we rechtstreeks geld van uw bankrekening kunnen afschrijven.',
        takeMeTo: 'Ga naar Docusign',
        uploadAdditional: 'Upload extra documentatie',
        pleaseUpload: 'Upload het DEFT-formulier en de ondertekende Docusign-pagina.',
        pleaseUploadTheDirect: 'Upload de automatische incassoregelingen en de Docusign-handtekeningenpagina.',
    },
    finishStep: {
        letsFinish: 'Laten we in de chat afronden!',
        thanksFor:
            'Bedankt voor deze details. Een toegewijde supportmedewerker zal nu uw informatie bekijken. We nemen contact met u op als we nog iets van u nodig hebben, maar in de tussentijd kunt u gerust contact met ons opnemen als u vragen heeft.',
        iHaveA: 'Ik heb een vraag.',
        enable2FA: 'Schakel twee-factor-authenticatie (2FA) in om fraude te voorkomen',
        weTake: 'We nemen uw beveiliging serieus. Stel nu 2FA in om een extra beveiligingslaag aan uw account toe te voegen.',
        secure: 'Beveilig uw account',
    },
    reimbursementAccountLoadingAnimation: {
        oneMoment: 'Een ogenblikje',
        explanationLine: 'We bekijken uw informatie. U kunt binnenkort doorgaan met de volgende stappen.',
    },
    session: {
        offlineMessageRetry: 'Het lijkt erop dat je offline bent. Controleer je verbinding en probeer het opnieuw.',
    },
    travel: {
        header: 'Boek reis',
        title: 'Reis slim',
        subtitle: 'Gebruik Expensify Travel om de beste reisaanbiedingen te krijgen en al uw zakelijke uitgaven op één plek te beheren.',
        features: {
            saveMoney: 'Bespaar geld op uw boekingen',
            alerts: 'Ontvang realtime updates en meldingen',
        },
        bookTravel: 'Boek reis',
        bookDemo: 'Demo boeken',
        bookADemo: 'Boek een demo',
        toLearnMore: 'om meer te leren.',
        termsAndConditions: {
            header: 'Voordat we verder gaan...',
            title: 'Algemene voorwaarden',
            label: 'Ik ga akkoord met de algemene voorwaarden',
            subtitle: `Ga akkoord met de <a href="${CONST.TRAVEL_TERMS_URL}">algemene voorwaarden</a> van Expensify Travel.`,
            error: 'U moet akkoord gaan met de Expensify Travel voorwaarden om door te gaan.',
            defaultWorkspaceError:
                'U moet een standaard werkruimte instellen om Expensify Travel in te schakelen. Ga naar Instellingen > Werkruimtes > klik op de drie verticale stippen naast een werkruimte > Stel in als standaard werkruimte, en probeer het opnieuw!',
        },
        flight: 'Vlucht',
        flightDetails: {
            passenger: 'Passagier',
            layover: ({layover}: FlightLayoverParams) => `<muted-text-label>Je hebt een <strong>${layover} tussenstop</strong> voor deze vlucht</muted-text-label>`,
            takeOff: 'Vertrek',
            landing: 'Landing',
            seat: 'Stoelplaats',
            class: 'Cabineklasse',
            recordLocator: 'Record locator',
            cabinClasses: {
                unknown: 'Unknown',
                economy: 'Economie',
                premiumEconomy: 'Premium Economy',
                business: 'Business',
                first: 'Eerste',
            },
        },
        hotel: 'Hotel',
        hotelDetails: {
            guest: 'Gast',
            checkIn: 'Inchecken',
            checkOut: 'Uitchecken',
            roomType: 'Kamertype',
            cancellation: 'Annuleringsbeleid',
            cancellationUntil: 'Gratis annulering tot',
            confirmation: 'Bevestigingsnummer',
            cancellationPolicies: {
                unknown: 'Unknown',
                nonRefundable: 'Niet-restitueerbaar',
                freeCancellationUntil: 'Gratis annulering tot',
                partiallyRefundable: 'Gedeeltelijk restitueerbaar',
            },
        },
        car: 'Auto',
        carDetails: {
            rentalCar: 'Autoverhuur',
            pickUp: 'Ophalen',
            dropOff: 'Afleveren',
            driver: 'Bestuurder',
            carType: 'Autotype',
            cancellation: 'Annuleringsbeleid',
            cancellationUntil: 'Gratis annulering tot',
            freeCancellation: 'Gratis annulering',
            confirmation: 'Bevestigingsnummer',
        },
        train: 'Rail',
        trainDetails: {
            passenger: 'Passagier',
            departs: 'Vertrekt',
            arrives: 'Komt aan',
            coachNumber: 'Coachnummer',
            seat: 'Stoelplaats',
            fareDetails: 'Tariefdetails',
            confirmation: 'Bevestigingsnummer',
        },
        viewTrip: 'Bekijk reis',
        modifyTrip: 'Reis wijzigen',
        tripSupport: 'Reisondersteuning',
        tripDetails: 'Reisdetails',
        viewTripDetails: 'Bekijk reisdetails',
        trip: 'Reis',
        trips: 'Reizen',
        tripSummary: 'Reisoverzicht',
        departs: 'Vertrekt',
        errorMessage: 'Er is iets misgegaan. Probeer het later opnieuw.',
        phoneError: {
            phrase1: 'Alstublieft',
            link: 'voeg een werk e-mailadres toe als je primaire login',
            phrase2: 'om te reizen boeken.',
        },
        domainSelector: {
            title: 'Domein',
            subtitle: 'Kies een domein voor de installatie van Expensify Travel.',
            recommended: 'Aanbevolen',
        },
        domainPermissionInfo: {
            title: 'Domein',
            restriction: ({domain}: DomainPermissionInfoRestrictionParams) =>
                `Je hebt geen toestemming om Expensify Travel in te schakelen voor het domein <strong>${domain}</strong>. Je moet iemand van dat domein vragen om Travel in te schakelen.`,
            accountantInvitation: `Als u accountant bent, overweeg dan om lid te worden van het <a href="${CONST.OLD_DOT_PUBLIC_URLS.EXPENSIFY_APPROVED_PROGRAM_URL}">ExpensifyApproved! accountantsprogramma</a> om reizen voor dit domein mogelijk te maken.`,
        },
        publicDomainError: {
            title: 'Aan de slag met Expensify Travel',
            message: `Je moet je werk e-mail (bijv. naam@bedrijf.com) gebruiken met Expensify Travel, niet je persoonlijke e-mail (bijv. naam@gmail.com).`,
        },
        blockedFeatureModal: {
            title: 'Expensify Travel is uitgeschakeld',
            message: `Je beheerder heeft Expensify Travel uitgeschakeld. Volg het boekingsbeleid van je bedrijf voor reisarrangementen.`,
        },
        verifyCompany: {
            title: 'Begin vandaag nog met reizen!',
            message: `Neem contact op met uw accountmanager of salesteam@expensify.com om een demo van reizen te krijgen en het voor uw bedrijf in te schakelen.`,
        },
        updates: {
            bookingTicketed: ({airlineCode, origin, destination, startDate, confirmationID = ''}: FlightParams) =>
                `Je vlucht ${airlineCode} (${origin} → ${destination}) op ${startDate} is geboekt. Bevestigingscode: ${confirmationID}`,
            ticketVoided: ({airlineCode, origin, destination, startDate}: FlightParams) =>
                `Uw ticket voor vlucht ${airlineCode} (${origin} → ${destination}) op ${startDate} is geannuleerd.`,
            ticketRefunded: ({airlineCode, origin, destination, startDate}: FlightParams) =>
                `Uw ticket voor vlucht ${airlineCode} (${origin} → ${destination}) op ${startDate} is terugbetaald of omgeruild.`,
            flightCancelled: ({airlineCode, origin, destination, startDate}: FlightParams) =>
                `Je vlucht ${airlineCode} (${origin} → ${destination}) op ${startDate} is geannuleerd door de luchtvaartmaatschappij.`,
            flightScheduleChangePending: ({airlineCode}: AirlineParams) =>
                `De luchtvaartmaatschappij heeft een schemawijziging voorgesteld voor vlucht ${airlineCode}; we wachten op bevestiging.`,
            flightScheduleChangeClosed: ({airlineCode, startDate}: AirlineParams) => `Schemawijziging bevestigd: vlucht ${airlineCode} vertrekt nu om ${startDate}.`,
            flightUpdated: ({airlineCode, origin, destination, startDate}: FlightParams) => `Uw vlucht ${airlineCode} (${origin} → ${destination}) op ${startDate} is bijgewerkt.`,
            flightCabinChanged: ({airlineCode, cabinClass}: AirlineParams) => `Uw cabineklasse is bijgewerkt naar ${cabinClass} op vlucht ${airlineCode}.`,
            flightSeatConfirmed: ({airlineCode}: AirlineParams) => `Uw stoeltoewijzing op vlucht ${airlineCode} is bevestigd.`,
            flightSeatChanged: ({airlineCode}: AirlineParams) => `Uw stoeltoewijzing op vlucht ${airlineCode} is gewijzigd.`,
            flightSeatCancelled: ({airlineCode}: AirlineParams) => `Uw stoeltoewijzing op vlucht ${airlineCode} is verwijderd.`,
            paymentDeclined: 'Betaling voor uw luchtboeking is mislukt. Probeer het alstublieft opnieuw.',
            bookingCancelledByTraveler: ({type, id = ''}: TravelTypeParams) => `Je hebt je ${type} reservering ${id} geannuleerd.`,
            bookingCancelledByVendor: ({type, id = ''}: TravelTypeParams) => `De leverancier heeft uw ${type} reservering ${id} geannuleerd.`,
            bookingRebooked: ({type, id = ''}: TravelTypeParams) => `Uw ${type} reservering is opnieuw geboekt. Nieuwe bevestiging #:${id}.`,
            bookingUpdated: ({type}: TravelTypeParams) => `Je ${type} boeking is bijgewerkt. Bekijk de nieuwe details in het reisschema.`,
            railTicketRefund: ({origin, destination, startDate}: RailTicketParams) =>
                `Uw treinkaartje voor ${origin} → ${destination} op ${startDate} is terugbetaald. Er zal een tegoed worden verwerkt.`,
            railTicketExchange: ({origin, destination, startDate}: RailTicketParams) => `Uw treinkaartje voor ${origin} → ${destination} op ${startDate} is omgeruild.`,
            railTicketUpdate: ({origin, destination, startDate}: RailTicketParams) => `Je treinkaartje voor ${origin} → ${destination} op ${startDate} is bijgewerkt.`,
            defaultUpdate: ({type}: TravelTypeParams) => `Je ${type} reservering is bijgewerkt.`,
        },
        flightTo: 'Vlucht naar',
        trainTo: 'Trein naar',
        carRental: ' autohuur',
        nightIn: 'nacht in',
        nightsIn: 'nachten in',
    },
    workspace: {
        common: {
            card: 'Kaarten',
            expensifyCard: 'Expensify Card',
            companyCards: 'Bedrijfskaarten',
            workflows: 'Workflows',
            workspace: 'Werkruimte',
            findWorkspace: 'Werkruimte vinden',
            edit: 'Werkruimte bewerken',
            enabled: 'Ingeschakeld',
            disabled: 'Uitgeschakeld',
            everyone: 'Iedereen',
            delete: 'Werkruimte verwijderen',
            settings: 'Instellingen',
            reimburse: 'Vergoedingen',
            categories: 'Categorieën',
            tags: 'Tags',
            customField1: 'Aangepast veld 1',
            customField2: 'Aangepast veld 2',
            customFieldHint: 'Voeg aangepaste codering toe die van toepassing is op alle uitgaven van dit lid.',
            reportFields: 'Rapportvelden',
            reportTitle: 'Rapporttitel',
            reportField: 'Rapportveld',
            taxes: 'Belastingen',
            bills: 'Rekeningen',
            invoices: 'Facturen',
            travel: 'Reis',
            members: 'Leden',
            accounting: 'Boekhouding',
            receiptPartners: 'Bonnetjespartners',
            rules: 'Regels',
            displayedAs: 'Weergegeven als',
            plan: 'Plan',
            profile: 'Overzicht',
            bankAccount: 'Bankrekening',
            testTransactions: 'Testtransacties',
            issueAndManageCards: 'Kaarten uitgeven en beheren',
            reconcileCards: 'Reconcileer kaarten',
            selected: () => ({
                one: '1 geselecteerd',
                other: (count: number) => `${count} geselecteerd`,
            }),
            settlementFrequency: 'Afwikkelingsfrequentie',
            setAsDefault: 'Instellen als standaardwerkruimte',
            defaultNote: `Ontvangstbewijzen verzonden naar ${CONST.EMAIL.RECEIPTS} zullen in deze werkruimte verschijnen.`,
            deleteConfirmation: 'Weet je zeker dat je deze werkruimte wilt verwijderen?',
            deleteWithCardsConfirmation: 'Weet je zeker dat je deze werkruimte wilt verwijderen? Dit zal alle kaartfeeds en toegewezen kaarten verwijderen.',
            unavailable: 'Niet-beschikbare werkruimte',
            memberNotFound: 'Lid niet gevonden. Om een nieuw lid aan de werkruimte toe te voegen, gebruik de uitnodigingsknop hierboven.',
            notAuthorized: `Je hebt geen toegang tot deze pagina. Als je probeert lid te worden van deze werkruimte, vraag dan de eigenaar van de werkruimte om je als lid toe te voegen. Iets anders? Neem contact op met ${CONST.EMAIL.CONCIERGE}.`,
            goToWorkspace: 'Ga naar werkruimte',
            goToWorkspaces: 'Ga naar werkruimtes',
            clearFilter: 'Filter wissen',
            workspaceName: 'Werkruimte naam',
            workspaceOwner: 'Eigenaar',
            workspaceType: 'Werkruimte type',
            workspaceAvatar: 'Werkruimte avatar',
            mustBeOnlineToViewMembers: 'U moet online zijn om de leden van deze werkruimte te bekijken.',
            moreFeatures: 'Meer functies',
            requested: 'Aangevraagd',
            distanceRates: 'Afstandstarieven',
            defaultDescription: 'Eén plek voor al je bonnetjes en uitgaven.',
            descriptionHint: 'Deel informatie over deze werkruimte met alle leden.',
            welcomeNote: 'Gebruik alstublieft Expensify om uw bonnetjes in te dienen voor terugbetaling, bedankt!',
            subscription: 'Abonnement',
            markAsEntered: 'Markeren als handmatig ingevoerd',
            markAsExported: 'Markeren als geëxporteerd',
            exportIntegrationSelected: ({connectionName}: ExportIntegrationSelectedParams) => `Exporteer naar ${CONST.POLICY.CONNECTIONS.NAME_USER_FRIENDLY[connectionName]}`,
            letsDoubleCheck: 'Laten we dubbel controleren of alles er goed uitziet.',
            lineItemLevel: 'Regelniveau',
            reportLevel: 'Rapportniveau',
            topLevel: 'Topniveau',
            appliedOnExport: 'Niet geïmporteerd in Expensify, toegepast bij exporteren',
            shareNote: {
                header: 'Deel je werkruimte met andere leden',
                content: ({adminsRoomLink}: WorkspaceShareNoteParams) =>
                    `Deel deze QR-code of kopieer de onderstaande link om het voor leden gemakkelijk te maken om toegang tot uw werkruimte aan te vragen. Alle verzoeken om lid te worden van de werkruimte worden weergegeven in de <a href="${adminsRoomLink}">${CONST.REPORT.WORKSPACE_CHAT_ROOMS.ADMINS}</a>-ruimte, zodat u ze kunt beoordelen.`,
            },
            connectTo: ({connectionName}: ConnectionNameParams) => `Verbinden met ${CONST.POLICY.CONNECTIONS.NAME_USER_FRIENDLY[connectionName]}`,
            createNewConnection: 'Nieuwe verbinding maken',
            reuseExistingConnection: 'Bestaande verbinding hergebruiken',
            existingConnections: 'Bestaande verbindingen',
            existingConnectionsDescription: ({connectionName}: ConnectionNameParams) =>
                `Aangezien je eerder verbinding hebt gemaakt met ${CONST.POLICY.CONNECTIONS.NAME_USER_FRIENDLY[connectionName]}, kun je ervoor kiezen om een bestaande verbinding opnieuw te gebruiken of een nieuwe te maken.`,
            lastSyncDate: ({connectionName, formattedDate}: LastSyncDateParams) => `${connectionName} - Laatst gesynchroniseerd op ${formattedDate}`,
            authenticationError: ({connectionName}: AuthenticationErrorParams) => `Kan geen verbinding maken met ${connectionName} vanwege een authenticatiefout.`,
            learnMore: 'Meer informatie',
            memberAlternateText: 'Leden kunnen rapporten indienen en goedkeuren.',
            adminAlternateText: 'Beheerders hebben volledige bewerkingsrechten voor alle rapporten en werkruimte-instellingen.',
            auditorAlternateText: 'Auditors kunnen rapporten bekijken en erop reageren.',
            roleName: ({role}: OptionalParam<RoleNamesParams> = {}) => {
                switch (role) {
                    case CONST.POLICY.ROLE.ADMIN:
                        return 'Admin';
                    case CONST.POLICY.ROLE.AUDITOR:
                        return 'Auditor';
                    case CONST.POLICY.ROLE.USER:
                        return 'Lid';
                    default:
                        return 'Lid';
                }
            },
            frequency: {
                manual: 'Handmatig',
                instant: 'Instant',
                immediate: 'Dagelijks',
                trip: 'Per reis',
                weekly: 'Wekelijks',
                semimonthly: 'Twee keer per maand',
                monthly: 'Maandelijks',
            },
            planType: 'Plansoort',
            submitExpense: 'Dien uw onkosten hieronder in:',
            defaultCategory: 'Standaardcategorie',
            viewTransactions: 'Transacties bekijken',
            policyExpenseChatName: ({displayName}: PolicyExpenseChatNameParams) => `Uitgaven van ${displayName}`,
            deepDiveExpensifyCard: `<muted-text-label>Expensify Card transacties worden automatisch geëxporteerd naar een “Expensify Card Liability Account” die is aangemaakt met <a href="${CONST.DEEP_DIVE_EXPENSIFY_CARD}">onze integratie</a>.</muted-text-label>`,
        },
        receiptPartners: {
            uber: {
                subtitle: 'Automatiseer reis- en maaltijdbezorgkosten binnen uw organisatie.',
            },
        },
        perDiem: {
            subtitle: 'Stel dagvergoedingen in om de dagelijkse uitgaven van werknemers te beheersen.',
            amount: 'Bedrag',
            deleteRates: () => ({
                one: 'Verwijder tarief',
                other: 'Tarieven verwijderen',
            }),
            deletePerDiemRate: 'Verwijder dagvergoedingstarief',
            findPerDiemRate: 'Vind dagvergoedingstarief',
            areYouSureDelete: () => ({
                one: 'Weet je zeker dat je dit tarief wilt verwijderen?',
                other: 'Weet je zeker dat je deze tarieven wilt verwijderen?',
            }),
            emptyList: {
                title: 'Per diem',
                subtitle: 'Stel dagvergoedingen in om de dagelijkse uitgaven van werknemers te beheersen. Importeer tarieven vanuit een spreadsheet om te beginnen.',
            },
            errors: {
                existingRateError: ({rate}: CustomUnitRateParams) => `Een tarief met waarde ${rate} bestaat al.`,
            },
            importPerDiemRates: 'Importeer dagvergoedingen',
            editPerDiemRate: 'Bewerk dagvergoedingstarief',
            editPerDiemRates: 'Bewerk dagvergoedingen tarieven',
            editDestinationSubtitle: ({destination}: EditDestinationSubtitleParams) =>
                `Het bijwerken van deze bestemming zal het wijzigen voor alle ${destination} dagvergoedingssubtarieven.`,
            editCurrencySubtitle: ({destination}: EditDestinationSubtitleParams) => `Het bijwerken van deze valuta zal het veranderen voor alle ${destination} dagvergoeding subtarieven.`,
        },
        qbd: {
            exportOutOfPocketExpensesDescription: 'Stel in hoe uit eigen zak gemaakte uitgaven worden geëxporteerd naar QuickBooks Desktop.',
            exportOutOfPocketExpensesCheckToggle: 'Markeer cheques als "later afdrukken"',
            exportDescription: 'Configureer hoe Expensify-gegevens worden geëxporteerd naar QuickBooks Desktop.',
            date: 'Exportdatum',
            exportInvoices: 'Facturen exporteren naar',
            exportExpensifyCard: 'Exporteer Expensify Card-transacties als',
            account: 'Account',
            accountDescription: 'Kies waar u journaalposten wilt plaatsen.',
            accountsPayable: 'Crediteurenadministratie',
            accountsPayableDescription: 'Kies waar u leveranciersfacturen wilt aanmaken.',
            bankAccount: 'Bankrekening',
            notConfigured: 'Niet geconfigureerd',
            bankAccountDescription: 'Kies waar u cheques vandaan wilt verzenden.',
            creditCardAccount: 'Creditcardrekening',
            exportDate: {
                label: 'Exportdatum',
                description: 'Gebruik deze datum bij het exporteren van rapporten naar QuickBooks Desktop.',
                values: {
                    [CONST.QUICKBOOKS_EXPORT_DATE.LAST_EXPENSE]: {
                        label: 'Datum van laatste uitgave',
                        description: 'Datum van de meest recente uitgave op het rapport.',
                    },
                    [CONST.QUICKBOOKS_EXPORT_DATE.REPORT_EXPORTED]: {
                        label: 'Exportdatum',
                        description: 'Datum waarop het rapport is geëxporteerd naar QuickBooks Desktop.',
                    },
                    [CONST.QUICKBOOKS_EXPORT_DATE.REPORT_SUBMITTED]: {
                        label: 'Ingediende datum',
                        description: 'Datum waarop het rapport ter goedkeuring is ingediend.',
                    },
                },
            },
            exportCheckDescription: 'We maken een gespecificeerde cheque voor elk Expensify-rapport en sturen deze vanaf de onderstaande bankrekening.',
            exportJournalEntryDescription: 'We zullen een gespecificeerde journaalpost maken voor elk Expensify-rapport en deze naar de onderstaande rekening boeken.',
            exportVendorBillDescription:
                'We maken een gespecificeerde leveranciersfactuur voor elk Expensify-rapport en voegen deze toe aan de onderstaande rekening. Als deze periode is gesloten, boeken we naar de 1e van de volgende open periode.',
            outOfPocketTaxEnabledDescription:
                'QuickBooks Desktop ondersteunt geen belastingen bij het exporteren van journaalposten. Aangezien u belastingen heeft ingeschakeld in uw werkruimte, is deze exportoptie niet beschikbaar.',
            outOfPocketTaxEnabledError: 'Journaalposten zijn niet beschikbaar wanneer belastingen zijn ingeschakeld. Kies een andere exportoptie.',
            accounts: {
                [CONST.QUICKBOOKS_DESKTOP_NON_REIMBURSABLE_EXPORT_ACCOUNT_TYPE.CREDIT_CARD]: 'Creditcard',
                [CONST.QUICKBOOKS_DESKTOP_REIMBURSABLE_ACCOUNT_TYPE.VENDOR_BILL]: 'Leveranciersfactuur',
                [CONST.QUICKBOOKS_DESKTOP_REIMBURSABLE_ACCOUNT_TYPE.JOURNAL_ENTRY]: 'Journaalboeking',
                [CONST.QUICKBOOKS_DESKTOP_REIMBURSABLE_ACCOUNT_TYPE.CHECK]: 'Controleren',
                [`${CONST.QUICKBOOKS_DESKTOP_NON_REIMBURSABLE_EXPORT_ACCOUNT_TYPE.CHECK}Description`]:
                    'We maken een gespecificeerde cheque voor elk Expensify-rapport en sturen deze vanaf de onderstaande bankrekening.',
                [`${CONST.QUICKBOOKS_DESKTOP_NON_REIMBURSABLE_EXPORT_ACCOUNT_TYPE.CREDIT_CARD}Description`]:
                    "We zullen automatisch de naam van de handelaar op de creditcardtransactie koppelen aan eventuele overeenkomstige leveranciers in QuickBooks. Als er geen leveranciers bestaan, maken we een 'Credit Card Misc.' leverancier voor associatie aan.",
                [`${CONST.QUICKBOOKS_DESKTOP_REIMBURSABLE_ACCOUNT_TYPE.VENDOR_BILL}Description`]:
                    'We maken een gespecificeerde leveranciersfactuur voor elk Expensify-rapport met de datum van de laatste uitgave en voegen deze toe aan het onderstaande account. Als deze periode is afgesloten, boeken we naar de 1e van de volgende open periode.',
                [`${CONST.QUICKBOOKS_DESKTOP_NON_REIMBURSABLE_EXPORT_ACCOUNT_TYPE.CREDIT_CARD}AccountDescription`]: 'Kies waar u creditcardtransacties wilt exporteren.',
                [`${CONST.QUICKBOOKS_DESKTOP_REIMBURSABLE_ACCOUNT_TYPE.VENDOR_BILL}AccountDescription`]: 'Kies een leverancier om toe te passen op alle creditcardtransacties.',
                [`${CONST.QUICKBOOKS_DESKTOP_REIMBURSABLE_ACCOUNT_TYPE.CHECK}AccountDescription`]: 'Kies waar u cheques vandaan wilt verzenden.',
                [`${CONST.QUICKBOOKS_DESKTOP_REIMBURSABLE_ACCOUNT_TYPE.VENDOR_BILL}Error`]:
                    'Leveranciersfacturen zijn niet beschikbaar wanneer locaties zijn ingeschakeld. Kies alstublieft een andere exportoptie.',
                [`${CONST.QUICKBOOKS_DESKTOP_REIMBURSABLE_ACCOUNT_TYPE.CHECK}Error`]: 'Cheques zijn niet beschikbaar wanneer locaties zijn ingeschakeld. Kies een andere exportoptie.',
                [`${CONST.QUICKBOOKS_DESKTOP_REIMBURSABLE_ACCOUNT_TYPE.JOURNAL_ENTRY}Error`]:
                    'Journaalposten zijn niet beschikbaar wanneer belastingen zijn ingeschakeld. Kies een andere exportoptie.',
            },
            noAccountsFound: 'Geen accounts gevonden',
            noAccountsFoundDescription: 'Voeg het account toe in QuickBooks Desktop en synchroniseer de verbinding opnieuw.',
            qbdSetup: 'QuickBooks Desktop setup',
            requiredSetupDevice: {
                title: 'Kan geen verbinding maken vanaf dit apparaat',
                body1: 'Je moet deze verbinding instellen vanaf de computer die je QuickBooks Desktop bedrijfsbestand host.',
                body2: 'Zodra je verbonden bent, kun je overal synchroniseren en exporteren.',
            },
            setupPage: {
                title: 'Open deze link om verbinding te maken',
                body: 'Om de installatie te voltooien, opent u de volgende link op de computer waar QuickBooks Desktop draait.',
                setupErrorTitle: 'Er is iets misgegaan',
                setupErrorBody: ({conciergeLink}: QBDSetupErrorBodyParams) =>
                    `<muted-text><centered-text>De QuickBooks Desktop-verbinding werkt momenteel niet. Probeer het later nog eens of <a href="${conciergeLink}">neem contact op met Concierge</a> als het probleem zich blijft voordoen.</centered-text></muted-text>`,
            },
            importDescription: 'Kies welke codeconfiguraties u wilt importeren van QuickBooks Desktop naar Expensify.',
            classes: 'Klassen',
            items: 'Artikelen',
            customers: 'Klanten/projecten',
            exportCompanyCardsDescription: 'Stel in hoe aankopen met bedrijfskaarten worden geëxporteerd naar QuickBooks Desktop.',
            defaultVendorDescription: 'Stel een standaard leverancier in die van toepassing zal zijn op alle creditcardtransacties bij export.',
            accountsDescription: 'Uw QuickBooks Desktop-rekeningschema wordt in Expensify geïmporteerd als categorieën.',
            accountsSwitchTitle: 'Kies ervoor om nieuwe accounts te importeren als ingeschakelde of uitgeschakelde categorieën.',
            accountsSwitchDescription: 'Ingeschakelde categorieën zullen beschikbaar zijn voor leden om te selecteren bij het aanmaken van hun uitgaven.',
            classesDescription: 'Kies hoe je QuickBooks Desktop-klassen in Expensify wilt beheren.',
            tagsDisplayedAsDescription: 'Regelniveau',
            reportFieldsDisplayedAsDescription: 'Rapportniveau',
            customersDescription: 'Kies hoe u QuickBooks Desktop klanten/projecten in Expensify wilt beheren.',
            advancedConfig: {
                autoSyncDescription: 'Expensify zal elke dag automatisch synchroniseren met QuickBooks Desktop.',
                createEntities: 'Automatisch entiteiten aanmaken',
                createEntitiesDescription: 'Expensify zal automatisch leveranciers aanmaken in QuickBooks Desktop als ze nog niet bestaan.',
            },
            itemsDescription: 'Kies hoe u QuickBooks Desktop-items in Expensify wilt verwerken.',
        },
        qbo: {
            connectedTo: 'Verbonden met',
            importDescription: 'Kies welke codeconfiguraties u wilt importeren van QuickBooks Online naar Expensify.',
            classes: 'Klassen',
            locations: 'Locaties',
            customers: 'Klanten/projecten',
            accountsDescription: 'Uw QuickBooks Online rekeningschema zal in Expensify worden geïmporteerd als categorieën.',
            accountsSwitchTitle: 'Kies ervoor om nieuwe accounts te importeren als ingeschakelde of uitgeschakelde categorieën.',
            accountsSwitchDescription: 'Ingeschakelde categorieën zullen beschikbaar zijn voor leden om te selecteren bij het aanmaken van hun uitgaven.',
            classesDescription: 'Kies hoe QuickBooks Online-klassen in Expensify moeten worden behandeld.',
            customersDescription: 'Kies hoe u QuickBooks Online klanten/projecten in Expensify wilt beheren.',
            locationsDescription: 'Kies hoe u QuickBooks Online-locaties in Expensify wilt beheren.',
            taxesDescription: 'Kies hoe je QuickBooks Online belastingen in Expensify wilt afhandelen.',
            locationsLineItemsRestrictionDescription:
                'QuickBooks Online ondersteunt geen locaties op regelniveau voor cheques of leveranciersfacturen. Als je locaties op regelniveau wilt hebben, zorg er dan voor dat je journaalposten en credit-/debetkaartuitgaven gebruikt.',
            taxesJournalEntrySwitchNote: 'QuickBooks Online ondersteunt geen belastingen op journaalposten. Wijzig uw exportoptie naar leveranciersfactuur of cheque.',
            exportDescription: 'Configureer hoe Expensify-gegevens worden geëxporteerd naar QuickBooks Online.',
            date: 'Exportdatum',
            exportInvoices: 'Facturen exporteren naar',
            exportExpensifyCard: 'Exporteer Expensify Card-transacties als',
            exportDate: {
                label: 'Exportdatum',
                description: 'Gebruik deze datum bij het exporteren van rapporten naar QuickBooks Online.',
                values: {
                    [CONST.QUICKBOOKS_EXPORT_DATE.LAST_EXPENSE]: {
                        label: 'Datum van laatste uitgave',
                        description: 'Datum van de meest recente uitgave op het rapport.',
                    },
                    [CONST.QUICKBOOKS_EXPORT_DATE.REPORT_EXPORTED]: {
                        label: 'Exportdatum',
                        description: 'Datum waarop het rapport is geëxporteerd naar QuickBooks Online.',
                    },
                    [CONST.QUICKBOOKS_EXPORT_DATE.REPORT_SUBMITTED]: {
                        label: 'Ingediende datum',
                        description: 'Datum waarop het rapport ter goedkeuring is ingediend.',
                    },
                },
            },
            receivable: 'Debiteuren', // This is an account name that will come directly from QBO, so I don't know why we need a translation for it. It should take whatever the name of the account is in QBO. Leaving this note for CS.
            archive: 'Archief debiteuren', // This is an account name that will come directly from QBO, so I don't know why we need a translation for it. It should take whatever the name of the account is in QBO. Leaving this note for CS.
            exportInvoicesDescription: 'Gebruik dit account bij het exporteren van facturen naar QuickBooks Online.',
            exportCompanyCardsDescription: 'Stel in hoe aankopen met bedrijfskaarten worden geëxporteerd naar QuickBooks Online.',
            vendor: 'Leverancier',
            defaultVendorDescription: 'Stel een standaard leverancier in die van toepassing zal zijn op alle creditcardtransacties bij export.',
            exportOutOfPocketExpensesDescription: 'Stel in hoe uit eigen zak gemaakte uitgaven worden geëxporteerd naar QuickBooks Online.',
            exportCheckDescription: 'We maken een gespecificeerde cheque voor elk Expensify-rapport en sturen deze vanaf de onderstaande bankrekening.',
            exportJournalEntryDescription: 'We zullen een gespecificeerde journaalpost maken voor elk Expensify-rapport en deze naar de onderstaande rekening boeken.',
            exportVendorBillDescription:
                'We maken een gespecificeerde leveranciersfactuur voor elk Expensify-rapport en voegen deze toe aan de onderstaande rekening. Als deze periode is gesloten, boeken we naar de 1e van de volgende open periode.',
            account: 'Account',
            accountDescription: 'Kies waar u journaalposten wilt plaatsen.',
            accountsPayable: 'Crediteurenadministratie',
            accountsPayableDescription: 'Kies waar u leveranciersfacturen wilt aanmaken.',
            bankAccount: 'Bankrekening',
            notConfigured: 'Niet geconfigureerd',
            bankAccountDescription: 'Kies waar u cheques vandaan wilt verzenden.',
            creditCardAccount: 'Creditcardrekening',
            companyCardsLocationEnabledDescription:
                'QuickBooks Online ondersteunt geen locaties bij het exporteren van leveranciersfacturen. Aangezien je locaties hebt ingeschakeld in je werkruimte, is deze exportoptie niet beschikbaar.',
            outOfPocketTaxEnabledDescription:
                'QuickBooks Online ondersteunt geen belastingen op journaalpostexporten. Aangezien u belastingen heeft ingeschakeld in uw werkruimte, is deze exportoptie niet beschikbaar.',
            outOfPocketTaxEnabledError: 'Journaalposten zijn niet beschikbaar wanneer belastingen zijn ingeschakeld. Kies een andere exportoptie.',
            advancedConfig: {
                autoSyncDescription: 'Expensify zal elke dag automatisch synchroniseren met QuickBooks Online.',
                inviteEmployees: 'Medewerkers uitnodigen',
                inviteEmployeesDescription: 'Importeer QuickBooks Online werknemersgegevens en nodig werknemers uit naar deze werkruimte.',
                createEntities: 'Automatisch entiteiten aanmaken',
                createEntitiesDescription:
                    'Expensify zal automatisch leveranciers aanmaken in QuickBooks Online als ze nog niet bestaan, en automatisch klanten aanmaken bij het exporteren van facturen.',
                reimbursedReportsDescription:
                    'Elke keer dat een rapport wordt betaald met Expensify ACH, wordt de overeenkomstige factuurbetaling aangemaakt in het QuickBooks Online-account hieronder.',
                qboBillPaymentAccount: 'QuickBooks-rekening voor factuurbetaling',
                qboInvoiceCollectionAccount: 'QuickBooks factuur incasso-account',
                accountSelectDescription: 'Kies waar u de rekeningen wilt betalen en we maken de betaling aan in QuickBooks Online.',
                invoiceAccountSelectorDescription: 'Kies waar u factuurbetalingen wilt ontvangen en we zullen de betaling aanmaken in QuickBooks Online.',
            },
            accounts: {
                [CONST.QUICKBOOKS_NON_REIMBURSABLE_EXPORT_ACCOUNT_TYPE.DEBIT_CARD]: 'Debetkaart',
                [CONST.QUICKBOOKS_NON_REIMBURSABLE_EXPORT_ACCOUNT_TYPE.CREDIT_CARD]: 'Creditcard',
                [CONST.QUICKBOOKS_REIMBURSABLE_ACCOUNT_TYPE.VENDOR_BILL]: 'Leveranciersfactuur',
                [CONST.QUICKBOOKS_REIMBURSABLE_ACCOUNT_TYPE.JOURNAL_ENTRY]: 'Journaalboeking',
                [CONST.QUICKBOOKS_REIMBURSABLE_ACCOUNT_TYPE.CHECK]: 'Controleren',
                [`${CONST.QUICKBOOKS_NON_REIMBURSABLE_EXPORT_ACCOUNT_TYPE.DEBIT_CARD}Description`]:
                    "We zullen automatisch de naam van de handelaar op de debetkaarttransactie koppelen aan eventuele overeenkomstige leveranciers in QuickBooks. Als er geen leveranciers bestaan, maken we een 'Debit Card Misc.' leverancier voor associatie.",
                [`${CONST.QUICKBOOKS_NON_REIMBURSABLE_EXPORT_ACCOUNT_TYPE.CREDIT_CARD}Description`]:
                    "We zullen automatisch de naam van de handelaar op de creditcardtransactie koppelen aan eventuele overeenkomstige leveranciers in QuickBooks. Als er geen leveranciers bestaan, maken we een 'Credit Card Misc.' leverancier voor associatie aan.",
                [`${CONST.QUICKBOOKS_REIMBURSABLE_ACCOUNT_TYPE.VENDOR_BILL}Description`]:
                    'We maken een gespecificeerde leveranciersfactuur voor elk Expensify-rapport met de datum van de laatste uitgave en voegen deze toe aan het onderstaande account. Als deze periode is afgesloten, boeken we naar de 1e van de volgende open periode.',
                [`${CONST.QUICKBOOKS_NON_REIMBURSABLE_EXPORT_ACCOUNT_TYPE.DEBIT_CARD}AccountDescription`]: 'Kies waar u debetkaarttransacties wilt exporteren.',
                [`${CONST.QUICKBOOKS_NON_REIMBURSABLE_EXPORT_ACCOUNT_TYPE.CREDIT_CARD}AccountDescription`]: 'Kies waar u creditcardtransacties wilt exporteren.',
                [`${CONST.QUICKBOOKS_REIMBURSABLE_ACCOUNT_TYPE.VENDOR_BILL}AccountDescription`]: 'Kies een leverancier om toe te passen op alle creditcardtransacties.',
                [`${CONST.QUICKBOOKS_REIMBURSABLE_ACCOUNT_TYPE.VENDOR_BILL}Error`]:
                    'Leveranciersfacturen zijn niet beschikbaar wanneer locaties zijn ingeschakeld. Kies alstublieft een andere exportoptie.',
                [`${CONST.QUICKBOOKS_REIMBURSABLE_ACCOUNT_TYPE.CHECK}Error`]: 'Cheques zijn niet beschikbaar wanneer locaties zijn ingeschakeld. Kies een andere exportoptie.',
                [`${CONST.QUICKBOOKS_REIMBURSABLE_ACCOUNT_TYPE.JOURNAL_ENTRY}Error`]:
                    'Journaalposten zijn niet beschikbaar wanneer belastingen zijn ingeschakeld. Kies een andere exportoptie.',
            },
            exportDestinationAccountsMisconfigurationError: {
                [CONST.QUICKBOOKS_REIMBURSABLE_ACCOUNT_TYPE.VENDOR_BILL]: 'Kies een geldig account voor de export van leveranciersfacturen',
                [CONST.QUICKBOOKS_REIMBURSABLE_ACCOUNT_TYPE.JOURNAL_ENTRY]: 'Kies een geldig account voor journaalpostexport',
                [CONST.QUICKBOOKS_REIMBURSABLE_ACCOUNT_TYPE.CHECK]: 'Kies een geldig account voor het exporteren van cheques',
            },
            exportDestinationSetupAccountsInfo: {
                [CONST.QUICKBOOKS_REIMBURSABLE_ACCOUNT_TYPE.VENDOR_BILL]: 'Om de export van leveranciersfacturen te gebruiken, stel een crediteurenrekening in QuickBooks Online in.',
                [CONST.QUICKBOOKS_REIMBURSABLE_ACCOUNT_TYPE.JOURNAL_ENTRY]: 'Om journal entry export te gebruiken, stel een journaalrekening in QuickBooks Online in.',
                [CONST.QUICKBOOKS_REIMBURSABLE_ACCOUNT_TYPE.CHECK]: 'Om cheque-export te gebruiken, stel een bankrekening in QuickBooks Online in.',
            },
            noAccountsFound: 'Geen accounts gevonden',
            noAccountsFoundDescription: 'Voeg de account toe in QuickBooks Online en synchroniseer de verbinding opnieuw.',
            accountingMethods: {
                label: 'Wanneer exporteren',
                description: 'Kies wanneer u de uitgaven wilt exporteren:',
                values: {
                    [COMMON_CONST.INTEGRATIONS.ACCOUNTING_METHOD.ACCRUAL]: 'Accrual',
                    [COMMON_CONST.INTEGRATIONS.ACCOUNTING_METHOD.CASH]: 'Contant',
                },
                alternateText: {
                    [COMMON_CONST.INTEGRATIONS.ACCOUNTING_METHOD.ACCRUAL]: 'Uit eigen zak gemaakte uitgaven worden geëxporteerd wanneer ze definitief zijn goedgekeurd.',
                    [COMMON_CONST.INTEGRATIONS.ACCOUNTING_METHOD.CASH]: 'Uit eigen zak gemaakte uitgaven worden geëxporteerd wanneer ze zijn betaald.',
                },
            },
        },
        workspaceList: {
            joinNow: 'Nu lid worden',
            askToJoin: 'Vragen om deel te nemen',
        },
        xero: {
            organization: 'Xero organisatie',
            organizationDescription: 'Kies de Xero-organisatie waarvan je gegevens wilt importeren.',
            importDescription: 'Kies welke coderingsconfiguraties je wilt importeren van Xero naar Expensify.',
            accountsDescription: 'Je Xero-rekeningschema wordt in Expensify geïmporteerd als categorieën.',
            accountsSwitchTitle: 'Kies ervoor om nieuwe accounts te importeren als ingeschakelde of uitgeschakelde categorieën.',
            accountsSwitchDescription: 'Ingeschakelde categorieën zullen beschikbaar zijn voor leden om te selecteren bij het aanmaken van hun uitgaven.',
            trackingCategories: 'Categorieën bijhouden',
            trackingCategoriesDescription: 'Kies hoe Xero-trackingcategorieën in Expensify moeten worden behandeld.',
            mapTrackingCategoryTo: ({categoryName}: CategoryNameParams) => `Map Xero ${categoryName} naar`,
            mapTrackingCategoryToDescription: ({categoryName}: CategoryNameParams) => `Kies waar u ${categoryName} wilt toewijzen bij het exporteren naar Xero.`,
            customers: 'Klanten opnieuw factureren',
            customersDescription:
                'Kies of u klanten opnieuw wilt factureren in Expensify. Uw Xero-klantcontacten kunnen aan uitgaven worden gekoppeld en zullen naar Xero worden geëxporteerd als een verkoopfactuur.',
            taxesDescription: 'Kies hoe je Xero-belastingen in Expensify wilt verwerken.',
            notImported: 'Niet geïmporteerd',
            notConfigured: 'Niet geconfigureerd',
            trackingCategoriesOptions: {
                [CONST.XERO_CONFIG.TRACKING_CATEGORY_OPTIONS.DEFAULT]: 'Xero contact standaardinstelling',
                [CONST.XERO_CONFIG.TRACKING_CATEGORY_OPTIONS.TAG]: 'Tags',
                [CONST.XERO_CONFIG.TRACKING_CATEGORY_OPTIONS.REPORT_FIELD]: 'Rapportvelden',
            },
            exportDescription: 'Configureer hoe Expensify-gegevens worden geëxporteerd naar Xero.',
            purchaseBill: 'Aankoopfactuur',
            exportDeepDiveCompanyCard:
                'Geëxporteerde uitgaven worden als banktransacties geboekt naar de Xero-bankrekening hieronder, en de transactiedata zullen overeenkomen met de data op uw bankafschrift.',
            bankTransactions: 'Banktransacties',
            xeroBankAccount: 'Xero bankrekening',
            xeroBankAccountDescription: 'Kies waar uitgaven als banktransacties worden geboekt.',
            exportExpensesDescription: 'Rapporten worden geëxporteerd als een inkoopfactuur met de hieronder geselecteerde datum en status.',
            purchaseBillDate: 'Aankoopfactuurdatum',
            exportInvoices: 'Facturen exporteren als',
            salesInvoice: 'Verkoopfactuur',
            exportInvoicesDescription: 'Verkoopfacturen tonen altijd de datum waarop de factuur is verzonden.',
            advancedConfig: {
                autoSyncDescription: 'Expensify zal elke dag automatisch synchroniseren met Xero.',
                purchaseBillStatusTitle: 'Status van aankoopfactuur',
                reimbursedReportsDescription: 'Elke keer dat een rapport wordt betaald met Expensify ACH, wordt de overeenkomstige factuurbetaling aangemaakt in het Xero-account hieronder.',
                xeroBillPaymentAccount: 'Xero factuurbetalingsaccount',
                xeroInvoiceCollectionAccount: 'Xero factuurincasso-account',
                xeroBillPaymentAccountDescription: 'Kies waar u de rekeningen wilt betalen en wij maken de betaling aan in Xero.',
                invoiceAccountSelectorDescription: 'Kies waar je factuurbetalingen wilt ontvangen en we maken de betaling aan in Xero.',
            },
            exportDate: {
                label: 'Aankoopfactuurdatum',
                description: 'Gebruik deze datum bij het exporteren van rapporten naar Xero.',
                values: {
                    [CONST.XERO_EXPORT_DATE.LAST_EXPENSE]: {
                        label: 'Datum van laatste uitgave',
                        description: 'Datum van de meest recente uitgave op het rapport.',
                    },
                    [CONST.XERO_EXPORT_DATE.REPORT_EXPORTED]: {
                        label: 'Exportdatum',
                        description: 'Datum waarop het rapport naar Xero is geëxporteerd.',
                    },
                    [CONST.XERO_EXPORT_DATE.REPORT_SUBMITTED]: {
                        label: 'Ingediende datum',
                        description: 'Datum waarop het rapport ter goedkeuring is ingediend.',
                    },
                },
            },
            invoiceStatus: {
                label: 'Status van aankoopfactuur',
                description: 'Gebruik deze status bij het exporteren van aankoopfacturen naar Xero.',
                values: {
                    [CONST.XERO_CONFIG.INVOICE_STATUS.DRAFT]: 'Conceptversie',
                    [CONST.XERO_CONFIG.INVOICE_STATUS.AWAITING_APPROVAL]: 'In afwachting van goedkeuring',
                    [CONST.XERO_CONFIG.INVOICE_STATUS.AWAITING_PAYMENT]: 'In afwachting van betaling',
                },
            },
            noAccountsFound: 'Geen accounts gevonden',
            noAccountsFoundDescription: 'Voeg alstublieft het account toe in Xero en synchroniseer de verbinding opnieuw.',
            accountingMethods: {
                label: 'Wanneer exporteren',
                description: 'Kies wanneer u de uitgaven wilt exporteren:',
                values: {
                    [COMMON_CONST.INTEGRATIONS.ACCOUNTING_METHOD.ACCRUAL]: 'Accrual',
                    [COMMON_CONST.INTEGRATIONS.ACCOUNTING_METHOD.CASH]: 'Contant',
                },
                alternateText: {
                    [COMMON_CONST.INTEGRATIONS.ACCOUNTING_METHOD.ACCRUAL]: 'Uit eigen zak gemaakte uitgaven worden geëxporteerd wanneer ze definitief zijn goedgekeurd.',
                    [COMMON_CONST.INTEGRATIONS.ACCOUNTING_METHOD.CASH]: 'Uit eigen zak gemaakte uitgaven worden geëxporteerd wanneer ze zijn betaald.',
                },
            },
        },
        sageIntacct: {
            preferredExporter: 'Voorkeurs-exporteur',
            taxSolution: 'Belastingoplossing',
            notConfigured: 'Niet geconfigureerd',
            exportDate: {
                label: 'Exportdatum',
                description: 'Gebruik deze datum bij het exporteren van rapporten naar Sage Intacct.',
                values: {
                    [CONST.SAGE_INTACCT_EXPORT_DATE.LAST_EXPENSE]: {
                        label: 'Datum van laatste uitgave',
                        description: 'Datum van de meest recente uitgave op het rapport.',
                    },
                    [CONST.SAGE_INTACCT_EXPORT_DATE.EXPORTED]: {
                        label: 'Exportdatum',
                        description: 'Datum waarop het rapport is geëxporteerd naar Sage Intacct.',
                    },
                    [CONST.SAGE_INTACCT_EXPORT_DATE.SUBMITTED]: {
                        label: 'Ingediende datum',
                        description: 'Datum waarop het rapport ter goedkeuring is ingediend.',
                    },
                },
            },
            reimbursableExpenses: {
                description: 'Stel in hoe uit eigen zak gemaakte uitgaven worden geëxporteerd naar Sage Intacct.',
                values: {
                    [CONST.SAGE_INTACCT_REIMBURSABLE_EXPENSE_TYPE.EXPENSE_REPORT]: 'Onkostendeclaraties',
                    [CONST.SAGE_INTACCT_REIMBURSABLE_EXPENSE_TYPE.VENDOR_BILL]: 'Leveranciersfacturen',
                },
            },
            nonReimbursableExpenses: {
                description: 'Stel in hoe aankopen met bedrijfskaarten worden geëxporteerd naar Sage Intacct.',
                values: {
                    [CONST.SAGE_INTACCT_NON_REIMBURSABLE_EXPENSE_TYPE.CREDIT_CARD_CHARGE]: 'Kredietkaarten',
                    [CONST.SAGE_INTACCT_NON_REIMBURSABLE_EXPENSE_TYPE.VENDOR_BILL]: 'Leveranciersfacturen',
                },
            },
            creditCardAccount: 'Creditcardrekening',
            defaultVendor: 'Standaard leverancier',
            defaultVendorDescription: ({isReimbursable}: DefaultVendorDescriptionParams) =>
                `Stel een standaard leverancier in die van toepassing zal zijn op ${isReimbursable ? '' : 'non-'}terugbetaalbare uitgaven die geen overeenkomende leverancier hebben in Sage Intacct.`,
            exportDescription: 'Configureer hoe Expensify-gegevens worden geëxporteerd naar Sage Intacct.',
            exportPreferredExporterNote:
                'De voorkeursexporteur kan elke werkruimtebeheerder zijn, maar moet ook een domeinbeheerder zijn als je verschillende exportaccounts instelt voor individuele bedrijfskaarten in Domeininstellingen.',
            exportPreferredExporterSubNote: 'Zodra ingesteld, zal de voorkeurs-exporteur rapporten voor export in hun account zien.',
            noAccountsFound: 'Geen accounts gevonden',
            noAccountsFoundDescription: `Voeg het account toe in Sage Intacct en synchroniseer de verbinding opnieuw.`,
            autoSync: 'Auto-sync',
            autoSyncDescription: 'Expensify zal elke dag automatisch synchroniseren met Sage Intacct.',
            inviteEmployees: 'Medewerkers uitnodigen',
            inviteEmployeesDescription:
                'Importeer Sage Intacct-medewerkersgegevens en nodig medewerkers uit naar deze werkruimte. Uw goedkeuringsworkflow zal standaard op goedkeuring door de manager staan en kan verder worden geconfigureerd op de Leden-pagina.',
            syncReimbursedReports: 'Gesynchroniseerde vergoede rapporten',
            syncReimbursedReportsDescription:
                'Telkens wanneer een rapport wordt betaald met Expensify ACH, wordt de overeenkomstige factuurbetaling aangemaakt in het Sage Intacct-account hieronder.',
            paymentAccount: 'Sage Intacct-betaalrekening',
        },
        netsuite: {
            subsidiary: 'Dochteronderneming',
            subsidiarySelectDescription: 'Kies de dochteronderneming in NetSuite waarvan je gegevens wilt importeren.',
            exportDescription: 'Configureer hoe Expensify-gegevens naar NetSuite worden geëxporteerd.',
            exportInvoices: 'Facturen exporteren naar',
            journalEntriesTaxPostingAccount: 'Journaalposten belastingboekhoudrekening',
            journalEntriesProvTaxPostingAccount: 'Journaalposten provinciale belastingboekingsrekening',
            foreignCurrencyAmount: 'Buitenlandse valuta bedrag exporteren',
            exportToNextOpenPeriod: 'Exporteer naar de volgende open periode',
            nonReimbursableJournalPostingAccount: 'Niet-vergoedbare journaalboekingrekening',
            reimbursableJournalPostingAccount: 'Vergoedbaar journaalboekingsaccount',
            journalPostingPreference: {
                label: 'Voorkeur voor het boeken van journaalposten',
                values: {
                    [CONST.NETSUITE_JOURNAL_POSTING_PREFERENCE.JOURNALS_POSTING_INDIVIDUAL_LINE]: 'Enkele, gespecificeerde invoer voor elk rapport',
                    [CONST.NETSUITE_JOURNAL_POSTING_PREFERENCE.JOURNALS_POSTING_TOTAL_LINE]: 'Enkele invoer voor elke uitgave',
                },
            },
            invoiceItem: {
                label: 'Factuuritem',
                values: {
                    [CONST.NETSUITE_INVOICE_ITEM_PREFERENCE.CREATE]: {
                        label: 'Maak er een voor mij.',
                        description: 'We zullen een "Expensify factuurregelitem" voor je aanmaken bij export (als er nog geen bestaat).',
                    },
                    [CONST.NETSUITE_INVOICE_ITEM_PREFERENCE.SELECT]: {
                        label: 'Bestaande selecteren',
                        description: 'We koppelen facturen van Expensify aan het hieronder geselecteerde item.',
                    },
                },
            },
            exportDate: {
                label: 'Exportdatum',
                description: 'Gebruik deze datum bij het exporteren van rapporten naar NetSuite.',
                values: {
                    [CONST.NETSUITE_EXPORT_DATE.LAST_EXPENSE]: {
                        label: 'Datum van laatste uitgave',
                        description: 'Datum van de meest recente uitgave op het rapport.',
                    },
                    [CONST.NETSUITE_EXPORT_DATE.EXPORTED]: {
                        label: 'Exportdatum',
                        description: 'Datum waarop het rapport is geëxporteerd naar NetSuite.',
                    },
                    [CONST.NETSUITE_EXPORT_DATE.SUBMITTED]: {
                        label: 'Ingediende datum',
                        description: 'Datum waarop het rapport ter goedkeuring is ingediend.',
                    },
                },
            },
            exportDestination: {
                values: {
                    [CONST.NETSUITE_EXPORT_DESTINATION.EXPENSE_REPORT]: {
                        label: 'Onkostendeclaraties',
                        reimbursableDescription: "Uit eigen zak gemaakte uitgaven worden geëxporteerd als onkostennota's naar NetSuite.",
                        nonReimbursableDescription: "Bedrijfskosten op de kaart worden geëxporteerd als onkostennota's naar NetSuite.",
                    },
                    [CONST.NETSUITE_EXPORT_DESTINATION.VENDOR_BILL]: {
                        label: 'Leveranciersfacturen',
                        reimbursableDescription:
                            'Out-of-pocket expenses will export as bills payable to the NetSuite vendor specified below.\n' +
                            '\n' +
                            'If you’d like to set a specific vendor for each card, go to *Settings > Domains > Company Cards*.',
                        nonReimbursableDescription:
                            'Company card expenses will export as bills payable to the NetSuite vendor specified below.\n' +
                            '\n' +
                            'If you’d like to set a specific vendor for each card, go to *Settings > Domains > Company Cards*.',
                    },
                    [CONST.NETSUITE_EXPORT_DESTINATION.JOURNAL_ENTRY]: {
                        label: 'Journaalposten',
                        reimbursableDescription:
                            'Out-of-pocket expenses will export as journal entries to the NetSuite account specified below.\n' +
                            '\n' +
                            'If you’d like to set a specific vendor for each card, go to *Settings > Domains > Company Cards*.',
                        nonReimbursableDescription:
                            'Company card expenses will export as journal entries to the NetSuite account specified below.\n' +
                            '\n' +
                            'If you’d like to set a specific vendor for each card, go to *Settings > Domains > Company Cards*.',
                    },
                },
            },
            advancedConfig: {
                autoSyncDescription: 'Expensify zal elke dag automatisch synchroniseren met NetSuite.',
                reimbursedReportsDescription:
                    'Telkens wanneer een rapport wordt betaald met Expensify ACH, wordt de overeenkomstige factuurbetaling aangemaakt in het NetSuite-account hieronder.',
                reimbursementsAccount: 'Vergoedingenrekening',
                reimbursementsAccountDescription: 'Kies de bankrekening die je wilt gebruiken voor terugbetalingen, en we zullen de bijbehorende betaling in NetSuite aanmaken.',
                collectionsAccount: 'Incasso-account',
                collectionsAccountDescription: 'Zodra een factuur in Expensify als betaald is gemarkeerd en naar NetSuite is geëxporteerd, zal deze verschijnen op het onderstaande account.',
                approvalAccount: 'A/P goedkeuringsaccount',
                approvalAccountDescription:
                    'Kies de account waartegen transacties in NetSuite worden goedgekeurd. Als je terugbetaalde rapporten synchroniseert, is dit ook de account waartegen betalingsopdrachten worden aangemaakt.',
                defaultApprovalAccount: 'NetSuite standaardinstelling',
                inviteEmployees: 'Nodig werknemers uit en stel goedkeuringen in',
                inviteEmployeesDescription:
                    'Importeer NetSuite-medewerkersrecords en nodig medewerkers uit voor deze werkruimte. Uw goedkeuringsworkflow wordt standaard ingesteld op goedkeuring door de manager en kan verder worden geconfigureerd op de pagina *Leden*.',
                autoCreateEntities: 'Automatisch medewerkers/leveranciers aanmaken',
                enableCategories: 'Ingeschakelde nieuw geïmporteerde categorieën',
                customFormID: 'Aangepaste formulier-ID',
                customFormIDDescription:
                    'Standaard zal Expensify boekingen aanmaken met behulp van het voorkeursformulier voor transacties dat is ingesteld in NetSuite. U kunt echter ook een specifiek transactieformulier aanwijzen dat moet worden gebruikt.',
                customFormIDReimbursable: 'Uit eigen zak gemaakte uitgave',
                customFormIDNonReimbursable: 'Bedrijfskostenkaartuitgave',
                exportReportsTo: {
                    label: 'Goedkeuringsniveau van onkostendeclaratie',
                    description:
                        'Zodra een onkostennota is goedgekeurd in Expensify en geëxporteerd naar NetSuite, kun je een extra goedkeuringsniveau instellen in NetSuite voordat je deze boekt.',
                    values: {
                        [CONST.NETSUITE_REPORTS_APPROVAL_LEVEL.REPORTS_APPROVED_NONE]: 'NetSuite standaardvoorkeur',
                        [CONST.NETSUITE_REPORTS_APPROVAL_LEVEL.REPORTS_SUPERVISOR_APPROVED]: 'Alleen door supervisor goedgekeurd',
                        [CONST.NETSUITE_REPORTS_APPROVAL_LEVEL.REPORTS_ACCOUNTING_APPROVED]: 'Alleen boekhouding goedgekeurd',
                        [CONST.NETSUITE_REPORTS_APPROVAL_LEVEL.REPORTS_APPROVED_BOTH]: 'Supervisor en boekhouding goedgekeurd',
                    },
                },
                accountingMethods: {
                    label: 'Wanneer exporteren',
                    description: 'Kies wanneer u de uitgaven wilt exporteren:',
                    values: {
                        [COMMON_CONST.INTEGRATIONS.ACCOUNTING_METHOD.ACCRUAL]: 'Accrual',
                        [COMMON_CONST.INTEGRATIONS.ACCOUNTING_METHOD.CASH]: 'Contant',
                    },
                    alternateText: {
                        [COMMON_CONST.INTEGRATIONS.ACCOUNTING_METHOD.ACCRUAL]: 'Uit eigen zak gemaakte uitgaven worden geëxporteerd wanneer ze definitief zijn goedgekeurd.',
                        [COMMON_CONST.INTEGRATIONS.ACCOUNTING_METHOD.CASH]: 'Uit eigen zak gemaakte uitgaven worden geëxporteerd wanneer ze zijn betaald.',
                    },
                },
                exportVendorBillsTo: {
                    label: 'Goedkeuringsniveau leveranciersfactuur',
                    description:
                        'Zodra een leveranciersfactuur is goedgekeurd in Expensify en geëxporteerd naar NetSuite, kun je een extra goedkeuringsniveau instellen in NetSuite voordat deze wordt geboekt.',
                    values: {
                        [CONST.NETSUITE_VENDOR_BILLS_APPROVAL_LEVEL.VENDOR_BILLS_APPROVED_NONE]: 'NetSuite standaardvoorkeur',
                        [CONST.NETSUITE_VENDOR_BILLS_APPROVAL_LEVEL.VENDOR_BILLS_APPROVAL_PENDING]: 'In afwachting van goedkeuring',
                        [CONST.NETSUITE_VENDOR_BILLS_APPROVAL_LEVEL.VENDOR_BILLS_APPROVED]: 'Goedgekeurd voor plaatsing',
                    },
                },
                exportJournalsTo: {
                    label: 'Boekhoudkundige goedkeuringsniveau',
                    description:
                        'Zodra een journaalpost is goedgekeurd in Expensify en geëxporteerd naar NetSuite, kun je een extra goedkeuringsniveau instellen in NetSuite voordat je deze boekt.',
                    values: {
                        [CONST.NETSUITE_JOURNALS_APPROVAL_LEVEL.JOURNALS_APPROVED_NONE]: 'NetSuite standaardvoorkeur',
                        [CONST.NETSUITE_JOURNALS_APPROVAL_LEVEL.JOURNALS_APPROVAL_PENDING]: 'In afwachting van goedkeuring',
                        [CONST.NETSUITE_JOURNALS_APPROVAL_LEVEL.JOURNALS_APPROVED]: 'Goedgekeurd voor plaatsing',
                    },
                },
                error: {
                    customFormID: 'Voer een geldige numerieke aangepaste formulier-ID in',
                },
            },
            noAccountsFound: 'Geen accounts gevonden',
            noAccountsFoundDescription: 'Voeg het account toe in NetSuite en synchroniseer de verbinding opnieuw.',
            noVendorsFound: 'Geen leveranciers gevonden',
            noVendorsFoundDescription: 'Voeg alstublieft leveranciers toe in NetSuite en synchroniseer de verbinding opnieuw.',
            noItemsFound: 'Geen factuuritems gevonden',
            noItemsFoundDescription: 'Voeg alstublieft factuuritems toe in NetSuite en synchroniseer de verbinding opnieuw.',
            noSubsidiariesFound: 'Geen dochterondernemingen gevonden',
            noSubsidiariesFoundDescription: 'Voeg alstublieft een dochteronderneming toe in NetSuite en synchroniseer de verbinding opnieuw.',
            tokenInput: {
                title: 'NetSuite setup',
                formSteps: {
                    installBundle: {
                        title: 'Installeer het Expensify-pakket',
                        description: 'In NetSuite, ga naar *Customization > SuiteBundler > Search & Install Bundles* > zoek naar "Expensify" > installeer de bundel.',
                    },
                    enableTokenAuthentication: {
                        title: 'Token-gebaseerde authenticatie inschakelen',
                        description: 'In NetSuite, ga naar *Setup > Company > Enable Features > SuiteCloud* > schakel *token-based authentication* in.',
                    },
                    enableSoapServices: {
                        title: 'SOAP-webservices inschakelen',
                        description: 'In NetSuite, ga naar *Setup > Company > Enable Features > SuiteCloud* > schakel *SOAP Web Services* in.',
                    },
                    createAccessToken: {
                        title: 'Maak een toegangstoken aan',
                        description:
                            'In NetSuite, ga naar *Setup > Users/Roles > Access Tokens* > maak een toegangstoken aan voor de "Expensify" app en de rol "Expensify Integration" of "Administrator".\n\n*Belangrijk:* Zorg ervoor dat je de *Token ID* en *Token Secret* van deze stap opslaat. Je hebt deze nodig voor de volgende stap.',
                    },
                    enterCredentials: {
                        title: 'Voer uw NetSuite-inloggegevens in',
                        formInputs: {
                            netSuiteAccountID: 'NetSuite Account ID',
                            netSuiteTokenID: 'Token-ID',
                            netSuiteTokenSecret: 'Token Geheim',
                        },
                        netSuiteAccountIDDescription: 'Ga in NetSuite naar *Setup > Integration > SOAP Web Services Preferences*.',
                    },
                },
            },
            import: {
                expenseCategories: 'Uitgavecategorieën',
                expenseCategoriesDescription: 'Uw NetSuite-uitgavencategorieën worden in Expensify geïmporteerd als categorieën.',
                crossSubsidiaryCustomers: 'Klanten/projecten tussen dochterondernemingen',
                importFields: {
                    departments: {
                        title: 'Afdelingen',
                        subtitle: 'Kies hoe je de NetSuite *afdelingen* in Expensify wilt beheren.',
                    },
                    classes: {
                        title: 'Klassen',
                        subtitle: 'Kies hoe om te gaan met *classes* in Expensify.',
                    },
                    locations: {
                        title: 'Locaties',
                        subtitle: 'Kies hoe om te gaan met *locaties* in Expensify.',
                    },
                },
                customersOrJobs: {
                    title: 'Klanten/projecten',
                    subtitle: 'Kies hoe je NetSuite *klanten* en *projecten* in Expensify wilt beheren.',
                    importCustomers: 'Klanten importeren',
                    importJobs: 'Projecten importeren',
                    customers: 'klanten',
                    jobs: 'projecten',
                    label: ({importFields, importType}: CustomersOrJobsLabelParams) => `${importFields.join('en')}, ${importType}`,
                },
                importTaxDescription: 'Importeer belastinggroepen uit NetSuite.',
                importCustomFields: {
                    chooseOptionBelow: 'Kies een optie hieronder:',
                    label: ({importedTypes}: ImportedTypesParams) => `Geïmporteerd als ${importedTypes.join('en')}`,
                    requiredFieldError: ({fieldName}: RequiredFieldParams) => `Voer alstublieft de ${fieldName} in.`,
                    customSegments: {
                        title: 'Aangepaste segmenten/records',
                        addText: 'Aangepast segment/record toevoegen',
                        recordTitle: 'Aangepast segment/record',
                        helpLink: CONST.NETSUITE_IMPORT.HELP_LINKS.CUSTOM_SEGMENTS,
                        helpLinkText: 'Bekijk gedetailleerde instructies',
                        helpText: 'over het configureren van aangepaste segmenten/records.',
                        emptyTitle: 'Een aangepast segment of aangepast record toevoegen',
                        fields: {
                            segmentName: 'Naam',
                            internalID: 'Interne ID',
                            scriptID: 'Script-ID',
                            customRecordScriptID: 'Transactiekolom-ID',
                            mapping: 'Weergegeven als',
                        },
                        removeTitle: 'Aangepast segment/record verwijderen',
                        removePrompt: 'Weet je zeker dat je dit aangepaste segment/record wilt verwijderen?',
                        addForm: {
                            customSegmentName: 'aangepaste segmentnaam',
                            customRecordName: 'aangepaste recordnaam',
                            segmentTitle: 'Aangepast segment',
                            customSegmentAddTitle: 'Aangepast segment toevoegen',
                            customRecordAddTitle: 'Aangepast record toevoegen',
                            recordTitle: 'Aangepast record',
                            segmentRecordType: 'Wilt u een aangepast segment of een aangepast record toevoegen?',
                            customSegmentNameTitle: 'Wat is de naam van het aangepaste segment?',
                            customRecordNameTitle: 'Wat is de naam van het aangepaste record?',
                            customSegmentNameFooter: `U kunt aangepaste segmentnamen vinden in NetSuite onder *Customizations > Links, Records & Fields > Custom Segments* pagina.\n\n_Voor meer gedetailleerde instructies, [bezoek onze help-site](${CONST.NETSUITE_IMPORT.HELP_LINKS.CUSTOM_SEGMENTS})_.`,
                            customRecordNameFooter: `U kunt aangepaste recordnamen in NetSuite vinden door "Transaction Column Field" in de globale zoekopdracht in te voeren.\n\n_Voor meer gedetailleerde instructies, [bezoek onze help site](${CONST.NETSUITE_IMPORT.HELP_LINKS.CUSTOM_SEGMENTS})_.`,
                            customSegmentInternalIDTitle: 'Wat is het interne ID?',
                            customSegmentInternalIDFooter: `Zorg er eerst voor dat je interne ID's hebt ingeschakeld in NetSuite onder *Home > Set Preferences > Show Internal ID.*\n\nJe kunt interne ID's van aangepaste segmenten vinden in NetSuite onder:\n\n1. *Customization > Lists, Records, & Fields > Custom Segments*.\n2. Klik op een aangepast segment.\n3. Klik op de hyperlink naast *Custom Record Type*.\n4. Vind de interne ID in de tabel onderaan.\n\n_Voor meer gedetailleerde instructies, [bezoek onze help site](${CONST.NETSUITE_IMPORT.HELP_LINKS.CUSTOM_LISTS})_.`,
                            customRecordInternalIDFooter: `Je kunt interne ID's van aangepaste records in NetSuite vinden door de volgende stappen te volgen:\n\n1. Voer "Transaction Line Fields" in de globale zoekopdracht in.\n2. Klik op een aangepast record.\n3. Zoek de interne ID aan de linkerkant.\n\n_Voor meer gedetailleerde instructies, [bezoek onze help-site](${CONST.NETSUITE_IMPORT.HELP_LINKS.CUSTOM_SEGMENTS})_.`,
                            customSegmentScriptIDTitle: 'Wat is het script-ID?',
                            customSegmentScriptIDFooter: `U kunt aangepaste segment script-ID's vinden in NetSuite onder:\n\n1. *Customization > Lists, Records, & Fields > Custom Segments*.\n2. Klik op een aangepast segment.\n3. Klik op het tabblad *Application and Sourcing* onderaan, en dan:\n    a. Als u het aangepaste segment als een *tag* (op het regelitemniveau) in Expensify wilt weergeven, klikt u op het sub-tabblad *Transaction Columns* en gebruikt u de *Field ID*.\n    b. Als u het aangepaste segment als een *rapportveld* (op het rapportniveau) in Expensify wilt weergeven, klikt u op het sub-tabblad *Transactions* en gebruikt u de *Field ID*.\n\n_Voor meer gedetailleerde instructies, [bezoek onze help site](${CONST.NETSUITE_IMPORT.HELP_LINKS.CUSTOM_LISTS})_.`,
                            customRecordScriptIDTitle: 'Wat is het transactie kolom ID?',
                            customRecordScriptIDFooter: `U kunt aangepaste recordscript-ID's in NetSuite vinden onder:\n\n1. Voer "Transaction Line Fields" in in de globale zoekopdracht.\n2. Klik op een aangepast record.\n3. Zoek de script-ID aan de linkerkant.\n\n_Voor meer gedetailleerde instructies, [bezoek onze help-site](${CONST.NETSUITE_IMPORT.HELP_LINKS.CUSTOM_SEGMENTS})_.`,
                            customSegmentMappingTitle: 'Hoe moet dit aangepaste segment worden weergegeven in Expensify?',
                            customRecordMappingTitle: 'Hoe moet dit aangepaste record worden weergegeven in Expensify?',
                        },
                        errors: {
                            uniqueFieldError: ({fieldName}: RequiredFieldParams) => `Een aangepast segment/record met deze ${fieldName?.toLowerCase()} bestaat al.`,
                        },
                    },
                    customLists: {
                        title: 'Aangepaste lijsten',
                        addText: 'Aangepaste lijst toevoegen',
                        recordTitle: 'Aangepaste lijst',
                        helpLink: CONST.NETSUITE_IMPORT.HELP_LINKS.CUSTOM_LISTS,
                        helpLinkText: 'Bekijk gedetailleerde instructies',
                        helpText: 'over het configureren van aangepaste lijsten.',
                        emptyTitle: 'Een aangepaste lijst toevoegen',
                        fields: {
                            listName: 'Naam',
                            internalID: 'Interne ID',
                            transactionFieldID: 'Transactieveld-ID',
                            mapping: 'Weergegeven als',
                        },
                        removeTitle: 'Aangepaste lijst verwijderen',
                        removePrompt: 'Weet je zeker dat je deze aangepaste lijst wilt verwijderen?',
                        addForm: {
                            listNameTitle: 'Kies een aangepaste lijst',
                            transactionFieldIDTitle: 'Wat is het transactieveld-ID?',
                            transactionFieldIDFooter: `U kunt transactieveld-ID's in NetSuite vinden door de volgende stappen te volgen:\n\n1. Voer "Transaction Line Fields" in de globale zoekopdracht in.\n2. Klik op een aangepaste lijst.\n3. Zoek de transactieveld-ID aan de linkerkant.\n\n_Voor meer gedetailleerde instructies, [bezoek onze help-site](${CONST.NETSUITE_IMPORT.HELP_LINKS.CUSTOM_LISTS})_.`,
                            mappingTitle: 'Hoe moet deze aangepaste lijst worden weergegeven in Expensify?',
                        },
                        errors: {
                            uniqueTransactionFieldIDError: `Er bestaat al een aangepaste lijst met dit transactieveld-ID.`,
                        },
                    },
                },
                importTypes: {
                    [CONST.INTEGRATION_ENTITY_MAP_TYPES.NETSUITE_DEFAULT]: {
                        label: 'NetSuite medewerker standaardwaarde',
                        description: 'Niet geïmporteerd in Expensify, toegepast bij exporteren',
                        footerContent: ({importField}: ImportFieldParams) =>
                            `Als je ${importField} in NetSuite gebruikt, passen we de standaardinstelling toe die op de werknemersrecord is ingesteld bij export naar Expense Report of Journal Entry.`,
                    },
                    [CONST.INTEGRATION_ENTITY_MAP_TYPES.TAG]: {
                        label: 'Tags',
                        description: 'Regelniveau',
                        footerContent: ({importField}: ImportFieldParams) =>
                            `${startCase(importField)} zal selecteerbaar zijn voor elke afzonderlijke uitgave op het rapport van een werknemer.`,
                    },
                    [CONST.INTEGRATION_ENTITY_MAP_TYPES.REPORT_FIELD]: {
                        label: 'Rapportvelden',
                        description: 'Rapportniveau',
                        footerContent: ({importField}: ImportFieldParams) => `${startCase(importField)} selectie zal van toepassing zijn op alle uitgaven in het rapport van een werknemer.`,
                    },
                },
            },
        },
        intacct: {
            sageIntacctSetup: 'Sage Intacct setup',
            prerequisitesTitle: 'Voordat je verbinding maakt...',
            downloadExpensifyPackage: 'Download het Expensify-pakket voor Sage Intacct',
            followSteps: 'Volg de stappen in onze How-to: Connect to Sage Intacct instructies.',
            enterCredentials: 'Voer uw Sage Intacct-inloggegevens in',
            entity: 'Entity',
            employeeDefault: 'Sage Intacct medewerker standaardwaarde',
            employeeDefaultDescription: 'De standaardafdeling van de werknemer wordt toegepast op hun uitgaven in Sage Intacct indien deze bestaat.',
            displayedAsTagDescription: 'Afdeling zal selecteerbaar zijn voor elke individuele uitgave op het rapport van een werknemer.',
            displayedAsReportFieldDescription: 'Afdelingsselectie zal van toepassing zijn op alle uitgaven in het rapport van een werknemer.',
            toggleImportTitleFirstPart: 'Kies hoe Sage Intacct te beheren',
            toggleImportTitleSecondPart: 'in Expensify.',
            expenseTypes: 'Uitgavensoorten',
            expenseTypesDescription: 'Uw Sage Intacct-uitgavensoorten worden in Expensify geïmporteerd als categorieën.',
            accountTypesDescription: 'Uw Sage Intacct-rekeningschema wordt in Expensify geïmporteerd als categorieën.',
            importTaxDescription: 'Importeer aankoopbelastingtarief van Sage Intacct.',
            userDefinedDimensions: 'Door de gebruiker gedefinieerde dimensies',
            addUserDefinedDimension: 'Gebruikersgedefinieerde dimensie toevoegen',
            integrationName: 'Integratienaam',
            dimensionExists: 'Er bestaat al een dimensie met deze naam.',
            removeDimension: 'Gebruikersgedefinieerde dimensie verwijderen',
            removeDimensionPrompt: 'Weet je zeker dat je deze door de gebruiker gedefinieerde dimensie wilt verwijderen?',
            userDefinedDimension: 'Door de gebruiker gedefinieerde dimensie',
            addAUserDefinedDimension: 'Voeg een door de gebruiker gedefinieerde dimensie toe',
            detailedInstructionsLink: 'Bekijk gedetailleerde instructies',
            detailedInstructionsRestOfSentence: 'over het toevoegen van door de gebruiker gedefinieerde dimensies.',
            userDimensionsAdded: () => ({
                one: '1 UDD toegevoegd',
                other: (count: number) => `${count} UDD's toegevoegd`,
            }),
            mappingTitle: ({mappingName}: IntacctMappingTitleParams) => {
                switch (mappingName) {
                    case CONST.SAGE_INTACCT_CONFIG.MAPPINGS.DEPARTMENTS:
                        return 'afdelingen';
                    case CONST.SAGE_INTACCT_CONFIG.MAPPINGS.CLASSES:
                        return 'classes';
                    case CONST.SAGE_INTACCT_CONFIG.MAPPINGS.LOCATIONS:
                        return 'locaties';
                    case CONST.SAGE_INTACCT_CONFIG.MAPPINGS.CUSTOMERS:
                        return 'klanten';
                    case CONST.SAGE_INTACCT_CONFIG.MAPPINGS.PROJECTS:
                        return 'projecten (banen)';
                    default:
                        return 'mappings';
                }
            },
        },
        type: {
            free: 'Gratis',
            control: 'Beheer',
            collect: 'Verzamel',
        },
        companyCards: {
            addCards: 'Kaarten toevoegen',
            selectCards: 'Selecteer kaarten',
            addNewCard: {
                other: 'Andere',
                cardProviders: {
                    gl1025: 'American Express Corporate Cards',
                    cdf: 'Mastercard Commercial Cards',
                    vcf: 'Visa Commercial Cards',
                    stripe: 'Stripe Cards',
                },
                yourCardProvider: `Wie is uw kaartaanbieder?`,
                whoIsYourBankAccount: 'Wie is jouw bank?',
                whereIsYourBankLocated: 'Waar is uw bank gevestigd?',
                howDoYouWantToConnect: 'Hoe wilt u verbinding maken met uw bank?',
                learnMoreAboutOptions: {
                    text: 'Meer informatie hierover',
                    linkText: 'opties.',
                },
                commercialFeedDetails: 'Vereist installatie met uw bank. Dit wordt meestal gebruikt door grotere bedrijven en is vaak de beste optie als u in aanmerking komt.',
                commercialFeedPlaidDetails: `Vereist installatie met uw bank, maar we zullen u begeleiden. Dit is meestal beperkt tot grotere bedrijven.`,
                directFeedDetails: 'De eenvoudigste aanpak. Maak direct verbinding met je hoofdreferenties. Deze methode is het meest gebruikelijk.',
                enableFeed: {
                    title: ({provider}: GoBackMessageParams) => `Schakel uw ${provider}-feed in`,
                    heading:
                        'We hebben een directe integratie met uw kaartuitgever en kunnen uw transactiegegevens snel en nauwkeurig in Expensify importeren.\n\nOm te beginnen, eenvoudig:',
                    visa: 'We hebben wereldwijde integraties met Visa, hoewel de geschiktheid varieert per bank en kaartprogramma.\n\nOm te beginnen, eenvoudig:',
                    mastercard: 'We hebben wereldwijde integraties met Mastercard, hoewel de geschiktheid varieert per bank en kaartprogramma.\n\nOm te beginnen, volg eenvoudigweg:',
                    vcf: `1. Bezoek [dit hulpartikel](${CONST.COMPANY_CARDS_VISA_COMMERCIAL_CARD_HELP}) voor gedetailleerde instructies over hoe u uw Visa Commercial Cards instelt.\n\n2. [Neem contact op met uw bank](${CONST.COMPANY_CARDS_VISA_COMMERCIAL_CARD_HELP}) om te verifiëren of zij een commerciële feed voor uw programma ondersteunen, en vraag hen om deze in te schakelen.\n\n3. *Zodra de feed is ingeschakeld en u de details heeft, gaat u verder naar het volgende scherm.*`,
                    gl1025: `1. Bezoek [dit hulpartikel](${CONST.COMPANY_CARDS_AMEX_COMMERCIAL_CARD_HELP}) om te ontdekken of American Express een commerciële feed voor uw programma kan inschakelen.\n\n2. Zodra de feed is ingeschakeld, stuurt Amex u een productiefbrief.\n\n3. *Zodra u de feedinformatie heeft, gaat u verder naar het volgende scherm.*`,
                    cdf: `1. Bezoek [dit helpartikel](${CONST.COMPANY_CARDS_MASTERCARD_COMMERCIAL_CARDS}) voor gedetailleerde instructies over hoe u uw Mastercard Commercial Cards kunt instellen.\n\n2. [Neem contact op met uw bank](${CONST.COMPANY_CARDS_MASTERCARD_COMMERCIAL_CARDS}) om te verifiëren of zij een commerciële feed voor uw programma ondersteunen, en vraag hen om deze in te schakelen.\n\n3. *Zodra de feed is ingeschakeld en u de details heeft, ga verder naar het volgende scherm.*`,
                    stripe: `1. Bezoek het Dashboard van Stripe en ga naar [Instellingen](${CONST.COMPANY_CARDS_STRIPE_HELP}).\n\n2. Klik onder Productintegraties op Inschakelen naast Expensify.\n\n3. Zodra de feed is ingeschakeld, klik op Verzenden hieronder en we zullen eraan werken om het toe te voegen.`,
                },
                whatBankIssuesCard: 'Welke bank geeft deze kaarten uit?',
                enterNameOfBank: 'Voer de naam van de bank in',
                feedDetails: {
                    vcf: {
                        title: 'Wat zijn de Visa-feedgegevens?',
                        processorLabel: 'Processor-ID',
                        bankLabel: 'Financiële instelling (bank) ID',
                        companyLabel: 'Bedrijfs-ID',
                        helpLabel: "Waar vind ik deze ID's?",
                    },
                    gl1025: {
                        title: `Wat is de naam van het Amex-leveringsbestand?`,
                        fileNameLabel: 'Bestandsnaam bezorgen',
                        helpLabel: 'Waar vind ik de bestandsnaam van de levering?',
                    },
                    cdf: {
                        title: `Wat is het Mastercard distributie-ID?`,
                        distributionLabel: 'Distributie-ID',
                        helpLabel: 'Waar vind ik de distributie-ID?',
                    },
                },
                amexCorporate: 'Selecteer dit als de voorkant van je kaarten “Corporate” zegt.',
                amexBusiness: 'Selecteer dit als de voorkant van je kaarten "Business" zegt.',
                amexPersonal: 'Selecteer dit als je kaarten persoonlijk zijn.',
                error: {
                    pleaseSelectProvider: 'Selecteer alstublieft een kaartaanbieder voordat u doorgaat',
                    pleaseSelectBankAccount: 'Selecteer alstublieft een bankrekening voordat u doorgaat.',
                    pleaseSelectBank: 'Selecteer alstublieft een bank voordat u verder gaat.',
                    pleaseSelectCountry: 'Selecteer alstublieft een land voordat u doorgaat',
                    pleaseSelectFeedType: 'Selecteer een feedtype voordat u doorgaat.',
                },
            },
            statementCloseDate: {
                [CONST.COMPANY_CARDS.STATEMENT_CLOSE_DATE.LAST_DAY_OF_MONTH]: 'Laatste dag van de maand',
                [CONST.COMPANY_CARDS.STATEMENT_CLOSE_DATE.LAST_BUSINESS_DAY_OF_MONTH]: 'Laatste werkdag van de maand',
                [CONST.COMPANY_CARDS.STATEMENT_CLOSE_DATE.CUSTOM_DAY_OF_MONTH]: 'Aangepaste dag van de maand',
            },
            assignCard: 'Kaart toewijzen',
            findCard: 'Kaart vinden',
            cardNumber: 'Kaartnummer',
            commercialFeed: 'Commerciële feed',
            feedName: ({feedName}: CompanyCardFeedNameParams) => `${feedName} kaarten`,
            directFeed: 'Direct feed',
            whoNeedsCardAssigned: 'Wie heeft een kaart toegewezen nodig?',
            chooseCard: 'Kies een kaart',
            chooseCardFor: ({assignee, feed}: AssignCardParams) => `Kies een kaart voor ${assignee} uit de ${feed} kaartenfeed.`,
            noActiveCards: 'Geen actieve kaarten in deze feed',
            somethingMightBeBroken:
                '<muted-text><centered-text>Of er is misschien iets kapot. Hoe dan ook, als u vragen heeft, neem dan <concierge-link>contact op met Concierge</concierge-link>.</centered-text></muted-text>',
            chooseTransactionStartDate: 'Kies een startdatum voor de transactie',
            startDateDescription: 'We importeren alle transacties vanaf deze datum. Als er geen datum is opgegeven, gaan we zo ver terug als uw bank toestaat.',
            fromTheBeginning: 'Vanaf het begin',
            customStartDate: 'Aangepaste startdatum',
            customCloseDate: 'Aangepaste sluitingsdatum',
            letsDoubleCheck: 'Laten we dubbel controleren of alles er goed uitziet.',
            confirmationDescription: 'We beginnen onmiddellijk met het importeren van transacties.',
            cardholder: 'Kaart houder',
            card: 'Kaart',
            cardName: 'Kaartnaam',
            brokenConnectionErrorFirstPart: `Kaartfeedverbinding is verbroken. Alsjeblieft`,
            brokenConnectionErrorLink: 'log in op uw bank',
            brokenConnectionErrorSecondPart: 'zodat we de verbinding opnieuw kunnen herstellen.',
            assignedCard: ({assignee, link}: AssignedCardParams) => `heeft ${assignee} een ${link} toegewezen! Geïmporteerde transacties zullen in deze chat verschijnen.`,
            companyCard: 'bedrijfskaart',
            chooseCardFeed: 'Kies kaartfeed',
            ukRegulation:
                'Expensify, Inc. is een agent van Plaid Financial Ltd., een erkende betalingsinstelling gereguleerd door de Financial Conduct Authority onder de Payment Services Regulations 2017 (Firm Reference Number: 804718). Plaid biedt u gereguleerde rekeninginformatiediensten via Expensify Limited als zijn agent.',
        },
        expensifyCard: {
            issueAndManageCards: 'Uitgeven en beheren van uw Expensify-kaarten',
            getStartedIssuing: 'Begin met het aanvragen van je eerste virtuele of fysieke kaart.',
            verificationInProgress: 'Verificatie bezig...',
            verifyingTheDetails: 'We controleren een paar details. Concierge laat je weten wanneer Expensify Cards klaar zijn om uit te geven.',
            disclaimer:
                'De Expensify Visa® Commercial Card wordt uitgegeven door The Bancorp Bank, N.A., lid FDIC, krachtens een licentie van Visa U.S.A. Inc. en kan niet worden gebruikt bij alle handelaren die Visa-kaarten accepteren. Apple® en het Apple-logo® zijn handelsmerken van Apple Inc., geregistreerd in de VS en andere landen. App Store is een servicemerk van Apple Inc. Google Play en het Google Play-logo zijn handelsmerken van Google LLC.',
            issueCard: 'Kaart uitgeven',
            findCard: 'Kaart vinden',
            newCard: 'Nieuwe kaart',
            name: 'Naam',
            lastFour: 'Laatste 4',
            limit: 'Limiet',
            currentBalance: 'Huidig saldo',
            currentBalanceDescription: 'Huidig saldo is de som van alle geboekte Expensify Card-transacties die hebben plaatsgevonden sinds de laatste afwikkelingsdatum.',
            balanceWillBeSettledOn: ({settlementDate}: SettlementDateParams) => `Saldo wordt vereffend op ${settlementDate}`,
            settleBalance: 'Saldo vereffenen',
            cardLimit: 'Kaartlimiet',
            remainingLimit: 'Resterende limiet',
            requestLimitIncrease: 'Verzoek om verhoging van limiet',
            remainingLimitDescription:
                'We houden rekening met een aantal factoren bij het berekenen van uw resterende limiet: uw dienstverband als klant, de zakelijke informatie die u tijdens de aanmelding heeft verstrekt, en het beschikbare geld op uw zakelijke bankrekening. Uw resterende limiet kan dagelijks fluctueren.',
            earnedCashback: 'Geld terug',
            earnedCashbackDescription: 'Cashback saldo is gebaseerd op de maandelijks verrekende uitgaven met de Expensify Card binnen uw werkruimte.',
            issueNewCard: 'Nieuwe kaart uitgeven',
            finishSetup: 'Voltooi de installatie',
            chooseBankAccount: 'Kies bankrekening',
            chooseExistingBank: 'Kies een bestaande zakelijke bankrekening om uw Expensify Card-saldo te betalen, of voeg een nieuwe bankrekening toe.',
            accountEndingIn: 'Account eindigend op',
            addNewBankAccount: 'Een nieuwe bankrekening toevoegen',
            settlementAccount: 'Verrekeningsrekening',
            settlementAccountDescription: 'Kies een account om uw saldo van de Expensify Card te betalen.',
            settlementAccountInfo: ({reconciliationAccountSettingsLink, accountNumber}: SettlementAccountInfoParams) =>
                `Zorg ervoor dat deze account overeenkomt met je <a href="${reconciliationAccountSettingsLink}">Afstemmingsaccount</a> (${accountNumber}) zodat Doorlopende Afstemming goed werkt.`,
            settlementFrequency: 'Afwikkelingsfrequentie',
            settlementFrequencyDescription: 'Kies hoe vaak je je Expensify Card-saldo wilt betalen.',
            settlementFrequencyInfo:
                'Als je wilt overstappen naar maandelijkse afwikkeling, moet je je bankrekening verbinden via Plaid en een positieve 90-dagen balansgeschiedenis hebben.',
            frequency: {
                daily: 'Dagelijks',
                monthly: 'Maandelijks',
            },
            cardDetails: 'Kaartgegevens',
            virtual: 'Virtueel',
            physical: 'Fysiek',
            deactivate: 'Deactiveer kaart',
            changeCardLimit: 'Limiet van de kaart wijzigen',
            changeLimit: 'Limiet wijzigen',
            smartLimitWarning: ({limit}: CharacterLimitParams) =>
                `Als u de limiet van deze kaart wijzigt naar ${limit}, worden nieuwe transacties geweigerd totdat u meer uitgaven op de kaart goedkeurt.`,
            monthlyLimitWarning: ({limit}: CharacterLimitParams) => `Als je de limiet van deze kaart wijzigt naar ${limit}, worden nieuwe transacties tot volgende maand geweigerd.`,
            fixedLimitWarning: ({limit}: CharacterLimitParams) => `Als u de limiet van deze kaart wijzigt naar ${limit}, worden nieuwe transacties geweigerd.`,
            changeCardLimitType: 'Wijzig kaartlimiettype',
            changeLimitType: 'Limiettype wijzigen',
            changeCardSmartLimitTypeWarning: ({limit}: CharacterLimitParams) =>
                `Als je het limiettype van deze kaart wijzigt naar Slim Limiet, worden nieuwe transacties geweigerd omdat de niet-goedgekeurde limiet van ${limit} al is bereikt.`,
            changeCardMonthlyLimitTypeWarning: ({limit}: CharacterLimitParams) =>
                `Als je het limiettype van deze kaart wijzigt naar Maandelijks, worden nieuwe transacties geweigerd omdat de maandelijkse limiet van ${limit} al is bereikt.`,
            addShippingDetails: 'Verzendgegevens toevoegen',
            issuedCard: ({assignee}: AssigneeParams) => `heeft ${assignee} een Expensify Card uitgegeven! De kaart zal binnen 2-3 werkdagen arriveren.`,
            issuedCardNoShippingDetails: ({assignee}: AssigneeParams) =>
                `heeft ${assignee} een Expensify Card uitgegeven! De kaart wordt verzonden zodra de verzendgegevens zijn toegevoegd.`,
            issuedCardVirtual: ({assignee, link}: IssueVirtualCardParams) => `heeft ${assignee} een virtuele ${link} uitgegeven! De kaart kan direct worden gebruikt.`,
            addedShippingDetails: ({assignee}: AssigneeParams) => `${assignee} heeft verzendgegevens toegevoegd. Expensify Card zal binnen 2-3 werkdagen arriveren.`,
            verifyingHeader: 'Verifiëren',
            bankAccountVerifiedHeader: 'Bankrekening geverifieerd',
            verifyingBankAccount: 'Bankrekening verifiëren...',
            verifyingBankAccountDescription: 'Even geduld terwijl we bevestigen dat dit account kan worden gebruikt om Expensify Cards uit te geven.',
            bankAccountVerified: 'Bankrekening geverifieerd!',
            bankAccountVerifiedDescription: 'Je kunt nu Expensify-kaarten uitgeven aan de leden van je werkruimte.',
            oneMoreStep: 'Nog één stap...',
            oneMoreStepDescription: 'Het lijkt erop dat we je bankrekening handmatig moeten verifiëren. Ga naar Concierge waar je instructies op je wachten.',
            gotIt: 'Begrepen',
            goToConcierge: 'Ga naar Concierge',
        },
        categories: {
            deleteCategories: 'Categorieën verwijderen',
            deleteCategoriesPrompt: 'Weet je zeker dat je deze categorieën wilt verwijderen?',
            deleteCategory: 'Categorie verwijderen',
            deleteCategoryPrompt: 'Weet u zeker dat u deze categorie wilt verwijderen?',
            disableCategories: 'Categorieën uitschakelen',
            disableCategory: 'Categorie uitschakelen',
            enableCategories: 'Categorieën inschakelen',
            enableCategory: 'Categorie inschakelen',
            defaultSpendCategories: 'Standaard uitgavencategorieën',
            spendCategoriesDescription: 'Pas aan hoe uitgaven bij handelaren worden gecategoriseerd voor creditcardtransacties en gescande bonnetjes.',
            deleteFailureMessage: 'Er is een fout opgetreden bij het verwijderen van de categorie, probeer het alstublieft opnieuw.',
            categoryName: 'Categorienaam',
            requiresCategory: 'Leden moeten alle uitgaven categoriseren',
            needCategoryForExportToIntegration: ({connectionName}: NeedCategoryForExportToIntegrationParams) =>
                `Alle uitgaven moeten worden gecategoriseerd om te exporteren naar ${connectionName}.`,
            subtitle: 'Krijg een beter overzicht van waar geld wordt uitgegeven. Gebruik onze standaardcategorieën of voeg je eigen categorieën toe.',
            emptyCategories: {
                title: 'Je hebt nog geen categorieën aangemaakt',
                subtitle: 'Voeg een categorie toe om uw uitgaven te organiseren.',
                subtitleWithAccounting: ({accountingPageURL}: EmptyCategoriesSubtitleWithAccountingParams) =>
                    `<muted-text><centered-text>Je categorieën worden momenteel geïmporteerd vanuit een boekhoudkoppeling. Ga naar de <a href="${accountingPageURL}">boekhouding</a> om wijzigingen aan te brengen.</centered-text></muted-text>`,
            },
            updateFailureMessage: 'Er is een fout opgetreden bij het bijwerken van de categorie, probeer het alstublieft opnieuw.',
            createFailureMessage: 'Er is een fout opgetreden bij het aanmaken van de categorie, probeer het alstublieft opnieuw.',
            addCategory: 'Categorie toevoegen',
            editCategory: 'Categorie bewerken',
            editCategories: 'Categorieën bewerken',
            findCategory: 'Categorie zoeken',
            categoryRequiredError: 'Categorienaam is vereist',
            existingCategoryError: 'Er bestaat al een categorie met deze naam.',
            invalidCategoryName: 'Ongeldige categorienaam',
            importedFromAccountingSoftware: 'De onderstaande categorieën zijn geïmporteerd van uw',
            payrollCode: 'Payrollcode',
            updatePayrollCodeFailureMessage: 'Er is een fout opgetreden bij het bijwerken van de payrollcode, probeer het alstublieft opnieuw.',
            glCode: 'GL-code',
            updateGLCodeFailureMessage: 'Er is een fout opgetreden bij het bijwerken van de GL-code, probeer het alstublieft opnieuw.',
            importCategories: 'Categorieën importeren',
            cannotDeleteOrDisableAllCategories: {
                title: 'Kan niet alle categorieën verwijderen of uitschakelen',
                description: `Er moet ten minste één categorie ingeschakeld blijven omdat uw werkruimte categorieën vereist.`,
            },
        },
        moreFeatures: {
            subtitle: 'Gebruik de onderstaande schakelaars om meer functies in te schakelen naarmate je groeit. Elke functie verschijnt in het navigatiemenu voor verdere aanpassing.',
            spendSection: {
                title: 'Uitgaven',
                subtitle: 'Schakel functionaliteit in die je helpt je team op te schalen.',
            },
            manageSection: {
                title: 'Beheren',
                subtitle: 'Voeg controles toe die helpen om uitgaven binnen het budget te houden.',
            },
            earnSection: {
                title: 'Verdienen',
                subtitle: 'Stroomlijn uw inkomsten en krijg sneller betaald.',
            },
            organizeSection: {
                title: 'Organiseren',
                subtitle: 'Groepeer en analyseer uitgaven, registreer elke betaalde belasting.',
            },
            integrateSection: {
                title: 'Integreren',
                subtitle: 'Verbind Expensify met populaire financiële producten.',
            },
            distanceRates: {
                title: 'Afstandstarieven',
                subtitle: 'Voeg tarieven toe, werk ze bij en handhaaf ze.',
            },
            perDiem: {
                title: 'Per diem',
                subtitle: 'Stel dagvergoedingen in om de dagelijkse uitgaven van werknemers te beheersen.',
            },
            expensifyCard: {
                title: 'Expensify Card',
                subtitle: 'Krijg inzicht en controle over uitgaven.',
                disableCardTitle: 'Expensify Card uitschakelen',
                disableCardPrompt: 'Je kunt de Expensify Card niet uitschakelen omdat deze al in gebruik is. Neem contact op met Concierge voor de volgende stappen.',
                disableCardButton: 'Chat met Concierge',
                feed: {
                    title: 'Verkrijg de Expensify Card',
                    subTitle: 'Vereenvoudig uw zakelijke uitgaven en bespaar tot 50% op uw Expensify-rekening, plus:',
                    features: {
                        cashBack: 'Geld terug bij elke aankoop in de VS',
                        unlimited: 'Onbeperkte virtuele kaarten',
                        spend: 'Uitgavencontroles en aangepaste limieten',
                    },
                    ctaTitle: 'Nieuwe kaart uitgeven',
                },
            },
            companyCards: {
                title: 'Bedrijfskaarten',
                subtitle: 'Importeer uitgaven van bestaande bedrijfskaarten.',
                feed: {
                    title: 'Bedrijfspassen importeren',
                    features: {
                        support: 'Ondersteuning voor alle grote kaartaanbieders',
                        assignCards: 'Wijs kaarten toe aan het hele team',
                        automaticImport: 'Automatische transactie-import',
                    },
                },
                disableCardTitle: 'Bedrijfspassen uitschakelen',
                disableCardPrompt: 'Je kunt bedrijfskaarten niet uitschakelen omdat deze functie in gebruik is. Neem contact op met de Concierge voor de volgende stappen.',
                disableCardButton: 'Chat met Concierge',
                cardDetails: 'Kaartgegevens',
                cardNumber: 'Kaartnummer',
                cardholder: 'Kaart houder',
                cardName: 'Kaartnaam',
                integrationExport: ({integration, type}: IntegrationExportParams) => (integration && type ? `${integration} ${type.toLowerCase()} exporteren` : `${integration} exporteren`),
                integrationExportTitleFirstPart: ({integration}: IntegrationExportParams) => `Kies de ${integration}-account waarnaar transacties moeten worden geëxporteerd.`,
                integrationExportTitlePart: 'Selecteer een andere',
                integrationExportTitleLinkPart: 'exportoptie',
                integrationExportTitleSecondPart: 'om de beschikbare accounts te wijzigen.',
                lastUpdated: 'Laatst bijgewerkt',
                transactionStartDate: 'Transactiebeginndatum',
                updateCard: 'Kaart bijwerken',
                unassignCard: 'Kaart toewijzen ongedaan maken',
                unassign: 'Toewijzen ongedaan maken',
                unassignCardDescription: 'Het toewijzen van deze kaart zal alle transacties op conceptrapporten van de rekening van de kaarthouder verwijderen.',
                assignCard: 'Kaart toewijzen',
                cardFeedName: 'Naam van de kaartfeed',
                cardFeedNameDescription: 'Geef de kaartfeed een unieke naam zodat je deze kunt onderscheiden van de andere.',
                cardFeedTransaction: 'Transacties verwijderen',
                cardFeedTransactionDescription: 'Kies of kaarthouders kaarttransacties kunnen verwijderen. Nieuwe transacties zullen deze regels volgen.',
                cardFeedRestrictDeletingTransaction: 'Beperk het verwijderen van transacties',
                cardFeedAllowDeletingTransaction: 'Verwijderen van transacties toestaan',
                removeCardFeed: 'Verwijder kaartfeed',
                removeCardFeedTitle: ({feedName}: CompanyCardFeedNameParams) => `Verwijder ${feedName} feed`,
                removeCardFeedDescription: 'Weet je zeker dat je deze kaartfeed wilt verwijderen? Dit zal alle kaarten deactiveren.',
                error: {
                    feedNameRequired: 'Naam van de kaartfeed is vereist',
                    statementCloseDateRequired: 'Selecteer een datum waarop het afschrift moet worden gesloten.',
                },
                corporate: 'Beperk het verwijderen van transacties',
                personal: 'Verwijderen van transacties toestaan',
                setFeedNameDescription: 'Geef de kaartfeed een unieke naam zodat je deze van de anderen kunt onderscheiden.',
                setTransactionLiabilityDescription: 'Wanneer ingeschakeld, kunnen kaarthouders kaarttransacties verwijderen. Nieuwe transacties zullen deze regel volgen.',
                emptyAddedFeedTitle: 'Bedrijfspassen toewijzen',
                emptyAddedFeedDescription: 'Begin door je eerste kaart aan een lid toe te wijzen.',
                pendingFeedTitle: `We beoordelen uw verzoek...`,
                pendingFeedDescription: `We zijn momenteel uw feedgegevens aan het beoordelen. Zodra dat is voltooid, nemen we contact met u op via`,
                pendingBankTitle: 'Controleer uw browservenster',
                pendingBankDescription: ({bankName}: CompanyCardBankName) => `Verbind met ${bankName} via het browservenster dat zojuist is geopend. Als er geen is geopend,`,
                pendingBankLink: 'klik hier alstublieft',
                giveItNameInstruction: 'Geef de kaart een naam die hem onderscheidt van anderen.',
                updating: 'Bijwerken...',
                noAccountsFound: 'Geen accounts gevonden',
                defaultCard: 'Standaardkaart',
                downgradeTitle: `Kan werkruimte niet downgraden`,
                downgradeSubTitleFirstPart: `Deze werkruimte kan niet worden gedowngraded omdat er meerdere kaartfeeds zijn verbonden (met uitzondering van Expensify Cards). Alstublieft`,
                downgradeSubTitleMiddlePart: `houd slechts één kaartfeed`,
                downgradeSubTitleLastPart: 'om door te gaan.',
                noAccountsFoundDescription: ({connection}: ConnectionParams) => `Voeg het account toe in ${connection} en synchroniseer de verbinding opnieuw.`,
                expensifyCardBannerTitle: 'Verkrijg de Expensify Card',
                expensifyCardBannerSubtitle: 'Geniet van cashback op elke aankoop in de VS, tot 50% korting op je Expensify-rekening, onbeperkte virtuele kaarten en nog veel meer.',
                expensifyCardBannerLearnMoreButton: 'Meer informatie',
                statementCloseDateTitle: 'Datum waarop rekeningafschrift wordt gesloten',
                statementCloseDateDescription: 'Laat ons weten wanneer je rekeningafschrift wordt gesloten, dan maken we een bijpassend rekeningafschrift in Expensify.',
            },
            workflows: {
                title: 'Workflows',
                subtitle: 'Configureer hoe uitgaven worden goedgekeurd en betaald.',
                disableApprovalPrompt:
                    'Expensify-kaarten van deze werkruimte zijn momenteel afhankelijk van goedkeuring om hun Smart Limits te definiëren. Pas de limiettypen van eventuele Expensify-kaarten met Smart Limits aan voordat u goedkeuringen uitschakelt.',
            },
            invoices: {
                title: 'Facturen',
                subtitle: 'Verstuur en ontvang facturen.',
            },
            categories: {
                title: 'Categorieën',
                subtitle: 'Volg en organiseer uitgaven.',
            },
            tags: {
                title: 'Tags',
                subtitle: 'Classificeer kosten en volg factureerbare uitgaven.',
            },
            taxes: {
                title: 'Belastingen',
                subtitle: 'Documenteer en claim in aanmerking komende belastingen terug.',
            },
            reportFields: {
                title: 'Rapportvelden',
                subtitle: 'Aangepaste velden instellen voor uitgaven.',
            },
            connections: {
                title: 'Boekhouding',
                subtitle: 'Synchroniseer uw rekeningschema en meer.',
            },
            receiptPartners: {
                title: 'Bonnetjespartners',
                subtitle: 'Automatisch bonnetjes importeren.',
            },
            connectionsWarningModal: {
                featureEnabledTitle: 'Niet zo snel...',
                featureEnabledText: 'Om deze functie in of uit te schakelen, moet je je boekhoudimportinstellingen wijzigen.',
                disconnectText: 'Om boekhouding uit te schakelen, moet je de boekhoudkoppeling van je werkruimte loskoppelen.',
                manageSettings: 'Instellingen beheren',
            },
            receiptPartnersWarningModal: {
                featureEnabledTitle: 'Uber verbreken',
                disconnectText: 'Om deze functie uit te schakelen, verbreek eerst de Uber for Business integratie.',
                confirmText: 'Begrepen',
            },
            workflowWarningModal: {
                featureEnabledTitle: 'Niet zo snel...',
                featureEnabledText:
                    'Expensify-kaarten in deze werkruimte zijn afhankelijk van goedkeuringsworkflows om hun Smart Limits te definiëren.\n\nWijzig de limiettypen van alle kaarten met Smart Limits voordat u workflows uitschakelt.',
                confirmText: 'Ga naar Expensify Cards',
            },
            rules: {
                title: 'Regels',
                subtitle: 'Vereis bonnen, markeer hoge uitgaven en meer.',
            },
        },
        reports: {
            reportsCustomTitleExamples: 'Voorbeelden:',
            customReportNamesSubtitle: `<muted-text>Pas rapporttitels aan met behulp van onze <a href="${CONST.CUSTOM_REPORT_NAME_HELP_URL}">uitgebreide formules</a>.</muted-text>`,
            customNameTitle: 'Standaard rapporttitel',
            customNameDescription: `Kies een aangepaste naam voor onkostendeclaraties met behulp van onze <a href="${CONST.CUSTOM_REPORT_NAME_HELP_URL}">uitgebreide formules</a>.`,
            customNameInputLabel: 'Naam',
            customNameEmailPhoneExample: 'E-mail of telefoonnummer van lid: {report:submit:from}',
            customNameStartDateExample: 'Rapport startdatum: {report:startdate}',
            customNameWorkspaceNameExample: 'Werkruimte naam: {report:workspacename}',
            customNameReportIDExample: 'Report ID: {report:id}',
            customNameTotalExample: 'Totaal: {report:total}.',
            preventMembersFromChangingCustomNamesTitle: 'Voorkom dat leden aangepaste rapportnamen wijzigen',
        },
        reportFields: {
            addField: 'Veld toevoegen',
            delete: 'Veld verwijderen',
            deleteFields: 'Velden verwijderen',
            findReportField: 'Rapportveld zoeken',
            deleteConfirmation: 'Weet je zeker dat je dit rapportveld wilt verwijderen?',
            deleteFieldsConfirmation: 'Weet je zeker dat je deze rapportvelden wilt verwijderen?',
            emptyReportFields: {
                title: 'Je hebt nog geen rapportvelden aangemaakt',
                subtitle: 'Voeg een aangepast veld toe (tekst, datum of dropdown) dat op rapporten verschijnt.',
            },
            subtitle: 'Rapportvelden zijn van toepassing op alle uitgaven en kunnen nuttig zijn wanneer u om extra informatie wilt vragen.',
            disableReportFields: 'Rapportvelden uitschakelen',
            disableReportFieldsConfirmation: 'Weet je het zeker? Tekst- en datumvelden worden verwijderd en lijsten worden uitgeschakeld.',
            importedFromAccountingSoftware: 'De onderstaande rapportvelden zijn geïmporteerd uit uw',
            textType: 'Tekst',
            dateType: 'Datum',
            dropdownType: 'Lijst',
            textAlternateText: 'Voeg een veld toe voor vrije tekstinvoer.',
            dateAlternateText: 'Voeg een kalender toe voor datumselectie.',
            dropdownAlternateText: 'Voeg een lijst met opties toe om uit te kiezen.',
            nameInputSubtitle: 'Kies een naam voor het rapportveld.',
            typeInputSubtitle: 'Kies welk type rapportveld je wilt gebruiken.',
            initialValueInputSubtitle: 'Voer een startwaarde in om in het rapportveld te tonen.',
            listValuesInputSubtitle: 'Deze waarden zullen verschijnen in de dropdown van uw rapportveld. Ingeschakelde waarden kunnen door leden worden geselecteerd.',
            listInputSubtitle: 'Deze waarden zullen verschijnen in uw rapportveldlijst. Ingeschakelde waarden kunnen door leden worden geselecteerd.',
            deleteValue: 'Waarde verwijderen',
            deleteValues: 'Waarden verwijderen',
            disableValue: 'Waarde uitschakelen',
            disableValues: 'Waarden uitschakelen',
            enableValue: 'Waarde inschakelen',
            enableValues: 'Waarden inschakelen',
            emptyReportFieldsValues: {
                title: 'Je hebt nog geen lijstwaarden aangemaakt.',
                subtitle: 'Voeg aangepaste waarden toe om op rapporten te verschijnen.',
            },
            deleteValuePrompt: 'Weet je zeker dat je deze lijstwaarde wilt verwijderen?',
            deleteValuesPrompt: 'Weet je zeker dat je deze lijstwaarden wilt verwijderen?',
            listValueRequiredError: 'Voer een lijstwaardenaam in, alstublieft',
            existingListValueError: 'Er bestaat al een lijstwaarde met deze naam.',
            editValue: 'Waarde bewerken',
            listValues: 'Waarden opsommen',
            addValue: 'Waarde toevoegen',
            existingReportFieldNameError: 'Er bestaat al een rapportveld met deze naam',
            reportFieldNameRequiredError: 'Voer een rapportveldnaam in alstublieft',
            reportFieldTypeRequiredError: 'Kies een rapportveldtype aub',
            reportFieldInitialValueRequiredError: 'Kies een initiële waarde voor een rapportveld alstublieft.',
            genericFailureMessage: 'Er is een fout opgetreden bij het bijwerken van het rapportveld. Probeer het opnieuw.',
        },
        tags: {
            tagName: 'Tagnaam',
            requiresTag: 'Leden moeten alle uitgaven taggen',
            trackBillable: 'Volg factureerbare uitgaven',
            customTagName: 'Aangepaste tagnaam',
            enableTag: 'Tag inschakelen',
            enableTags: 'Tags inschakelen',
            requireTag: 'Vereist label',
            requireTags: 'Vereiste tags',
            notRequireTags: 'Niet vereisen',
            disableTag: 'Label uitschakelen',
            disableTags: 'Tags uitschakelen',
            addTag: 'Tag toevoegen',
            editTag: 'Bewerk tag',
            editTags: 'Bewerk tags',
            findTag: 'Tag vinden',
            subtitle: 'Tags voegen meer gedetailleerde manieren toe om kosten te classificeren.',
            dependentMultiLevelTagsSubtitle: {
                phrase1: 'U gebruikt',
                phrase2: 'afhankelijke tags',
                phrase3: '. Je kunt',
                phrase4: 'een spreadsheet opnieuw importeren',
                phrase5: 'om je tags bij te werken.',
            },
            emptyTags: {
                title: 'Je hebt nog geen tags aangemaakt',
                //  We need to remove the subtitle and use the below one when we remove the canUseMultiLevelTags beta
                subtitle: 'Voeg een tag toe om projecten, locaties, afdelingen en meer bij te houden.',
                subtitleHTML: `<muted-text><centered-text>Importeer een spreadsheet om tags toe te voegen voor het volgen van projecten, locaties, afdelingen en meer. <a href="${CONST.IMPORT_TAGS_EXPENSIFY_URL}">Meer informatie</a> over het opmaken van tagbestanden.</centered-text></muted-text>`,
                subtitleWithAccounting: ({accountingPageURL}: EmptyTagsSubtitleWithAccountingParams) =>
                    `<muted-text><centered-text>Je tags worden momenteel geïmporteerd vanuit een boekhoudverbinding. Ga naar de <a href="${accountingPageURL}">boekhouding</a> om wijzigingen aan te brengen.</centered-text></muted-text>`,
            },
            deleteTag: 'Verwijder tag',
            deleteTags: 'Verwijder tags',
            deleteTagConfirmation: 'Weet je zeker dat je deze tag wilt verwijderen?',
            deleteTagsConfirmation: 'Weet je zeker dat je deze tags wilt verwijderen?',
            deleteFailureMessage: 'Er is een fout opgetreden bij het verwijderen van de tag, probeer het opnieuw.',
            tagRequiredError: 'Tagnaam is vereist',
            existingTagError: 'Er bestaat al een tag met deze naam.',
            invalidTagNameError: 'Tagnaam kan niet 0 zijn. Kies een andere waarde.',
            genericFailureMessage: 'Er is een fout opgetreden bij het bijwerken van de tag, probeer het alstublieft opnieuw.',
            importedFromAccountingSoftware: 'De onderstaande labels zijn geïmporteerd uit uw',
            glCode: 'GL-code',
            updateGLCodeFailureMessage: 'Er is een fout opgetreden bij het bijwerken van de GL-code, probeer het alstublieft opnieuw.',
            tagRules: 'Tagregels',
            approverDescription: 'Goedkeurder',
            importTags: 'Tags importeren',
            importTagsSupportingText: 'Codeer uw uitgaven met één type label of meerdere.',
            configureMultiLevelTags: 'Configureer uw lijst met tags voor meerlagige tagging.',
            importMultiLevelTagsSupportingText: `Hier is een voorbeeld van je tags. Als alles er goed uitziet, klik dan hieronder om ze te importeren.`,
            importMultiLevelTags: {
                firstRowTitle: 'De eerste rij is de titel voor elke taglijst',
                independentTags: 'Dit zijn onafhankelijke tags',
                glAdjacentColumn: 'Er is een GL-code in de aangrenzende kolom',
            },
            tagLevel: {
                singleLevel: 'Enkel niveau van tags',
                multiLevel: 'Meerniveautags',
            },
            switchSingleToMultiLevelTagWarning: {
                title: 'Wissel tag-niveaus om',
                prompt1: 'Het wisselen van tag-niveaus zal alle huidige tags wissen.',
                prompt2: 'We raden aan dat u eerst',
                prompt3: 'download een back-up',
                prompt4: 'door uw tags te exporteren.',
                prompt5: 'Meer informatie',
                prompt6: 'over tag-niveaus.',
            },
            importedTagsMessage: ({columnCounts}: ImportedTagsMessageParams) =>
                `We hebben *${columnCounts} kolommen* in uw spreadsheet gevonden. Selecteer *Naam* naast de kolom die tag-namen bevat. U kunt ook *Ingeschakeld* selecteren naast de kolom die de tag-status instelt.`,
            cannotDeleteOrDisableAllTags: {
                title: 'Kan niet alle tags verwijderen of uitschakelen',
                description: `Er moet minstens één tag ingeschakeld blijven omdat uw werkruimte tags vereist.`,
            },
            cannotMakeAllTagsOptional: {
                title: 'Kan niet alle tags optioneel maken',
                description: `Er moet minstens één tag verplicht blijven omdat uw werkruimte-instellingen tags vereisen.`,
            },
            tagCount: () => ({
                one: '1 Dag',
                other: (count: number) => `${count} Tags`,
            }),
        },
        taxes: {
            subtitle: 'Voeg belastingnamen, tarieven toe en stel standaardwaarden in.',
            addRate: 'Tarief toevoegen',
            workspaceDefault: 'Werkruimte valuta standaardinstelling',
            foreignDefault: 'Standaard vreemde valuta',
            customTaxName: 'Aangepaste belastingnaam',
            value: 'Waarde',
            taxReclaimableOn: 'Belasting terugvorderbaar op',
            taxRate: 'Belastingtarief',
            findTaxRate: 'Vind belastingtarief',
            error: {
                taxRateAlreadyExists: 'Deze belastingnaam is al in gebruik',
                taxCodeAlreadyExists: 'Deze belastingcode is al in gebruik',
                valuePercentageRange: 'Voer een geldig percentage in tussen 0 en 100',
                customNameRequired: 'Aangepaste belastingnaam is vereist',
                deleteFailureMessage: 'Er is een fout opgetreden bij het verwijderen van het belastingtarief. Probeer het opnieuw of vraag Concierge om hulp.',
                updateFailureMessage: 'Er is een fout opgetreden bij het bijwerken van het belastingtarief. Probeer het opnieuw of vraag Concierge om hulp.',
                createFailureMessage: 'Er is een fout opgetreden bij het aanmaken van het belastingtarief. Probeer het opnieuw of vraag Concierge om hulp.',
                updateTaxClaimableFailureMessage: 'Het terugvorderbare deel moet minder zijn dan het kilometertarief.',
            },
            deleteTaxConfirmation: 'Weet je zeker dat je deze belasting wilt verwijderen?',
            deleteMultipleTaxConfirmation: ({taxAmount}: TaxAmountParams) => `Weet je zeker dat je ${taxAmount} belastingen wilt verwijderen?`,
            actions: {
                delete: 'Verwijder tarief',
                deleteMultiple: 'Tarieven verwijderen',
                enable: 'Tarief inschakelen',
                disable: 'Tarief uitschakelen',
                enableTaxRates: () => ({
                    one: 'Tarief inschakelen',
                    other: 'Tarieven inschakelen',
                }),
                disableTaxRates: () => ({
                    one: 'Tarief uitschakelen',
                    other: 'Tarieven uitschakelen',
                }),
            },
            importedFromAccountingSoftware: 'De onderstaande belastingen zijn geïmporteerd van uw',
            taxCode: 'Belastingcode',
            updateTaxCodeFailureMessage: 'Er is een fout opgetreden bij het bijwerken van de belastingcode, probeer het opnieuw.',
        },
        emptyWorkspace: {
            title: 'Maak een werkruimte aan',
            subtitle: 'Maak een werkruimte om bonnetjes bij te houden, uitgaven te vergoeden, reizen te beheren, facturen te versturen en meer — allemaal op de snelheid van chat.',
            createAWorkspaceCTA: 'Aan de slag',
            features: {
                trackAndCollect: 'Volg en verzamel bonnetjes',
                reimbursements: 'Medewerkers vergoeden',
                companyCards: 'Bedrijfspassen beheren',
            },
            notFound: 'Geen werkruimte gevonden',
            description: 'Kamers zijn een geweldige plek om te discussiëren en samen te werken met meerdere mensen. Om te beginnen met samenwerken, maak of neem deel aan een werkruimte.',
        },
        new: {
            newWorkspace: 'Nieuwe werkruimte',
            getTheExpensifyCardAndMore: 'Krijg de Expensify Card en meer',
            confirmWorkspace: 'Werkruimte bevestigen',
            myGroupWorkspace: ({workspaceNumber}: {workspaceNumber?: number}) => `Mijn Groepswerkruimte${workspaceNumber ? ` ${workspaceNumber}` : ''}`,
            workspaceName: ({userName, workspaceNumber}: NewWorkspaceNameParams) => `${userName}'s Werkruimte${workspaceNumber ? ` ${workspaceNumber}` : ''}`,
        },
        people: {
            genericFailureMessage: 'Er is een fout opgetreden bij het verwijderen van een lid uit de werkruimte, probeer het opnieuw.',
            removeMembersPrompt: ({memberName}: {memberName: string}) => ({
                one: `Weet je zeker dat je ${memberName} wilt verwijderen?`,
                other: 'Weet je zeker dat je deze leden wilt verwijderen?',
            }),
            removeMembersWarningPrompt: ({memberName, ownerName}: RemoveMembersWarningPrompt) =>
                `${memberName} is een goedkeurder in deze werkruimte. Wanneer je deze werkruimte niet meer met hen deelt, zullen we hen in de goedkeuringsworkflow vervangen door de eigenaar van de werkruimte, ${ownerName}.`,
            removeMembersTitle: () => ({
                one: 'Lid verwijderen',
                other: 'Leden verwijderen',
            }),
            findMember: 'Lid zoeken',
            removeWorkspaceMemberButtonTitle: 'Verwijderen uit werkruimte',
            removeGroupMemberButtonTitle: 'Verwijderen uit groep',
            removeRoomMemberButtonTitle: 'Verwijderen uit chat',
            removeMemberPrompt: ({memberName}: RemoveMemberPromptParams) => `Weet je zeker dat je ${memberName} wilt verwijderen?`,
            removeMemberTitle: 'Lid verwijderen',
            transferOwner: 'Eigenaar overdragen',
            makeMember: 'Lid maken',
            makeAdmin: 'Beheerder maken',
            makeAuditor: 'Maak controleur',
            selectAll: 'Alles selecteren',
            error: {
                genericAdd: 'Er was een probleem bij het toevoegen van dit werkruimtelid.',
                cannotRemove: 'Je kunt jezelf of de eigenaar van de werkruimte niet verwijderen.',
                genericRemove: 'Er was een probleem met het verwijderen van dat werkruimte lid.',
            },
            addedWithPrimary: 'Sommige leden zijn toegevoegd met hun primaire logins.',
            invitedBySecondaryLogin: ({secondaryLogin}: SecondaryLoginParams) => `Toegevoegd door secundaire login ${secondaryLogin}.`,
            workspaceMembersCount: ({count}: WorkspaceMembersCountParams) => `Totaal aantal leden van de werkruimte: ${count}`,
            importMembers: 'Leden importeren',
        },
        card: {
            getStartedIssuing: 'Begin met het aanvragen van je eerste virtuele of fysieke kaart.',
            issueCard: 'Kaart uitgeven',
            issueNewCard: {
                whoNeedsCard: 'Wie heeft een kaart nodig?',
                findMember: 'Lid zoeken',
                chooseCardType: 'Kies een kaarttype',
                physicalCard: 'Fysieke kaart',
                physicalCardDescription: 'Geweldig voor de frequente spender',
                virtualCard: 'Virtuele kaart',
                virtualCardDescription: 'Instant en flexibel',
                chooseLimitType: 'Kies een limiettype',
                smartLimit: 'Slimme limiet',
                smartLimitDescription: 'Besteed tot een bepaald bedrag voordat goedkeuring vereist is.',
                monthly: 'Maandelijks',
                monthlyDescription: 'Besteed tot een bepaald bedrag per maand',
                fixedAmount: 'Vast bedrag',
                fixedAmountDescription: 'Eenmalig tot een bepaald bedrag uitgeven',
                setLimit: 'Stel een limiet in',
                cardLimitError: 'Voer een bedrag in dat minder is dan $21,474,836',
                giveItName: 'Geef het een naam',
                giveItNameInstruction: 'Maak het uniek genoeg om het te onderscheiden van andere kaarten. Specifieke gebruikssituaties zijn zelfs nog beter!',
                cardName: 'Kaartnaam',
                letsDoubleCheck: 'Laten we dubbel controleren of alles er goed uitziet.',
                willBeReady: 'Deze kaart is direct klaar voor gebruik.',
                cardholder: 'Kaart houder',
                cardType: 'Kaarttype',
                limit: 'Limiet',
                limitType: 'Limiettype',
                name: 'Naam',
            },
            deactivateCardModal: {
                deactivate: 'Deactiveren',
                deactivateCard: 'Deactiveer kaart',
                deactivateConfirmation: 'Het deactiveren van deze kaart zal alle toekomstige transacties weigeren en kan niet ongedaan worden gemaakt.',
            },
        },
        accounting: {
            settings: 'instellingen',
            title: 'Verbindingen',
            subtitle: 'Maak verbinding met uw boekhoudsysteem om transacties te coderen met uw rekeningschema, betalingen automatisch te matchen en uw financiën synchroon te houden.',
            qbo: 'QuickBooks Online',
            qbd: 'QuickBooks Desktop',
            xero: 'Xero',
            netsuite: 'NetSuite',
            intacct: 'Sage Intacct',
            sap: 'SAP',
            oracle: 'Oracle',
            microsoftDynamics: 'Microsoft Dynamics',
            talkYourOnboardingSpecialist: 'Chat met uw installatiespecialist.',
            talkYourAccountManager: 'Chat met uw accountmanager.',
            talkToConcierge: 'Chat met Concierge.',
            needAnotherAccounting: 'Nog een boekhoudsoftware nodig?',
            connectionName: ({connectionName}: ConnectionNameParams) => {
                switch (connectionName) {
                    case CONST.POLICY.CONNECTIONS.NAME.QBO:
                        return 'QuickBooks Online';
                    case CONST.POLICY.CONNECTIONS.NAME.XERO:
                        return 'Xero';
                    case CONST.POLICY.CONNECTIONS.NAME.NETSUITE:
                        return 'NetSuite';
                    case CONST.POLICY.CONNECTIONS.NAME.SAGE_INTACCT:
                        return 'Sage Intacct';
                    default: {
                        return '';
                    }
                }
            },
            errorODIntegration: 'Er is een fout opgetreden met een verbinding die is ingesteld in Expensify Classic.',
            goToODToFix: 'Ga naar Expensify Classic om dit probleem op te lossen.',
            goToODToSettings: 'Ga naar Expensify Classic om je instellingen te beheren.',
            setup: 'Verbind',
            lastSync: ({relativeDate}: LastSyncAccountingParams) => `Laatst gesynchroniseerd ${relativeDate}`,
            notSync: 'Niet gesynchroniseerd',
            import: 'Importeren',
            export: 'Exporteren',
            advanced: 'Geavanceerd',
            other: 'Andere',
            syncNow: 'Nu synchroniseren',
            disconnect: 'Verbreek verbinding',
            reinstall: 'Connector opnieuw installeren',
            disconnectTitle: ({connectionName}: OptionalParam<ConnectionNameParams> = {}) => {
                const integrationName =
                    connectionName && CONST.POLICY.CONNECTIONS.NAME_USER_FRIENDLY[connectionName] ? CONST.POLICY.CONNECTIONS.NAME_USER_FRIENDLY[connectionName] : 'integratie';
                return `Verbreek verbinding met ${integrationName}`;
            },
            connectTitle: ({connectionName}: ConnectionNameParams) => `Verbind ${CONST.POLICY.CONNECTIONS.NAME_USER_FRIENDLY[connectionName] ?? 'boekhoudintegratie'}`,
            syncError: ({connectionName}: ConnectionNameParams) => {
                switch (connectionName) {
                    case CONST.POLICY.CONNECTIONS.NAME.QBO:
                        return 'Kan geen verbinding maken met QuickBooks Online';
                    case CONST.POLICY.CONNECTIONS.NAME.XERO:
                        return 'Kan geen verbinding maken met Xero';
                    case CONST.POLICY.CONNECTIONS.NAME.NETSUITE:
                        return 'Kan geen verbinding maken met NetSuite';
                    case CONST.POLICY.CONNECTIONS.NAME.QBD:
                        return 'Kan geen verbinding maken met QuickBooks Desktop';
                    default: {
                        return 'Kan geen verbinding maken met integratie';
                    }
                }
            },
            accounts: 'Rekeningschema',
            taxes: 'Belastingen',
            imported: 'Geïmporteerd',
            notImported: 'Niet geïmporteerd',
            importAsCategory: 'Geïmporteerd als categorieën',
            importTypes: {
                [CONST.INTEGRATION_ENTITY_MAP_TYPES.IMPORTED]: 'Geïmporteerd',
                [CONST.INTEGRATION_ENTITY_MAP_TYPES.TAG]: 'Geïmporteerd als tags',
                [CONST.INTEGRATION_ENTITY_MAP_TYPES.DEFAULT]: 'Geïmporteerd',
                [CONST.INTEGRATION_ENTITY_MAP_TYPES.NOT_IMPORTED]: 'Niet geïmporteerd',
                [CONST.INTEGRATION_ENTITY_MAP_TYPES.NONE]: 'Niet geïmporteerd',
                [CONST.INTEGRATION_ENTITY_MAP_TYPES.REPORT_FIELD]: 'Geïmporteerd als rapportvelden',
                [CONST.INTEGRATION_ENTITY_MAP_TYPES.NETSUITE_DEFAULT]: 'NetSuite medewerker standaardwaarde',
            },
            disconnectPrompt: ({connectionName}: OptionalParam<ConnectionNameParams> = {}) => {
                const integrationName =
                    connectionName && CONST.POLICY.CONNECTIONS.NAME_USER_FRIENDLY[connectionName] ? CONST.POLICY.CONNECTIONS.NAME_USER_FRIENDLY[connectionName] : 'deze integratie';
                return `Weet je zeker dat je ${integrationName} wilt loskoppelen?`;
            },
            connectPrompt: ({connectionName}: ConnectionNameParams) =>
                `Weet je zeker dat je ${CONST.POLICY.CONNECTIONS.NAME_USER_FRIENDLY[connectionName] ?? 'deze boekhoudintegratie'} wilt verbinden? Dit zal alle bestaande boekhoudkundige verbindingen verwijderen.`,
            enterCredentials: 'Voer uw inloggegevens in',
            connections: {
                syncStageName: ({stage}: SyncStageNameConnectionsParams) => {
                    switch (stage) {
                        case 'quickbooksOnlineImportCustomers':
                        case 'quickbooksDesktopImportCustomers':
                            return 'Klanten importeren';
                        case 'quickbooksOnlineImportEmployees':
                        case 'netSuiteSyncImportEmployees':
                        case 'intacctImportEmployees':
                        case 'quickbooksDesktopImportEmployees':
                            return 'Werknemers importeren';
                        case 'quickbooksOnlineImportAccounts':
                        case 'quickbooksDesktopImportAccounts':
                            return 'Accounts importeren';
                        case 'quickbooksOnlineImportClasses':
                        case 'quickbooksDesktopImportClasses':
                            return 'Klassen importeren';
                        case 'quickbooksOnlineImportLocations':
                            return 'Locaties importeren';
                        case 'quickbooksOnlineImportProcessing':
                            return 'Geïmporteerde gegevens verwerken';
                        case 'quickbooksOnlineSyncBillPayments':
                        case 'intacctImportSyncBillPayments':
                            return 'Gesynchroniseerde vergoede rapporten en factuurbetalingen';
                        case 'quickbooksOnlineSyncTaxCodes':
                            return 'Belastingcodes importeren';
                        case 'quickbooksOnlineCheckConnection':
                            return 'Verbinding met QuickBooks Online controleren';
                        case 'quickbooksOnlineImportMain':
                            return 'QuickBooks Online-gegevens importeren';
                        case 'startingImportXero':
                            return 'Xero-gegevens importeren';
                        case 'startingImportQBO':
                            return 'QuickBooks Online-gegevens importeren';
                        case 'startingImportQBD':
                        case 'quickbooksDesktopImportMore':
                            return 'QuickBooks Desktop-gegevens importeren';
                        case 'quickbooksDesktopImportTitle':
                            return 'Titel importeren';
                        case 'quickbooksDesktopImportApproveCertificate':
                            return 'Certificaat voor goedkeuring importeren';
                        case 'quickbooksDesktopImportDimensions':
                            return 'Dimensies importeren';
                        case 'quickbooksDesktopImportSavePolicy':
                            return 'Beleid voor importeren opslaan';
                        case 'quickbooksDesktopWebConnectorReminder':
                            return 'Nog steeds gegevens synchroniseren met QuickBooks... Zorg ervoor dat de Web Connector actief is.';
                        case 'quickbooksOnlineSyncTitle':
                            return 'QuickBooks Online-gegevens synchroniseren';
                        case 'quickbooksOnlineSyncLoadData':
                        case 'xeroSyncStep':
                        case 'intacctImportData':
                            return 'Gegevens laden';
                        case 'quickbooksOnlineSyncApplyCategories':
                            return 'Categorieën bijwerken';
                        case 'quickbooksOnlineSyncApplyCustomers':
                            return 'Klanten/projecten bijwerken';
                        case 'quickbooksOnlineSyncApplyEmployees':
                            return 'Lijst met personen bijwerken';
                        case 'quickbooksOnlineSyncApplyClassesLocations':
                            return 'Rapportvelden bijwerken';
                        case 'jobDone':
                            return 'Wachten tot geïmporteerde gegevens zijn geladen';
                        case 'xeroSyncImportChartOfAccounts':
                            return 'Synchroniseren van rekeningschema';
                        case 'xeroSyncImportCategories':
                            return 'Categorieën synchroniseren';
                        case 'xeroSyncImportCustomers':
                            return 'Klanten synchroniseren';
                        case 'xeroSyncXeroReimbursedReports':
                            return 'Expensify-rapporten markeren als vergoed';
                        case 'xeroSyncExpensifyReimbursedReports':
                            return 'Xero-facturen en -rekeningen als betaald markeren';
                        case 'xeroSyncImportTrackingCategories':
                            return 'Synchroniseren van trackingcategorieën';
                        case 'xeroSyncImportBankAccounts':
                            return 'Bankrekeningen synchroniseren';
                        case 'xeroSyncImportTaxRates':
                            return 'Belastingtarieven synchroniseren';
                        case 'xeroCheckConnection':
                            return 'Xero-verbinding controleren';
                        case 'xeroSyncTitle':
                            return 'Xero-gegevens synchroniseren';
                        case 'netSuiteSyncConnection':
                            return 'Initialiseren van verbinding met NetSuite';
                        case 'netSuiteSyncCustomers':
                            return 'Klanten importeren';
                        case 'netSuiteSyncInitData':
                            return 'Gegevens ophalen van NetSuite';
                        case 'netSuiteSyncImportTaxes':
                            return 'Belastingen importeren';
                        case 'netSuiteSyncImportItems':
                            return 'Items importeren';
                        case 'netSuiteSyncData':
                            return 'Gegevens importeren in Expensify';
                        case 'netSuiteSyncAccounts':
                            return 'Accounts synchroniseren';
                        case 'netSuiteSyncCurrencies':
                            return "Valuta's synchroniseren";
                        case 'netSuiteSyncCategories':
                            return 'Categorieën synchroniseren';
                        case 'netSuiteSyncReportFields':
                            return 'Gegevens importeren als Expensify-rapportvelden';
                        case 'netSuiteSyncTags':
                            return 'Gegevens importeren als Expensify-tags';
                        case 'netSuiteSyncUpdateConnectionData':
                            return 'Verbindingsinformatie bijwerken';
                        case 'netSuiteSyncNetSuiteReimbursedReports':
                            return 'Expensify-rapporten markeren als vergoed';
                        case 'netSuiteSyncExpensifyReimbursedReports':
                            return 'NetSuite-facturen en -rekeningen als betaald markeren';
                        case 'netSuiteImportVendorsTitle':
                            return 'Leveranciers importeren';
                        case 'netSuiteImportCustomListsTitle':
                            return 'Aangepaste lijsten importeren';
                        case 'netSuiteSyncImportCustomLists':
                            return 'Aangepaste lijsten importeren';
                        case 'netSuiteSyncImportSubsidiaries':
                            return 'Subsidiairies importeren';
                        case 'netSuiteSyncImportVendors':
                        case 'quickbooksDesktopImportVendors':
                            return 'Leveranciers importeren';
                        case 'intacctCheckConnection':
                            return 'Sage Intacct-verbinding controleren';
                        case 'intacctImportDimensions':
                            return 'Sage Intacct-dimensies importeren';
                        case 'intacctImportTitle':
                            return 'Sage Intacct-gegevens importeren';
                        default: {
                            // eslint-disable-next-line @typescript-eslint/restrict-template-expressions
                            return `Vertaling ontbreekt voor fase: ${stage}`;
                        }
                    }
                },
            },
            preferredExporter: 'Voorkeurs-exporteur',
            exportPreferredExporterNote:
                'De voorkeursexporteur kan elke werkruimtebeheerder zijn, maar moet ook een domeinbeheerder zijn als je verschillende exportaccounts instelt voor individuele bedrijfskaarten in Domeininstellingen.',
            exportPreferredExporterSubNote: 'Zodra ingesteld, zal de voorkeurs-exporteur rapporten voor export in hun account zien.',
            exportAs: 'Exporteren als',
            exportOutOfPocket: 'Exporteer uit eigen zak gemaakte uitgaven als',
            exportCompanyCard: 'Exporteer uitgaven van bedrijfskaarten als',
            exportDate: 'Exportdatum',
            defaultVendor: 'Standaard leverancier',
            autoSync: 'Auto-sync',
            autoSyncDescription: 'Synchroniseer NetSuite en Expensify automatisch, elke dag. Exporteer het afgeronde rapport in realtime.',
            reimbursedReports: 'Gesynchroniseerde vergoede rapporten',
            cardReconciliation: 'Kaartafstemming',
            reconciliationAccount: 'Rekening voor afstemming',
            continuousReconciliation: 'Continue Reconciliatie',
            saveHoursOnReconciliation:
                'Bespaar uren op reconciliatie elke boekhoudperiode door Expensify continu Expensify Card-afschriften en afrekeningen namens u te laten reconciliëren.',
            enableContinuousReconciliation: 'Om Continue Reconciliation in te schakelen, schakel alstublieft in',
            chooseReconciliationAccount: {
                chooseBankAccount: 'Kies de bankrekening waarmee uw Expensify Card-betalingen worden verrekend.',
                accountMatches: 'Zorg ervoor dat dit account overeenkomt met uw',
                settlementAccount: 'Expensify Card afwikkelingsrekening',
                reconciliationWorks: ({lastFourPAN}: ReconciliationWorksParams) => `(eindigend op ${lastFourPAN}) zodat Continue Reconciliation goed werkt.`,
            },
        },
        export: {
            notReadyHeading: 'Niet klaar om te exporteren',
            notReadyDescription:
                'Concept- of in behandeling zijnde onkostendeclaraties kunnen niet naar het boekhoudsysteem worden geëxporteerd. Keur deze onkosten goed of betaal ze voordat u ze exporteert.',
        },
        invoices: {
            sendInvoice: 'Factuur verzenden',
            sendFrom: 'Verzenden van',
            invoicingDetails: 'Factureringsgegevens',
            invoicingDetailsDescription: 'Deze informatie zal op uw facturen verschijnen.',
            companyName: 'Bedrijfsnaam',
            companyWebsite: 'Bedrijfswebsite',
            paymentMethods: {
                personal: 'Persoonlijk',
                business: 'Business',
                chooseInvoiceMethod: 'Kies hieronder een betaalmethode:',
                payingAsIndividual: 'Betalen als individu',
                payingAsBusiness: 'Betalen als een bedrijf',
            },
            invoiceBalance: 'Factuursaldo',
            invoiceBalanceSubtitle: 'Dit is je huidige saldo van het innen van factuurbetalingen. Het wordt automatisch naar je bankrekening overgemaakt als je er een hebt toegevoegd.',
            bankAccountsSubtitle: 'Voeg een bankrekening toe om factuurbetalingen te maken en te ontvangen.',
        },
        invite: {
            member: 'Lid uitnodigen',
            members: 'Leden uitnodigen',
            invitePeople: 'Nieuwe leden uitnodigen',
            genericFailureMessage: 'Er is een fout opgetreden bij het uitnodigen van het lid voor de werkruimte. Probeer het alstublieft opnieuw.',
            pleaseEnterValidLogin: `Zorg ervoor dat het e-mailadres of telefoonnummer geldig is (bijv. ${CONST.EXAMPLE_PHONE_NUMBER}).`,
            user: 'gebruiker',
            users: 'gebruikers',
            invited: 'uitgenodigd',
            removed: 'removed',
            to: 'naar',
            from: 'van',
        },
        inviteMessage: {
            confirmDetails: 'Bevestig gegevens',
            inviteMessagePrompt: 'Maak je uitnodiging extra speciaal door hieronder een bericht toe te voegen!',
            personalMessagePrompt: 'Bericht',
            genericFailureMessage: 'Er is een fout opgetreden bij het uitnodigen van het lid voor de werkruimte. Probeer het alstublieft opnieuw.',
            inviteNoMembersError: 'Selecteer alstublieft ten minste één lid om uit te nodigen',
            joinRequest: ({user, workspaceName}: {user: string; workspaceName: string}) => `${user} heeft verzocht om lid te worden van ${workspaceName}`,
        },
        distanceRates: {
            oopsNotSoFast: 'Oeps! Niet zo snel...',
            workspaceNeeds: 'Een werkruimte heeft ten minste één ingeschakelde afstandstarief nodig.',
            distance: 'Afstand',
            centrallyManage: 'Beheer tarieven centraal, volg in mijlen of kilometers, en stel een standaardcategorie in.',
            rate: 'Beoordeel',
            addRate: 'Tarief toevoegen',
            findRate: 'Vind tarief',
            trackTax: 'Belasting bijhouden',
            deleteRates: () => ({
                one: 'Verwijder tarief',
                other: 'Tarieven verwijderen',
            }),
            enableRates: () => ({
                one: 'Tarief inschakelen',
                other: 'Tarieven inschakelen',
            }),
            disableRates: () => ({
                one: 'Tarief uitschakelen',
                other: 'Tarieven uitschakelen',
            }),
            enableRate: 'Tarief inschakelen',
            status: 'Status',
            unit: 'Eenheid',
            taxFeatureNotEnabledMessage: 'Belastingen moeten zijn ingeschakeld in de werkruimte om deze functie te gebruiken. Ga naar',
            changePromptMessage: 'om die wijziging door te voeren.',
            deleteDistanceRate: 'Verwijder afstandstarief',
            areYouSureDelete: () => ({
                one: 'Weet je zeker dat je dit tarief wilt verwijderen?',
                other: 'Weet je zeker dat je deze tarieven wilt verwijderen?',
            }),
            errors: {
                rateNameRequired: 'Tariefnaam is vereist',
                existingRateName: 'Er bestaat al een afstandstarief met deze naam.',
            },
        },
        editor: {
            descriptionInputLabel: 'Beschrijving',
            nameInputLabel: 'Naam',
            typeInputLabel: 'Type',
            initialValueInputLabel: 'Initiële waarde',
            nameInputHelpText: 'Dit is de naam die je op je werkruimte zult zien.',
            nameIsRequiredError: 'Je moet je werkruimte een naam geven',
            currencyInputLabel: 'Standaardvaluta',
            currencyInputHelpText: 'Alle uitgaven in deze werkruimte worden omgezet naar deze valuta.',
            currencyInputDisabledText: ({currency}: CurrencyInputDisabledTextParams) =>
                `De standaardvaluta kan niet worden gewijzigd omdat deze werkruimte is gekoppeld aan een ${currency} bankrekening.`,
            save: 'Opslaan',
            genericFailureMessage: 'Er is een fout opgetreden bij het bijwerken van de werkruimte. Probeer het opnieuw.',
            avatarUploadFailureMessage: 'Er is een fout opgetreden bij het uploaden van de avatar. Probeer het opnieuw.',
            addressContext: 'Een Werkruimteadres is vereist om Expensify Travel in te schakelen. Voer een adres in dat aan uw bedrijf is gekoppeld.',
        },
        bankAccount: {
            continueWithSetup: 'Setup voortzetten',
            youAreAlmostDone:
                'Je bent bijna klaar met het instellen van je bankrekening, waarmee je zakelijke kaarten kunt uitgeven, onkosten kunt vergoeden, facturen kunt innen en rekeningen kunt betalen.',
            streamlinePayments: 'Stroomlijn betalingen',
            connectBankAccountNote: 'Opmerking: Persoonlijke bankrekeningen kunnen niet worden gebruikt voor betalingen in werkruimtes.',
            oneMoreThing: 'Nog één ding!',
            allSet: 'Je bent helemaal klaar!',
            accountDescriptionWithCards: 'Deze bankrekening zal worden gebruikt om zakelijke kaarten uit te geven, onkosten te vergoeden, facturen te innen en rekeningen te betalen.',
            letsFinishInChat: 'Laten we in de chat afronden!',
            finishInChat: 'Afwerken in chat',
            almostDone: 'Bijna klaar!',
            disconnectBankAccount: 'Bankrekening ontkoppelen',
            startOver: 'Opnieuw beginnen',
            updateDetails: 'Details bijwerken',
            yesDisconnectMyBankAccount: 'Ja, koppel mijn bankrekening los.',
            yesStartOver: 'Ja, begin opnieuw.',
            disconnectYour: 'Verbreek de verbinding met uw',
            bankAccountAnyTransactions: 'bankrekening. Eventuele openstaande transacties voor deze rekening zullen nog steeds worden voltooid.',
            clearProgress: 'Opnieuw beginnen zal de voortgang die je tot nu toe hebt gemaakt wissen.',
            areYouSure: 'Weet je het zeker?',
            workspaceCurrency: 'Werkruimte valuta',
            updateCurrencyPrompt: 'Het lijkt erop dat je werkruimte momenteel is ingesteld op een andere valuta dan USD. Klik op de knop hieronder om je valuta nu bij te werken naar USD.',
            updateToUSD: 'Bijwerken naar USD',
            updateWorkspaceCurrency: 'Werkruimte valuta bijwerken',
            workspaceCurrencyNotSupported: 'Werkruimtevaluta niet ondersteund',
            yourWorkspace: `Uw werkruimte is ingesteld op een niet-ondersteunde valuta. Bekijk de <a href="${CONST.CONNECT_A_BUSINESS_BANK_ACCOUNT_HELP_URL}">lijst met ondersteunde valuta's</a>.`,
        },
        changeOwner: {
            changeOwnerPageTitle: 'Eigenaar overdragen',
            addPaymentCardTitle: 'Voer uw betaalkaart in om het eigendom over te dragen',
            addPaymentCardButtonText: 'Accepteer voorwaarden & voeg betaalkaart toe',
            addPaymentCardReadAndAcceptTextPart1: 'Lezen en accepteren',
            addPaymentCardReadAndAcceptTextPart2: 'beleid om uw kaart toe te voegen',
            addPaymentCardTerms: 'voorwaarden',
            addPaymentCardPrivacy: 'privacy',
            addPaymentCardAnd: '&',
            addPaymentCardPciCompliant: 'PCI-DSS-conform',
            addPaymentCardBankLevelEncrypt: 'Versleuteling op bankniveau',
            addPaymentCardRedundant: 'Redundante infrastructuur',
            addPaymentCardLearnMore: `<muted-text>Meer informatie over onze <a href="${CONST.PERSONAL_DATA_PROTECTION_INFO_URL}">beveiliging</a>.</muted-text>`,
            amountOwedTitle: 'Openstaand saldo',
            amountOwedButtonText: 'OK',
            amountOwedText: 'Dit account heeft een openstaand saldo van een vorige maand.\n\nWilt u het saldo vereffenen en de facturering van deze werkruimte overnemen?',
            ownerOwesAmountTitle: 'Openstaand saldo',
            ownerOwesAmountButtonText: 'Saldo overboeken',
            ownerOwesAmountText: ({email, amount}: OwnerOwesAmountParams) =>
                `Het account dat eigenaar is van deze werkruimte (${email}) heeft een openstaand saldo van een vorige maand.\n\nWilt u dit bedrag (${amount}) overmaken om de facturering voor deze werkruimte over te nemen? Uw betaalkaart wordt onmiddellijk belast.`,
            subscriptionTitle: 'Neem jaarlijkse abonnement over',
            subscriptionButtonText: 'Abonnement overdragen',
            subscriptionText: ({usersCount, finalCount}: ChangeOwnerSubscriptionParams) =>
                `Het overnemen van deze werkruimte zal het jaarlijkse abonnement samenvoegen met uw huidige abonnement. Dit zal uw abonnementsomvang vergroten met ${usersCount} leden, waardoor uw nieuwe abonnementsomvang ${finalCount} wordt. Wilt u doorgaan?`,
            duplicateSubscriptionTitle: 'Waarschuwing voor dubbele abonnementen',
            duplicateSubscriptionButtonText: "I'm sorry, but I need a specific string or text to translate. Could you please provide the text you would like translated to Nederlands?",
            duplicateSubscriptionText: ({email, workspaceName}: ChangeOwnerDuplicateSubscriptionParams) =>
                `Het lijkt erop dat je de facturering voor de werkruimtes van ${email} probeert over te nemen, maar om dat te doen, moet je eerst beheerder zijn van al hun werkruimtes.\n\nKlik op "Doorgaan" als je alleen de facturering voor de werkruimte ${workspaceName} wilt overnemen.\n\nAls je de facturering voor hun hele abonnement wilt overnemen, laat hen je dan eerst als beheerder toevoegen aan al hun werkruimtes voordat je de facturering overneemt.`,
            hasFailedSettlementsTitle: 'Kan eigendom niet overdragen',
            hasFailedSettlementsButtonText: 'Begrepen',
            hasFailedSettlementsText: ({email}: ChangeOwnerHasFailedSettlementsParams) =>
                `Je kunt de facturering niet overnemen omdat ${email} een achterstallige Expensify Card-afrekening heeft. Vraag hen om contact op te nemen met concierge@expensify.com om het probleem op te lossen. Daarna kun je de facturering voor deze werkruimte overnemen.`,
            failedToClearBalanceTitle: 'Saldo wissen mislukt',
            failedToClearBalanceButtonText: 'OK',
            failedToClearBalanceText: 'We konden het saldo niet vereffenen. Probeer het later opnieuw.',
            successTitle: 'Woohoo! Alles klaar.',
            successDescription: 'Je bent nu de eigenaar van deze werkruimte.',
            errorTitle: 'Oeps! Niet zo snel...',
            errorDescription: `<muted-text><centered-text>Er is een probleem opgetreden bij het overdragen van het eigendom van deze werkruimte. Probeer het opnieuw of <concierge-link>neem contact op met Concierge</concierge-link> voor hulp.</centered-text></muted-text>`,
        },
        exportAgainModal: {
            title: 'Voorzichtig!',
            description: ({reportName, connectionName}: ExportAgainModalDescriptionParams) =>
                `De volgende rapporten zijn al geëxporteerd naar ${CONST.POLICY.CONNECTIONS.NAME_USER_FRIENDLY[connectionName]}:\n\n${reportName}\n\nWeet u zeker dat u ze opnieuw wilt exporteren?`,
            confirmText: 'Ja, opnieuw exporteren',
            cancelText: 'Annuleren',
        },
        upgrade: {
            reportFields: {
                title: 'Rapportvelden',
                description: `Rapportvelden laten u header-niveau details specificeren, anders dan tags die betrekking hebben op uitgaven op individuele regelitems. Deze details kunnen specifieke projectnamen, zakenreis-informatie, locaties en meer omvatten.`,
                onlyAvailableOnPlan: 'Rapportvelden zijn alleen beschikbaar op het Control-abonnement, beginnend bij',
            },
            [CONST.POLICY.CONNECTIONS.NAME.NETSUITE]: {
                title: 'NetSuite',
                description: `Geniet van geautomatiseerde synchronisatie en verminder handmatige invoer met de Expensify + NetSuite-integratie. Krijg diepgaande, realtime financiële inzichten met ondersteuning voor native en aangepaste segmenten, inclusief project- en klanttoewijzing.`,
                onlyAvailableOnPlan: 'Onze NetSuite-integratie is alleen beschikbaar op het Control-abonnement, beginnend bij',
            },
            [CONST.POLICY.CONNECTIONS.NAME.SAGE_INTACCT]: {
                title: 'Sage Intacct',
                description: `Geniet van geautomatiseerde synchronisatie en verminder handmatige invoer met de Expensify + Sage Intacct-integratie. Verkrijg diepgaande, realtime financiële inzichten met door de gebruiker gedefinieerde dimensies, evenals onkostencodering per afdeling, klasse, locatie, klant en project (taak).`,
                onlyAvailableOnPlan: 'Onze Sage Intacct-integratie is alleen beschikbaar op het Control-abonnement, beginnend bij',
            },
            [CONST.POLICY.CONNECTIONS.NAME.QBD]: {
                title: 'QuickBooks Desktop',
                description: `Geniet van geautomatiseerde synchronisatie en verminder handmatige invoer met de Expensify + QuickBooks Desktop-integratie. Behaal ultieme efficiëntie met een realtime, tweerichtingsverbinding en uitgavecodering per klasse, item, klant en project.`,
                onlyAvailableOnPlan: 'Onze QuickBooks Desktop-integratie is alleen beschikbaar op het Control-abonnement, beginnend bij',
            },
            [CONST.UPGRADE_FEATURE_INTRO_MAPPING.approvals.id]: {
                title: 'Geavanceerde goedkeuringen',
                description: `Als je meer goedkeuringslagen wilt toevoegen – of gewoon wilt zorgen dat de grootste uitgaven nog een keer worden bekeken – hebben we je gedekt. Geavanceerde goedkeuringen helpen je om op elk niveau de juiste controles in te stellen, zodat je de uitgaven van je team onder controle houdt.`,
                onlyAvailableOnPlan: 'Geavanceerde goedkeuringen zijn alleen beschikbaar op het Control-plan, dat begint bij',
            },
            categories: {
                title: 'Categorieën',
                description: `Categorieën helpen je om uitgaven beter te organiseren en bij te houden waar je je geld aan uitgeeft. Gebruik onze voorgestelde categorielijst of maak je eigen lijst.`,
                onlyAvailableOnPlan: 'Categorieën zijn beschikbaar op het Collect-abonnement, beginnend bij',
            },
            glCodes: {
                title: 'GL-codes',
                description: `Voeg GL-codes toe aan uw categorieën en tags voor eenvoudige export van uitgaven naar uw boekhoud- en salarissystemen.`,
                onlyAvailableOnPlan: 'GL-codes zijn alleen beschikbaar in het Control-plan, beginnend bij',
            },
            glAndPayrollCodes: {
                title: 'GL & Payroll-codes',
                description: `Voeg GL- en Payroll-codes toe aan uw categorieën voor eenvoudige export van uitgaven naar uw boekhoud- en payrollsystemen.`,
                onlyAvailableOnPlan: 'GL- en Payroll-codes zijn alleen beschikbaar op het Control-plan, beginnend bij',
            },
            taxCodes: {
                title: 'Belastingcodes',
                description: `Voeg belastingcodes toe aan uw belastingen voor eenvoudige export van uitgaven naar uw boekhoud- en loonadministratiesystemen.`,
                onlyAvailableOnPlan: 'Belastingcodes zijn alleen beschikbaar in het Control-abonnement, beginnend bij',
            },
            companyCards: {
                title: 'Onbeperkte Bedrijfskaarten',
                description: `Meer kaartfeeds nodig? Ontgrendel onbeperkte bedrijfskaarten om transacties van alle grote kaartuitgevers te synchroniseren.`,
                onlyAvailableOnPlan: 'Dit is alleen beschikbaar op het Control-plan, beginnend bij',
            },
            rules: {
                title: 'Regels',
                description: `Regels draaien op de achtergrond en houden je uitgaven onder controle, zodat je je geen zorgen hoeft te maken over de kleine dingen.\n\nVereis uitgavendetails zoals bonnetjes en beschrijvingen, stel limieten en standaarden in, en automatiseer goedkeuringen en betalingen – allemaal op één plek.`,
                onlyAvailableOnPlan: 'Regels zijn alleen beschikbaar in het Control-plan, beginnend bij',
            },
            perDiem: {
                title: 'Per diem',
                description:
                    'Per diem is een geweldige manier om uw dagelijkse kosten in overeenstemming en voorspelbaar te houden wanneer uw werknemers reizen. Geniet van functies zoals aangepaste tarieven, standaardcategorieën en meer gedetailleerde informatie zoals bestemmingen en subtarieven.',
                onlyAvailableOnPlan: 'Dagvergoedingen zijn alleen beschikbaar in het Control-plan, beginnend bij',
            },
            travel: {
                title: 'Reis',
                description: 'Expensify Travel is een nieuw platform voor het boeken en beheren van zakelijke reizen waarmee leden accommodaties, vluchten, vervoer en meer kunnen boeken.',
                onlyAvailableOnPlan: 'Reizen is beschikbaar op het Collect-plan, beginnend bij',
            },
            multiLevelTags: {
                title: 'Meerniveautags',
                description:
                    'Multi-Level Tags helpen je om uitgaven met grotere precisie bij te houden. Ken meerdere tags toe aan elk regelitem—zoals afdeling, klant of kostenplaats—om de volledige context van elke uitgave vast te leggen. Dit maakt gedetailleerdere rapportage, goedkeuringsworkflows en boekhouduitvoer mogelijk.',
                onlyAvailableOnPlan: 'Multi-level tags zijn alleen beschikbaar op het Control-plan, beginnend bij',
            },
            pricing: {
                perActiveMember: 'per actief lid per maand.',
                perMember: 'per lid per maand.',
            },
            note: {
                upgradeWorkspace: 'Upgrade uw werkruimte om toegang te krijgen tot deze functie, of',
                learnMore: 'meer informatie',
                aboutOurPlans: 'over onze plannen en prijzen.',
            },
            upgradeToUnlock: 'Ontgrendel deze functie',
            completed: {
                headline: `Je hebt je werkruimte geüpgraded!`,
                successMessage: ({policyName, subscriptionLink}: UpgradeSuccessMessageParams) =>
                    `<centered-text>Je hebt ${policyName} succesvol geüpgraded naar het Control-abonnement! <a href="${subscriptionLink}">Bekijk je abonnement</a> voor meer informatie.</centered-text>`,
                categorizeMessage: `Je bent succesvol geüpgraded naar een werkruimte op het Collect-plan. Nu kun je je uitgaven categoriseren!`,
                travelMessage: `Je bent succesvol geüpgraded naar een werkruimte op het Collect-plan. Nu kun je beginnen met het boeken en beheren van reizen!`,
                gotIt: 'Begrepen, bedankt.',
            },
            commonFeatures: {
                title: 'Upgrade naar het Control-plan',
                note: 'Ontgrendel onze krachtigste functies, waaronder:',
                benefits: {
                    startsAt: 'Het Control-abonnement begint bij',
                    perMember: 'per actief lid per maand.',
                    learnMore: 'Meer informatie',
                    pricing: 'over onze plannen en prijzen.',
                    benefit1: 'Geavanceerde boekhoudkoppelingen (NetSuite, Sage Intacct en meer)',
                    benefit2: 'Slimme uitgavenregels',
                    benefit3: 'Meerniveau goedkeuringsworkflows',
                    benefit4: 'Verbeterde beveiligingscontroles',
                    toUpgrade: 'Om te upgraden, klik',
                    selectWorkspace: 'selecteer een werkruimte en wijzig het type plan naar',
                },
            },
        },
        downgrade: {
            commonFeatures: {
                title: 'Downgrade naar het Collect-plan',
                note: 'Als u downgrade, verliest u toegang tot deze functies en meer:',
                benefits: {
                    note: 'Voor een volledige vergelijking van onze plannen, bekijk onze',
                    pricingPage: 'prijs pagina',
                    confirm: 'Weet je zeker dat je wilt downgraden en je configuraties wilt verwijderen?',
                    warning: 'Dit kan niet ongedaan worden gemaakt.',
                    benefit1: 'Boekhoudkoppelingen (behalve QuickBooks Online en Xero)',
                    benefit2: 'Slimme uitgavenregels',
                    benefit3: 'Meerniveau goedkeuringsworkflows',
                    benefit4: 'Verbeterde beveiligingscontroles',
                    headsUp: 'Let op!',
                    multiWorkspaceNote: 'Je moet al je werkruimtes downgraden voordat je eerste maandelijkse betaling begint om een abonnement tegen het Collect-tarief te starten. Klik',
                    selectStep: '> selecteer elke werkruimte > wijzig het abonnementstype naar',
                },
            },
            completed: {
                headline: 'Je werkruimte is gedowngraded',
                description: 'Je hebt andere werkruimtes op het Control-plan. Om gefactureerd te worden tegen het Collect-tarief, moet je alle werkruimtes downgraden.',
                gotIt: 'Begrepen, bedankt.',
            },
        },
        payAndDowngrade: {
            title: 'Betalen & downgraden',
            headline: 'Uw laatste betaling',
            description1: 'Uw eindafrekening voor dit abonnement zal zijn',
            description2: ({date}: DateParams) => `Zie hieronder uw uitsplitsing voor ${date}:`,
            subscription:
                'Let op! Deze actie beëindigt je Expensify-abonnement, verwijdert deze werkruimte en verwijdert alle leden van de werkruimte. Als je deze werkruimte wilt behouden en alleen jezelf wilt verwijderen, laat dan eerst een andere beheerder de facturering overnemen.',
            genericFailureMessage: 'Er is een fout opgetreden bij het betalen van uw rekening. Probeer het alstublieft opnieuw.',
        },
        restrictedAction: {
            restricted: 'Beperkt',
            actionsAreCurrentlyRestricted: ({workspaceName}: ActionsAreCurrentlyRestricted) => `Acties in de ${workspaceName} werkruimte zijn momenteel beperkt.`,
            workspaceOwnerWillNeedToAddOrUpdatePaymentCard: ({workspaceOwnerName}: WorkspaceOwnerWillNeedToAddOrUpdatePaymentCardParams) =>
                `Werkruimte-eigenaar, ${workspaceOwnerName} moet de betalingskaart in het bestand toevoegen of bijwerken om nieuwe werkruimte-activiteit te ontgrendelen.`,
            youWillNeedToAddOrUpdatePaymentCard: 'U moet de betaalkaart in het bestand toevoegen of bijwerken om nieuwe werkruimte-activiteit te ontgrendelen.',
            addPaymentCardToUnlock: 'Voeg een betaalkaart toe om te ontgrendelen!',
            addPaymentCardToContinueUsingWorkspace: 'Voeg een betaalkaart toe om deze werkruimte te blijven gebruiken.',
            pleaseReachOutToYourWorkspaceAdmin: 'Neem contact op met uw workspacebeheerder voor eventuele vragen.',
            chatWithYourAdmin: 'Chat met je beheerder',
            chatInAdmins: 'Chat in #admins',
            addPaymentCard: 'Betaalpas toevoegen',
        },
        rules: {
            individualExpenseRules: {
                title: 'Uitgaven',
                subtitle: ({categoriesPageLink, tagsPageLink}: IndividualExpenseRulesSubtitleParams) =>
                    `<muted-text>Stel uitgavenbeperkingen en standaardinstellingen in voor individuele uitgaven. U kunt ook regels voor <a href="${categoriesPageLink}">categorieën</a> en <a href="${tagsPageLink}">tags</a> maken.</muted-text>`,
                receiptRequiredAmount: 'Vereist bedrag voor bon',
                receiptRequiredAmountDescription: 'Vereis bonnen wanneer de uitgaven dit bedrag overschrijden, tenzij dit wordt overschreven door een categoriewaarde.',
                maxExpenseAmount: 'Maximale uitgavebedrag',
                maxExpenseAmountDescription: 'Markeer uitgaven die dit bedrag overschrijden, tenzij dit wordt overschreven door een categoriewaarde.',
                maxAge: 'Maximale leeftijd',
                maxExpenseAge: 'Maximale ouderdom van uitgaven',
                maxExpenseAgeDescription: 'Markeer uitgaven ouder dan een specifiek aantal dagen.',
                maxExpenseAgeDays: () => ({
                    one: '1 dag',
                    other: (count: number) => `${count} dagen`,
                }),
                cashExpenseDefault: 'Contante uitgave standaard',
                cashExpenseDefaultDescription:
                    'Kies hoe contante uitgaven moeten worden aangemaakt. Een uitgave wordt als contant beschouwd als het geen geïmporteerde bedrijfspastransactie is. Dit omvat handmatig aangemaakte uitgaven, bonnetjes, dagvergoedingen, kilometer- en tijdsuitgaven.',
                reimbursableDefault: 'Vergoedbaar',
                reimbursableDefaultDescription: 'Uitgaven worden meestal terugbetaald aan medewerkers',
                nonReimbursableDefault: 'Niet vergoedbaar',
                nonReimbursableDefaultDescription: 'Uitgaven worden soms terugbetaald aan medewerkers',
                alwaysReimbursable: 'Altijd vergoedbaar',
                alwaysReimbursableDescription: 'Uitgaven worden altijd terugbetaald aan medewerkers',
                alwaysNonReimbursable: 'Nooit vergoedbaar',
                alwaysNonReimbursableDescription: 'Uitgaven worden nooit terugbetaald aan medewerkers',
                billableDefault: 'Factureerbaar standaardwaarde',
                billableDefaultDescription: ({tagsPageLink}: BillableDefaultDescriptionParams) =>
                    `<muted-text>Kies of contante en creditcarduitgaven standaard factureerbaar moeten zijn. Factureerbare uitgaven worden in <a href="${tagsPageLink}">tags</a> in- of uitgeschakeld.</muted-text>`,
                billable: 'Factureerbaar',
                billableDescription: 'Uitgaven worden meestal doorberekend aan klanten.',
                nonBillable: 'Niet-factureerbaar',
                nonBillableDescription: 'Uitgaven worden soms opnieuw gefactureerd aan klanten.',
                eReceipts: 'eReceipts',
                eReceiptsHint: 'eReceipts worden automatisch aangemaakt',
                eReceiptsHintLink: 'voor de meeste USD-credittransacties',
                attendeeTracking: 'Deelnemer tracking',
                attendeeTrackingHint: 'Volg de kosten per persoon voor elke uitgave.',
                prohibitedDefaultDescription:
                    'Markeer alle bonnen waar alcohol, gokken of andere verboden items op voorkomen. Uitgaven met bonnen waarop deze items voorkomen, vereisen handmatige controle.',
                prohibitedExpenses: 'Verboden uitgaven',
                alcohol: 'Alcohol',
                hotelIncidentals: 'Hotel incidentals',
                gambling: 'Gokken',
                tobacco: 'Tabak',
                adultEntertainment: 'Volwassenenentertainment',
            },
            expenseReportRules: {
                title: 'Onkostendeclaraties',
                subtitle: 'Automatiseer de naleving van onkostendeclaraties, goedkeuringen en betalingen.',
                preventSelfApprovalsTitle: 'Voorkom zelfgoedkeuringen',
                preventSelfApprovalsSubtitle: 'Voorkom dat werkruimteleden hun eigen onkostendeclaraties goedkeuren.',
                autoApproveCompliantReportsTitle: 'Automatisch compliant rapporten goedkeuren',
                autoApproveCompliantReportsSubtitle: 'Configureer welke onkostendeclaraties in aanmerking komen voor automatische goedkeuring.',
                autoApproveReportsUnderTitle: 'Rapporten automatisch goedkeuren onder',
                autoApproveReportsUnderDescription: 'Volledig conforme onkostendeclaraties onder dit bedrag worden automatisch goedgekeurd.',
                randomReportAuditTitle: 'Willekeurige rapportaudit',
                randomReportAuditDescription: 'Vereis dat sommige rapporten handmatig worden goedgekeurd, zelfs als ze in aanmerking komen voor automatische goedkeuring.',
                autoPayApprovedReportsTitle: 'Automatisch goedgekeurde rapporten betalen',
                autoPayApprovedReportsSubtitle: "Configureer welke onkostennota's in aanmerking komen voor automatische betaling.",
                autoPayApprovedReportsLimitError: ({currency}: AutoPayApprovedReportsLimitErrorParams = {}) => `Voer een bedrag in dat minder is dan ${currency ?? ''}20.000`,
                autoPayApprovedReportsLockedSubtitle: 'Ga naar meer functies en schakel workflows in, voeg vervolgens betalingen toe om deze functie te ontgrendelen.',
                autoPayReportsUnderTitle: 'Automatisch rapporten betalen onder',
                autoPayReportsUnderDescription: "Volledig conforme onkostennota's onder dit bedrag worden automatisch betaald.",
                unlockFeatureEnableWorkflowsSubtitle: ({featureName, moreFeaturesLink}: FeatureNameParams) =>
                    `Ga naar [meer functies](${moreFeaturesLink}) en schakel workflows in, voeg vervolgens ${featureName} toe om deze functie te ontgrendelen.`,
                enableFeatureSubtitle: ({featureName, moreFeaturesLink}: FeatureNameParams) =>
                    `Ga naar [meer functies](${moreFeaturesLink}) en schakel ${featureName} in om deze functie te ontgrendelen.`,
            },
            categoryRules: {
                title: 'Categoriewetten',
                approver: 'Goedkeurder',
                requireDescription: 'Beschrijving vereist',
                descriptionHint: 'Beschrijving hint',
                descriptionHintDescription: ({categoryName}: CategoryNameParams) =>
                    `Herinner werknemers eraan om aanvullende informatie te verstrekken voor uitgaven in de categorie “${categoryName}”. Deze hint verschijnt in het beschrijvingsveld van uitgaven.`,
                descriptionHintLabel: 'Tip',
                descriptionHintSubtitle: 'Pro-tip: Hoe korter, hoe beter!',
                maxAmount: 'Maximumbedrag',
                flagAmountsOver: 'Vlag bedragen boven',
                flagAmountsOverDescription: ({categoryName}: CategoryNameParams) => `Van toepassing op de categorie "${categoryName}".`,
                flagAmountsOverSubtitle: 'Dit overschrijft het maximale bedrag voor alle uitgaven.',
                expenseLimitTypes: {
                    expense: 'Individuele uitgave',
                    expenseSubtitle: 'Markeer onkostbedragen per categorie. Deze regel overschrijft de algemene werkruimte-regel voor het maximale onkostbedrag.',
                    daily: 'Categorietotaal',
                    dailySubtitle: 'Vlag totale categorie-uitgaven per onkostennota.',
                },
                requireReceiptsOver: 'Vereis bonnen boven',
                requireReceiptsOverList: {
                    default: ({defaultAmount}: DefaultAmountParams) => `${defaultAmount} ${CONST.DOT_SEPARATOR} Standaard`,
                    never: 'Nooit bonnen vereisen',
                    always: 'Altijd bonnen vereisen',
                },
                defaultTaxRate: 'Standaard belastingtarief',
                enableWorkflows: ({moreFeaturesLink}: RulesEnableWorkflowsParams) =>
                    `Ga naar [Meer functies](${moreFeaturesLink}) en schakel workflows in. Voeg vervolgens goedkeuringen toe om deze functie te ontgrendelen.`,
            },
            customRules: {
                title: 'Aangepaste regels',
                subtitle: 'Beschrijving',
                description: "Voer aangepaste regels in voor onkostennota's",
            },
        },
        planTypePage: {
            planTypes: {
                team: {
                    label: 'Verzamel',
                    description: 'Voor teams die hun processen willen automatiseren.',
                },
                corporate: {
                    label: 'Beheer',
                    description: 'Voor organisaties met geavanceerde vereisten.',
                },
            },
            description: 'Kies een plan dat bij u past. Voor een gedetailleerde lijst met functies en prijzen, bekijk onze',
            subscriptionLink: 'plansoorten en prijshulp pagina',
            lockedPlanDescription: ({count, annualSubscriptionEndDate}: WorkspaceLockedPlanTypeParams) => ({
                one: `Je hebt je gecommitteerd aan 1 actief lid op het Control-plan tot je jaarlijkse abonnement eindigt op ${annualSubscriptionEndDate}. Je kunt overstappen naar een pay-per-use abonnement en downgraden naar het Collect-plan vanaf ${annualSubscriptionEndDate} door automatisch verlengen uit te schakelen in`,
                other: `Je hebt je gecommitteerd aan ${count} actieve leden op het Control-plan tot je jaarlijkse abonnement eindigt op ${annualSubscriptionEndDate}. Je kunt overstappen naar een pay-per-use-abonnement en downgraden naar het Collect-plan vanaf ${annualSubscriptionEndDate} door automatisch verlengen uit te schakelen in`,
            }),
            subscriptions: 'Abonnementen',
        },
    },
    getAssistancePage: {
        title: 'Krijg hulp',
        subtitle: 'We zijn hier om je pad naar grootsheid vrij te maken!',
        description: 'Kies uit de onderstaande ondersteuningsopties:',
        chatWithConcierge: 'Chat met Concierge',
        scheduleSetupCall: 'Plan een installatiegesprek',
        scheduleACall: 'Gesprek plannen',
        questionMarkButtonTooltip: 'Krijg hulp van ons team',
        exploreHelpDocs: 'Verken helpdocumenten',
        registerForWebinar: 'Registreer voor webinar',
        onboardingHelp: 'Hulp bij onboarding',
    },
    emojiPicker: {
        skinTonePickerLabel: 'Standaard huidskleur wijzigen',
        headers: {
            frequentlyUsed: 'Veelgebruikt',
            smileysAndEmotion: 'Smileys & Emotie',
            peopleAndBody: 'Mensen & Lichaam',
            animalsAndNature: 'Dieren & Natuur',
            foodAndDrink: 'Eten & Drinken',
            travelAndPlaces: 'Reizen & Plaatsen',
            activities: 'Activiteiten',
            objects: 'Objecten',
            symbols: 'Symbolen',
            flags: 'Vlaggen',
        },
    },
    newRoomPage: {
        newRoom: 'Nieuwe kamer',
        groupName: 'Groepsnaam',
        roomName: 'Kamernamen',
        visibility: 'Zichtbaarheid',
        restrictedDescription: 'Mensen in uw werkruimte kunnen deze kamer vinden',
        privateDescription: 'Mensen die voor deze ruimte zijn uitgenodigd, kunnen deze vinden.',
        publicDescription: 'Iedereen kan deze kamer vinden',
        // eslint-disable-next-line @typescript-eslint/naming-convention
        public_announceDescription: 'Iedereen kan deze kamer vinden',
        createRoom: 'Kamer aanmaken',
        roomAlreadyExistsError: 'Een kamer met deze naam bestaat al.',
        roomNameReservedError: ({reservedName}: RoomNameReservedErrorParams) => `${reservedName} is een standaardkamer in alle werkruimtes. Kies alstublieft een andere naam.`,
        roomNameInvalidError: 'Kamernamen mogen alleen kleine letters, cijfers en koppeltekens bevatten.',
        pleaseEnterRoomName: 'Voer een kamernaam in alstublieft',
        pleaseSelectWorkspace: 'Selecteer een werkruimte alstublieft',
        renamedRoomAction: ({oldName, newName, actorName, isExpenseReport}: RenamedRoomActionParams) => {
            const actor = actorName ? `${actorName} ` : '';
            return isExpenseReport ? `${actor} hernoemd naar "${newName}" (voorheen "${oldName}")` : `${actor}heeft deze ruimte hernoemd naar "${newName}" (voorheen "${oldName}")`;
        },
        roomRenamedTo: ({newName}: RoomRenamedToParams) => `Kamer hernoemd naar ${newName}`,
        social: 'sociaal',
        selectAWorkspace: 'Selecteer een werkruimte',
        growlMessageOnRenameError: 'Kan de werkruimte niet hernoemen. Controleer uw verbinding en probeer het opnieuw.',
        visibilityOptions: {
            restricted: 'Werkruimte', // the translation for "restricted" visibility is actually workspace. This is so we can display restricted visibility rooms as "workspace" without having to change what's stored.
            private: 'Privé',
            public: 'Openbaar',
            // eslint-disable-next-line @typescript-eslint/naming-convention
            public_announce: 'Openbare Aankondiging',
        },
    },
    workspaceApprovalModes: {
        submitAndClose: 'Indienen en Sluiten',
        submitAndApprove: 'Indienen en Goedkeuren',
        advanced: 'ADVANCED',
        dynamicExternal: 'DYNAMIC_EXTERNAL',
        smartReport: 'SMARTREPORT',
        billcom: 'BILLCOM',
    },
    workspaceActions: {
        addApprovalRule: ({approverEmail, approverName, field, name}: AddedPolicyApprovalRuleParams) =>
            `heeft ${approverName} (${approverEmail}) toegevoegd als goedkeurder voor het ${field} "${name}"`,
        deleteApprovalRule: ({approverEmail, approverName, field, name}: AddedPolicyApprovalRuleParams) =>
            `heeft ${approverName} (${approverEmail}) verwijderd als goedkeurder voor het veld ${field} "${name}"`,
        updateApprovalRule: ({field, name, newApproverEmail, newApproverName, oldApproverEmail, oldApproverName}: UpdatedPolicyApprovalRuleParams) => {
            const formatApprover = (displayName?: string, email?: string) => (displayName ? `${displayName} (${email})` : email);
            return `heeft de goedkeurder voor het ${field} "${name}" gewijzigd naar ${formatApprover(newApproverName, newApproverEmail)} (voorheen ${formatApprover(oldApproverName, oldApproverEmail)})`;
        },
        addCategory: ({categoryName}: UpdatedPolicyCategoryParams) => `heeft de categorie "${categoryName}" toegevoegd`,
        deleteCategory: ({categoryName}: UpdatedPolicyCategoryParams) => `heeft de categorie "${categoryName}" verwijderd`,
        updateCategory: ({oldValue, categoryName}: UpdatedPolicyCategoryParams) => `${oldValue ? 'disabled' : 'ingeschakeld'} de categorie "${categoryName}"`,
        updateCategoryPayrollCode: ({oldValue, categoryName, newValue}: UpdatedPolicyCategoryGLCodeParams) => {
            if (!oldValue) {
                return `heeft de payrollcode "${newValue}" toegevoegd aan de categorie "${categoryName}"`;
            }
            if (!newValue && oldValue) {
                return `heeft de payrollcode "${oldValue}" uit de categorie "${categoryName}" verwijderd`;
            }
            return `heeft de payrollcode van de categorie "${categoryName}" gewijzigd naar "${newValue}" (voorheen "${oldValue}")`;
        },
        updateCategoryGLCode: ({oldValue, categoryName, newValue}: UpdatedPolicyCategoryGLCodeParams) => {
            if (!oldValue) {
                return `heeft de GL-code "${newValue}" toegevoegd aan de categorie "${categoryName}"`;
            }
            if (!newValue && oldValue) {
                return `heeft de GL-code "${oldValue}" verwijderd uit de categorie "${categoryName}"`;
            }
            return `heeft de GL-code van de categorie “${categoryName}” gewijzigd naar “${newValue}” (voorheen “${oldValue}“)`;
        },
        updateAreCommentsRequired: ({oldValue, categoryName}: UpdatedPolicyCategoryParams) => {
            return `heeft de beschrijving van de categorie "${categoryName}" gewijzigd naar ${!oldValue ? 'verplicht' : 'niet vereist'} (voorheen ${!oldValue ? 'niet vereist' : 'verplicht'})`;
        },
        updateCategoryMaxExpenseAmount: ({categoryName, oldAmount, newAmount}: UpdatedPolicyCategoryMaxExpenseAmountParams) => {
            if (newAmount && !oldAmount) {
                return `heeft een maximum bedrag van ${newAmount} toegevoegd aan de categorie "${categoryName}"`;
            }
            if (oldAmount && !newAmount) {
                return `heeft het maximale bedrag van ${oldAmount} uit de categorie "${categoryName}" verwijderd`;
            }
            return `heeft het maximale bedrag van de categorie "${categoryName}" gewijzigd naar ${newAmount} (voorheen ${oldAmount})`;
        },
        updateCategoryExpenseLimitType: ({categoryName, oldValue, newValue}: UpdatedPolicyCategoryExpenseLimitTypeParams) => {
            if (!oldValue) {
                return `heeft een limiettype van ${newValue} toegevoegd aan de categorie "${categoryName}"`;
            }
            return `heeft het limiettype van de categorie "${categoryName}" gewijzigd naar ${newValue} (voorheen ${oldValue})`;
        },
        updateCategoryMaxAmountNoReceipt: ({categoryName, oldValue, newValue}: UpdatedPolicyCategoryMaxAmountNoReceiptParams) => {
            if (!oldValue) {
                return `heeft de categorie "${categoryName}" bijgewerkt door Bonnen te wijzigen naar ${newValue}`;
            }
            return `heeft de categorie "${categoryName}" gewijzigd naar ${newValue} (voorheen ${oldValue})`;
        },
        setCategoryName: ({oldName, newName}: UpdatedPolicyCategoryNameParams) => `heeft de categorie "${oldName}" hernoemd naar "${newName}"`,
        updatedDescriptionHint: ({categoryName, oldValue, newValue}: UpdatedPolicyCategoryDescriptionHintTypeParams) => {
            if (!newValue) {
                return `heeft de beschrijvingshint "${oldValue}" uit de categorie "${categoryName}" verwijderd`;
            }
            return !oldValue
                ? `heeft de beschrijvingshint "${newValue}" toegevoegd aan de categorie "${categoryName}"`
                : `heeft de beschrijvingshint van de categorie "${categoryName}" gewijzigd naar “${newValue}” (voorheen “${oldValue}”)`;
        },
        updateTagListName: ({oldName, newName}: UpdatedPolicyCategoryNameParams) => `heeft de taglijstnaam gewijzigd naar "${newName}" (voorheen "${oldName}")`,
        addTag: ({tagListName, tagName}: UpdatedPolicyTagParams) => `heeft de tag "${tagName}" toegevoegd aan de lijst "${tagListName}"`,
        updateTagName: ({tagListName, newName, oldName}: UpdatedPolicyTagNameParams) => `heeft de taglijst "${tagListName}" bijgewerkt door de tag "${oldName}" te wijzigen in "${newName}"`,
        updateTagEnabled: ({tagListName, tagName, enabled}: UpdatedPolicyTagParams) => `${enabled ? 'ingeschakeld' : 'disabled'} het label "${tagName}" op de lijst "${tagListName}"`,
        deleteTag: ({tagListName, tagName}: UpdatedPolicyTagParams) => `heeft de tag "${tagName}" verwijderd uit de lijst "${tagListName}"`,
        deleteMultipleTags: ({count, tagListName}: UpdatedPolicyTagParams) => `verwijderd "${count}" tags uit de lijst "${tagListName}"`,
        updateTag: ({tagListName, newValue, tagName, updatedField, oldValue}: UpdatedPolicyTagFieldParams) => {
            if (oldValue) {
                return `heeft het label "${tagName}" op de lijst "${tagListName}" bijgewerkt door ${updatedField} te wijzigen in "${newValue}" (voorheen "${oldValue}")`;
            }
            return `heeft het label "${tagName}" op de lijst "${tagListName}" bijgewerkt door een ${updatedField} van "${newValue}" toe te voegen`;
        },
        updateCustomUnit: ({customUnitName, newValue, oldValue, updatedField}: UpdatePolicyCustomUnitParams) =>
            `heeft de ${customUnitName} ${updatedField} gewijzigd naar "${newValue}" (voorheen "${oldValue}")`,
        updateCustomUnitTaxEnabled: ({newValue}: UpdatePolicyCustomUnitTaxEnabledParams) => `${newValue ? 'ingeschakeld' : 'disabled'} belastingtracking op afstandstarieven`,
        addCustomUnitRate: ({customUnitName, rateName}: AddOrDeletePolicyCustomUnitRateParams) => `heeft een nieuw "${customUnitName}" tarief "${rateName}" toegevoegd`,
        updatedCustomUnitRate: ({customUnitName, customUnitRateName, newValue, oldValue, updatedField}: UpdatedPolicyCustomUnitRateParams) =>
            `heeft het tarief van de ${customUnitName} ${updatedField} "${customUnitRateName}" gewijzigd naar "${newValue}" (voorheen "${oldValue}")`,
        updatedCustomUnitTaxRateExternalID: ({customUnitRateName, newValue, newTaxPercentage, oldTaxPercentage, oldValue}: UpdatedPolicyCustomUnitTaxRateExternalIDParams) => {
            if (oldTaxPercentage && oldValue) {
                return `heeft het belastingtarief op het afstandstarief "${customUnitRateName}" gewijzigd naar "${newValue} (${newTaxPercentage})" (voorheen "${oldValue} (${oldTaxPercentage})")`;
            }
            return `heeft het belastingtarief "${newValue} (${newTaxPercentage})" toegevoegd aan het afstandstarief "${customUnitRateName}"`;
        },
        updatedCustomUnitTaxClaimablePercentage: ({customUnitRateName, newValue, oldValue}: UpdatedPolicyCustomUnitTaxClaimablePercentageParams) => {
            if (oldValue) {
                return `heeft het belastingterugvorderbare deel van het afstandstarief "${customUnitRateName}" gewijzigd naar "${newValue}" (voorheen "${oldValue}")`;
            }
            return `heeft een terugvorderbaar belastinggedeelte van "${newValue}" toegevoegd aan het afstandstarief "${customUnitRateName}"`;
        },
        deleteCustomUnitRate: ({customUnitName, rateName}: AddOrDeletePolicyCustomUnitRateParams) => `verwijderde de "${customUnitName}" tarief "${rateName}"`,
        addedReportField: ({fieldType, fieldName}: AddedOrDeletedPolicyReportFieldParams) => `toegevoegd ${fieldType} Rapportveld "${fieldName}"`,
        updateReportFieldDefaultValue: ({defaultValue, fieldName}: UpdatedPolicyReportFieldDefaultValueParams) =>
            `stel de standaardwaarde van het rapportveld "${fieldName}" in op "${defaultValue}"`,
        addedReportFieldOption: ({fieldName, optionName}: PolicyAddedReportFieldOptionParams) => `heeft de optie "${optionName}" toegevoegd aan het rapportveld "${fieldName}"`,
        removedReportFieldOption: ({fieldName, optionName}: PolicyAddedReportFieldOptionParams) => `heeft de optie "${optionName}" verwijderd uit het rapportveld "${fieldName}"`,
        updateReportFieldOptionDisabled: ({fieldName, optionName, optionEnabled}: PolicyDisabledReportFieldOptionParams) =>
            `${optionEnabled ? 'ingeschakeld' : 'disabled'} de optie "${optionName}" voor het rapportveld "${fieldName}"`,
        updateReportFieldAllOptionsDisabled: ({fieldName, optionName, allEnabled, toggledOptionsCount}: PolicyDisabledReportFieldAllOptionsParams) => {
            if (toggledOptionsCount && toggledOptionsCount > 1) {
                return `${allEnabled ? 'ingeschakeld' : 'disabled'} alle opties voor het rapportveld "${fieldName}"`;
            }
            return `${allEnabled ? 'ingeschakeld' : 'disabled'} de optie "${optionName}" voor het rapportveld "${fieldName}", waardoor alle opties ${allEnabled ? 'ingeschakeld' : 'disabled'}`;
        },
        deleteReportField: ({fieldType, fieldName}: AddedOrDeletedPolicyReportFieldParams) => `verwijderd ${fieldType} Rapportveld "${fieldName}"`,
        preventSelfApproval: ({oldValue, newValue}: UpdatedPolicyPreventSelfApprovalParams) =>
            `bijgewerkt "Voorkom zelfgoedkeuring" naar "${newValue === 'true' ? 'Ingeschakeld' : 'Uitgeschakeld'}" (voorheen "${oldValue === 'true' ? 'Ingeschakeld' : 'Uitgeschakeld'}")`,
        updateMaxExpenseAmountNoReceipt: ({oldValue, newValue}: UpdatedPolicyFieldWithNewAndOldValueParams) =>
            `heeft het maximale vereiste bonbedrag gewijzigd naar ${newValue} (voorheen ${oldValue})`,
        updateMaxExpenseAmount: ({oldValue, newValue}: UpdatedPolicyFieldWithNewAndOldValueParams) =>
            `heeft het maximale uitgavenbedrag voor overtredingen gewijzigd naar ${newValue} (voorheen ${oldValue})`,
        updateMaxExpenseAge: ({oldValue, newValue}: UpdatedPolicyFieldWithNewAndOldValueParams) =>
            `bijgewerkt "Maximale leeftijd van uitgaven (dagen)" naar "${newValue}" (voorheen "${oldValue === 'false' ? CONST.POLICY.DEFAULT_MAX_EXPENSE_AGE : oldValue}")`,
        updateMonthlyOffset: ({oldValue, newValue}: UpdatedPolicyFieldWithNewAndOldValueParams) => {
            if (!oldValue) {
                return `stel de indieningsdatum van het maandelijkse rapport in op "${newValue}"`;
            }
            return `heeft de indieningsdatum van het maandelijkse rapport bijgewerkt naar "${newValue}" (voorheen "${oldValue}")`;
        },
        updateDefaultBillable: ({oldValue, newValue}: UpdatedPolicyFieldWithNewAndOldValueParams) =>
            `bijgewerkt "Onkosten doorberekenen aan klanten" naar "${newValue}" (voorheen "${oldValue}")`,
        updateDefaultReimbursable: ({oldValue, newValue}: UpdatedPolicyFieldWithNewAndOldValueParams) =>
            `bijgewerkt "Contante uitgave standaard" naar "${newValue}" (voorheen "${oldValue}")`,
        updateDefaultTitleEnforced: ({value}: UpdatedPolicyFieldWithValueParam) => `omgezet "Standaardrapporttitels afdwingen" ${value ? 'op' : 'uit'}`,
        renamedWorkspaceNameAction: ({oldName, newName}: RenamedWorkspaceNameActionParams) => `heeft de naam van deze werkruimte bijgewerkt naar "${newName}" (voorheen "${oldName}")`,
        updateWorkspaceDescription: ({newDescription, oldDescription}: UpdatedPolicyDescriptionParams) =>
            !oldDescription
                ? `stel de beschrijving van deze werkruimte in op "${newDescription}"`
                : `heeft de beschrijving van deze werkruimte bijgewerkt naar "${newDescription}" (voorheen "${oldDescription}")`,
        removedFromApprovalWorkflow: ({submittersNames}: RemovedFromApprovalWorkflowParams) => {
            let joinedNames = '';
            if (submittersNames.length === 1) {
                joinedNames = submittersNames.at(0) ?? '';
            } else if (submittersNames.length === 2) {
                joinedNames = submittersNames.join('en');
            } else if (submittersNames.length > 2) {
                joinedNames = `${submittersNames.slice(0, submittersNames.length - 1).join(', ')} and ${submittersNames.at(-1)}`;
            }
            return {
                one: `heeft je verwijderd uit de goedkeuringsworkflow en onkostenchat van ${joinedNames}. Eerder ingediende rapporten blijven beschikbaar voor goedkeuring in je Inbox.`,
                other: `heeft je verwijderd uit de goedkeuringsworkflows en onkostenchats van ${joinedNames}. Eerder ingediende rapporten blijven beschikbaar voor goedkeuring in je Inbox.`,
            };
        },
        demotedFromWorkspace: ({policyName, oldRole}: DemotedFromWorkspaceParams) =>
            `heeft uw rol in ${policyName} bijgewerkt van ${oldRole} naar gebruiker. U bent verwijderd uit alle indiener-uitgavenchats, behalve uw eigen.`,
        updatedWorkspaceCurrencyAction: ({oldCurrency, newCurrency}: UpdatedPolicyCurrencyParams) => `de standaardvaluta bijgewerkt naar ${newCurrency} (voorheen ${oldCurrency})`,
        updatedWorkspaceFrequencyAction: ({oldFrequency, newFrequency}: UpdatedPolicyFrequencyParams) =>
            `heeft de frequentie van automatisch rapporteren bijgewerkt naar "${newFrequency}" (voorheen "${oldFrequency}")`,
        updateApprovalMode: ({newValue, oldValue}: ChangeFieldParams) => `heeft de goedkeuringsmodus bijgewerkt naar "${newValue}" (voorheen "${oldValue}")`,
        upgradedWorkspace: 'heeft deze werkruimte geüpgraded naar het Control-plan',
        downgradedWorkspace: 'heeft deze werkruimte gedowngraded naar het Collect-plan',
        updatedAuditRate: ({oldAuditRate, newAuditRate}: UpdatedPolicyAuditRateParams) =>
            `heeft het percentage van rapporten dat willekeurig wordt doorgestuurd voor handmatige goedkeuring gewijzigd naar ${Math.round(newAuditRate * 100)}% (voorheen ${Math.round(oldAuditRate * 100)}%)`,
        updatedManualApprovalThreshold: ({oldLimit, newLimit}: UpdatedPolicyManualApprovalThresholdParams) =>
            `heeft de handmatige goedkeuringslimiet voor alle uitgaven gewijzigd naar ${newLimit} (voorheen ${oldLimit})`,
    },
    roomMembersPage: {
        memberNotFound: 'Lid niet gevonden.',
        useInviteButton: 'Om een nieuw lid uit te nodigen voor de chat, gebruik de uitnodigingsknop hierboven.',
        notAuthorized: `Je hebt geen toegang tot deze pagina. Als je probeert deze kamer te betreden, vraag dan een kamerlid om je toe te voegen. Iets anders? Neem contact op met ${CONST.EMAIL.CONCIERGE}`,
        removeMembersPrompt: ({memberName}: {memberName: string}) => ({
            one: `Weet je zeker dat je ${memberName} uit de kamer wilt verwijderen?`,
            other: 'Weet je zeker dat je de geselecteerde leden uit de kamer wilt verwijderen?',
        }),
        error: {
            genericAdd: 'Er was een probleem bij het toevoegen van dit kamerlid.',
        },
    },
    newTaskPage: {
        assignTask: 'Taak toewijzen',
        assignMe: 'Aan mij toewijzen',
        confirmTask: 'Taak bevestigen',
        confirmError: 'Voer een titel in en selecteer een deelbestemming',
        descriptionOptional: 'Beschrijving (optioneel)',
        pleaseEnterTaskName: 'Voer een titel in alstublieft',
        pleaseEnterTaskDestination: 'Selecteer waar u deze taak wilt delen',
    },
    task: {
        task: 'Taak',
        title: 'Titel',
        description: 'Beschrijving',
        assignee: 'Toegewezene',
        completed: 'Voltooid',
        action: 'Voltooid',
        messages: {
            created: ({title}: TaskCreatedActionParams) => `taak voor ${title}`,
            completed: 'gemarkeerd als voltooid',
            canceled: 'verwijderde taak',
            reopened: 'gemarkeerd als onvolledig',
            error: 'Je hebt geen toestemming om de gevraagde actie uit te voeren.',
        },
        markAsComplete: 'Markeren als voltooid',
        markAsIncomplete: 'Markeren als onvolledig',
        assigneeError: 'Er is een fout opgetreden bij het toewijzen van deze taak. Probeer een andere toegewezene.',
        genericCreateTaskFailureMessage: 'Er is een fout opgetreden bij het maken van deze taak. Probeer het later opnieuw.',
        deleteTask: 'Taak verwijderen',
        deleteConfirmation: 'Weet je zeker dat je deze taak wilt verwijderen?',
    },
    statementPage: {
        title: ({year, monthName}: StatementTitleParams) => `${monthName} ${year} afschrift`,
    },
    keyboardShortcutsPage: {
        title: 'Toetsenbord sneltoetsen',
        subtitle: 'Bespaar tijd met deze handige sneltoetsen:',
        shortcuts: {
            openShortcutDialog: 'Opent het sneltoetsen dialoogvenster',
            markAllMessagesAsRead: 'Markeer alle berichten als gelezen',
            escape: 'Dialogen ontsnappen',
            search: 'Zoekdialoog openen',
            newChat: 'Nieuw chatscherm',
            copy: 'Opmerking kopiëren',
            openDebug: 'Open het voorkeurendialoogvenster voor testen.',
        },
    },
    guides: {
        screenShare: 'Scherm delen',
        screenShareRequest: 'Expensify nodigt je uit voor een schermdeling',
    },
    search: {
        resultsAreLimited: 'Zoekresultaten zijn beperkt.',
        viewResults: 'Resultaten bekijken',
        resetFilters: 'Filters resetten',
        searchResults: {
            emptyResults: {
                title: 'Niets om te laten zien',
                subtitle: 'Probeer je zoekcriteria aan te passen of iets te maken met de groene + knop.',
            },
            emptyExpenseResults: {
                title: 'Je hebt nog geen uitgaven gemaakt.',
                subtitle: 'Maak een uitgave aan of maak een proefrit met Expensify om meer te leren.',
                subtitleWithOnlyCreateButton: 'Gebruik de groene knop hieronder om een uitgave te maken.',
            },
            emptyReportResults: {
                title: 'Je hebt nog geen rapporten aangemaakt.',
                subtitle: 'Maak een rapport of neem een proefrit met Expensify om meer te leren.',
                subtitleWithOnlyCreateButton: 'Gebruik de groene knop hieronder om een rapport te maken.',
            },
            emptyInvoiceResults: {
                title: 'Je hebt nog geen facturen aangemaakt.',
                subtitle: 'Verstuur een factuur of maak een proefrit met Expensify om meer te leren.',
                subtitleWithOnlyCreateButton: 'Gebruik de groene knop hieronder om een factuur te verzenden.',
            },
            emptyTripResults: {
                title: 'Geen reizen om weer te geven',
                subtitle: 'Begin door je eerste reis hieronder te boeken.',
                buttonText: 'Boek een reis',
            },
            emptySubmitResults: {
                title: 'Geen uitgaven om in te dienen',
                subtitle: 'Je bent helemaal klaar. Maak een ereronde!',
                buttonText: 'Rapport maken',
            },
            emptyApproveResults: {
                title: 'Geen uitgaven om goed te keuren',
                subtitle: 'Nul uitgaven. Maximale ontspanning. Goed gedaan!',
            },
            emptyPayResults: {
                title: 'Geen uitgaven om te betalen',
                subtitle: 'Gefeliciteerd! Je bent over de finishlijn gegaan.',
            },
            emptyExportResults: {
                title: 'Geen uitgaven om te exporteren',
                subtitle: 'Tijd om het rustig aan te doen, goed werk.',
            },
            emptyStatementsResults: {
                title: 'Geen uitgaven om weer te geven',
                subtitle: 'Geen resultaten. Probeer uw filters aan te passen.',
            },
            emptyUnapprovedResults: {
                title: 'Geen uitgaven om goed te keuren',
                subtitle: 'Nul uitgaven. Maximale ontspanning. Goed gedaan!',
            },
        },
        statements: 'Verklaringen',
        unapprovedCash: 'Niet goedgekeurd contant geld',
        unapprovedCard: 'Niet-goedgekeurde kaart',
        saveSearch: 'Zoekopdracht opslaan',
        deleteSavedSearch: 'Verwijder opgeslagen zoekopdracht',
        deleteSavedSearchConfirm: 'Weet je zeker dat je deze zoekopdracht wilt verwijderen?',
        searchName: 'Naam zoeken',
        savedSearchesMenuItemTitle: 'Opgeslagen',
        groupedExpenses: 'gegroepeerde uitgaven',
        bulkActions: {
            approve: 'Goedkeuren',
            pay: 'Betalen',
            delete: 'Verwijderen',
            hold: 'Vasthouden',
            unhold: 'Verwijder blokkering',
            noOptionsAvailable: 'Geen opties beschikbaar voor de geselecteerde groep uitgaven.',
        },
        filtersHeader: 'Filters',
        filters: {
            date: {
                before: ({date}: OptionalParam<DateParams> = {}) => `Voor ${date ?? ''}`,
                after: ({date}: OptionalParam<DateParams> = {}) => `Na ${date ?? ''}`,
                on: ({date}: OptionalParam<DateParams> = {}) => `On ${date ?? ''}`,
                presets: {
                    [CONST.SEARCH.DATE_PRESETS.NEVER]: 'Nooit',
                    [CONST.SEARCH.DATE_PRESETS.LAST_MONTH]: 'Laatste maand',
                    [CONST.SEARCH.DATE_PRESETS.LAST_STATEMENT]: 'Laatste verklaring',
                },
            },
            status: 'Status',
            keyword: 'Trefwoord',
            hasKeywords: 'Heeft trefwoorden',
            currency: 'Valuta',
            link: 'Link',
            pinned: 'Vastgezet',
            unread: 'Ongelezen',
            completed: 'Voltooid',
            amount: {
                lessThan: ({amount}: OptionalParam<RequestAmountParams> = {}) => `Minder dan ${amount ?? ''}`,
                greaterThan: ({amount}: OptionalParam<RequestAmountParams> = {}) => `Groter dan ${amount ?? ''}`,
                between: ({greaterThan, lessThan}: FiltersAmountBetweenParams) => `Tussen ${greaterThan} en ${lessThan}`,
            },
            card: {
                expensify: 'Expensify',
                individualCards: 'Individuele kaarten',
                closedCards: 'Gesloten kaarten',
                cardFeeds: 'Kaartfeeds',
                cardFeedName: ({cardFeedBankName, cardFeedLabel}: {cardFeedBankName: string; cardFeedLabel?: string}) =>
                    `All ${cardFeedBankName}${cardFeedLabel ? ` - ${cardFeedLabel}` : ''}`,
                cardFeedNameCSV: ({cardFeedLabel}: {cardFeedLabel?: string}) => `All CSV Imported Cards${cardFeedLabel ? ` - ${cardFeedLabel}` : ''}`,
            },
            current: 'Huidig',
            past: 'Verleden',
            submitted: 'Ingediend',
            approved: 'Goedgekeurd',
            paid: 'Betaald',
            exported: 'Geëxporteerd',
            posted: 'Geplaatste',
            withdrawn: 'Teruggetrokken',
            billable: 'Factureerbaar',
            reimbursable: 'Vergoedbaar',
            groupBy: {
                reports: 'Verslag',
                from: 'Van',
                card: 'Kaart',
            },
            feed: 'Feed',
            withdrawalType: {
                [CONST.SEARCH.WITHDRAWAL_TYPE.EXPENSIFY_CARD]: 'Expensify Card',
                [CONST.SEARCH.WITHDRAWAL_TYPE.REIMBURSEMENT]: 'Terugbetaling',
            },
        },
        groupBy: 'Groep per',
        moneyRequestReport: {
            emptyStateTitle: 'Dit rapport heeft geen uitgaven.',
            emptyStateSubtitle: 'Je kunt uitgaven aan dit rapport toevoegen met de knop hierboven.',
        },
        noCategory: 'Geen categorie',
        noTag: 'Geen tag',
        expenseType: 'Uitgavetype',
        withdrawalType: 'Opnametype',
        recentSearches: 'Recente zoekopdrachten',
        recentChats: 'Recente chats',
        searchIn: 'Zoeken in',
        searchPlaceholder: 'Zoek naar iets',
        suggestions: 'Suggesties',
        exportSearchResults: {
            title: 'Exporteer maken',
            description: 'Wow, dat zijn veel items! We zullen ze bundelen en Concierge stuurt je binnenkort een bestand.',
        },
        exportAll: {
            selectAllMatchingItems: 'Selecteer alle overeenkomende items',
            allMatchingItemsSelected: 'Alle overeenkomende items geselecteerd',
        },
    },
    genericErrorPage: {
        title: 'Oeps, er is iets misgegaan!',
        body: {
            helpTextMobile: 'Sluit en heropen de app, of schakel over naar',
            helpTextWeb: 'web.',
            helpTextConcierge: 'Als het probleem aanhoudt, neem contact op met',
        },
        refresh: 'Vernieuwen',
    },
    fileDownload: {
        success: {
            title: 'Gedownload!',
            message: 'Bijlage succesvol gedownload!',
            qrMessage:
                "Controleer je foto's of downloads-map voor een kopie van je QR-code. Protip: Voeg het toe aan een presentatie zodat je publiek het kan scannen en direct met je kan verbinden.",
        },
        generalError: {
            title: 'Bijlagefout',
            message: 'Bijlage kan niet worden gedownload',
        },
        permissionError: {
            title: 'Opslagtoegang',
            message: 'Expensify kan bijlagen niet opslaan zonder opslagtoegang. Tik op instellingen om de machtigingen bij te werken.',
        },
    },
    desktopApplicationMenu: {
        mainMenu: 'Nieuwe Expensify',
        about: 'Over New Expensify',
        update: 'Update New Expensify',
        checkForUpdates: 'Controleren op updates',
        toggleDevTools: 'Ontwikkelaarstools wisselen',
        viewShortcuts: 'Toetsenbord sneltoetsen bekijken',
        services: 'Diensten',
        hide: 'Verberg New Expensify',
        hideOthers: 'Anderen verbergen',
        showAll: 'Alles weergeven',
        quit: 'Stop New Expensify',
        fileMenu: 'Bestand',
        closeWindow: 'Venster sluiten',
        editMenu: 'Bewerken',
        undo: 'Ongedaan maken',
        redo: 'Opnieuw doen',
        cut: 'Knippen',
        copy: 'Kopiëren',
        paste: 'Plakken',
        pasteAndMatchStyle: 'Plakken en stijl aanpassen',
        pasteAsPlainText: 'Plakken als platte tekst',
        delete: 'Verwijderen',
        selectAll: 'Alles selecteren',
        speechSubmenu: 'Toespraak',
        startSpeaking: 'Begin met spreken',
        stopSpeaking: 'Stop met praten',
        viewMenu: 'Bekijken',
        reload: 'Herladen',
        forceReload: 'Herlaad geforceerd',
        resetZoom: 'Werkelijke grootte',
        zoomIn: 'Inzoomen',
        zoomOut: 'Uitzoomen',
        togglefullscreen: 'Volledig scherm in-/uitschakelen',
        historyMenu: 'Geschiedenis',
        back: 'Terug',
        forward: 'Doorsturen',
        windowMenu: 'Venster',
        minimize: 'Minimaliseren',
        zoom: 'Zoom',
        front: 'Alles naar voren brengen',
        helpMenu: 'Help',
        learnMore: 'Meer informatie',
        documentation: 'Documentatie',
        communityDiscussions: 'Community Discussies',
        searchIssues: 'Zoekproblemen',
    },
    historyMenu: {
        forward: 'Doorsturen',
        back: 'Terug',
    },
    checkForUpdatesModal: {
        available: {
            title: 'Update beschikbaar',
            message: ({isSilentUpdating}: {isSilentUpdating: boolean}) =>
                `De nieuwe versie zal binnenkort beschikbaar zijn.${!isSilentUpdating ? 'We laten het je weten wanneer we klaar zijn om bij te werken.' : ''}`,
            soundsGood: 'Klinkt goed',
        },
        notAvailable: {
            title: 'Update niet beschikbaar',
            message: 'Er is momenteel geen update beschikbaar. Kom later terug om het opnieuw te proberen!',
            okay: 'Okay',
        },
        error: {
            title: 'Updatecontrole mislukt',
            message: 'We konden niet controleren op een update. Probeer het over een tijdje opnieuw.',
        },
    },
    report: {
        newReport: {
            createReport: 'Rapport maken',
            chooseWorkspace: 'Kies een werkruimte voor dit rapport.',
        },
        genericCreateReportFailureMessage: 'Onverwachte fout bij het maken van deze chat. Probeer het later opnieuw.',
        genericAddCommentFailureMessage: 'Onverwachte fout bij het plaatsen van de opmerking. Probeer het later opnieuw.',
        genericUpdateReportFieldFailureMessage: 'Onverwachte fout bij het bijwerken van het veld. Probeer het later opnieuw.',
        genericUpdateReportNameEditFailureMessage: 'Onverwachte fout bij het hernoemen van het rapport. Probeer het later opnieuw.',
        noActivityYet: 'Nog geen activiteit',
        actions: {
            type: {
                changeField: ({oldValue, newValue, fieldName}: ChangeFieldParams) => `veranderde ${fieldName} van ${oldValue} naar ${newValue}`,
                changeFieldEmpty: ({newValue, fieldName}: ChangeFieldParams) => `veranderd ${fieldName} naar ${newValue}`,
                changeReportPolicy: ({fromPolicyName, toPolicyName}: ChangeReportPolicyParams) => {
                    if (!toPolicyName) {
                        return `Werkruimte gewijzigd${fromPolicyName ? ` (voorheen ${fromPolicyName})` : ''}`;
                    }
                    return `Werkruimte gewijzigd naar ${toPolicyName}${fromPolicyName ? ` (voorheen ${fromPolicyName})` : ''}`;
                },
                changeType: ({oldType, newType}: ChangeTypeParams) => `veranderde type van ${oldType} naar ${newType}`,
                exportedToCSV: `geëxporteerd naar CSV`,
                exportedToIntegration: {
                    automatic: ({label}: ExportedToIntegrationParams) => `geëxporteerd naar ${label}`,
                    automaticActionOne: ({label}: ExportedToIntegrationParams) => `geëxporteerd naar ${label} via`,
                    automaticActionTwo: 'boekhoudingsinstellingen',
                    manual: ({label}: ExportedToIntegrationParams) => `heeft dit rapport gemarkeerd als handmatig geëxporteerd naar ${label}.`,
                    automaticActionThree: 'en met succes een record aangemaakt voor',
                    reimburseableLink: 'uit eigen zak gemaakte kosten',
                    nonReimbursableLink: 'bedrijfskosten met bedrijfskaart',
                    pending: ({label}: ExportedToIntegrationParams) => `begonnen met het exporteren van dit rapport naar ${label}...`,
                },
                integrationsMessage: ({errorMessage, label, linkText, linkURL}: IntegrationSyncFailedParams) =>
                    `mislukt om dit rapport naar ${label} te exporteren ("${errorMessage} ${linkText ? `<a href="${linkURL}">${linkText}</a>` : ''}")`,
                managerAttachReceipt: `heeft een bon toegevoegd`,
                managerDetachReceipt: `een bon verwijderd`,
                markedReimbursed: ({amount, currency}: MarkedReimbursedParams) => `elders betaald ${currency}${amount}`,
                markedReimbursedFromIntegration: ({amount, currency}: MarkReimbursedFromIntegrationParams) => `betaalde ${currency}${amount} via integratie`,
                outdatedBankAccount: `kon de betaling niet verwerken vanwege een probleem met de bankrekening van de betaler`,
                reimbursementACHBounce: `kon de betaling niet verwerken, omdat de betaler niet voldoende saldo heeft`,
                reimbursementACHCancelled: `de betaling geannuleerd`,
                reimbursementAccountChanged: `kon de betaling niet verwerken, omdat de betaler van bankrekening is veranderd`,
                reimbursementDelayed: `heeft de betaling verwerkt, maar deze is met 1-2 extra werkdagen vertraagd`,
                selectedForRandomAudit: `willekeurig geselecteerd voor beoordeling`,
                selectedForRandomAuditMarkdown: `[Willekeurig geselecteerd](https://help.expensify.com/articles/expensify-classic/reports/Set-a-random-report-audit-schedule) voor beoordeling`,
                share: ({to}: ShareParams) => `uitgenodigde lid ${to}`,
                unshare: ({to}: UnshareParams) => `verwijderd lid ${to}`,
                stripePaid: ({amount, currency}: StripePaidParams) => `betaald ${currency}${amount}`,
                takeControl: `nam de controle over`,
                integrationSyncFailed: ({label, errorMessage, workspaceAccountingLink}: IntegrationSyncFailedParams) =>
                    `Er is een probleem opgetreden bij het synchroniseren met ${label}${errorMessage ? ` ("${errorMessage}")` : ''}. Los het probleem op in de <a href="${workspaceAccountingLink}">werkruimte-instellingen</a>.`,
                addEmployee: ({email, role}: AddEmployeeParams) => `toegevoegd ${email} als ${role === 'member' ? 'a' : 'een'} ${role}`,
                updateRole: ({email, currentRole, newRole}: UpdateRoleParams) => `heeft de rol van ${email} bijgewerkt naar ${newRole} (voorheen ${currentRole})`,
                updatedCustomField1: ({email, previousValue, newValue}: UpdatedCustomFieldParams) => {
                    if (!newValue) {
                        return `verwijderd aangepast veld 1 van ${email} (voorheen "${previousValue}")`;
                    }
                    return !previousValue
                        ? `"${newValue}" toegevoegd aan het aangepaste veld 1 van ${email}`
                        : `heeft het aangepaste veld 1 van ${email} gewijzigd naar "${newValue}" (voorheen "${previousValue}")`;
                },
                updatedCustomField2: ({email, previousValue, newValue}: UpdatedCustomFieldParams) => {
                    if (!newValue) {
                        return `verwijderd aangepast veld 2 van ${email} (voorheen "${previousValue}")`;
                    }
                    return !previousValue
                        ? `toegevoegd "${newValue}" aan ${email}’s aangepaste veld 2`
                        : `heeft het aangepaste veld 2 van ${email} gewijzigd naar "${newValue}" (voorheen "${previousValue}")`;
                },
                leftWorkspace: ({nameOrEmail}: LeftWorkspaceParams) => `${nameOrEmail} heeft de werkruimte verlaten`,
                removeMember: ({email, role}: AddEmployeeParams) => `verwijderd ${role} ${email}`,
                removedConnection: ({connectionName}: ConnectionNameParams) => `verwijderde verbinding met ${CONST.POLICY.CONNECTIONS.NAME_USER_FRIENDLY[connectionName]}`,
                addedConnection: ({connectionName}: ConnectionNameParams) => `verbonden met ${CONST.POLICY.CONNECTIONS.NAME_USER_FRIENDLY[connectionName]}`,
                leftTheChat: 'heeft de chat verlaten',
            },
        },
    },
    chronos: {
        oooEventSummaryFullDay: ({summary, dayCount, date}: OOOEventSummaryFullDayParams) => `${summary} voor ${dayCount} ${dayCount === 1 ? 'dag' : 'dagen'} tot ${date}`,
        oooEventSummaryPartialDay: ({summary, timePeriod, date}: OOOEventSummaryPartialDayParams) => `${summary} van ${timePeriod} op ${date}`,
    },
    footer: {
        features: 'Functies',
        expenseManagement: 'Uitgavenbeheer',
        spendManagement: 'Uitgavenbeheer',
        expenseReports: "Onkostennota's",
        companyCreditCard: 'Bedrijfskredietkaart',
        receiptScanningApp: 'Bonnen Scan App',
        billPay: 'Bill Pay',
        invoicing: 'Facturering',
        CPACard: 'CPA-kaart',
        payroll: 'Loonadministratie',
        travel: 'Reis',
        resources: 'Resources',
        expensifyApproved: 'ExpensifyApproved!',
        pressKit: 'Persmap',
        support: 'Ondersteuning',
        expensifyHelp: 'ExpensifyHelp',
        terms: 'Servicevoorwaarden',
        privacy: 'Privacy',
        learnMore: 'Meer informatie',
        aboutExpensify: 'Over Expensify',
        blog: 'Blog',
        jobs: 'Banen',
        expensifyOrg: 'Expensify.org',
        investorRelations: 'Investor Relations',
        getStarted: 'Aan de slag',
        createAccount: 'Maak een nieuw account aan',
        logIn: 'Inloggen',
    },
    allStates: COMMON_CONST.STATES as States,
    allCountries: CONST.ALL_COUNTRIES as AllCountries,
    accessibilityHints: {
        navigateToChatsList: 'Navigeer terug naar de chatlijst',
        chatWelcomeMessage: 'Chat welkomstbericht',
        navigatesToChat: 'Navigeert naar een chat',
        newMessageLineIndicator: 'Nieuwe berichtregelindicator',
        chatMessage: 'Chatbericht',
        lastChatMessagePreview: 'Laatste chatbericht voorbeeldweergave',
        workspaceName: 'Werkruimte naam',
        chatUserDisplayNames: 'Chatlid weergavenamen',
        scrollToNewestMessages: 'Scroll naar nieuwste berichten',
        preStyledText: 'Vooraf opgemaakte tekst',
        viewAttachment: 'Bijlage bekijken',
    },
    parentReportAction: {
        deletedReport: 'Verwijderd rapport',
        deletedMessage: 'Verwijderd bericht',
        deletedExpense: 'Verwijderde uitgave',
        reversedTransaction: 'Omgekeerde transactie',
        deletedTask: 'Verwijderde taak',
        hiddenMessage: 'Verborgen bericht',
    },
    threads: {
        thread: 'Discussie',
        replies: 'Antwoorden',
        reply: 'Antwoord',
        from: 'Van',
        in: 'in',
        parentNavigationSummary: ({reportName, workspaceName}: ParentNavigationSummaryParams) => `Van ${reportName}${workspaceName ? `in ${workspaceName}` : ''}`,
    },
    qrCodes: {
        copy: 'URL kopiëren',
        copied: 'Gekopieerd!',
    },
    moderation: {
        flagDescription: 'Alle gemarkeerde berichten worden naar een moderator gestuurd voor beoordeling.',
        chooseAReason: 'Kies hieronder een reden om te markeren:',
        spam: 'Spam',
        spamDescription: 'Ongevraagde off-topic promotie',
        inconsiderate: 'Onattentend',
        inconsiderateDescription: 'Beledigende of respectloze bewoordingen, met twijfelachtige bedoelingen',
        intimidation: 'Intimidatie',
        intimidationDescription: 'Het agressief nastreven van een agenda ondanks geldige bezwaren.',
        bullying: 'Pesten',
        bullyingDescription: 'Een individu targeten om gehoorzaamheid te verkrijgen.',
        harassment: 'Intimidatie',
        harassmentDescription: 'Racistisch, misogynistisch of ander breed discriminerend gedrag',
        assault: 'Aanval',
        assaultDescription: 'Specifiek gerichte emotionele aanval met de intentie om schade aan te richten',
        flaggedContent: 'Dit bericht is gemarkeerd als in strijd met onze gemeenschapsregels en de inhoud is verborgen.',
        hideMessage: 'Bericht verbergen',
        revealMessage: 'Bericht onthullen',
        levelOneResult: 'Verstuurt een anonieme waarschuwing en het bericht wordt ter beoordeling gerapporteerd.',
        levelTwoResult: 'Bericht verborgen voor kanaal, plus anonieme waarschuwing en bericht is gerapporteerd voor beoordeling.',
        levelThreeResult: 'Bericht verwijderd uit kanaal plus anonieme waarschuwing en bericht is gerapporteerd voor beoordeling.',
    },
    actionableMentionWhisperOptions: {
        invite: 'Nodig hen uit',
        nothing: 'Do nothing',
    },
    actionableMentionJoinWorkspaceOptions: {
        accept: 'Accepteren',
        decline: 'Afwijzen',
    },
    actionableMentionTrackExpense: {
        submit: 'Verstuur het naar iemand toe',
        categorize: 'Categoriseer het',
        share: 'Deel het met mijn accountant',
        nothing: 'Niets voor nu',
    },
    teachersUnitePage: {
        teachersUnite: 'Leraren Verenigd',
        joinExpensifyOrg:
            'Doe mee met Expensify.org om onrecht wereldwijd te elimineren. De huidige "Teachers Unite" campagne ondersteunt docenten overal door de kosten van essentiële schoolbenodigdheden te delen.',
        iKnowATeacher: 'Ik ken een leraar.',
        iAmATeacher: 'Ik ben een leraar.',
        getInTouch: 'Uitstekend! Deel alstublieft hun informatie zodat we contact met hen kunnen opnemen.',
        introSchoolPrincipal: 'Introductie aan je schooldirecteur',
        schoolPrincipalVerifyExpense:
            'Expensify.org deelt de kosten van essentiële schoolbenodigdheden zodat studenten uit huishoudens met een laag inkomen een betere leerervaring kunnen hebben. Uw directeur zal worden gevraagd om uw uitgaven te verifiëren.',
        principalFirstName: 'Voornaam van de directeur',
        principalLastName: 'Achternaam van de directeur',
        principalWorkEmail: 'Primaire werk e-mail',
        updateYourEmail: 'Werk uw e-mailadres bij',
        updateEmail: 'E-mailadres bijwerken',
        schoolMailAsDefault: ({contactMethodsRoute}: ContactMethodsRouteParams) =>
            `Voordat je verder gaat, zorg ervoor dat je je school e-mailadres instelt als je standaard contactmethode. Dit kun je doen in Instellingen > Profiel > <a href="${contactMethodsRoute}">Contactmethoden</a>.`,
        error: {
            enterPhoneEmail: 'Voer een geldig e-mailadres of telefoonnummer in',
            enterEmail: 'Voer een e-mailadres in',
            enterValidEmail: 'Voer een geldig e-mailadres in',
            tryDifferentEmail: 'Probeer een ander e-mailadres alstublieft.',
        },
    },
    cardTransactions: {
        notActivated: 'Niet geactiveerd',
        outOfPocket: 'Uit eigen zak uitgaven',
        companySpend: 'Bedrijfskosten',
    },
    distance: {
        addStop: 'Stop toevoegen',
        deleteWaypoint: 'Verwijder waypoint',
        deleteWaypointConfirmation: 'Weet je zeker dat je dit waypoint wilt verwijderen?',
        address: 'Adres',
        waypointDescription: {
            start: 'Starten',
            stop: 'Stop',
        },
        mapPending: {
            title: 'Kaart in behandeling',
            subtitle: 'De kaart wordt gegenereerd wanneer je weer online bent.',
            onlineSubtitle: 'Een ogenblik terwijl we de kaart instellen.',
            errorTitle: 'Kaartfout',
            errorSubtitle: 'Er is een fout opgetreden bij het laden van de kaart. Probeer het alstublieft opnieuw.',
        },
        error: {
            selectSuggestedAddress: 'Selecteer een voorgesteld adres of gebruik de huidige locatie alstublieft',
        },
    },
    reportCardLostOrDamaged: {
        screenTitle: 'Rapportkaart verloren of beschadigd',
        nextButtonLabel: 'Volgende',
        reasonTitle: 'Waarom heb je een nieuwe kaart nodig?',
        cardDamaged: 'Mijn kaart was beschadigd',
        cardLostOrStolen: 'Mijn kaart is verloren of gestolen',
        confirmAddressTitle: 'Bevestig alstublieft het postadres voor uw nieuwe kaart.',
        cardDamagedInfo: 'Uw nieuwe kaart zal binnen 2-3 werkdagen arriveren. Uw huidige kaart blijft werken totdat u uw nieuwe kaart activeert.',
        cardLostOrStolenInfo: 'Je huidige kaart wordt permanent gedeactiveerd zodra je bestelling is geplaatst. De meeste kaarten komen binnen een paar werkdagen aan.',
        address: 'Adres',
        deactivateCardButton: 'Deactiveer kaart',
        shipNewCardButton: 'Verzend nieuwe kaart',
        addressError: 'Adres is vereist',
        reasonError: 'Reden is vereist',
        successTitle: 'Uw nieuwe kaart is onderweg!',
        successDescription: 'U moet deze activeren zodra deze over een paar werkdagen aankomt. In de tussentijd kunt u een virtuele kaart gebruiken.',
    },
    eReceipt: {
        guaranteed: 'Gegarandeerd eReceipt',
        transactionDate: 'Transactiedatum',
    },
    referralProgram: {
        [CONST.REFERRAL_PROGRAM.CONTENT_TYPES.START_CHAT]: {
            buttonText: 'Begin een chat, <success><strong>verwijs een vriend door</strong></success>.',
            header: 'Begin een chat, verwijs een vriend',
            body: 'Wil je dat je vrienden ook Expensify gebruiken? Begin gewoon een chat met hen en wij doen de rest.',
        },
        [CONST.REFERRAL_PROGRAM.CONTENT_TYPES.SUBMIT_EXPENSE]: {
            buttonText: 'Dien een uitgave in, <success><strong>verwijs je baas</strong></success>.',
            header: 'Dien een uitgave in, verwijs uw baas',
            body: 'Wil je dat je baas ook Expensify gebruikt? Dien gewoon een onkostendeclaratie bij hen in en wij doen de rest.',
        },
        [CONST.REFERRAL_PROGRAM.CONTENT_TYPES.REFER_FRIEND]: {
            header: 'Verwijs een vriend',
            body: 'Wil je dat je vrienden ook Expensify gebruiken? Chat, betaal of deel een uitgave met hen en wij regelen de rest. Of deel gewoon je uitnodigingslink!',
        },
        [CONST.REFERRAL_PROGRAM.CONTENT_TYPES.SHARE_CODE]: {
            buttonText: 'Verwijs een vriend',
            header: 'Verwijs een vriend',
            body: 'Wil je dat je vrienden ook Expensify gebruiken? Chat, betaal of deel een uitgave met hen en wij regelen de rest. Of deel gewoon je uitnodigingslink!',
        },
        copyReferralLink: 'Kopieer uitnodigingslink',
    },
    systemChatFooterMessage: {
        [CONST.INTRO_CHOICES.MANAGE_TEAM]: {
            phrase1: 'Chat met uw setup specialist in',
            phrase2: 'voor hulp',
        },
        default: {
            phrase1: 'Bericht',
            phrase2: 'voor hulp bij de installatie',
        },
    },
    violations: {
        allTagLevelsRequired: 'Alle tags vereist',
        autoReportedRejectedExpense: ({rejectReason, rejectedBy}: ViolationsAutoReportedRejectedExpenseParams) =>
            `${rejectedBy} heeft deze uitgave afgewezen met de opmerking "${rejectReason}"`,
        billableExpense: 'Factureerbaar niet langer geldig',
        cashExpenseWithNoReceipt: ({formattedLimit}: ViolationsCashExpenseWithNoReceiptParams = {}) => `Receipt required${formattedLimit ? `boven ${formattedLimit}` : ''}`,
        categoryOutOfPolicy: 'Categorie niet langer geldig',
        conversionSurcharge: ({surcharge}: ViolationsConversionSurchargeParams) => `Toegepaste ${surcharge}% conversietoeslag`,
        customUnitOutOfPolicy: 'Tarief niet geldig voor deze werkruimte',
        duplicatedTransaction: 'Dupliceren',
        fieldRequired: 'Rapportvelden zijn verplicht',
        futureDate: 'Toekomstige datum niet toegestaan',
        invoiceMarkup: ({invoiceMarkup}: ViolationsInvoiceMarkupParams) => `Opgehoogd met ${invoiceMarkup}%`,
        maxAge: ({maxAge}: ViolationsMaxAgeParams) => `Datum ouder dan ${maxAge} dagen`,
        missingCategory: 'Categorie ontbreekt',
        missingComment: 'Beschrijving vereist voor geselecteerde categorie',
        missingTag: ({tagName}: ViolationsMissingTagParams = {}) => `Missing ${tagName ?? 'tag'}`,
        modifiedAmount: ({type, displayPercentVariance}: ViolationsModifiedAmountParams) => {
            switch (type) {
                case 'distance':
                    return 'Bedrag verschilt van berekende afstand';
                case 'card':
                    return 'Bedrag groter dan kaarttransactie';
                default:
                    if (displayPercentVariance) {
                        return `Bedrag ${displayPercentVariance}% groter dan gescande bon`;
                    }
                    return 'Bedrag groter dan gescande bon';
            }
        },
        modifiedDate: 'Datum verschilt van gescande bon',
        nonExpensiworksExpense: 'Niet-Expensiworks uitgave',
        overAutoApprovalLimit: ({formattedLimit}: ViolationsOverLimitParams) => `Uitgave overschrijdt de automatische goedkeuringslimiet van ${formattedLimit}`,
        overCategoryLimit: ({formattedLimit}: ViolationsOverCategoryLimitParams) => `Bedrag boven ${formattedLimit}/persoon categorielimiet`,
        overLimit: ({formattedLimit}: ViolationsOverLimitParams) => `Bedrag boven ${formattedLimit}/persoon limiet`,
        overTripLimit: ({formattedLimit}: ViolationsOverLimitParams) => `Bedrag boven ${formattedLimit}/ritlimiet`,
        overLimitAttendee: ({formattedLimit}: ViolationsOverLimitParams) => `Bedrag boven ${formattedLimit}/persoon limiet`,
        perDayLimit: ({formattedLimit}: ViolationsPerDayLimitParams) => `Bedrag boven de dagelijkse ${formattedLimit}/persoon categoriegrens`,
<<<<<<< HEAD
        receiptNotSmartScanned: 'Bon en uitgavendetails handmatig toegevoegd.',
=======
        receiptNotSmartScanned:
            'Bon en uitgavendetails handmatig toegevoegd. <a href="https://help.expensify.com/articles/expensify-classic/reports/Automatic-Receipt-Audit">Meer weten</a>.',
>>>>>>> 5aa16193
        receiptRequired: ({formattedLimit, category}: ViolationsReceiptRequiredParams) => {
            let message = 'Bon vereist';
            if (formattedLimit ?? category) {
                message += 'over';
                if (formattedLimit) {
                    message += ` ${formattedLimit}`;
                }
                if (category) {
                    message += 'categorie limiet';
                }
            }
            return message;
        },
        prohibitedExpense: ({prohibitedExpenseType}: ViolationsProhibitedExpenseParams) => {
            const preMessage = 'Verboden uitgave:';
            switch (prohibitedExpenseType) {
                case 'alcohol':
                    return `${preMessage} alcohol`;
                case 'gambling':
                    return `${preMessage} gokken`;
                case 'tobacco':
                    return `${preMessage} tabak`;
                case 'adultEntertainment':
                    return `${preMessage} volwassen entertainment`;
                case 'hotelIncidentals':
                    return `${preMessage} hotelbijzaken`;
                default:
                    return `${preMessage}${prohibitedExpenseType}`;
            }
        },
        customRules: ({message}: ViolationsCustomRulesParams) => message,
        reviewRequired: 'Beoordeling vereist',
        rter: ({brokenBankConnection, email, isAdmin, isTransactionOlderThan7Days, member, rterType}: ViolationsRterParams) => {
            if (rterType === CONST.RTER_VIOLATION_TYPES.BROKEN_CARD_CONNECTION_530) {
                return 'Kan bon niet automatisch koppelen vanwege verbroken bankverbinding.';
            }
            if (brokenBankConnection || rterType === CONST.RTER_VIOLATION_TYPES.BROKEN_CARD_CONNECTION) {
                return isAdmin
                    ? `Kan ontvangst niet automatisch koppelen vanwege een verbroken bankverbinding die ${email} moet herstellen.`
                    : 'Kan bon niet automatisch koppelen vanwege een verbroken bankverbinding die je moet herstellen.';
            }
            if (!isTransactionOlderThan7Days) {
                return isAdmin ? `Vraag ${member} om het als contant te markeren of wacht 7 dagen en probeer het opnieuw.` : 'In afwachting van samenvoeging met kaarttransactie.';
            }
            return '';
        },
        brokenConnection530Error: 'Ontvangst in behandeling vanwege verbroken bankverbinding',
        adminBrokenConnectionError: 'Ontvangst in afwachting vanwege verbroken bankverbinding. Los dit alstublieft op in',
        memberBrokenConnectionError: 'Ontvangst in afwachting vanwege een verbroken bankverbinding. Vraag een werkruimtebeheerder om het op te lossen.',
        markAsCashToIgnore: 'Markeren als contant om te negeren en betaling aan te vragen.',
        smartscanFailed: ({canEdit = true}) => `Bonnetjes scannen mislukt.${canEdit ? 'Voer gegevens handmatig in.' : ''}`,
        receiptGeneratedWithAI: 'Potentieel AI-gegenereerd ontvangstbewijs',
        someTagLevelsRequired: ({tagName}: ViolationsTagOutOfPolicyParams = {}) => `Missing ${tagName ?? 'Tag'}`,
        tagOutOfPolicy: ({tagName}: ViolationsTagOutOfPolicyParams = {}) => `${tagName ?? 'Tag'} niet langer geldig`,
        taxAmountChanged: 'Belastingbedrag is gewijzigd',
        taxOutOfPolicy: ({taxName}: ViolationsTaxOutOfPolicyParams = {}) => `${taxName ?? 'Belasting'} niet langer geldig`,
        taxRateChanged: 'Belastingtarief is gewijzigd',
        taxRequired: 'Ontbrekende belastingtarief',
        none: 'Geen',
        taxCodeToKeep: 'Kies welke belastingcode je wilt behouden',
        tagToKeep: 'Kies welke tag je wilt behouden',
        isTransactionReimbursable: 'Kies of de transactie vergoedbaar is',
        merchantToKeep: 'Kies welke handelaar je wilt behouden',
        descriptionToKeep: 'Kies welke beschrijving je wilt behouden.',
        categoryToKeep: 'Kies welke categorie je wilt behouden',
        isTransactionBillable: 'Kies of de transactie factureerbaar is',
        keepThisOne: 'Keep this one',
        confirmDetails: `Bevestig de details die je bewaart`,
        confirmDuplicatesInfo: `De dubbele verzoeken die je niet bewaart, worden vastgehouden zodat het lid ze kan verwijderen.`,
        hold: 'Deze uitgave is in de wacht gezet',
        resolvedDuplicates: 'dubbel opgelost',
    },
    reportViolations: {
        [CONST.REPORT_VIOLATIONS.FIELD_REQUIRED]: ({fieldName}: RequiredFieldParams) => `${fieldName} is vereist`,
    },
    violationDismissal: {
        rter: {
            manual: 'heeft dit ontvangstbewijs als contant gemarkeerd',
        },
        duplicatedTransaction: {
            manual: 'dubbel opgelost',
        },
    },
    videoPlayer: {
        play: 'Afspelen',
        pause: 'Pauzeer',
        fullscreen: 'Volledig scherm',
        playbackSpeed: 'Afspeelsnelheid',
        expand: 'Uitbreiden',
        mute: 'Dempen',
        unmute: 'Dempen opheffen',
        normal: 'Normaal',
    },
    exitSurvey: {
        header: 'Voordat je gaat',
        reasonPage: {
            title: 'Vertel ons alstublieft waarom u vertrekt.',
            subtitle: 'Voordat u vertrekt, vertel ons alstublieft waarom u wilt overstappen naar Expensify Classic.',
        },
        reasons: {
            [CONST.EXIT_SURVEY.REASONS.FEATURE_NOT_AVAILABLE]: 'Ik heb een functie nodig die alleen beschikbaar is in Expensify Classic.',
            [CONST.EXIT_SURVEY.REASONS.DONT_UNDERSTAND]: 'Ik begrijp niet hoe ik New Expensify moet gebruiken.',
            [CONST.EXIT_SURVEY.REASONS.PREFER_CLASSIC]: 'Ik begrijp hoe ik New Expensify moet gebruiken, maar ik geef de voorkeur aan Expensify Classic.',
        },
        prompts: {
            [CONST.EXIT_SURVEY.REASONS.FEATURE_NOT_AVAILABLE]: 'Welke functie heeft u nodig die niet beschikbaar is in New Expensify?',
            [CONST.EXIT_SURVEY.REASONS.DONT_UNDERSTAND]: 'Wat probeer je te doen?',
            [CONST.EXIT_SURVEY.REASONS.PREFER_CLASSIC]: 'Waarom geef je de voorkeur aan Expensify Classic?',
        },
        responsePlaceholder: 'Je reactie',
        thankYou: 'Bedankt voor de feedback!',
        thankYouSubtitle: 'Uw reacties zullen ons helpen een beter product te bouwen om dingen gedaan te krijgen. Hartelijk dank!',
        goToExpensifyClassic: 'Overschakelen naar Expensify Classic',
        offlineTitle: 'Het lijkt erop dat je hier vastzit...',
        offline:
            'U lijkt offline te zijn. Helaas werkt Expensify Classic niet offline, maar New Expensify wel. Als u de voorkeur geeft aan het gebruik van Expensify Classic, probeer het dan opnieuw wanneer u een internetverbinding heeft.',
        quickTip: 'Snelle tip...',
        quickTipSubTitle: 'Je kunt direct naar Expensify Classic gaan door expensify.com te bezoeken. Voeg het toe aan je bladwijzers voor een gemakkelijke snelkoppeling!',
        bookACall: 'Boek een gesprek',
        noThanks: 'Nee, bedankt',
        bookACallTitle: 'Wilt u met een productmanager spreken?',
        benefits: {
            [CONST.EXIT_SURVEY.BENEFIT.CHATTING_DIRECTLY]: 'Direct chatten over onkosten en rapporten',
            [CONST.EXIT_SURVEY.BENEFIT.EVERYTHING_MOBILE]: 'Mogelijkheid om alles op mobiel te doen',
            [CONST.EXIT_SURVEY.BENEFIT.TRAVEL_EXPENSE]: 'Reizen en uitgaven met de snelheid van chatten',
        },
        bookACallTextTop: 'Als u overschakelt naar Expensify Classic, mist u:',
        bookACallTextBottom: 'We zouden graag met u in gesprek gaan om te begrijpen waarom. U kunt een afspraak maken met een van onze senior productmanagers om uw behoeften te bespreken.',
        takeMeToExpensifyClassic: 'Breng me naar Expensify Classic',
    },
    listBoundary: {
        errorMessage: 'Er is een fout opgetreden bij het laden van meer berichten.',
        tryAgain: 'Probeer het opnieuw',
    },
    systemMessage: {
        mergedWithCashTransaction: 'een bon gekoppeld aan deze transactie',
    },
    subscription: {
        authenticatePaymentCard: 'Verifieer betaalkaart',
        mobileReducedFunctionalityMessage: 'U kunt geen wijzigingen aanbrengen in uw abonnement in de mobiele app.',
        badge: {
            freeTrial: ({numOfDays}: BadgeFreeTrialParams) => `Proefperiode: ${numOfDays} ${numOfDays === 1 ? 'dag' : 'dagen'} over`,
        },
        billingBanner: {
            policyOwnerAmountOwed: {
                title: 'Je betalingsinformatie is verouderd',
                subtitle: ({date}: BillingBannerSubtitleWithDateParams) => `Werk uw betaalkaart bij voor ${date} om al uw favoriete functies te blijven gebruiken.`,
            },
            policyOwnerAmountOwedOverdue: {
                title: 'Uw betaling kon niet worden verwerkt.',
                subtitle: ({date, purchaseAmountOwed}: BillingBannerOwnerAmountOwedOverdueParams) =>
                    date && purchaseAmountOwed
                        ? `Uw ${date} betaling van ${purchaseAmountOwed} kon niet worden verwerkt. Voeg alstublieft een betaalkaart toe om het verschuldigde bedrag te vereffenen.`
                        : 'Voeg alstublieft een betaalkaart toe om het verschuldigde bedrag te vereffenen.',
            },
            policyOwnerUnderInvoicing: {
                title: 'Je betalingsinformatie is verouderd',
                subtitle: ({date}: BillingBannerSubtitleWithDateParams) => `Uw betaling is te laat. Betaal uw factuur vóór ${date} om onderbreking van de service te voorkomen.`,
            },
            policyOwnerUnderInvoicingOverdue: {
                title: 'Je betalingsinformatie is verouderd',
                subtitle: 'Uw betaling is te laat. Gelieve uw factuur te betalen.',
            },
            billingDisputePending: {
                title: 'Uw kaart kon niet worden belast.',
                subtitle: ({amountOwed, cardEnding}: BillingBannerDisputePendingParams) =>
                    `U betwistte de ${amountOwed} kosten op de kaart die eindigt op ${cardEnding}. Uw account wordt geblokkeerd totdat het geschil met uw bank is opgelost.`,
            },
            cardAuthenticationRequired: {
                title: 'Je betaalkaart is nog niet volledig geverifieerd.',
                subtitle: ({cardEnding}: BillingBannerCardAuthenticationRequiredParams) => `Voltooi de verificatie om je betaalkaart met eindigend op ${cardEnding} te activeren.`,
            },
            insufficientFunds: {
                title: 'Uw kaart kon niet worden belast.',
                subtitle: ({amountOwed}: BillingBannerInsufficientFundsParams) =>
                    `Uw betaalkaart werd geweigerd vanwege onvoldoende saldo. Probeer het opnieuw of voeg een nieuwe betaalkaart toe om uw openstaande saldo van ${amountOwed} te vereffenen.`,
            },
            cardExpired: {
                title: 'Uw kaart kon niet worden belast.',
                subtitle: ({amountOwed}: BillingBannerCardExpiredParams) =>
                    `Uw betaalkaart is verlopen. Voeg een nieuwe betaalkaart toe om uw openstaande saldo van ${amountOwed} te vereffenen.`,
            },
            cardExpireSoon: {
                title: 'Je kaart verloopt binnenkort',
                subtitle:
                    'Je betaalkaart verloopt aan het einde van deze maand. Klik op het menu met de drie puntjes hieronder om deze bij te werken en al je favoriete functies te blijven gebruiken.',
            },
            retryBillingSuccess: {
                title: 'Succes!',
                subtitle: 'Uw kaart is succesvol belast.',
            },
            retryBillingError: {
                title: 'Uw kaart kon niet worden belast.',
                subtitle:
                    'Voordat u het opnieuw probeert, neem rechtstreeks contact op met uw bank om Expensify-kosten goed te keuren en eventuele blokkades te verwijderen. Probeer anders een andere betaalkaart toe te voegen.',
            },
            cardOnDispute: ({amountOwed, cardEnding}: BillingBannerCardOnDisputeParams) =>
                `U betwistte de ${amountOwed} kosten op de kaart die eindigt op ${cardEnding}. Uw account wordt geblokkeerd totdat het geschil met uw bank is opgelost.`,
            preTrial: {
                title: 'Begin een gratis proefperiode',
                subtitleStart: 'Als een volgende stap,',
                subtitleLink: 'voltooi uw setupchecklist',
                subtitleEnd: 'zodat je team kan beginnen met declareren.',
            },
            trialStarted: {
                title: ({numOfDays}: TrialStartedTitleParams) => `Proefversie: ${numOfDays} ${numOfDays === 1 ? 'dag' : 'dagen'} over!`,
                subtitle: 'Voeg een betaalkaart toe om al je favoriete functies te blijven gebruiken.',
            },
            trialEnded: {
                title: 'Je gratis proefperiode is afgelopen',
                subtitle: 'Voeg een betaalkaart toe om al je favoriete functies te blijven gebruiken.',
            },
            earlyDiscount: {
                claimOffer: 'Aanbieding claimen',
                noThanks: 'Nee, bedankt',
                subscriptionPageTitle: ({discountType}: EarlyDiscountTitleParams) =>
                    `<strong>${discountType}% korting op uw eerste jaar!</strong> Voeg gewoon een betaalkaart toe en start een jaarlijks abonnement.`,
                onboardingChatTitle: ({discountType}: EarlyDiscountTitleParams) => `Aanbieding voor beperkte tijd: ${discountType}% korting op uw eerste jaar!`,
                subtitle: ({days, hours, minutes, seconds}: EarlyDiscountSubtitleParams) => `Claim binnen ${days > 0 ? `${days}d :` : ''}${hours}u : ${minutes}m : ${seconds}s`,
            },
        },
        cardSection: {
            title: 'Betaling',
            subtitle: 'Voeg een kaart toe om te betalen voor je Expensify-abonnement.',
            addCardButton: 'Betaalpas toevoegen',
            cardNextPayment: ({nextPaymentDate}: CardNextPaymentParams) => `Uw volgende betaaldatum is ${nextPaymentDate}.`,
            cardEnding: ({cardNumber}: CardEndingParams) => `Kaart eindigend op ${cardNumber}`,
            cardInfo: ({name, expiration, currency}: CardInfoParams) => `Naam: ${name}, Vervaldatum: ${expiration}, Valuta: ${currency}`,
            changeCard: 'Betaalkaart wijzigen',
            changeCurrency: 'Betaalvaluta wijzigen',
            cardNotFound: 'Geen betaalkaart toegevoegd',
            retryPaymentButton: 'Betaling opnieuw proberen',
            authenticatePayment: 'Authenticeer betaling',
            requestRefund: 'Terugbetaling aanvragen',
            requestRefundModal: {
                full: 'Een terugbetaling krijgen is eenvoudig, verlaag gewoon uw account voordat uw volgende factuurdatum en u ontvangt een terugbetaling. <br /> <br /> Let op: Als je je account downgrade, worden je werkruimtes verwijderd. Deze actie kan niet ongedaan worden gemaakt, maar je kunt altijd een nieuwe werkruimte aanmaken als je van gedachten verandert.',
                confirm: 'Werkruimte(s) verwijderen en downgraden',
            },
            viewPaymentHistory: 'Bekijk betalingsgeschiedenis',
        },
        yourPlan: {
            title: 'Uw plan',
            exploreAllPlans: 'Verken alle plannen',
            customPricing: 'Aangepaste prijzen',
            asLowAs: ({price}: YourPlanPriceValueParams) => `vanaf ${price} per actief lid/maand`,
            pricePerMemberMonth: ({price}: YourPlanPriceValueParams) => `${price} per lid/maand`,
            pricePerMemberPerMonth: ({price}: YourPlanPriceValueParams) => `${price} per lid per maand`,
            perMemberMonth: 'per lid/maand',
            collect: {
                title: 'Verzamel',
                description: 'Het kleinzakelijke plan dat je uitgaven, reizen en chat biedt.',
                priceAnnual: ({lower, upper}: YourPlanPriceParams) => `Van ${lower}/actief lid met de Expensify Card, ${upper}/actief lid zonder de Expensify Card.`,
                pricePayPerUse: ({lower, upper}: YourPlanPriceParams) => `Van ${lower}/actief lid met de Expensify Card, ${upper}/actief lid zonder de Expensify Card.`,
                benefit1: 'Bonnetjes scannen',
                benefit2: 'Vergoedingen',
                benefit3: 'Beheer van bedrijfskaarten',
                benefit4: 'Uitgaven- en reisgoedkeuringen',
                benefit5: 'Reisreservering en regels',
                benefit6: 'QuickBooks/Xero-integraties',
                benefit7: 'Chat over uitgaven, rapporten en kamers',
                benefit8: 'AI- en menselijke ondersteuning',
            },
            control: {
                title: 'Beheer',
                description: 'Onkosten, reizen en chat voor grotere bedrijven.',
                priceAnnual: ({lower, upper}: YourPlanPriceParams) => `Van ${lower}/actief lid met de Expensify Card, ${upper}/actief lid zonder de Expensify Card.`,
                pricePayPerUse: ({lower, upper}: YourPlanPriceParams) => `Van ${lower}/actief lid met de Expensify Card, ${upper}/actief lid zonder de Expensify Card.`,
                benefit1: 'Alles in het Collect-plan',
                benefit2: 'Meerniveau goedkeuringsworkflows',
                benefit3: 'Aangepaste uitgavenregels',
                benefit4: 'ERP-integraties (NetSuite, Sage Intacct, Oracle)',
                benefit5: 'HR-integraties (Workday, Certinia)',
                benefit6: 'SAML/SSO',
                benefit7: 'Aangepaste inzichten en rapportage',
                benefit8: 'Budgetteren',
            },
            thisIsYourCurrentPlan: 'Dit is je huidige plan',
            downgrade: 'Downgrade naar Collect',
            upgrade: 'Upgrade naar Control',
            addMembers: 'Leden toevoegen',
            saveWithExpensifyTitle: 'Bespaar met de Expensify Card',
            saveWithExpensifyDescription: 'Gebruik onze besparingscalculator om te zien hoe cash back van de Expensify Card uw Expensify-rekening kan verlagen.',
            saveWithExpensifyButton: 'Meer informatie',
        },
        compareModal: {
            comparePlans: 'Vergelijk Plannen',
            subtitle: `<muted-text>Ontgrendel de functies die u nodig hebt met het abonnement dat bij u past. <a href="${CONST.PRICING}">Bekijk onze prijspagina</a> of een volledig overzicht van de functies van elk van onze abonnementen.</muted-text>`,
        },
        details: {
            title: 'Abonnementsgegevens',
            annual: 'Jaarabonnement',
            taxExempt: 'Vraag belastingvrijstelling aan',
            taxExemptEnabled: 'Belastingvrijgesteld',
            taxExemptStatus: 'Belastingvrijstellingsstatus',
            payPerUse: 'Betalen per gebruik',
            subscriptionSize: 'Abonnementsgrootte',
            headsUp:
                'Let op: Als je nu je abonnementsomvang niet instelt, stellen we deze automatisch in op het aantal actieve leden van je eerste maand. Je bent dan verplicht om voor ten minste dit aantal leden te betalen voor de komende 12 maanden. Je kunt je abonnementsomvang op elk moment verhogen, maar je kunt deze niet verlagen totdat je abonnement is afgelopen.',
            zeroCommitment: 'Geen verplichtingen bij het verlaagde jaarlijkse abonnementsbedrag',
        },
        subscriptionSize: {
            title: 'Abonnementsgrootte',
            yourSize: 'Uw abonnementsomvang is het aantal open plaatsen dat in een bepaalde maand door een actief lid kan worden ingevuld.',
            eachMonth:
                'Elke maand dekt je abonnement tot het aantal actieve leden dat hierboven is ingesteld. Telkens wanneer je je abonnementsomvang vergroot, begin je een nieuw 12-maanden abonnement met die nieuwe omvang.',
            note: 'Opmerking: Een actief lid is iemand die uitgavengegevens heeft aangemaakt, bewerkt, ingediend, goedgekeurd, vergoed of geëxporteerd die aan de werkruimte van uw bedrijf zijn gekoppeld.',
            confirmDetails: 'Bevestig uw nieuwe jaarlijkse abonnementsgegevens:',
            subscriptionSize: 'Abonnementsgrootte',
            activeMembers: ({size}: SubscriptionSizeParams) => `${size} actieve leden/maand`,
            subscriptionRenews: 'Abonnement wordt verlengd',
            youCantDowngrade: 'U kunt niet downgraden tijdens uw jaarlijkse abonnement.',
            youAlreadyCommitted: ({size, date}: SubscriptionCommitmentParams) =>
                `Je hebt je al gecommitteerd aan een jaarlijks abonnementsformaat van ${size} actieve leden per maand tot ${date}. Je kunt op ${date} overstappen naar een pay-per-use-abonnement door automatisch verlengen uit te schakelen.`,
            error: {
                size: 'Voer een geldig abonnementsformaat in alstublieft',
                sameSize: 'Voer een ander nummer in dan uw huidige abonnementsomvang.',
            },
        },
        paymentCard: {
            addPaymentCard: 'Betaalpas toevoegen',
            enterPaymentCardDetails: 'Voer uw betaalkaartgegevens in',
            security: 'Expensify is PCI-DSS-conform, gebruikt encryptie op bankniveau en maakt gebruik van redundante infrastructuur om je gegevens te beschermen.',
            learnMoreAboutSecurity: 'Meer informatie over onze beveiliging.',
        },
        subscriptionSettings: {
            title: 'Abonnementsinstellingen',
            summary: ({subscriptionType, subscriptionSize, autoRenew, autoIncrease}: SubscriptionSettingsSummaryParams) =>
                `Abonnementstype: ${subscriptionType}, Abonnementsomvang: ${subscriptionSize}, Automatisch verlengen: ${autoRenew}, Automatisch jaarlijkse zitplaatsen verhogen: ${autoIncrease}`,
            none: 'geen',
            on: 'op',
            off: 'uit',
            annual: 'Jaarlijks',
            autoRenew: 'Automatisch verlengen',
            autoIncrease: 'Automatisch jaarlijkse zitplaatsen verhogen',
            saveUpTo: ({amountWithCurrency}: SubscriptionSettingsSaveUpToParams) => `Bespaar tot ${amountWithCurrency}/maand per actief lid`,
            automaticallyIncrease:
                'Verhoog automatisch uw jaarlijkse zitplaatsen om actieve leden die uw abonnementsomvang overschrijden te accommoderen. Let op: Dit zal de einddatum van uw jaarlijkse abonnement verlengen.',
            disableAutoRenew: 'Automatisch verlengen uitschakelen',
            helpUsImprove: 'Help ons Expensify verbeteren',
            whatsMainReason: 'Wat is de belangrijkste reden dat je automatische verlenging uitschakelt?',
            renewsOn: ({date}: SubscriptionSettingsRenewsOnParams) => `Wordt verlengd op ${date}.`,
            pricingConfiguration: 'De prijs is afhankelijk van de configuratie. Voor de laagste prijs, kies een jaarlijks abonnement en krijg de Expensify Card.',
            learnMore: {
                part1: 'Meer informatie op onze',
                pricingPage: 'prijs pagina',
                part2: 'of chat met ons team in uw',
                adminsRoom: '#admins kamer.',
            },
            estimatedPrice: 'Geschatte prijs',
            changesBasedOn: 'Dit verandert op basis van je gebruik van de Expensify Card en de onderstaande abonnementsopties.',
        },
        requestEarlyCancellation: {
            title: 'Vroegtijdige annulering aanvragen',
            subtitle: 'Wat is de belangrijkste reden waarom je een vroegtijdige annulering aanvraagt?',
            subscriptionCanceled: {
                title: 'Abonnement geannuleerd',
                subtitle: 'Uw jaarlijkse abonnement is geannuleerd.',
                info: 'Als je je werkruimte(s) op een pay-per-use basis wilt blijven gebruiken, ben je helemaal klaar.',
                preventFutureActivity: ({workspacesListRoute}: WorkspacesListRouteParams) =>
                    `Als je toekomstige activiteiten en kosten wilt voorkomen, moet je <a href="${workspacesListRoute}">verwijder je werkruimte(s)</a>. Let op dat wanneer je je werkruimte(s) verwijdert, je wordt gefactureerd voor alle openstaande activiteiten die in de huidige kalendermaand zijn gemaakt.`,
            },
            requestSubmitted: {
                title: 'Verzoek ingediend',
                subtitle:
                    'Bedankt dat u ons laat weten dat u uw abonnement wilt opzeggen. We bekijken uw verzoek en nemen binnenkort contact met u op via uw chat met <concierge-link>Concierge</concierge-link>.',
            },
            acknowledgement: `Door vroegtijdige annulering aan te vragen, erken en ga ik ermee akkoord dat Expensify geen verplichting heeft om een dergelijk verzoek in te willigen onder de Expensify <a href=${CONST.OLD_DOT_PUBLIC_URLS.TERMS_URL}>Servicevoorwaarden</a>of een andere toepasselijke serviceovereenkomst tussen mij en Expensify en dat Expensify naar eigen goeddunken beslist over het al dan niet honoreren van een dergelijk verzoek.`,
        },
    },
    feedbackSurvey: {
        tooLimited: 'Functionaliteit moet worden verbeterd',
        tooExpensive: 'Te duur',
        inadequateSupport: 'Onvoldoende klantenondersteuning',
        businessClosing: 'Bedrijf sluit, krimpt in, of is overgenomen',
        additionalInfoTitle: 'Naar welke software verhuist u en waarom?',
        additionalInfoInputLabel: 'Je reactie',
    },
    roomChangeLog: {
        updateRoomDescription: 'stel de kamerbeschrijving in op:',
        clearRoomDescription: 'de kamerbeschrijving gewist',
    },
    delegate: {
        switchAccount: 'Accounts wisselen:',
        copilotDelegatedAccess: 'Copilot: Gedelegeerde toegang',
        copilotDelegatedAccessDescription: 'Sta andere leden toe om toegang te krijgen tot je account.',
        addCopilot: 'Copilot toevoegen',
        membersCanAccessYourAccount: 'Deze leden hebben toegang tot uw account:',
        youCanAccessTheseAccounts: 'Je kunt deze accounts openen via de accountwisselaar:',
        role: ({role}: OptionalParam<DelegateRoleParams> = {}) => {
            switch (role) {
                case CONST.DELEGATE_ROLE.ALL:
                    return 'Volledig';
                case CONST.DELEGATE_ROLE.SUBMITTER:
                    return 'Beperkt';
                default:
                    return '';
            }
        },
        genericError: 'Oeps, er is iets misgegaan. Probeer het opnieuw.',
        onBehalfOfMessage: ({delegator}: DelegatorParams) => `namens ${delegator}`,
        accessLevel: 'Toegangsniveau',
        confirmCopilot: 'Bevestig je copiloot hieronder.',
        accessLevelDescription: 'Kies hieronder een toegangsniveau. Zowel Volledige als Beperkte toegang stellen copilots in staat om alle gesprekken en uitgaven te bekijken.',
        roleDescription: ({role}: OptionalParam<DelegateRoleParams> = {}) => {
            switch (role) {
                case CONST.DELEGATE_ROLE.ALL:
                    return 'Sta een ander lid toe om alle acties in uw account uit te voeren, namens u. Inclusief chat, inzendingen, goedkeuringen, betalingen, instellingen bijwerken en meer.';
                case CONST.DELEGATE_ROLE.SUBMITTER:
                    return 'Sta een ander lid toe om de meeste acties in uw account namens u uit te voeren. Uitzonderingen zijn goedkeuringen, betalingen, afwijzingen en blokkeringen.';
                default:
                    return '';
            }
        },
        removeCopilot: 'Verwijder copilot',
        removeCopilotConfirmation: 'Weet je zeker dat je deze copiloot wilt verwijderen?',
        changeAccessLevel: 'Toegangsniveau wijzigen',
        makeSureItIsYou: 'Laten we ervoor zorgen dat jij het bent',
        enterMagicCode: ({contactMethod}: EnterMagicCodeParams) =>
            `Voer de magische code in die naar ${contactMethod} is gestuurd om een copiloot toe te voegen. Het zou binnen een minuut of twee moeten aankomen.`,
        enterMagicCodeUpdate: ({contactMethod}: EnterMagicCodeParams) => `Voer de magische code in die naar ${contactMethod} is verzonden om uw copilot bij te werken.`,
        notAllowed: 'Niet zo snel...',
        noAccessMessage: 'Als copiloot heb je geen toegang tot deze pagina. Sorry!',
        notAllowedMessage: ({accountOwnerEmail}: AccountOwnerParams) =>
            `Als <a href="${CONST.DELEGATE_ROLE_HELP_DOT_ARTICLE_LINK}">copiloot</a> voor ${accountOwnerEmail} heb je geen toestemming om deze actie uit te voeren. Sorry!`,
        copilotAccess: 'Copilot-toegang',
    },
    debug: {
        debug: 'Debuggen',
        details: 'Details',
        JSON: 'JSON',
        reportActions: 'Acties',
        reportActionPreview: 'Voorbeeldweergave',
        nothingToPreview: 'Niets om te bekijken',
        editJson: 'Edit JSON:',
        preview: 'Voorbeeld:',
        missingProperty: ({propertyName}: MissingPropertyParams) => `Ontbrekende ${propertyName}`,
        invalidProperty: ({propertyName, expectedType}: InvalidPropertyParams) => `Ongeldige eigenschap: ${propertyName} - Verwacht: ${expectedType}`,
        invalidValue: ({expectedValues}: InvalidValueParams) => `Ongeldige waarde - Verwacht: ${expectedValues}`,
        missingValue: 'Ontbrekende waarde',
        createReportAction: 'Actie Rapport Maken',
        reportAction: 'Actie rapporteren',
        report: 'Rapport',
        transaction: 'Transactie',
        violations: 'Overtredingen',
        transactionViolation: 'Transactieovertreding',
        hint: 'Gegevenswijzigingen worden niet naar de backend verzonden.',
        textFields: 'Tekstvelden',
        numberFields: 'Nummervelden',
        booleanFields: 'Booleaanse velden',
        constantFields: 'Constante velden',
        dateTimeFields: 'DateTime velden',
        date: 'Datum',
        time: 'Tijd',
        none: 'Geen',
        visibleInLHN: 'Zichtbaar in LHN',
        GBR: 'GBR',
        RBR: 'RBR',
        true: 'true',
        false: 'false',
        viewReport: 'Bekijk rapport',
        viewTransaction: 'Transactie bekijken',
        createTransactionViolation: 'Transactieovertreding maken',
        reasonVisibleInLHN: {
            hasDraftComment: 'Heeft conceptopmerking',
            hasGBR: 'Heeft GBR',
            hasRBR: 'Heeft RBR',
            pinnedByUser: 'Vastgezet door lid',
            hasIOUViolations: 'Heeft IOU-overtredingen',
            hasAddWorkspaceRoomErrors: 'Heeft fouten bij het toevoegen van werkruimtekamer',
            isUnread: 'Is ongelezen (focusmodus)',
            isArchived: 'Is gearchiveerd (meest recente modus)',
            isSelfDM: 'Is zelf DM',
            isFocused: 'Is tijdelijk gefocust',
        },
        reasonGBR: {
            hasJoinRequest: 'Heeft een lidmaatschapsverzoek (admin kamer)',
            isUnreadWithMention: 'Is ongelezen met vermelding',
            isWaitingForAssigneeToCompleteAction: 'Wacht op de verantwoordelijke om de actie te voltooien',
            hasChildReportAwaitingAction: 'Heeft kindrapport wachtend op actie',
            hasMissingInvoiceBankAccount: 'Heeft een ontbrekende factuur bankrekening',
        },
        reasonRBR: {
            hasErrors: 'Heeft fouten in rapport of rapportacties gegevens',
            hasViolations: 'Heeft overtredingen',
            hasTransactionThreadViolations: 'Heeft schendingen van transactiedraad',
        },
        indicatorStatus: {
            theresAReportAwaitingAction: 'Er is een rapport dat op actie wacht',
            theresAReportWithErrors: 'Er is een rapport met fouten',
            theresAWorkspaceWithCustomUnitsErrors: 'Er is een werkruimte met fouten in aangepaste eenheden.',
            theresAProblemWithAWorkspaceMember: 'Er is een probleem met een werkruimte lid.',
            theresAProblemWithAWorkspaceQBOExport: 'Er was een probleem met een exportinstelling van de werkruimteverbinding.',
            theresAProblemWithAContactMethod: 'Er is een probleem met een contactmethode',
            aContactMethodRequiresVerification: 'Een contactmethode vereist verificatie',
            theresAProblemWithAPaymentMethod: 'Er is een probleem met een betaalmethode',
            theresAProblemWithAWorkspace: 'Er is een probleem met een werkruimte',
            theresAProblemWithYourReimbursementAccount: 'Er is een probleem met je terugbetalingsaccount',
            theresABillingProblemWithYourSubscription: 'Er is een factureringsprobleem met je abonnement.',
            yourSubscriptionHasBeenSuccessfullyRenewed: 'Je abonnement is succesvol verlengd.',
            theresWasAProblemDuringAWorkspaceConnectionSync: 'Er was een probleem tijdens een synchronisatie van de werkruimteverbinding.',
            theresAProblemWithYourWallet: 'Er is een probleem met je portemonnee',
            theresAProblemWithYourWalletTerms: 'Er is een probleem met de voorwaarden van je wallet.',
        },
    },
    emptySearchView: {
        takeATestDrive: 'Maak een proefrit',
    },
    migratedUserWelcomeModal: {
        title: 'Reizen en uitgaven, met de snelheid van chat',
        subtitle: 'Nieuwe Expensify heeft dezelfde geweldige automatisering, maar nu met geweldige samenwerking:',
        confirmText: 'Laten we gaan!',
        features: {
            chat: '<strong>Chat direct op elke uitgave</strong>, rapport of werkruimte',
            scanReceipt: '<strong>Scan bonnetjes</strong> en krijg je geld terugbetaald',
            crossPlatform: 'Doe <strong>alles</strong> vanaf je telefoon of browser',
        },
    },
    productTrainingTooltip: {
        // TODO: CONCIERGE_LHN_GBR tooltip will be replaced by a tooltip in the #admins room
        // https://github.com/Expensify/App/issues/57045#issuecomment-2701455668
        conciergeLHNGBR: '<tooltip>Aan de slag <strong>hier!</strong></tooltip>',
        saveSearchTooltip: '<tooltip><strong>Hernoem uw opgeslagen zoekopdrachten</strong> hier!</tooltip>',
        globalCreateTooltip: '<tooltip><strong>Maak onkosten aan</strong>, begin met chatten,\nen meer. Probeer het uit!</tooltip>',
        bottomNavInboxTooltip: '<tooltip>Bekijk wat <strong>jouw aandacht nodig heeft</strong>\nen <strong>chat over onkosten.</strong></tooltip>',
        workspaceChatTooltip: '<tooltip>Chat met <strong>goedkeurders</strong></tooltip>',
        GBRRBRChat: '<tooltip>Je ziet 🟢 bij <strong>acties die je moet uitvoeren</strong>,\nen 🔴 bij <strong>items die je moet beoordelen.</strong></tooltip>',
        accountSwitcher: '<tooltip>Toegang tot je <strong>Copilot-accounts</strong> hier</tooltip>',
        expenseReportsFilter: '<tooltip>Welkom! Vind hier al je\n<strong>bedrijfsrapporten</strong>.</tooltip>',
        scanTestTooltip: {
            main: '<tooltip><strong>Scan ons testbonnetje</strong> om te zien hoe het werkt!</tooltip>',
            manager: '<tooltip>Kies onze <strong>testmanager</strong> om het uit te proberen!</tooltip>',
            confirmation: '<tooltip><strong>Dien nu je onkosten in</strong> en zie\nwat er gebeurt!</tooltip>',
            tryItOut: 'Probeer het uit',
            noThanks: 'Nee, bedankt',
        },
        outstandingFilter: '<tooltip>Filter op onkosten\ndie <strong>goedkeuring nodig hebben</strong></tooltip>',
        scanTestDriveTooltip: '<tooltip>Stuur dit bonnetje om de\n<strong>test uit te voeren!</strong></tooltip>',
    },
    discardChangesConfirmation: {
        title: 'Wijzigingen negeren?',
        body: 'Weet je zeker dat je de wijzigingen die je hebt gemaakt wilt weggooien?',
        confirmText: 'Wijzigingen verwijderen',
    },
    scheduledCall: {
        book: {
            title: 'Gesprek plannen',
            description: 'Vind een tijd die voor jou werkt.',
            slots: 'Beschikbare tijden voor',
        },
        confirmation: {
            title: 'Oproep bevestigen',
            description: 'Zorg ervoor dat de onderstaande details er goed uitzien voor jou. Zodra je de oproep bevestigt, sturen we een uitnodiging met meer informatie.',
            setupSpecialist: 'Uw setup specialist',
            meetingLength: 'Vergaderingsduur',
            dateTime: 'Datum & tijd',
            minutes: '30 minuten',
        },
        callScheduled: 'Oproep gepland',
    },
    autoSubmitModal: {
        title: 'Alles duidelijk en ingediend!',
        description: 'Alle waarschuwingen en overtredingen zijn gewist, dus:',
        submittedExpensesTitle: 'Deze uitgaven zijn ingediend',
        submittedExpensesDescription: 'Deze uitgaven zijn naar uw goedkeurder gestuurd, maar kunnen nog worden bewerkt totdat ze zijn goedgekeurd.',
        pendingExpensesTitle: 'In afwachting zijnde uitgaven zijn verplaatst',
        pendingExpensesDescription: 'Alle openstaande kaartuitgaven zijn verplaatst naar een apart rapport totdat ze worden geboekt.',
    },
    testDrive: {
        quickAction: {
            takeATwoMinuteTestDrive: 'Maak een proefrit van 2 minuten',
        },
        modal: {
            title: 'Probeer ons uit',
            description: 'Maak een snelle producttour om snel op de hoogte te zijn. Geen tussenstops nodig!',
            confirmText: 'Start proefrit',
            helpText: 'Overslaan',
            employee: {
                description:
                    '<muted-text>Krijg <strong>3 gratis maanden Expensify</strong> voor je team! Vul hieronder het e-mailadres van je baas in en stuur hen een testuitgave.</muted-text>',
                email: 'Voer het e-mailadres van uw baas in',
                error: 'Dat lid bezit een werkruimte, voer alstublieft een nieuw lid in om te testen.',
            },
        },
        banner: {
            currentlyTestDrivingExpensify: 'Je bent momenteel Expensify aan het uitproberen.',
            readyForTheRealThing: 'Klaar voor het echte werk?',
            getStarted: 'Aan de slag',
        },
        employeeInviteMessage: ({name}: EmployeeInviteMessageParams) =>
            `# ${name} heeft je uitgenodigd om Expensify uit te proberen\nHey! Ik heb ons net *3 maanden gratis* gekregen om Expensify uit te proberen, de snelste manier om onkosten te beheren.\n\nHier is een *testbon* om je te laten zien hoe het werkt:`,
    },
    export: {
        basicExport: 'Basis export',
        reportLevelExport: 'Alle gegevens - rapportniveau',
        expenseLevelExport: 'Alle gegevens - uitgavenniveau',
        exportInProgress: 'Bezig met exporteren',
        conciergeWillSend: 'Concierge stuurt je het bestand binnenkort.',
    },
};
// IMPORTANT: This line is manually replaced in generate translation files by scripts/generateTranslations.ts,
// so if you change it here, please update it there as well.
export default translations satisfies TranslationDeepObject<typeof en>;<|MERGE_RESOLUTION|>--- conflicted
+++ resolved
@@ -6525,12 +6525,7 @@
         overTripLimit: ({formattedLimit}: ViolationsOverLimitParams) => `Bedrag boven ${formattedLimit}/ritlimiet`,
         overLimitAttendee: ({formattedLimit}: ViolationsOverLimitParams) => `Bedrag boven ${formattedLimit}/persoon limiet`,
         perDayLimit: ({formattedLimit}: ViolationsPerDayLimitParams) => `Bedrag boven de dagelijkse ${formattedLimit}/persoon categoriegrens`,
-<<<<<<< HEAD
         receiptNotSmartScanned: 'Bon en uitgavendetails handmatig toegevoegd.',
-=======
-        receiptNotSmartScanned:
-            'Bon en uitgavendetails handmatig toegevoegd. <a href="https://help.expensify.com/articles/expensify-classic/reports/Automatic-Receipt-Audit">Meer weten</a>.',
->>>>>>> 5aa16193
         receiptRequired: ({formattedLimit, category}: ViolationsReceiptRequiredParams) => {
             let message = 'Bon vereist';
             if (formattedLimit ?? category) {
