--- conflicted
+++ resolved
@@ -818,8 +818,6 @@
     country: string;
 };
 
-<<<<<<< HEAD
-=======
 type QBDSetupErrorBodyParams = {
     conciergeLink: string;
 };
@@ -832,14 +830,11 @@
     accountingPageURL: string;
 };
 
->>>>>>> 4b22ec27
 type SettlementAccountInfoParams = {
     reconciliationAccountSettingsLink: string;
     accountNumber: string;
 };
 
-<<<<<<< HEAD
-=======
 type MergeSuccessDescriptionParams = {
     from: string;
     to: string;
@@ -854,7 +849,6 @@
     email: string;
 };
 
->>>>>>> 4b22ec27
 export type {
     ContactMethodsRouteParams,
     ContactMethodParams,
@@ -1137,9 +1131,6 @@
     WorkspacesListRouteParams,
     WorkspaceRouteParams,
     BusinessTaxIDParams,
-<<<<<<< HEAD
-    SettlementAccountInfoParams,
-=======
     QBDSetupErrorBodyParams,
     EmptyCategoriesSubtitleWithAccountingParams,
     EmptyTagsSubtitleWithAccountingParams,
@@ -1147,5 +1138,4 @@
     MergeSuccessDescriptionParams,
     MergeFailureUncreatedAccountDescriptionParams,
     MergeFailureDescriptionGenericParams,
->>>>>>> 4b22ec27
 };