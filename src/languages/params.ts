--- conflicted
+++ resolved
@@ -773,13 +773,13 @@
     contactMethodsRoute: string;
 };
 
-<<<<<<< HEAD
+
 type ContactMethodParams = {
     contactMethodRoute: string;
-=======
+};
+
 type BusinessTaxIDParams = {
     country: string;
->>>>>>> a7aa47a2
 };
 
 export type {
