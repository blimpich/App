--- conflicted
+++ resolved
@@ -1183,12 +1183,9 @@
     MergeSuccessDescriptionParams,
     MergeFailureUncreatedAccountDescriptionParams,
     MergeFailureDescriptionGenericParams,
-<<<<<<< HEAD
     ChangedApproverMessageParams,
     WorkflowSettingsParam,
-=======
     MovedActionParams,
->>>>>>> d1b5bdd3
     IndividualExpenseRulesSubtitleParams,
     BillableDefaultDescriptionParams,
     WorkspaceShareNoteParams,
