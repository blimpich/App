import type {ValueOf} from 'type-fest';
import type CONST from '@src/CONST';
import type {OnyxInputOrEntry, ReportAction} from '@src/types/onyx';
import type {DelegateRole} from '@src/types/onyx/Account';
import type {AllConnectionName, ConnectionName, PolicyConnectionSyncStage, SageIntacctMappingName} from '@src/types/onyx/Policy';
import type {ViolationDataType} from '@src/types/onyx/TransactionViolation';

type AddressLineParams = {
    lineNumber: number;
};

type CharacterLimitParams = {
    limit: number | string;
};

type AssigneeParams = {
    assignee: string;
};

type CharacterLengthLimitParams = {
    limit: number;
    length: number;
};

type ZipCodeExampleFormatParams = {
    zipSampleFormat: string;
};

type LoggedInAsParams = {
    email: string;
};

type SignUpNewFaceCodeParams = {
    login: string;
};

type WelcomeEnterMagicCodeParams = {
    login: string;
};

type AlreadySignedInParams = {
    email: string;
};

type GoBackMessageParams = {
    provider: string;
};

type LocalTimeParams = {
    user: string;
    time: string;
};

type EditActionParams = {
    action: OnyxInputOrEntry<ReportAction>;
};

type DeleteActionParams = {
    action: OnyxInputOrEntry<ReportAction>;
};

type DeleteConfirmationParams = {
    action: OnyxInputOrEntry<ReportAction>;
};

type BeginningOfChatHistoryDomainRoomPartOneParams = {
    domainRoom: string;
};

type BeginningOfChatHistoryAdminRoomPartOneParams = {
    workspaceName: string;
};

type BeginningOfChatHistoryAnnounceRoomPartOneParams = {
    workspaceName: string;
};

type BeginningOfChatHistoryAnnounceRoomPartTwo = {
    workspaceName: string;
};

type WelcomeToRoomParams = {
    roomName: string;
};

type UsePlusButtonParams = {
    additionalText: string;
};

type ReportArchiveReasonsClosedParams = {
    displayName: string;
};

type ReportArchiveReasonsMergedParams = {
    displayName: string;
    oldDisplayName: string;
};

type ReportArchiveReasonsRemovedFromPolicyParams = {
    displayName: string;
    policyName: string;
    shouldUseYou?: boolean;
};

type ReportPolicyNameParams = {
    policyName: string;
};

type ReportArchiveReasonsInvoiceReceiverPolicyDeletedParams = {
    policyName: string;
};

type RequestCountParams = {
    scanningReceipts: number;
    pendingReceipts: number;
};

type SettleExpensifyCardParams = {
    formattedAmount: string;
};

type RequestAmountParams = {amount: string};

type RequestedAmountMessageParams = {formattedAmount: string; comment?: string};

type SplitAmountParams = {amount: string};

type DidSplitAmountMessageParams = {formattedAmount: string; comment: string};

type UserSplitParams = {amount: string};

type PayerOwesAmountParams = {payer: string; amount: number | string; comment?: string};

type PayerOwesParams = {payer: string};

type CompanyCardFeedNameParams = {feedName: string};

type PayerPaidAmountParams = {payer?: string; amount: number | string};

type ApprovedAmountParams = {amount: number | string};

type ForwardedAmountParams = {amount: number | string};

type ManagerApprovedParams = {manager: string};

type ManagerApprovedAmountParams = {manager: string; amount: number | string};

type PayerPaidParams = {payer: string};

type PayerSettledParams = {amount: number | string};

type WaitingOnBankAccountParams = {submitterDisplayName: string};

type CanceledRequestParams = {amount: string; submitterDisplayName: string};

type AdminCanceledRequestParams = {manager: string; amount: string};

type SettledAfterAddedBankAccountParams = {submitterDisplayName: string; amount: string};

type PaidElsewhereWithAmountParams = {payer?: string; amount: string};

type PaidWithExpensifyWithAmountParams = {payer?: string; amount: string};

type ThreadRequestReportNameParams = {formattedAmount: string; comment: string};

type ThreadSentMoneyReportNameParams = {formattedAmount: string; comment: string};

type SizeExceededParams = {maxUploadSizeInMB: number};

type ResolutionConstraintsParams = {minHeightInPx: number; minWidthInPx: number; maxHeightInPx: number; maxWidthInPx: number};

type NotAllowedExtensionParams = {allowedExtensions: string[]};

type EnterMagicCodeParams = {contactMethod: string};

type TransferParams = {amount: string};

type InstantSummaryParams = {rate: string; minAmount: string};

type NotYouParams = {user: string};

type DateShouldBeBeforeParams = {dateString: string};

type DateShouldBeAfterParams = {dateString: string};

type WeSentYouMagicSignInLinkParams = {login: string; loginType: string};

type ToValidateLoginParams = {primaryLogin: string; secondaryLogin: string};

type NoLongerHaveAccessParams = {primaryLogin: string};

type OurEmailProviderParams = {login: string};

type ConfirmThatParams = {login: string};

type UntilTimeParams = {time: string};

type StepCounterParams = {step: number; total?: number; text?: string};

type UserIsAlreadyMemberParams = {login: string; name: string};

type GoToRoomParams = {roomName: string};

type WelcomeNoteParams = {workspaceName: string};

type RoomNameReservedErrorParams = {reservedName: string};

type RenamedRoomActionParams = {oldName: string; newName: string};

type RoomRenamedToParams = {newName: string};

type OOOEventSummaryFullDayParams = {summary: string; dayCount: number; date: string};

type OOOEventSummaryPartialDayParams = {summary: string; timePeriod: string; date: string};

type ParentNavigationSummaryParams = {reportName?: string; workspaceName?: string};

type SetTheRequestParams = {valueName: string; newValueToDisplay: string};

type SetTheDistanceMerchantParams = {translatedChangedField: string; newMerchant: string; newAmountToDisplay: string};

type RemovedTheRequestParams = {valueName: string; oldValueToDisplay: string};

type UpdatedTheRequestParams = {valueName: string; newValueToDisplay: string; oldValueToDisplay: string};

type UpdatedTheDistanceMerchantParams = {translatedChangedField: string; newMerchant: string; oldMerchant: string; newAmountToDisplay: string; oldAmountToDisplay: string};

type FormattedMaxLengthParams = {formattedMaxLength: string};

type WalletProgramParams = {walletProgram: string};

type ViolationsAutoReportedRejectedExpenseParams = {rejectedBy: string; rejectReason: string};

type ViolationsCashExpenseWithNoReceiptParams = {formattedLimit?: string} | undefined;

type ViolationsConversionSurchargeParams = {surcharge: number};

type ViolationsInvoiceMarkupParams = {invoiceMarkup: number};

type ViolationsMaxAgeParams = {maxAge: number};

type ViolationsMissingTagParams = {tagName?: string} | undefined;

type ViolationsModifiedAmountParams = {type?: ViolationDataType; displayPercentVariance?: number};

type ViolationsOverAutoApprovalLimitParams = {formattedLimit: string};

type ViolationsOverCategoryLimitParams = {formattedLimit: string};

type ViolationsOverLimitParams = {formattedLimit: string};

type ViolationsPerDayLimitParams = {formattedLimit: string};

type ViolationsReceiptRequiredParams = {formattedLimit?: string; category?: string};

type ViolationsRterParams = {
    brokenBankConnection: boolean;
    isAdmin: boolean;
    email?: string;
    isTransactionOlderThan7Days: boolean;
    member?: string;
    rterType?: ValueOf<typeof CONST.RTER_VIOLATION_TYPES>;
};

type ViolationsTagOutOfPolicyParams = {tagName?: string} | undefined;

type ViolationsTaxOutOfPolicyParams = {taxName?: string} | undefined;

type PaySomeoneParams = {name?: string} | undefined;

type TaskCreatedActionParams = {title: string};

type OptionalParam<T> = Partial<T>;

type TermsParams = {amount: string};

type ElectronicFundsParams = {percentage: string; amount: string};

type LogSizeParams = {size: number};

type LogSizeAndDateParams = {size: number; date: string};

type HeldRequestParams = {comment: string};

type ChangeFieldParams = {oldValue?: string; newValue: string; fieldName: string};

type ChangePolicyParams = {fromPolicy: string; toPolicy: string};

type ChangeTypeParams = {oldType: string; newType: string};

type DelegateSubmitParams = {delegateUser: string; originalManager: string};

type AccountOwnerParams = {accountOwnerEmail: string};

type ExportedToIntegrationParams = {label: string; markedManually?: boolean; inProgress?: boolean; lastModified?: string};

type IntegrationsMessageParams = {
    label: string;
    result: {
        code?: number;
        messages?: string[];
        title?: string;
        link?: {
            url: string;
            text: string;
        };
    };
};

type MarkedReimbursedParams = {amount: string; currency: string};

type MarkReimbursedFromIntegrationParams = {amount: string; currency: string};

type ShareParams = {to: string};

type UnshareParams = {to: string};

type StripePaidParams = {amount: string; currency: string};

type UnapprovedParams = {amount: string};

type RemoveMembersWarningPrompt = {
    memberName: string;
    ownerName: string;
};

type RemoveMemberPromptParams = {
    memberName: string;
};

type IssueVirtualCardParams = {
    assignee: string;
    link: string;
};

type ApprovalWorkflowErrorParams = {
    name1: string;
    name2: string;
};

type ConnectionNameParams = {
    connectionName: AllConnectionName;
};

type LastSyncDateParams = {
    connectionName: string;
    formattedDate: string;
};

type CustomersOrJobsLabelParams = {
    importFields: string[];
    importType: string;
};

type ExportAgainModalDescriptionParams = {
    reportName: string;
    connectionName: ConnectionName;
};

type IntegrationSyncFailedParams = {label: string; errorMessage: string};

type AddEmployeeParams = {email: string; role: string};

type UpdateRoleParams = {email: string; currentRole: string; newRole: string};

type RemoveMemberParams = {email: string; role: string};

type DateParams = {date: string};

type FiltersAmountBetweenParams = {greaterThan: string; lessThan: string};

type StatementPageTitleParams = {year: string | number; monthName: string};

type DisconnectPromptParams = {currentIntegration?: ConnectionName} | undefined;

type DisconnectTitleParams = {integration?: ConnectionName} | undefined;

type AmountWithCurrencyParams = {amountWithCurrency: string};

type LowerUpperParams = {lower: string; upper: string};

type CategoryNameParams = {categoryName: string};

type TaxAmountParams = {taxAmount: number};

type SecondaryLoginParams = {secondaryLogin: string};

type OwnerOwesAmountParams = {amount: string; email: string};

type ChangeOwnerSubscriptionParams = {usersCount: number; finalCount: number};

type ChangeOwnerDuplicateSubscriptionParams = {email: string; workspaceName: string};

type ChangeOwnerHasFailedSettlementsParams = {email: string};

type ActionsAreCurrentlyRestricted = {workspaceName: string};

type WorkspaceOwnerWillNeedToAddOrUpdatePaymentCardParams = {workspaceOwnerName: string};

type RenamedWorkspaceNameActionParams = {oldName: string; newName: string};

type StatementTitleParams = {year: number | string; monthName: string};

type BadgeFreeTrialParams = {numOfDays: number};

type BillingBannerSubtitleWithDateParams = {date: string};

type BillingBannerDisputePendingParams = {amountOwed: number; cardEnding: string};

type BillingBannerCardAuthenticationRequiredParams = {cardEnding: string};

type BillingBannerInsufficientFundsParams = {amountOwed: number};

type BillingBannerCardExpiredParams = {amountOwed: number};

type BillingBannerCardOnDisputeParams = {amountOwed: string; cardEnding: string};

type TrialStartedTitleParams = {numOfDays: number};

type CardNextPaymentParams = {nextPaymentDate: string};

type CardEndingParams = {cardNumber: string};

type CardInfoParams = {name: string; expiration: string; currency: string};

type YourPlanPriceParams = {lower: string; upper: string};

type SubscriptionSizeParams = {size: number};

type SubscriptionCommitmentParams = {size: number; date: string};

type SubscriptionSettingsSaveUpToParams = {amountWithCurrency: string};

type SubscriptionSettingsRenewsOnParams = {date: string};

type UnapproveWithIntegrationWarningParams = {accountingIntegration: string};

type IncorrectZipFormatParams = {zipFormat?: string} | undefined;

type ExportIntegrationSelectedParams = {connectionName: ConnectionName};

type DefaultVendorDescriptionParams = {isReimbursable: boolean};

type RequiredFieldParams = {fieldName: string};

type ImportFieldParams = {importField: string};

type IntacctMappingTitleParams = {mappingName: SageIntacctMappingName};

type LastSyncAccountingParams = {relativeDate: string};

type SyncStageNameConnectionsParams = {stage: PolicyConnectionSyncStage};

type ReconciliationWorksParams = {lastFourPAN: string};

type DelegateRoleParams = {role: DelegateRole};

type DelegatorParams = {delegator: string};

type RoleNamesParams = {role: string};

type AssignCardParams = {
    assignee: string;
    feed: string;
};

type SpreadSheetColumnParams = {
    name: string;
};

type SpreadFieldNameParams = {
    fieldName: string;
};

type SpreadCategoriesParams = {
    categories: number;
};

type AssignedCardParams = {
    assignee: string;
    link: string;
};

type FeatureNameParams = {
    featureName: string;
};

type AutoPayApprovedReportsLimitErrorParams = {
    currency?: string;
};

type DefaultAmountParams = {
    defaultAmount: string;
};

type RemovedFromApprovalWorkflowParams = {
    submittersNames: string[];
};

type IntegrationExportParams = {
    integration: string;
    type?: string;
};

type ConnectionParams = {
    connection: string;
};

type MissingPropertyParams = {
    propertyName: string;
};

type InvalidPropertyParams = {
    propertyName: string;
    expectedType: string;
};

type InvalidValueParams = {
    expectedValues: string;
};

type ImportTagsSuccessfullDescriptionParams = {
    tags: number;
};

type ImportedTagsMessageParams = {
    columnCounts: number;
};

type ImportMembersSuccessfullDescriptionParams = {
    members: number;
};

type AuthenticationErrorParams = {
    connectionName: string;
};

type ImportedTypesParams = {
    importedTypes: string[];
};

type FileLimitParams = {
    fileLimit: number;
};

type CompanyCardBankName = {
    bankName: string;
};

<<<<<<< HEAD
type WorkspaceLockedPlanTypeParams = {
    subscriptionUsersCount: number;
    annualSubscriptionEndDate: string;
=======
type CurrencyCodeParams = {
    currencyCode: string;
>>>>>>> c6583755
};

export type {
    AuthenticationErrorParams,
    ImportMembersSuccessfullDescriptionParams,
    ImportedTagsMessageParams,
    ImportTagsSuccessfullDescriptionParams,
    MissingPropertyParams,
    InvalidPropertyParams,
    InvalidValueParams,
    ConnectionParams,
    IntegrationExportParams,
    RemovedFromApprovalWorkflowParams,
    DefaultAmountParams,
    AutoPayApprovedReportsLimitErrorParams,
    FeatureNameParams,
    FileLimitParams,
    SpreadSheetColumnParams,
    SpreadFieldNameParams,
    AssignedCardParams,
    SpreadCategoriesParams,
    DelegateRoleParams,
    DelegatorParams,
    ReconciliationWorksParams,
    LastSyncAccountingParams,
    SyncStageNameConnectionsParams,
    RequiredFieldParams,
    IntacctMappingTitleParams,
    ImportFieldParams,
    AssigneeParams,
    DefaultVendorDescriptionParams,
    ExportIntegrationSelectedParams,
    UnapproveWithIntegrationWarningParams,
    IncorrectZipFormatParams,
    CardNextPaymentParams,
    CardEndingParams,
    CardInfoParams,
    YourPlanPriceParams,
    SubscriptionSizeParams,
    SubscriptionCommitmentParams,
    SubscriptionSettingsSaveUpToParams,
    SubscriptionSettingsRenewsOnParams,
    BadgeFreeTrialParams,
    BillingBannerSubtitleWithDateParams,
    BillingBannerDisputePendingParams,
    BillingBannerCardAuthenticationRequiredParams,
    BillingBannerInsufficientFundsParams,
    BillingBannerCardExpiredParams,
    BillingBannerCardOnDisputeParams,
    TrialStartedTitleParams,
    RemoveMemberPromptParams,
    StatementTitleParams,
    RenamedWorkspaceNameActionParams,
    WorkspaceOwnerWillNeedToAddOrUpdatePaymentCardParams,
    ActionsAreCurrentlyRestricted,
    ChangeOwnerHasFailedSettlementsParams,
    OwnerOwesAmountParams,
    ChangeOwnerDuplicateSubscriptionParams,
    ChangeOwnerSubscriptionParams,
    SecondaryLoginParams,
    TaxAmountParams,
    CategoryNameParams,
    AmountWithCurrencyParams,
    LowerUpperParams,
    LogSizeAndDateParams,
    AddressLineParams,
    AdminCanceledRequestParams,
    AlreadySignedInParams,
    ApprovedAmountParams,
    BeginningOfChatHistoryAdminRoomPartOneParams,
    BeginningOfChatHistoryAnnounceRoomPartOneParams,
    BeginningOfChatHistoryAnnounceRoomPartTwo,
    BeginningOfChatHistoryDomainRoomPartOneParams,
    CanceledRequestParams,
    CharacterLimitParams,
    ConfirmThatParams,
    CompanyCardFeedNameParams,
    DateShouldBeAfterParams,
    DateShouldBeBeforeParams,
    DeleteActionParams,
    DeleteConfirmationParams,
    DidSplitAmountMessageParams,
    EditActionParams,
    ElectronicFundsParams,
    EnterMagicCodeParams,
    FormattedMaxLengthParams,
    ForwardedAmountParams,
    GoBackMessageParams,
    GoToRoomParams,
    HeldRequestParams,
    InstantSummaryParams,
    IssueVirtualCardParams,
    LocalTimeParams,
    LogSizeParams,
    LoggedInAsParams,
    ManagerApprovedAmountParams,
    ManagerApprovedParams,
    SignUpNewFaceCodeParams,
    NoLongerHaveAccessParams,
    NotAllowedExtensionParams,
    NotYouParams,
    OOOEventSummaryFullDayParams,
    OOOEventSummaryPartialDayParams,
    OurEmailProviderParams,
    PaidElsewhereWithAmountParams,
    PaidWithExpensifyWithAmountParams,
    ParentNavigationSummaryParams,
    PaySomeoneParams,
    PayerOwesAmountParams,
    PayerOwesParams,
    RoleNamesParams,
    PayerPaidAmountParams,
    PayerPaidParams,
    PayerSettledParams,
    RemovedTheRequestParams,
    RenamedRoomActionParams,
    ReportArchiveReasonsClosedParams,
    ReportArchiveReasonsMergedParams,
    ReportPolicyNameParams,
    ReportArchiveReasonsInvoiceReceiverPolicyDeletedParams,
    ReportArchiveReasonsRemovedFromPolicyParams,
    RequestAmountParams,
    RequestCountParams,
    RequestedAmountMessageParams,
    ResolutionConstraintsParams,
    RoomNameReservedErrorParams,
    RoomRenamedToParams,
    SetTheDistanceMerchantParams,
    SetTheRequestParams,
    SettleExpensifyCardParams,
    SettledAfterAddedBankAccountParams,
    SizeExceededParams,
    SplitAmountParams,
    StepCounterParams,
    TaskCreatedActionParams,
    TermsParams,
    ThreadRequestReportNameParams,
    ThreadSentMoneyReportNameParams,
    ToValidateLoginParams,
    TransferParams,
    UntilTimeParams,
    UpdatedTheDistanceMerchantParams,
    UpdatedTheRequestParams,
    UsePlusButtonParams,
    UserIsAlreadyMemberParams,
    UserSplitParams,
    ViolationsAutoReportedRejectedExpenseParams,
    ViolationsCashExpenseWithNoReceiptParams,
    ViolationsConversionSurchargeParams,
    ViolationsInvoiceMarkupParams,
    ViolationsMaxAgeParams,
    ViolationsMissingTagParams,
    ViolationsModifiedAmountParams,
    ViolationsOverAutoApprovalLimitParams,
    ViolationsOverCategoryLimitParams,
    ViolationsOverLimitParams,
    ViolationsPerDayLimitParams,
    ViolationsReceiptRequiredParams,
    ViolationsRterParams,
    ViolationsTagOutOfPolicyParams,
    ViolationsTaxOutOfPolicyParams,
    WaitingOnBankAccountParams,
    WalletProgramParams,
    WeSentYouMagicSignInLinkParams,
    WelcomeEnterMagicCodeParams,
    WelcomeNoteParams,
    WelcomeToRoomParams,
    ZipCodeExampleFormatParams,
    ChangeFieldParams,
    ChangePolicyParams,
    ChangeTypeParams,
    ExportedToIntegrationParams,
    DelegateSubmitParams,
    AccountOwnerParams,
    IntegrationsMessageParams,
    MarkedReimbursedParams,
    MarkReimbursedFromIntegrationParams,
    ShareParams,
    UnshareParams,
    StripePaidParams,
    UnapprovedParams,
    RemoveMembersWarningPrompt,
    ApprovalWorkflowErrorParams,
    ConnectionNameParams,
    LastSyncDateParams,
    CustomersOrJobsLabelParams,
    ExportAgainModalDescriptionParams,
    IntegrationSyncFailedParams,
    AddEmployeeParams,
    UpdateRoleParams,
    RemoveMemberParams,
    DateParams,
    FiltersAmountBetweenParams,
    StatementPageTitleParams,
    CompanyCardBankName,
    DisconnectPromptParams,
    DisconnectTitleParams,
    CharacterLengthLimitParams,
    OptionalParam,
    AssignCardParams,
    ImportedTypesParams,
<<<<<<< HEAD
    WorkspaceLockedPlanTypeParams,
=======
    CurrencyCodeParams,
>>>>>>> c6583755
};<|MERGE_RESOLUTION|>--- conflicted
+++ resolved
@@ -547,14 +547,13 @@
     bankName: string;
 };
 
-<<<<<<< HEAD
 type WorkspaceLockedPlanTypeParams = {
     subscriptionUsersCount: number;
     annualSubscriptionEndDate: string;
-=======
+};
+
 type CurrencyCodeParams = {
     currencyCode: string;
->>>>>>> c6583755
 };
 
 export type {
@@ -756,9 +755,6 @@
     OptionalParam,
     AssignCardParams,
     ImportedTypesParams,
-<<<<<<< HEAD
     WorkspaceLockedPlanTypeParams,
-=======
     CurrencyCodeParams,
->>>>>>> c6583755
 };