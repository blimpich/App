import type {ValueOf} from 'type-fest';
import type CONST from '@src/CONST';
import type {OnyxInputOrEntry, ReportAction} from '@src/types/onyx';
import type {DelegateRole} from '@src/types/onyx/Account';
import type {AllConnectionName, ConnectionName, PolicyConnectionSyncStage, SageIntacctMappingName} from '@src/types/onyx/Policy';
import type {ViolationDataType} from '@src/types/onyx/TransactionViolation';

type AddressLineParams = {
    lineNumber: number;
};

type CharacterLimitParams = {
    limit: number | string;
};

type AssigneeParams = {
    assignee: string;
};

type CharacterLengthLimitParams = {
    limit: number;
    length: number;
};

type ZipCodeExampleFormatParams = {
    zipSampleFormat: string;
};

type LoggedInAsParams = {
    email: string;
};

type SignUpNewFaceCodeParams = {
    login: string;
};

type WelcomeEnterMagicCodeParams = {
    login: string;
};

type AlreadySignedInParams = {
    email: string;
};

type GoBackMessageParams = {
    provider: string;
};

type LocalTimeParams = {
    user: string;
    time: string;
};

type EditActionParams = {
    action: OnyxInputOrEntry<ReportAction>;
};

type DeleteActionParams = {
    action: OnyxInputOrEntry<ReportAction>;
};

type DeleteConfirmationParams = {
    action: OnyxInputOrEntry<ReportAction>;
};

type BeginningOfChatHistoryDomainRoomParams = {
    domainRoom: string;
};

type BeginningOfChatHistoryAdminRoomParams = {
    workspaceName: string;
};

type BeginningOfChatHistoryAnnounceRoomParams = {
    workspaceName: string;
};

type BeginningOfChatHistoryPolicyExpenseChatParams = {
    workspaceName: string;
    submitterDisplayName: string;
};

type BeginningOfChatHistoryInvoiceRoomParams = {
    invoicePayer: string;
    invoiceReceiver: string;
};

type BeginningOfArchivedRoomParams = {
    reportName: string;
    reportDetailsLink: string;
};

type BeginningOfChatHistoryUserRoomParams = {
    reportName: string;
    reportDetailsLink: string;
};

type BeginningOfChatHistoryAnnounceRoomPartTwo = {
    workspaceName: string;
};

type WelcomeToRoomParams = {
    roomName: string;
};

type UsePlusButtonParams = {
    additionalText: string;
};

type ReportArchiveReasonsClosedParams = {
    displayName: string;
};

type ReportArchiveReasonsMergedParams = {
    displayName: string;
    oldDisplayName: string;
};

type ReportArchiveReasonsRemovedFromPolicyParams = {
    displayName: string;
    policyName: string;
    shouldUseYou?: boolean;
};

type ReportPolicyNameParams = {
    policyName: string;
};

type ReportArchiveReasonsInvoiceReceiverPolicyDeletedParams = {
    policyName: string;
};

type DuplicateTransactionParams = {
    isSubmitted: boolean;
};

type RequestCountParams = {
    scanningReceipts: number;
    pendingReceipts: number;
};

type DeleteTransactionParams = {
    amount: string;
    merchant: string;
};

type MovedTransactionParams = {
    reportUrl: string;
    reportName?: string;
};

type MovedActionParams = {
    shouldHideMovedReportUrl: boolean;
    movedReportUrl: string;
    newParentReportUrl: string;
    toPolicyName: string;
};

type MovedFromReportParams = {
    reportName: string;
};

type SettleExpensifyCardParams = {
    formattedAmount: string;
};

type WorkspacesListRouteParams = {
    workspacesListRoute: string;
};

type BusinessBankAccountParams = {
    amount?: string;
    last4Digits?: string;
};

type WorkspaceRouteParams = {
    workspaceRoute: string;
};

type RequestAmountParams = {amount: string};

type RequestedAmountMessageParams = {formattedAmount: string; comment?: string};

type SplitAmountParams = {amount: string};

type DidSplitAmountMessageParams = {formattedAmount: string; comment: string};

type UserSplitParams = {amount: string};

type PayerOwesAmountParams = {payer: string; amount: number | string; comment?: string};

type PayerOwesParams = {payer: string};

type CompanyCardFeedNameParams = {feedName: string};

type PayerPaidAmountParams = {payer?: string; amount: number | string};

type ApprovedAmountParams = {amount: number | string};

type ManagerApprovedParams = {manager: string};

type ManagerApprovedAmountParams = {manager: string; amount: number | string};

type PayerPaidParams = {payer: string};

type PayerSettledParams = {amount: number | string};

type CreateExpensesParams = {expensesNumber: number};

type WaitingOnBankAccountParams = {submitterDisplayName: string};

type CanceledRequestParams = {amount: string; submitterDisplayName: string};

type AdminCanceledRequestParams = {manager: string; amount: string};

type SettledAfterAddedBankAccountParams = {submitterDisplayName: string; amount: string};

type PaidElsewhereParams = {payer?: string} | undefined;

type PaidWithExpensifyParams = {payer?: string} | undefined;

type ThreadRequestReportNameParams = {formattedAmount: string; comment: string};

type ThreadSentMoneyReportNameParams = {formattedAmount: string; comment: string};

type MovedFromPersonalSpaceParams = {workspaceName?: string; reportName?: string};

type SizeExceededParams = {maxUploadSizeInMB: number};

type ResolutionConstraintsParams = {minHeightInPx: number; minWidthInPx: number; maxHeightInPx: number; maxWidthInPx: number};

type NotAllowedExtensionParams = {allowedExtensions: string[]};

type EnterMagicCodeParams = {contactMethod: string};

type TransferParams = {amount: string};

type InstantSummaryParams = {rate: string; minAmount: string};

type BankAccountLastFourParams = {lastFour: string};

type NotYouParams = {user: string};

type DateShouldBeBeforeParams = {dateString: string};

type DateShouldBeAfterParams = {dateString: string};

type WeSentYouMagicSignInLinkParams = {login: string; loginType: string};

type ToValidateLoginParams = {primaryLogin: string; secondaryLogin: string};

type NoLongerHaveAccessParams = {primaryLogin: string};

type OurEmailProviderParams = {login: string};

type ConfirmThatParams = {login: string};

type UntilTimeParams = {time: string};

type StepCounterParams = {step: number; total?: number; text?: string};

type UserIsAlreadyMemberParams = {login: string; name: string};

type NewWorkspaceNameParams = {userName: string; workspaceNumber?: number};

type RoomNameReservedErrorParams = {reservedName: string};

type RenamedRoomActionParams = {oldName: string; newName: string; isExpenseReport: boolean; actorName?: string};

type RoomRenamedToParams = {newName: string};

type OOOEventSummaryFullDayParams = {summary: string; dayCount: number; date: string};

type OOOEventSummaryPartialDayParams = {summary: string; timePeriod: string; date: string};

type ParentNavigationSummaryParams = {reportName?: string; workspaceName?: string};

type SetTheRequestParams = {valueName: string; newValueToDisplay: string};

type SetTheDistanceMerchantParams = {translatedChangedField: string; newMerchant: string; newAmountToDisplay: string};

type RemovedTheRequestParams = {valueName: string; oldValueToDisplay: string};

type UpdatedTheRequestParams = {valueName: string; newValueToDisplay: string; oldValueToDisplay: string};

type UpdatedTheDistanceMerchantParams = {translatedChangedField: string; newMerchant: string; oldMerchant: string; newAmountToDisplay: string; oldAmountToDisplay: string};

type FormattedMaxLengthParams = {formattedMaxLength: string};

type WalletProgramParams = {walletProgram: string};

type ViolationsAutoReportedRejectedExpenseParams = {rejectedBy: string; rejectReason: string};

type ViolationsCashExpenseWithNoReceiptParams = {formattedLimit?: string} | undefined;

type ViolationsConversionSurchargeParams = {surcharge: number};

type ViolationsInvoiceMarkupParams = {invoiceMarkup: number};

type ViolationsMaxAgeParams = {maxAge: number};

type ViolationsMissingTagParams = {tagName?: string} | undefined;

type ViolationsModifiedAmountParams = {type?: ViolationDataType; displayPercentVariance?: number};

type ViolationsOverAutoApprovalLimitParams = {formattedLimit: string};

type ViolationsOverCategoryLimitParams = {formattedLimit: string};

type ViolationsOverLimitParams = {formattedLimit: string};

type ViolationsPerDayLimitParams = {formattedLimit: string};

type ViolationsReceiptRequiredParams = {formattedLimit?: string; category?: string};

type ViolationsCustomRulesParams = {message: string};

type ViolationsRterParams = {
    brokenBankConnection: boolean;
    isAdmin: boolean;
    email?: string;
    isTransactionOlderThan7Days: boolean;
    member?: string;
    rterType?: ValueOf<typeof CONST.RTER_VIOLATION_TYPES>;
};

type ViolationsTagOutOfPolicyParams = {tagName?: string} | undefined;

type ViolationsProhibitedExpenseParams = {prohibitedExpenseType: string};

type ViolationsTaxOutOfPolicyParams = {taxName?: string} | undefined;

type PaySomeoneParams = {name?: string} | undefined;

type TaskCreatedActionParams = {title: string};

type OptionalParam<T> = Partial<T>;

type TermsParams = {amount: string};

type ElectronicFundsParams = {percentage: string; amount: string};

type LogSizeParams = {size: number};

type LogSizeAndDateParams = {size: number; date: string};

type HeldRequestParams = {comment: string};

type ChangeFieldParams = {oldValue?: string; newValue: string; fieldName: string};

type ChangeReportPolicyParams = {fromPolicyName?: string; toPolicyName: string};

type UpdatedPolicyDescriptionParams = {oldDescription: string; newDescription: string};

type UpdatedPolicyCurrencyParams = {oldCurrency: string; newCurrency: string};

type UpdatedPolicyCategoryParams = {categoryName: string; oldValue?: boolean | string | number; newValue?: boolean | string | number};

type UpdatedPolicyCategoryDescriptionHintTypeParams = {categoryName: string; oldValue?: string; newValue?: string};

type UpdatedPolicyCategoryGLCodeParams = {categoryName: string; oldValue?: string; newValue?: string};

type UpdatedPolicyCategoryMaxExpenseAmountParams = {categoryName: string; oldAmount?: string; newAmount?: string};

type UpdatedPolicyCategoryExpenseLimitTypeParams = {categoryName: string; oldValue?: string; newValue: string};

type UpdatedPolicyCategoryMaxAmountNoReceiptParams = {categoryName: string; oldValue?: string; newValue: string};

type UpdatedPolicyTagParams = {tagListName: string; tagName?: string; enabled?: boolean; count?: string};

type UpdatedPolicyTagNameParams = {oldName: string; newName: string; tagListName: string};

type UpdatedPolicyTagFieldParams = {oldValue?: string; newValue: string; tagName: string; tagListName: string; updatedField: string};

type UpdatedPolicyCategoryNameParams = {oldName: string; newName?: string};

type UpdatePolicyCustomUnitTaxEnabledParams = {newValue: boolean};

type UpdatePolicyCustomUnitParams = {oldValue: string; newValue: string; customUnitName: string; updatedField: string};

type AddOrDeletePolicyCustomUnitRateParams = {customUnitName: string; rateName: string};

type UpdatedPolicyCustomUnitRateParams = {customUnitName: string; customUnitRateName: string; oldValue: string; newValue: string; updatedField: string};

type UpdatedPolicyCustomUnitTaxRateExternalIDParams = {customUnitRateName: string; newValue: string; newTaxPercentage: string; oldValue?: string; oldTaxPercentage?: string};

type UpdatedPolicyCustomUnitTaxClaimablePercentageParams = {customUnitRateName: string; newValue: number; oldValue?: number};

type AddedOrDeletedPolicyReportFieldParams = {fieldType: string; fieldName?: string};

type UpdatedPolicyReportFieldDefaultValueParams = {fieldName?: string; defaultValue?: string};

type PolicyAddedReportFieldOptionParams = {fieldName?: string; optionName: string};

type PolicyDisabledReportFieldOptionParams = {fieldName: string; optionName: string; optionEnabled: boolean};

type PolicyDisabledReportFieldAllOptionsParams = {fieldName: string; optionName: string; allEnabled: boolean; toggledOptionsCount?: number};

type AddedPolicyApprovalRuleParams = {approverEmail: string; approverName: string; field: string; name: string};

type UpdatedPolicyApprovalRuleParams = {oldApproverEmail: string; oldApproverName?: string; newApproverEmail: string; newApproverName?: string; field: string; name: string};

type UpdatedPolicyPreventSelfApprovalParams = {oldValue: string; newValue: string};

type UpdatedPolicyFieldWithNewAndOldValueParams = {oldValue: string; newValue: string};

type UpdatedPolicyFieldWithValueParam = {value: boolean};

type UpdatedPolicyFrequencyParams = {oldFrequency: string; newFrequency: string};

type UpdatedPolicyAuditRateParams = {oldAuditRate: number; newAuditRate: number};

type UpdatedPolicyManualApprovalThresholdParams = {oldLimit: string; newLimit: string};

type ChangeTypeParams = {oldType: string; newType: string};

type AccountOwnerParams = {accountOwnerEmail: string};

type ExportedToIntegrationParams = {label: string; markedManually?: boolean; inProgress?: boolean; lastModified?: string};

type IntegrationsMessageParams = {
    label: string;
    result: {
        code?: number;
        messages?: string[];
        title?: string;
        link?: {
            url: string;
            text: string;
        };
    };
};

type MarkedReimbursedParams = {amount: string; currency: string};

type MarkReimbursedFromIntegrationParams = {amount: string; currency: string};

type ShareParams = {to: string};

type UnshareParams = {to: string};

type StripePaidParams = {amount: string; currency: string};

type RemoveMembersWarningPrompt = {
    memberName: string;
    ownerName: string;
};

type RemoveMemberPromptParams = {
    memberName: string;
};

type IssueVirtualCardParams = {
    assignee: string;
    link: string;
};

type ApprovalWorkflowErrorParams = {
    name1: string;
    name2: string;
};

type ConnectionNameParams = {
    connectionName: AllConnectionName;
};

type LastSyncDateParams = {
    connectionName: string;
    formattedDate: string;
};

type CustomersOrJobsLabelParams = {
    importFields: string[];
    importType: string;
};

type ExportAgainModalDescriptionParams = {
    reportName: string;
    connectionName: ConnectionName;
};

type IntegrationSyncFailedParams = {label: string; errorMessage: string; linkText?: string; linkURL?: string; workspaceAccountingLink?: string};

type AddEmployeeParams = {email: string; role: string};

type UpdateRoleParams = {email: string; currentRole: string; newRole: string};

type UpdatedCustomFieldParams = {email: string; previousValue: string; newValue: string};

type LeftWorkspaceParams = {nameOrEmail: string};

type RemoveMemberParams = {email: string; role: string};

type DateParams = {date: string};

type FiltersAmountBetweenParams = {greaterThan: string; lessThan: string};

type StatementPageTitleParams = {year: string | number; monthName: string};

type DisconnectPromptParams = {currentIntegration?: ConnectionName} | undefined;

type DisconnectTitleParams = {integration?: ConnectionName} | undefined;

type AmountWithCurrencyParams = {amountWithCurrency: string};

type LowerUpperParams = {lower: string; upper: string};

type CategoryNameParams = {categoryName: string};

type NeedCategoryForExportToIntegrationParams = {connectionName: string};

type TaxAmountParams = {taxAmount: number};

type SecondaryLoginParams = {secondaryLogin: string};

type WorkspaceMembersCountParams = {count: number};

type OwnerOwesAmountParams = {amount: string; email: string};

type ChangeOwnerSubscriptionParams = {usersCount: number; finalCount: number};

type ChangeOwnerDuplicateSubscriptionParams = {email: string; workspaceName: string};

type ChangeOwnerHasFailedSettlementsParams = {email: string};

type ActionsAreCurrentlyRestricted = {workspaceName: string};

type WorkspaceOwnerWillNeedToAddOrUpdatePaymentCardParams = {workspaceOwnerName: string};

type RenamedWorkspaceNameActionParams = {oldName: string; newName: string};

type StatementTitleParams = {year: number | string; monthName: string};

type BadgeFreeTrialParams = {numOfDays: number};

type BillingBannerSubtitleWithDateParams = {date: string};

type BillingBannerOwnerAmountOwedOverdueParams = {date?: string; purchaseAmountOwed?: string};

type BillingBannerDisputePendingParams = {amountOwed: number; cardEnding: string};

type BillingBannerCardAuthenticationRequiredParams = {cardEnding: string};

type BillingBannerInsufficientFundsParams = {amountOwed: number};

type BillingBannerCardExpiredParams = {amountOwed: number};

type BillingBannerCardOnDisputeParams = {amountOwed: string; cardEnding: string};

type TrialStartedTitleParams = {numOfDays: number};

type EarlyDiscountTitleParams = {discountType: number};

type EarlyDiscountSubtitleParams = {days: number; hours: number; minutes: number; seconds: number};

type CardNextPaymentParams = {nextPaymentDate: string};

type CardEndingParams = {cardNumber: string};

type CardInfoParams = {name: string; expiration: string; currency: string};

type YourPlanPriceParams = {lower: string; upper: string};

type YourPlanPriceValueParams = {price: string};

type SubscriptionSizeParams = {size: number};

type SubscriptionCommitmentParams = {size: number; date: string};

type SubscriptionSettingsSaveUpToParams = {amountWithCurrency: string};

type SubscriptionSettingsSummaryParams = {subscriptionType: string; subscriptionSize: string; autoRenew: string; autoIncrease: string};

type SubscriptionSettingsRenewsOnParams = {date: string};

type UnapproveWithIntegrationWarningParams = {accountingIntegration: string};

type IncorrectZipFormatParams = {zipFormat?: string} | undefined;

type ExportIntegrationSelectedParams = {connectionName: ConnectionName};

type DefaultVendorDescriptionParams = {isReimbursable: boolean};

type RequiredFieldParams = {fieldName: string};

type ImportFieldParams = {importField: string};

type IntacctMappingTitleParams = {mappingName: SageIntacctMappingName};

type LastSyncAccountingParams = {relativeDate: string};

type SyncStageNameConnectionsParams = {stage: PolicyConnectionSyncStage};

type ReconciliationWorksParams = {lastFourPAN: string};

type DelegateRoleParams = {role: DelegateRole};

type DelegatorParams = {delegator: string};

type VacationDelegateParams = {nameOrEmail: string};

type SubmittedToVacationDelegateParams = {submittedToName: string; vacationDelegateName: string};

type RoleNamesParams = {role: string};

type AssignCardParams = {
    assignee: string;
    feed: string;
};

type SpreadSheetColumnParams = {
    name: string;
};

type SpreadFieldNameParams = {
    fieldName: string;
};

type SpreadCategoriesParams = {
    categories: number;
};

type AssignedCardParams = {
    assignee: string;
    link: string;
};

type FeatureNameParams = {
    featureName: string;
    moreFeaturesLink: string;
};

type AutoPayApprovedReportsLimitErrorParams = {
    currency?: string;
};

type DefaultAmountParams = {
    defaultAmount: string;
};

type RemovedFromApprovalWorkflowParams = {
    submittersNames: string[];
};

type DemotedFromWorkspaceParams = {
    policyName: string;
    oldRole: string;
};

type IntegrationExportParams = {
    integration: string;
    type?: string;
};

type ConnectionParams = {
    connection: string;
};

type MissingPropertyParams = {
    propertyName: string;
};

type InvalidPropertyParams = {
    propertyName: string;
    expectedType: string;
};

type InvalidValueParams = {
    expectedValues: string;
};

type ImportTagsSuccessfulDescriptionParams = {
    tags: number;
};

type ImportedTagsMessageParams = {
    columnCounts: number;
};

type ImportMembersSuccessfulDescriptionParams = {
    added: number;
    updated: number;
};

type ImportPerDiemRatesSuccessfulDescriptionParams = {
    rates: number;
};

type AuthenticationErrorParams = {
    connectionName: string;
};

type ImportedTypesParams = {
    importedTypes: string[];
};

type WorkspaceYouMayJoin = {
    domain: string;
    email: string;
};

type WorkEmailResendCodeParams = {
    workEmail: string | undefined;
};

type WorkEmailMergingBlockedParams = {
    workEmail: string | undefined;
};

type WorkspaceMemberList = {
    employeeCount: number;
    policyOwner: string;
};

type FileLimitParams = {
    fileLimit: number;
};

type FileTypeParams = {
    fileType: string;
};

type CompanyCardBankName = {
    bankName: string;
};

type CurrencyCodeParams = {
    currencyCode: string;
};

type WorkspaceLockedPlanTypeParams = {
    count: number;
    annualSubscriptionEndDate: string;
};

type CompanyNameParams = {
    companyName: string;
};

type CustomUnitRateParams = {
    rate: number;
};

type ChatWithAccountManagerParams = {
    accountManagerDisplayName: string;
};

type EditDestinationSubtitleParams = {
    destination: string;
};

type FlightLayoverParams = {
    layover: string;
};

type SubmitsToParams = {
    name: string;
};

type SettlementDateParams = {
    settlementDate: string;
};

type PolicyExpenseChatNameParams = {
    displayName: string;
};

type ReviewParams = {
    amount: string;
};

type CurrencyInputDisabledTextParams = {
    currency: string;
};

type SplitExpenseSubtitleParams = {
    amount: string;
    merchant: string;
};

type SplitExpenseEditTitleParams = {
    amount: string;
    merchant: string;
};

type TotalAmountGreaterOrLessThanOriginalParams = {
    amount: string;
};

type EmployeeInviteMessageParams = {
    name: string;
};

type FlightParams = {
    startDate: string;
    airlineCode: string;
    origin: string;
    destination: string;
    confirmationID?: string;
};

type AirlineParams = {
    airlineCode: string;
    startDate?: string;
    cabinClass?: string;
};

type RailTicketParams = {
    origin: string;
    destination: string;
    startDate: string;
};

type TravelTypeParams = {
    type: string;
    id?: string;
};

type ContactMethodsRouteParams = {
    contactMethodsRoute: string;
};

type ContactMethodParams = {
    contactMethodRoute: string;
};

type BusinessTaxIDParams = {
    country: string;
};

type QBDSetupErrorBodyParams = {
    conciergeLink: string;
};

type EmptyCategoriesSubtitleWithAccountingParams = {
    accountingPageURL: string;
};

type EmptyTagsSubtitleWithAccountingParams = {
    accountingPageURL: string;
};

type SettlementAccountInfoParams = {
    reconciliationAccountSettingsLink: string;
    accountNumber: string;
};

type MergeSuccessDescriptionParams = {
    from: string;
    to: string;
};

type MergeFailureUncreatedAccountDescriptionParams = {
    email: string;
    contactMethodLink: string;
};

type MergeFailureDescriptionGenericParams = {
    email: string;
};

<<<<<<< HEAD
type WorkspaceUpgradeNoteParams = {
    subscriptionLink: string;
};
=======
type ChangedApproverMessageParams = {managerID: number};

type WorkflowSettingsParam = {workflowSettingLink: string};
>>>>>>> 89c5dc25

type IndividualExpenseRulesSubtitleParams = {
    categoriesPageLink: string;
    tagsPageLink: string;
};

type BillableDefaultDescriptionParams = {
    tagsPageLink: string;
};

type WorkspaceShareNoteParams = {
    adminsRoomLink: string;
};

type RulesEnableWorkflowsParams = {
    moreFeaturesLink: string;
};

type UpgradeSuccessMessageParams = {
    policyName: string;
    subscriptionLink: string;
};

type DomainPermissionInfoRestrictionParams = {
    domain: string;
};

type SubmittedWithMemoParams = {
    memo?: string;
};

export type {
    ContactMethodsRouteParams,
    ContactMethodParams,
    SplitExpenseEditTitleParams,
    SplitExpenseSubtitleParams,
    TotalAmountGreaterOrLessThanOriginalParams,
    AuthenticationErrorParams,
    ImportMembersSuccessfulDescriptionParams,
    ImportedTagsMessageParams,
    ImportTagsSuccessfulDescriptionParams,
    MissingPropertyParams,
    InvalidPropertyParams,
    InvalidValueParams,
    ConnectionParams,
    IntegrationExportParams,
    RemovedFromApprovalWorkflowParams,
    DemotedFromWorkspaceParams,
    DefaultAmountParams,
    AutoPayApprovedReportsLimitErrorParams,
    FeatureNameParams,
    FileLimitParams,
    FileTypeParams,
    SpreadSheetColumnParams,
    SpreadFieldNameParams,
    AssignedCardParams,
    SpreadCategoriesParams,
    DelegateRoleParams,
    DelegatorParams,
    VacationDelegateParams,
    ReconciliationWorksParams,
    LastSyncAccountingParams,
    SyncStageNameConnectionsParams,
    RequiredFieldParams,
    IntacctMappingTitleParams,
    ImportFieldParams,
    AssigneeParams,
    DefaultVendorDescriptionParams,
    ExportIntegrationSelectedParams,
    UnapproveWithIntegrationWarningParams,
    IncorrectZipFormatParams,
    CardNextPaymentParams,
    CardEndingParams,
    CardInfoParams,
    YourPlanPriceParams,
    SubscriptionSizeParams,
    SubscriptionCommitmentParams,
    SubscriptionSettingsSaveUpToParams,
    SubscriptionSettingsRenewsOnParams,
    BadgeFreeTrialParams,
    BillingBannerSubtitleWithDateParams,
    BillingBannerOwnerAmountOwedOverdueParams,
    BillingBannerDisputePendingParams,
    BillingBannerCardAuthenticationRequiredParams,
    BillingBannerInsufficientFundsParams,
    BillingBannerCardExpiredParams,
    BillingBannerCardOnDisputeParams,
    TrialStartedTitleParams,
    EarlyDiscountTitleParams,
    EarlyDiscountSubtitleParams,
    RemoveMemberPromptParams,
    StatementTitleParams,
    RenamedWorkspaceNameActionParams,
    WorkspaceOwnerWillNeedToAddOrUpdatePaymentCardParams,
    ActionsAreCurrentlyRestricted,
    ChangeOwnerHasFailedSettlementsParams,
    OwnerOwesAmountParams,
    ChangeOwnerDuplicateSubscriptionParams,
    ChangeOwnerSubscriptionParams,
    SecondaryLoginParams,
    TaxAmountParams,
    CategoryNameParams,
    AmountWithCurrencyParams,
    LowerUpperParams,
    LogSizeAndDateParams,
    AddressLineParams,
    AdminCanceledRequestParams,
    AlreadySignedInParams,
    ApprovedAmountParams,
    BeginningOfChatHistoryAdminRoomParams,
    BeginningOfChatHistoryAnnounceRoomParams,
    BeginningOfChatHistoryPolicyExpenseChatParams,
    BeginningOfChatHistoryInvoiceRoomParams,
    BeginningOfArchivedRoomParams,
    BeginningOfChatHistoryUserRoomParams,
    BeginningOfChatHistoryAnnounceRoomPartTwo,
    BeginningOfChatHistoryDomainRoomParams,
    CanceledRequestParams,
    CharacterLimitParams,
    ConfirmThatParams,
    CompanyCardFeedNameParams,
    DateShouldBeAfterParams,
    DateShouldBeBeforeParams,
    DeleteActionParams,
    DeleteConfirmationParams,
    DidSplitAmountMessageParams,
    EditActionParams,
    ElectronicFundsParams,
    EnterMagicCodeParams,
    FormattedMaxLengthParams,
    GoBackMessageParams,
    SubmittedToVacationDelegateParams,
    HeldRequestParams,
    InstantSummaryParams,
    IssueVirtualCardParams,
    LocalTimeParams,
    LogSizeParams,
    LoggedInAsParams,
    ManagerApprovedAmountParams,
    ManagerApprovedParams,
    MovedFromPersonalSpaceParams,
    SignUpNewFaceCodeParams,
    NoLongerHaveAccessParams,
    NotAllowedExtensionParams,
    NotYouParams,
    OOOEventSummaryFullDayParams,
    OOOEventSummaryPartialDayParams,
    OurEmailProviderParams,
    PaidElsewhereParams,
    PaidWithExpensifyParams,
    ParentNavigationSummaryParams,
    PaySomeoneParams,
    PayerOwesAmountParams,
    DuplicateTransactionParams,
    PayerOwesParams,
    RoleNamesParams,
    PayerPaidAmountParams,
    PayerPaidParams,
    PayerSettledParams,
    RemovedTheRequestParams,
    MovedFromReportParams,
    RenamedRoomActionParams,
    ReportArchiveReasonsClosedParams,
    ReportArchiveReasonsMergedParams,
    ReportPolicyNameParams,
    ReportArchiveReasonsInvoiceReceiverPolicyDeletedParams,
    ReportArchiveReasonsRemovedFromPolicyParams,
    RequestAmountParams,
    RequestCountParams,
    DeleteTransactionParams,
    MovedTransactionParams,
    RequestedAmountMessageParams,
    ResolutionConstraintsParams,
    RoomNameReservedErrorParams,
    RoomRenamedToParams,
    SetTheDistanceMerchantParams,
    SetTheRequestParams,
    SettleExpensifyCardParams,
    SettledAfterAddedBankAccountParams,
    SizeExceededParams,
    SplitAmountParams,
    StepCounterParams,
    TaskCreatedActionParams,
    TermsParams,
    ThreadRequestReportNameParams,
    ThreadSentMoneyReportNameParams,
    ToValidateLoginParams,
    TransferParams,
    UntilTimeParams,
    UpdatedTheDistanceMerchantParams,
    UpdatedTheRequestParams,
    UsePlusButtonParams,
    UserIsAlreadyMemberParams,
    UserSplitParams,
    ViolationsAutoReportedRejectedExpenseParams,
    ViolationsCashExpenseWithNoReceiptParams,
    ViolationsConversionSurchargeParams,
    ViolationsInvoiceMarkupParams,
    ViolationsMaxAgeParams,
    ViolationsMissingTagParams,
    ViolationsModifiedAmountParams,
    ViolationsOverAutoApprovalLimitParams,
    ViolationsOverCategoryLimitParams,
    ViolationsOverLimitParams,
    ViolationsPerDayLimitParams,
    ViolationsReceiptRequiredParams,
    ViolationsCustomRulesParams,
    ViolationsRterParams,
    ViolationsTagOutOfPolicyParams,
    ViolationsProhibitedExpenseParams,
    ViolationsTaxOutOfPolicyParams,
    WaitingOnBankAccountParams,
    WalletProgramParams,
    WeSentYouMagicSignInLinkParams,
    WelcomeEnterMagicCodeParams,
    WelcomeToRoomParams,
    ZipCodeExampleFormatParams,
    ChangeFieldParams,
    ChangeReportPolicyParams,
    ChangeTypeParams,
    ExportedToIntegrationParams,
    AccountOwnerParams,
    IntegrationsMessageParams,
    MarkedReimbursedParams,
    MarkReimbursedFromIntegrationParams,
    ShareParams,
    UnshareParams,
    StripePaidParams,
    RemoveMembersWarningPrompt,
    ApprovalWorkflowErrorParams,
    ConnectionNameParams,
    LastSyncDateParams,
    CustomersOrJobsLabelParams,
    ExportAgainModalDescriptionParams,
    IntegrationSyncFailedParams,
    AddEmployeeParams,
    UpdateRoleParams,
    UpdatedCustomFieldParams,
    LeftWorkspaceParams,
    RemoveMemberParams,
    DateParams,
    FiltersAmountBetweenParams,
    StatementPageTitleParams,
    CompanyCardBankName,
    DisconnectPromptParams,
    DisconnectTitleParams,
    CharacterLengthLimitParams,
    OptionalParam,
    AssignCardParams,
    ImportedTypesParams,
    WorkspaceYouMayJoin,
    WorkspaceMemberList,
    ImportPerDiemRatesSuccessfulDescriptionParams,
    CurrencyCodeParams,
    WorkspaceLockedPlanTypeParams,
    CompanyNameParams,
    CustomUnitRateParams,
    ChatWithAccountManagerParams,
    UpdatedPolicyCurrencyParams,
    UpdatedPolicyFrequencyParams,
    UpdatedPolicyCategoryParams,
    UpdatedPolicyCategoryDescriptionHintTypeParams,
    UpdatedPolicyCategoryNameParams,
    UpdatedPolicyPreventSelfApprovalParams,
    UpdatedPolicyFieldWithNewAndOldValueParams,
    UpdatedPolicyFieldWithValueParam,
    UpdatedPolicyDescriptionParams,
    EditDestinationSubtitleParams,
    FlightLayoverParams,
    WorkEmailResendCodeParams,
    WorkEmailMergingBlockedParams,
    NewWorkspaceNameParams,
    AddedOrDeletedPolicyReportFieldParams,
    UpdatedPolicyCustomUnitRateParams,
    UpdatedPolicyCustomUnitTaxRateExternalIDParams,
    UpdatedPolicyCustomUnitTaxClaimablePercentageParams,
    UpdatedPolicyTagParams,
    UpdatedPolicyTagNameParams,
    UpdatedPolicyTagFieldParams,
    UpdatedPolicyReportFieldDefaultValueParams,
    PolicyAddedReportFieldOptionParams,
    PolicyDisabledReportFieldOptionParams,
    PolicyDisabledReportFieldAllOptionsParams,
    SubmitsToParams,
    SettlementDateParams,
    PolicyExpenseChatNameParams,
    YourPlanPriceValueParams,
    BusinessBankAccountParams,
    NeedCategoryForExportToIntegrationParams,
    UpdatedPolicyAuditRateParams,
    UpdatedPolicyManualApprovalThresholdParams,
    UpdatePolicyCustomUnitTaxEnabledParams,
    UpdatePolicyCustomUnitParams,
    AddOrDeletePolicyCustomUnitRateParams,
    AddedPolicyApprovalRuleParams,
    UpdatedPolicyApprovalRuleParams,
    UpdatedPolicyCategoryGLCodeParams,
    UpdatedPolicyCategoryMaxExpenseAmountParams,
    UpdatedPolicyCategoryExpenseLimitTypeParams,
    UpdatedPolicyCategoryMaxAmountNoReceiptParams,
    SubscriptionSettingsSummaryParams,
    BankAccountLastFourParams,
    ReviewParams,
    CreateExpensesParams,
    WorkspaceMembersCountParams,
    CurrencyInputDisabledTextParams,
    EmployeeInviteMessageParams,
    FlightParams,
    AirlineParams,
    RailTicketParams,
    TravelTypeParams,
    WorkspacesListRouteParams,
    WorkspaceRouteParams,
    BusinessTaxIDParams,
    QBDSetupErrorBodyParams,
    EmptyCategoriesSubtitleWithAccountingParams,
    EmptyTagsSubtitleWithAccountingParams,
    SettlementAccountInfoParams,
    MergeSuccessDescriptionParams,
    MergeFailureUncreatedAccountDescriptionParams,
    MergeFailureDescriptionGenericParams,
<<<<<<< HEAD
    WorkspaceUpgradeNoteParams,
=======
    ChangedApproverMessageParams,
    WorkflowSettingsParam,
>>>>>>> 89c5dc25
    MovedActionParams,
    IndividualExpenseRulesSubtitleParams,
    BillableDefaultDescriptionParams,
    WorkspaceShareNoteParams,
    RulesEnableWorkflowsParams,
    UpgradeSuccessMessageParams,
    DomainPermissionInfoRestrictionParams,
    SubmittedWithMemoParams,
};<|MERGE_RESOLUTION|>--- conflicted
+++ resolved
@@ -859,15 +859,13 @@
     email: string;
 };
 
-<<<<<<< HEAD
 type WorkspaceUpgradeNoteParams = {
     subscriptionLink: string;
 };
-=======
+
 type ChangedApproverMessageParams = {managerID: number};
 
 type WorkflowSettingsParam = {workflowSettingLink: string};
->>>>>>> 89c5dc25
 
 type IndividualExpenseRulesSubtitleParams = {
     categoriesPageLink: string;
@@ -1189,12 +1187,9 @@
     MergeSuccessDescriptionParams,
     MergeFailureUncreatedAccountDescriptionParams,
     MergeFailureDescriptionGenericParams,
-<<<<<<< HEAD
     WorkspaceUpgradeNoteParams,
-=======
     ChangedApproverMessageParams,
     WorkflowSettingsParam,
->>>>>>> 89c5dc25
     MovedActionParams,
     IndividualExpenseRulesSubtitleParams,
     BillableDefaultDescriptionParams,
