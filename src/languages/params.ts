--- conflicted
+++ resolved
@@ -850,13 +850,11 @@
     email: string;
 };
 
-<<<<<<< HEAD
 type IndividualExpenseRulesSubtitleParams = {
     categoriesPageLink: string;
     tagsPageLink: string;
 };
 
-=======
 type BillableDefaultDescriptionParams = {
     tagsPageLink: string;
 };
@@ -882,7 +880,6 @@
     memo?: string;
 };
 
->>>>>>> 47293d23
 export type {
     ContactMethodsRouteParams,
     ContactMethodParams,
@@ -1172,14 +1169,11 @@
     MergeSuccessDescriptionParams,
     MergeFailureUncreatedAccountDescriptionParams,
     MergeFailureDescriptionGenericParams,
-<<<<<<< HEAD
     IndividualExpenseRulesSubtitleParams,
-=======
     BillableDefaultDescriptionParams,
     WorkspaceShareNoteParams,
     RulesEnableWorkflowsParams,
     UpgradeSuccessMessageParams,
     DomainPermissionInfoRestrictionParams,
     SubmittedWithMemoParams,
->>>>>>> 47293d23
 };