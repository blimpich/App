import type {ValueOf} from 'type-fest';
import type CONST from '@src/CONST';
import type {OnyxInputOrEntry, ReportAction} from '@src/types/onyx';
import type {DelegateRole} from '@src/types/onyx/Account';
import type {AllConnectionName, ConnectionName, PolicyConnectionSyncStage, SageIntacctMappingName} from '@src/types/onyx/Policy';
import type {ViolationDataType} from '@src/types/onyx/TransactionViolation';

type AddressLineParams = {
    lineNumber: number;
};

type CharacterLimitParams = {
    limit: number | string;
};

type AssigneeParams = {
    assignee: string;
};

type CharacterLengthLimitParams = {
    limit: number;
    length: number;
};

type ZipCodeExampleFormatParams = {
    zipSampleFormat: string;
};

type LoggedInAsParams = {
    email: string;
};

type SignUpNewFaceCodeParams = {
    login: string;
};

type WelcomeEnterMagicCodeParams = {
    login: string;
};

type AlreadySignedInParams = {
    email: string;
};

type GoBackMessageParams = {
    provider: string;
};

type LocalTimeParams = {
    user: string;
    time: string;
};

type EditActionParams = {
    action: OnyxInputOrEntry<ReportAction>;
};

type DeleteActionParams = {
    action: OnyxInputOrEntry<ReportAction>;
};

type DeleteConfirmationParams = {
    action: OnyxInputOrEntry<ReportAction>;
};

type BeginningOfChatHistoryDomainRoomPartOneParams = {
    domainRoom: string;
};

type BeginningOfChatHistoryAdminRoomPartOneParams = {
    workspaceName: string;
};

type BeginningOfChatHistoryAnnounceRoomPartOneParams = {
    workspaceName: string;
};

type BeginningOfChatHistoryAnnounceRoomPartTwo = {
    workspaceName: string;
};

type WelcomeToRoomParams = {
    roomName: string;
};

type UsePlusButtonParams = {
    additionalText: string;
};

type ReportArchiveReasonsClosedParams = {
    displayName: string;
};

type ReportArchiveReasonsMergedParams = {
    displayName: string;
    oldDisplayName: string;
};

type ReportArchiveReasonsRemovedFromPolicyParams = {
    displayName: string;
    policyName: string;
    shouldUseYou?: boolean;
};

type ReportPolicyNameParams = {
    policyName: string;
};

type ReportArchiveReasonsInvoiceReceiverPolicyDeletedParams = {
    policyName: string;
};

type DuplicateTransactionParams = {
    isSubmitted: boolean;
};

type RequestCountParams = {
    scanningReceipts: number;
    pendingReceipts: number;
};

type DeleteTransactionParams = {
    amount: string;
    merchant: string;
};

type MovedTransactionParams = {
    reportUrl: string;
    reportName?: string;
};

type MovedFromReportParams = {
    reportName: string;
};

type SettleExpensifyCardParams = {
    formattedAmount: string;
};

type WorkspaceRouteParams = {
    workspaceRoute: string;
};

type RequestAmountParams = {amount: string};

type RequestedAmountMessageParams = {formattedAmount: string; comment?: string};

type SplitAmountParams = {amount: string};

type DidSplitAmountMessageParams = {formattedAmount: string; comment: string};

type UserSplitParams = {amount: string};

type PayerOwesAmountParams = {payer: string; amount: number | string; comment?: string};

type PayerOwesParams = {payer: string};

type CompanyCardFeedNameParams = {feedName: string};

type PayerPaidAmountParams = {payer?: string; amount: number | string};

type ApprovedAmountParams = {amount: number | string};

type ManagerApprovedParams = {manager: string};

type ManagerApprovedAmountParams = {manager: string; amount: number | string};

type PayerPaidParams = {payer: string};

type PayerSettledParams = {amount: number | string};

type CreateExpensesParams = {expensesNumber: number};

type WaitingOnBankAccountParams = {submitterDisplayName: string};

type CanceledRequestParams = {amount: string; submitterDisplayName: string};

type AdminCanceledRequestParams = {manager: string; amount: string};

type SettledAfterAddedBankAccountParams = {submitterDisplayName: string; amount: string};

type PaidElsewhereParams = {payer?: string} | undefined;

type PaidWithExpensifyParams = {payer?: string} | undefined;

type ThreadRequestReportNameParams = {formattedAmount: string; comment: string};

type ThreadSentMoneyReportNameParams = {formattedAmount: string; comment: string};

type MovedFromPersonalSpaceParams = {workspaceName?: string; reportName?: string};

type SizeExceededParams = {maxUploadSizeInMB: number};

type ResolutionConstraintsParams = {minHeightInPx: number; minWidthInPx: number; maxHeightInPx: number; maxWidthInPx: number};

type NotAllowedExtensionParams = {allowedExtensions: string[]};

type EnterMagicCodeParams = {contactMethod: string};

type TransferParams = {amount: string};

type InstantSummaryParams = {rate: string; minAmount: string};

type NotYouParams = {user: string};

type DateShouldBeBeforeParams = {dateString: string};

type DateShouldBeAfterParams = {dateString: string};

type WeSentYouMagicSignInLinkParams = {login: string; loginType: string};

type ToValidateLoginParams = {primaryLogin: string; secondaryLogin: string};

type NoLongerHaveAccessParams = {primaryLogin: string};

type OurEmailProviderParams = {login: string};

type ConfirmThatParams = {login: string};

type UntilTimeParams = {time: string};

type StepCounterParams = {step: number; total?: number; text?: string};

type UserIsAlreadyMemberParams = {login: string; name: string};

type NewWorkspaceNameParams = {userName: string; workspaceNumber?: number};

type RoomNameReservedErrorParams = {reservedName: string};

type RenamedRoomActionParams = {oldName: string; newName: string; isExpenseReport: boolean; actorName?: string};

type RoomRenamedToParams = {newName: string};

type OOOEventSummaryFullDayParams = {summary: string; dayCount: number; date: string};

type OOOEventSummaryPartialDayParams = {summary: string; timePeriod: string; date: string};

type ParentNavigationSummaryParams = {reportName?: string; workspaceName?: string};

type SetTheRequestParams = {valueName: string; newValueToDisplay: string};

type SetTheDistanceMerchantParams = {translatedChangedField: string; newMerchant: string; newAmountToDisplay: string};

type RemovedTheRequestParams = {valueName: string; oldValueToDisplay: string};

type UpdatedTheRequestParams = {valueName: string; newValueToDisplay: string; oldValueToDisplay: string};

type UpdatedTheDistanceMerchantParams = {translatedChangedField: string; newMerchant: string; oldMerchant: string; newAmountToDisplay: string; oldAmountToDisplay: string};

type FormattedMaxLengthParams = {formattedMaxLength: string};

type WalletProgramParams = {walletProgram: string};

type ViolationsAutoReportedRejectedExpenseParams = {rejectedBy: string; rejectReason: string};

type ViolationsCashExpenseWithNoReceiptParams = {formattedLimit?: string} | undefined;

type ViolationsConversionSurchargeParams = {surcharge: number};

type ViolationsInvoiceMarkupParams = {invoiceMarkup: number};

type ViolationsMaxAgeParams = {maxAge: number};

type ViolationsMissingTagParams = {tagName?: string} | undefined;

type ViolationsModifiedAmountParams = {type?: ViolationDataType; displayPercentVariance?: number};

type ViolationsOverAutoApprovalLimitParams = {formattedLimit: string};

type ViolationsOverCategoryLimitParams = {formattedLimit: string};

type ViolationsOverLimitParams = {formattedLimit: string};

type ViolationsPerDayLimitParams = {formattedLimit: string};

type ViolationsReceiptRequiredParams = {formattedLimit?: string; category?: string};

type ViolationsCustomRulesParams = {message: string};

type ViolationsRterParams = {
    brokenBankConnection: boolean;
    isAdmin: boolean;
    email?: string;
    isTransactionOlderThan7Days: boolean;
    member?: string;
    rterType?: ValueOf<typeof CONST.RTER_VIOLATION_TYPES>;
};

type ViolationsTagOutOfPolicyParams = {tagName?: string} | undefined;

type ViolationsProhibitedExpenseParams = {prohibitedExpenseType: string};

type ViolationsTaxOutOfPolicyParams = {taxName?: string} | undefined;

type PaySomeoneParams = {name?: string} | undefined;

type TaskCreatedActionParams = {title: string};

type OptionalParam<T> = Partial<T>;

type TermsParams = {amount: string};

type ElectronicFundsParams = {percentage: string; amount: string};

type LogSizeParams = {size: number};

type LogSizeAndDateParams = {size: number; date: string};

type HeldRequestParams = {comment: string};

type ChangeFieldParams = {oldValue?: string; newValue: string; fieldName: string};

type ChangeReportPolicyParams = {fromPolicyName?: string; toPolicyName: string};

type UpdatedPolicyDescriptionParams = {oldDescription: string; newDescription: string};

type UpdatedPolicyCurrencyParams = {oldCurrency: string; newCurrency: string};

type UpdatedPolicyCategoryParams = {categoryName: string; oldValue?: boolean | string | number; newValue?: boolean | string | number};

type UpdatedPolicyCategoryDescriptionHintTypeParams = {categoryName: string; oldValue?: string; newValue?: string};

type UpdatedPolicyCategoryGLCodeParams = {categoryName: string; oldValue?: string; newValue?: string};

type UpdatedPolicyCategoryMaxExpenseAmountParams = {categoryName: string; oldAmount?: string; newAmount?: string};

type UpdatedPolicyCategoryExpenseLimitTypeParams = {categoryName: string; oldValue?: string; newValue: string};

type UpdatedPolicyCategoryMaxAmountNoReceiptParams = {categoryName: string; oldValue?: string; newValue: string};

type UpdatedPolicyTagParams = {tagListName: string; tagName?: string; enabled?: boolean; count?: string};

type UpdatedPolicyTagNameParams = {oldName: string; newName: string; tagListName: string};

type UpdatedPolicyTagFieldParams = {oldValue?: string; newValue: string; tagName: string; tagListName: string; updatedField: string};

type UpdatedPolicyCategoryNameParams = {oldName: string; newName?: string};

type UpdatePolicyCustomUnitTaxEnabledParams = {newValue: boolean};

type UpdatePolicyCustomUnitParams = {oldValue: string; newValue: string; customUnitName: string; updatedField: string};

type AddOrDeletePolicyCustomUnitRateParams = {customUnitName: string; rateName: string};

type UpdatedPolicyCustomUnitRateParams = {customUnitName: string; customUnitRateName: string; oldValue: string; newValue: string; updatedField: string};

type UpdatedPolicyCustomUnitTaxRateExternalIDParams = {customUnitRateName: string; newValue: string; newTaxPercentage: string; oldValue?: string; oldTaxPercentage?: string};

type UpdatedPolicyCustomUnitTaxClaimablePercentageParams = {customUnitRateName: string; newValue: number; oldValue?: number};

type AddedOrDeletedPolicyReportFieldParams = {fieldType: string; fieldName?: string};

type UpdatedPolicyReportFieldDefaultValueParams = {fieldName?: string; defaultValue?: string};

type PolicyAddedReportFieldOptionParams = {fieldName?: string; optionName: string};

type PolicyDisabledReportFieldOptionParams = {fieldName: string; optionName: string; optionEnabled: boolean};

type PolicyDisabledReportFieldAllOptionsParams = {fieldName: string; optionName: string; allEnabled: boolean; toggledOptionsCount?: number};

type AddedPolicyApprovalRuleParams = {approverEmail: string; approverName: string; field: string; name: string};

type UpdatedPolicyApprovalRuleParams = {oldApproverEmail: string; oldApproverName?: string; newApproverEmail: string; newApproverName?: string; field: string; name: string};

type UpdatedPolicyPreventSelfApprovalParams = {oldValue: string; newValue: string};

type UpdatedPolicyFieldWithNewAndOldValueParams = {oldValue: string; newValue: string};

type UpdatedPolicyFieldWithValueParam = {value: boolean};

type UpdatedPolicyFrequencyParams = {oldFrequency: string; newFrequency: string};

type UpdatedPolicyAuditRateParams = {oldAuditRate: number; newAuditRate: number};

type UpdatedPolicyManualApprovalThresholdParams = {oldLimit: string; newLimit: string};

type ChangeTypeParams = {oldType: string; newType: string};

type DelegateSubmitParams = {delegateUser: string; originalManager: string};

type AccountOwnerParams = {accountOwnerEmail: string};

type ExportedToIntegrationParams = {label: string; markedManually?: boolean; inProgress?: boolean; lastModified?: string};

type IntegrationsMessageParams = {
    label: string;
    result: {
        code?: number;
        messages?: string[];
        title?: string;
        link?: {
            url: string;
            text: string;
        };
    };
};

type MarkedReimbursedParams = {amount: string; currency: string};

type MarkReimbursedFromIntegrationParams = {amount: string; currency: string};

type ShareParams = {to: string};

type UnshareParams = {to: string};

type StripePaidParams = {amount: string; currency: string};

type RemoveMembersWarningPrompt = {
    memberName: string;
    ownerName: string;
};

type RemoveMemberPromptParams = {
    memberName: string;
};

type IssueVirtualCardParams = {
    assignee: string;
    link: string;
};

type ApprovalWorkflowErrorParams = {
    name1: string;
    name2: string;
};

type ConnectionNameParams = {
    connectionName: AllConnectionName;
};

type LastSyncDateParams = {
    connectionName: string;
    formattedDate: string;
};

type CustomersOrJobsLabelParams = {
    importFields: string[];
    importType: string;
};

type ExportAgainModalDescriptionParams = {
    reportName: string;
    connectionName: ConnectionName;
};

type IntegrationSyncFailedParams = {label: string; errorMessage: string; linkText?: string; linkURL?: string};

type AddEmployeeParams = {email: string; role: string};

type UpdateRoleParams = {email: string; currentRole: string; newRole: string};

type UpdatedCustomFieldParams = {email: string; previousValue: string; newValue: string};

type LeftWorkspaceParams = {nameOrEmail: string};

type RemoveMemberParams = {email: string; role: string};

type DateParams = {date: string};

type FiltersAmountBetweenParams = {greaterThan: string; lessThan: string};

type StatementPageTitleParams = {year: string | number; monthName: string};

type DisconnectPromptParams = {currentIntegration?: ConnectionName} | undefined;

type DisconnectTitleParams = {integration?: ConnectionName} | undefined;

type AmountWithCurrencyParams = {amountWithCurrency: string};

type LowerUpperParams = {lower: string; upper: string};

type CategoryNameParams = {categoryName: string};

type NeedCategoryForExportToIntegrationParams = {connectionName: string};

type TaxAmountParams = {taxAmount: number};

type SecondaryLoginParams = {secondaryLogin: string};

type OwnerOwesAmountParams = {amount: string; email: string};

type ChangeOwnerSubscriptionParams = {usersCount: number; finalCount: number};

type ChangeOwnerDuplicateSubscriptionParams = {email: string; workspaceName: string};

type ChangeOwnerHasFailedSettlementsParams = {email: string};

type ActionsAreCurrentlyRestricted = {workspaceName: string};

type WorkspaceOwnerWillNeedToAddOrUpdatePaymentCardParams = {workspaceOwnerName: string};

type RenamedWorkspaceNameActionParams = {oldName: string; newName: string};

type StatementTitleParams = {year: number | string; monthName: string};

type BadgeFreeTrialParams = {numOfDays: number};

type BillingBannerSubtitleWithDateParams = {date: string};

type BillingBannerOwnerAmountOwedOverdueParams = {date?: string; purchaseAmountOwed?: string};

type BillingBannerDisputePendingParams = {amountOwed: number; cardEnding: string};

type BillingBannerCardAuthenticationRequiredParams = {cardEnding: string};

type BillingBannerInsufficientFundsParams = {amountOwed: number};

type BillingBannerCardExpiredParams = {amountOwed: number};

type BillingBannerCardOnDisputeParams = {amountOwed: string; cardEnding: string};

type TrialStartedTitleParams = {numOfDays: number};

type EarlyDiscountTitleParams = {discountType: number};

type EarlyDiscountSubtitleParams = {days: number; hours: number; minutes: number; seconds: number};

type CardNextPaymentParams = {nextPaymentDate: string};

type CardEndingParams = {cardNumber: string};

type CardInfoParams = {name: string; expiration: string; currency: string};

type YourPlanPriceParams = {lower: string; upper: string};

type YourPlanPriceValueParams = {price: string};

type SubscriptionSizeParams = {size: number};

type SubscriptionCommitmentParams = {size: number; date: string};

type SubscriptionSettingsSaveUpToParams = {amountWithCurrency: string};

type SubscriptionSettingsSummaryParams = {subscriptionType: string; subscriptionSize: string; autoRenew: string; autoIncrease: string};

type SubscriptionSettingsRenewsOnParams = {date: string};

type UnapproveWithIntegrationWarningParams = {accountingIntegration: string};

type IncorrectZipFormatParams = {zipFormat?: string} | undefined;

type ExportIntegrationSelectedParams = {connectionName: ConnectionName};

type DefaultVendorDescriptionParams = {isReimbursable: boolean};

type RequiredFieldParams = {fieldName: string};

type ImportFieldParams = {importField: string};

type IntacctMappingTitleParams = {mappingName: SageIntacctMappingName};

type LastSyncAccountingParams = {relativeDate: string};

type SyncStageNameConnectionsParams = {stage: PolicyConnectionSyncStage};

type ReconciliationWorksParams = {lastFourPAN: string};

type DelegateRoleParams = {role: DelegateRole};

type DelegatorParams = {delegator: string};

type VacationDelegateParams = {nameOrEmail: string};

type SubmittedToVacationDelegateParams = {submittedToName: string; vacationDelegateName: string};

type RoleNamesParams = {role: string};

type AssignCardParams = {
    assignee: string;
    feed: string;
};

type SpreadSheetColumnParams = {
    name: string;
};

type SpreadFieldNameParams = {
    fieldName: string;
};

type SpreadCategoriesParams = {
    categories: number;
};

type AssignedCardParams = {
    assignee: string;
    link: string;
};

type FeatureNameParams = {
    featureName: string;
};

type AutoPayApprovedReportsLimitErrorParams = {
    currency?: string;
};

type DefaultAmountParams = {
    defaultAmount: string;
};

type RemovedFromApprovalWorkflowParams = {
    submittersNames: string[];
};

type DemotedFromWorkspaceParams = {
    policyName: string;
    oldRole: string;
};

type IntegrationExportParams = {
    integration: string;
    type?: string;
};

type ConnectionParams = {
    connection: string;
};

type MissingPropertyParams = {
    propertyName: string;
};

type InvalidPropertyParams = {
    propertyName: string;
    expectedType: string;
};

type InvalidValueParams = {
    expectedValues: string;
};

type ImportTagsSuccessfulDescriptionParams = {
    tags: number;
};

type ImportedTagsMessageParams = {
    columnCounts: number;
};

type ImportMembersSuccessfulDescriptionParams = {
    added: number;
    updated: number;
};

type ImportPerDiemRatesSuccessfulDescriptionParams = {
    rates: number;
};

type AuthenticationErrorParams = {
    connectionName: string;
};

type ImportedTypesParams = {
    importedTypes: string[];
};

type WorkspaceYouMayJoin = {
    domain: string;
    email: string;
};

type WorkEmailResendCodeParams = {
    workEmail: string | undefined;
};

type WorkEmailMergingBlockedParams = {
    workEmail: string | undefined;
};

type WorkspaceMemberList = {
    employeeCount: number;
    policyOwner: string;
};

type FileLimitParams = {
    fileLimit: number;
};

type CompanyCardBankName = {
    bankName: string;
};

type CurrencyCodeParams = {
    currencyCode: string;
};

type WorkspaceLockedPlanTypeParams = {
    count: number;
    annualSubscriptionEndDate: string;
};

type CompanyNameParams = {
    companyName: string;
};

type CustomUnitRateParams = {
    rate: number;
};

type ChatWithAccountManagerParams = {
    accountManagerDisplayName: string;
};

type EditDestinationSubtitleParams = {
    destination: string;
};

type FlightLayoverParams = {
    layover: string;
};

type SubmitsToParams = {
    name: string;
};

type SettlementDateParams = {
    settlementDate: string;
};

type PolicyExpenseChatNameParams = {
    displayName: string;
};

type ReviewParams = {
    amount: string;
};

type CurrencyInputDisabledTextParams = {
    currency: string;
};

type SplitExpenseSubtitleParams = {
    amount: string;
    merchant: string;
};

type SplitExpenseEditTitleParams = {
    amount: string;
    merchant: string;
};

type TotalAmountGreaterOrLessThanOriginalParams = {
    amount: string;
};

type EmployeeInviteMessageParams = {
    name: string;
};

type FlightParams = {
    startDate: string;
    airlineCode: string;
    origin: string;
    destination: string;
    confirmationID?: string;
};

type AirlineParams = {
    airlineCode: string;
    startDate?: string;
    cabinClass?: string;
};

type RailTicketParams = {
    origin: string;
    destination: string;
    startDate: string;
};

type TravelTypeParams = {
    type: string;
    id?: string;
};

type ContactMethodsRouteParams = {
    contactMethodsRoute: string;
};

type BusinessTaxIDParams = {
    country: string;
};

export type {
    ContactMethodsRouteParams,
    SplitExpenseEditTitleParams,
    SplitExpenseSubtitleParams,
    TotalAmountGreaterOrLessThanOriginalParams,
    AuthenticationErrorParams,
    ImportMembersSuccessfulDescriptionParams,
    ImportedTagsMessageParams,
    ImportTagsSuccessfulDescriptionParams,
    MissingPropertyParams,
    InvalidPropertyParams,
    InvalidValueParams,
    ConnectionParams,
    IntegrationExportParams,
    RemovedFromApprovalWorkflowParams,
    DemotedFromWorkspaceParams,
    DefaultAmountParams,
    AutoPayApprovedReportsLimitErrorParams,
    FeatureNameParams,
    FileLimitParams,
    SpreadSheetColumnParams,
    SpreadFieldNameParams,
    AssignedCardParams,
    SpreadCategoriesParams,
    DelegateRoleParams,
    DelegatorParams,
    VacationDelegateParams,
    ReconciliationWorksParams,
    LastSyncAccountingParams,
    SyncStageNameConnectionsParams,
    RequiredFieldParams,
    IntacctMappingTitleParams,
    ImportFieldParams,
    AssigneeParams,
    DefaultVendorDescriptionParams,
    ExportIntegrationSelectedParams,
    UnapproveWithIntegrationWarningParams,
    IncorrectZipFormatParams,
    CardNextPaymentParams,
    CardEndingParams,
    CardInfoParams,
    YourPlanPriceParams,
    SubscriptionSizeParams,
    SubscriptionCommitmentParams,
    SubscriptionSettingsSaveUpToParams,
    SubscriptionSettingsRenewsOnParams,
    BadgeFreeTrialParams,
    BillingBannerSubtitleWithDateParams,
    BillingBannerOwnerAmountOwedOverdueParams,
    BillingBannerDisputePendingParams,
    BillingBannerCardAuthenticationRequiredParams,
    BillingBannerInsufficientFundsParams,
    BillingBannerCardExpiredParams,
    BillingBannerCardOnDisputeParams,
    TrialStartedTitleParams,
    EarlyDiscountTitleParams,
    EarlyDiscountSubtitleParams,
    RemoveMemberPromptParams,
    StatementTitleParams,
    RenamedWorkspaceNameActionParams,
    WorkspaceOwnerWillNeedToAddOrUpdatePaymentCardParams,
    ActionsAreCurrentlyRestricted,
    ChangeOwnerHasFailedSettlementsParams,
    OwnerOwesAmountParams,
    ChangeOwnerDuplicateSubscriptionParams,
    ChangeOwnerSubscriptionParams,
    SecondaryLoginParams,
    TaxAmountParams,
    CategoryNameParams,
    AmountWithCurrencyParams,
    LowerUpperParams,
    LogSizeAndDateParams,
    AddressLineParams,
    AdminCanceledRequestParams,
    AlreadySignedInParams,
    ApprovedAmountParams,
    BeginningOfChatHistoryAdminRoomPartOneParams,
    BeginningOfChatHistoryAnnounceRoomPartOneParams,
    BeginningOfChatHistoryAnnounceRoomPartTwo,
    BeginningOfChatHistoryDomainRoomPartOneParams,
    CanceledRequestParams,
    CharacterLimitParams,
    ConfirmThatParams,
    CompanyCardFeedNameParams,
    DateShouldBeAfterParams,
    DateShouldBeBeforeParams,
    DeleteActionParams,
    DeleteConfirmationParams,
    DidSplitAmountMessageParams,
    EditActionParams,
    ElectronicFundsParams,
    EnterMagicCodeParams,
    FormattedMaxLengthParams,
    GoBackMessageParams,
    SubmittedToVacationDelegateParams,
    HeldRequestParams,
    InstantSummaryParams,
    IssueVirtualCardParams,
    LocalTimeParams,
    LogSizeParams,
    LoggedInAsParams,
    ManagerApprovedAmountParams,
    ManagerApprovedParams,
    MovedFromPersonalSpaceParams,
    SignUpNewFaceCodeParams,
    NoLongerHaveAccessParams,
    NotAllowedExtensionParams,
    NotYouParams,
    OOOEventSummaryFullDayParams,
    OOOEventSummaryPartialDayParams,
    OurEmailProviderParams,
    PaidElsewhereParams,
    PaidWithExpensifyParams,
    ParentNavigationSummaryParams,
    PaySomeoneParams,
    PayerOwesAmountParams,
    DuplicateTransactionParams,
    PayerOwesParams,
    RoleNamesParams,
    PayerPaidAmountParams,
    PayerPaidParams,
    PayerSettledParams,
    RemovedTheRequestParams,
    MovedFromReportParams,
    RenamedRoomActionParams,
    ReportArchiveReasonsClosedParams,
    ReportArchiveReasonsMergedParams,
    ReportPolicyNameParams,
    ReportArchiveReasonsInvoiceReceiverPolicyDeletedParams,
    ReportArchiveReasonsRemovedFromPolicyParams,
    RequestAmountParams,
    RequestCountParams,
    DeleteTransactionParams,
    MovedTransactionParams,
    RequestedAmountMessageParams,
    ResolutionConstraintsParams,
    RoomNameReservedErrorParams,
    RoomRenamedToParams,
    SetTheDistanceMerchantParams,
    SetTheRequestParams,
    SettleExpensifyCardParams,
    SettledAfterAddedBankAccountParams,
    SizeExceededParams,
    SplitAmountParams,
    StepCounterParams,
    TaskCreatedActionParams,
    TermsParams,
    ThreadRequestReportNameParams,
    ThreadSentMoneyReportNameParams,
    ToValidateLoginParams,
    TransferParams,
    UntilTimeParams,
    UpdatedTheDistanceMerchantParams,
    UpdatedTheRequestParams,
    UsePlusButtonParams,
    UserIsAlreadyMemberParams,
    UserSplitParams,
    ViolationsAutoReportedRejectedExpenseParams,
    ViolationsCashExpenseWithNoReceiptParams,
    ViolationsConversionSurchargeParams,
    ViolationsInvoiceMarkupParams,
    ViolationsMaxAgeParams,
    ViolationsMissingTagParams,
    ViolationsModifiedAmountParams,
    ViolationsOverAutoApprovalLimitParams,
    ViolationsOverCategoryLimitParams,
    ViolationsOverLimitParams,
    ViolationsPerDayLimitParams,
    ViolationsReceiptRequiredParams,
    ViolationsCustomRulesParams,
    ViolationsRterParams,
    ViolationsTagOutOfPolicyParams,
    ViolationsProhibitedExpenseParams,
    ViolationsTaxOutOfPolicyParams,
    WaitingOnBankAccountParams,
    WalletProgramParams,
    WeSentYouMagicSignInLinkParams,
    WelcomeEnterMagicCodeParams,
    WelcomeToRoomParams,
    ZipCodeExampleFormatParams,
    ChangeFieldParams,
    ChangeReportPolicyParams,
    ChangeTypeParams,
    ExportedToIntegrationParams,
    DelegateSubmitParams,
    AccountOwnerParams,
    IntegrationsMessageParams,
    MarkedReimbursedParams,
    MarkReimbursedFromIntegrationParams,
    ShareParams,
    UnshareParams,
    StripePaidParams,
    RemoveMembersWarningPrompt,
    ApprovalWorkflowErrorParams,
    ConnectionNameParams,
    LastSyncDateParams,
    CustomersOrJobsLabelParams,
    ExportAgainModalDescriptionParams,
    IntegrationSyncFailedParams,
    AddEmployeeParams,
    UpdateRoleParams,
    UpdatedCustomFieldParams,
    LeftWorkspaceParams,
    RemoveMemberParams,
    DateParams,
    FiltersAmountBetweenParams,
    StatementPageTitleParams,
    CompanyCardBankName,
    DisconnectPromptParams,
    DisconnectTitleParams,
    CharacterLengthLimitParams,
    OptionalParam,
    AssignCardParams,
    ImportedTypesParams,
    WorkspaceYouMayJoin,
    WorkspaceMemberList,
    ImportPerDiemRatesSuccessfulDescriptionParams,
    CurrencyCodeParams,
    WorkspaceLockedPlanTypeParams,
    CompanyNameParams,
    CustomUnitRateParams,
    ChatWithAccountManagerParams,
    UpdatedPolicyCurrencyParams,
    UpdatedPolicyFrequencyParams,
    UpdatedPolicyCategoryParams,
    UpdatedPolicyCategoryDescriptionHintTypeParams,
    UpdatedPolicyCategoryNameParams,
    UpdatedPolicyPreventSelfApprovalParams,
    UpdatedPolicyFieldWithNewAndOldValueParams,
    UpdatedPolicyFieldWithValueParam,
    UpdatedPolicyDescriptionParams,
    EditDestinationSubtitleParams,
    FlightLayoverParams,
    WorkEmailResendCodeParams,
    WorkEmailMergingBlockedParams,
    NewWorkspaceNameParams,
    AddedOrDeletedPolicyReportFieldParams,
    UpdatedPolicyCustomUnitRateParams,
    UpdatedPolicyCustomUnitTaxRateExternalIDParams,
    UpdatedPolicyCustomUnitTaxClaimablePercentageParams,
    UpdatedPolicyTagParams,
    UpdatedPolicyTagNameParams,
    UpdatedPolicyTagFieldParams,
    UpdatedPolicyReportFieldDefaultValueParams,
    PolicyAddedReportFieldOptionParams,
    PolicyDisabledReportFieldOptionParams,
    PolicyDisabledReportFieldAllOptionsParams,
    SubmitsToParams,
    SettlementDateParams,
    PolicyExpenseChatNameParams,
    YourPlanPriceValueParams,
    NeedCategoryForExportToIntegrationParams,
    UpdatedPolicyAuditRateParams,
    UpdatedPolicyManualApprovalThresholdParams,
    UpdatePolicyCustomUnitTaxEnabledParams,
    UpdatePolicyCustomUnitParams,
    AddOrDeletePolicyCustomUnitRateParams,
    AddedPolicyApprovalRuleParams,
    UpdatedPolicyApprovalRuleParams,
    UpdatedPolicyCategoryGLCodeParams,
    UpdatedPolicyCategoryMaxExpenseAmountParams,
    UpdatedPolicyCategoryExpenseLimitTypeParams,
    UpdatedPolicyCategoryMaxAmountNoReceiptParams,
    SubscriptionSettingsSummaryParams,
    ReviewParams,
    CreateExpensesParams,
    CurrencyInputDisabledTextParams,
    EmployeeInviteMessageParams,
    FlightParams,
    AirlineParams,
    RailTicketParams,
    TravelTypeParams,
<<<<<<< HEAD
    WorkspaceRouteParams,
=======
    BusinessTaxIDParams,
>>>>>>> a7aa47a2
};<|MERGE_RESOLUTION|>--- conflicted
+++ resolved
@@ -1053,9 +1053,6 @@
     AirlineParams,
     RailTicketParams,
     TravelTypeParams,
-<<<<<<< HEAD
     WorkspaceRouteParams,
-=======
     BusinessTaxIDParams,
->>>>>>> a7aa47a2
 };