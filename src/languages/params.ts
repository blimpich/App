import type {ValueOf} from 'type-fest';
import type CONST from '@src/CONST';
import type {OnyxInputOrEntry, ReportAction} from '@src/types/onyx';
import type {DelegateRole} from '@src/types/onyx/Account';
import type {AllConnectionName, ConnectionName, PolicyConnectionSyncStage, SageIntacctMappingName} from '@src/types/onyx/Policy';
import type {ViolationDataType} from '@src/types/onyx/TransactionViolation';

type AddressLineParams = {
    lineNumber: number;
};

type CharacterLimitParams = {
    limit: number | string;
};

type AssigneeParams = {
    assignee: string;
};

type CharacterLengthLimitParams = {
    limit: number;
    length: number;
};

type ZipCodeExampleFormatParams = {
    zipSampleFormat: string;
};

type LoggedInAsParams = {
    email: string;
};

type SignUpNewFaceCodeParams = {
    login: string;
};

type WelcomeEnterMagicCodeParams = {
    login: string;
};

type AlreadySignedInParams = {
    email: string;
};

type GoBackMessageParams = {
    provider: string;
};

type LocalTimeParams = {
    user: string;
    time: string;
};

type EditActionParams = {
    action: OnyxInputOrEntry<ReportAction>;
};

type DeleteActionParams = {
    action: OnyxInputOrEntry<ReportAction>;
};

type DeleteConfirmationParams = {
    action: OnyxInputOrEntry<ReportAction>;
};

type BeginningOfChatHistoryDomainRoomPartOneParams = {
    domainRoom: string;
};

type BeginningOfChatHistoryAdminRoomPartOneParams = {
    workspaceName: string;
};

type BeginningOfChatHistoryAnnounceRoomPartOneParams = {
    workspaceName: string;
};

type BeginningOfChatHistoryAnnounceRoomPartTwo = {
    workspaceName: string;
};

type WelcomeToRoomParams = {
    roomName: string;
};

type UsePlusButtonParams = {
    additionalText: string;
};

type ReportArchiveReasonsClosedParams = {
    displayName: string;
};

type ReportArchiveReasonsMergedParams = {
    displayName: string;
    oldDisplayName: string;
};

type ReportArchiveReasonsRemovedFromPolicyParams = {
    displayName: string;
    policyName: string;
    shouldUseYou?: boolean;
};

type ReportPolicyNameParams = {
    policyName: string;
};

type ReportArchiveReasonsInvoiceReceiverPolicyDeletedParams = {
    policyName: string;
};

type DuplicateTransactionParams = {
    isSubmitted: boolean;
};

type RequestCountParams = {
    scanningReceipts: number;
    pendingReceipts: number;
};

type DeleteTransactionParams = {
    amount: string;
    merchant: string;
};

type MovedTransactionParams = {
    reportUrl: string;
    reportName?: string;
};

type UnreportedTransactionParams = {
    reportUrl: string;
    reportName?: string;
};

type SettleExpensifyCardParams = {
    formattedAmount: string;
};

type RequestAmountParams = {amount: string};

type RequestedAmountMessageParams = {formattedAmount: string; comment?: string};

type SplitAmountParams = {amount: string};

type DidSplitAmountMessageParams = {formattedAmount: string; comment: string};

type UserSplitParams = {amount: string};

type PayerOwesAmountParams = {payer: string; amount: number | string; comment?: string};

type PayerOwesParams = {payer: string};

type CompanyCardFeedNameParams = {feedName: string};

type PayerPaidAmountParams = {payer?: string; amount: number | string};

type ApprovedAmountParams = {amount: number | string};

type ForwardedAmountParams = {amount: number | string};

type ManagerApprovedParams = {manager: string};

type ManagerApprovedAmountParams = {manager: string; amount: number | string};

type PayerPaidParams = {payer: string};

type PayerSettledParams = {amount: number | string};

type WaitingOnBankAccountParams = {submitterDisplayName: string};

type CanceledRequestParams = {amount: string; submitterDisplayName: string};

type AdminCanceledRequestParams = {manager: string; amount: string};

type SettledAfterAddedBankAccountParams = {submitterDisplayName: string; amount: string};

type PaidElsewhereWithAmountParams = {payer?: string; amount: string};

type PaidWithExpensifyWithAmountParams = {payer?: string; amount: string};

type ThreadRequestReportNameParams = {formattedAmount: string; comment: string};

type ThreadSentMoneyReportNameParams = {formattedAmount: string; comment: string};

type MovedFromPersonalSpaceParams = {workspaceName?: string; reportName?: string};

type SizeExceededParams = {maxUploadSizeInMB: number};

type ResolutionConstraintsParams = {minHeightInPx: number; minWidthInPx: number; maxHeightInPx: number; maxWidthInPx: number};

type NotAllowedExtensionParams = {allowedExtensions: string[]};

type EnterMagicCodeParams = {contactMethod: string};

type TransferParams = {amount: string};

type InstantSummaryParams = {rate: string; minAmount: string};

type NotYouParams = {user: string};

type DateShouldBeBeforeParams = {dateString: string};

type DateShouldBeAfterParams = {dateString: string};

type WeSentYouMagicSignInLinkParams = {login: string; loginType: string};

type ToValidateLoginParams = {primaryLogin: string; secondaryLogin: string};

type NoLongerHaveAccessParams = {primaryLogin: string};

type OurEmailProviderParams = {login: string};

type ConfirmThatParams = {login: string};

type UntilTimeParams = {time: string};

type StepCounterParams = {step: number; total?: number; text?: string};

type UserIsAlreadyMemberParams = {login: string; name: string};

type GoToRoomParams = {roomName: string};

type NewWorkspaceNameParams = {userName: string; workspaceNumber?: number};

type RoomNameReservedErrorParams = {reservedName: string};

type RenamedRoomActionParams = {oldName: string; newName: string; actorName?: string};

type RoomRenamedToParams = {newName: string};

type OOOEventSummaryFullDayParams = {summary: string; dayCount: number; date: string};

type OOOEventSummaryPartialDayParams = {summary: string; timePeriod: string; date: string};

type ParentNavigationSummaryParams = {reportName?: string; workspaceName?: string};

type SetTheRequestParams = {valueName: string; newValueToDisplay: string};

type SetTheDistanceMerchantParams = {translatedChangedField: string; newMerchant: string; newAmountToDisplay: string};

type RemovedTheRequestParams = {valueName: string; oldValueToDisplay: string};

type UpdatedTheRequestParams = {valueName: string; newValueToDisplay: string; oldValueToDisplay: string};

type UpdatedTheDistanceMerchantParams = {translatedChangedField: string; newMerchant: string; oldMerchant: string; newAmountToDisplay: string; oldAmountToDisplay: string};

type FormattedMaxLengthParams = {formattedMaxLength: string};

type WalletProgramParams = {walletProgram: string};

type ViolationsAutoReportedRejectedExpenseParams = {rejectedBy: string; rejectReason: string};

type ViolationsCashExpenseWithNoReceiptParams = {formattedLimit?: string} | undefined;

type ViolationsConversionSurchargeParams = {surcharge: number};

type ViolationsInvoiceMarkupParams = {invoiceMarkup: number};

type ViolationsMaxAgeParams = {maxAge: number};

type ViolationsMissingTagParams = {tagName?: string} | undefined;

type ViolationsModifiedAmountParams = {type?: ViolationDataType; displayPercentVariance?: number};

type ViolationsOverAutoApprovalLimitParams = {formattedLimit: string};

type ViolationsOverCategoryLimitParams = {formattedLimit: string};

type ViolationsOverLimitParams = {formattedLimit: string};

type ViolationsPerDayLimitParams = {formattedLimit: string};

type ViolationsReceiptRequiredParams = {formattedLimit?: string; category?: string};

type ViolationsCustomRulesParams = {message: string};

type ViolationsRterParams = {
    brokenBankConnection: boolean;
    isAdmin: boolean;
    email?: string;
    isTransactionOlderThan7Days: boolean;
    member?: string;
    rterType?: ValueOf<typeof CONST.RTER_VIOLATION_TYPES>;
};

type ViolationsTagOutOfPolicyParams = {tagName?: string} | undefined;

type ViolationsProhibitedExpenseParams = {prohibitedExpenseType: string};

type ViolationsTaxOutOfPolicyParams = {taxName?: string} | undefined;

type PaySomeoneParams = {name?: string} | undefined;

type TaskCreatedActionParams = {title: string};

type OptionalParam<T> = Partial<T>;

type TermsParams = {amount: string};

type ElectronicFundsParams = {percentage: string; amount: string};

type LogSizeParams = {size: number};

type LogSizeAndDateParams = {size: number; date: string};

type HeldRequestParams = {comment: string};

type ChangeFieldParams = {oldValue?: string; newValue: string; fieldName: string};

type ChangeReportPolicyParams = {fromPolicyName?: string; toPolicyName: string};

type UpdatedPolicyDescriptionParams = {oldDescription: string; newDescription: string};

type UpdatedPolicyCurrencyParams = {oldCurrency: string; newCurrency: string};

type UpdatedPolicyCategoryParams = {categoryName: string; oldValue?: boolean};

type UpdatedPolicyCategoryGLCodeParams = {categoryName: string; oldValue?: string; newValue?: string};

type UpdatedPolicyCategoryMaxExpenseAmountParams = {categoryName: string; oldAmount?: string; newAmount?: string};

type UpdatedPolicyCategoryExpenseLimitTypeParams = {categoryName: string; oldValue?: string; newValue: string};

type UpdatedPolicyCategoryMaxAmountNoReceiptParams = {categoryName: string; oldValue?: string; newValue: string};

type UpdatedPolicyTagParams = {tagListName: string; tagName?: string; enabled?: boolean; count?: string};

type UpdatedPolicyTagNameParams = {oldName: string; newName: string; tagListName: string};

type UpdatedPolicyTagFieldParams = {oldValue?: string; newValue: string; tagName: string; tagListName: string; updatedField: string};

type UpdatedPolicyCategoryNameParams = {oldName: string; newName?: string};

type UpdatePolicyCustomUnitTaxEnabledParams = {newValue: boolean};

type UpdatePolicyCustomUnitParams = {oldValue: string; newValue: string; customUnitName: string; updatedField: string};

type AddOrDeletePolicyCustomUnitRateParams = {customUnitName: string; rateName: string};

type UpdatedPolicyCustomUnitRateParams = {customUnitName: string; customUnitRateName: string; oldValue: string; newValue: string; updatedField: string};

type UpdatedPolicyCustomUnitTaxRateExternalIDParams = {customUnitRateName: string; newValue: string; newTaxPercentage: string; oldValue?: string; oldTaxPercentage?: string};

type UpdatedPolicyCustomUnitTaxClaimablePercentageParams = {customUnitRateName: string; newValue: number; oldValue?: number};

type AddedOrDeletedPolicyReportFieldParams = {fieldType: string; fieldName?: string};

type UpdatedPolicyReportFieldDefaultValueParams = {fieldName?: string; defaultValue?: string};

type PolicyAddedReportFieldOptionParams = {fieldName?: string; optionName: string};

type PolicyDisabledReportFieldOptionParams = {fieldName: string; optionName: string; optionEnabled: boolean};

type PolicyDisabledReportFieldAllOptionsParams = {fieldName: string; optionName: string; allEnabled: boolean; toggledOptionsCount?: number};

type AddedPolicyApprovalRuleParams = {approverEmail: string; approverName: string; field: string; name: string};

type UpdatedPolicyApprovalRuleParams = {oldApproverEmail: string; oldApproverName: string; newApproverEmail: string; newApproverName: string; field: string; name: string};

type UpdatedPolicyPreventSelfApprovalParams = {oldValue: string; newValue: string};

type UpdatedPolicyFieldWithNewAndOldValueParams = {oldValue: string; newValue: string};

type UpdatedPolicyFieldWithValueParam = {value: boolean};

type UpdatedPolicyFrequencyParams = {oldFrequency: string; newFrequency: string};

type UpdatedPolicyAuditRateParams = {oldAuditRate: number; newAuditRate: number};

type UpdatedPolicyManualApprovalThresholdParams = {oldLimit: string; newLimit: string};

type ChangeTypeParams = {oldType: string; newType: string};

type DelegateSubmitParams = {delegateUser: string; originalManager: string};

type AccountOwnerParams = {accountOwnerEmail: string};

type ExportedToIntegrationParams = {label: string; markedManually?: boolean; inProgress?: boolean; lastModified?: string};

type IntegrationsMessageParams = {
    label: string;
    result: {
        code?: number;
        messages?: string[];
        title?: string;
        link?: {
            url: string;
            text: string;
        };
    };
};

type MarkedReimbursedParams = {amount: string; currency: string};

type MarkReimbursedFromIntegrationParams = {amount: string; currency: string};

type ShareParams = {to: string};

type UnshareParams = {to: string};

type StripePaidParams = {amount: string; currency: string};

type UnapprovedParams = {amount: string};

type RemoveMembersWarningPrompt = {
    memberName: string;
    ownerName: string;
};

type RemoveMemberPromptParams = {
    memberName: string;
};

type IssueVirtualCardParams = {
    assignee: string;
    link: string;
};

type ApprovalWorkflowErrorParams = {
    name1: string;
    name2: string;
};

type ConnectionNameParams = {
    connectionName: AllConnectionName;
};

type LastSyncDateParams = {
    connectionName: string;
    formattedDate: string;
};

type CustomersOrJobsLabelParams = {
    importFields: string[];
    importType: string;
};

type ExportAgainModalDescriptionParams = {
    reportName: string;
    connectionName: ConnectionName;
};

type IntegrationSyncFailedParams = {label: string; errorMessage: string; linkText?: string; linkURL?: string};

type AddEmployeeParams = {email: string; role: string};

type UpdateRoleParams = {email: string; currentRole: string; newRole: string};

type LeftWorkspaceParams = {nameOrEmail: string};

type RemoveMemberParams = {email: string; role: string};

type DateParams = {date: string};

type FiltersAmountBetweenParams = {greaterThan: string; lessThan: string};

type StatementPageTitleParams = {year: string | number; monthName: string};

type DisconnectPromptParams = {currentIntegration?: ConnectionName} | undefined;

type DisconnectTitleParams = {integration?: ConnectionName} | undefined;

type AmountWithCurrencyParams = {amountWithCurrency: string};

type LowerUpperParams = {lower: string; upper: string};

type CategoryNameParams = {categoryName: string};

type NeedCategoryForExportToIntegrationParams = {connectionName: string};

type TaxAmountParams = {taxAmount: number};

type SecondaryLoginParams = {secondaryLogin: string};

type OwnerOwesAmountParams = {amount: string; email: string};

type ChangeOwnerSubscriptionParams = {usersCount: number; finalCount: number};

type ChangeOwnerDuplicateSubscriptionParams = {email: string; workspaceName: string};

type ChangeOwnerHasFailedSettlementsParams = {email: string};

type ActionsAreCurrentlyRestricted = {workspaceName: string};

type WorkspaceOwnerWillNeedToAddOrUpdatePaymentCardParams = {workspaceOwnerName: string};

type RenamedWorkspaceNameActionParams = {oldName: string; newName: string};

type StatementTitleParams = {year: number | string; monthName: string};

type BadgeFreeTrialParams = {numOfDays: number};

type BillingBannerSubtitleWithDateParams = {date: string};

type BillingBannerOwnerAmountOwedOverdueParams = {date?: string; purchaseAmountOwed?: string};

type BillingBannerDisputePendingParams = {amountOwed: number; cardEnding: string};

type BillingBannerCardAuthenticationRequiredParams = {cardEnding: string};

type BillingBannerInsufficientFundsParams = {amountOwed: number};

type BillingBannerCardExpiredParams = {amountOwed: number};

type BillingBannerCardOnDisputeParams = {amountOwed: string; cardEnding: string};

type TrialStartedTitleParams = {numOfDays: number};

type EarlyDiscountTitleParams = {discountType: number};

type EarlyDiscountSubtitleParams = {days: number; hours: number; minutes: number; seconds: number};

type CardNextPaymentParams = {nextPaymentDate: string};

type CardEndingParams = {cardNumber: string};

type CardInfoParams = {name: string; expiration: string; currency: string};

type YourPlanPriceParams = {lower: string; upper: string};

type YourPlanPriceValueParams = {price: string};

type SubscriptionSizeParams = {size: number};

type SubscriptionCommitmentParams = {size: number; date: string};

type SubscriptionSettingsSaveUpToParams = {amountWithCurrency: string};

type SubscriptionSettingsSummaryParams = {subscriptionType: string; subscriptionSize: string; autoRenew: string; autoIncrease: string};

type SubscriptionSettingsRenewsOnParams = {date: string};

type UnapproveWithIntegrationWarningParams = {accountingIntegration: string};

type IncorrectZipFormatParams = {zipFormat?: string} | undefined;

type ExportIntegrationSelectedParams = {connectionName: ConnectionName};

type DefaultVendorDescriptionParams = {isReimbursable: boolean};

type RequiredFieldParams = {fieldName: string};

type ImportFieldParams = {importField: string};

type IntacctMappingTitleParams = {mappingName: SageIntacctMappingName};

type LastSyncAccountingParams = {relativeDate: string};

type SyncStageNameConnectionsParams = {stage: PolicyConnectionSyncStage};

type ReconciliationWorksParams = {lastFourPAN: string};

type DelegateRoleParams = {role: DelegateRole};

type DelegatorParams = {delegator: string};

type RoleNamesParams = {role: string};

type AssignCardParams = {
    assignee: string;
    feed: string;
};

type SpreadSheetColumnParams = {
    name: string;
};

type SpreadFieldNameParams = {
    fieldName: string;
};

type SpreadCategoriesParams = {
    categories: number;
};

type AssignedCardParams = {
    assignee: string;
    link: string;
};

type FeatureNameParams = {
    featureName: string;
};

type AutoPayApprovedReportsLimitErrorParams = {
    currency?: string;
};

type DefaultAmountParams = {
    defaultAmount: string;
};

type RemovedFromApprovalWorkflowParams = {
    submittersNames: string[];
};

type DemotedFromWorkspaceParams = {
    policyName: string;
    oldRole: string;
};

type IntegrationExportParams = {
    integration: string;
    type?: string;
};

type ConnectionParams = {
    connection: string;
};

type MissingPropertyParams = {
    propertyName: string;
};

type InvalidPropertyParams = {
    propertyName: string;
    expectedType: string;
};

type InvalidValueParams = {
    expectedValues: string;
};

type ImportTagsSuccessfullDescriptionParams = {
    tags: number;
};

type ImportedTagsMessageParams = {
    columnCounts: number;
};

type ImportMembersSuccessfullDescriptionParams = {
    added: number;
    updated: number;
};

type ImportPerDiemRatesSuccessfullDescriptionParams = {
    rates: number;
};

type AuthenticationErrorParams = {
    connectionName: string;
};

type ImportedTypesParams = {
    importedTypes: string[];
};

type WorkspaceYouMayJoin = {
    domain: string;
    email: string;
};

type WorkEmailResendCodeParams = {
    workEmail: string | undefined;
};

type WorkEmailMergingBlockedParams = {
    workEmail: string | undefined;
};

type WorkspaceMemberList = {
    employeeCount: number;
    policyOwner: string;
};

type FileLimitParams = {
    fileLimit: number;
};

type LastFourDigitsParams = {
    lastFourDigits: string;
};

type CompanyCardBankName = {
    bankName: string;
};

type CurrencyCodeParams = {
    currencyCode: string;
};

type WorkspaceLockedPlanTypeParams = {
    count: number;
    annualSubscriptionEndDate: string;
};

type CompanyNameParams = {
    companyName: string;
};

type CustomUnitRateParams = {
    rate: number;
};

type ChatWithAccountManagerParams = {
    accountManagerDisplayName: string;
};

type EditDestinationSubtitleParams = {
    destination: string;
};

type FlightLayoverParams = {
    layover: string;
};

type SubmitsToParams = {
    name: string;
};

type SettlementDateParams = {
    settlementDate: string;
};

type PolicyExpenseChatNameParams = {
    displayName: string;
};

type ReviewParams = {
    amount: string;
};

type CurrencyInputDisabledTextParams = {
    currency: string;
};

export type {
    AuthenticationErrorParams,
    ImportMembersSuccessfullDescriptionParams,
    ImportedTagsMessageParams,
    ImportTagsSuccessfullDescriptionParams,
    MissingPropertyParams,
    InvalidPropertyParams,
    InvalidValueParams,
    ConnectionParams,
    IntegrationExportParams,
    RemovedFromApprovalWorkflowParams,
    DemotedFromWorkspaceParams,
    DefaultAmountParams,
    AutoPayApprovedReportsLimitErrorParams,
    FeatureNameParams,
    FileLimitParams,
    SpreadSheetColumnParams,
    SpreadFieldNameParams,
    AssignedCardParams,
    SpreadCategoriesParams,
    DelegateRoleParams,
    DelegatorParams,
    ReconciliationWorksParams,
    LastSyncAccountingParams,
    SyncStageNameConnectionsParams,
    RequiredFieldParams,
    IntacctMappingTitleParams,
    ImportFieldParams,
    AssigneeParams,
    DefaultVendorDescriptionParams,
    ExportIntegrationSelectedParams,
    UnapproveWithIntegrationWarningParams,
    IncorrectZipFormatParams,
    CardNextPaymentParams,
    CardEndingParams,
    CardInfoParams,
    YourPlanPriceParams,
    SubscriptionSizeParams,
    SubscriptionCommitmentParams,
    SubscriptionSettingsSaveUpToParams,
    SubscriptionSettingsRenewsOnParams,
    BadgeFreeTrialParams,
    BillingBannerSubtitleWithDateParams,
    BillingBannerOwnerAmountOwedOverdueParams,
    BillingBannerDisputePendingParams,
    BillingBannerCardAuthenticationRequiredParams,
    BillingBannerInsufficientFundsParams,
    BillingBannerCardExpiredParams,
    BillingBannerCardOnDisputeParams,
    TrialStartedTitleParams,
    EarlyDiscountTitleParams,
    EarlyDiscountSubtitleParams,
    RemoveMemberPromptParams,
    StatementTitleParams,
    RenamedWorkspaceNameActionParams,
    WorkspaceOwnerWillNeedToAddOrUpdatePaymentCardParams,
    ActionsAreCurrentlyRestricted,
    ChangeOwnerHasFailedSettlementsParams,
    OwnerOwesAmountParams,
    ChangeOwnerDuplicateSubscriptionParams,
    ChangeOwnerSubscriptionParams,
    SecondaryLoginParams,
    TaxAmountParams,
    CategoryNameParams,
    AmountWithCurrencyParams,
    LowerUpperParams,
    LogSizeAndDateParams,
    AddressLineParams,
    AdminCanceledRequestParams,
    AlreadySignedInParams,
    ApprovedAmountParams,
    BeginningOfChatHistoryAdminRoomPartOneParams,
    BeginningOfChatHistoryAnnounceRoomPartOneParams,
    BeginningOfChatHistoryAnnounceRoomPartTwo,
    BeginningOfChatHistoryDomainRoomPartOneParams,
    CanceledRequestParams,
    CharacterLimitParams,
    ConfirmThatParams,
    CompanyCardFeedNameParams,
    DateShouldBeAfterParams,
    DateShouldBeBeforeParams,
    DeleteActionParams,
    DeleteConfirmationParams,
    DidSplitAmountMessageParams,
    EditActionParams,
    ElectronicFundsParams,
    EnterMagicCodeParams,
    FormattedMaxLengthParams,
    ForwardedAmountParams,
    GoBackMessageParams,
    GoToRoomParams,
    HeldRequestParams,
    InstantSummaryParams,
    IssueVirtualCardParams,
    LastFourDigitsParams,
    LocalTimeParams,
    LogSizeParams,
    LoggedInAsParams,
    ManagerApprovedAmountParams,
    ManagerApprovedParams,
    MovedFromPersonalSpaceParams,
    SignUpNewFaceCodeParams,
    NoLongerHaveAccessParams,
    NotAllowedExtensionParams,
    NotYouParams,
    OOOEventSummaryFullDayParams,
    OOOEventSummaryPartialDayParams,
    OurEmailProviderParams,
    PaidElsewhereWithAmountParams,
    PaidWithExpensifyWithAmountParams,
    ParentNavigationSummaryParams,
    PaySomeoneParams,
    PayerOwesAmountParams,
    DuplicateTransactionParams,
    PayerOwesParams,
    RoleNamesParams,
    PayerPaidAmountParams,
    PayerPaidParams,
    PayerSettledParams,
    RemovedTheRequestParams,
    RenamedRoomActionParams,
    ReportArchiveReasonsClosedParams,
    ReportArchiveReasonsMergedParams,
    ReportPolicyNameParams,
    ReportArchiveReasonsInvoiceReceiverPolicyDeletedParams,
    ReportArchiveReasonsRemovedFromPolicyParams,
    RequestAmountParams,
    RequestCountParams,
    DeleteTransactionParams,
    MovedTransactionParams,
    UnreportedTransactionParams,
    RequestedAmountMessageParams,
    ResolutionConstraintsParams,
    RoomNameReservedErrorParams,
    RoomRenamedToParams,
    SetTheDistanceMerchantParams,
    SetTheRequestParams,
    SettleExpensifyCardParams,
    SettledAfterAddedBankAccountParams,
    SizeExceededParams,
    SplitAmountParams,
    StepCounterParams,
    TaskCreatedActionParams,
    TermsParams,
    ThreadRequestReportNameParams,
    ThreadSentMoneyReportNameParams,
    ToValidateLoginParams,
    TransferParams,
    UntilTimeParams,
    UpdatedTheDistanceMerchantParams,
    UpdatedTheRequestParams,
    UsePlusButtonParams,
    UserIsAlreadyMemberParams,
    UserSplitParams,
    ViolationsAutoReportedRejectedExpenseParams,
    ViolationsCashExpenseWithNoReceiptParams,
    ViolationsConversionSurchargeParams,
    ViolationsInvoiceMarkupParams,
    ViolationsMaxAgeParams,
    ViolationsMissingTagParams,
    ViolationsModifiedAmountParams,
    ViolationsOverAutoApprovalLimitParams,
    ViolationsOverCategoryLimitParams,
    ViolationsOverLimitParams,
    ViolationsPerDayLimitParams,
    ViolationsReceiptRequiredParams,
    ViolationsCustomRulesParams,
    ViolationsRterParams,
    ViolationsTagOutOfPolicyParams,
    ViolationsProhibitedExpenseParams,
    ViolationsTaxOutOfPolicyParams,
    WaitingOnBankAccountParams,
    WalletProgramParams,
    WeSentYouMagicSignInLinkParams,
    WelcomeEnterMagicCodeParams,
    WelcomeToRoomParams,
    ZipCodeExampleFormatParams,
    ChangeFieldParams,
    ChangeReportPolicyParams,
    ChangeTypeParams,
    ExportedToIntegrationParams,
    DelegateSubmitParams,
    AccountOwnerParams,
    IntegrationsMessageParams,
    MarkedReimbursedParams,
    MarkReimbursedFromIntegrationParams,
    ShareParams,
    UnshareParams,
    StripePaidParams,
    UnapprovedParams,
    RemoveMembersWarningPrompt,
    ApprovalWorkflowErrorParams,
    ConnectionNameParams,
    LastSyncDateParams,
    CustomersOrJobsLabelParams,
    ExportAgainModalDescriptionParams,
    IntegrationSyncFailedParams,
    AddEmployeeParams,
    UpdateRoleParams,
    LeftWorkspaceParams,
    RemoveMemberParams,
    DateParams,
    FiltersAmountBetweenParams,
    StatementPageTitleParams,
    CompanyCardBankName,
    DisconnectPromptParams,
    DisconnectTitleParams,
    CharacterLengthLimitParams,
    OptionalParam,
    AssignCardParams,
    ImportedTypesParams,
    WorkspaceYouMayJoin,
    WorkspaceMemberList,
    ImportPerDiemRatesSuccessfullDescriptionParams,
    CurrencyCodeParams,
    WorkspaceLockedPlanTypeParams,
    CompanyNameParams,
    CustomUnitRateParams,
    ChatWithAccountManagerParams,
    UpdatedPolicyCurrencyParams,
    UpdatedPolicyFrequencyParams,
    UpdatedPolicyCategoryParams,
    UpdatedPolicyCategoryNameParams,
    UpdatedPolicyPreventSelfApprovalParams,
    UpdatedPolicyFieldWithNewAndOldValueParams,
    UpdatedPolicyFieldWithValueParam,
    UpdatedPolicyDescriptionParams,
    EditDestinationSubtitleParams,
    FlightLayoverParams,
    WorkEmailResendCodeParams,
    WorkEmailMergingBlockedParams,
    NewWorkspaceNameParams,
    AddedOrDeletedPolicyReportFieldParams,
    UpdatedPolicyCustomUnitRateParams,
    UpdatedPolicyCustomUnitTaxRateExternalIDParams,
    UpdatedPolicyCustomUnitTaxClaimablePercentageParams,
    UpdatedPolicyTagParams,
    UpdatedPolicyTagNameParams,
    UpdatedPolicyTagFieldParams,
    UpdatedPolicyReportFieldDefaultValueParams,
    PolicyAddedReportFieldOptionParams,
    PolicyDisabledReportFieldOptionParams,
    PolicyDisabledReportFieldAllOptionsParams,
    SubmitsToParams,
    SettlementDateParams,
    PolicyExpenseChatNameParams,
    YourPlanPriceValueParams,
    NeedCategoryForExportToIntegrationParams,
<<<<<<< HEAD
    UpdatedPolicyAuditRateParams,
    UpdatedPolicyManualApprovalThresholdParams,
    UpdatePolicyCustomUnitTaxEnabledParams,
    UpdatePolicyCustomUnitParams,
    AddOrDeletePolicyCustomUnitRateParams,
    AddedPolicyApprovalRuleParams,
    UpdatedPolicyApprovalRuleParams,
    UpdatedPolicyCategoryGLCodeParams,
    UpdatedPolicyCategoryMaxExpenseAmountParams,
    UpdatedPolicyCategoryExpenseLimitTypeParams,
    UpdatedPolicyCategoryMaxAmountNoReceiptParams,
=======
    SubscriptionSettingsSummaryParams,
>>>>>>> a6aadb25
    ReviewParams,
    CurrencyInputDisabledTextParams,
};<|MERGE_RESOLUTION|>--- conflicted
+++ resolved
@@ -975,7 +975,6 @@
     PolicyExpenseChatNameParams,
     YourPlanPriceValueParams,
     NeedCategoryForExportToIntegrationParams,
-<<<<<<< HEAD
     UpdatedPolicyAuditRateParams,
     UpdatedPolicyManualApprovalThresholdParams,
     UpdatePolicyCustomUnitTaxEnabledParams,
@@ -987,9 +986,7 @@
     UpdatedPolicyCategoryMaxExpenseAmountParams,
     UpdatedPolicyCategoryExpenseLimitTypeParams,
     UpdatedPolicyCategoryMaxAmountNoReceiptParams,
-=======
     SubscriptionSettingsSummaryParams,
->>>>>>> a6aadb25
     ReviewParams,
     CurrencyInputDisabledTextParams,
 };