--- conflicted
+++ resolved
@@ -137,18 +137,10 @@
     formattedAmount: string;
 };
 
-<<<<<<< HEAD
 type WorkspacesListRouteParams = {
     workspacesListRoute: string;
 };
 
-type BusinessBankAccountParams = {
-    amount: string;
-    last4Digits: string;
-};
-
-=======
->>>>>>> a8246a84
 type RequestAmountParams = {amount: string};
 
 type RequestedAmountMessageParams = {formattedAmount: string; comment?: string};
