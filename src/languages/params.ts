import type {ValueOf} from 'type-fest';
import type CONST from '@src/CONST';
import type {OnyxInputOrEntry, ReportAction} from '@src/types/onyx';
import type {DelegateRole} from '@src/types/onyx/Account';
import type {AllConnectionName, ConnectionName, PolicyConnectionSyncStage, SageIntacctMappingName} from '@src/types/onyx/Policy';
import type {ViolationDataType} from '@src/types/onyx/TransactionViolation';

type AddressLineParams = {
    lineNumber: number;
};

type CharacterLimitParams = {
    limit: number | string;
};

type AssigneeParams = {
    assignee: string;
};

type CharacterLengthLimitParams = {
    limit: number;
    length: number;
};

type ZipCodeExampleFormatParams = {
    zipSampleFormat: string;
};

type LoggedInAsParams = {
    email: string;
};

type SignUpNewFaceCodeParams = {
    login: string;
};

type WelcomeEnterMagicCodeParams = {
    login: string;
};

type AlreadySignedInParams = {
    email: string;
};

type GoBackMessageParams = {
    provider: string;
};

type LocalTimeParams = {
    user: string;
    time: string;
};

type EditActionParams = {
    action: OnyxInputOrEntry<ReportAction>;
};

type DeleteActionParams = {
    action: OnyxInputOrEntry<ReportAction>;
};

type DeleteConfirmationParams = {
    action: OnyxInputOrEntry<ReportAction>;
};

type BeginningOfChatHistoryDomainRoomParams = {
    domainRoom: string;
};

type BeginningOfChatHistoryAdminRoomParams = {
    workspaceName: string;
};

type BeginningOfChatHistoryAnnounceRoomParams = {
    workspaceName: string;
};

type BeginningOfChatHistoryPolicyExpenseChatParams = {
    workspaceName: string;
    submitterDisplayName: string;
};

type BeginningOfChatHistoryInvoiceRoomParams = {
    invoicePayer: string;
    invoiceReceiver: string;
};

type BeginningOfArchivedRoomParams = {
    reportName: string;
    reportDetailsLink: string;
};

type BeginningOfChatHistoryUserRoomParams = {
    reportName: string;
    reportDetailsLink: string;
};

type BeginningOfChatHistoryAnnounceRoomPartTwo = {
    workspaceName: string;
};

type WelcomeToRoomParams = {
    roomName: string;
};

type UsePlusButtonParams = {
    additionalText: string;
};

type ReportArchiveReasonsClosedParams = {
    displayName: string;
};

type ReportArchiveReasonsMergedParams = {
    displayName: string;
    oldDisplayName: string;
};

type ReportArchiveReasonsRemovedFromPolicyParams = {
    displayName: string;
    policyName: string;
    shouldUseYou?: boolean;
};

type ReportPolicyNameParams = {
    policyName: string;
};

type ReportArchiveReasonsInvoiceReceiverPolicyDeletedParams = {
    policyName: string;
};

type DuplicateTransactionParams = {
    isSubmitted: boolean;
};

type RequestCountParams = {
    scanningReceipts: number;
    pendingReceipts: number;
};

type DeleteTransactionParams = {
    amount: string;
    merchant: string;
};

type MovedTransactionParams = {
    reportUrl: string;
    reportName?: string;
};

type MovedFromReportParams = {
    reportName: string;
};

type SettleExpensifyCardParams = {
    formattedAmount: string;
};

type WorkspacesListRouteParams = {
    workspacesListRoute: string;
};

type BusinessBankAccountParams = {
    amount?: string;
    last4Digits?: string;
};

type WorkspaceRouteParams = {
    workspaceRoute: string;
};

type RequestAmountParams = {amount: string};

type RequestedAmountMessageParams = {formattedAmount: string; comment?: string};

type SplitAmountParams = {amount: string};

type DidSplitAmountMessageParams = {formattedAmount: string; comment: string};

type UserSplitParams = {amount: string};

type PayerOwesAmountParams = {payer: string; amount: number | string; comment?: string};

type PayerOwesParams = {payer: string};

type CompanyCardFeedNameParams = {feedName: string};

type PayerPaidAmountParams = {payer?: string; amount: number | string};

type ApprovedAmountParams = {amount: number | string};

type ManagerApprovedParams = {manager: string};

type ManagerApprovedAmountParams = {manager: string; amount: number | string};

type PayerPaidParams = {payer: string};

type PayerSettledParams = {amount: number | string};

type CreateExpensesParams = {expensesNumber: number};

type WaitingOnBankAccountParams = {submitterDisplayName: string};

type CanceledRequestParams = {amount: string; submitterDisplayName: string};

type AdminCanceledRequestParams = {manager: string; amount: string};

type SettledAfterAddedBankAccountParams = {submitterDisplayName: string; amount: string};

type PaidElsewhereParams = {payer?: string} | undefined;

type PaidWithExpensifyParams = {payer?: string} | undefined;

type ThreadRequestReportNameParams = {formattedAmount: string; comment: string};

type ThreadSentMoneyReportNameParams = {formattedAmount: string; comment: string};

type MovedFromPersonalSpaceParams = {workspaceName?: string; reportName?: string};

type SizeExceededParams = {maxUploadSizeInMB: number};

type ResolutionConstraintsParams = {minHeightInPx: number; minWidthInPx: number; maxHeightInPx: number; maxWidthInPx: number};

type NotAllowedExtensionParams = {allowedExtensions: string[]};

type EnterMagicCodeParams = {contactMethod: string};

type TransferParams = {amount: string};

type InstantSummaryParams = {rate: string; minAmount: string};

type BankAccountLastFourParams = {lastFour: string};

type NotYouParams = {user: string};

type DateShouldBeBeforeParams = {dateString: string};

type DateShouldBeAfterParams = {dateString: string};

type WeSentYouMagicSignInLinkParams = {login: string; loginType: string};

type ToValidateLoginParams = {primaryLogin: string; secondaryLogin: string};

type NoLongerHaveAccessParams = {primaryLogin: string};

type OurEmailProviderParams = {login: string};

type ConfirmThatParams = {login: string};

type UntilTimeParams = {time: string};

type StepCounterParams = {step: number; total?: number; text?: string};

type UserIsAlreadyMemberParams = {login: string; name: string};

type NewWorkspaceNameParams = {userName: string; workspaceNumber?: number};

type RoomNameReservedErrorParams = {reservedName: string};

type RenamedRoomActionParams = {oldName: string; newName: string; isExpenseReport: boolean; actorName?: string};

type RoomRenamedToParams = {newName: string};

type OOOEventSummaryFullDayParams = {summary: string; dayCount: number; date: string};

type OOOEventSummaryPartialDayParams = {summary: string; timePeriod: string; date: string};

type ParentNavigationSummaryParams = {reportName?: string; workspaceName?: string};

type SetTheRequestParams = {valueName: string; newValueToDisplay: string};

type SetTheDistanceMerchantParams = {translatedChangedField: string; newMerchant: string; newAmountToDisplay: string};

type RemovedTheRequestParams = {valueName: string; oldValueToDisplay: string};

type UpdatedTheRequestParams = {valueName: string; newValueToDisplay: string; oldValueToDisplay: string};

type UpdatedTheDistanceMerchantParams = {translatedChangedField: string; newMerchant: string; oldMerchant: string; newAmountToDisplay: string; oldAmountToDisplay: string};

type FormattedMaxLengthParams = {formattedMaxLength: string};

type WalletProgramParams = {walletProgram: string};

type ViolationsAutoReportedRejectedExpenseParams = {rejectedBy: string; rejectReason: string};

type ViolationsCashExpenseWithNoReceiptParams = {formattedLimit?: string} | undefined;

type ViolationsConversionSurchargeParams = {surcharge: number};

type ViolationsInvoiceMarkupParams = {invoiceMarkup: number};

type ViolationsMaxAgeParams = {maxAge: number};

type ViolationsMissingTagParams = {tagName?: string} | undefined;

type ViolationsModifiedAmountParams = {type?: ViolationDataType; displayPercentVariance?: number};

type ViolationsOverAutoApprovalLimitParams = {formattedLimit: string};

type ViolationsOverCategoryLimitParams = {formattedLimit: string};

type ViolationsOverLimitParams = {formattedLimit: string};

type ViolationsPerDayLimitParams = {formattedLimit: string};

type ViolationsReceiptRequiredParams = {formattedLimit?: string; category?: string};

type ViolationsCustomRulesParams = {message: string};

type ViolationsRterParams = {
    brokenBankConnection: boolean;
    isAdmin: boolean;
    email?: string;
    isTransactionOlderThan7Days: boolean;
    member?: string;
    rterType?: ValueOf<typeof CONST.RTER_VIOLATION_TYPES>;
};

type ViolationsTagOutOfPolicyParams = {tagName?: string} | undefined;

type ViolationsProhibitedExpenseParams = {prohibitedExpenseType: string};

type ViolationsTaxOutOfPolicyParams = {taxName?: string} | undefined;

type PaySomeoneParams = {name?: string} | undefined;

type TaskCreatedActionParams = {title: string};

type OptionalParam<T> = Partial<T>;

type TermsParams = {amount: string};

type ElectronicFundsParams = {percentage: string; amount: string};

type LogSizeParams = {size: number};

type LogSizeAndDateParams = {size: number; date: string};

type HeldRequestParams = {comment: string};

type ChangeFieldParams = {oldValue?: string; newValue: string; fieldName: string};

type ChangeReportPolicyParams = {fromPolicyName?: string; toPolicyName: string};

type UpdatedPolicyDescriptionParams = {oldDescription: string; newDescription: string};

type UpdatedPolicyCurrencyParams = {oldCurrency: string; newCurrency: string};

type UpdatedPolicyCategoryParams = {categoryName: string; oldValue?: boolean | string | number; newValue?: boolean | string | number};

type UpdatedPolicyCategoryDescriptionHintTypeParams = {categoryName: string; oldValue?: string; newValue?: string};

type UpdatedPolicyCategoryGLCodeParams = {categoryName: string; oldValue?: string; newValue?: string};

type UpdatedPolicyCategoryMaxExpenseAmountParams = {categoryName: string; oldAmount?: string; newAmount?: string};

type UpdatedPolicyCategoryExpenseLimitTypeParams = {categoryName: string; oldValue?: string; newValue: string};

type UpdatedPolicyCategoryMaxAmountNoReceiptParams = {categoryName: string; oldValue?: string; newValue: string};

type UpdatedPolicyTagParams = {tagListName: string; tagName?: string; enabled?: boolean; count?: string};

type UpdatedPolicyTagNameParams = {oldName: string; newName: string; tagListName: string};

type UpdatedPolicyTagFieldParams = {oldValue?: string; newValue: string; tagName: string; tagListName: string; updatedField: string};

type UpdatedPolicyCategoryNameParams = {oldName: string; newName?: string};

type UpdatePolicyCustomUnitTaxEnabledParams = {newValue: boolean};

type UpdatePolicyCustomUnitParams = {oldValue: string; newValue: string; customUnitName: string; updatedField: string};

type AddOrDeletePolicyCustomUnitRateParams = {customUnitName: string; rateName: string};

type UpdatedPolicyCustomUnitRateParams = {customUnitName: string; customUnitRateName: string; oldValue: string; newValue: string; updatedField: string};

type UpdatedPolicyCustomUnitTaxRateExternalIDParams = {customUnitRateName: string; newValue: string; newTaxPercentage: string; oldValue?: string; oldTaxPercentage?: string};

type UpdatedPolicyCustomUnitTaxClaimablePercentageParams = {customUnitRateName: string; newValue: number; oldValue?: number};

type AddedOrDeletedPolicyReportFieldParams = {fieldType: string; fieldName?: string};

type UpdatedPolicyReportFieldDefaultValueParams = {fieldName?: string; defaultValue?: string};

type PolicyAddedReportFieldOptionParams = {fieldName?: string; optionName: string};

type PolicyDisabledReportFieldOptionParams = {fieldName: string; optionName: string; optionEnabled: boolean};

type PolicyDisabledReportFieldAllOptionsParams = {fieldName: string; optionName: string; allEnabled: boolean; toggledOptionsCount?: number};

type AddedPolicyApprovalRuleParams = {approverEmail: string; approverName: string; field: string; name: string};

type UpdatedPolicyApprovalRuleParams = {oldApproverEmail: string; oldApproverName?: string; newApproverEmail: string; newApproverName?: string; field: string; name: string};

type UpdatedPolicyPreventSelfApprovalParams = {oldValue: string; newValue: string};

type UpdatedPolicyFieldWithNewAndOldValueParams = {oldValue: string; newValue: string};

type UpdatedPolicyFieldWithValueParam = {value: boolean};

type UpdatedPolicyFrequencyParams = {oldFrequency: string; newFrequency: string};

type UpdatedPolicyAuditRateParams = {oldAuditRate: number; newAuditRate: number};

type UpdatedPolicyManualApprovalThresholdParams = {oldLimit: string; newLimit: string};

type ChangeTypeParams = {oldType: string; newType: string};

type AccountOwnerParams = {accountOwnerEmail: string};

type ExportedToIntegrationParams = {label: string; markedManually?: boolean; inProgress?: boolean; lastModified?: string};

type IntegrationsMessageParams = {
    label: string;
    result: {
        code?: number;
        messages?: string[];
        title?: string;
        link?: {
            url: string;
            text: string;
        };
    };
};

type MarkedReimbursedParams = {amount: string; currency: string};

type MarkReimbursedFromIntegrationParams = {amount: string; currency: string};

type ShareParams = {to: string};

type UnshareParams = {to: string};

type StripePaidParams = {amount: string; currency: string};

type RemoveMembersWarningPrompt = {
    memberName: string;
    ownerName: string;
};

type RemoveMemberPromptParams = {
    memberName: string;
};

type IssueVirtualCardParams = {
    assignee: string;
    link: string;
};

type ApprovalWorkflowErrorParams = {
    name1: string;
    name2: string;
};

type ConnectionNameParams = {
    connectionName: AllConnectionName;
};

type LastSyncDateParams = {
    connectionName: string;
    formattedDate: string;
};

type CustomersOrJobsLabelParams = {
    importFields: string[];
    importType: string;
};

type ExportAgainModalDescriptionParams = {
    reportName: string;
    connectionName: ConnectionName;
};

type IntegrationSyncFailedParams = {label: string; errorMessage: string; linkText?: string; linkURL?: string; workspaceAccountingLink?: string};

type AddEmployeeParams = {email: string; role: string};

type UpdateRoleParams = {email: string; currentRole: string; newRole: string};

type UpdatedCustomFieldParams = {email: string; previousValue: string; newValue: string};

type LeftWorkspaceParams = {nameOrEmail: string};

type RemoveMemberParams = {email: string; role: string};

type DateParams = {date: string};

type FiltersAmountBetweenParams = {greaterThan: string; lessThan: string};

type StatementPageTitleParams = {year: string | number; monthName: string};

type DisconnectPromptParams = {currentIntegration?: ConnectionName} | undefined;

type DisconnectTitleParams = {integration?: ConnectionName} | undefined;

type AmountWithCurrencyParams = {amountWithCurrency: string};

type LowerUpperParams = {lower: string; upper: string};

type CategoryNameParams = {categoryName: string};

type NeedCategoryForExportToIntegrationParams = {connectionName: string};

type TaxAmountParams = {taxAmount: number};

type SecondaryLoginParams = {secondaryLogin: string};

type OwnerOwesAmountParams = {amount: string; email: string};

type ChangeOwnerSubscriptionParams = {usersCount: number; finalCount: number};

type ChangeOwnerDuplicateSubscriptionParams = {email: string; workspaceName: string};

type ChangeOwnerHasFailedSettlementsParams = {email: string};

type ActionsAreCurrentlyRestricted = {workspaceName: string};

type WorkspaceOwnerWillNeedToAddOrUpdatePaymentCardParams = {workspaceOwnerName: string};

type RenamedWorkspaceNameActionParams = {oldName: string; newName: string};

type StatementTitleParams = {year: number | string; monthName: string};

type BadgeFreeTrialParams = {numOfDays: number};

type BillingBannerSubtitleWithDateParams = {date: string};

type BillingBannerOwnerAmountOwedOverdueParams = {date?: string; purchaseAmountOwed?: string};

type BillingBannerDisputePendingParams = {amountOwed: number; cardEnding: string};

type BillingBannerCardAuthenticationRequiredParams = {cardEnding: string};

type BillingBannerInsufficientFundsParams = {amountOwed: number};

type BillingBannerCardExpiredParams = {amountOwed: number};

type BillingBannerCardOnDisputeParams = {amountOwed: string; cardEnding: string};

type TrialStartedTitleParams = {numOfDays: number};

type EarlyDiscountTitleParams = {discountType: number};

type EarlyDiscountSubtitleParams = {days: number; hours: number; minutes: number; seconds: number};

type CardNextPaymentParams = {nextPaymentDate: string};

type CardEndingParams = {cardNumber: string};

type CardInfoParams = {name: string; expiration: string; currency: string};

type YourPlanPriceParams = {lower: string; upper: string};

type YourPlanPriceValueParams = {price: string};

type SubscriptionSizeParams = {size: number};

type SubscriptionCommitmentParams = {size: number; date: string};

type SubscriptionSettingsSaveUpToParams = {amountWithCurrency: string};

type SubscriptionSettingsSummaryParams = {subscriptionType: string; subscriptionSize: string; autoRenew: string; autoIncrease: string};

type SubscriptionSettingsRenewsOnParams = {date: string};

type UnapproveWithIntegrationWarningParams = {accountingIntegration: string};

type IncorrectZipFormatParams = {zipFormat?: string} | undefined;

type ExportIntegrationSelectedParams = {connectionName: ConnectionName};

type DefaultVendorDescriptionParams = {isReimbursable: boolean};

type RequiredFieldParams = {fieldName: string};

type ImportFieldParams = {importField: string};

type IntacctMappingTitleParams = {mappingName: SageIntacctMappingName};

type LastSyncAccountingParams = {relativeDate: string};

type SyncStageNameConnectionsParams = {stage: PolicyConnectionSyncStage};

type ReconciliationWorksParams = {lastFourPAN: string};

type DelegateRoleParams = {role: DelegateRole};

type DelegatorParams = {delegator: string};

type VacationDelegateParams = {nameOrEmail: string};

type SubmittedToVacationDelegateParams = {submittedToName: string; vacationDelegateName: string};

type RoleNamesParams = {role: string};

type AssignCardParams = {
    assignee: string;
    feed: string;
};

type SpreadSheetColumnParams = {
    name: string;
};

type SpreadFieldNameParams = {
    fieldName: string;
};

type SpreadCategoriesParams = {
    categories: number;
};

type AssignedCardParams = {
    assignee: string;
    link: string;
};

type FeatureNameParams = {
    featureName: string;
};

type AutoPayApprovedReportsLimitErrorParams = {
    currency?: string;
};

type DefaultAmountParams = {
    defaultAmount: string;
};

type RemovedFromApprovalWorkflowParams = {
    submittersNames: string[];
};

type DemotedFromWorkspaceParams = {
    policyName: string;
    oldRole: string;
};

type IntegrationExportParams = {
    integration: string;
    type?: string;
};

type ConnectionParams = {
    connection: string;
};

type MissingPropertyParams = {
    propertyName: string;
};

type InvalidPropertyParams = {
    propertyName: string;
    expectedType: string;
};

type InvalidValueParams = {
    expectedValues: string;
};

type ImportTagsSuccessfulDescriptionParams = {
    tags: number;
};

type ImportedTagsMessageParams = {
    columnCounts: number;
};

type ImportMembersSuccessfulDescriptionParams = {
    added: number;
    updated: number;
};

type ImportPerDiemRatesSuccessfulDescriptionParams = {
    rates: number;
};

type AuthenticationErrorParams = {
    connectionName: string;
};

type ImportedTypesParams = {
    importedTypes: string[];
};

type WorkspaceYouMayJoin = {
    domain: string;
    email: string;
};

type WorkEmailResendCodeParams = {
    workEmail: string | undefined;
};

type WorkEmailMergingBlockedParams = {
    workEmail: string | undefined;
};

type WorkspaceMemberList = {
    employeeCount: number;
    policyOwner: string;
};

type FileLimitParams = {
    fileLimit: number;
};

type FileTypeParams = {
    fileType: string;
};

type CompanyCardBankName = {
    bankName: string;
};

type CurrencyCodeParams = {
    currencyCode: string;
};

type WorkspaceLockedPlanTypeParams = {
    count: number;
    annualSubscriptionEndDate: string;
};

type CompanyNameParams = {
    companyName: string;
};

type CustomUnitRateParams = {
    rate: number;
};

type ChatWithAccountManagerParams = {
    accountManagerDisplayName: string;
};

type EditDestinationSubtitleParams = {
    destination: string;
};

type FlightLayoverParams = {
    layover: string;
};

type SubmitsToParams = {
    name: string;
};

type SettlementDateParams = {
    settlementDate: string;
};

type PolicyExpenseChatNameParams = {
    displayName: string;
};

type ReviewParams = {
    amount: string;
};

type CurrencyInputDisabledTextParams = {
    currency: string;
};

type SplitExpenseSubtitleParams = {
    amount: string;
    merchant: string;
};

type SplitExpenseEditTitleParams = {
    amount: string;
    merchant: string;
};

type TotalAmountGreaterOrLessThanOriginalParams = {
    amount: string;
};

type EmployeeInviteMessageParams = {
    name: string;
};

type FlightParams = {
    startDate: string;
    airlineCode: string;
    origin: string;
    destination: string;
    confirmationID?: string;
};

type AirlineParams = {
    airlineCode: string;
    startDate?: string;
    cabinClass?: string;
};

type RailTicketParams = {
    origin: string;
    destination: string;
    startDate: string;
};

type TravelTypeParams = {
    type: string;
    id?: string;
};

type ContactMethodsRouteParams = {
    contactMethodsRoute: string;
};

type ContactMethodParams = {
    contactMethodRoute: string;
};

type BusinessTaxIDParams = {
    country: string;
};

type QBDSetupErrorBodyParams = {
    conciergeLink: string;
};

type EmptyCategoriesSubtitleWithAccountingParams = {
    accountingPageURL: string;
};

type EmptyTagsSubtitleWithAccountingParams = {
    accountingPageURL: string;
};

type SettlementAccountInfoParams = {
    reconciliationAccountSettingsLink: string;
    accountNumber: string;
};

type MergeSuccessDescriptionParams = {
    from: string;
    to: string;
};

type MergeFailureUncreatedAccountDescriptionParams = {
    email: string;
    contactMethodLink: string;
};

type MergeFailureDescriptionGenericParams = {
    email: string;
};

<<<<<<< HEAD
type ChangedApproverMessageParams = {managerID: number};
type WorkflowSettingsParam = {workflowSettingLink: string};
=======
type SubmittedWithMemoParams = {
    memo?: string;
};
>>>>>>> cd80be5f

export type {
    ContactMethodsRouteParams,
    ContactMethodParams,
    SplitExpenseEditTitleParams,
    SplitExpenseSubtitleParams,
    TotalAmountGreaterOrLessThanOriginalParams,
    AuthenticationErrorParams,
    ImportMembersSuccessfulDescriptionParams,
    ImportedTagsMessageParams,
    ImportTagsSuccessfulDescriptionParams,
    MissingPropertyParams,
    InvalidPropertyParams,
    InvalidValueParams,
    ConnectionParams,
    IntegrationExportParams,
    RemovedFromApprovalWorkflowParams,
    DemotedFromWorkspaceParams,
    DefaultAmountParams,
    AutoPayApprovedReportsLimitErrorParams,
    FeatureNameParams,
    FileLimitParams,
    FileTypeParams,
    SpreadSheetColumnParams,
    SpreadFieldNameParams,
    AssignedCardParams,
    SpreadCategoriesParams,
    DelegateRoleParams,
    DelegatorParams,
    VacationDelegateParams,
    ReconciliationWorksParams,
    LastSyncAccountingParams,
    SyncStageNameConnectionsParams,
    RequiredFieldParams,
    IntacctMappingTitleParams,
    ImportFieldParams,
    AssigneeParams,
    DefaultVendorDescriptionParams,
    ExportIntegrationSelectedParams,
    UnapproveWithIntegrationWarningParams,
    IncorrectZipFormatParams,
    CardNextPaymentParams,
    CardEndingParams,
    CardInfoParams,
    YourPlanPriceParams,
    SubscriptionSizeParams,
    SubscriptionCommitmentParams,
    SubscriptionSettingsSaveUpToParams,
    SubscriptionSettingsRenewsOnParams,
    BadgeFreeTrialParams,
    BillingBannerSubtitleWithDateParams,
    BillingBannerOwnerAmountOwedOverdueParams,
    BillingBannerDisputePendingParams,
    BillingBannerCardAuthenticationRequiredParams,
    BillingBannerInsufficientFundsParams,
    BillingBannerCardExpiredParams,
    BillingBannerCardOnDisputeParams,
    TrialStartedTitleParams,
    EarlyDiscountTitleParams,
    EarlyDiscountSubtitleParams,
    RemoveMemberPromptParams,
    StatementTitleParams,
    RenamedWorkspaceNameActionParams,
    WorkspaceOwnerWillNeedToAddOrUpdatePaymentCardParams,
    ActionsAreCurrentlyRestricted,
    ChangeOwnerHasFailedSettlementsParams,
    OwnerOwesAmountParams,
    ChangeOwnerDuplicateSubscriptionParams,
    ChangeOwnerSubscriptionParams,
    SecondaryLoginParams,
    TaxAmountParams,
    CategoryNameParams,
    AmountWithCurrencyParams,
    LowerUpperParams,
    LogSizeAndDateParams,
    AddressLineParams,
    AdminCanceledRequestParams,
    AlreadySignedInParams,
    ApprovedAmountParams,
    BeginningOfChatHistoryAdminRoomParams,
    BeginningOfChatHistoryAnnounceRoomParams,
    BeginningOfChatHistoryPolicyExpenseChatParams,
    BeginningOfChatHistoryInvoiceRoomParams,
    BeginningOfArchivedRoomParams,
    BeginningOfChatHistoryUserRoomParams,
    BeginningOfChatHistoryAnnounceRoomPartTwo,
    BeginningOfChatHistoryDomainRoomParams,
    CanceledRequestParams,
    CharacterLimitParams,
    ConfirmThatParams,
    CompanyCardFeedNameParams,
    DateShouldBeAfterParams,
    DateShouldBeBeforeParams,
    DeleteActionParams,
    DeleteConfirmationParams,
    DidSplitAmountMessageParams,
    EditActionParams,
    ElectronicFundsParams,
    EnterMagicCodeParams,
    FormattedMaxLengthParams,
    GoBackMessageParams,
    SubmittedToVacationDelegateParams,
    HeldRequestParams,
    InstantSummaryParams,
    IssueVirtualCardParams,
    LocalTimeParams,
    LogSizeParams,
    LoggedInAsParams,
    ManagerApprovedAmountParams,
    ManagerApprovedParams,
    MovedFromPersonalSpaceParams,
    SignUpNewFaceCodeParams,
    NoLongerHaveAccessParams,
    NotAllowedExtensionParams,
    NotYouParams,
    OOOEventSummaryFullDayParams,
    OOOEventSummaryPartialDayParams,
    OurEmailProviderParams,
    PaidElsewhereParams,
    PaidWithExpensifyParams,
    ParentNavigationSummaryParams,
    PaySomeoneParams,
    PayerOwesAmountParams,
    DuplicateTransactionParams,
    PayerOwesParams,
    RoleNamesParams,
    PayerPaidAmountParams,
    PayerPaidParams,
    PayerSettledParams,
    RemovedTheRequestParams,
    MovedFromReportParams,
    RenamedRoomActionParams,
    ReportArchiveReasonsClosedParams,
    ReportArchiveReasonsMergedParams,
    ReportPolicyNameParams,
    ReportArchiveReasonsInvoiceReceiverPolicyDeletedParams,
    ReportArchiveReasonsRemovedFromPolicyParams,
    RequestAmountParams,
    RequestCountParams,
    DeleteTransactionParams,
    MovedTransactionParams,
    RequestedAmountMessageParams,
    ResolutionConstraintsParams,
    RoomNameReservedErrorParams,
    RoomRenamedToParams,
    SetTheDistanceMerchantParams,
    SetTheRequestParams,
    SettleExpensifyCardParams,
    SettledAfterAddedBankAccountParams,
    SizeExceededParams,
    SplitAmountParams,
    StepCounterParams,
    TaskCreatedActionParams,
    TermsParams,
    ThreadRequestReportNameParams,
    ThreadSentMoneyReportNameParams,
    ToValidateLoginParams,
    TransferParams,
    UntilTimeParams,
    UpdatedTheDistanceMerchantParams,
    UpdatedTheRequestParams,
    UsePlusButtonParams,
    UserIsAlreadyMemberParams,
    UserSplitParams,
    ViolationsAutoReportedRejectedExpenseParams,
    ViolationsCashExpenseWithNoReceiptParams,
    ViolationsConversionSurchargeParams,
    ViolationsInvoiceMarkupParams,
    ViolationsMaxAgeParams,
    ViolationsMissingTagParams,
    ViolationsModifiedAmountParams,
    ViolationsOverAutoApprovalLimitParams,
    ViolationsOverCategoryLimitParams,
    ViolationsOverLimitParams,
    ViolationsPerDayLimitParams,
    ViolationsReceiptRequiredParams,
    ViolationsCustomRulesParams,
    ViolationsRterParams,
    ViolationsTagOutOfPolicyParams,
    ViolationsProhibitedExpenseParams,
    ViolationsTaxOutOfPolicyParams,
    WaitingOnBankAccountParams,
    WalletProgramParams,
    WeSentYouMagicSignInLinkParams,
    WelcomeEnterMagicCodeParams,
    WelcomeToRoomParams,
    ZipCodeExampleFormatParams,
    ChangeFieldParams,
    ChangeReportPolicyParams,
    ChangeTypeParams,
    ExportedToIntegrationParams,
    AccountOwnerParams,
    IntegrationsMessageParams,
    MarkedReimbursedParams,
    MarkReimbursedFromIntegrationParams,
    ShareParams,
    UnshareParams,
    StripePaidParams,
    RemoveMembersWarningPrompt,
    ApprovalWorkflowErrorParams,
    ConnectionNameParams,
    LastSyncDateParams,
    CustomersOrJobsLabelParams,
    ExportAgainModalDescriptionParams,
    IntegrationSyncFailedParams,
    AddEmployeeParams,
    UpdateRoleParams,
    UpdatedCustomFieldParams,
    LeftWorkspaceParams,
    RemoveMemberParams,
    DateParams,
    FiltersAmountBetweenParams,
    StatementPageTitleParams,
    CompanyCardBankName,
    DisconnectPromptParams,
    DisconnectTitleParams,
    CharacterLengthLimitParams,
    OptionalParam,
    AssignCardParams,
    ImportedTypesParams,
    WorkspaceYouMayJoin,
    WorkspaceMemberList,
    ImportPerDiemRatesSuccessfulDescriptionParams,
    CurrencyCodeParams,
    WorkspaceLockedPlanTypeParams,
    CompanyNameParams,
    CustomUnitRateParams,
    ChatWithAccountManagerParams,
    UpdatedPolicyCurrencyParams,
    UpdatedPolicyFrequencyParams,
    UpdatedPolicyCategoryParams,
    UpdatedPolicyCategoryDescriptionHintTypeParams,
    UpdatedPolicyCategoryNameParams,
    UpdatedPolicyPreventSelfApprovalParams,
    UpdatedPolicyFieldWithNewAndOldValueParams,
    UpdatedPolicyFieldWithValueParam,
    UpdatedPolicyDescriptionParams,
    EditDestinationSubtitleParams,
    FlightLayoverParams,
    WorkEmailResendCodeParams,
    WorkEmailMergingBlockedParams,
    NewWorkspaceNameParams,
    AddedOrDeletedPolicyReportFieldParams,
    UpdatedPolicyCustomUnitRateParams,
    UpdatedPolicyCustomUnitTaxRateExternalIDParams,
    UpdatedPolicyCustomUnitTaxClaimablePercentageParams,
    UpdatedPolicyTagParams,
    UpdatedPolicyTagNameParams,
    UpdatedPolicyTagFieldParams,
    UpdatedPolicyReportFieldDefaultValueParams,
    PolicyAddedReportFieldOptionParams,
    PolicyDisabledReportFieldOptionParams,
    PolicyDisabledReportFieldAllOptionsParams,
    SubmitsToParams,
    SettlementDateParams,
    PolicyExpenseChatNameParams,
    YourPlanPriceValueParams,
    BusinessBankAccountParams,
    NeedCategoryForExportToIntegrationParams,
    UpdatedPolicyAuditRateParams,
    UpdatedPolicyManualApprovalThresholdParams,
    UpdatePolicyCustomUnitTaxEnabledParams,
    UpdatePolicyCustomUnitParams,
    AddOrDeletePolicyCustomUnitRateParams,
    AddedPolicyApprovalRuleParams,
    UpdatedPolicyApprovalRuleParams,
    UpdatedPolicyCategoryGLCodeParams,
    UpdatedPolicyCategoryMaxExpenseAmountParams,
    UpdatedPolicyCategoryExpenseLimitTypeParams,
    UpdatedPolicyCategoryMaxAmountNoReceiptParams,
    SubscriptionSettingsSummaryParams,
    BankAccountLastFourParams,
    ReviewParams,
    CreateExpensesParams,
    CurrencyInputDisabledTextParams,
    EmployeeInviteMessageParams,
    FlightParams,
    AirlineParams,
    RailTicketParams,
    TravelTypeParams,
    WorkspacesListRouteParams,
    WorkspaceRouteParams,
    BusinessTaxIDParams,
    QBDSetupErrorBodyParams,
    EmptyCategoriesSubtitleWithAccountingParams,
    EmptyTagsSubtitleWithAccountingParams,
    SettlementAccountInfoParams,
    MergeSuccessDescriptionParams,
    MergeFailureUncreatedAccountDescriptionParams,
    MergeFailureDescriptionGenericParams,
<<<<<<< HEAD
    ChangedApproverMessageParams,
    WorkflowSettingsParam,
=======
    SubmittedWithMemoParams,
>>>>>>> cd80be5f
};<|MERGE_RESOLUTION|>--- conflicted
+++ resolved
@@ -849,14 +849,13 @@
     email: string;
 };
 
-<<<<<<< HEAD
 type ChangedApproverMessageParams = {managerID: number};
+
 type WorkflowSettingsParam = {workflowSettingLink: string};
-=======
+
 type SubmittedWithMemoParams = {
     memo?: string;
 };
->>>>>>> cd80be5f
 
 export type {
     ContactMethodsRouteParams,
@@ -1147,10 +1146,7 @@
     MergeSuccessDescriptionParams,
     MergeFailureUncreatedAccountDescriptionParams,
     MergeFailureDescriptionGenericParams,
-<<<<<<< HEAD
     ChangedApproverMessageParams,
     WorkflowSettingsParam,
-=======
     SubmittedWithMemoParams,
->>>>>>> cd80be5f
 };