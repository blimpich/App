--- conflicted
+++ resolved
@@ -563,13 +563,11 @@
     companyName: string;
 };
 
-<<<<<<< HEAD
 type CustomUnitRateParams = {
     rate: number;
-=======
+
 type ChatWithAccountManagerParams = {
     accountManagerDisplayName: string;
->>>>>>> 10a7be85
 };
 
 export type {
@@ -775,9 +773,6 @@
     CurrencyCodeParams,
     WorkspaceLockedPlanTypeParams,
     CompanyNameParams,
-<<<<<<< HEAD
     CustomUnitRateParams,
-=======
     ChatWithAccountManagerParams,
->>>>>>> 10a7be85
 };