import type {ValueOf} from 'type-fest';
import type CONST from '@src/CONST';
import type {OnyxInputOrEntry, ReportAction} from '@src/types/onyx';
import type {DelegateRole} from '@src/types/onyx/Account';
import type {AllConnectionName, ConnectionName, PolicyConnectionSyncStage, SageIntacctMappingName} from '@src/types/onyx/Policy';
import type {ViolationDataType} from '@src/types/onyx/TransactionViolation';

type AddressLineParams = {
    lineNumber: number;
};

type CharacterLimitParams = {
    limit: number | string;
};

type AssigneeParams = {
    assignee: string;
};

type CharacterLengthLimitParams = {
    limit: number;
    length: number;
};

type ZipCodeExampleFormatParams = {
    zipSampleFormat: string;
};

type LoggedInAsParams = {
    email: string;
};

type SignUpNewFaceCodeParams = {
    login: string;
};

type WelcomeEnterMagicCodeParams = {
    login: string;
};

type AlreadySignedInParams = {
    email: string;
};

type GoBackMessageParams = {
    provider: string;
};

type LocalTimeParams = {
    user: string;
    time: string;
};

type EditActionParams = {
    action: OnyxInputOrEntry<ReportAction>;
};

type DeleteActionParams = {
    action: OnyxInputOrEntry<ReportAction>;
};

type DeleteConfirmationParams = {
    action: OnyxInputOrEntry<ReportAction>;
};

type BeginningOfChatHistoryDomainRoomPartOneParams = {
    domainRoom: string;
};

type BeginningOfChatHistoryAdminRoomPartOneParams = {
    workspaceName: string;
};

type BeginningOfChatHistoryAnnounceRoomPartOneParams = {
    workspaceName: string;
};

type BeginningOfChatHistoryAnnounceRoomPartTwo = {
    workspaceName: string;
};

type WelcomeToRoomParams = {
    roomName: string;
};

type UsePlusButtonParams = {
    additionalText: string;
};

type ReportArchiveReasonsClosedParams = {
    displayName: string;
};

type ReportArchiveReasonsMergedParams = {
    displayName: string;
    oldDisplayName: string;
};

type ReportArchiveReasonsRemovedFromPolicyParams = {
    displayName: string;
    policyName: string;
    shouldUseYou?: boolean;
};

type ReportPolicyNameParams = {
    policyName: string;
};

type ReportArchiveReasonsInvoiceReceiverPolicyDeletedParams = {
    policyName: string;
};

type RequestCountParams = {
    scanningReceipts: number;
    pendingReceipts: number;
};

type SettleExpensifyCardParams = {
    formattedAmount: string;
};

type RequestAmountParams = {amount: string};

type RequestedAmountMessageParams = {formattedAmount: string; comment?: string};

type SplitAmountParams = {amount: string};

type DidSplitAmountMessageParams = {formattedAmount: string; comment: string};

type UserSplitParams = {amount: string};

type PayerOwesAmountParams = {payer: string; amount: number | string; comment?: string};

type PayerOwesParams = {payer: string};

type CompanyCardFeedNameParams = {feedName: string};

type PayerPaidAmountParams = {payer?: string; amount: number | string};

type ApprovedAmountParams = {amount: number | string};

type ForwardedAmountParams = {amount: number | string};

type ManagerApprovedParams = {manager: string};

type ManagerApprovedAmountParams = {manager: string; amount: number | string};

type PayerPaidParams = {payer: string};

type PayerSettledParams = {amount: number | string};

type WaitingOnBankAccountParams = {submitterDisplayName: string};

type CanceledRequestParams = {amount: string; submitterDisplayName: string};

type AdminCanceledRequestParams = {manager: string; amount: string};

type SettledAfterAddedBankAccountParams = {submitterDisplayName: string; amount: string};

type PaidElsewhereWithAmountParams = {payer?: string; amount: string};

type PaidWithExpensifyWithAmountParams = {payer?: string; amount: string};

type ThreadRequestReportNameParams = {formattedAmount: string; comment: string};

type ThreadSentMoneyReportNameParams = {formattedAmount: string; comment: string};

type SizeExceededParams = {maxUploadSizeInMB: number};

type ResolutionConstraintsParams = {minHeightInPx: number; minWidthInPx: number; maxHeightInPx: number; maxWidthInPx: number};

type NotAllowedExtensionParams = {allowedExtensions: string[]};

type EnterMagicCodeParams = {contactMethod: string};

type TransferParams = {amount: string};

type InstantSummaryParams = {rate: string; minAmount: string};

type NotYouParams = {user: string};

type DateShouldBeBeforeParams = {dateString: string};

type DateShouldBeAfterParams = {dateString: string};

type WeSentYouMagicSignInLinkParams = {login: string; loginType: string};

type ToValidateLoginParams = {primaryLogin: string; secondaryLogin: string};

type NoLongerHaveAccessParams = {primaryLogin: string};

type OurEmailProviderParams = {login: string};

type ConfirmThatParams = {login: string};

type UntilTimeParams = {time: string};

type StepCounterParams = {step: number; total?: number; text?: string};

type UserIsAlreadyMemberParams = {login: string; name: string};

type GoToRoomParams = {roomName: string};

type WelcomeNoteParams = {workspaceName: string};

type RoomNameReservedErrorParams = {reservedName: string};

type RenamedRoomActionParams = {oldName: string; newName: string};

type RoomRenamedToParams = {newName: string};

type OOOEventSummaryFullDayParams = {summary: string; dayCount: number; date: string};

type OOOEventSummaryPartialDayParams = {summary: string; timePeriod: string; date: string};

type ParentNavigationSummaryParams = {reportName?: string; workspaceName?: string};

type SetTheRequestParams = {valueName: string; newValueToDisplay: string};

type SetTheDistanceMerchantParams = {translatedChangedField: string; newMerchant: string; newAmountToDisplay: string};

type RemovedTheRequestParams = {valueName: string; oldValueToDisplay: string};

type UpdatedTheRequestParams = {valueName: string; newValueToDisplay: string; oldValueToDisplay: string};

type UpdatedTheDistanceMerchantParams = {translatedChangedField: string; newMerchant: string; oldMerchant: string; newAmountToDisplay: string; oldAmountToDisplay: string};

type FormattedMaxLengthParams = {formattedMaxLength: string};

type WalletProgramParams = {walletProgram: string};

type ViolationsAutoReportedRejectedExpenseParams = {rejectedBy: string; rejectReason: string};

type ViolationsCashExpenseWithNoReceiptParams = {formattedLimit?: string} | undefined;

type ViolationsConversionSurchargeParams = {surcharge: number};

type ViolationsInvoiceMarkupParams = {invoiceMarkup: number};

type ViolationsMaxAgeParams = {maxAge: number};

type ViolationsMissingTagParams = {tagName?: string} | undefined;

type ViolationsModifiedAmountParams = {type?: ViolationDataType; displayPercentVariance?: number};

type ViolationsOverAutoApprovalLimitParams = {formattedLimit: string};

type ViolationsOverCategoryLimitParams = {formattedLimit: string};

type ViolationsOverLimitParams = {formattedLimit: string};

type ViolationsPerDayLimitParams = {formattedLimit: string};

type ViolationsReceiptRequiredParams = {formattedLimit?: string; category?: string};

type ViolationsRterParams = {
    brokenBankConnection: boolean;
    isAdmin: boolean;
    email?: string;
    isTransactionOlderThan7Days: boolean;
    member?: string;
    rterType?: ValueOf<typeof CONST.RTER_VIOLATION_TYPES>;
};

type ViolationsTagOutOfPolicyParams = {tagName?: string} | undefined;

type ViolationsTaxOutOfPolicyParams = {taxName?: string} | undefined;

type PaySomeoneParams = {name?: string} | undefined;

type TaskCreatedActionParams = {title: string};

type OptionalParam<T> = Partial<T>;

type TermsParams = {amount: string};

type ElectronicFundsParams = {percentage: string; amount: string};

type LogSizeParams = {size: number};

type LogSizeAndDateParams = {size: number; date: string};

type HeldRequestParams = {comment: string};

type ChangeFieldParams = {oldValue?: string; newValue: string; fieldName: string};

type ChangePolicyParams = {fromPolicy: string; toPolicy: string};

type ChangeTypeParams = {oldType: string; newType: string};

type DelegateSubmitParams = {delegateUser: string; originalManager: string};

type AccountOwnerParams = {accountOwnerEmail: string};

type ExportedToIntegrationParams = {label: string; markedManually?: boolean; inProgress?: boolean; lastModified?: string};

type IntegrationsMessageParams = {
    label: string;
    result: {
        code?: number;
        messages?: string[];
        title?: string;
        link?: {
            url: string;
            text: string;
        };
    };
};

type MarkedReimbursedParams = {amount: string; currency: string};

type MarkReimbursedFromIntegrationParams = {amount: string; currency: string};

type ShareParams = {to: string};

type UnshareParams = {to: string};

type StripePaidParams = {amount: string; currency: string};

type UnapprovedParams = {amount: string};

type RemoveMembersWarningPrompt = {
    memberName: string;
    ownerName: string;
};

type RemoveMemberPromptParams = {
    memberName: string;
};

type IssueVirtualCardParams = {
    assignee: string;
    link: string;
};

type ApprovalWorkflowErrorParams = {
    name1: string;
    name2: string;
};

type ConnectionNameParams = {
    connectionName: AllConnectionName;
};

type LastSyncDateParams = {
    connectionName: string;
    formattedDate: string;
};

type CustomersOrJobsLabelParams = {
    importFields: string[];
    importType: string;
};

type ExportAgainModalDescriptionParams = {
    reportName: string;
    connectionName: ConnectionName;
};

type IntegrationSyncFailedParams = {label: string; errorMessage: string};

type AddEmployeeParams = {email: string; role: string};

type UpdateRoleParams = {email: string; currentRole: string; newRole: string};

type RemoveMemberParams = {email: string; role: string};

type DateParams = {date: string};

type FiltersAmountBetweenParams = {greaterThan: string; lessThan: string};

type StatementPageTitleParams = {year: string | number; monthName: string};

type DisconnectPromptParams = {currentIntegration?: ConnectionName} | undefined;

type DisconnectTitleParams = {integration?: ConnectionName} | undefined;

type AmountWithCurrencyParams = {amountWithCurrency: string};

type LowerUpperParams = {lower: string; upper: string};

type CategoryNameParams = {categoryName: string};

type TaxAmountParams = {taxAmount: number};

type SecondaryLoginParams = {secondaryLogin: string};

type OwnerOwesAmountParams = {amount: string; email: string};

type ChangeOwnerSubscriptionParams = {usersCount: number; finalCount: number};

type ChangeOwnerDuplicateSubscriptionParams = {email: string; workspaceName: string};

type ChangeOwnerHasFailedSettlementsParams = {email: string};

type ActionsAreCurrentlyRestricted = {workspaceName: string};

type WorkspaceOwnerWillNeedToAddOrUpdatePaymentCardParams = {workspaceOwnerName: string};

type RenamedWorkspaceNameActionParams = {oldName: string; newName: string};

type StatementTitleParams = {year: number | string; monthName: string};

type BadgeFreeTrialParams = {numOfDays: number};

type BillingBannerSubtitleWithDateParams = {date: string};

type BillingBannerDisputePendingParams = {amountOwed: number; cardEnding: string};

type BillingBannerCardAuthenticationRequiredParams = {cardEnding: string};

type BillingBannerInsufficientFundsParams = {amountOwed: number};

type BillingBannerCardExpiredParams = {amountOwed: number};

type BillingBannerCardOnDisputeParams = {amountOwed: string; cardEnding: string};

type TrialStartedTitleParams = {numOfDays: number};

type CardNextPaymentParams = {nextPaymentDate: string};

type CardEndingParams = {cardNumber: string};

type CardInfoParams = {name: string; expiration: string; currency: string};

type YourPlanPriceParams = {lower: string; upper: string};

type SubscriptionSizeParams = {size: number};

type SubscriptionCommitmentParams = {size: number; date: string};

type SubscriptionSettingsSaveUpToParams = {amountWithCurrency: string};

type SubscriptionSettingsRenewsOnParams = {date: string};

type UnapproveWithIntegrationWarningParams = {accountingIntegration: string};

type IncorrectZipFormatParams = {zipFormat?: string} | undefined;

type ExportIntegrationSelectedParams = {connectionName: ConnectionName};

type DefaultVendorDescriptionParams = {isReimbursable: boolean};

type RequiredFieldParams = {fieldName: string};

type ImportFieldParams = {importField: string};

type IntacctMappingTitleParams = {mappingName: SageIntacctMappingName};

type LastSyncAccountingParams = {relativeDate: string};

type SyncStageNameConnectionsParams = {stage: PolicyConnectionSyncStage};

type ReconciliationWorksParams = {lastFourPAN: string};

type DelegateRoleParams = {role: DelegateRole};

type DelegatorParams = {delegator: string};

type RoleNamesParams = {role: string};

type AssignCardParams = {
    assignee: string;
    feed: string;
};

type SpreadSheetColumnParams = {
    name: string;
};

type SpreadFieldNameParams = {
    fieldName: string;
};

type SpreadCategoriesParams = {
    categories: number;
};

type AssignedCardParams = {
    assignee: string;
    link: string;
};

type FeatureNameParams = {
    featureName: string;
};

type AutoPayApprovedReportsLimitErrorParams = {
    currency?: string;
};

type DefaultAmountParams = {
    defaultAmount: string;
};

type RemovedFromApprovalWorkflowParams = {
    submittersNames: string[];
};

type IntegrationExportParams = {
    integration: string;
    type?: string;
};

type ConnectionParams = {
    connection: string;
};

type MissingPropertyParams = {
    propertyName: string;
};

type InvalidPropertyParams = {
    propertyName: string;
    expectedType: string;
};

type InvalidValueParams = {
    expectedValues: string;
};

type ImportTagsSuccessfullDescriptionParams = {
    tags: number;
};

type ImportedTagsMessageParams = {
    columnCounts: number;
};

type ImportMembersSuccessfullDescriptionParams = {
    members: number;
};

type AuthenticationErrorParams = {
    connectionName: string;
};

type ImportedTypesParams = {
    importedTypes: string[];
};

type FileLimitParams = {
    fileLimit: number;
};

type CompanyCardBankName = {
    bankName: string;
};

<<<<<<< HEAD
type CompanyNameParams = {
    companyName: string;
=======
type CurrencyCodeParams = {
    currencyCode: string;
>>>>>>> c286316d
};

export type {
    AuthenticationErrorParams,
    ImportMembersSuccessfullDescriptionParams,
    ImportedTagsMessageParams,
    ImportTagsSuccessfullDescriptionParams,
    MissingPropertyParams,
    InvalidPropertyParams,
    InvalidValueParams,
    ConnectionParams,
    IntegrationExportParams,
    RemovedFromApprovalWorkflowParams,
    DefaultAmountParams,
    AutoPayApprovedReportsLimitErrorParams,
    FeatureNameParams,
    FileLimitParams,
    SpreadSheetColumnParams,
    SpreadFieldNameParams,
    AssignedCardParams,
    SpreadCategoriesParams,
    DelegateRoleParams,
    DelegatorParams,
    ReconciliationWorksParams,
    LastSyncAccountingParams,
    SyncStageNameConnectionsParams,
    RequiredFieldParams,
    IntacctMappingTitleParams,
    ImportFieldParams,
    AssigneeParams,
    DefaultVendorDescriptionParams,
    ExportIntegrationSelectedParams,
    UnapproveWithIntegrationWarningParams,
    IncorrectZipFormatParams,
    CardNextPaymentParams,
    CardEndingParams,
    CardInfoParams,
    YourPlanPriceParams,
    SubscriptionSizeParams,
    SubscriptionCommitmentParams,
    SubscriptionSettingsSaveUpToParams,
    SubscriptionSettingsRenewsOnParams,
    BadgeFreeTrialParams,
    BillingBannerSubtitleWithDateParams,
    BillingBannerDisputePendingParams,
    BillingBannerCardAuthenticationRequiredParams,
    BillingBannerInsufficientFundsParams,
    BillingBannerCardExpiredParams,
    BillingBannerCardOnDisputeParams,
    TrialStartedTitleParams,
    RemoveMemberPromptParams,
    StatementTitleParams,
    RenamedWorkspaceNameActionParams,
    WorkspaceOwnerWillNeedToAddOrUpdatePaymentCardParams,
    ActionsAreCurrentlyRestricted,
    ChangeOwnerHasFailedSettlementsParams,
    OwnerOwesAmountParams,
    ChangeOwnerDuplicateSubscriptionParams,
    ChangeOwnerSubscriptionParams,
    SecondaryLoginParams,
    TaxAmountParams,
    CategoryNameParams,
    AmountWithCurrencyParams,
    LowerUpperParams,
    LogSizeAndDateParams,
    AddressLineParams,
    AdminCanceledRequestParams,
    AlreadySignedInParams,
    ApprovedAmountParams,
    BeginningOfChatHistoryAdminRoomPartOneParams,
    BeginningOfChatHistoryAnnounceRoomPartOneParams,
    BeginningOfChatHistoryAnnounceRoomPartTwo,
    BeginningOfChatHistoryDomainRoomPartOneParams,
    CanceledRequestParams,
    CharacterLimitParams,
    ConfirmThatParams,
    CompanyCardFeedNameParams,
    DateShouldBeAfterParams,
    DateShouldBeBeforeParams,
    DeleteActionParams,
    DeleteConfirmationParams,
    DidSplitAmountMessageParams,
    EditActionParams,
    ElectronicFundsParams,
    EnterMagicCodeParams,
    FormattedMaxLengthParams,
    ForwardedAmountParams,
    GoBackMessageParams,
    GoToRoomParams,
    HeldRequestParams,
    InstantSummaryParams,
    IssueVirtualCardParams,
    LocalTimeParams,
    LogSizeParams,
    LoggedInAsParams,
    ManagerApprovedAmountParams,
    ManagerApprovedParams,
    SignUpNewFaceCodeParams,
    NoLongerHaveAccessParams,
    NotAllowedExtensionParams,
    NotYouParams,
    OOOEventSummaryFullDayParams,
    OOOEventSummaryPartialDayParams,
    OurEmailProviderParams,
    PaidElsewhereWithAmountParams,
    PaidWithExpensifyWithAmountParams,
    ParentNavigationSummaryParams,
    PaySomeoneParams,
    PayerOwesAmountParams,
    PayerOwesParams,
    RoleNamesParams,
    PayerPaidAmountParams,
    PayerPaidParams,
    PayerSettledParams,
    RemovedTheRequestParams,
    RenamedRoomActionParams,
    ReportArchiveReasonsClosedParams,
    ReportArchiveReasonsMergedParams,
    ReportPolicyNameParams,
    ReportArchiveReasonsInvoiceReceiverPolicyDeletedParams,
    ReportArchiveReasonsRemovedFromPolicyParams,
    RequestAmountParams,
    RequestCountParams,
    RequestedAmountMessageParams,
    ResolutionConstraintsParams,
    RoomNameReservedErrorParams,
    RoomRenamedToParams,
    SetTheDistanceMerchantParams,
    SetTheRequestParams,
    SettleExpensifyCardParams,
    SettledAfterAddedBankAccountParams,
    SizeExceededParams,
    SplitAmountParams,
    StepCounterParams,
    TaskCreatedActionParams,
    TermsParams,
    ThreadRequestReportNameParams,
    ThreadSentMoneyReportNameParams,
    ToValidateLoginParams,
    TransferParams,
    UntilTimeParams,
    UpdatedTheDistanceMerchantParams,
    UpdatedTheRequestParams,
    UsePlusButtonParams,
    UserIsAlreadyMemberParams,
    UserSplitParams,
    ViolationsAutoReportedRejectedExpenseParams,
    ViolationsCashExpenseWithNoReceiptParams,
    ViolationsConversionSurchargeParams,
    ViolationsInvoiceMarkupParams,
    ViolationsMaxAgeParams,
    ViolationsMissingTagParams,
    ViolationsModifiedAmountParams,
    ViolationsOverAutoApprovalLimitParams,
    ViolationsOverCategoryLimitParams,
    ViolationsOverLimitParams,
    ViolationsPerDayLimitParams,
    ViolationsReceiptRequiredParams,
    ViolationsRterParams,
    ViolationsTagOutOfPolicyParams,
    ViolationsTaxOutOfPolicyParams,
    WaitingOnBankAccountParams,
    WalletProgramParams,
    WeSentYouMagicSignInLinkParams,
    WelcomeEnterMagicCodeParams,
    WelcomeNoteParams,
    WelcomeToRoomParams,
    ZipCodeExampleFormatParams,
    ChangeFieldParams,
    ChangePolicyParams,
    ChangeTypeParams,
    ExportedToIntegrationParams,
    DelegateSubmitParams,
    AccountOwnerParams,
    IntegrationsMessageParams,
    MarkedReimbursedParams,
    MarkReimbursedFromIntegrationParams,
    ShareParams,
    UnshareParams,
    StripePaidParams,
    UnapprovedParams,
    RemoveMembersWarningPrompt,
    ApprovalWorkflowErrorParams,
    ConnectionNameParams,
    LastSyncDateParams,
    CustomersOrJobsLabelParams,
    ExportAgainModalDescriptionParams,
    IntegrationSyncFailedParams,
    AddEmployeeParams,
    UpdateRoleParams,
    RemoveMemberParams,
    DateParams,
    FiltersAmountBetweenParams,
    StatementPageTitleParams,
    CompanyCardBankName,
    DisconnectPromptParams,
    DisconnectTitleParams,
    CharacterLengthLimitParams,
    OptionalParam,
    AssignCardParams,
    ImportedTypesParams,
<<<<<<< HEAD
    CompanyNameParams,
=======
    CurrencyCodeParams,
>>>>>>> c286316d
};<|MERGE_RESOLUTION|>--- conflicted
+++ resolved
@@ -547,13 +547,12 @@
     bankName: string;
 };
 
-<<<<<<< HEAD
+type CurrencyCodeParams = {
+    currencyCode: string;
+};
+
 type CompanyNameParams = {
     companyName: string;
-=======
-type CurrencyCodeParams = {
-    currencyCode: string;
->>>>>>> c286316d
 };
 
 export type {
@@ -755,9 +754,6 @@
     OptionalParam,
     AssignCardParams,
     ImportedTypesParams,
-<<<<<<< HEAD
+    CurrencyCodeParams,
     CompanyNameParams,
-=======
-    CurrencyCodeParams,
->>>>>>> c286316d
 };