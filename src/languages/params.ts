--- conflicted
+++ resolved
@@ -603,13 +603,12 @@
     layover: string;
 };
 
-<<<<<<< HEAD
 type SubmitsToParams = {
     name: string;
-=======
+};
+
 type SettlementDateParams = {
     settlementDate: string;
->>>>>>> 50857a81
 };
 
 export type {
@@ -825,9 +824,6 @@
     ChatWithAccountManagerParams,
     EditDestinationSubtitleParams,
     FlightLayoverParams,
-<<<<<<< HEAD
     SubmitsToParams,
-=======
     SettlementDateParams,
->>>>>>> 50857a81
 };