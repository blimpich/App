import type {ValueOf} from 'type-fest';
import type CONST from '@src/CONST';
import type {OnyxInputOrEntry, ReportAction} from '@src/types/onyx';
import type {DelegateRole} from '@src/types/onyx/Account';
import type {AllConnectionName, ConnectionName, PolicyConnectionSyncStage, SageIntacctMappingName} from '@src/types/onyx/Policy';
import type {ViolationDataType} from '@src/types/onyx/TransactionViolation';

type AddressLineParams = {
    lineNumber: number;
};

type CharacterLimitParams = {
    limit: number | string;
};

type AssigneeParams = {
    assignee: string;
};

type CharacterLengthLimitParams = {
    limit: number;
    length: number;
};

type ZipCodeExampleFormatParams = {
    zipSampleFormat: string;
};

type LoggedInAsParams = {
    email: string;
};

type SignUpNewFaceCodeParams = {
    login: string;
};

type WelcomeEnterMagicCodeParams = {
    login: string;
};

type AlreadySignedInParams = {
    email: string;
};

type GoBackMessageParams = {
    provider: string;
};

type LocalTimeParams = {
    user: string;
    time: string;
};

type EditActionParams = {
    action: OnyxInputOrEntry<ReportAction>;
};

type DeleteActionParams = {
    action: OnyxInputOrEntry<ReportAction>;
};

type DeleteConfirmationParams = {
    action: OnyxInputOrEntry<ReportAction>;
};

type BeginningOfChatHistoryDomainRoomParams = {
    domainRoom: string;
};

type BeginningOfChatHistoryAdminRoomParams = {
    workspaceName: string;
};

type BeginningOfChatHistoryAnnounceRoomParams = {
    workspaceName: string;
};

type BeginningOfChatHistoryPolicyExpenseChatParams = {
    workspaceName: string;
    submitterDisplayName: string;
};

type BeginningOfChatHistoryInvoiceRoomParams = {
    invoicePayer: string;
    invoiceReceiver: string;
};

type BeginningOfArchivedRoomParams = {
    reportName: string;
    reportDetailsLink: string;
};

type BeginningOfChatHistoryUserRoomParams = {
    reportName: string;
    reportDetailsLink: string;
};

type BeginningOfChatHistoryAnnounceRoomPartTwo = {
    workspaceName: string;
};

type WelcomeToRoomParams = {
    roomName: string;
};

type UsePlusButtonParams = {
    additionalText: string;
};

type ReportArchiveReasonsClosedParams = {
    displayName: string;
};

type ReportArchiveReasonsMergedParams = {
    displayName: string;
    oldDisplayName: string;
};

type ReportArchiveReasonsRemovedFromPolicyParams = {
    displayName: string;
    policyName: string;
    shouldUseYou?: boolean;
};

type ReportPolicyNameParams = {
    policyName: string;
};

type ReportArchiveReasonsInvoiceReceiverPolicyDeletedParams = {
    policyName: string;
};

type DuplicateTransactionParams = {
    isSubmitted: boolean;
};

type RequestCountParams = {
    scanningReceipts: number;
    pendingReceipts: number;
};

type DeleteTransactionParams = {
    amount: string;
    merchant: string;
};

type MovedTransactionParams = {
    reportUrl: string;
    reportName?: string;
};

type MovedFromReportParams = {
    reportName: string;
};

type SettleExpensifyCardParams = {
    formattedAmount: string;
};

type WorkspacesListRouteParams = {
    workspacesListRoute: string;
};

type BusinessBankAccountParams = {
    amount?: string;
    last4Digits?: string;
};

type WorkspaceRouteParams = {
    workspaceRoute: string;
};

type RequestAmountParams = {amount: string};

type RequestedAmountMessageParams = {formattedAmount: string; comment?: string};

type SplitAmountParams = {amount: string};

type DidSplitAmountMessageParams = {formattedAmount: string; comment: string};

type UserSplitParams = {amount: string};

type PayerOwesAmountParams = {payer: string; amount: number | string; comment?: string};

type PayerOwesParams = {payer: string};

type CompanyCardFeedNameParams = {feedName: string};

type PayerPaidAmountParams = {payer?: string; amount: number | string};

type ApprovedAmountParams = {amount: number | string};

type ManagerApprovedParams = {manager: string};

type ManagerApprovedAmountParams = {manager: string; amount: number | string};

type PayerPaidParams = {payer: string};

type PayerSettledParams = {amount: number | string};

type CreateExpensesParams = {expensesNumber: number};

type WaitingOnBankAccountParams = {submitterDisplayName: string};

type CanceledRequestParams = {amount: string; submitterDisplayName: string};

type AdminCanceledRequestParams = {manager: string; amount: string};

type SettledAfterAddedBankAccountParams = {submitterDisplayName: string; amount: string};

type PaidElsewhereParams = {payer?: string} | undefined;

type PaidWithExpensifyParams = {payer?: string} | undefined;

type ThreadRequestReportNameParams = {formattedAmount: string; comment: string};

type ThreadSentMoneyReportNameParams = {formattedAmount: string; comment: string};

type MovedFromPersonalSpaceParams = {workspaceName?: string; reportName?: string};

type SizeExceededParams = {maxUploadSizeInMB: number};

type ResolutionConstraintsParams = {minHeightInPx: number; minWidthInPx: number; maxHeightInPx: number; maxWidthInPx: number};

type NotAllowedExtensionParams = {allowedExtensions: string[]};

type EnterMagicCodeParams = {contactMethod: string};

type TransferParams = {amount: string};

type InstantSummaryParams = {rate: string; minAmount: string};

type BankAccountLastFourParams = {lastFour: string};

type NotYouParams = {user: string};

type DateShouldBeBeforeParams = {dateString: string};

type DateShouldBeAfterParams = {dateString: string};

type WeSentYouMagicSignInLinkParams = {login: string; loginType: string};

type ToValidateLoginParams = {primaryLogin: string; secondaryLogin: string};

type NoLongerHaveAccessParams = {primaryLogin: string};

type OurEmailProviderParams = {login: string};

type ConfirmThatParams = {login: string};

type UntilTimeParams = {time: string};

type StepCounterParams = {step: number; total?: number; text?: string};

type UserIsAlreadyMemberParams = {login: string; name: string};

type NewWorkspaceNameParams = {userName: string; workspaceNumber?: number};

type RoomNameReservedErrorParams = {reservedName: string};

type RenamedRoomActionParams = {oldName: string; newName: string; isExpenseReport: boolean; actorName?: string};

type RoomRenamedToParams = {newName: string};

type OOOEventSummaryFullDayParams = {summary: string; dayCount: number; date: string};

type OOOEventSummaryPartialDayParams = {summary: string; timePeriod: string; date: string};

type ParentNavigationSummaryParams = {reportName?: string; workspaceName?: string};

type SetTheRequestParams = {valueName: string; newValueToDisplay: string};

type SetTheDistanceMerchantParams = {translatedChangedField: string; newMerchant: string; newAmountToDisplay: string};

type RemovedTheRequestParams = {valueName: string; oldValueToDisplay: string};

type UpdatedTheRequestParams = {valueName: string; newValueToDisplay: string; oldValueToDisplay: string};

type UpdatedTheDistanceMerchantParams = {translatedChangedField: string; newMerchant: string; oldMerchant: string; newAmountToDisplay: string; oldAmountToDisplay: string};

type FormattedMaxLengthParams = {formattedMaxLength: string};

type WalletProgramParams = {walletProgram: string};

type ViolationsAutoReportedRejectedExpenseParams = {rejectedBy: string; rejectReason: string};

type ViolationsCashExpenseWithNoReceiptParams = {formattedLimit?: string} | undefined;

type ViolationsConversionSurchargeParams = {surcharge: number};

type ViolationsInvoiceMarkupParams = {invoiceMarkup: number};

type ViolationsMaxAgeParams = {maxAge: number};

type ViolationsMissingTagParams = {tagName?: string} | undefined;

type ViolationsModifiedAmountParams = {type?: ViolationDataType; displayPercentVariance?: number};

type ViolationsOverAutoApprovalLimitParams = {formattedLimit: string};

type ViolationsOverCategoryLimitParams = {formattedLimit: string};

type ViolationsOverLimitParams = {formattedLimit: string};

type ViolationsPerDayLimitParams = {formattedLimit: string};

type ViolationsReceiptRequiredParams = {formattedLimit?: string; category?: string};

type ViolationsCustomRulesParams = {message: string};

type ViolationsRterParams = {
    brokenBankConnection: boolean;
    isAdmin: boolean;
    email?: string;
    isTransactionOlderThan7Days: boolean;
    member?: string;
    rterType?: ValueOf<typeof CONST.RTER_VIOLATION_TYPES>;
};

type ViolationsTagOutOfPolicyParams = {tagName?: string} | undefined;

type ViolationsProhibitedExpenseParams = {prohibitedExpenseType: string};

type ViolationsTaxOutOfPolicyParams = {taxName?: string} | undefined;

type PaySomeoneParams = {name?: string} | undefined;

type TaskCreatedActionParams = {title: string};

type OptionalParam<T> = Partial<T>;

type TermsParams = {amount: string};

type ElectronicFundsParams = {percentage: string; amount: string};

type LogSizeParams = {size: number};

type LogSizeAndDateParams = {size: number; date: string};

type HeldRequestParams = {comment: string};

type ChangeFieldParams = {oldValue?: string; newValue: string; fieldName: string};

type ChangeReportPolicyParams = {fromPolicyName?: string; toPolicyName: string};

type UpdatedPolicyDescriptionParams = {oldDescription: string; newDescription: string};

type UpdatedPolicyCurrencyParams = {oldCurrency: string; newCurrency: string};

type UpdatedPolicyCategoryParams = {categoryName: string; oldValue?: boolean | string | number; newValue?: boolean | string | number};

type UpdatedPolicyCategoryDescriptionHintTypeParams = {categoryName: string; oldValue?: string; newValue?: string};

type UpdatedPolicyCategoryGLCodeParams = {categoryName: string; oldValue?: string; newValue?: string};

type UpdatedPolicyCategoryMaxExpenseAmountParams = {categoryName: string; oldAmount?: string; newAmount?: string};

type UpdatedPolicyCategoryExpenseLimitTypeParams = {categoryName: string; oldValue?: string; newValue: string};

type UpdatedPolicyCategoryMaxAmountNoReceiptParams = {categoryName: string; oldValue?: string; newValue: string};

type UpdatedPolicyTagParams = {tagListName: string; tagName?: string; enabled?: boolean; count?: string};

type UpdatedPolicyTagNameParams = {oldName: string; newName: string; tagListName: string};

type UpdatedPolicyTagFieldParams = {oldValue?: string; newValue: string; tagName: string; tagListName: string; updatedField: string};

type UpdatedPolicyCategoryNameParams = {oldName: string; newName?: string};

type UpdatePolicyCustomUnitTaxEnabledParams = {newValue: boolean};

type UpdatePolicyCustomUnitParams = {oldValue: string; newValue: string; customUnitName: string; updatedField: string};

type AddOrDeletePolicyCustomUnitRateParams = {customUnitName: string; rateName: string};

type UpdatedPolicyCustomUnitRateParams = {customUnitName: string; customUnitRateName: string; oldValue: string; newValue: string; updatedField: string};

type UpdatedPolicyCustomUnitTaxRateExternalIDParams = {customUnitRateName: string; newValue: string; newTaxPercentage: string; oldValue?: string; oldTaxPercentage?: string};

type UpdatedPolicyCustomUnitTaxClaimablePercentageParams = {customUnitRateName: string; newValue: number; oldValue?: number};

type AddedOrDeletedPolicyReportFieldParams = {fieldType: string; fieldName?: string};

type UpdatedPolicyReportFieldDefaultValueParams = {fieldName?: string; defaultValue?: string};

type PolicyAddedReportFieldOptionParams = {fieldName?: string; optionName: string};

type PolicyDisabledReportFieldOptionParams = {fieldName: string; optionName: string; optionEnabled: boolean};

type PolicyDisabledReportFieldAllOptionsParams = {fieldName: string; optionName: string; allEnabled: boolean; toggledOptionsCount?: number};

type AddedPolicyApprovalRuleParams = {approverEmail: string; approverName: string; field: string; name: string};

type UpdatedPolicyApprovalRuleParams = {oldApproverEmail: string; oldApproverName?: string; newApproverEmail: string; newApproverName?: string; field: string; name: string};

type UpdatedPolicyPreventSelfApprovalParams = {oldValue: string; newValue: string};

type UpdatedPolicyFieldWithNewAndOldValueParams = {oldValue: string; newValue: string};

type UpdatedPolicyFieldWithValueParam = {value: boolean};

type UpdatedPolicyFrequencyParams = {oldFrequency: string; newFrequency: string};

type UpdatedPolicyAuditRateParams = {oldAuditRate: number; newAuditRate: number};

type UpdatedPolicyManualApprovalThresholdParams = {oldLimit: string; newLimit: string};

type ChangeTypeParams = {oldType: string; newType: string};

type AccountOwnerParams = {accountOwnerEmail: string};

type ExportedToIntegrationParams = {label: string; markedManually?: boolean; inProgress?: boolean; lastModified?: string};

type IntegrationsMessageParams = {
    label: string;
    result: {
        code?: number;
        messages?: string[];
        title?: string;
        link?: {
            url: string;
            text: string;
        };
    };
};

type MarkedReimbursedParams = {amount: string; currency: string};

type MarkReimbursedFromIntegrationParams = {amount: string; currency: string};

type ShareParams = {to: string};

type UnshareParams = {to: string};

type StripePaidParams = {amount: string; currency: string};

type RemoveMembersWarningPrompt = {
    memberName: string;
    ownerName: string;
};

type RemoveMemberPromptParams = {
    memberName: string;
};

type IssueVirtualCardParams = {
    assignee: string;
    link: string;
};

type ApprovalWorkflowErrorParams = {
    name1: string;
    name2: string;
};

type ConnectionNameParams = {
    connectionName: AllConnectionName;
};

type LastSyncDateParams = {
    connectionName: string;
    formattedDate: string;
};

type CustomersOrJobsLabelParams = {
    importFields: string[];
    importType: string;
};

type ExportAgainModalDescriptionParams = {
    reportName: string;
    connectionName: ConnectionName;
};

type IntegrationSyncFailedParams = {label: string; errorMessage: string; linkText?: string; linkURL?: string; workspaceAccountingLink?: string};

type AddEmployeeParams = {email: string; role: string};

type UpdateRoleParams = {email: string; currentRole: string; newRole: string};

type UpdatedCustomFieldParams = {email: string; previousValue: string; newValue: string};

type LeftWorkspaceParams = {nameOrEmail: string};

type RemoveMemberParams = {email: string; role: string};

type DateParams = {date: string};

type FiltersAmountBetweenParams = {greaterThan: string; lessThan: string};

type StatementPageTitleParams = {year: string | number; monthName: string};

type DisconnectPromptParams = {currentIntegration?: ConnectionName} | undefined;

type DisconnectTitleParams = {integration?: ConnectionName} | undefined;

type AmountWithCurrencyParams = {amountWithCurrency: string};

type LowerUpperParams = {lower: string; upper: string};

type CategoryNameParams = {categoryName: string};

type NeedCategoryForExportToIntegrationParams = {connectionName: string};

type TaxAmountParams = {taxAmount: number};

type SecondaryLoginParams = {secondaryLogin: string};

type OwnerOwesAmountParams = {amount: string; email: string};

type ChangeOwnerSubscriptionParams = {usersCount: number; finalCount: number};

type ChangeOwnerDuplicateSubscriptionParams = {email: string; workspaceName: string};

type ChangeOwnerHasFailedSettlementsParams = {email: string};

type ActionsAreCurrentlyRestricted = {workspaceName: string};

type WorkspaceOwnerWillNeedToAddOrUpdatePaymentCardParams = {workspaceOwnerName: string};

type RenamedWorkspaceNameActionParams = {oldName: string; newName: string};

type StatementTitleParams = {year: number | string; monthName: string};

type BadgeFreeTrialParams = {numOfDays: number};

type BillingBannerSubtitleWithDateParams = {date: string};

type BillingBannerOwnerAmountOwedOverdueParams = {date?: string; purchaseAmountOwed?: string};

type BillingBannerDisputePendingParams = {amountOwed: number; cardEnding: string};

type BillingBannerCardAuthenticationRequiredParams = {cardEnding: string};

type BillingBannerInsufficientFundsParams = {amountOwed: number};

type BillingBannerCardExpiredParams = {amountOwed: number};

type BillingBannerCardOnDisputeParams = {amountOwed: string; cardEnding: string};

type TrialStartedTitleParams = {numOfDays: number};

type EarlyDiscountTitleParams = {discountType: number};

type EarlyDiscountSubtitleParams = {days: number; hours: number; minutes: number; seconds: number};

type CardNextPaymentParams = {nextPaymentDate: string};

type CardEndingParams = {cardNumber: string};

type CardInfoParams = {name: string; expiration: string; currency: string};

type YourPlanPriceParams = {lower: string; upper: string};

type YourPlanPriceValueParams = {price: string};

type SubscriptionSizeParams = {size: number};

type SubscriptionCommitmentParams = {size: number; date: string};

type SubscriptionSettingsSaveUpToParams = {amountWithCurrency: string};

type SubscriptionSettingsSummaryParams = {subscriptionType: string; subscriptionSize: string; autoRenew: string; autoIncrease: string};

type SubscriptionSettingsRenewsOnParams = {date: string};

type UnapproveWithIntegrationWarningParams = {accountingIntegration: string};

type IncorrectZipFormatParams = {zipFormat?: string} | undefined;

type ExportIntegrationSelectedParams = {connectionName: ConnectionName};

type DefaultVendorDescriptionParams = {isReimbursable: boolean};

type RequiredFieldParams = {fieldName: string};

type ImportFieldParams = {importField: string};

type IntacctMappingTitleParams = {mappingName: SageIntacctMappingName};

type LastSyncAccountingParams = {relativeDate: string};

type SyncStageNameConnectionsParams = {stage: PolicyConnectionSyncStage};

type ReconciliationWorksParams = {lastFourPAN: string};

type DelegateRoleParams = {role: DelegateRole};

type DelegatorParams = {delegator: string};

type VacationDelegateParams = {nameOrEmail: string};

type SubmittedToVacationDelegateParams = {submittedToName: string; vacationDelegateName: string};

type RoleNamesParams = {role: string};

type AssignCardParams = {
    assignee: string;
    feed: string;
};

type SpreadSheetColumnParams = {
    name: string;
};

type SpreadFieldNameParams = {
    fieldName: string;
};

type SpreadCategoriesParams = {
    categories: number;
};

type AssignedCardParams = {
    assignee: string;
    link: string;
};

type FeatureNameParams = {
    featureName: string;
    moreFeaturesLink: string;
};

type AutoPayApprovedReportsLimitErrorParams = {
    currency?: string;
};

type DefaultAmountParams = {
    defaultAmount: string;
};

type RemovedFromApprovalWorkflowParams = {
    submittersNames: string[];
};

type DemotedFromWorkspaceParams = {
    policyName: string;
    oldRole: string;
};

type IntegrationExportParams = {
    integration: string;
    type?: string;
};

type ConnectionParams = {
    connection: string;
};

type MissingPropertyParams = {
    propertyName: string;
};

type InvalidPropertyParams = {
    propertyName: string;
    expectedType: string;
};

type InvalidValueParams = {
    expectedValues: string;
};

type ImportTagsSuccessfulDescriptionParams = {
    tags: number;
};

type ImportedTagsMessageParams = {
    columnCounts: number;
};

type ImportMembersSuccessfulDescriptionParams = {
    added: number;
    updated: number;
};

type ImportPerDiemRatesSuccessfulDescriptionParams = {
    rates: number;
};

type AuthenticationErrorParams = {
    connectionName: string;
};

type ImportedTypesParams = {
    importedTypes: string[];
};

type WorkspaceYouMayJoin = {
    domain: string;
    email: string;
};

type WorkEmailResendCodeParams = {
    workEmail: string | undefined;
};

type WorkEmailMergingBlockedParams = {
    workEmail: string | undefined;
};

type WorkspaceMemberList = {
    employeeCount: number;
    policyOwner: string;
};

type FileLimitParams = {
    fileLimit: number;
};

type FileTypeParams = {
    fileType: string;
};

type CompanyCardBankName = {
    bankName: string;
};

type CurrencyCodeParams = {
    currencyCode: string;
};

type WorkspaceLockedPlanTypeParams = {
    count: number;
    annualSubscriptionEndDate: string;
};

type CompanyNameParams = {
    companyName: string;
};

type CustomUnitRateParams = {
    rate: number;
};

type ChatWithAccountManagerParams = {
    accountManagerDisplayName: string;
};

type EditDestinationSubtitleParams = {
    destination: string;
};

type FlightLayoverParams = {
    layover: string;
};

type SubmitsToParams = {
    name: string;
};

type SettlementDateParams = {
    settlementDate: string;
};

type PolicyExpenseChatNameParams = {
    displayName: string;
};

type ReviewParams = {
    amount: string;
};

type CurrencyInputDisabledTextParams = {
    currency: string;
};

type SplitExpenseSubtitleParams = {
    amount: string;
    merchant: string;
};

type SplitExpenseEditTitleParams = {
    amount: string;
    merchant: string;
};

type TotalAmountGreaterOrLessThanOriginalParams = {
    amount: string;
};

type EmployeeInviteMessageParams = {
    name: string;
};

type FlightParams = {
    startDate: string;
    airlineCode: string;
    origin: string;
    destination: string;
    confirmationID?: string;
};

type AirlineParams = {
    airlineCode: string;
    startDate?: string;
    cabinClass?: string;
};

type RailTicketParams = {
    origin: string;
    destination: string;
    startDate: string;
};

type TravelTypeParams = {
    type: string;
    id?: string;
};

type ContactMethodsRouteParams = {
    contactMethodsRoute: string;
};

type ContactMethodParams = {
    contactMethodRoute: string;
};

type BusinessTaxIDParams = {
    country: string;
};

type QBDSetupErrorBodyParams = {
    conciergeLink: string;
};

type EmptyCategoriesSubtitleWithAccountingParams = {
    accountingPageURL: string;
};

type EmptyTagsSubtitleWithAccountingParams = {
    accountingPageURL: string;
};

type SettlementAccountInfoParams = {
    reconciliationAccountSettingsLink: string;
    accountNumber: string;
};

type MergeSuccessDescriptionParams = {
    from: string;
    to: string;
};

type MergeFailureUncreatedAccountDescriptionParams = {
    email: string;
    contactMethodLink: string;
};

type MergeFailureDescriptionGenericParams = {
    email: string;
};

<<<<<<< HEAD
type WorkspaceShareNoteParams = {
    adminsRoomLink: string;
=======
type RulesEnableWorkflowsParams = {
    moreFeaturesLink: string;
};

type UpgradeSuccessMessageParams = {
    policyName: string;
    subscriptionLink: string;
};

type DomainPermissionInfoRestrictionParams = {
    domain: string;
};

type SubmittedWithMemoParams = {
    memo?: string;
>>>>>>> 8fff3961
};

export type {
    ContactMethodsRouteParams,
    ContactMethodParams,
    SplitExpenseEditTitleParams,
    SplitExpenseSubtitleParams,
    TotalAmountGreaterOrLessThanOriginalParams,
    AuthenticationErrorParams,
    ImportMembersSuccessfulDescriptionParams,
    ImportedTagsMessageParams,
    ImportTagsSuccessfulDescriptionParams,
    MissingPropertyParams,
    InvalidPropertyParams,
    InvalidValueParams,
    ConnectionParams,
    IntegrationExportParams,
    RemovedFromApprovalWorkflowParams,
    DemotedFromWorkspaceParams,
    DefaultAmountParams,
    AutoPayApprovedReportsLimitErrorParams,
    FeatureNameParams,
    FileLimitParams,
    FileTypeParams,
    SpreadSheetColumnParams,
    SpreadFieldNameParams,
    AssignedCardParams,
    SpreadCategoriesParams,
    DelegateRoleParams,
    DelegatorParams,
    VacationDelegateParams,
    ReconciliationWorksParams,
    LastSyncAccountingParams,
    SyncStageNameConnectionsParams,
    RequiredFieldParams,
    IntacctMappingTitleParams,
    ImportFieldParams,
    AssigneeParams,
    DefaultVendorDescriptionParams,
    ExportIntegrationSelectedParams,
    UnapproveWithIntegrationWarningParams,
    IncorrectZipFormatParams,
    CardNextPaymentParams,
    CardEndingParams,
    CardInfoParams,
    YourPlanPriceParams,
    SubscriptionSizeParams,
    SubscriptionCommitmentParams,
    SubscriptionSettingsSaveUpToParams,
    SubscriptionSettingsRenewsOnParams,
    BadgeFreeTrialParams,
    BillingBannerSubtitleWithDateParams,
    BillingBannerOwnerAmountOwedOverdueParams,
    BillingBannerDisputePendingParams,
    BillingBannerCardAuthenticationRequiredParams,
    BillingBannerInsufficientFundsParams,
    BillingBannerCardExpiredParams,
    BillingBannerCardOnDisputeParams,
    TrialStartedTitleParams,
    EarlyDiscountTitleParams,
    EarlyDiscountSubtitleParams,
    RemoveMemberPromptParams,
    StatementTitleParams,
    RenamedWorkspaceNameActionParams,
    WorkspaceOwnerWillNeedToAddOrUpdatePaymentCardParams,
    ActionsAreCurrentlyRestricted,
    ChangeOwnerHasFailedSettlementsParams,
    OwnerOwesAmountParams,
    ChangeOwnerDuplicateSubscriptionParams,
    ChangeOwnerSubscriptionParams,
    SecondaryLoginParams,
    TaxAmountParams,
    CategoryNameParams,
    AmountWithCurrencyParams,
    LowerUpperParams,
    LogSizeAndDateParams,
    AddressLineParams,
    AdminCanceledRequestParams,
    AlreadySignedInParams,
    ApprovedAmountParams,
    BeginningOfChatHistoryAdminRoomParams,
    BeginningOfChatHistoryAnnounceRoomParams,
    BeginningOfChatHistoryPolicyExpenseChatParams,
    BeginningOfChatHistoryInvoiceRoomParams,
    BeginningOfArchivedRoomParams,
    BeginningOfChatHistoryUserRoomParams,
    BeginningOfChatHistoryAnnounceRoomPartTwo,
    BeginningOfChatHistoryDomainRoomParams,
    CanceledRequestParams,
    CharacterLimitParams,
    ConfirmThatParams,
    CompanyCardFeedNameParams,
    DateShouldBeAfterParams,
    DateShouldBeBeforeParams,
    DeleteActionParams,
    DeleteConfirmationParams,
    DidSplitAmountMessageParams,
    EditActionParams,
    ElectronicFundsParams,
    EnterMagicCodeParams,
    FormattedMaxLengthParams,
    GoBackMessageParams,
    SubmittedToVacationDelegateParams,
    HeldRequestParams,
    InstantSummaryParams,
    IssueVirtualCardParams,
    LocalTimeParams,
    LogSizeParams,
    LoggedInAsParams,
    ManagerApprovedAmountParams,
    ManagerApprovedParams,
    MovedFromPersonalSpaceParams,
    SignUpNewFaceCodeParams,
    NoLongerHaveAccessParams,
    NotAllowedExtensionParams,
    NotYouParams,
    OOOEventSummaryFullDayParams,
    OOOEventSummaryPartialDayParams,
    OurEmailProviderParams,
    PaidElsewhereParams,
    PaidWithExpensifyParams,
    ParentNavigationSummaryParams,
    PaySomeoneParams,
    PayerOwesAmountParams,
    DuplicateTransactionParams,
    PayerOwesParams,
    RoleNamesParams,
    PayerPaidAmountParams,
    PayerPaidParams,
    PayerSettledParams,
    RemovedTheRequestParams,
    MovedFromReportParams,
    RenamedRoomActionParams,
    ReportArchiveReasonsClosedParams,
    ReportArchiveReasonsMergedParams,
    ReportPolicyNameParams,
    ReportArchiveReasonsInvoiceReceiverPolicyDeletedParams,
    ReportArchiveReasonsRemovedFromPolicyParams,
    RequestAmountParams,
    RequestCountParams,
    DeleteTransactionParams,
    MovedTransactionParams,
    RequestedAmountMessageParams,
    ResolutionConstraintsParams,
    RoomNameReservedErrorParams,
    RoomRenamedToParams,
    SetTheDistanceMerchantParams,
    SetTheRequestParams,
    SettleExpensifyCardParams,
    SettledAfterAddedBankAccountParams,
    SizeExceededParams,
    SplitAmountParams,
    StepCounterParams,
    TaskCreatedActionParams,
    TermsParams,
    ThreadRequestReportNameParams,
    ThreadSentMoneyReportNameParams,
    ToValidateLoginParams,
    TransferParams,
    UntilTimeParams,
    UpdatedTheDistanceMerchantParams,
    UpdatedTheRequestParams,
    UsePlusButtonParams,
    UserIsAlreadyMemberParams,
    UserSplitParams,
    ViolationsAutoReportedRejectedExpenseParams,
    ViolationsCashExpenseWithNoReceiptParams,
    ViolationsConversionSurchargeParams,
    ViolationsInvoiceMarkupParams,
    ViolationsMaxAgeParams,
    ViolationsMissingTagParams,
    ViolationsModifiedAmountParams,
    ViolationsOverAutoApprovalLimitParams,
    ViolationsOverCategoryLimitParams,
    ViolationsOverLimitParams,
    ViolationsPerDayLimitParams,
    ViolationsReceiptRequiredParams,
    ViolationsCustomRulesParams,
    ViolationsRterParams,
    ViolationsTagOutOfPolicyParams,
    ViolationsProhibitedExpenseParams,
    ViolationsTaxOutOfPolicyParams,
    WaitingOnBankAccountParams,
    WalletProgramParams,
    WeSentYouMagicSignInLinkParams,
    WelcomeEnterMagicCodeParams,
    WelcomeToRoomParams,
    ZipCodeExampleFormatParams,
    ChangeFieldParams,
    ChangeReportPolicyParams,
    ChangeTypeParams,
    ExportedToIntegrationParams,
    AccountOwnerParams,
    IntegrationsMessageParams,
    MarkedReimbursedParams,
    MarkReimbursedFromIntegrationParams,
    ShareParams,
    UnshareParams,
    StripePaidParams,
    RemoveMembersWarningPrompt,
    ApprovalWorkflowErrorParams,
    ConnectionNameParams,
    LastSyncDateParams,
    CustomersOrJobsLabelParams,
    ExportAgainModalDescriptionParams,
    IntegrationSyncFailedParams,
    AddEmployeeParams,
    UpdateRoleParams,
    UpdatedCustomFieldParams,
    LeftWorkspaceParams,
    RemoveMemberParams,
    DateParams,
    FiltersAmountBetweenParams,
    StatementPageTitleParams,
    CompanyCardBankName,
    DisconnectPromptParams,
    DisconnectTitleParams,
    CharacterLengthLimitParams,
    OptionalParam,
    AssignCardParams,
    ImportedTypesParams,
    WorkspaceYouMayJoin,
    WorkspaceMemberList,
    ImportPerDiemRatesSuccessfulDescriptionParams,
    CurrencyCodeParams,
    WorkspaceLockedPlanTypeParams,
    CompanyNameParams,
    CustomUnitRateParams,
    ChatWithAccountManagerParams,
    UpdatedPolicyCurrencyParams,
    UpdatedPolicyFrequencyParams,
    UpdatedPolicyCategoryParams,
    UpdatedPolicyCategoryDescriptionHintTypeParams,
    UpdatedPolicyCategoryNameParams,
    UpdatedPolicyPreventSelfApprovalParams,
    UpdatedPolicyFieldWithNewAndOldValueParams,
    UpdatedPolicyFieldWithValueParam,
    UpdatedPolicyDescriptionParams,
    EditDestinationSubtitleParams,
    FlightLayoverParams,
    WorkEmailResendCodeParams,
    WorkEmailMergingBlockedParams,
    NewWorkspaceNameParams,
    AddedOrDeletedPolicyReportFieldParams,
    UpdatedPolicyCustomUnitRateParams,
    UpdatedPolicyCustomUnitTaxRateExternalIDParams,
    UpdatedPolicyCustomUnitTaxClaimablePercentageParams,
    UpdatedPolicyTagParams,
    UpdatedPolicyTagNameParams,
    UpdatedPolicyTagFieldParams,
    UpdatedPolicyReportFieldDefaultValueParams,
    PolicyAddedReportFieldOptionParams,
    PolicyDisabledReportFieldOptionParams,
    PolicyDisabledReportFieldAllOptionsParams,
    SubmitsToParams,
    SettlementDateParams,
    PolicyExpenseChatNameParams,
    YourPlanPriceValueParams,
    BusinessBankAccountParams,
    NeedCategoryForExportToIntegrationParams,
    UpdatedPolicyAuditRateParams,
    UpdatedPolicyManualApprovalThresholdParams,
    UpdatePolicyCustomUnitTaxEnabledParams,
    UpdatePolicyCustomUnitParams,
    AddOrDeletePolicyCustomUnitRateParams,
    AddedPolicyApprovalRuleParams,
    UpdatedPolicyApprovalRuleParams,
    UpdatedPolicyCategoryGLCodeParams,
    UpdatedPolicyCategoryMaxExpenseAmountParams,
    UpdatedPolicyCategoryExpenseLimitTypeParams,
    UpdatedPolicyCategoryMaxAmountNoReceiptParams,
    SubscriptionSettingsSummaryParams,
    BankAccountLastFourParams,
    ReviewParams,
    CreateExpensesParams,
    CurrencyInputDisabledTextParams,
    EmployeeInviteMessageParams,
    FlightParams,
    AirlineParams,
    RailTicketParams,
    TravelTypeParams,
    WorkspacesListRouteParams,
    WorkspaceRouteParams,
    BusinessTaxIDParams,
    QBDSetupErrorBodyParams,
    EmptyCategoriesSubtitleWithAccountingParams,
    EmptyTagsSubtitleWithAccountingParams,
    SettlementAccountInfoParams,
    MergeSuccessDescriptionParams,
    MergeFailureUncreatedAccountDescriptionParams,
    MergeFailureDescriptionGenericParams,
<<<<<<< HEAD
    WorkspaceShareNoteParams,
=======
    RulesEnableWorkflowsParams,
    UpgradeSuccessMessageParams,
    DomainPermissionInfoRestrictionParams,
    SubmittedWithMemoParams,
>>>>>>> 8fff3961
};<|MERGE_RESOLUTION|>--- conflicted
+++ resolved
@@ -850,10 +850,10 @@
     email: string;
 };
 
-<<<<<<< HEAD
 type WorkspaceShareNoteParams = {
     adminsRoomLink: string;
-=======
+};
+
 type RulesEnableWorkflowsParams = {
     moreFeaturesLink: string;
 };
@@ -869,7 +869,6 @@
 
 type SubmittedWithMemoParams = {
     memo?: string;
->>>>>>> 8fff3961
 };
 
 export type {
@@ -1161,12 +1160,9 @@
     MergeSuccessDescriptionParams,
     MergeFailureUncreatedAccountDescriptionParams,
     MergeFailureDescriptionGenericParams,
-<<<<<<< HEAD
     WorkspaceShareNoteParams,
-=======
     RulesEnableWorkflowsParams,
     UpgradeSuccessMessageParams,
     DomainPermissionInfoRestrictionParams,
     SubmittedWithMemoParams,
->>>>>>> 8fff3961
 };