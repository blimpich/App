import type {ValueOf} from 'type-fest';
import type CONST from '@src/CONST';
import type {OnyxInputOrEntry, ReportAction} from '@src/types/onyx';
import type {DelegateRole} from '@src/types/onyx/Account';
import type {AllConnectionName, ConnectionName, PolicyConnectionSyncStage, SageIntacctMappingName} from '@src/types/onyx/Policy';
import type {ViolationDataType} from '@src/types/onyx/TransactionViolation';

type AddressLineParams = {
    lineNumber: number;
};

type CharacterLimitParams = {
    limit: number | string;
};

type AssigneeParams = {
    assignee: string;
};

type CharacterLengthLimitParams = {
    limit: number;
    length: number;
};

type ZipCodeExampleFormatParams = {
    zipSampleFormat: string;
};

type LoggedInAsParams = {
    email: string;
};

type SignUpNewFaceCodeParams = {
    login: string;
};

type WelcomeEnterMagicCodeParams = {
    login: string;
};

type AlreadySignedInParams = {
    email: string;
};

type GoBackMessageParams = {
    provider: string;
};

type LocalTimeParams = {
    user: string;
    time: string;
};

type EditActionParams = {
    action: OnyxInputOrEntry<ReportAction>;
};

type DeleteActionParams = {
    action: OnyxInputOrEntry<ReportAction>;
};

type DeleteConfirmationParams = {
    action: OnyxInputOrEntry<ReportAction>;
};

type BeginningOfChatHistoryDomainRoomPartOneParams = {
    domainRoom: string;
};

type BeginningOfChatHistoryAdminRoomPartOneParams = {
    workspaceName: string;
};

type BeginningOfChatHistoryAnnounceRoomPartOneParams = {
    workspaceName: string;
};

type BeginningOfChatHistoryAnnounceRoomPartTwo = {
    workspaceName: string;
};

type WelcomeToRoomParams = {
    roomName: string;
};

type UsePlusButtonParams = {
    additionalText: string;
};

type ReportArchiveReasonsClosedParams = {
    displayName: string;
};

type ReportArchiveReasonsMergedParams = {
    displayName: string;
    oldDisplayName: string;
};

type ReportArchiveReasonsRemovedFromPolicyParams = {
    displayName: string;
    policyName: string;
    shouldUseYou?: boolean;
};

type ReportPolicyNameParams = {
    policyName: string;
};

type ReportArchiveReasonsInvoiceReceiverPolicyDeletedParams = {
    policyName: string;
};

type DuplicateTransactionParams = {
    isSubmitted: boolean;
};

type RequestCountParams = {
    scanningReceipts: number;
    pendingReceipts: number;
};

type DeleteTransactionParams = {
    amount: string;
    merchant: string;
};

type MovedTransactionParams = {
    reportUrl: string;
    reportName?: string;
};

type UnreportedTransactionParams = {
    reportUrl: string;
    reportName?: string;
};

type SettleExpensifyCardParams = {
    formattedAmount: string;
};

type RequestAmountParams = {amount: string};

type RequestedAmountMessageParams = {formattedAmount: string; comment?: string};

type SplitAmountParams = {amount: string};

type DidSplitAmountMessageParams = {formattedAmount: string; comment: string};

type UserSplitParams = {amount: string};

type PayerOwesAmountParams = {payer: string; amount: number | string; comment?: string};

type PayerOwesParams = {payer: string};

type CompanyCardFeedNameParams = {feedName: string};

type PayerPaidAmountParams = {payer?: string; amount: number | string};

type ApprovedAmountParams = {amount: number | string};

type ForwardedAmountParams = {amount: number | string};

type ManagerApprovedParams = {manager: string};

type ManagerApprovedAmountParams = {manager: string; amount: number | string};

type PayerPaidParams = {payer: string};

type PayerSettledParams = {amount: number | string};

type WaitingOnBankAccountParams = {submitterDisplayName: string};

type CanceledRequestParams = {amount: string; submitterDisplayName: string};

type AdminCanceledRequestParams = {manager: string; amount: string};

type SettledAfterAddedBankAccountParams = {submitterDisplayName: string; amount: string};

type PaidElsewhereWithAmountParams = {payer?: string; amount: string};

type PaidWithExpensifyWithAmountParams = {payer?: string; amount: string};

type ThreadRequestReportNameParams = {formattedAmount: string; comment: string};

type ThreadSentMoneyReportNameParams = {formattedAmount: string; comment: string};

type MovedFromPersonalSpaceParams = {workspaceName?: string; reportName?: string};

type SizeExceededParams = {maxUploadSizeInMB: number};

type ResolutionConstraintsParams = {minHeightInPx: number; minWidthInPx: number; maxHeightInPx: number; maxWidthInPx: number};

type NotAllowedExtensionParams = {allowedExtensions: string[]};

type EnterMagicCodeParams = {contactMethod: string};

type TransferParams = {amount: string};

type InstantSummaryParams = {rate: string; minAmount: string};

type NotYouParams = {user: string};

type DateShouldBeBeforeParams = {dateString: string};

type DateShouldBeAfterParams = {dateString: string};

type WeSentYouMagicSignInLinkParams = {login: string; loginType: string};

type ToValidateLoginParams = {primaryLogin: string; secondaryLogin: string};

type NoLongerHaveAccessParams = {primaryLogin: string};

type OurEmailProviderParams = {login: string};

type ConfirmThatParams = {login: string};

type UntilTimeParams = {time: string};

type StepCounterParams = {step: number; total?: number; text?: string};

type UserIsAlreadyMemberParams = {login: string; name: string};

type GoToRoomParams = {roomName: string};

type NewWorkspaceNameParams = {userName: string; workspaceNumber?: number};

type RoomNameReservedErrorParams = {reservedName: string};

type RenamedRoomActionParams = {oldName: string; newName: string; actorName?: string};

type RoomRenamedToParams = {newName: string};

type OOOEventSummaryFullDayParams = {summary: string; dayCount: number; date: string};

type OOOEventSummaryPartialDayParams = {summary: string; timePeriod: string; date: string};

type ParentNavigationSummaryParams = {reportName?: string; workspaceName?: string};

type SetTheRequestParams = {valueName: string; newValueToDisplay: string};

type SetTheDistanceMerchantParams = {translatedChangedField: string; newMerchant: string; newAmountToDisplay: string};

type RemovedTheRequestParams = {valueName: string; oldValueToDisplay: string};

type UpdatedTheRequestParams = {valueName: string; newValueToDisplay: string; oldValueToDisplay: string};

type UpdatedTheDistanceMerchantParams = {translatedChangedField: string; newMerchant: string; oldMerchant: string; newAmountToDisplay: string; oldAmountToDisplay: string};

type FormattedMaxLengthParams = {formattedMaxLength: string};

type WalletProgramParams = {walletProgram: string};

type ViolationsAutoReportedRejectedExpenseParams = {rejectedBy: string; rejectReason: string};

type ViolationsCashExpenseWithNoReceiptParams = {formattedLimit?: string} | undefined;

type ViolationsConversionSurchargeParams = {surcharge: number};

type ViolationsInvoiceMarkupParams = {invoiceMarkup: number};

type ViolationsMaxAgeParams = {maxAge: number};

type ViolationsMissingTagParams = {tagName?: string} | undefined;

type ViolationsModifiedAmountParams = {type?: ViolationDataType; displayPercentVariance?: number};

type ViolationsOverAutoApprovalLimitParams = {formattedLimit: string};

type ViolationsOverCategoryLimitParams = {formattedLimit: string};

type ViolationsOverLimitParams = {formattedLimit: string};

type ViolationsPerDayLimitParams = {formattedLimit: string};

type ViolationsReceiptRequiredParams = {formattedLimit?: string; category?: string};

type ViolationsCustomRulesParams = {message: string};

type ViolationsRterParams = {
    brokenBankConnection: boolean;
    isAdmin: boolean;
    email?: string;
    isTransactionOlderThan7Days: boolean;
    member?: string;
    rterType?: ValueOf<typeof CONST.RTER_VIOLATION_TYPES>;
};

type ViolationsTagOutOfPolicyParams = {tagName?: string} | undefined;

type ViolationsProhibitedExpenseParams = {prohibitedExpenseType: string};

type ViolationsTaxOutOfPolicyParams = {taxName?: string} | undefined;

type PaySomeoneParams = {name?: string} | undefined;

type TaskCreatedActionParams = {title: string};

type OptionalParam<T> = Partial<T>;

type TermsParams = {amount: string};

type ElectronicFundsParams = {percentage: string; amount: string};

type LogSizeParams = {size: number};

type LogSizeAndDateParams = {size: number; date: string};

type HeldRequestParams = {comment: string};

type ChangeFieldParams = {oldValue?: string; newValue: string; fieldName: string};

type ChangeReportPolicyParams = {fromPolicyName?: string; toPolicyName: string};

type UpdatedPolicyDescriptionParams = {oldDescription: string; newDescription: string};

type UpdatedPolicyCurrencyParams = {oldCurrency: string; newCurrency: string};

type UpdatedPolicyCategoryParams = {categoryName: string; oldValue?: boolean};

type UpdatedPolicyTagParams = {tagListName: string; tagName?: string; enabled?: boolean; count?: string};

type UpdatedPolicyTagNameParams = {oldName: string; newName: string; tagListName: string};

type UpdatedPolicyTagFieldParams = {oldValue?: string; newValue: string; tagName: string; tagListName: string; updatedField: string};

type UpdatedPolicyCategoryNameParams = {oldName: string; newName?: string};

type AddedPolicyCustomUnitRateParams = {customUnitName: string; rateName: string};

type AddedOrDeletedPolicyReportFieldParams = {fieldType: string; fieldName?: string};

type UpdatedPolicyReportFieldDefaultValueParams = {fieldName?: string; defaultValue?: string};

type UpdatedPolicyPreventSelfApprovalParams = {oldValue: string; newValue: string};

type UpdatedPolicyFieldWithNewAndOldValueParams = {oldValue: string; newValue: string};

type UpdatedPolicyFieldWithValueParam = {value: boolean};

type UpdatedPolicyFrequencyParams = {oldFrequency: string; newFrequency: string};

type ChangeTypeParams = {oldType: string; newType: string};

type DelegateSubmitParams = {delegateUser: string; originalManager: string};

type AccountOwnerParams = {accountOwnerEmail: string};

type ExportedToIntegrationParams = {label: string; markedManually?: boolean; inProgress?: boolean; lastModified?: string};

type IntegrationsMessageParams = {
    label: string;
    result: {
        code?: number;
        messages?: string[];
        title?: string;
        link?: {
            url: string;
            text: string;
        };
    };
};

type MarkedReimbursedParams = {amount: string; currency: string};

type MarkReimbursedFromIntegrationParams = {amount: string; currency: string};

type ShareParams = {to: string};

type UnshareParams = {to: string};

type StripePaidParams = {amount: string; currency: string};

type UnapprovedParams = {amount: string};

type RemoveMembersWarningPrompt = {
    memberName: string;
    ownerName: string;
};

type RemoveMemberPromptParams = {
    memberName: string;
};

type IssueVirtualCardParams = {
    assignee: string;
    link: string;
};

type ApprovalWorkflowErrorParams = {
    name1: string;
    name2: string;
};

type ConnectionNameParams = {
    connectionName: AllConnectionName;
};

type LastSyncDateParams = {
    connectionName: string;
    formattedDate: string;
};

type CustomersOrJobsLabelParams = {
    importFields: string[];
    importType: string;
};

type ExportAgainModalDescriptionParams = {
    reportName: string;
    connectionName: ConnectionName;
};

type IntegrationSyncFailedParams = {label: string; errorMessage: string; linkText?: string; linkURL?: string};

type AddEmployeeParams = {email: string; role: string};

type UpdateRoleParams = {email: string; currentRole: string; newRole: string};

type LeftWorkspaceParams = {nameOrEmail: string};

type RemoveMemberParams = {email: string; role: string};

type DateParams = {date: string};

type FiltersAmountBetweenParams = {greaterThan: string; lessThan: string};

type StatementPageTitleParams = {year: string | number; monthName: string};

type DisconnectPromptParams = {currentIntegration?: ConnectionName} | undefined;

type DisconnectTitleParams = {integration?: ConnectionName} | undefined;

type AmountWithCurrencyParams = {amountWithCurrency: string};

type LowerUpperParams = {lower: string; upper: string};

type CategoryNameParams = {categoryName: string};

type NeedCategoryForExportToIntegrationParams = {connectionName: string};

type TaxAmountParams = {taxAmount: number};

type SecondaryLoginParams = {secondaryLogin: string};

type OwnerOwesAmountParams = {amount: string; email: string};

type ChangeOwnerSubscriptionParams = {usersCount: number; finalCount: number};

type ChangeOwnerDuplicateSubscriptionParams = {email: string; workspaceName: string};

type ChangeOwnerHasFailedSettlementsParams = {email: string};

type ActionsAreCurrentlyRestricted = {workspaceName: string};

type WorkspaceOwnerWillNeedToAddOrUpdatePaymentCardParams = {workspaceOwnerName: string};

type RenamedWorkspaceNameActionParams = {oldName: string; newName: string};

type StatementTitleParams = {year: number | string; monthName: string};

type BadgeFreeTrialParams = {numOfDays: number};

type BillingBannerSubtitleWithDateParams = {date: string};

type BillingBannerOwnerAmountOwedOverdueParams = {date?: string; purchaseAmountOwed?: string};

type BillingBannerDisputePendingParams = {amountOwed: number; cardEnding: string};

type BillingBannerCardAuthenticationRequiredParams = {cardEnding: string};

type BillingBannerInsufficientFundsParams = {amountOwed: number};

type BillingBannerCardExpiredParams = {amountOwed: number};

type BillingBannerCardOnDisputeParams = {amountOwed: string; cardEnding: string};

type TrialStartedTitleParams = {numOfDays: number};

type EarlyDiscountTitleParams = {discountType: number};

type EarlyDiscountSubtitleParams = {days: number; hours: number; minutes: number; seconds: number};

type CardNextPaymentParams = {nextPaymentDate: string};

type CardEndingParams = {cardNumber: string};

type CardInfoParams = {name: string; expiration: string; currency: string};

type YourPlanPriceParams = {lower: string; upper: string};

type YourPlanPriceValueParams = {price: string};

type SubscriptionSizeParams = {size: number};

type SubscriptionCommitmentParams = {size: number; date: string};

type SubscriptionSettingsSaveUpToParams = {amountWithCurrency: string};

type SubscriptionSettingsSummaryParams = {subscriptionType: string; subscriptionSize: string; autoRenew: string; autoIncrease: string};

type SubscriptionSettingsRenewsOnParams = {date: string};

type UnapproveWithIntegrationWarningParams = {accountingIntegration: string};

type IncorrectZipFormatParams = {zipFormat?: string} | undefined;

type ExportIntegrationSelectedParams = {connectionName: ConnectionName};

type DefaultVendorDescriptionParams = {isReimbursable: boolean};

type RequiredFieldParams = {fieldName: string};

type ImportFieldParams = {importField: string};

type IntacctMappingTitleParams = {mappingName: SageIntacctMappingName};

type LastSyncAccountingParams = {relativeDate: string};

type SyncStageNameConnectionsParams = {stage: PolicyConnectionSyncStage};

type ReconciliationWorksParams = {lastFourPAN: string};

type DelegateRoleParams = {role: DelegateRole};

type DelegatorParams = {delegator: string};

type RoleNamesParams = {role: string};

type AssignCardParams = {
    assignee: string;
    feed: string;
};

type SpreadSheetColumnParams = {
    name: string;
};

type SpreadFieldNameParams = {
    fieldName: string;
};

type SpreadCategoriesParams = {
    categories: number;
};

type AssignedCardParams = {
    assignee: string;
    link: string;
};

type FeatureNameParams = {
    featureName: string;
};

type AutoPayApprovedReportsLimitErrorParams = {
    currency?: string;
};

type DefaultAmountParams = {
    defaultAmount: string;
};

type RemovedFromApprovalWorkflowParams = {
    submittersNames: string[];
};

type DemotedFromWorkspaceParams = {
    policyName: string;
    oldRole: string;
};

type IntegrationExportParams = {
    integration: string;
    type?: string;
};

type ConnectionParams = {
    connection: string;
};

type MissingPropertyParams = {
    propertyName: string;
};

type InvalidPropertyParams = {
    propertyName: string;
    expectedType: string;
};

type InvalidValueParams = {
    expectedValues: string;
};

type ImportTagsSuccessfullDescriptionParams = {
    tags: number;
};

type ImportedTagsMessageParams = {
    columnCounts: number;
};

type ImportMembersSuccessfullDescriptionParams = {
    added: number;
    updated: number;
};

type ImportPerDiemRatesSuccessfullDescriptionParams = {
    rates: number;
};

type AuthenticationErrorParams = {
    connectionName: string;
};

type ImportedTypesParams = {
    importedTypes: string[];
};

type WorkspaceYouMayJoin = {
    domain: string;
    email: string;
};

type WorkEmailResendCodeParams = {
    workEmail: string | undefined;
};

type WorkEmailMergingBlockedParams = {
    workEmail: string | undefined;
};

type WorkspaceMemberList = {
    employeeCount: number;
    policyOwner: string;
};

type FileLimitParams = {
    fileLimit: number;
};

type LastFourDigitsParams = {
    lastFourDigits: string;
};

type CompanyCardBankName = {
    bankName: string;
};

type CurrencyCodeParams = {
    currencyCode: string;
};

type WorkspaceLockedPlanTypeParams = {
    count: number;
    annualSubscriptionEndDate: string;
};

type CompanyNameParams = {
    companyName: string;
};

type CustomUnitRateParams = {
    rate: number;
};

type ChatWithAccountManagerParams = {
    accountManagerDisplayName: string;
};

type EditDestinationSubtitleParams = {
    destination: string;
};

type FlightLayoverParams = {
    layover: string;
};

type SubmitsToParams = {
    name: string;
};

type SettlementDateParams = {
    settlementDate: string;
};

type PolicyExpenseChatNameParams = {
    displayName: string;
};

type ReviewParams = {
    amount: string;
};

<<<<<<< HEAD
type ScheduleCallSlotsParams = {
    date: string;
=======
type CurrencyInputDisabledTextParams = {
    currency: string;
>>>>>>> 7a42c6af
};

export type {
    AuthenticationErrorParams,
    ImportMembersSuccessfullDescriptionParams,
    ImportedTagsMessageParams,
    ImportTagsSuccessfullDescriptionParams,
    MissingPropertyParams,
    InvalidPropertyParams,
    InvalidValueParams,
    ConnectionParams,
    IntegrationExportParams,
    RemovedFromApprovalWorkflowParams,
    DemotedFromWorkspaceParams,
    DefaultAmountParams,
    AutoPayApprovedReportsLimitErrorParams,
    FeatureNameParams,
    FileLimitParams,
    SpreadSheetColumnParams,
    SpreadFieldNameParams,
    AssignedCardParams,
    SpreadCategoriesParams,
    DelegateRoleParams,
    DelegatorParams,
    ReconciliationWorksParams,
    LastSyncAccountingParams,
    SyncStageNameConnectionsParams,
    RequiredFieldParams,
    IntacctMappingTitleParams,
    ImportFieldParams,
    AssigneeParams,
    DefaultVendorDescriptionParams,
    ExportIntegrationSelectedParams,
    UnapproveWithIntegrationWarningParams,
    IncorrectZipFormatParams,
    CardNextPaymentParams,
    CardEndingParams,
    CardInfoParams,
    YourPlanPriceParams,
    SubscriptionSizeParams,
    SubscriptionCommitmentParams,
    SubscriptionSettingsSaveUpToParams,
    SubscriptionSettingsRenewsOnParams,
    BadgeFreeTrialParams,
    BillingBannerSubtitleWithDateParams,
    BillingBannerOwnerAmountOwedOverdueParams,
    BillingBannerDisputePendingParams,
    BillingBannerCardAuthenticationRequiredParams,
    BillingBannerInsufficientFundsParams,
    BillingBannerCardExpiredParams,
    BillingBannerCardOnDisputeParams,
    TrialStartedTitleParams,
    EarlyDiscountTitleParams,
    EarlyDiscountSubtitleParams,
    RemoveMemberPromptParams,
    StatementTitleParams,
    RenamedWorkspaceNameActionParams,
    WorkspaceOwnerWillNeedToAddOrUpdatePaymentCardParams,
    ActionsAreCurrentlyRestricted,
    ChangeOwnerHasFailedSettlementsParams,
    OwnerOwesAmountParams,
    ChangeOwnerDuplicateSubscriptionParams,
    ChangeOwnerSubscriptionParams,
    SecondaryLoginParams,
    TaxAmountParams,
    CategoryNameParams,
    AmountWithCurrencyParams,
    LowerUpperParams,
    LogSizeAndDateParams,
    AddressLineParams,
    AdminCanceledRequestParams,
    AlreadySignedInParams,
    ApprovedAmountParams,
    BeginningOfChatHistoryAdminRoomPartOneParams,
    BeginningOfChatHistoryAnnounceRoomPartOneParams,
    BeginningOfChatHistoryAnnounceRoomPartTwo,
    BeginningOfChatHistoryDomainRoomPartOneParams,
    CanceledRequestParams,
    CharacterLimitParams,
    ConfirmThatParams,
    CompanyCardFeedNameParams,
    DateShouldBeAfterParams,
    DateShouldBeBeforeParams,
    DeleteActionParams,
    DeleteConfirmationParams,
    DidSplitAmountMessageParams,
    EditActionParams,
    ElectronicFundsParams,
    EnterMagicCodeParams,
    FormattedMaxLengthParams,
    ForwardedAmountParams,
    GoBackMessageParams,
    GoToRoomParams,
    HeldRequestParams,
    InstantSummaryParams,
    IssueVirtualCardParams,
    LastFourDigitsParams,
    LocalTimeParams,
    LogSizeParams,
    LoggedInAsParams,
    ManagerApprovedAmountParams,
    ManagerApprovedParams,
    MovedFromPersonalSpaceParams,
    SignUpNewFaceCodeParams,
    NoLongerHaveAccessParams,
    NotAllowedExtensionParams,
    NotYouParams,
    OOOEventSummaryFullDayParams,
    OOOEventSummaryPartialDayParams,
    OurEmailProviderParams,
    PaidElsewhereWithAmountParams,
    PaidWithExpensifyWithAmountParams,
    ParentNavigationSummaryParams,
    PaySomeoneParams,
    PayerOwesAmountParams,
    DuplicateTransactionParams,
    PayerOwesParams,
    RoleNamesParams,
    PayerPaidAmountParams,
    PayerPaidParams,
    PayerSettledParams,
    RemovedTheRequestParams,
    RenamedRoomActionParams,
    ReportArchiveReasonsClosedParams,
    ReportArchiveReasonsMergedParams,
    ReportPolicyNameParams,
    ReportArchiveReasonsInvoiceReceiverPolicyDeletedParams,
    ReportArchiveReasonsRemovedFromPolicyParams,
    RequestAmountParams,
    RequestCountParams,
    DeleteTransactionParams,
    MovedTransactionParams,
    UnreportedTransactionParams,
    RequestedAmountMessageParams,
    ResolutionConstraintsParams,
    RoomNameReservedErrorParams,
    RoomRenamedToParams,
    SetTheDistanceMerchantParams,
    SetTheRequestParams,
    SettleExpensifyCardParams,
    SettledAfterAddedBankAccountParams,
    SizeExceededParams,
    SplitAmountParams,
    StepCounterParams,
    TaskCreatedActionParams,
    TermsParams,
    ThreadRequestReportNameParams,
    ThreadSentMoneyReportNameParams,
    ToValidateLoginParams,
    TransferParams,
    UntilTimeParams,
    UpdatedTheDistanceMerchantParams,
    UpdatedTheRequestParams,
    UsePlusButtonParams,
    UserIsAlreadyMemberParams,
    UserSplitParams,
    ViolationsAutoReportedRejectedExpenseParams,
    ViolationsCashExpenseWithNoReceiptParams,
    ViolationsConversionSurchargeParams,
    ViolationsInvoiceMarkupParams,
    ViolationsMaxAgeParams,
    ViolationsMissingTagParams,
    ViolationsModifiedAmountParams,
    ViolationsOverAutoApprovalLimitParams,
    ViolationsOverCategoryLimitParams,
    ViolationsOverLimitParams,
    ViolationsPerDayLimitParams,
    ViolationsReceiptRequiredParams,
    ViolationsCustomRulesParams,
    ViolationsRterParams,
    ViolationsTagOutOfPolicyParams,
    ViolationsProhibitedExpenseParams,
    ViolationsTaxOutOfPolicyParams,
    WaitingOnBankAccountParams,
    WalletProgramParams,
    WeSentYouMagicSignInLinkParams,
    WelcomeEnterMagicCodeParams,
    WelcomeToRoomParams,
    ZipCodeExampleFormatParams,
    ChangeFieldParams,
    ChangeReportPolicyParams,
    ChangeTypeParams,
    ExportedToIntegrationParams,
    DelegateSubmitParams,
    AccountOwnerParams,
    IntegrationsMessageParams,
    MarkedReimbursedParams,
    MarkReimbursedFromIntegrationParams,
    ShareParams,
    UnshareParams,
    StripePaidParams,
    UnapprovedParams,
    RemoveMembersWarningPrompt,
    ApprovalWorkflowErrorParams,
    ConnectionNameParams,
    LastSyncDateParams,
    CustomersOrJobsLabelParams,
    ExportAgainModalDescriptionParams,
    IntegrationSyncFailedParams,
    AddEmployeeParams,
    UpdateRoleParams,
    LeftWorkspaceParams,
    RemoveMemberParams,
    DateParams,
    FiltersAmountBetweenParams,
    StatementPageTitleParams,
    CompanyCardBankName,
    DisconnectPromptParams,
    DisconnectTitleParams,
    CharacterLengthLimitParams,
    OptionalParam,
    AssignCardParams,
    ImportedTypesParams,
    WorkspaceYouMayJoin,
    WorkspaceMemberList,
    ImportPerDiemRatesSuccessfullDescriptionParams,
    CurrencyCodeParams,
    WorkspaceLockedPlanTypeParams,
    CompanyNameParams,
    CustomUnitRateParams,
    ChatWithAccountManagerParams,
    UpdatedPolicyCurrencyParams,
    UpdatedPolicyFrequencyParams,
    UpdatedPolicyCategoryParams,
    UpdatedPolicyCategoryNameParams,
    UpdatedPolicyPreventSelfApprovalParams,
    UpdatedPolicyFieldWithNewAndOldValueParams,
    UpdatedPolicyFieldWithValueParam,
    UpdatedPolicyDescriptionParams,
    EditDestinationSubtitleParams,
    FlightLayoverParams,
    WorkEmailResendCodeParams,
    WorkEmailMergingBlockedParams,
    NewWorkspaceNameParams,
    AddedOrDeletedPolicyReportFieldParams,
    AddedPolicyCustomUnitRateParams,
    UpdatedPolicyTagParams,
    UpdatedPolicyTagNameParams,
    UpdatedPolicyTagFieldParams,
    UpdatedPolicyReportFieldDefaultValueParams,
    SubmitsToParams,
    SettlementDateParams,
    PolicyExpenseChatNameParams,
    YourPlanPriceValueParams,
    NeedCategoryForExportToIntegrationParams,
    SubscriptionSettingsSummaryParams,
    ReviewParams,
<<<<<<< HEAD
    ScheduleCallSlotsParams,
=======
    CurrencyInputDisabledTextParams,
>>>>>>> 7a42c6af
};<|MERGE_RESOLUTION|>--- conflicted
+++ resolved
@@ -691,13 +691,12 @@
     amount: string;
 };
 
-<<<<<<< HEAD
 type ScheduleCallSlotsParams = {
     date: string;
-=======
+}
+
 type CurrencyInputDisabledTextParams = {
     currency: string;
->>>>>>> 7a42c6af
 };
 
 export type {
@@ -945,9 +944,6 @@
     NeedCategoryForExportToIntegrationParams,
     SubscriptionSettingsSummaryParams,
     ReviewParams,
-<<<<<<< HEAD
     ScheduleCallSlotsParams,
-=======
     CurrencyInputDisabledTextParams,
->>>>>>> 7a42c6af
 };