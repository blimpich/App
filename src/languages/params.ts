--- conflicted
+++ resolved
@@ -1147,9 +1147,6 @@
     MergeSuccessDescriptionParams,
     MergeFailureUncreatedAccountDescriptionParams,
     MergeFailureDescriptionGenericParams,
-<<<<<<< HEAD
+    SubmittedWithMemoParams,
     SignerInfoMessageParams,
-=======
-    SubmittedWithMemoParams,
->>>>>>> cd80be5f
 };