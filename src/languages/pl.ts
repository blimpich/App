--- conflicted
+++ resolved
@@ -1827,12 +1827,7 @@
         expensifyWallet: 'Expensify Wallet (Beta)',
         sendAndReceiveMoney: 'Wysyłaj i odbieraj pieniądze z przyjaciółmi. Tylko konta bankowe w USA.',
         enableWallet: 'Włącz portfel',
-<<<<<<< HEAD
         addBankAccountToSendAndReceive: 'Dodaj konto bankowe, aby dokonywać lub otrzymywać płatności.',
-        addBankAccount: 'Dodaj konto bankowe',
-=======
-        addBankAccountToSendAndReceive: 'Otrzymaj zwrot kosztów za wydatki, które zgłaszasz do przestrzeni roboczej.',
->>>>>>> 44d8ae59
         assignedCards: 'Przypisane karty',
         assignedCardsDescription: 'Są to karty przypisane przez administratora przestrzeni roboczej do zarządzania wydatkami firmy.',
         expensifyCard: 'Expensify Card',
