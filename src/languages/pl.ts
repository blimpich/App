--- conflicted
+++ resolved
@@ -6180,13 +6180,7 @@
                 [CONST.SEARCH.WITHDRAWAL_TYPE.EXPENSIFY_CARD]: 'Expensify Card',
                 [CONST.SEARCH.WITHDRAWAL_TYPE.REIMBURSEMENT]: 'Zwrot kosztów',
             },
-<<<<<<< HEAD
-            has: {
-                receipt: 'Paragon',
-            },
             is: 'Jest',
-=======
->>>>>>> 9869d62e
             action: {
                 [CONST.SEARCH.ACTION_FILTERS.SUBMIT]: 'Prześlij',
                 [CONST.SEARCH.ACTION_FILTERS.APPROVE]: 'Zatwierdź',
