/**
 *   _____                      __         __
 *  / ___/__ ___  ___ _______ _/ /____ ___/ /
 * / (_ / -_) _ \/ -_) __/ _ \`/ __/ -_) _  /
 * \___/\__/_//_/\__/_/  \_,_/\__/\__/\_,_/
 *
 * This file was automatically generated. Please consider these alternatives before manually editing it:
 *
 * - Improve the prompts in prompts/translation, or
 * - Improve context annotations in src/languages/en.ts
 */
import {CONST as COMMON_CONST} from 'expensify-common';
import startCase from 'lodash/startCase';
import type {OnboardingCompanySize, OnboardingTask} from '@libs/actions/Welcome/OnboardingFlow';
import CONST from '@src/CONST';
import type {Country} from '@src/CONST';
import type OriginalMessage from '@src/types/onyx/OriginalMessage';
import type en from './en';
import type {
    AccountOwnerParams,
    ActionsAreCurrentlyRestricted,
    AddedOrDeletedPolicyReportFieldParams,
    AddedPolicyApprovalRuleParams,
    AddEmployeeParams,
    AddOrDeletePolicyCustomUnitRateParams,
    AddressLineParams,
    AdminCanceledRequestParams,
    AirlineParams,
    AlreadySignedInParams,
    ApprovalWorkflowErrorParams,
    ApprovedAmountParams,
    AssignCardParams,
    AssignedCardParams,
    AssigneeParams,
    AuthenticationErrorParams,
    AutoPayApprovedReportsLimitErrorParams,
    BadgeFreeTrialParams,
    BeginningOfChatHistoryAdminRoomPartOneParams,
    BeginningOfChatHistoryAnnounceRoomPartOneParams,
    BeginningOfChatHistoryDomainRoomPartOneParams,
    BillingBannerCardAuthenticationRequiredParams,
    BillingBannerCardExpiredParams,
    BillingBannerCardOnDisputeParams,
    BillingBannerDisputePendingParams,
    BillingBannerInsufficientFundsParams,
    BillingBannerOwnerAmountOwedOverdueParams,
    BillingBannerSubtitleWithDateParams,
    BusinessTaxIDParams,
    CanceledRequestParams,
    CardEndingParams,
    CardInfoParams,
    CardNextPaymentParams,
    CategoryNameParams,
    ChangeFieldParams,
    ChangeOwnerDuplicateSubscriptionParams,
    ChangeOwnerHasFailedSettlementsParams,
    ChangeOwnerSubscriptionParams,
    ChangeReportPolicyParams,
    ChangeTypeParams,
    CharacterLengthLimitParams,
    CharacterLimitParams,
    ChatWithAccountManagerParams,
    CompanyCardBankName,
    CompanyCardFeedNameParams,
    CompanyNameParams,
    ConfirmThatParams,
    ConnectionNameParams,
    ConnectionParams,
    ContactMethodParams,
    ContactMethodsRouteParams,
    CreateExpensesParams,
    CurrencyCodeParams,
    CurrencyInputDisabledTextParams,
    CustomersOrJobsLabelParams,
    CustomUnitRateParams,
    DateParams,
    DateShouldBeAfterParams,
    DateShouldBeBeforeParams,
    DefaultAmountParams,
    DefaultVendorDescriptionParams,
    DelegateRoleParams,
    DelegateSubmitParams,
    DelegatorParams,
    DeleteActionParams,
    DeleteConfirmationParams,
    DeleteTransactionParams,
    DemotedFromWorkspaceParams,
    DidSplitAmountMessageParams,
    DuplicateTransactionParams,
    EarlyDiscountSubtitleParams,
    EarlyDiscountTitleParams,
    EditActionParams,
    EditDestinationSubtitleParams,
    ElectronicFundsParams,
    EmployeeInviteMessageParams,
    EnterMagicCodeParams,
    ExportAgainModalDescriptionParams,
    ExportedToIntegrationParams,
    ExportIntegrationSelectedParams,
    FeatureNameParams,
    FileLimitParams,
    FileTypeParams,
    FiltersAmountBetweenParams,
    FlightLayoverParams,
    FlightParams,
    FormattedMaxLengthParams,
    GoBackMessageParams,
    ImportedTagsMessageParams,
    ImportedTypesParams,
    ImportFieldParams,
    ImportMembersSuccessfulDescriptionParams,
    ImportPerDiemRatesSuccessfulDescriptionParams,
    ImportTagsSuccessfulDescriptionParams,
    IncorrectZipFormatParams,
    InstantSummaryParams,
    IntacctMappingTitleParams,
    IntegrationExportParams,
    IntegrationSyncFailedParams,
    InvalidPropertyParams,
    InvalidValueParams,
    IssueVirtualCardParams,
    LastSyncAccountingParams,
    LastSyncDateParams,
    LeftWorkspaceParams,
    LocalTimeParams,
    LoggedInAsParams,
    LogSizeParams,
    ManagerApprovedAmountParams,
    ManagerApprovedParams,
    MarkedReimbursedParams,
    MarkReimbursedFromIntegrationParams,
    MissingPropertyParams,
    MovedFromPersonalSpaceParams,
    MovedFromReportParams,
    MovedTransactionParams,
    NeedCategoryForExportToIntegrationParams,
    NewWorkspaceNameParams,
    NoLongerHaveAccessParams,
    NotAllowedExtensionParams,
    NotYouParams,
    OOOEventSummaryFullDayParams,
    OOOEventSummaryPartialDayParams,
    OptionalParam,
    OurEmailProviderParams,
    OwnerOwesAmountParams,
    PaidElsewhereParams,
    PaidWithExpensifyParams,
    ParentNavigationSummaryParams,
    PayerOwesAmountParams,
    PayerOwesParams,
    PayerPaidAmountParams,
    PayerPaidParams,
    PayerSettledParams,
    PaySomeoneParams,
    PolicyAddedReportFieldOptionParams,
    PolicyDisabledReportFieldAllOptionsParams,
    PolicyDisabledReportFieldOptionParams,
    PolicyExpenseChatNameParams,
    RailTicketParams,
    ReconciliationWorksParams,
    RemovedFromApprovalWorkflowParams,
    RemovedTheRequestParams,
    RemoveMemberPromptParams,
    RemoveMembersWarningPrompt,
    RenamedRoomActionParams,
    RenamedWorkspaceNameActionParams,
    ReportArchiveReasonsClosedParams,
    ReportArchiveReasonsInvoiceReceiverPolicyDeletedParams,
    ReportArchiveReasonsMergedParams,
    ReportArchiveReasonsRemovedFromPolicyParams,
    ReportPolicyNameParams,
    RequestAmountParams,
    RequestCountParams,
    RequestedAmountMessageParams,
    RequiredFieldParams,
    ResolutionConstraintsParams,
    ReviewParams,
    RoleNamesParams,
    RoomNameReservedErrorParams,
    RoomRenamedToParams,
    SecondaryLoginParams,
    SetTheDistanceMerchantParams,
    SetTheRequestParams,
    SettledAfterAddedBankAccountParams,
    SettleExpensifyCardParams,
    SettlementDateParams,
    ShareParams,
    SignUpNewFaceCodeParams,
    SizeExceededParams,
    SplitAmountParams,
    SplitExpenseEditTitleParams,
    SplitExpenseSubtitleParams,
    SpreadCategoriesParams,
    SpreadFieldNameParams,
    SpreadSheetColumnParams,
    StatementTitleParams,
    StepCounterParams,
    StripePaidParams,
    SubmitsToParams,
    SubmittedToVacationDelegateParams,
    SubscriptionCommitmentParams,
    SubscriptionSettingsRenewsOnParams,
    SubscriptionSettingsSaveUpToParams,
    SubscriptionSettingsSummaryParams,
    SubscriptionSizeParams,
    SyncStageNameConnectionsParams,
    TaskCreatedActionParams,
    TaxAmountParams,
    TermsParams,
    ThreadRequestReportNameParams,
    ThreadSentMoneyReportNameParams,
    TotalAmountGreaterOrLessThanOriginalParams,
    ToValidateLoginParams,
    TransferParams,
    TravelTypeParams,
    TrialStartedTitleParams,
    UnapproveWithIntegrationWarningParams,
    UnshareParams,
    UntilTimeParams,
    UpdatedCustomFieldParams,
    UpdatedPolicyApprovalRuleParams,
    UpdatedPolicyAuditRateParams,
    UpdatedPolicyCategoryDescriptionHintTypeParams,
    UpdatedPolicyCategoryExpenseLimitTypeParams,
    UpdatedPolicyCategoryGLCodeParams,
    UpdatedPolicyCategoryMaxAmountNoReceiptParams,
    UpdatedPolicyCategoryMaxExpenseAmountParams,
    UpdatedPolicyCategoryNameParams,
    UpdatedPolicyCategoryParams,
    UpdatedPolicyCurrencyParams,
    UpdatedPolicyCustomUnitRateParams,
    UpdatedPolicyCustomUnitTaxClaimablePercentageParams,
    UpdatedPolicyCustomUnitTaxRateExternalIDParams,
    UpdatedPolicyDescriptionParams,
    UpdatedPolicyFieldWithNewAndOldValueParams,
    UpdatedPolicyFieldWithValueParam,
    UpdatedPolicyFrequencyParams,
    UpdatedPolicyManualApprovalThresholdParams,
    UpdatedPolicyPreventSelfApprovalParams,
    UpdatedPolicyReportFieldDefaultValueParams,
    UpdatedPolicyTagFieldParams,
    UpdatedPolicyTagNameParams,
    UpdatedPolicyTagParams,
    UpdatedTheDistanceMerchantParams,
    UpdatedTheRequestParams,
    UpdatePolicyCustomUnitParams,
    UpdatePolicyCustomUnitTaxEnabledParams,
    UpdateRoleParams,
    UsePlusButtonParams,
    UserIsAlreadyMemberParams,
    UserSplitParams,
    VacationDelegateParams,
    ViolationsAutoReportedRejectedExpenseParams,
    ViolationsCashExpenseWithNoReceiptParams,
    ViolationsConversionSurchargeParams,
    ViolationsCustomRulesParams,
    ViolationsInvoiceMarkupParams,
    ViolationsMaxAgeParams,
    ViolationsMissingTagParams,
    ViolationsModifiedAmountParams,
    ViolationsOverCategoryLimitParams,
    ViolationsOverLimitParams,
    ViolationsPerDayLimitParams,
    ViolationsProhibitedExpenseParams,
    ViolationsReceiptRequiredParams,
    ViolationsRterParams,
    ViolationsTagOutOfPolicyParams,
    ViolationsTaxOutOfPolicyParams,
    WaitingOnBankAccountParams,
    WalletProgramParams,
    WelcomeEnterMagicCodeParams,
    WelcomeToRoomParams,
    WeSentYouMagicSignInLinkParams,
    WorkEmailMergingBlockedParams,
    WorkEmailResendCodeParams,
    WorkspaceLockedPlanTypeParams,
    WorkspaceMemberList,
    WorkspaceOwnerWillNeedToAddOrUpdatePaymentCardParams,
    WorkspaceYouMayJoin,
    YourPlanPriceParams,
    YourPlanPriceValueParams,
    ZipCodeExampleFormatParams,
} from './params';
import type {TranslationDeepObject} from './types';

type StateValue = {
    stateISO: string;
    stateName: string;
};
type States = Record<keyof typeof COMMON_CONST.STATES, StateValue>;
type AllCountries = Record<Country, string>;
/* eslint-disable max-len */
const translations = {
    common: {
        count: 'Liczba',
        cancel: 'Anuluj',
        dismiss: 'Odrzuć',
        yes: 'Tak',
        no: 'Nie',
        ok: 'OK',
        notNow: 'Nie teraz',
        learnMore: 'Dowiedz się więcej.',
        buttonConfirm: 'Zrozumiałem.',
        name: 'Imię',
        attachment: 'Załącznik',
        attachments: 'Załączniki',
        center: 'Centrum',
        from: 'Od',
        to: 'Do',
        in: 'W',
        optional: 'Opcjonalny',
        new: 'Nowy',
        search: 'Szukaj',
        reports: 'Raporty',
        find: 'Znajdź',
        searchWithThreeDots: 'Szukaj...',
        next: 'Następny',
        previous: 'Poprzedni',
        goBack: 'Wróć',
        create: 'Utwórz',
        add: 'Dodaj',
        resend: 'Wyślij ponownie',
        save: 'Zapisz',
        select: 'Wybierz',
        deselect: 'Odznacz',
        selectMultiple: 'Wybierz wiele',
        saveChanges: 'Zapisz zmiany',
        submit: 'Prześlij',
        rotate: 'Obróć',
        zoom: 'Zoom',
        password: 'Hasło',
        magicCode: 'Magic code',
        twoFactorCode: 'Kod dwuskładnikowy',
        workspaces: 'Przestrzenie robocze',
        inbox: 'Skrzynka odbiorcza',
        success: 'Sukces',
        group: 'Grupa',
        profile: 'Profil',
        referral: 'Polecenie',
        payments: 'Płatności',
        approvals: 'Zatwierdzenia',
        wallet: 'Portfel',
        preferences: 'Preferencje',
        view: 'Widok',
        review: (reviewParams?: ReviewParams) => `Review${reviewParams?.amount ? ` ${reviewParams?.amount}` : ''}`,
        not: 'Nie',
        signIn: 'Zaloguj się',
        signInWithGoogle: 'Zaloguj się przez Google',
        signInWithApple: 'Zaloguj się za pomocą Apple',
        signInWith: 'Zaloguj się za pomocą',
        continue: 'Kontynuuj',
        firstName: 'Imię',
        lastName: 'Nazwisko',
        scanning: 'Skanowanie',
        addCardTermsOfService: 'Warunki korzystania z usługi Expensify',
        perPerson: 'na osobę',
        phone: 'Telefon',
        phoneNumber: 'Numer telefonu',
        phoneNumberPlaceholder: '(xxx) xxx-xxxx',
        email: 'Email',
        and: 'i',
        or: 'lub',
        details: 'Szczegóły',
        privacy: 'Prywatność',
        privacyPolicy: 'Polityka prywatności',
        hidden: 'Ukryty',
        visible: 'Widoczny',
        delete: 'Usuń',
        archived: 'zarchiwizowane',
        contacts: 'Kontakty',
        recents: 'Ostatnie',
        close: 'Zamknij',
        download: 'Pobierz',
        downloading: 'Pobieranie',
        uploading: 'Przesyłanie plików',
        pin: 'Przypnij',
        unPin: 'Odepnij',
        back: 'Wstecz',
        saveAndContinue: 'Zapisz i kontynuuj',
        settings: 'Ustawienia',
        termsOfService: 'Warunki korzystania z usługi',
        members: 'Członkowie',
        invite: 'Zaproś',
        here: 'tutaj',
        date: 'Data',
        dob: 'Data urodzenia',
        currentYear: 'Obecny rok',
        currentMonth: 'Bieżący miesiąc',
        ssnLast4: 'Ostatnie 4 cyfry numeru SSN',
        ssnFull9: 'Pełne 9 cyfr numeru SSN',
        addressLine: ({lineNumber}: AddressLineParams) => `Linia adresowa ${lineNumber}`,
        personalAddress: 'Adres osobisty',
        companyAddress: 'Adres firmy',
        noPO: 'Proszę nie podawać adresów skrytek pocztowych ani adresów punktów odbioru.',
        city: 'Miasto',
        state: 'Stan',
        streetAddress: 'Adres ulicy',
        stateOrProvince: 'Stan / Prowincja',
        country: 'Kraj',
        zip: 'Kod pocztowy',
        zipPostCode: 'Kod pocztowy',
        whatThis: 'Co to jest?',
        iAcceptThe: 'Akceptuję',
        remove: 'Usuń',
        admin: 'Admin',
        owner: 'Właściciel',
        dateFormat: 'YYYY-MM-DD',
        send: 'Wyślij',
        na: 'N/A',
        noResultsFound: 'Nie znaleziono wyników',
        noResultsFoundMatching: ({searchString}: {searchString: string}) => `Nie znaleziono wyników pasujących do "${searchString}"`,
        recentDestinations: 'Ostatnie miejsca docelowe',
        timePrefix: 'To jest',
        conjunctionFor: 'dla',
        todayAt: 'Dzisiaj o',
        tomorrowAt: 'Jutro o',
        yesterdayAt: 'Wczoraj o',
        conjunctionAt: 'at',
        conjunctionTo: 'do',
        genericErrorMessage: 'Ups... coś poszło nie tak i twoje żądanie nie mogło zostać zrealizowane. Spróbuj ponownie później.',
        percentage: 'Procent',
        error: {
            invalidAmount: 'Nieprawidłowa kwota',
            acceptTerms: 'Musisz zaakceptować Warunki korzystania z usługi, aby kontynuować',
            phoneNumber: `Proszę wprowadzić prawidłowy numer telefonu z kodem kraju (np. ${CONST.EXAMPLE_PHONE_NUMBER})`,
            fieldRequired: 'To pole jest wymagane',
            requestModified: 'To żądanie jest modyfikowane przez innego członka.',
            characterLimitExceedCounter: ({length, limit}: CharacterLengthLimitParams) => `Przekroczono limit znaków (${length}/${limit})`,
            dateInvalid: 'Proszę wybrać prawidłową datę',
            invalidDateShouldBeFuture: 'Proszę wybrać dzisiejszą lub przyszłą datę',
            invalidTimeShouldBeFuture: 'Proszę wybrać czas co najmniej o minutę późniejszy.',
            invalidCharacter: 'Nieprawidłowy znak',
            enterMerchant: 'Wprowadź nazwę sprzedawcy',
            enterAmount: 'Wprowadź kwotę',
            missingMerchantName: 'Brakująca nazwa sprzedawcy',
            missingAmount: 'Brakująca kwota',
            missingDate: 'Brakująca data',
            enterDate: 'Wprowadź datę',
            invalidTimeRange: 'Proszę podać godzinę w formacie 12-godzinnym (np. 2:30 PM)',
            pleaseCompleteForm: 'Proszę wypełnić powyższy formularz, aby kontynuować.',
            pleaseSelectOne: 'Proszę wybrać jedną z opcji powyżej',
            invalidRateError: 'Proszę wprowadzić prawidłową stawkę',
            lowRateError: 'Stawka musi być większa niż 0',
            email: 'Proszę wprowadzić prawidłowy adres e-mail',
            login: 'Wystąpił błąd podczas logowania. Proszę spróbować ponownie.',
        },
        comma: 'przecinek',
        semicolon: 'semicolon',
        please: 'Proszę',
        contactUs: 'skontaktuj się z nami',
        pleaseEnterEmailOrPhoneNumber: 'Proszę wprowadzić adres e-mail lub numer telefonu',
        fixTheErrors: 'napraw błędy',
        inTheFormBeforeContinuing: 'w formularzu przed kontynuacją',
        confirm: 'Potwierdź',
        reset: 'Resetuj',
        done: 'Gotowe',
        more: 'Więcej',
        debitCard: 'Karta debetowa',
        bankAccount: 'Konto bankowe',
        personalBankAccount: 'Osobiste konto bankowe',
        businessBankAccount: 'Konto bankowe dla firm',
        join: 'Dołącz',
        leave: 'Opuść',
        decline: 'Odrzuć',
        transferBalance: 'Przelej saldo',
        cantFindAddress: 'Nie możesz znaleźć swojego adresu?',
        enterManually: 'Wprowadź ręcznie',
        message: 'Wiadomość',
        leaveThread: 'Opuść wątek',
        you: 'Ty',
        youAfterPreposition: 'ty',
        your: 'twój',
        conciergeHelp: 'Proszę skontaktować się z Concierge po pomoc.',
        youAppearToBeOffline: 'Wygląda na to, że jesteś offline.',
        thisFeatureRequiresInternet: 'Ta funkcja wymaga aktywnego połączenia z internetem.',
        attachmentWillBeAvailableOnceBackOnline: 'Załącznik będzie dostępny, gdy wróci online.',
        errorOccurredWhileTryingToPlayVideo: 'Wystąpił błąd podczas próby odtworzenia tego wideo.',
        areYouSure: 'Czy jesteś pewien?',
        verify: 'Zweryfikuj',
        yesContinue: 'Tak, kontynuuj.',
        websiteExample: 'e.g. https://www.expensify.com',
        zipCodeExampleFormat: ({zipSampleFormat}: ZipCodeExampleFormatParams) => (zipSampleFormat ? `e.g. ${zipSampleFormat}` : ''),
        description: 'Opis',
        title: 'Tytuł',
        assignee: 'Przypisany',
        createdBy: 'Utworzone przez',
        with: 'z',
        shareCode: 'Udostępnij kod',
        share: 'Udostępnij',
        per: 'na',
        mi: 'mila',
        km: 'kilometr',
        copied: 'Skopiowano!',
        someone: 'Ktoś',
        total: 'Suma',
        edit: 'Edytuj',
        letsDoThis: `Zróbmy to!`,
        letsStart: `Zacznijmy`,
        showMore: 'Pokaż więcej',
        merchant: 'Sprzedawca',
        category: 'Kategoria',
        report: 'Raport',
        billable: 'Podlegające fakturowaniu',
        nonBillable: 'Niepodlegające fakturowaniu',
        tag: 'Tag',
        receipt: 'Paragon',
        verified: 'Zweryfikowano',
        replace: 'Zastąp',
        distance: 'Odległość',
        mile: 'mila',
        miles: 'mile',
        kilometer: 'kilometr',
        kilometers: 'kilometry',
        recent: 'Najnowsze',
        all: 'Wszystko',
        am: 'AM',
        pm: 'PM',
        tbd: 'TBD',
        selectCurrency: 'Wybierz walutę',
        card: 'Karta',
        whyDoWeAskForThis: 'Dlaczego o to prosimy?',
        required: 'Wymagane',
        showing: 'Pokazywanie',
        of: 'of',
        default: 'Domyślny',
        update: 'Aktualizuj',
        member: 'Członek',
        auditor: 'Audytor',
        role: 'Rola',
        currency: 'Waluta',
        rate: 'Oceń',
        emptyLHN: {
            title: 'Hurra! Wszystko nadrobione.',
            subtitleText1: 'Znajdź czat używając',
            subtitleText2: 'przycisk powyżej lub stwórz coś za pomocą',
            subtitleText3: 'przycisk poniżej.',
        },
        businessName: 'Nazwa firmy',
        clear: 'Wyczyść',
        type: 'Rodzaj',
        action: 'Akcja',
        expenses: 'Wydatki',
        tax: 'Podatek',
        shared: 'Udostępnione',
        drafts: 'Szkice',
        finished: 'Zakończono',
        upgrade: 'Ulepszanie',
        downgradeWorkspace: 'Obniż poziom przestrzeni roboczej',
        companyID: 'ID firmy',
        userID: 'ID użytkownika',
        disable: 'Wyłącz',
        export: 'Eksportuj',
        initialValue: 'Wartość początkowa',
        currentDate: 'Current date',
        value: 'Wartość',
        downloadFailedTitle: 'Pobieranie nie powiodło się',
        downloadFailedDescription: 'Nie udało się zakończyć pobierania. Spróbuj ponownie później.',
        filterLogs: 'Filtruj dzienniki',
        network: 'Sieć',
        reportID: 'ID raportu',
        longID: 'Długi identyfikator',
        bankAccounts: 'Konta bankowe',
        chooseFile: 'Wybierz plik',
        dropTitle: 'Puść to',
        dropMessage: 'Prześlij swój plik tutaj',
        ignore: 'Ignore',
        enabled: 'Włączone',
        disabled: 'Wyłączony',
        import: 'Importuj',
        offlinePrompt: 'Nie możesz teraz podjąć tej akcji.',
        outstanding: 'Zaległe',
        chats: 'Czaty',
        tasks: 'Zadania',
        unread: 'Nieprzeczytane',
        sent: 'Wysłano',
        links: 'Linki',
        days: 'dni',
        rename: 'Zmień nazwę',
        address: 'Adres',
        hourAbbreviation: 'h',
        minuteAbbreviation: 'm',
        skip: 'Pomiń',
        chatWithAccountManager: ({accountManagerDisplayName}: ChatWithAccountManagerParams) =>
            `Potrzebujesz czegoś konkretnego? Porozmawiaj ze swoim opiekunem konta, ${accountManagerDisplayName}.`,
        chatNow: 'Czat teraz',
        workEmail: 'Służbowy e-mail',
        destination: 'Cel',
        subrate: 'Subrate',
        perDiem: 'Dieta',
        validate: 'Zatwierdź',
        downloadAsPDF: 'Pobierz jako PDF',
        downloadAsCSV: 'Pobierz jako CSV',
        help: 'Pomoc',
        expenseReports: 'Raporty wydatków',
        rateOutOfPolicy: 'Oceń poza polityką',
        reimbursable: 'Podlegające zwrotowi',
        editYourProfile: 'Edytuj swój profil',
        comments: 'Komentarze',
        sharedIn: 'Udostępnione w',
        unreported: 'Nie zgłoszono',
        explore: 'Eksploruj',
        todo: 'Do zrobienia',
        invoice: 'Faktura',
        expense: 'Wydatek',
        chat: 'Czat',
        task: 'Zadanie',
        trip: 'Podróż',
        apply: 'Zastosuj',
        status: 'Status',
        on: 'Na',
        before: 'Przed',
        after: 'Po',
        reschedule: 'Przełożyć na inny termin',
        general: 'Ogólne',
        workspacesTabTitle: 'Przestrzenie robocze',
        getTheApp: 'Pobierz aplikację',
        scanReceiptsOnTheGo: 'Skanuj paragony za pomocą telefonu',
        headsUp: 'Uwaga!',
    },
    supportalNoAccess: {
        title: 'Nie tak szybko',
        description: 'Nie masz uprawnień do wykonania tej akcji, gdy wsparcie jest zalogowane.',
    },
    lockedAccount: {
        title: 'Zablokowane konto',
        description: 'Nie masz uprawnień do wykonania tej akcji, ponieważ to konto zostało zablokowane. Skontaktuj się z concierge@expensify.com, aby uzyskać dalsze instrukcje.',
    },
    location: {
        useCurrent: 'Użyj bieżącej lokalizacji',
        notFound: 'Nie udało nam się znaleźć Twojej lokalizacji. Spróbuj ponownie lub wprowadź adres ręcznie.',
        permissionDenied: 'Wygląda na to, że odmówiłeś dostępu do swojej lokalizacji.',
        please: 'Proszę',
        allowPermission: 'zezwól na dostęp do lokalizacji w ustawieniach',
        tryAgain: 'i spróbuj ponownie.',
    },
    contact: {
        importContacts: 'Importuj kontakty',
        importContactsTitle: 'Zaimportuj swoje kontakty',
        importContactsText: 'Zaimportuj kontakty z telefonu, aby Twoi ulubieni ludzie byli zawsze w zasięgu ręki.',
        importContactsExplanation: 'więc twoi ulubieni ludzie są zawsze w zasięgu ręki.',
        importContactsNativeText: 'Jeszcze tylko jeden krok! Daj nam zielone światło, aby zaimportować Twoje kontakty.',
    },
    anonymousReportFooter: {
        logoTagline: 'Dołącz do dyskusji.',
    },
    attachmentPicker: {
        cameraPermissionRequired: 'Dostęp do aparatu',
        expensifyDoesNotHaveAccessToCamera: 'Expensify nie może robić zdjęć bez dostępu do Twojego aparatu. Stuknij ustawienia, aby zaktualizować uprawnienia.',
        attachmentError: 'Błąd załącznika',
        errorWhileSelectingAttachment: 'Wystąpił błąd podczas wybierania załącznika. Proszę spróbować ponownie.',
        errorWhileSelectingCorruptedAttachment: 'Wystąpił błąd podczas wybierania uszkodzonego załącznika. Proszę spróbować z innym plikiem.',
        takePhoto: 'Zrób zdjęcie',
        chooseFromGallery: 'Wybierz z galerii',
        chooseDocument: 'Wybierz plik',
        attachmentTooLarge: 'Załącznik jest zbyt duży',
        sizeExceeded: 'Rozmiar załącznika przekracza limit 24 MB',
        sizeExceededWithLimit: ({maxUploadSizeInMB}: SizeExceededParams) => `Rozmiar załącznika przekracza limit ${maxUploadSizeInMB} MB`,
        attachmentTooSmall: 'Załącznik jest zbyt mały',
        sizeNotMet: 'Rozmiar załącznika musi być większy niż 240 bajtów',
        wrongFileType: 'Nieprawidłowy typ pliku',
        notAllowedExtension: 'Ten typ pliku nie jest dozwolony. Proszę spróbować inny typ pliku.',
        folderNotAllowedMessage: 'Przesyłanie folderu jest niedozwolone. Proszę spróbować z innym plikiem.',
        protectedPDFNotSupported: 'Plik PDF chroniony hasłem nie jest obsługiwany',
        attachmentImageResized: 'Ten obraz został zmieniony na potrzeby podglądu. Pobierz, aby uzyskać pełną rozdzielczość.',
        attachmentImageTooLarge: 'Ten obraz jest zbyt duży, aby wyświetlić podgląd przed przesłaniem.',
        tooManyFiles: ({fileLimit}: FileLimitParams) => `Możesz przesłać jednocześnie maksymalnie ${fileLimit} plików.`,
        sizeExceededWithValue: ({maxUploadSizeInMB}: SizeExceededParams) => `Plik przekracza ${maxUploadSizeInMB} MB. Proszę spróbować ponownie.`,
        someFilesCantBeUploaded: 'Niektóre pliki nie mogą zostać przesłane',
<<<<<<< HEAD
        sizeLimitExceeded: 'Pliki muszą mieć mniej niż 10 MB. Większe pliki nie zostaną przesłane.',
=======
        sizeLimitExceeded: ({maxUploadSizeInMB}: SizeExceededParams) => `Pliki muszą mieć mniej niż ${maxUploadSizeInMB} MB. Większe pliki nie zostaną przesłane.`,
>>>>>>> ec2e890b
        maxFileLimitExceeded: 'Możesz przesłać maksymalnie 30 paragonów naraz. Dodatkowe nie zostaną przesłane.',
        unsupportedFileType: ({fileType}: FileTypeParams) => `Pliki ${fileType} nie są obsługiwane. Tylko obsługiwane typy plików zostaną przesłane.`,
        learnMoreAboutSupportedFiles: 'Dowiedz się więcej o obsługiwanych formatach.',
        passwordProtected: 'Pliki PDF chronione hasłem nie są obsługiwane. Tylko obsługiwane pliki zostaną przesłane.',
    },
    dropzone: {
        addAttachments: 'Dodaj załączniki',
        scanReceipts: 'Skanuj paragony',
        replaceReceipt: 'Zastąp paragon',
    },
    filePicker: {
        fileError: 'Błąd pliku',
        errorWhileSelectingFile: 'Wystąpił błąd podczas wybierania pliku. Proszę spróbować ponownie.',
    },
    connectionComplete: {
        title: 'Połączenie zakończone',
        supportingText: 'Możesz zamknąć to okno i wrócić do aplikacji Expensify.',
    },
    avatarCropModal: {
        title: 'Edytuj zdjęcie',
        description: 'Przeciągaj, powiększaj i obracaj swój obrazek, jak tylko chcesz.',
    },
    composer: {
        noExtensionFoundForMimeType: 'Nie znaleziono rozszerzenia dla typu MIME',
        problemGettingImageYouPasted: 'Wystąpił problem z pobraniem obrazu, który wkleiłeś.',
        commentExceededMaxLength: ({formattedMaxLength}: FormattedMaxLengthParams) => `Maksymalna długość komentarza to ${formattedMaxLength} znaków.`,
        taskTitleExceededMaxLength: ({formattedMaxLength}: FormattedMaxLengthParams) => `Maksymalna długość tytułu zadania to ${formattedMaxLength} znaków.`,
    },
    baseUpdateAppModal: {
        updateApp: 'Zaktualizuj aplikację',
        updatePrompt: 'Nowa wersja tej aplikacji jest dostępna. Zaktualizuj teraz lub uruchom aplikację ponownie później, aby pobrać najnowsze zmiany.',
    },
    deeplinkWrapper: {
        launching: 'Uruchamianie Expensify',
        expired: 'Twoja sesja wygasła.',
        signIn: 'Proszę zalogować się ponownie.',
        redirectedToDesktopApp: 'Przekierowaliśmy Cię do aplikacji na komputer.',
        youCanAlso: 'Możesz również',
        openLinkInBrowser: 'otwórz ten link w przeglądarce',
        loggedInAs: ({email}: LoggedInAsParams) => `Jesteś zalogowany jako ${email}. Kliknij „Otwórz link” w oknie dialogowym, aby zalogować się do aplikacji desktopowej na to konto.`,
        doNotSeePrompt: 'Nie widzisz monitu?',
        tryAgain: 'Spróbuj ponownie',
        or: ', lub',
        continueInWeb: 'przejdź do aplikacji internetowej',
    },
    validateCodeModal: {
        successfulSignInTitle: 'Abrakadabra, jesteś zalogowany!',
        successfulSignInDescription: 'Wróć do swojej oryginalnej karty, aby kontynuować.',
        title: 'Oto Twój magiczny kod',
        description: 'Proszę wprowadzić kod z urządzenia, na którym został pierwotnie zażądany',
        doNotShare: 'Nie udostępniaj swojego kodu nikomu. Expensify nigdy nie poprosi Cię o jego podanie!',
        or: ', lub',
        signInHere: 'zaloguj się tutaj',
        expiredCodeTitle: 'Kod magiczny wygasł',
        expiredCodeDescription: 'Wróć do oryginalnego urządzenia i poproś o nowy kod',
        successfulNewCodeRequest: 'Kod został wysłany. Proszę sprawdzić swoje urządzenie.',
        tfaRequiredTitle: 'Wymagana dwuetapowa weryfikacja',
        tfaRequiredDescription: 'Proszę wprowadzić kod uwierzytelniania dwuskładnikowego, gdzie próbujesz się zalogować.',
        requestOneHere: 'poproś o jeden tutaj.',
    },
    moneyRequestConfirmationList: {
        paidBy: 'Opłacone przez',
        whatsItFor: 'Do czego to służy?',
    },
    selectionList: {
        nameEmailOrPhoneNumber: 'Imię, email lub numer telefonu',
        findMember: 'Znajdź członka',
        searchForSomeone: 'Wyszukaj kogoś',
    },
    emptyList: {
        [CONST.IOU.TYPE.CREATE]: {
            title: 'Złóż wydatek, poleć swojego szefa',
            subtitleText: 'Chcesz, aby Twój szef również korzystał z Expensify? Po prostu prześlij mu raport wydatków, a my zajmiemy się resztą.',
        },
    },
    videoChatButtonAndMenu: {
        tooltip: 'Zarezerwuj rozmowę',
    },
    hello: 'Cześć',
    phoneCountryCode: '1',
    welcomeText: {
        getStarted: 'Rozpocznij poniżej.',
        anotherLoginPageIsOpen: 'Otwarta jest inna strona logowania.',
        anotherLoginPageIsOpenExplanation: 'Otworzyłeś stronę logowania w osobnej karcie. Zaloguj się z tej karty.',
        welcome: 'Witamy!',
        welcomeWithoutExclamation: 'Witamy',
        phrase2: 'Pieniądze mówią. A teraz, gdy czat i płatności są w jednym miejscu, jest to również łatwe.',
        phrase3: 'Twoje płatności docierają do Ciebie tak szybko, jak szybko potrafisz przekazać swoją myśl.',
        enterPassword: 'Proszę wprowadzić swoje hasło',
        welcomeNewFace: ({login}: SignUpNewFaceCodeParams) => `${login}, zawsze miło widzieć nową twarz w okolicy!`,
        welcomeEnterMagicCode: ({login}: WelcomeEnterMagicCodeParams) => `Proszę wprowadzić magiczny kod wysłany na ${login}. Powinien dotrzeć w ciągu minuty lub dwóch.`,
    },
    login: {
        hero: {
            header: 'Podróże i wydatki, z prędkością czatu',
            body: 'Witamy w nowej generacji Expensify, gdzie Twoje podróże i wydatki są szybsze dzięki kontekstowemu, rzeczywistemu czatowi.',
        },
    },
    thirdPartySignIn: {
        alreadySignedIn: ({email}: AlreadySignedInParams) => `Jesteś już zalogowany jako ${email}.`,
        goBackMessage: ({provider}: GoBackMessageParams) => `Nie chcesz logować się za pomocą ${provider}?`,
        continueWithMyCurrentSession: 'Kontynuuj moją obecną sesję',
        redirectToDesktopMessage: 'Przekierujemy Cię do aplikacji desktopowej po zakończeniu logowania.',
        signInAgreementMessage: 'Logując się, zgadzasz się na',
        termsOfService: 'Warunki korzystania z usługi',
        privacy: 'Prywatność',
    },
    samlSignIn: {
        welcomeSAMLEnabled: 'Kontynuuj logowanie za pomocą jednokrotnego logowania:',
        orContinueWithMagicCode: 'Możesz również zalogować się za pomocą magicznego kodu',
        useSingleSignOn: 'Użyj jednokrotnego logowania (SSO)',
        useMagicCode: 'Użyj magicznego kodu',
        launching: 'Uruchamianie...',
        oneMoment: 'Chwila, przekierowujemy Cię do portalu logowania jednokrotnego Twojej firmy.',
    },
    reportActionCompose: {
        dropToUpload: 'Upuść, aby przesłać',
        sendAttachment: 'Wyślij załącznik',
        addAttachment: 'Dodaj załącznik',
        writeSomething: 'Napisz coś...',
        blockedFromConcierge: 'Komunikacja jest zablokowana',
        fileUploadFailed: 'Przesyłanie nie powiodło się. Plik nie jest obsługiwany.',
        localTime: ({user, time}: LocalTimeParams) => `Jest ${time} dla ${user}`,
        edited: '(edycja)',
        emoji: 'Emoji',
        collapse: 'Zwiń',
        expand: 'Rozwiń',
    },
    reportActionContextMenu: {
        copyToClipboard: 'Skopiuj do schowka',
        copied: 'Skopiowano!',
        copyLink: 'Skopiuj link',
        copyURLToClipboard: 'Skopiuj URL do schowka',
        copyEmailToClipboard: 'Skopiuj e-mail do schowka',
        markAsUnread: 'Oznacz jako nieprzeczytane',
        markAsRead: 'Oznacz jako przeczytane',
        editAction: ({action}: EditActionParams) => `Edytuj ${action?.actionName === CONST.REPORT.ACTIONS.TYPE.IOU ? 'wydatek' : 'komentarz'}`,
        deleteAction: ({action}: DeleteActionParams) => `Usuń ${action?.actionName === CONST.REPORT.ACTIONS.TYPE.IOU ? 'wydatek' : 'komentarz'}`,
        deleteConfirmation: ({action}: DeleteConfirmationParams) => `Czy na pewno chcesz usunąć ten ${action?.actionName === CONST.REPORT.ACTIONS.TYPE.IOU ? 'wydatek' : 'komentarz'}?`,
        onlyVisible: 'Widoczne tylko dla',
        replyInThread: 'Odpowiedz w wątku',
        joinThread: 'Dołącz do wątku',
        leaveThread: 'Opuść wątek',
        copyOnyxData: 'Skopiuj dane Onyx',
        flagAsOffensive: 'Oznacz jako obraźliwe',
        menu: 'Menu',
    },
    emojiReactions: {
        addReactionTooltip: 'Dodaj reakcję',
        reactedWith: 'zareagował(a) za pomocą',
    },
    reportActionsView: {
        beginningOfArchivedRoomPartOne: 'Przegapiłeś imprezę w',
        beginningOfArchivedRoomPartTwo: ', nie ma tu nic do zobaczenia.',
        beginningOfChatHistoryDomainRoomPartOne: ({domainRoom}: BeginningOfChatHistoryDomainRoomPartOneParams) => `Ten czat jest z wszystkimi członkami Expensify na domenie ${domainRoom}.`,
        beginningOfChatHistoryDomainRoomPartTwo: 'Używaj go do rozmów ze współpracownikami, dzielenia się wskazówkami i zadawania pytań.',
        beginningOfChatHistoryAdminRoomPartOneFirst: 'Ta rozmowa jest z',
        beginningOfChatHistoryAdminRoomPartOneLast: 'admin.',
        beginningOfChatHistoryAdminRoomWorkspaceName: ({workspaceName}: BeginningOfChatHistoryAdminRoomPartOneParams) => ` ${workspaceName} `,
        beginningOfChatHistoryAdminRoomPartTwo: 'Użyj tego, aby porozmawiać o konfiguracji przestrzeni roboczej i nie tylko.',
        beginningOfChatHistoryAnnounceRoomPartOne: ({workspaceName}: BeginningOfChatHistoryAnnounceRoomPartOneParams) => `Ten czat jest z wszystkimi w ${workspaceName}.`,
        beginningOfChatHistoryAnnounceRoomPartTwo: `Używaj tego do najważniejszych ogłoszeń.`,
        beginningOfChatHistoryUserRoomPartOne: 'Ten pokój czatowy jest do wszystkiego.',
        beginningOfChatHistoryUserRoomPartTwo: 'related.',
        beginningOfChatHistoryInvoiceRoomPartOne: `Ten czat dotyczy faktur pomiędzy`,
        beginningOfChatHistoryInvoiceRoomPartTwo: `. Użyj przycisku +, aby wysłać fakturę.`,
        beginningOfChatHistory: 'Ta rozmowa jest z',
        beginningOfChatHistoryPolicyExpenseChatPartOne: 'To jest miejsce, gdzie',
        beginningOfChatHistoryPolicyExpenseChatPartTwo: 'prześle wydatki do',
        beginningOfChatHistoryPolicyExpenseChatPartThree: '. Po prostu użyj przycisku +.',
        beginningOfChatHistorySelfDM: 'To jest Twoja przestrzeń osobista. Używaj jej do notatek, zadań, szkiców i przypomnień.',
        beginningOfChatHistorySystemDM: 'Witamy! Zacznijmy konfigurację.',
        chatWithAccountManager: 'Czat z Twoim opiekunem konta tutaj',
        sayHello: 'Powiedz cześć!',
        yourSpace: 'Twoja przestrzeń',
        welcomeToRoom: ({roomName}: WelcomeToRoomParams) => `Witamy w ${roomName}!`,
        usePlusButton: ({additionalText}: UsePlusButtonParams) => `Użyj przycisku +, aby ${additionalText} wydatek.`,
        askConcierge: 'Zadawaj pytania i otrzymuj wsparcie w czasie rzeczywistym 24/7.',
        conciergeSupport: 'Całodobowe wsparcie',
        create: 'utwórz',
        iouTypes: {
            pay: 'zapłać',
            split: 'podzielić',
            submit: 'prześlij',
            track: 'śledzić',
            invoice: 'faktura',
        },
    },
    adminOnlyCanPost: 'Tylko administratorzy mogą wysyłać wiadomości w tym pokoju.',
    reportAction: {
        asCopilot: 'jako współpilot dla',
    },
    mentionSuggestions: {
        hereAlternateText: 'Powiadom wszystkich w tej rozmowie',
    },
    newMessages: 'Nowe wiadomości',
    youHaveBeenBanned: 'Uwaga: Zostałeś zbanowany z czatu na tym kanale.',
    reportTypingIndicator: {
        isTyping: 'pisze...',
        areTyping: 'piszą...',
        multipleMembers: 'Wielu członków',
    },
    reportArchiveReasons: {
        [CONST.REPORT.ARCHIVE_REASON.DEFAULT]: 'Ten pokój czatu został zarchiwizowany.',
        [CONST.REPORT.ARCHIVE_REASON.ACCOUNT_CLOSED]: ({displayName}: ReportArchiveReasonsClosedParams) => `Ten czat nie jest już aktywny, ponieważ ${displayName} zamknął swoje konto.`,
        [CONST.REPORT.ARCHIVE_REASON.ACCOUNT_MERGED]: ({displayName, oldDisplayName}: ReportArchiveReasonsMergedParams) =>
            `Ten czat nie jest już aktywny, ponieważ ${oldDisplayName} połączył swoje konto z ${displayName}.`,
        [CONST.REPORT.ARCHIVE_REASON.REMOVED_FROM_POLICY]: ({displayName, policyName, shouldUseYou = false}: ReportArchiveReasonsRemovedFromPolicyParams) =>
            shouldUseYou
                ? `Ten czat nie jest już aktywny, ponieważ <strong>ty</strong> nie jesteś już członkiem przestrzeni roboczej ${policyName}.`
                : `Ten czat nie jest już aktywny, ponieważ ${displayName} nie jest już członkiem przestrzeni roboczej ${policyName}.`,
        [CONST.REPORT.ARCHIVE_REASON.POLICY_DELETED]: ({policyName}: ReportArchiveReasonsInvoiceReceiverPolicyDeletedParams) =>
            `Ten czat nie jest już aktywny, ponieważ ${policyName} nie jest już aktywnym miejscem pracy.`,
        [CONST.REPORT.ARCHIVE_REASON.INVOICE_RECEIVER_POLICY_DELETED]: ({policyName}: ReportArchiveReasonsInvoiceReceiverPolicyDeletedParams) =>
            `Ten czat nie jest już aktywny, ponieważ ${policyName} nie jest już aktywnym miejscem pracy.`,
        [CONST.REPORT.ARCHIVE_REASON.BOOKING_END_DATE_HAS_PASSED]: 'Ta rezerwacja jest zarchiwizowana.',
    },
    writeCapabilityPage: {
        label: 'Kto może opublikować',
        writeCapability: {
            all: 'Wszyscy członkowie',
            admins: 'Tylko administratorzy',
        },
    },
    sidebarScreen: {
        buttonFind: 'Znajdź coś...',
        buttonMySettings: 'Moje ustawienia',
        fabNewChat: 'Rozpocznij czat',
        fabNewChatExplained: 'Rozpocznij czat (Pływająca akcja)',
        chatPinned: 'Czat przypięty',
        draftedMessage: 'Wiadomość robocza',
        listOfChatMessages: 'Lista wiadomości czatu',
        listOfChats: 'Lista czatów',
        saveTheWorld: 'Ratuj świat',
        tooltip: 'Rozpocznij tutaj!',
        redirectToExpensifyClassicModal: {
            title: 'Już wkrótce',
            description: 'Dostosowujemy jeszcze kilka elementów Nowego Expensify, aby dopasować go do Twojej specyficznej konfiguracji. W międzyczasie przejdź do Expensify Classic.',
        },
    },
    allSettingsScreen: {
        subscription: 'Subskrypcja',
        domains: 'Domeny',
    },
    tabSelector: {
        chat: 'Czat',
        room: 'Pokój',
        distance: 'Odległość',
        manual: 'Podręcznik',
        scan: 'Skanuj',
    },
    spreadsheet: {
        upload: 'Prześlij arkusz kalkulacyjny',
        dragAndDrop: 'Przeciągnij i upuść swój arkusz kalkulacyjny tutaj lub wybierz plik poniżej. Obsługiwane formaty: .csv, .txt, .xls i .xlsx.',
        chooseSpreadsheet: 'Wybierz plik arkusza kalkulacyjnego do importu. Obsługiwane formaty: .csv, .txt, .xls i .xlsx.',
        fileContainsHeader: 'Plik zawiera nagłówki kolumn',
        column: ({name}: SpreadSheetColumnParams) => `Kolumna ${name}`,
        fieldNotMapped: ({fieldName}: SpreadFieldNameParams) => `Ups! Wymagane pole („${fieldName}”) nie zostało zmapowane. Proszę sprawdzić i spróbować ponownie.`,
        singleFieldMultipleColumns: ({fieldName}: SpreadFieldNameParams) => `Ups! Przypisałeś jedno pole ("${fieldName}") do wielu kolumn. Proszę sprawdź i spróbuj ponownie.`,
        emptyMappedField: ({fieldName}: SpreadFieldNameParams) => `Ups! Pole („${fieldName}”) zawiera jedną lub więcej pustych wartości. Proszę sprawdzić i spróbować ponownie.`,
        importSuccessfulTitle: 'Import zakończony pomyślnie',
        importCategoriesSuccessfulDescription: ({categories}: SpreadCategoriesParams) => (categories > 1 ? `Dodano ${categories} kategorie.` : 'Dodano 1 kategorię.'),
        importMembersSuccessfulDescription: ({added, updated}: ImportMembersSuccessfulDescriptionParams) => {
            if (!added && !updated) {
                return 'Nie dodano ani nie zaktualizowano żadnych członków.';
            }
            if (added && updated) {
                return `${added} członek${added > 1 ? 's' : ''} dodany, ${updated} członek${updated > 1 ? 's' : ''} zaktualizowany.`;
            }
            if (updated) {
                return updated > 1 ? `Zaktualizowano ${updated} członków.` : '1 członek został zaktualizowany.';
            }
            return added > 1 ? `Dodano ${added} członków.` : 'Dodano 1 członka.';
        },
        importTagsSuccessfulDescription: ({tags}: ImportTagsSuccessfulDescriptionParams) => (tags > 1 ? `Dodano ${tags} tagi.` : 'Dodano 1 tag.'),
        importMultiLevelTagsSuccessfulDescription: 'Dodano tagi wielopoziomowe.',
        importPerDiemRatesSuccessfulDescription: ({rates}: ImportPerDiemRatesSuccessfulDescriptionParams) => (rates > 1 ? `Dodano stawki dzienne ${rates}.` : 'Dodano 1 stawkę dzienną.'),
        importFailedTitle: 'Import nie powiódł się',
        importFailedDescription: 'Upewnij się, że wszystkie pola są wypełnione poprawnie i spróbuj ponownie. Jeśli problem będzie się powtarzał, skontaktuj się z Concierge.',
        importDescription: 'Wybierz, które pola chcesz zmapować z arkusza kalkulacyjnego, klikając menu rozwijane obok każdej zaimportowanej kolumny poniżej.',
        sizeNotMet: 'Rozmiar pliku musi być większy niż 0 bajtów',
        invalidFileMessage:
            'Plik, który przesłałeś, jest pusty lub zawiera nieprawidłowe dane. Upewnij się, że plik jest poprawnie sformatowany i zawiera niezbędne informacje przed ponownym przesłaniem.',
        importSpreadsheet: 'Importuj arkusz kalkulacyjny',
        downloadCSV: 'Pobierz CSV',
    },
    receipt: {
        upload: 'Prześlij paragon',
        dragReceiptBeforeEmail: 'Przeciągnij paragon na tę stronę, prześlij paragon do',
        dragReceiptAfterEmail: 'lub wybierz plik do przesłania poniżej.',
        chooseReceipt: 'Wybierz paragon do przesłania lub prześlij paragon do',
        takePhoto: 'Zrób zdjęcie',
        cameraAccess: 'Dostęp do aparatu jest wymagany, aby robić zdjęcia paragonów.',
        deniedCameraAccess: 'Dostęp do kamery nadal nie został przyznany, proszę postępować zgodnie z',
        deniedCameraAccessInstructions: 'te instrukcje',
        cameraErrorTitle: 'Błąd aparatu',
        cameraErrorMessage: 'Wystąpił błąd podczas robienia zdjęcia. Spróbuj ponownie.',
        locationAccessTitle: 'Zezwól na dostęp do lokalizacji',
        locationAccessMessage: 'Dostęp do lokalizacji pomaga nam utrzymać dokładność strefy czasowej i waluty, gdziekolwiek się znajdujesz.',
        locationErrorTitle: 'Zezwól na dostęp do lokalizacji',
        locationErrorMessage: 'Dostęp do lokalizacji pomaga nam utrzymać dokładność strefy czasowej i waluty, gdziekolwiek się znajdujesz.',
        allowLocationFromSetting: `Dostęp do lokalizacji pomaga nam utrzymać dokładność strefy czasowej i waluty, gdziekolwiek jesteś. Proszę zezwolić na dostęp do lokalizacji w ustawieniach uprawnień urządzenia.`,
        dropTitle: 'Puść to',
        dropMessage: 'Prześlij swój plik tutaj',
        flash: 'błyskawica',
        multiScan: 'multi-skanowanie',
        shutter: 'migawka',
        gallery: 'galeria',
        deleteReceipt: 'Usuń paragon',
        deleteConfirmation: 'Czy na pewno chcesz usunąć ten paragon?',
        addReceipt: 'Dodaj paragon',
        scanFailed: 'Paragon nie może być zeskanowany, ponieważ brakuje sprzedawcy, daty lub kwoty.',
    },
    quickAction: {
        scanReceipt: 'Skanuj paragon',
        recordDistance: 'Śledź odległość',
        requestMoney: 'Utwórz wydatek',
        perDiem: 'Utwórz dietę',
        splitBill: 'Podziel wydatek',
        splitScan: 'Podziel paragon',
        splitDistance: 'Podziel odległość',
        paySomeone: ({name}: PaySomeoneParams = {}) => `Zapłać ${name ?? 'ktoś'}`,
        assignTask: 'Przypisz zadanie',
        header: 'Szybka akcja',
        noLongerHaveReportAccess: 'Nie masz już dostępu do swojego poprzedniego miejsca docelowego szybkiej akcji. Wybierz nowe poniżej.',
        updateDestination: 'Zaktualizuj miejsce docelowe',
        createReport: 'Utwórz raport',
    },
    iou: {
        amount: 'Kwota',
        taxAmount: 'Kwota podatku',
        taxRate: 'Stawka podatkowa',
        approve: ({
            formattedAmount,
        }: {
            formattedAmount?: string;
        } = {}) => (formattedAmount ? `Zatwierdź ${formattedAmount}` : 'Zatwierdź'),
        approved: 'Zatwierdzono',
        cash: 'Gotówka',
        card: 'Karta',
        original: 'Oryginał',
        split: 'Podzielić',
        splitExpense: 'Podziel wydatek',
        splitExpenseSubtitle: ({amount, merchant}: SplitExpenseSubtitleParams) => `${amount} od ${merchant}`,
        addSplit: 'Dodaj podział',
        totalAmountGreaterThanOriginal: ({amount}: TotalAmountGreaterOrLessThanOriginalParams) => `Całkowita kwota jest o ${amount} większa niż pierwotny wydatek.`,
        totalAmountLessThanOriginal: ({amount}: TotalAmountGreaterOrLessThanOriginalParams) => `Całkowita kwota jest o ${amount} mniejsza niż pierwotny wydatek.`,
        splitExpenseZeroAmount: 'Proszę wprowadzić prawidłową kwotę przed kontynuowaniem.',
        splitExpenseEditTitle: ({amount, merchant}: SplitExpenseEditTitleParams) => `Edytuj ${amount} dla ${merchant}`,
        removeSplit: 'Usuń podział',
        paySomeone: ({name}: PaySomeoneParams = {}) => `Zapłać ${name ?? 'ktoś'}`,
        expense: 'Wydatek',
        categorize: 'Kategoryzuj',
        share: 'Udostępnij',
        participants: 'Uczestnicy',
        createExpense: 'Utwórz wydatek',
        trackDistance: 'Śledź odległość',
        createExpenses: ({expensesNumber}: CreateExpensesParams) => `Utwórz ${expensesNumber} wydatki`,
        addExpense: 'Dodaj wydatek',
        chooseRecipient: 'Wybierz odbiorcę',
        createExpenseWithAmount: ({amount}: {amount: string}) => `Utwórz wydatek na kwotę ${amount}`,
        confirmDetails: 'Potwierdź szczegóły',
        pay: 'Zapłać',
        cancelPayment: 'Anuluj płatność',
        cancelPaymentConfirmation: 'Czy na pewno chcesz anulować tę płatność?',
        viewDetails: 'Zobacz szczegóły',
        pending: 'Oczekujące',
        canceled: 'Anulowano',
        posted: 'Opublikowano',
        deleteReceipt: 'Usuń paragon',
        deletedTransaction: ({amount, merchant}: DeleteTransactionParams) => `usunął wydatek w tym raporcie, ${merchant} - ${amount}`,
        movedFromReport: ({reportName}: MovedFromReportParams) => `przeniósł wydatek${reportName ? `z ${reportName}` : ''}`,
        movedTransaction: ({reportUrl, reportName}: MovedTransactionParams) => `przeniesiono ten wydatek${reportName ? `do <a href="${reportUrl}">${reportName}</a>` : ''}`,
        unreportedTransaction: 'przeniósł ten wydatek do twojej przestrzeni osobistej',
        pendingMatchWithCreditCard: 'Paragon oczekuje na dopasowanie z transakcją kartą',
        pendingMatch: 'Oczekujące dopasowanie',
        pendingMatchWithCreditCardDescription: 'Paragon oczekuje na dopasowanie z transakcją kartą. Oznacz jako gotówka, aby anulować.',
        markAsCash: 'Oznacz jako gotówka',
        routePending: 'Trasa w toku...',
        receiptScanning: () => ({
            one: 'Skanowanie paragonu...',
            other: 'Skanowanie paragonów...',
        }),
        scanMultipleReceipts: 'Skanuj wiele paragonów',
        scanMultipleReceiptsDescription: 'Zrób zdjęcia wszystkich swoich paragonów naraz, a następnie potwierdź szczegóły samodzielnie lub pozwól, aby SmartScan się tym zajął.',
        receiptScanInProgress: 'Skanowanie paragonu w toku',
        receiptScanInProgressDescription: 'Trwa skanowanie paragonu. Sprawdź później lub wprowadź dane teraz.',
        duplicateTransaction: ({isSubmitted}: DuplicateTransactionParams) =>
            !isSubmitted
                ? 'Zidentyfikowano potencjalne duplikaty wydatków. Przejrzyj duplikaty, aby umożliwić przesłanie.'
                : 'Zidentyfikowano potencjalne duplikaty wydatków. Przejrzyj duplikaty, aby umożliwić zatwierdzenie.',
        receiptIssuesFound: () => ({
            one: 'Znaleziono problem',
            other: 'Znalezione problemy',
        }),
        fieldPending: 'Oczekujące...',
        defaultRate: 'Domyślna stawka',
        receiptMissingDetails: 'Brakujące szczegóły paragonu',
        missingAmount: 'Brakująca kwota',
        missingMerchant: 'Brakujący sprzedawca',
        receiptStatusTitle: 'Skanowanie…',
        receiptStatusText: 'Tylko Ty możesz zobaczyć ten paragon podczas skanowania. Sprawdź później lub wprowadź teraz szczegóły.',
        receiptScanningFailed: 'Skanowanie paragonu nie powiodło się. Proszę wprowadzić dane ręcznie.',
        transactionPendingDescription: 'Transakcja w toku. Może minąć kilka dni, zanim zostanie zaksięgowana.',
        companyInfo: 'Informacje o firmie',
        companyInfoDescription: 'Potrzebujemy kilku dodatkowych informacji, zanim będziesz mógł wysłać swoją pierwszą fakturę.',
        yourCompanyName: 'Nazwa Twojej firmy',
        yourCompanyWebsite: 'Strona internetowa Twojej firmy',
        yourCompanyWebsiteNote: 'Jeśli nie masz strony internetowej, możesz zamiast tego podać profil swojej firmy na LinkedIn lub w mediach społecznościowych.',
        invalidDomainError: 'Wprowadziłeś nieprawidłową domenę. Aby kontynuować, wprowadź prawidłową domenę.',
        publicDomainError: 'Wprowadziłeś domenę publiczną. Aby kontynuować, wprowadź domenę prywatną.',
        // TODO: This key should be deprecated. More details: https://github.com/Expensify/App/pull/59653#discussion_r2028653252
        expenseCountWithStatus: ({scanningReceipts = 0, pendingReceipts = 0}: RequestCountParams) => {
            const statusText: string[] = [];
            if (scanningReceipts > 0) {
                statusText.push(`${scanningReceipts} skanowanie`);
            }
            if (pendingReceipts > 0) {
                statusText.push(`${pendingReceipts} oczekujące`);
            }
            return {
                one: statusText.length > 0 ? `1 wydatek (${statusText.join(', ')})` : `1 wydatek`,
                other: (count: number) => (statusText.length > 0 ? `${count} wydatki (${statusText.join(', ')})` : `${count} wydatki`),
            };
        },
        expenseCount: () => {
            return {
                one: '1 wydatek',
                other: (count: number) => `${count} wydatki`,
            };
        },
        deleteExpense: () => ({
            one: 'Usuń wydatek',
            other: 'Usuń wydatki',
        }),
        deleteConfirmation: () => ({
            one: 'Czy na pewno chcesz usunąć ten wydatek?',
            other: 'Czy na pewno chcesz usunąć te wydatki?',
        }),
        deleteReport: 'Usuń raport',
        deleteReportConfirmation: 'Czy na pewno chcesz usunąć ten raport?',
        settledExpensify: 'Zapłacono',
        done: 'Gotowe',
        settledElsewhere: 'Opłacone gdzie indziej',
        individual: 'Indywidualny',
        business: 'Biznes',
        settleExpensify: ({formattedAmount}: SettleExpensifyCardParams) => (formattedAmount ? `Zapłać ${formattedAmount} za pomocą Expensify` : `Zapłać z Expensify`),
        settlePersonal: ({formattedAmount}: SettleExpensifyCardParams) => (formattedAmount ? `Zapłać ${formattedAmount} jako osoba prywatna` : `Płać jako osoba prywatna`),
        settlePayment: ({formattedAmount}: SettleExpensifyCardParams) => `Zapłać ${formattedAmount}`,
        settleBusiness: ({formattedAmount}: SettleExpensifyCardParams) => (formattedAmount ? `Zapłać ${formattedAmount} jako firma` : `Płać jako firma`),
        payElsewhere: ({formattedAmount}: SettleExpensifyCardParams) => (formattedAmount ? `Zapłać ${formattedAmount} gdzie indziej` : `Zapłać gdzie indziej`),
        nextStep: 'Następne kroki',
        finished: 'Zakończono',
        sendInvoice: ({amount}: RequestAmountParams) => `Wyślij fakturę na kwotę ${amount}`,
        submitAmount: ({amount}: RequestAmountParams) => `Zatwierdź ${amount}`,
        expenseAmount: ({formattedAmount, comment}: RequestedAmountMessageParams) => `${formattedAmount}${comment ? `dla ${comment}` : ''}`,
        submitted: `przesłano`,
        automaticallySubmitted: `przesłane za pomocą <a href="${CONST.SELECT_WORKFLOWS_HELP_URL}">opóźnij zgłoszenia</a>`,
        trackedAmount: ({formattedAmount, comment}: RequestedAmountMessageParams) => `śledzenie ${formattedAmount}${comment ? `dla ${comment}` : ''}`,
        splitAmount: ({amount}: SplitAmountParams) => `podziel ${amount}`,
        didSplitAmount: ({formattedAmount, comment}: DidSplitAmountMessageParams) => `podziel ${formattedAmount}${comment ? `dla ${comment}` : ''}`,
        yourSplit: ({amount}: UserSplitParams) => `Twój podział ${amount}`,
        payerOwesAmount: ({payer, amount, comment}: PayerOwesAmountParams) => `${payer} jest winien ${amount}${comment ? `dla ${comment}` : ''}`,
        payerOwes: ({payer}: PayerOwesParams) => `${payer} jest winien:`,
        payerPaidAmount: ({payer, amount}: PayerPaidAmountParams) => `${payer ? `${payer} ` : ''}zapłacił ${amount}`,
        payerPaid: ({payer}: PayerPaidParams) => `${payer} zapłacił:`,
        payerSpentAmount: ({payer, amount}: PayerPaidAmountParams) => `${payer} wydał ${amount}`,
        payerSpent: ({payer}: PayerPaidParams) => `${payer} wydał:`,
        managerApproved: ({manager}: ManagerApprovedParams) => `${manager} zatwierdził:`,
        managerApprovedAmount: ({manager, amount}: ManagerApprovedAmountParams) => `${manager} zatwierdził ${amount}`,
        payerSettled: ({amount}: PayerSettledParams) => `zapłacono ${amount}`,
        payerSettledWithMissingBankAccount: ({amount}: PayerSettledParams) => `zapłacono ${amount}. Dodaj konto bankowe, aby otrzymać swoją płatność.`,
        automaticallyApproved: `zatwierdzono poprzez <a href="${CONST.CONFIGURE_EXPENSE_REPORT_RULES_HELP_URL}">zasady przestrzeni roboczej</a>`,
        approvedAmount: ({amount}: ApprovedAmountParams) => `zatwierdzono ${amount}`,
        approvedMessage: `zatwierdzony`,
        unapproved: `niezatwierdzony`,
        automaticallyForwarded: `zatwierdzono poprzez <a href="${CONST.CONFIGURE_EXPENSE_REPORT_RULES_HELP_URL}">zasady przestrzeni roboczej</a>`,
        forwarded: `zatwierdzony`,
        rejectedThisReport: 'odrzucono ten raport',
        waitingOnBankAccount: ({submitterDisplayName}: WaitingOnBankAccountParams) =>
            `rozpoczęto rozliczanie. Płatność jest wstrzymana, dopóki ${submitterDisplayName} nie doda konta bankowego.`,
        adminCanceledRequest: ({manager}: AdminCanceledRequestParams) => `${manager ? `${manager}: ` : ''} anulował płatność`,
        canceledRequest: ({amount, submitterDisplayName}: CanceledRequestParams) =>
            `anulowano płatność w wysokości ${amount}, ponieważ ${submitterDisplayName} nie aktywował swojego Portfela Expensify w ciągu 30 dni`,
        settledAfterAddedBankAccount: ({submitterDisplayName, amount}: SettledAfterAddedBankAccountParams) =>
            `${submitterDisplayName} dodał konto bankowe. Płatność w wysokości ${amount} została dokonana.`,
        paidElsewhere: ({payer}: PaidElsewhereParams = {}) => `${payer ? `${payer} ` : ''}zapłacono gdzie indziej`,
        paidWithExpensify: ({payer}: PaidWithExpensifyParams = {}) => `${payer ? `${payer} ` : ''}zapłacono za pomocą Expensify`,
        automaticallyPaidWithExpensify: ({payer}: PaidWithExpensifyParams = {}) =>
            `${payer ? `${payer} ` : ''}zapłacono z Expensify za pomocą <a href="${CONST.CONFIGURE_EXPENSE_REPORT_RULES_HELP_URL}">zasad przestrzeni roboczej</a>`,
        noReimbursableExpenses: 'Ten raport ma nieprawidłową kwotę',
        pendingConversionMessage: 'Całkowita kwota zostanie zaktualizowana, gdy będziesz ponownie online.',
        changedTheExpense: 'zmienił wydatek',
        setTheRequest: ({valueName, newValueToDisplay}: SetTheRequestParams) => `${valueName} na ${newValueToDisplay}`,
        setTheDistanceMerchant: ({translatedChangedField, newMerchant, newAmountToDisplay}: SetTheDistanceMerchantParams) =>
            `ustaw ${translatedChangedField} na ${newMerchant}, co ustawiło kwotę na ${newAmountToDisplay}`,
        removedTheRequest: ({valueName, oldValueToDisplay}: RemovedTheRequestParams) => `${valueName} (wcześniej ${oldValueToDisplay})`,
        updatedTheRequest: ({valueName, newValueToDisplay, oldValueToDisplay}: UpdatedTheRequestParams) => `${valueName} na ${newValueToDisplay} (wcześniej ${oldValueToDisplay})`,
        updatedTheDistanceMerchant: ({translatedChangedField, newMerchant, oldMerchant, newAmountToDisplay, oldAmountToDisplay}: UpdatedTheDistanceMerchantParams) =>
            `zmienił ${translatedChangedField} na ${newMerchant} (wcześniej ${oldMerchant}), co zaktualizowało kwotę na ${newAmountToDisplay} (wcześniej ${oldAmountToDisplay})`,
        threadExpenseReportName: ({formattedAmount, comment}: ThreadRequestReportNameParams) => `${formattedAmount} ${comment ? `dla ${comment}` : 'wydatek'}`,
        invoiceReportName: ({linkedReportID}: OriginalMessage<typeof CONST.REPORT.ACTIONS.TYPE.REPORT_PREVIEW>) => `Raport faktury nr ${linkedReportID}`,
        threadPaySomeoneReportName: ({formattedAmount, comment}: ThreadSentMoneyReportNameParams) => `${formattedAmount} wysłano${comment ? `dla ${comment}` : ''}`,
        movedFromPersonalSpace: ({workspaceName, reportName}: MovedFromPersonalSpaceParams) => `przeniesiono wydatek z przestrzeni osobistej do ${workspaceName ?? `czat z ${reportName}`}`,
        movedToPersonalSpace: 'przeniesiono wydatek do przestrzeni osobistej',
        tagSelection: 'Wybierz tag, aby lepiej zorganizować swoje wydatki.',
        categorySelection: 'Wybierz kategorię, aby lepiej zorganizować swoje wydatki.',
        error: {
            invalidCategoryLength: 'Nazwa kategorii przekracza 255 znaków. Proszę ją skrócić lub wybrać inną kategorię.',
            invalidTagLength: 'Nazwa tagu przekracza 255 znaków. Proszę skrócić ją lub wybrać inny tag.',
            invalidAmount: 'Proszę wprowadzić prawidłową kwotę przed kontynuowaniem',
            invalidIntegerAmount: 'Proszę wprowadzić pełną kwotę w dolarach przed kontynuowaniem',
            invalidTaxAmount: ({amount}: RequestAmountParams) => `Maksymalna kwota podatku to ${amount}`,
            invalidSplit: 'Suma podziałów musi być równa całkowitej kwocie',
            invalidSplitParticipants: 'Proszę wprowadzić kwotę większą niż zero dla co najmniej dwóch uczestników.',
            invalidSplitYourself: 'Proszę wprowadzić kwotę różną od zera dla podziału',
            noParticipantSelected: 'Proszę wybrać uczestnika',
            other: 'Nieoczekiwany błąd. Proszę spróbować ponownie później.',
            genericCreateFailureMessage: 'Nieoczekiwany błąd podczas przesyłania tego wydatku. Proszę spróbować ponownie później.',
            genericCreateInvoiceFailureMessage: 'Nieoczekiwany błąd podczas wysyłania tej faktury. Proszę spróbować ponownie później.',
            genericHoldExpenseFailureMessage: 'Nieoczekiwany błąd podczas wstrzymywania tego wydatku. Proszę spróbować ponownie później.',
            genericUnholdExpenseFailureMessage: 'Nieoczekiwany błąd podczas zdejmowania tego wydatku z blokady. Proszę spróbować ponownie później.',
            receiptDeleteFailureError: 'Nieoczekiwany błąd podczas usuwania tego paragonu. Proszę spróbować ponownie później.',
            receiptFailureMessage: 'Wystąpił błąd podczas przesyłania paragonu. Proszę',
            receiptFailureMessageShort: 'Wystąpił błąd podczas przesyłania paragonu.',
            tryAgainMessage: 'spróbuj ponownie',
            saveFileMessage: 'zapisz paragon',
            uploadLaterMessage: 'do przesłania później.',
            genericDeleteFailureMessage: 'Nieoczekiwany błąd podczas usuwania tego wydatku. Proszę spróbować ponownie później.',
            genericEditFailureMessage: 'Nieoczekiwany błąd podczas edytowania tego wydatku. Proszę spróbować ponownie później.',
            genericSmartscanFailureMessage: 'Transakcja ma brakujące pola',
            duplicateWaypointsErrorMessage: 'Proszę usunąć zduplikowane punkty trasy',
            atLeastTwoDifferentWaypoints: 'Proszę wprowadzić co najmniej dwa różne adresy',
            splitExpenseMultipleParticipantsErrorMessage: 'Wydatek nie może być podzielony między przestrzeń roboczą a innych członków. Proszę zaktualizować swój wybór.',
            invalidMerchant: 'Proszę wprowadzić prawidłowego sprzedawcę',
            atLeastOneAttendee: 'Należy wybrać co najmniej jednego uczestnika',
            invalidQuantity: 'Proszę wprowadzić prawidłową ilość',
            quantityGreaterThanZero: 'Ilość musi być większa niż zero',
            invalidSubrateLength: 'Musi być co najmniej jedna podstawka',
            invalidRate: 'Stawka nie jest ważna dla tego miejsca pracy. Proszę wybrać dostępną stawkę z tego miejsca pracy.',
        },
        dismissReceiptError: 'Zignoruj błąd',
        dismissReceiptErrorConfirmation: 'Uwaga! Zignorowanie tego błędu spowoduje całkowite usunięcie przesłanego paragonu. Czy jesteś pewien?',
        waitingOnEnabledWallet: ({submitterDisplayName}: WaitingOnBankAccountParams) =>
            `rozpoczęto rozliczanie. Płatność jest wstrzymana, dopóki ${submitterDisplayName} nie aktywuje swojego portfela.`,
        enableWallet: 'Włącz portfel',
        hold: 'Trzymaj',
        unhold: 'Usuń blokadę',
        holdExpense: 'Wstrzymaj wydatek',
        unholdExpense: 'Odblokuj wydatek',
        heldExpense: 'zatrzymał ten wydatek',
        unheldExpense: 'odblokowano ten wydatek',
        moveUnreportedExpense: 'Przenieś niezgłoszony wydatek',
        addUnreportedExpense: 'Dodaj niezgłoszony wydatek',
        createNewExpense: 'Utwórz nowy wydatek',
        selectUnreportedExpense: 'Wybierz co najmniej jeden wydatek do dodania do raportu.',
        emptyStateUnreportedExpenseTitle: 'Brak niezgłoszonych wydatków',
        emptyStateUnreportedExpenseSubtitle: 'Wygląda na to, że nie masz żadnych niezgłoszonych wydatków. Spróbuj utworzyć jeden poniżej.',
        addUnreportedExpenseConfirm: 'Dodaj do raportu',
        explainHold: 'Wyjaśnij, dlaczego wstrzymujesz ten wydatek.',
        undoSubmit: 'Cofnij wysłanie',
        retracted: 'wycofany',
        undoClose: 'Cofnij zamknięcie',
        reopened: 'ponownie otwarty',
        reopenReport: 'Ponownie otwórz raport',
        reopenExportedReportConfirmation: ({connectionName}: {connectionName: string}) =>
            `Ten raport został już wyeksportowany do ${connectionName}. Zmiana może prowadzić do rozbieżności danych. Czy na pewno chcesz ponownie otworzyć ten raport?`,
        reason: 'Powód',
        holdReasonRequired: 'Wymagane jest podanie powodu wstrzymania.',
        expenseWasPutOnHold: 'Wydatek został wstrzymany',
        expenseOnHold: 'Ten wydatek został wstrzymany. Proszę zapoznać się z komentarzami, aby poznać kolejne kroki.',
        expensesOnHold: 'Wszystkie wydatki zostały wstrzymane. Proszę zapoznać się z komentarzami, aby poznać kolejne kroki.',
        expenseDuplicate: 'Ten wydatek ma podobne szczegóły do innego. Proszę przejrzeć duplikaty, aby kontynuować.',
        someDuplicatesArePaid: 'Niektóre z tych duplikatów zostały już zatwierdzone lub opłacone.',
        reviewDuplicates: 'Przejrzyj duplikaty',
        keepAll: 'Zachowaj wszystkie',
        confirmApprove: 'Potwierdź kwotę zatwierdzenia',
        confirmApprovalAmount: 'Zatwierdź tylko zgodne wydatki lub zatwierdź cały raport.',
        confirmApprovalAllHoldAmount: () => ({
            one: 'Ten wydatek jest wstrzymany. Czy mimo to chcesz zatwierdzić?',
            other: 'Te wydatki są wstrzymane. Czy mimo to chcesz je zatwierdzić?',
        }),
        confirmPay: 'Potwierdź kwotę płatności',
        confirmPayAmount: 'Zapłać to, co nie jest wstrzymane, lub zapłać cały raport.',
        confirmPayAllHoldAmount: () => ({
            one: 'Ten wydatek jest wstrzymany. Czy mimo to chcesz zapłacić?',
            other: 'Te wydatki są wstrzymane. Czy mimo to chcesz zapłacić?',
        }),
        payOnly: 'Płać tylko',
        approveOnly: 'Zatwierdź tylko',
        holdEducationalTitle: 'To żądanie jest w toku',
        holdEducationalText: 'trzymaj',
        whatIsHoldExplain: 'Wstrzymanie jest jak naciśnięcie „pauzy” na wydatku, aby poprosić o więcej szczegółów przed zatwierdzeniem lub płatnością.',
        holdIsLeftBehind: 'Wstrzymane wydatki są przenoszone do innego raportu po zatwierdzeniu lub opłaceniu.',
        unholdWhenReady: 'Osoby zatwierdzające mogą zdjąć blokadę z wydatków, gdy będą gotowe do zatwierdzenia lub płatności.',
        changePolicyEducational: {
            title: 'Przeniosłeś ten raport!',
            description: 'Sprawdź te elementy, które mają tendencję do zmiany podczas przenoszenia raportów do nowego obszaru roboczego.',
            reCategorize: '<strong>Przeklasyfikuj wszelkie wydatki</strong>, aby były zgodne z zasadami przestrzeni roboczej.',
            workflows: 'Ten raport może teraz podlegać innemu <strong>procesowi zatwierdzania.</strong>',
        },
        changeWorkspace: 'Zmień przestrzeń roboczą',
        set: 'set',
        changed: 'zmieniono',
        removed: 'removed',
        transactionPending: 'Transakcja w toku.',
        chooseARate: 'Wybierz stawkę zwrotu kosztów za milę lub kilometr dla przestrzeni roboczej',
        unapprove: 'Cofnij zatwierdzenie',
        unapproveReport: 'Cofnij zatwierdzenie raportu',
        headsUp: 'Uwaga!',
        unapproveWithIntegrationWarning: ({accountingIntegration}: UnapproveWithIntegrationWarningParams) =>
            `Ten raport został już wyeksportowany do ${accountingIntegration}. Zmiana może prowadzić do rozbieżności w danych. Czy na pewno chcesz cofnąć zatwierdzenie tego raportu?`,
        reimbursable: 'podlegający zwrotowi',
        nonReimbursable: 'niepodlegający zwrotowi',
        bookingPending: 'Ta rezerwacja jest w toku',
        bookingPendingDescription: 'Ta rezerwacja jest w toku, ponieważ nie została jeszcze opłacona.',
        bookingArchived: 'Ta rezerwacja jest zarchiwizowana',
        bookingArchivedDescription: 'Ta rezerwacja jest zarchiwizowana, ponieważ data podróży minęła. Dodaj wydatek na ostateczną kwotę, jeśli to konieczne.',
        attendees: 'Uczestnicy',
        whoIsYourAccountant: 'Kim jest Twój księgowy?',
        paymentComplete: 'Płatność zakończona',
        time: 'Czas',
        startDate: 'Data rozpoczęcia',
        endDate: 'Data zakończenia',
        startTime: 'Czas rozpoczęcia',
        endTime: 'Czas zakończenia',
        deleteSubrate: 'Usuń podstawkę',
        deleteSubrateConfirmation: 'Czy na pewno chcesz usunąć tę podstawkę?',
        quantity: 'Ilość',
        subrateSelection: 'Wybierz podstawkę i wprowadź ilość.',
        qty: 'Ilość',
        firstDayText: () => ({
            one: `Pierwszy dzień: 1 godzina`,
            other: (count: number) => `Pierwszy dzień: ${count.toFixed(2)} godzin`,
        }),
        lastDayText: () => ({
            one: `Ostatni dzień: 1 godzina`,
            other: (count: number) => `Ostatni dzień: ${count.toFixed(2)} godzin`,
        }),
        tripLengthText: () => ({
            one: `Podróż: 1 pełny dzień`,
            other: (count: number) => `Podróż: ${count} pełne dni`,
        }),
        dates: 'Daty',
        rates: 'Stawki',
        submitsTo: ({name}: SubmitsToParams) => `Przesyła do ${name}`,
        moveExpenses: () => ({one: 'Przenieś wydatek', other: 'Przenieś wydatki'}),
    },
    share: {
        shareToExpensify: 'Udostępnij do Expensify',
        messageInputLabel: 'Wiadomość',
    },
    notificationPreferencesPage: {
        header: 'Preferencje powiadomień',
        label: 'Powiadom mnie o nowych wiadomościach',
        notificationPreferences: {
            always: 'Natychmiast',
            daily: 'Codziennie',
            mute: 'Wycisz',
            hidden: 'Ukryty',
        },
    },
    loginField: {
        numberHasNotBeenValidated: 'Numer nie został zweryfikowany. Kliknij przycisk, aby ponownie wysłać link weryfikacyjny przez SMS.',
        emailHasNotBeenValidated: 'E-mail nie został zweryfikowany. Kliknij przycisk, aby ponownie wysłać link weryfikacyjny za pomocą wiadomości tekstowej.',
    },
    avatarWithImagePicker: {
        uploadPhoto: 'Prześlij zdjęcie',
        removePhoto: 'Usuń zdjęcie',
        editImage: 'Edytuj zdjęcie',
        viewPhoto: 'Zobacz zdjęcie',
        imageUploadFailed: 'Przesyłanie obrazu nie powiodło się',
        deleteWorkspaceError: 'Przepraszamy, wystąpił nieoczekiwany problem podczas usuwania awatara Twojego miejsca pracy.',
        sizeExceeded: ({maxUploadSizeInMB}: SizeExceededParams) => `Wybrany obraz przekracza maksymalny rozmiar przesyłania wynoszący ${maxUploadSizeInMB} MB.`,
        resolutionConstraints: ({minHeightInPx, minWidthInPx, maxHeightInPx, maxWidthInPx}: ResolutionConstraintsParams) =>
            `Proszę przesłać obraz większy niż ${minHeightInPx}x${minWidthInPx} pikseli i mniejszy niż ${maxHeightInPx}x${maxWidthInPx} pikseli.`,
        notAllowedExtension: ({allowedExtensions}: NotAllowedExtensionParams) => `Zdjęcie profilowe musi być jednym z następujących typów: ${allowedExtensions.join(', ')}.`,
    },
    modal: {
        backdropLabel: 'Tło Modalu',
    },
    profilePage: {
        profile: 'Profil',
        preferredPronouns: 'Preferowane zaimki',
        selectYourPronouns: 'Wybierz swoje zaimki',
        selfSelectYourPronoun: 'Samodzielnie wybierz swój zaimek',
        emailAddress: 'Adres e-mail',
        setMyTimezoneAutomatically: 'Ustaw mój czas automatycznie',
        timezone: 'Strefa czasowa',
        invalidFileMessage: 'Nieprawidłowy plik. Proszę spróbować inny obraz.',
        avatarUploadFailureMessage: 'Wystąpił błąd podczas przesyłania awatara. Proszę spróbować ponownie.',
        online: 'Online',
        offline: 'Offline',
        syncing: 'Synchronizowanie',
        profileAvatar: 'Avatar profilu',
        publicSection: {
            title: 'Publiczny',
            subtitle: 'Te szczegóły są wyświetlane na Twoim publicznym profilu. Każdy może je zobaczyć.',
        },
        privateSection: {
            title: 'Prywatne',
            subtitle: 'Te dane są używane do podróży i płatności. Nigdy nie są wyświetlane na Twoim publicznym profilu.',
        },
    },
    securityPage: {
        title: 'Opcje zabezpieczeń',
        subtitle: 'Włącz uwierzytelnianie dwuskładnikowe, aby zabezpieczyć swoje konto.',
        goToSecurity: 'Wróć do strony bezpieczeństwa',
    },
    shareCodePage: {
        title: 'Twój kod',
        subtitle: 'Zaproś członków do Expensify, udostępniając swój osobisty kod QR lub link referencyjny.',
    },
    pronounsPage: {
        pronouns: 'Zaimek osobowy',
        isShownOnProfile: 'Twoje zaimki są wyświetlane na Twoim profilu.',
        placeholderText: 'Wyszukaj, aby zobaczyć opcje',
    },
    contacts: {
        contactMethod: 'Metoda kontaktu',
        contactMethods: 'Metody kontaktu',
        featureRequiresValidate: 'Ta funkcja wymaga weryfikacji konta.',
        validateAccount: 'Zweryfikuj swoje konto',
        helpTextBeforeEmail: 'Dodaj więcej sposobów, aby ludzie mogli Cię znaleźć, i przekazuj paragony do',
        helpTextAfterEmail: 'z wielu adresów e-mail.',
        pleaseVerify: 'Proszę zweryfikować tę metodę kontaktu',
        getInTouch: 'Kiedy będziemy musieli się z Tobą skontaktować, użyjemy tej metody kontaktu.',
        enterMagicCode: ({contactMethod}: EnterMagicCodeParams) => `Proszę wprowadzić magiczny kod wysłany na ${contactMethod}. Powinien dotrzeć w ciągu minuty lub dwóch.`,
        setAsDefault: 'Ustaw jako domyślne',
        yourDefaultContactMethod: 'To jest Twoja domyślna metoda kontaktu. Zanim będziesz mógł ją usunąć, musisz wybrać inną metodę kontaktu i kliknąć „Ustaw jako domyślną”.',
        removeContactMethod: 'Usuń metodę kontaktu',
        removeAreYouSure: 'Czy na pewno chcesz usunąć tę metodę kontaktu? Tej operacji nie można cofnąć.',
        failedNewContact: 'Nie udało się dodać tej metody kontaktu.',
        genericFailureMessages: {
            requestContactMethodValidateCode: 'Nie udało się wysłać nowego magicznego kodu. Proszę poczekać chwilę i spróbować ponownie.',
            validateSecondaryLogin: 'Niepoprawny lub nieważny kod magiczny. Spróbuj ponownie lub poproś o nowy kod.',
            deleteContactMethod: 'Nie udało się usunąć metody kontaktu. Proszę skontaktować się z Concierge w celu uzyskania pomocy.',
            setDefaultContactMethod: 'Nie udało się ustawić nowej domyślnej metody kontaktu. Proszę skontaktować się z Concierge po pomoc.',
            addContactMethod: 'Nie udało się dodać tej metody kontaktu. Proszę skontaktować się z Concierge po pomoc.',
            enteredMethodIsAlreadySubmitted: 'Ta metoda kontaktu już istnieje',
            passwordRequired: 'wymagane hasło.',
            contactMethodRequired: 'Wymagana jest metoda kontaktu',
            invalidContactMethod: 'Nieprawidłowa metoda kontaktu',
        },
        newContactMethod: 'Nowa metoda kontaktu',
        goBackContactMethods: 'Wróć do metod kontaktu',
    },
    // cspell:disable
    pronouns: {
        coCos: 'Co / Cos',
        eEyEmEir: 'E / Ey / Em / Eir',
        faeFaer: 'Fae / Faer',
        heHimHis: 'On / Jego / Jemu',
        heHimHisTheyThemTheirs: 'On / Jego / Jego / Oni / Ich / Ich',
        sheHerHers: 'Ona / Jej / Jej',
        sheHerHersTheyThemTheirs: 'Ona / Jej / Jej / Oni / Ich / Ich',
        merMers: 'Mer / Mers',
        neNirNirs: 'Ne / Nir / Nirs',
        neeNerNers: 'Nee / Ner / Ners',
        perPers: 'Per / Pers',
        theyThemTheirs: 'Oni / Ich / Ich',
        thonThons: 'Thon / Thons',
        veVerVis: 'Ve / Ver / Vis',
        viVir: 'Vi / Vir',
        xeXemXyr: 'Xe / Xem / Xyr',
        zeZieZirHir: 'Ze / Zie / Zir / Hir',
        zeHirHirs: 'Ze / Hir',
        callMeByMyName: 'Zadzwoń do mnie po imieniu',
    },
    // cspell:enable
    displayNamePage: {
        headerTitle: 'Nazwa wyświetlana',
        isShownOnProfile: 'Twoja nazwa wyświetlana jest widoczna na Twoim profilu.',
    },
    timezonePage: {
        timezone: 'Strefa czasowa',
        isShownOnProfile: 'Twoja strefa czasowa jest wyświetlana na Twoim profilu.',
        getLocationAutomatically: 'Automatycznie określ swoją lokalizację',
    },
    updateRequiredView: {
        updateRequired: 'Wymagana aktualizacja',
        pleaseInstall: 'Proszę zaktualizować do najnowszej wersji New Expensify.',
        pleaseInstallExpensifyClassic: 'Proszę zainstalować najnowszą wersję Expensify',
        toGetLatestChanges: 'Na urządzenia mobilne lub stacjonarne pobierz i zainstaluj najnowszą wersję. W przypadku przeglądarki internetowej odśwież swoją przeglądarkę.',
        newAppNotAvailable: 'Aplikacja New Expensify nie jest już dostępna.',
    },
    initialSettingsPage: {
        about: 'O aplikacji',
        aboutPage: {
            description: 'Nowa aplikacja Expensify jest tworzona przez społeczność deweloperów open-source z całego świata. Pomóż nam budować przyszłość Expensify.',
            appDownloadLinks: 'Linki do pobrania aplikacji',
            viewKeyboardShortcuts: 'Wyświetl skróty klawiaturowe',
            viewTheCode: 'Zobacz kod',
            viewOpenJobs: 'Zobacz dostępne oferty pracy',
            reportABug: 'Zgłoś błąd',
            troubleshoot: 'Rozwiązywanie problemów',
        },
        appDownloadLinks: {
            android: {
                label: 'Android',
            },
            ios: {
                label: 'iOS',
            },
            desktop: {
                label: 'macOS',
            },
        },
        troubleshoot: {
            clearCacheAndRestart: 'Wyczyść pamięć podręczną i uruchom ponownie',
            viewConsole: 'Wyświetl konsolę debugowania',
            debugConsole: 'Konsola debugowania',
            description: 'Użyj poniższych narzędzi, aby pomóc w rozwiązywaniu problemów z działaniem Expensify. Jeśli napotkasz jakiekolwiek problemy, proszę',
            submitBug: 'zgłoś błąd',
            confirmResetDescription: 'Wszystkie niesłane wiadomości robocze zostaną utracone, ale reszta Twoich danych jest bezpieczna.',
            resetAndRefresh: 'Zresetuj i odśwież',
            clientSideLogging: 'Logowanie po stronie klienta',
            noLogsToShare: 'Brak dzienników do udostępnienia',
            useProfiling: 'Użyj profilowania',
            profileTrace: 'Ślad profilu',
            results: 'Wyniki',
            releaseOptions: 'Opcje wydania',
            testingPreferences: 'Testowanie preferencji',
            useStagingServer: 'Użyj serwera Staging',
            forceOffline: 'Wymuś tryb offline',
            simulatePoorConnection: 'Symuluj słabe połączenie internetowe',
            simulateFailingNetworkRequests: 'Symuluj nieudane żądania sieciowe',
            authenticationStatus: 'Status uwierzytelnienia',
            deviceCredentials: 'Dane uwierzytelniające urządzenia',
            invalidate: 'Unieważnij',
            destroy: 'Zniszczyć',
            maskExportOnyxStateData: 'Maskuj wrażliwe dane członków podczas eksportowania stanu Onyx',
            exportOnyxState: 'Eksportuj stan Onyx',
            importOnyxState: 'Importuj stan Onyx',
            testCrash: 'Test awarii',
            resetToOriginalState: 'Przywróć do stanu początkowego',
            usingImportedState: 'Używasz zaimportowanego stanu. Naciśnij tutaj, aby go wyczyścić.',
            debugMode: 'Tryb debugowania',
            invalidFile: 'Nieprawidłowy plik',
            invalidFileDescription: 'Plik, który próbujesz zaimportować, jest nieprawidłowy. Spróbuj ponownie.',
            invalidateWithDelay: 'Unieważnij z opóźnieniem',
            recordTroubleshootData: 'Rejestrowanie danych rozwiązywania problemów',
        },
        debugConsole: {
            saveLog: 'Zapisz log',
            shareLog: 'Udostępnij dziennik',
            enterCommand: 'Wpisz polecenie',
            execute: 'Wykonaj',
            noLogsAvailable: 'Brak dostępnych logów',
            logSizeTooLarge: ({size}: LogSizeParams) => `Rozmiar dziennika przekracza limit ${size} MB. Proszę użyć "Zapisz dziennik", aby pobrać plik dziennika.`,
            logs: 'Dzienniki',
            viewConsole: 'Wyświetl konsolę',
        },
        security: 'Bezpieczeństwo',
        signOut: 'Wyloguj się',
        restoreStashed: 'Przywróć zapisane logowanie',
        signOutConfirmationText: 'Utracisz wszystkie zmiany offline, jeśli się wylogujesz.',
        versionLetter: 'v',
        readTheTermsAndPrivacy: {
            phrase1: 'Przeczytaj',
            phrase2: 'Warunki korzystania z usługi',
            phrase3: 'i',
            phrase4: 'Prywatność',
        },
        help: 'Pomoc',
        accountSettings: 'Ustawienia konta',
        account: 'Konto',
        general: 'Ogólne',
    },
    closeAccountPage: {
        closeAccount: 'Zamknij konto',
        reasonForLeavingPrompt: 'Będzie nam przykro, jeśli odejdziesz! Czy mógłbyś nam powiedzieć dlaczego, abyśmy mogli się poprawić?',
        enterMessageHere: 'Wprowadź wiadomość tutaj',
        closeAccountWarning: 'Zamknięcie konta jest nieodwracalne.',
        closeAccountPermanentlyDeleteData: 'Czy na pewno chcesz usunąć swoje konto? Spowoduje to trwałe usunięcie wszystkich zaległych wydatków.',
        enterDefaultContactToConfirm: 'Proszę podać domyślną metodę kontaktu, aby potwierdzić chęć zamknięcia konta. Twoja domyślna metoda kontaktu to:',
        enterDefaultContact: 'Wprowadź domyślną metodę kontaktu',
        defaultContact: 'Domyślna metoda kontaktu:',
        enterYourDefaultContactMethod: 'Proszę podać domyślną metodę kontaktu, aby zamknąć konto.',
    },
    mergeAccountsPage: {
        mergeAccount: 'Połącz konta',
        accountDetails: {
            accountToMergeInto: 'Wprowadź konto, z którym chcesz połączyć',
            notReversibleConsent: 'Rozumiem, że to jest nieodwracalne',
        },
        accountValidate: {
            confirmMerge: 'Czy na pewno chcesz połączyć konta?',
            lossOfUnsubmittedData: `Scalanie kont jest nieodwracalne i spowoduje utratę wszelkich niezatwierdzonych wydatków dla`,
            enterMagicCode: `Aby kontynuować, wprowadź magiczny kod wysłany na`,
            errors: {
                incorrectMagicCode: 'Niepoprawny lub nieważny kod magiczny. Spróbuj ponownie lub poproś o nowy kod.',
                fallback: 'Coś poszło nie tak. Spróbuj ponownie później.',
            },
        },
        mergeSuccess: {
            accountsMerged: 'Konta połączone!',
            successfullyMergedAllData: {
                beforeFirstEmail: `Pomyślnie scalono wszystkie dane z`,
                beforeSecondEmail: `do`,
                afterSecondEmail: `. Przechodząc dalej, możesz używać dowolnego logowania dla tego konta.`,
            },
        },
        mergePendingSAML: {
            weAreWorkingOnIt: 'Pracujemy nad tym',
            limitedSupport: 'Nie obsługujemy jeszcze łączenia kont w New Expensify. Proszę wykonać tę czynność w Expensify Classic.',
            reachOutForHelp: {
                beforeLink: 'Nie krępuj się, aby',
                linkText: 'skontaktuj się z Concierge',
                afterLink: 'jeśli masz jakieś pytania!',
            },
            goToExpensifyClassic: 'Przejdź do Expensify Classic',
        },
        mergeFailureSAMLDomainControl: {
            beforeFirstEmail: 'Nie możesz połączyć',
            beforeDomain: 'ponieważ jest kontrolowane przez',
            afterDomain: '. Proszę',
            linkText: 'skontaktuj się z Concierge',
            afterLink: 'w celu uzyskania pomocy.',
        },
        mergeFailureSAMLAccount: {
            beforeEmail: 'Nie możesz połączyć',
            afterEmail: 'do innych kont, ponieważ administrator domeny ustawił je jako Twoje główne logowanie. Zamiast tego połącz inne konta z nim.',
        },
        mergeFailure2FA: {
            oldAccount2FAEnabled: {
                beforeFirstEmail: 'Nie możesz połączyć kont, ponieważ',
                beforeSecondEmail: 'ma włączone uwierzytelnianie dwuskładnikowe (2FA). Proszę wyłączyć 2FA dla',
                afterSecondEmail: 'i spróbuj ponownie.',
            },
            learnMore: 'Dowiedz się więcej o łączeniu kont.',
        },
        mergeFailureAccountLocked: {
            beforeEmail: 'Nie możesz połączyć',
            afterEmail: 'ponieważ jest zablokowane. Proszę',
            linkText: 'skontaktuj się z Concierge',
            afterLink: `po pomoc.`,
        },
        mergeFailureUncreatedAccount: {
            noExpensifyAccount: {
                beforeEmail: 'Nie możesz połączyć kont, ponieważ',
                afterEmail: 'nie ma konta Expensify.',
            },
            addContactMethod: {
                beforeLink: 'Proszę',
                linkText: 'dodaj to jako metodę kontaktu',
                afterLink: 'zamiast.',
            },
        },
        mergeFailureSmartScannerAccount: {
            beforeEmail: 'Nie możesz połączyć',
            afterEmail: 'do innych kont. Proszę połączyć inne konta z nim zamiast tego.',
        },
        mergeFailureInvoicedAccount: {
            beforeEmail: 'Nie możesz połączyć',
            afterEmail: 'do innych kont, ponieważ jest właścicielem rozliczeń konta fakturowanego. Proszę połączyć inne konta z nim zamiast tego.',
        },
        mergeFailureTooManyAttempts: {
            heading: 'Spróbuj ponownie później',
            description: 'Było zbyt wiele prób połączenia kont. Proszę spróbować ponownie później.',
        },
        mergeFailureUnvalidatedAccount: {
            description: 'Nie możesz połączyć się z innymi kontami, ponieważ nie jest ono zweryfikowane. Proszę zweryfikować konto i spróbować ponownie.',
        },
        mergeFailureSelfMerge: {
            description: 'Nie można połączyć konta z samym sobą.',
        },
        mergeFailureGenericHeading: 'Nie można połączyć kont',
    },
    lockAccountPage: {
        reportSuspiciousActivity: 'Zgłoś podejrzaną aktywność',
        lockAccount: 'Zablokuj konto',
        unlockAccount: 'Odblokuj konto',
        compromisedDescription: 'Zauważyłeś coś podejrzanego? Zgłoszenie spowoduje natychmiastowe zablokowanie konta, zatrzymanie transakcji kartą Expensify i uniemożliwienie zmian.',
        domainAdminsDescription: 'Dla administratorów domen: wstrzymuje to również wszystkie działania kart Expensify i działania administracyjne w Twoich domenach.',
        areYouSure: 'Czy na pewno chcesz zablokować swoje konto Expensify?',
        ourTeamWill: 'Nasz zespół zbada sprawę i usunie nieautoryzowany dostęp. Aby odzyskać dostęp, musisz współpracować z Concierge.',
    },
    failedToLockAccountPage: {
        failedToLockAccount: 'Nie udało się zablokować konta',
        failedToLockAccountDescription: `Nie mogliśmy zablokować Twojego konta. Proszę porozmawiać z Concierge, aby rozwiązać ten problem.`,
        chatWithConcierge: 'Czat z Concierge',
    },
    unlockAccountPage: {
        accountLocked: 'Konto zablokowane',
        yourAccountIsLocked: 'Twoje konto jest zablokowane',
        chatToConciergeToUnlock: 'Porozmawiaj z Concierge, aby rozwiązać problemy związane z bezpieczeństwem i odblokować swoje konto.',
        chatWithConcierge: 'Czat z Concierge',
    },
    passwordPage: {
        changePassword: 'Zmień hasło',
        changingYourPasswordPrompt: 'Zmiana hasła spowoduje aktualizację hasła zarówno dla Twojego konta Expensify.com, jak i New Expensify.',
        currentPassword: 'Obecne hasło',
        newPassword: 'Nowe hasło',
        newPasswordPrompt: 'Twoje nowe hasło musi się różnić od starego hasła i zawierać co najmniej 8 znaków, 1 wielką literę, 1 małą literę i 1 cyfrę.',
    },
    twoFactorAuth: {
        headerTitle: 'Uwierzytelnianie dwuskładnikowe',
        twoFactorAuthEnabled: 'Uwierzytelnianie dwuskładnikowe włączone',
        whatIsTwoFactorAuth:
            'Uwierzytelnianie dwuskładnikowe (2FA) pomaga chronić Twoje konto. Podczas logowania będziesz musiał wprowadzić kod wygenerowany przez preferowaną aplikację uwierzytelniającą.',
        disableTwoFactorAuth: 'Wyłącz uwierzytelnianie dwuskładnikowe',
        explainProcessToRemove: 'Aby wyłączyć uwierzytelnianie dwuskładnikowe (2FA), wprowadź prawidłowy kod z aplikacji uwierzytelniającej.',
        disabled: 'Uwierzytelnianie dwuskładnikowe zostało teraz wyłączone',
        noAuthenticatorApp: 'Nie będziesz już potrzebować aplikacji uwierzytelniającej, aby zalogować się do Expensify.',
        stepCodes: 'Kody odzyskiwania',
        keepCodesSafe: 'Zachowaj te kody odzyskiwania w bezpiecznym miejscu!',
        codesLoseAccess:
            'Jeśli stracisz dostęp do aplikacji uwierzytelniającej i nie masz tych kodów, stracisz dostęp do swojego konta.\n\nUwaga: Ustawienie uwierzytelniania dwuskładnikowego spowoduje wylogowanie ze wszystkich innych aktywnych sesji.',
        errorStepCodes: 'Proszę skopiować lub pobrać kody przed kontynuowaniem.',
        stepVerify: 'Zweryfikuj',
        scanCode: 'Zeskanuj kod QR za pomocą swojego',
        authenticatorApp: 'aplikacja uwierzytelniająca',
        addKey: 'Lub dodaj ten klucz tajny do swojej aplikacji uwierzytelniającej:',
        enterCode: 'Następnie wprowadź sześciocyfrowy kod wygenerowany przez aplikację uwierzytelniającą.',
        stepSuccess: 'Zakończono',
        enabled: 'Uwierzytelnianie dwuskładnikowe włączone',
        congrats: 'Gratulacje! Teraz masz dodatkowe zabezpieczenie.',
        copy: 'Kopiuj',
        disable: 'Wyłącz',
        enableTwoFactorAuth: 'Włącz uwierzytelnianie dwuskładnikowe',
        pleaseEnableTwoFactorAuth: 'Proszę włączyć uwierzytelnianie dwuskładnikowe.',
        twoFactorAuthIsRequiredDescription: 'Ze względów bezpieczeństwa Xero wymaga uwierzytelniania dwuskładnikowego do połączenia integracji.',
        twoFactorAuthIsRequiredForAdminsHeader: 'Wymagana dwuskładnikowa autoryzacja',
        twoFactorAuthIsRequiredForAdminsTitle: 'Proszę włączyć uwierzytelnianie dwuskładnikowe',
        twoFactorAuthIsRequiredForAdminsDescription: 'Twoje połączenie z Xero wymaga użycia uwierzytelniania dwuskładnikowego. Aby kontynuować korzystanie z Expensify, proszę je włączyć.',
        twoFactorAuthCannotDisable: 'Nie można wyłączyć 2FA',
        twoFactorAuthRequired: 'Do połączenia z Xero wymagana jest uwierzytelnianie dwuskładnikowe (2FA) i nie można go wyłączyć.',
    },
    recoveryCodeForm: {
        error: {
            pleaseFillRecoveryCode: 'Proszę wprowadzić swój kod odzyskiwania',
            incorrectRecoveryCode: 'Nieprawidłowy kod odzyskiwania. Proszę spróbować ponownie.',
        },
        useRecoveryCode: 'Użyj kodu odzyskiwania',
        recoveryCode: 'Kod odzyskiwania',
        use2fa: 'Użyj kodu uwierzytelniania dwuskładnikowego',
    },
    twoFactorAuthForm: {
        error: {
            pleaseFillTwoFactorAuth: 'Proszę wprowadzić swój kod uwierzytelniania dwuskładnikowego',
            incorrect2fa: 'Nieprawidłowy kod uwierzytelniania dwuskładnikowego. Proszę spróbować ponownie.',
        },
    },
    passwordConfirmationScreen: {
        passwordUpdated: 'Hasło zaktualizowane!',
        allSet: 'Wszystko gotowe. Zachowaj swoje nowe hasło w bezpiecznym miejscu.',
    },
    privateNotes: {
        title: 'Prywatne notatki',
        personalNoteMessage: 'Prowadź notatki dotyczące tej rozmowy tutaj. Jesteś jedyną osobą, która może dodawać, edytować lub przeglądać te notatki.',
        sharedNoteMessage: 'Zapisuj notatki dotyczące tej rozmowy tutaj. Pracownicy Expensify i inni członkowie na domenie team.expensify.com mogą przeglądać te notatki.',
        composerLabel: 'Notatki',
        myNote: 'Moja notatka',
        error: {
            genericFailureMessage: 'Prywatne notatki nie mogły zostać zapisane',
        },
    },
    billingCurrency: {
        error: {
            securityCode: 'Proszę wprowadzić prawidłowy kod zabezpieczający',
        },
        securityCode: 'Kod bezpieczeństwa',
        changeBillingCurrency: 'Zmień walutę rozliczeniową',
        changePaymentCurrency: 'Zmień walutę płatności',
        paymentCurrency: 'Waluta płatności',
        paymentCurrencyDescription: 'Wybierz standardową walutę, na którą powinny być przeliczane wszystkie wydatki osobiste',
        note: 'Uwaga: Zmiana waluty płatności może wpłynąć na to, ile zapłacisz za Expensify. Odnieś się do naszego',
        noteLink: 'strona cenowa',
        noteDetails: 'aby uzyskać pełne szczegóły.',
    },
    addDebitCardPage: {
        addADebitCard: 'Dodaj kartę debetową',
        nameOnCard: 'Imię na karcie',
        debitCardNumber: 'Numer karty debetowej',
        expiration: 'Data wygaśnięcia',
        expirationDate: 'MMYY',
        cvv: 'CVV',
        billingAddress: 'Adres rozliczeniowy',
        growlMessageOnSave: 'Twoja karta debetowa została pomyślnie dodana',
        expensifyPassword: 'Hasło do Expensify',
        error: {
            invalidName: 'Nazwa może zawierać tylko litery',
            addressZipCode: 'Proszę wprowadzić prawidłowy kod pocztowy',
            debitCardNumber: 'Proszę wprowadzić prawidłowy numer karty debetowej',
            expirationDate: 'Proszę wybrać prawidłową datę ważności',
            securityCode: 'Proszę wprowadzić prawidłowy kod zabezpieczający',
            addressStreet: 'Proszę wprowadzić prawidłowy adres rozliczeniowy, który nie jest skrytką pocztową',
            addressState: 'Proszę wybrać stan',
            addressCity: 'Proszę wprowadzić miasto',
            genericFailureMessage: 'Wystąpił błąd podczas dodawania karty. Proszę spróbować ponownie.',
            password: 'Proszę wprowadzić swoje hasło do Expensify',
        },
    },
    addPaymentCardPage: {
        addAPaymentCard: 'Dodaj kartę płatniczą',
        nameOnCard: 'Imię na karcie',
        paymentCardNumber: 'Numer karty',
        expiration: 'Data wygaśnięcia',
        expirationDate: 'MMYY',
        cvv: 'CVV',
        billingAddress: 'Adres rozliczeniowy',
        growlMessageOnSave: 'Twoja karta płatnicza została pomyślnie dodana',
        expensifyPassword: 'Hasło do Expensify',
        error: {
            invalidName: 'Nazwa może zawierać tylko litery',
            addressZipCode: 'Proszę wprowadzić prawidłowy kod pocztowy',
            paymentCardNumber: 'Proszę wprowadzić prawidłowy numer karty',
            expirationDate: 'Proszę wybrać prawidłową datę ważności',
            securityCode: 'Proszę wprowadzić prawidłowy kod zabezpieczający',
            addressStreet: 'Proszę wprowadzić prawidłowy adres rozliczeniowy, który nie jest skrytką pocztową',
            addressState: 'Proszę wybrać stan',
            addressCity: 'Proszę wprowadzić miasto',
            genericFailureMessage: 'Wystąpił błąd podczas dodawania karty. Proszę spróbować ponownie.',
            password: 'Proszę wprowadzić swoje hasło do Expensify',
        },
    },
    walletPage: {
        balance: 'Saldo',
        paymentMethodsTitle: 'Metody płatności',
        setDefaultConfirmation: 'Ustaw domyślną metodę płatności',
        setDefaultSuccess: 'Domyślna metoda płatności ustawiona!',
        deleteAccount: 'Usuń konto',
        deleteConfirmation: 'Czy na pewno chcesz usunąć to konto?',
        error: {
            notOwnerOfBankAccount: 'Wystąpił błąd podczas ustawiania tego konta bankowego jako domyślnej metody płatności.',
            invalidBankAccount: 'To konto bankowe jest tymczasowo zawieszone.',
            notOwnerOfFund: 'Wystąpił błąd podczas ustawiania tej karty jako domyślnej metody płatności.',
            setDefaultFailure: 'Coś poszło nie tak. Proszę skontaktować się z Concierge w celu uzyskania dalszej pomocy.',
        },
        addBankAccountFailure: 'Wystąpił nieoczekiwany błąd podczas próby dodania Twojego konta bankowego. Proszę spróbować ponownie.',
        getPaidFaster: 'Otrzymuj płatności szybciej',
        addPaymentMethod: 'Dodaj metodę płatności, aby wysyłać i odbierać płatności bezpośrednio w aplikacji.',
        getPaidBackFaster: 'Otrzymuj zwroty szybciej',
        secureAccessToYourMoney: 'Zabezpiecz dostęp do swoich pieniędzy',
        receiveMoney: 'Otrzymuj pieniądze w swojej lokalnej walucie',
        expensifyWallet: 'Expensify Wallet (Beta)',
        sendAndReceiveMoney: 'Wysyłaj i odbieraj pieniądze z przyjaciółmi. Tylko konta bankowe w USA.',
        enableWallet: 'Włącz portfel',
        addBankAccountToSendAndReceive: 'Otrzymaj zwrot kosztów za wydatki, które zgłaszasz do przestrzeni roboczej.',
        addBankAccount: 'Dodaj konto bankowe',
        assignedCards: 'Przypisane karty',
        assignedCardsDescription: 'Są to karty przypisane przez administratora przestrzeni roboczej do zarządzania wydatkami firmy.',
        expensifyCard: 'Expensify Card',
        walletActivationPending: 'Przeglądamy Twoje informacje. Proszę sprawdź ponownie za kilka minut!',
        walletActivationFailed: 'Niestety, Twojego portfela nie można włączyć w tej chwili. Proszę skontaktować się z Concierge, aby uzyskać dalszą pomoc.',
        addYourBankAccount: 'Dodaj swoje konto bankowe',
        addBankAccountBody: 'Połącz swoje konto bankowe z Expensify, aby wysyłanie i odbieranie płatności bezpośrednio w aplikacji było łatwiejsze niż kiedykolwiek.',
        chooseYourBankAccount: 'Wybierz swoje konto bankowe',
        chooseAccountBody: 'Upewnij się, że wybierasz właściwy.',
        confirmYourBankAccount: 'Potwierdź swoje konto bankowe',
    },
    cardPage: {
        expensifyCard: 'Expensify Card',
        expensifyTravelCard: 'Karta Podróżna Expensify',
        availableSpend: 'Pozostały limit',
        smartLimit: {
            name: 'Inteligentny limit',
            title: ({formattedLimit}: ViolationsOverLimitParams) =>
                `Możesz wydać do ${formattedLimit} na tej karcie, a limit zostanie zresetowany, gdy Twoje zgłoszone wydatki zostaną zatwierdzone.`,
        },
        fixedLimit: {
            name: 'Stały limit',
            title: ({formattedLimit}: ViolationsOverLimitParams) => `Możesz wydać do ${formattedLimit} na tej karcie, a następnie zostanie ona dezaktywowana.`,
        },
        monthlyLimit: {
            name: 'Miesięczny limit',
            title: ({formattedLimit}: ViolationsOverLimitParams) =>
                `Możesz wydać do ${formattedLimit} na tej karcie miesięcznie. Limit zostanie zresetowany pierwszego dnia każdego miesiąca kalendarzowego.`,
        },
        virtualCardNumber: 'Numer karty wirtualnej',
        travelCardCvv: 'CVV karty podróżnej',
        physicalCardNumber: 'Numer karty fizycznej',
        getPhysicalCard: 'Uzyskaj fizyczną kartę',
        reportFraud: 'Zgłoś oszustwo związane z kartą wirtualną',
        reportTravelFraud: 'Zgłoś oszustwo związane z kartą podróżną',
        reviewTransaction: 'Przejrzyj transakcję',
        suspiciousBannerTitle: 'Podejrzana transakcja',
        suspiciousBannerDescription: 'Zauważyliśmy podejrzane transakcje na Twojej karcie. Dotknij poniżej, aby przejrzeć.',
        cardLocked: 'Twoja karta jest tymczasowo zablokowana, podczas gdy nasz zespół przegląda konto Twojej firmy.',
        cardDetails: {
            cardNumber: 'Numer karty wirtualnej',
            expiration: 'Wygaśnięcie',
            cvv: 'CVV',
            address: 'Adres',
            revealDetails: 'Pokaż szczegóły',
            revealCvv: 'Pokaż CVV',
            copyCardNumber: 'Skopiuj numer karty',
            updateAddress: 'Zaktualizuj adres',
        },
        cardAddedToWallet: ({platform}: {platform: 'Google' | 'Apple'}) => `Dodano do portfela ${platform}`,
        cardDetailsLoadingFailure: 'Wystąpił błąd podczas ładowania szczegółów karty. Sprawdź swoje połączenie internetowe i spróbuj ponownie.',
        validateCardTitle: 'Upewnijmy się, że to Ty',
        enterMagicCode: ({contactMethod}: EnterMagicCodeParams) =>
            `Proszę wprowadzić magiczny kod wysłany na ${contactMethod}, aby zobaczyć szczegóły swojej karty. Powinien dotrzeć w ciągu minuty lub dwóch.`,
    },
    workflowsPage: {
        workflowTitle: 'Wydatki',
        workflowDescription: 'Skonfiguruj przepływ pracy od momentu wystąpienia wydatku, w tym zatwierdzenie i płatność.',
        delaySubmissionTitle: 'Opóźnij zgłoszenia',
        delaySubmissionDescription:
            'Wybierz niestandardowy harmonogram przesyłania wydatków lub pozostaw to wyłączone, aby otrzymywać aktualizacje w czasie rzeczywistym dotyczące wydatków.',
        submissionFrequency: 'Częstotliwość składania wniosków',
        submissionFrequencyDateOfMonth: 'Data miesiąca',
        addApprovalsTitle: 'Dodaj zatwierdzenia',
        addApprovalButton: 'Dodaj przepływ pracy zatwierdzania',
        addApprovalTip: 'Ten domyślny przepływ pracy dotyczy wszystkich członków, chyba że istnieje bardziej szczegółowy przepływ pracy.',
        approver: 'Aprobujący',
        connectBankAccount: 'Połącz konto bankowe',
        addApprovalsDescription: 'Wymagaj dodatkowej zgody przed autoryzacją płatności.',
        makeOrTrackPaymentsTitle: 'Dokonuj lub śledź płatności',
        makeOrTrackPaymentsDescription: 'Dodaj upoważnionego płatnika do płatności dokonywanych w Expensify lub śledź płatności dokonane gdzie indziej.',
        editor: {
            submissionFrequency: 'Wybierz, jak długo Expensify powinno czekać przed udostępnieniem wydatków bez błędów.',
        },
        frequencyDescription: 'Wybierz, jak często chcesz, aby wydatki były przesyłane automatycznie, lub ustaw je na ręczne przesyłanie.',
        frequencies: {
            instant: 'Natychmiastowy',
            weekly: 'Cotygodniowo',
            monthly: 'Miesięczny',
            twiceAMonth: 'Dwa razy w miesiącu',
            byTrip: 'Według podróży',
            manually: 'Ręcznie',
            daily: 'Codziennie',
            lastDayOfMonth: 'Ostatni dzień miesiąca',
            lastBusinessDayOfMonth: 'Ostatni dzień roboczy miesiąca',
            ordinals: {
                one: 'st',
                two: 'nd',
                few: 'rd',
                other: 'th',
                /* eslint-disable @typescript-eslint/naming-convention */
                '1': 'Pierwszy',
                '2': 'Drugi',
                '3': 'Trzeci',
                '4': 'Czwarty',
                '5': 'Piąty',
                '6': 'Szósty',
                '7': 'Siódmy',
                '8': 'Ósmy',
                '9': 'Dziewiąty',
                '10': 'Dziesiąty',
                /* eslint-enable @typescript-eslint/naming-convention */
            },
        },
        approverInMultipleWorkflows: 'Ten członek już należy do innego procesu zatwierdzania. Wszelkie zmiany tutaj będą miały odzwierciedlenie również tam.',
        approverCircularReference: ({name1, name2}: ApprovalWorkflowErrorParams) =>
            `<strong>${name1}</strong> już zatwierdza raporty do <strong>${name2}</strong>. Proszę wybrać innego zatwierdzającego, aby uniknąć cyklicznego przepływu pracy.`,
        emptyContent: {
            title: 'Brak członków do wyświetlenia',
            expensesFromSubtitle: 'Wszyscy członkowie przestrzeni roboczej już należą do istniejącego procesu zatwierdzania.',
            approverSubtitle: 'Wszyscy zatwierdzający należą do istniejącego przepływu pracy.',
        },
    },
    workflowsDelayedSubmissionPage: {
        autoReportingErrorMessage: 'Opóźnione zgłoszenie nie mogło zostać zmienione. Spróbuj ponownie lub skontaktuj się z pomocą techniczną.',
        autoReportingFrequencyErrorMessage: 'Nie można było zmienić częstotliwości przesyłania. Spróbuj ponownie lub skontaktuj się z pomocą techniczną.',
        monthlyOffsetErrorMessage: 'Nie można było zmienić miesięcznej częstotliwości. Spróbuj ponownie lub skontaktuj się z pomocą techniczną.',
    },
    workflowsCreateApprovalsPage: {
        title: 'Potwierdź',
        header: 'Dodaj więcej zatwierdzających i potwierdź.',
        additionalApprover: 'Dodatkowy zatwierdzający',
        submitButton: 'Dodaj przepływ pracy',
    },
    workflowsEditApprovalsPage: {
        title: 'Edytuj przepływ pracy zatwierdzania',
        deleteTitle: 'Usuń przepływ pracy zatwierdzania',
        deletePrompt: 'Czy na pewno chcesz usunąć ten proces zatwierdzania? Wszyscy członkowie będą następnie postępować zgodnie z domyślnym procesem.',
    },
    workflowsExpensesFromPage: {
        title: 'Wydatki od',
        header: 'Gdy następujący członkowie złożą wydatki:',
    },
    workflowsApproverPage: {
        genericErrorMessage: 'Nie można było zmienić zatwierdzającego. Spróbuj ponownie lub skontaktuj się z pomocą techniczną.',
        header: 'Wyślij do tego członka do zatwierdzenia:',
    },
    workflowsPayerPage: {
        title: 'Upoważniony płatnik',
        genericErrorMessage: 'Nie udało się zmienić upoważnionego płatnika. Proszę spróbować ponownie.',
        admins: 'Administratorzy',
        payer: 'Płatnik',
        paymentAccount: 'Konto płatnicze',
    },
    reportFraudPage: {
        title: 'Zgłoś oszustwo związane z kartą wirtualną',
        description: 'Jeśli dane Twojej wirtualnej karty zostały skradzione lub naruszone, trwale dezaktywujemy Twoją obecną kartę i dostarczymy Ci nową wirtualną kartę oraz numer.',
        deactivateCard: 'Dezaktywuj kartę',
        reportVirtualCardFraud: 'Zgłoś oszustwo związane z kartą wirtualną',
    },
    reportFraudConfirmationPage: {
        title: 'Zgłoszono oszustwo związane z kartą',
        description: 'Trwale dezaktywowaliśmy Twoją istniejącą kartę. Gdy wrócisz, aby zobaczyć szczegóły swojej karty, będziesz mieć nową wirtualną kartę dostępną.',
        buttonText: 'Zrozumiałem, dzięki!',
    },
    activateCardPage: {
        activateCard: 'Aktywuj kartę',
        pleaseEnterLastFour: 'Proszę podać ostatnie cztery cyfry swojej karty.',
        activatePhysicalCard: 'Aktywuj fizyczną kartę',
        error: {
            thatDidNotMatch: 'To nie pasuje do ostatnich 4 cyfr na twojej karcie. Spróbuj ponownie.',
            throttled:
                'Wprowadziłeś niepoprawnie ostatnie 4 cyfry swojej karty Expensify zbyt wiele razy. Jeśli jesteś pewien, że liczby są poprawne, skontaktuj się z Concierge, aby rozwiązać problem. W przeciwnym razie spróbuj ponownie później.',
        },
    },
    getPhysicalCard: {
        header: 'Uzyskaj fizyczną kartę',
        nameMessage: 'Wprowadź swoje imię i nazwisko, ponieważ będzie ono widoczne na Twojej karcie.',
        legalName: 'Imię i nazwisko prawne',
        legalFirstName: 'Imię prawne',
        legalLastName: 'Nazwisko prawne',
        phoneMessage: 'Wprowadź swój numer telefonu.',
        phoneNumber: 'Numer telefonu',
        address: 'Adres',
        addressMessage: 'Wprowadź swój adres wysyłki.',
        streetAddress: 'Adres ulicy',
        city: 'Miasto',
        state: 'Stan',
        zipPostcode: 'Kod pocztowy',
        country: 'Kraj',
        confirmMessage: 'Proszę potwierdzić swoje dane poniżej.',
        estimatedDeliveryMessage: 'Twoja fizyczna karta dotrze w ciągu 2-3 dni roboczych.',
        next: 'Następny',
        getPhysicalCard: 'Uzyskaj fizyczną kartę',
        shipCard: 'Wyślij kartę',
    },
    transferAmountPage: {
        transfer: ({amount}: TransferParams) => `Transfer${amount ? ` ${amount}` : ''}`,
        instant: 'Natychmiastowy (karta debetowa)',
        instantSummary: ({rate, minAmount}: InstantSummaryParams) => `${rate}% opłata (minimum ${minAmount})`,
        ach: '1-3 dni robocze (konto bankowe)',
        achSummary: 'Bez opłaty',
        whichAccount: 'Które konto?',
        fee: 'Opłata',
        transferSuccess: 'Transfer zakończony pomyślnie!',
        transferDetailBankAccount: 'Twoje pieniądze powinny dotrzeć w ciągu 1-3 dni roboczych.',
        transferDetailDebitCard: 'Twoje pieniądze powinny dotrzeć natychmiast.',
        failedTransfer: 'Twoje saldo nie jest w pełni uregulowane. Proszę przelać na konto bankowe.',
        notHereSubTitle: 'Proszę przelać saldo ze strony portfela',
        goToWallet: 'Przejdź do Portfela',
    },
    chooseTransferAccountPage: {
        chooseAccount: 'Wybierz konto',
    },
    paymentMethodList: {
        addPaymentMethod: 'Dodaj metodę płatności',
        addNewDebitCard: 'Dodaj nową kartę debetową',
        addNewBankAccount: 'Dodaj nowe konto bankowe',
        accountLastFour: 'Kończący się na',
        cardLastFour: 'Karta kończąca się na',
        addFirstPaymentMethod: 'Dodaj metodę płatności, aby wysyłać i odbierać płatności bezpośrednio w aplikacji.',
        defaultPaymentMethod: 'Domyślny',
    },
    preferencesPage: {
        appSection: {
            title: 'Preferencje aplikacji',
        },
        testSection: {
            title: 'Testuj preferencje',
            subtitle: 'Ustawienia pomagające w debugowaniu i testowaniu aplikacji na etapie staging.',
        },
        receiveRelevantFeatureUpdatesAndExpensifyNews: 'Otrzymuj istotne aktualizacje funkcji i wiadomości od Expensify',
        muteAllSounds: 'Wycisz wszystkie dźwięki z Expensify',
    },
    priorityModePage: {
        priorityMode: 'Tryb priorytetowy',
        explainerText: 'Wybierz, czy #skupić się tylko na nieprzeczytanych i przypiętych czatach, czy pokazać wszystko z najnowszymi i przypiętymi czatami na górze.',
        priorityModes: {
            default: {
                label: 'Najnowsze',
                description: 'Pokaż wszystkie czaty posortowane według najnowszych',
            },
            gsd: {
                label: '#skupienie',
                description: 'Pokaż tylko nieprzeczytane, posortowane alfabetycznie',
            },
        },
    },
    reportDetailsPage: {
        inWorkspace: ({policyName}: ReportPolicyNameParams) => `w ${policyName}`,
        generatingPDF: 'Generowanie PDF',
        waitForPDF: 'Proszę czekać, generujemy PDF',
        errorPDF: 'Wystąpił błąd podczas próby wygenerowania Twojego PDF-a.',
        generatedPDF: 'Twój raport PDF został wygenerowany!',
    },
    reportDescriptionPage: {
        roomDescription: 'Opis pokoju',
        roomDescriptionOptional: 'Opis pokoju (opcjonalnie)',
        explainerText: 'Ustaw niestandardowy opis dla pokoju.',
    },
    groupChat: {
        lastMemberTitle: 'Uwaga!',
        lastMemberWarning: 'Ponieważ jesteś ostatnią osobą tutaj, opuszczenie spowoduje, że ten czat będzie niedostępny dla wszystkich członków. Czy na pewno chcesz opuścić?',
        defaultReportName: ({displayName}: ReportArchiveReasonsClosedParams) => `Czat grupowy ${displayName}`,
    },
    languagePage: {
        language: 'Język',
        aiGenerated: 'Tłumaczenia dla tego języka są generowane automatycznie i mogą zawierać błędy.',
    },
    themePage: {
        theme: 'Motyw',
        themes: {
            dark: {
                label: 'Ciemny',
            },
            light: {
                label: 'Światło',
            },
            system: {
                label: 'Użyj ustawień urządzenia',
            },
        },
        chooseThemeBelowOrSync: 'Wybierz motyw poniżej lub zsynchronizuj z ustawieniami urządzenia.',
    },
    termsOfUse: {
        phrase1: 'Logując się, zgadzasz się na',
        phrase2: 'Warunki korzystania z usługi',
        phrase3: 'i',
        phrase4: 'Prywatność',
        phrase5: `Przekazy pieniężne są świadczone przez ${CONST.WALLET.PROGRAM_ISSUERS.EXPENSIFY_PAYMENTS} (NMLS ID:2017010) zgodnie z jego`,
        phrase6: 'licencje',
    },
    validateCodeForm: {
        magicCodeNotReceived: 'Nie otrzymałeś magicznego kodu?',
        enterAuthenticatorCode: 'Proszę wprowadzić kod uwierzytelniający',
        enterRecoveryCode: 'Proszę wprowadzić swój kod odzyskiwania',
        requiredWhen2FAEnabled: 'Wymagane, gdy 2FA jest włączone',
        requestNewCode: 'Poproś o nowy kod w',
        requestNewCodeAfterErrorOccurred: 'Poproś o nowy kod',
        error: {
            pleaseFillMagicCode: 'Proszę wprowadzić swój magiczny kod',
            incorrectMagicCode: 'Niepoprawny lub nieważny kod magiczny. Spróbuj ponownie lub poproś o nowy kod.',
            pleaseFillTwoFactorAuth: 'Proszę wprowadzić swój kod uwierzytelniania dwuskładnikowego',
        },
    },
    passwordForm: {
        pleaseFillOutAllFields: 'Proszę wypełnić wszystkie pola',
        pleaseFillPassword: 'Proszę wprowadzić swoje hasło',
        pleaseFillTwoFactorAuth: 'Proszę wprowadzić swój kod dwuskładnikowy',
        enterYourTwoFactorAuthenticationCodeToContinue: 'Wprowadź swój kod uwierzytelniania dwuskładnikowego, aby kontynuować',
        forgot: 'Zapomniałeś?',
        requiredWhen2FAEnabled: 'Wymagane, gdy 2FA jest włączone',
        error: {
            incorrectPassword: 'Nieprawidłowe hasło. Spróbuj ponownie.',
            incorrectLoginOrPassword: 'Nieprawidłowy login lub hasło. Spróbuj ponownie.',
            incorrect2fa: 'Nieprawidłowy kod uwierzytelniania dwuskładnikowego. Proszę spróbować ponownie.',
            twoFactorAuthenticationEnabled: 'Masz włączone uwierzytelnianie dwuskładnikowe (2FA) na tym koncie. Zaloguj się, używając swojego adresu e-mail lub numeru telefonu.',
            invalidLoginOrPassword: 'Nieprawidłowy login lub hasło. Spróbuj ponownie lub zresetuj hasło.',
            unableToResetPassword:
                'Nie udało nam się zmienić Twojego hasła. Prawdopodobnie jest to spowodowane wygasłym linkiem do resetowania hasła w starym e-mailu do resetowania hasła. Wysłaliśmy Ci nowy link, abyś mógł spróbować ponownie. Sprawdź swoją skrzynkę odbiorczą i folder ze spamem; powinien dotrzeć w ciągu kilku minut.',
            noAccess: 'Nie masz dostępu do tej aplikacji. Proszę dodać swoją nazwę użytkownika GitHub, aby uzyskać dostęp.',
            accountLocked: 'Twoje konto zostało zablokowane po zbyt wielu nieudanych próbach. Spróbuj ponownie za 1 godzinę.',
            fallback: 'Coś poszło nie tak. Spróbuj ponownie później.',
        },
    },
    loginForm: {
        phoneOrEmail: 'Telefon lub e-mail',
        error: {
            invalidFormatEmailLogin: 'Wprowadzony adres e-mail jest nieprawidłowy. Proszę poprawić format i spróbować ponownie.',
        },
        cannotGetAccountDetails: 'Nie można pobrać szczegółów konta. Spróbuj zalogować się ponownie.',
        loginForm: 'Formularz logowania',
        notYou: ({user}: NotYouParams) => `Nie ${user}?`,
    },
    onboarding: {
        welcome: 'Witamy!',
        welcomeSignOffTitleManageTeam: 'Gdy ukończysz powyższe zadania, możemy odkrywać więcej funkcji, takich jak przepływy pracy zatwierdzania i reguły!',
        welcomeSignOffTitle: 'Miło cię poznać!',
        explanationModal: {
            title: 'Witamy w Expensify',
            description: 'Jedna aplikacja do zarządzania wydatkami biznesowymi i osobistymi z prędkością czatu. Wypróbuj ją i daj nam znać, co o tym myślisz. Jeszcze wiele przed nami!',
            secondaryDescription: 'Aby przełączyć się z powrotem na Expensify Classic, wystarczy stuknąć swoje zdjęcie profilowe > Przejdź do Expensify Classic.',
        },
        welcomeVideo: {
            title: 'Witamy w Expensify',
            description: 'Jedna aplikacja do zarządzania wszystkimi wydatkami biznesowymi i osobistymi w czacie. Stworzona dla Twojego biznesu, Twojego zespołu i Twoich przyjaciół.',
        },
        getStarted: 'Zacznij teraz',
        whatsYourName: 'Jak masz na imię?',
        peopleYouMayKnow: 'Osoby, które możesz znać, już tu są! Zweryfikuj swój email, aby do nich dołączyć.',
        workspaceYouMayJoin: ({domain, email}: WorkspaceYouMayJoin) => `Ktoś z ${domain} już utworzył przestrzeń roboczą. Proszę wprowadzić magiczny kod wysłany na ${email}.`,
        joinAWorkspace: 'Dołącz do przestrzeni roboczej',
        listOfWorkspaces: 'Oto lista przestrzeni roboczych, do których możesz dołączyć. Nie martw się, zawsze możesz dołączyć do nich później, jeśli wolisz.',
        workspaceMemberList: ({employeeCount, policyOwner}: WorkspaceMemberList) => `${employeeCount} członek${employeeCount > 1 ? 's' : ''} • ${policyOwner}`,
        whereYouWork: 'Gdzie pracujesz?',
        errorSelection: 'Wybierz opcję, aby kontynuować',
        purpose: {
            title: 'Co chcesz dzisiaj zrobić?',
            errorContinue: 'Proszę nacisnąć „kontynuuj”, aby rozpocząć konfigurację.',
            errorBackButton: 'Proszę dokończyć pytania dotyczące konfiguracji, aby rozpocząć korzystanie z aplikacji.',
            [CONST.ONBOARDING_CHOICES.EMPLOYER]: 'Otrzymaj zwrot od mojego pracodawcy',
            [CONST.ONBOARDING_CHOICES.MANAGE_TEAM]: 'Zarządzaj wydatkami mojego zespołu',
            [CONST.ONBOARDING_CHOICES.PERSONAL_SPEND]: 'Śledź i planuj wydatki',
            [CONST.ONBOARDING_CHOICES.CHAT_SPLIT]: 'Czat i dzielenie wydatków z przyjaciółmi',
            [CONST.ONBOARDING_CHOICES.LOOKING_AROUND]: 'Coś innego',
        },
        employees: {
            title: 'Ilu masz pracowników?',
            [CONST.ONBOARDING_COMPANY_SIZE.MICRO]: '1-10 pracowników',
            [CONST.ONBOARDING_COMPANY_SIZE.SMALL]: '11-50 pracowników',
            [CONST.ONBOARDING_COMPANY_SIZE.MEDIUM_SMALL]: '51-100 pracowników',
            [CONST.ONBOARDING_COMPANY_SIZE.MEDIUM]: '101-1 000 pracowników',
            [CONST.ONBOARDING_COMPANY_SIZE.LARGE]: 'Ponad 1 000 pracowników',
        },
        accounting: {
            title: 'Czy używasz jakiegoś oprogramowania księgowego?',
            none: 'None',
        },
        error: {
            requiredFirstName: 'Proszę podać swoje imię, aby kontynuować',
        },
        workEmail: {
            title: 'Jaki jest Twój służbowy adres e-mail?',
            subtitle: 'Expensify działa najlepiej, gdy połączysz swój służbowy e-mail.',
            explanationModal: {
                descriptionOne: 'Prześlij dalej na receipts@expensify.com do zeskanowania',
                descriptionTwo: 'Dołącz do swoich kolegów, którzy już korzystają z Expensify',
                descriptionThree: 'Ciesz się bardziej spersonalizowanym doświadczeniem',
            },
            addWorkEmail: 'Dodaj służbowy e-mail',
        },
        workEmailValidation: {
            title: 'Zweryfikuj swój służbowy adres e-mail',
            magicCodeSent: ({workEmail}: WorkEmailResendCodeParams) => `Proszę wprowadzić magiczny kod wysłany na ${workEmail}. Powinien dotrzeć w ciągu minuty lub dwóch.`,
        },
        workEmailValidationError: {
            publicEmail: 'Proszę podać prawidłowy adres e-mail z domeny prywatnej, np. mitch@company.com',
            offline: 'Nie mogliśmy dodać Twojego służbowego adresu e-mail, ponieważ wydajesz się być offline.',
        },
        mergeBlockScreen: {
            title: 'Nie można dodać służbowego adresu e-mail',
            subtitle: ({workEmail}: WorkEmailMergingBlockedParams) =>
                `Nie mogliśmy dodać ${workEmail}. Spróbuj ponownie później w Ustawieniach lub skontaktuj się z Concierge, aby uzyskać pomoc.`,
        },
        tasks: {
            testDriveAdminTask: {
                title: ({testDriveURL}) => `Neem een [proefrit](${testDriveURL})`,
                description: ({testDriveURL}) => `[Doe een snelle producttour](${testDriveURL}) om te zien waarom Expensify de snelste manier is om uw uitgaven te doen.`,
            },
            testDriveEmployeeTask: {
                title: ({testDriveURL}) => `Neem een [proefrit](${testDriveURL})`,
                description: ({testDriveURL}) => `Neem ons mee voor een [proefrit](${testDriveURL}) en uw team krijgt *3 maanden Expensify gratis!*`,
            },
            createTestDriveAdminWorkspaceTask: {
                title: ({workspaceConfirmationLink}) => `[Maak](${workspaceConfirmationLink}) een werkruimte`,
                description: 'Maak een werkruimte en configureer de instellingen met de hulp van uw setup specialist!',
            },
            createWorkspaceTask: {
                title: ({workspaceSettingsLink}) => `Maak een [werkruimte](${workspaceSettingsLink})`,
                description: ({workspaceSettingsLink}) =>
                    '*Maak een werkruimte* om uitgaven te volgen, bonnen te scannen, te chatten en meer.\n' +
                    '\n' +
                    '1. Klik op *Werkruimtes* > *Nieuwe werkruimte*.\n' +
                    '\n' +
                    `*Uw nieuwe werkruimte is klaar!* [Bekijk hem](${workspaceSettingsLink}).`,
            },
            setupCategoriesTask: {
                title: ({workspaceCategoriesLink}) => `Stel [categorieën](${workspaceCategoriesLink}) in`,
                description: ({workspaceCategoriesLink}) =>
                    '*Stel categorieën in* zodat uw team uitgaven kan coderen voor eenvoudige rapportage.\n' +
                    '\n' +
                    '1. Klik op *Werkruimtes*.\n' +
                    '3. Selecteer uw werkruimte.\n' +
                    '4. Klik op *Categorieën*.\n' +
                    '5. Schakel alle categorieën uit die u niet nodig heeft.\n' +
                    '6. Voeg uw eigen categorieën toe rechtsboven.\n' +
                    '\n' +
                    `[Breng me naar de categorie-instellingen van de werkruimte](${workspaceCategoriesLink}).\n` +
                    '\n' +
                    `![Stel categorieën in](${CONST.CLOUDFRONT_URL}/videos/walkthrough-categories-v2.mp4)`,
            },
            combinedTrackSubmitExpenseTask: {
                title: 'Dien een uitgave in',
                description:
                    '*Dien een uitgave in* door een bedrag in te voeren of een bon te scannen.\n' +
                    '\n' +
                    '1. Klik op de groene *+*-knop.\n' +
                    '2. Kies *Uitgave aanmaken*.\n' +
                    '3. Voer een bedrag in of scan een bon.\n' +
                    `4. Voeg het e-mailadres of telefoonnummer van uw baas toe.\n` +
                    '5. Klik op *Aanmaken*.\n' +
                    '\n' +
                    'En u bent klaar!',
            },
            adminSubmitExpenseTask: {
                title: 'Dien een uitgave in',
                description:
                    '*Dien een uitgave in* door een bedrag in te voeren of een bon te scannen.\n' +
                    '\n' +
                    '1. Klik op de groene *+*-knop.\n' +
                    '2. Kies *Uitgave aanmaken*.\n' +
                    '3. Voer een bedrag in of scan een bon.\n' +
                    '4. Bevestig de details.\n' +
                    '5. Klik op *Aanmaken*.\n' +
                    '\n' +
                    `En u bent klaar!`,
            },
            trackExpenseTask: {
                title: 'Volg een uitgave',
                description:
                    '*Volg een uitgave* in elke valuta, of u nu een bon heeft of niet.\n' +
                    '\n' +
                    '1. Klik op de groene *+*-knop.\n' +
                    '2. Kies *Uitgave aanmaken*.\n' +
                    '3. Voer een bedrag in of scan een bon.\n' +
                    '4. Kies uw *persoonlijke* ruimte.\n' +
                    '5. Klik op *Aanmaken*.\n' +
                    '\n' +
                    'En u bent klaar! Jazeker, zo makkelijk is het.',
            },
            addAccountingIntegrationTask: {
                title: ({integrationName, workspaceAccountingLink}) =>
                    `Połącz${integrationName === CONST.ONBOARDING_ACCOUNTING_MAPPING.other ? '' : ' z'} [${integrationName === CONST.ONBOARDING_ACCOUNTING_MAPPING.other ? 'swoim' : ''} ${integrationName}](${workspaceAccountingLink})`,
                description: ({integrationName, workspaceAccountingLink}) =>
                    `Połącz${integrationName === CONST.ONBOARDING_ACCOUNTING_MAPPING.other ? ' swój' : ' z'} ${integrationName}, aby automatycznie kategoryzować wydatki i synchronizować dane, co ułatwi zamknięcie miesiąca.\n` +
                    '\n' +
                    '1. Kliknij *Ustawienia*.\n' +
                    '2. Przejdź do *Przestrzenie robocze*.\n' +
                    '3. Wybierz swoją przestrzeń roboczą.\n' +
                    '4. Kliknij *Księgowość*.\n' +
                    `5. Znajdź ${integrationName}.\n` +
                    '6. Kliknij *Połącz*.\n' +
                    '\n' +
                    `${
                        integrationName && CONST.connectionsVideoPaths[integrationName]
                            ? `[Przejdź do księgowości](${workspaceAccountingLink}).\n\n![Połącz z ${integrationName}](${CONST.CLOUDFRONT_URL}/${CONST.connectionsVideoPaths[integrationName]})`
                            : `[Przejdź do księgowości](${workspaceAccountingLink}).`
                    }`,
            },
            connectCorporateCardTask: {
                title: ({corporateCardLink}) => `Verbind [uw bedrijfskaart](${corporateCardLink})`,
                description: ({corporateCardLink}) =>
                    `Verbind uw bedrijfskaart om uitgaven automatisch te importeren en te coderen.\n` +
                    '\n' +
                    '1. Klik op *Werkruimtes*.\n' +
                    '2. Selecteer uw werkruimte.\n' +
                    '3. Klik op *Bedrijfskaarten*.\n' +
                    '4. Volg de aanwijzingen om uw kaart te verbinden.\n' +
                    '\n' +
                    `[Breng me naar het verbinden van mijn bedrijfskaarten](${corporateCardLink}).`,
            },

            inviteTeamTask: {
                title: ({workspaceMembersLink}) => `Nodig [uw team](${workspaceMembersLink}) uit`,
                description: ({workspaceMembersLink}) =>
                    '*Nodig uw team* uit voor Expensify zodat ze vandaag nog kunnen beginnen met het bijhouden van uitgaven.\n' +
                    '\n' +
                    '1. Klik op *Werkruimtes*.\n' +
                    '3. Selecteer uw werkruimte.\n' +
                    '4. Klik op *Leden* > *Lid uitnodigen*.\n' +
                    '5. Voer e-mailadressen of telefoonnummers in. \n' +
                    '6. Voeg een aangepast uitnodigingsbericht toe als u dat wilt!\n' +
                    '\n' +
                    `[Breng me naar werkruimtemedewerkers](${workspaceMembersLink}).\n` +
                    '\n' +
                    `![Nodig uw team uit](${CONST.CLOUDFRONT_URL}/videos/walkthrough-invite_members-v2.mp4)`,
            },

            setupCategoriesAndTags: {
                title: ({workspaceCategoriesLink, workspaceMoreFeaturesLink}) => `Stel [categorieën](${workspaceCategoriesLink}) en [tags](${workspaceMoreFeaturesLink}) in`,
                description: ({workspaceCategoriesLink, workspaceAccountingLink}) =>
                    '*Stel categorieën en tags in* zodat uw team uitgaven kan coderen voor eenvoudige rapportage.\n' +
                    '\n' +
                    `Importeer ze automatisch door [uw boekhoudsoftware te verbinden](${workspaceAccountingLink}), of stel ze handmatig in via uw [werkruimte-instellingen](${workspaceCategoriesLink}).`,
            },
            setupTagsTask: {
                title: ({workspaceMoreFeaturesLink}) => `Stel [tags](${workspaceMoreFeaturesLink}) in`,
                description: ({workspaceMoreFeaturesLink}) =>
                    'Gebruik tags om extra uitgavendetails toe te voegen zoals projecten, klanten, locaties en afdelingen. Als u meerdere niveaus van tags nodig heeft, kunt u upgraden naar het Control-abonnement.\n' +
                    '\n' +
                    '1. Klik op *Werkruimtes*.\n' +
                    '3. Selecteer uw werkruimte.\n' +
                    '4. Klik op *Meer functies*.\n' +
                    '5. Schakel *Tags* in.\n' +
                    '6. Navigeer naar *Tags* in de werkruimteditor.\n' +
                    '7. Klik op *+ Tag toevoegen* om uw eigen tags te maken.\n' +
                    '\n' +
                    `[Breng me naar meer functies](${workspaceMoreFeaturesLink}).\n` +
                    '\n' +
                    `![Stel tags in](${CONST.CLOUDFRONT_URL}/videos/walkthrough-tags-v2.mp4)`,
            },

            inviteAccountantTask: {
                title: ({workspaceMembersLink}) => `Zaproś swojego [księgowego](${workspaceMembersLink})`,
                description: ({workspaceMembersLink}) =>
                    '*Zaproś swojego księgowego*, aby współpracował w Twojej przestrzeni roboczej i zarządzał wydatkami firmowymi.\n' +
                    '\n' +
                    '1. Kliknij *Przestrzenie robocze*.\n' +
                    '2. Wybierz swoją przestrzeń roboczą.\n' +
                    '3. Kliknij *Członkowie*.\n' +
                    '4. Kliknij *Zaproś członka*.\n' +
                    '5. Wpisz adres e-mail swojego księgowego.\n' +
                    '\n' +
                    `[Zaproś swojego księgowego teraz](${workspaceMembersLink}).`,
            },

            startChatTask: {
                title: 'Start een chat',
                description:
                    '*Start een chat* met iedereen met behulp van hun e-mailadres of telefoonnummer.\n' +
                    '\n' +
                    '1. Klik op de groene *+*-knop.\n' +
                    '2. Kies *Start chat*.\n' +
                    '3. Voer een e-mailadres of telefoonnummer in.\n' +
                    '\n' +
                    'Als ze Expensify nog niet gebruiken, worden ze automatisch uitgenodigd.\n' +
                    '\n' +
                    'Elke chat wordt ook omgezet in een e-mail of sms waar ze direct op kunnen reageren.',
            },

            splitExpenseTask: {
                title: 'Splits een uitgave',
                description:
                    '*Splits uitgaven* met één of meer personen.\n' +
                    '\n' +
                    '1. Klik op de groene *+*-knop.\n' +
                    '2. Kies *Start chat*.\n' +
                    '3. Voer e-mailadressen of telefoonnummers in.\n' +
                    '4. Klik op de grijze *+*-knop in de chat > *Splits uitgave*.\n' +
                    '5. Maak de uitgave aan door *Handmatig*, *Scannen* of *Afstand* te selecteren.\n' +
                    '\n' +
                    'Voeg gerust meer details toe als u wilt, of stuur het gewoon op. Laten we ervoor zorgen dat u wordt terugbetaald!',
            },

            reviewWorkspaceSettingsTask: {
                title: ({workspaceSettingsLink}) => `Bekijk uw [werkruimte-instellingen](${workspaceSettingsLink})`,
                description: ({workspaceSettingsLink}) =>
                    'Zo bekijkt en werkt u uw werkruimte-instellingen bij:\n' +
                    '1. Klik op het instellingentabblad.\n' +
                    '2. Klik op *Werkruimtes* > [Uw werkruimte].\n' +
                    `[Ga naar uw werkruimte](${workspaceSettingsLink}). We volgen ze in de #admins-kamer.`,
            },
            createReportTask: {
                title: 'Maak uw eerste rapport',
                description:
                    'Zo maakt u een rapport:\n' +
                    '\n' +
                    '1. Klik op de groene *+*-knop.\n' +
                    '2. Kies *Rapport aanmaken*.\n' +
                    '3. Klik op *Uitgave toevoegen*.\n' +
                    '4. Voeg uw eerste uitgave toe.\n' +
                    '\n' +
                    'En u bent klaar!',
            },
        } satisfies Record<string, Pick<OnboardingTask, 'title' | 'description'>>,
        testDrive: {
            name: ({testDriveURL}: {testDriveURL?: string}) => (testDriveURL ? `Neem een [proefrit](${testDriveURL})` : 'Neem een proefrit'),
            embeddedDemoIframeTitle: 'Proefrit',
            employeeFakeReceipt: {
                description: 'Mijn proefrit bon!',
            },
        },
        messages: {
            onboardingEmployerOrSubmitMessage: 'Terugbetaald krijgen is net zo eenvoudig als een bericht sturen. Laten we de basis doornemen.',
            onboardingPersonalSpendMessage: 'Zo volgt u uw uitgaven in een paar klikken.',
            onboardingMangeTeamMessage: ({onboardingCompanySize}: {onboardingCompanySize?: OnboardingCompanySize}) =>
                `Hier is een takenlijst die ik zou aanraden voor een bedrijf van uw grootte met ${onboardingCompanySize} inzenders:`,
            onboardingTrackWorkspaceMessage:
                '# Laten we u instellen\n👋 Ik ben hier om te helpen! Om u op weg te helpen, heb ik uw werkruimte-instellingen afgestemd op eenmanszaken en soortgelijke bedrijven. U kunt uw werkruimte aanpassen door op de onderstaande link te klikken!\n\nZo volgt u uw uitgaven in een paar klikken:',
            onboardingChatSplitMessage: 'Rekeningen splitsen met vrienden is net zo eenvoudig als een bericht sturen. Zo doet u dat.',
            onboardingAdminMessage: 'Leer hoe u de werkruimte van uw team als beheerder beheert en uw eigen uitgaven indient.',
            onboardingLookingAroundMessage:
                'Expensify staat vooral bekend om uitgaven, reizen en beheer van bedrijfskaarten, maar we doen veel meer dan dat. Laat me weten waarin u geïnteresseerd bent en ik help u op weg.',
            onboardingTestDriveReceiverMessage: '*U heeft 3 maanden gratis! Begin hieronder.*',
        },
        workspace: {
            title: 'Pozostań zorganizowany dzięki przestrzeni roboczej',
            subtitle: 'Odblokuj potężne narzędzia, aby uprościć zarządzanie wydatkami, wszystko w jednym miejscu. Dzięki przestrzeni roboczej możesz:',
            explanationModal: {
                descriptionOne: 'Śledź i organizuj paragony',
                descriptionTwo: 'Kategoryzuj i taguj wydatki',
                descriptionThree: 'Twórz i udostępniaj raporty',
            },
            price: 'Wypróbuj za darmo przez 30 dni, a następnie przejdź na wyższy plan za jedyne <strong>5 USD/miesiąc</strong>.',
            createWorkspace: 'Utwórz przestrzeń roboczą',
        },
        confirmWorkspace: {
            title: 'Potwierdź przestrzeń roboczą',
            subtitle: 'Utwórz przestrzeń roboczą do śledzenia paragonów, zwracania wydatków, zarządzania podróżami, tworzenia raportów i nie tylko — wszystko w tempie czatu.',
        },
        inviteMembers: {
            title: 'Zaproś członków',
            subtitle: 'Zarządzaj i udostępniaj swoje wydatki księgowemu lub rozpocznij grupę podróżniczą z przyjaciółmi.',
        },
    },
    featureTraining: {
        doNotShowAgain: 'Nie pokazuj mi tego ponownie',
    },
    personalDetails: {
        error: {
            containsReservedWord: 'Nazwa nie może zawierać słów Expensify ani Concierge',
            hasInvalidCharacter: 'Nazwa nie może zawierać przecinka ani średnika',
            requiredFirstName: 'Imię nie może być puste',
        },
    },
    privatePersonalDetails: {
        enterLegalName: 'Jakie jest Twoje imię i nazwisko?',
        enterDateOfBirth: 'Jaka jest Twoja data urodzenia?',
        enterAddress: 'Jaki jest Twój adres?',
        enterPhoneNumber: 'Jaki jest Twój numer telefonu?',
        personalDetails: 'Dane osobowe',
        privateDataMessage: 'Te dane są używane do podróży i płatności. Nigdy nie są wyświetlane na Twoim publicznym profilu.',
        legalName: 'Imię i nazwisko prawne',
        legalFirstName: 'Imię prawne',
        legalLastName: 'Nazwisko prawne',
        address: 'Adres',
        error: {
            dateShouldBeBefore: ({dateString}: DateShouldBeBeforeParams) => `Data powinna być przed ${dateString}`,
            dateShouldBeAfter: ({dateString}: DateShouldBeAfterParams) => `Data powinna być po ${dateString}`,
            hasInvalidCharacter: 'Nazwa może zawierać tylko znaki łacińskie',
            incorrectZipFormat: ({zipFormat}: IncorrectZipFormatParams = {}) => `Nieprawidłowy format kodu pocztowego${zipFormat ? `Dopuszczalny format: ${zipFormat}` : ''}`,
            invalidPhoneNumber: `Proszę upewnić się, że numer telefonu jest prawidłowy (np. ${CONST.EXAMPLE_PHONE_NUMBER})`,
        },
    },
    resendValidationForm: {
        linkHasBeenResent: 'Link został ponownie wysłany',
        weSentYouMagicSignInLink: ({login, loginType}: WeSentYouMagicSignInLinkParams) => `Wysłałem magiczny link do logowania na ${login}. Sprawdź swój ${loginType}, aby się zalogować.`,
        resendLink: 'Wyślij ponownie link',
    },
    unlinkLoginForm: {
        toValidateLogin: ({primaryLogin, secondaryLogin}: ToValidateLoginParams) =>
            `Aby zweryfikować ${secondaryLogin}, proszę ponownie wysłać magiczny kod z Ustawień Konta ${primaryLogin}.`,
        noLongerHaveAccess: ({primaryLogin}: NoLongerHaveAccessParams) => `Jeśli nie masz już dostępu do ${primaryLogin}, proszę odłączyć swoje konta.`,
        unlink: 'Odłącz',
        linkSent: 'Link wysłany!',
        successfullyUnlinkedLogin: 'Pomyślnie odłączono drugie konto logowania!',
    },
    emailDeliveryFailurePage: {
        ourEmailProvider: ({login}: OurEmailProviderParams) =>
            `Nasz dostawca poczty e-mail tymczasowo zawiesił wysyłanie wiadomości e-mail na adres ${login} z powodu problemów z dostarczeniem. Aby odblokować swój login, wykonaj następujące kroki:`,
        confirmThat: ({login}: ConfirmThatParams) => `Potwierdź, że ${login} jest poprawnie napisany i jest prawdziwym, dostarczalnym adresem e-mail.`,
        emailAliases: 'Alias e-mail, takie jak "expenses@domain.com", muszą mieć dostęp do własnej skrzynki odbiorczej, aby były ważnym loginem do Expensify.',
        ensureYourEmailClient: 'Upewnij się, że Twój klient poczty e-mail akceptuje wiadomości z domeny expensify.com.',
        youCanFindDirections: 'Możesz znaleźć instrukcje, jak wykonać ten krok',
        helpConfigure: 'ale możesz potrzebować pomocy działu IT w skonfigurowaniu ustawień poczty e-mail.',
        onceTheAbove: 'Po zakończeniu powyższych kroków, proszę skontaktować się z',
        toUnblock: 'aby odblokować swoje logowanie.',
    },
    smsDeliveryFailurePage: {
        smsDeliveryFailureMessage: ({login}: OurEmailProviderParams) =>
            `Nie mogliśmy dostarczyć wiadomości SMS do ${login}, więc tymczasowo je zawiesiliśmy. Spróbuj zweryfikować swój numer:`,
        validationSuccess: 'Twój numer został zweryfikowany! Kliknij poniżej, aby wysłać nowy magiczny kod logowania.',
        validationFailed: ({
            timeData,
        }: {
            timeData?: {
                days?: number;
                hours?: number;
                minutes?: number;
            } | null;
        }) => {
            if (!timeData) {
                return 'Proszę poczekać chwilę przed ponowną próbą.';
            }
            const timeParts = [];
            if (timeData.days) {
                timeParts.push(`${timeData.days} ${timeData.days === 1 ? 'dzień' : 'dni'}`);
            }
            if (timeData.hours) {
                timeParts.push(`${timeData.hours} ${timeData.hours === 1 ? 'godzina' : 'godziny'}`);
            }
            if (timeData.minutes) {
                timeParts.push(`${timeData.minutes} ${timeData.minutes === 1 ? 'minuta' : 'minuty'}`);
            }
            let timeText = '';
            if (timeParts.length === 1) {
                timeText = timeParts.at(0) ?? '';
            } else if (timeParts.length === 2) {
                timeText = `${timeParts.at(0)} and ${timeParts.at(1)}`;
            } else if (timeParts.length === 3) {
                timeText = `${timeParts.at(0)}, ${timeParts.at(1)}, and ${timeParts.at(2)}`;
            }
            return `Proszę czekać! Musisz poczekać ${timeText}, zanim ponownie spróbujesz zweryfikować swój numer.`;
        },
    },
    welcomeSignUpForm: {
        join: 'Dołącz',
    },
    detailsPage: {
        localTime: 'Czas lokalny',
    },
    newChatPage: {
        startGroup: 'Rozpocznij grupę',
        addToGroup: 'Dodaj do grupy',
    },
    yearPickerPage: {
        year: 'Rok',
        selectYear: 'Proszę wybrać rok',
    },
    focusModeUpdateModal: {
        title: 'Witamy w trybie #focus!',
        prompt: 'Bądź na bieżąco, widząc tylko nieprzeczytane czaty lub czaty, które wymagają Twojej uwagi. Nie martw się, możesz to zmienić w dowolnym momencie w',
        settings: 'ustawienia',
    },
    notFound: {
        chatYouLookingForCannotBeFound: 'Nie można znaleźć czatu, którego szukasz.',
        getMeOutOfHere: 'Zabierz mnie stąd',
        iouReportNotFound: 'Nie można znaleźć szczegółów płatności, których szukasz.',
        notHere: 'Hmm... to nie tutaj.',
        pageNotFound: 'Ups, nie można znaleźć tej strony',
        noAccess: 'Ten czat lub wydatek mógł zostać usunięty lub nie masz do niego dostępu.\n\nW razie pytań prosimy o kontakt na concierge@expensify.com',
        goBackHome: 'Wróć do strony głównej',
    },
    errorPage: {
        title: ({isBreakLine}: {isBreakLine: boolean}) => `Ups... ${isBreakLine ? '\n' : ''}Coś poszło nie tak`,
        subtitle: 'Nie można zrealizować Twojego żądania. Spróbuj ponownie później.',
    },
    setPasswordPage: {
        enterPassword: 'Wprowadź hasło',
        setPassword: 'Ustaw hasło',
        newPasswordPrompt: 'Twoje hasło musi mieć co najmniej 8 znaków, 1 wielką literę, 1 małą literę i 1 cyfrę.',
        passwordFormTitle: 'Witamy z powrotem w New Expensify! Proszę ustawić swoje hasło.',
        passwordNotSet: 'Nie udało nam się ustawić nowego hasła. Wysłaliśmy Ci nowy link do ustawienia hasła, aby spróbować ponownie.',
        setPasswordLinkInvalid: 'Ten link do ustawienia hasła jest nieprawidłowy lub wygasł. Nowy link czeka na Ciebie w Twojej skrzynce e-mail!',
        validateAccount: 'Zweryfikuj konto',
    },
    statusPage: {
        status: 'Status',
        statusExplanation: 'Dodaj emoji, aby ułatwić kolegom i znajomym zrozumienie, co się dzieje. Możesz opcjonalnie dodać wiadomość!',
        today: 'Dzisiaj',
        clearStatus: 'Wyczyść status',
        save: 'Zapisz',
        message: 'Wiadomość',
        timePeriods: {
            never: 'Nigdy',
            thirtyMinutes: '30 minut',
            oneHour: '1 godzina',
            afterToday: 'Dzisiaj',
            afterWeek: 'Tydzień',
            custom: 'Niestandardowy',
        },
        untilTomorrow: 'Do jutra',
        untilTime: ({time}: UntilTimeParams) => `Do ${time}`,
        date: 'Data',
        time: 'Czas',
        clearAfter: 'Wyczyść po',
        whenClearStatus: 'Kiedy powinniśmy usunąć Twój status?',
        vacationDelegate: 'Zastępca urlopowy',
        setVacationDelegate: `Ustaw zastępcę urlopowego, który będzie zatwierdzał raporty w twoim imieniu podczas twojej nieobecności.`,
        vacationDelegateError: 'Wystąpił błąd podczas aktualizacji twojego zastępcy urlopowego.',
        asVacationDelegate: ({nameOrEmail: managerName}: VacationDelegateParams) => `jako zastępca urlopowy ${managerName}`,
        toAsVacationDelegate: ({submittedToName, vacationDelegateName}: SubmittedToVacationDelegateParams) => `do ${submittedToName} jako zastępca urlopowy ${vacationDelegateName}`,
        vacationDelegateWarning: ({nameOrEmail}: VacationDelegateParams) =>
            `Przydzielasz ${nameOrEmail} jako swojego zastępcę urlopowego. Osoba ta nie jest jeszcze członkiem wszystkich twoich przestrzeni roboczych. Jeśli zdecydujesz się kontynuować, zostanie wysłany e-mail do wszystkich administratorów twoich przestrzeni roboczych z prośbą o jej dodanie.`,
    },
    stepCounter: ({step, total, text}: StepCounterParams) => {
        let result = `Krok ${step}`;
        if (total) {
            result = `${result} of ${total}`;
        }
        if (text) {
            result = `${result}: ${text}`;
        }
        return result;
    },
    bankAccount: {
        bankInfo: 'Informacje bankowe',
        confirmBankInfo: 'Potwierdź informacje o banku',
        manuallyAdd: 'Ręcznie dodaj swoje konto bankowe',
        letsDoubleCheck: 'Sprawdźmy podwójnie, czy wszystko wygląda dobrze.',
        accountEnding: 'Konto kończące się na',
        thisBankAccount: 'To konto bankowe będzie używane do płatności biznesowych w Twoim miejscu pracy.',
        accountNumber: 'Numer konta',
        routingNumber: 'Numer rozliczeniowy',
        chooseAnAccountBelow: 'Wybierz konto poniżej',
        addBankAccount: 'Dodaj konto bankowe',
        chooseAnAccount: 'Wybierz konto',
        connectOnlineWithPlaid: 'Zaloguj się do swojego banku',
        connectManually: 'Połącz ręcznie',
        desktopConnection: 'Uwaga: Aby połączyć się z Chase, Wells Fargo, Capital One lub Bank of America, kliknij tutaj, aby zakończyć ten proces w przeglądarce.',
        yourDataIsSecure: 'Twoje dane są bezpieczne',
        toGetStarted: 'Dodaj konto bankowe, aby zwracać wydatki, wydawać karty Expensify, pobierać płatności za faktury i opłacać rachunki wszystko z jednego miejsca.',
        plaidBodyCopy: 'Daj swoim pracownikom łatwiejszy sposób na płacenie - i otrzymywanie zwrotu - za wydatki firmowe.',
        checkHelpLine: 'Twój numer rozliczeniowy i numer konta można znaleźć na czeku dla tego konta.',
        hasPhoneLoginError: ({contactMethodRoute}: ContactMethodParams) =>
            `Aby połączyć konto bankowe, proszę <a href="${contactMethodRoute}">dodaj e-mail jako swoje główne dane logowania</a> i spróbuj ponownie. Możesz dodać swój numer telefonu jako dodatkowy login.`,
        hasBeenThrottledError: 'Wystąpił błąd podczas dodawania Twojego konta bankowego. Proszę poczekać kilka minut i spróbować ponownie.',
        hasCurrencyError: {
            phrase1: 'Ups! Wygląda na to, że waluta Twojego miejsca pracy jest ustawiona na inną niż USD. Aby kontynuować, przejdź do',
            link: 'ustawienia Twojego miejsca pracy',
            phrase2: 'ustawić na USD i spróbować ponownie.',
        },
        error: {
            youNeedToSelectAnOption: 'Proszę wybrać opcję, aby kontynuować',
            noBankAccountAvailable: 'Przepraszamy, nie ma dostępnego konta bankowego.',
            noBankAccountSelected: 'Proszę wybrać konto',
            taxID: 'Proszę wprowadzić prawidłowy numer identyfikacji podatkowej',
            website: 'Proszę wprowadzić prawidłową stronę internetową',
            zipCode: `Proszę wprowadzić prawidłowy kod pocztowy używając formatu: ${CONST.COUNTRY_ZIP_REGEX_DATA.US.samples}`,
            phoneNumber: 'Proszę wprowadzić prawidłowy numer telefonu',
            email: 'Proszę wprowadzić prawidłowy adres e-mail',
            companyName: 'Proszę wprowadzić prawidłową nazwę firmy',
            addressCity: 'Proszę wprowadzić prawidłowe miasto',
            addressStreet: 'Proszę wprowadzić prawidłowy adres ulicy',
            addressState: 'Proszę wybrać prawidłowy stan',
            incorporationDateFuture: 'Data założenia nie może być w przyszłości',
            incorporationState: 'Proszę wybrać prawidłowy stan',
            industryCode: 'Proszę wprowadzić prawidłowy kod klasyfikacji branżowej składający się z sześciu cyfr',
            restrictedBusiness: 'Proszę potwierdzić, że firma nie znajduje się na liście firm objętych ograniczeniami.',
            routingNumber: 'Proszę wprowadzić prawidłowy numer rozliczeniowy',
            accountNumber: 'Proszę wprowadzić prawidłowy numer konta',
            routingAndAccountNumberCannotBeSame: 'Numery trasowania i konta nie mogą się zgadzać',
            companyType: 'Proszę wybrać prawidłowy typ firmy',
            tooManyAttempts: 'Z powodu dużej liczby prób logowania, ta opcja została wyłączona na 24 godziny. Proszę spróbować ponownie później lub wprowadzić dane ręcznie.',
            address: 'Proszę wprowadzić prawidłowy adres',
            dob: 'Proszę wybrać prawidłową datę urodzenia',
            age: 'Musisz mieć ukończone 18 lat',
            ssnLast4: 'Proszę wprowadzić prawidłowe ostatnie 4 cyfry numeru SSN',
            firstName: 'Proszę wprowadzić prawidłowe imię',
            lastName: 'Proszę wprowadzić prawidłowe nazwisko',
            noDefaultDepositAccountOrDebitCardAvailable: 'Proszę dodać domyślne konto depozytowe lub kartę debetową',
            validationAmounts: 'Kwoty weryfikacyjne, które wprowadziłeś, są nieprawidłowe. Proszę dokładnie sprawdzić wyciąg bankowy i spróbować ponownie.',
            fullName: 'Proszę wprowadzić prawidłowe pełne imię i nazwisko',
            ownershipPercentage: 'Proszę wprowadzić prawidłową liczbę procentową',
        },
    },
    addPersonalBankAccount: {
        countrySelectionStepHeader: 'Gdzie znajduje się Twoje konto bankowe?',
        accountDetailsStepHeader: 'Jakie są szczegóły Twojego konta?',
        accountTypeStepHeader: 'Jakiego typu jest to konto?',
        bankInformationStepHeader: 'Jakie są Twoje dane bankowe?',
        accountHolderInformationStepHeader: 'Jakie są dane posiadacza konta?',
        howDoWeProtectYourData: 'Jak chronimy Twoje dane?',
        currencyHeader: 'Jaka jest waluta Twojego konta bankowego?',
        confirmationStepHeader: 'Sprawdź swoje informacje.',
        confirmationStepSubHeader: 'Sprawdź poniższe szczegóły i zaznacz pole z warunkami, aby potwierdzić.',
    },
    addPersonalBankAccountPage: {
        enterPassword: 'Wprowadź hasło do Expensify',
        alreadyAdded: 'To konto zostało już dodane.',
        chooseAccountLabel: 'Konto',
        successTitle: 'Dodano osobiste konto bankowe!',
        successMessage: 'Gratulacje, Twoje konto bankowe jest skonfigurowane i gotowe do otrzymywania zwrotów.',
    },
    attachmentView: {
        unknownFilename: 'Nieznana nazwa pliku',
        passwordRequired: 'Proszę wprowadzić hasło',
        passwordIncorrect: 'Nieprawidłowe hasło. Spróbuj ponownie.',
        failedToLoadPDF: 'Nie udało się załadować pliku PDF',
        pdfPasswordForm: {
            title: 'PDF chroniony hasłem',
            infoText: 'Ten plik PDF jest chroniony hasłem.',
            beforeLinkText: 'Proszę',
            linkText: 'wprowadź hasło',
            afterLinkText: 'aby to zobaczyć.',
            formLabel: 'Pokaż PDF',
        },
        attachmentNotFound: 'Załącznik nie znaleziony',
    },
    messages: {
        errorMessageInvalidPhone: `Proszę wprowadzić prawidłowy numer telefonu bez nawiasów i myślników. Jeśli jesteś poza USA, dołącz swój kod kraju (np. ${CONST.EXAMPLE_PHONE_NUMBER}).`,
        errorMessageInvalidEmail: 'Nieprawidłowy adres e-mail',
        userIsAlreadyMember: ({login, name}: UserIsAlreadyMemberParams) => `${login} jest już członkiem ${name}`,
    },
    onfidoStep: {
        acceptTerms: 'Kontynuując prośbę o aktywację Portfela Expensify, potwierdzasz, że przeczytałeś, rozumiesz i akceptujesz',
        facialScan: 'Polityka i Zgoda na Skanowanie Twarzy Onfido',
        tryAgain: 'Spróbuj ponownie',
        verifyIdentity: 'Zweryfikuj tożsamość',
        letsVerifyIdentity: 'Zweryfikujmy Twoją tożsamość',
        butFirst: `Ale najpierw nudne rzeczy. Zapoznaj się z prawniczym żargonem w następnym kroku i kliknij „Akceptuj”, gdy będziesz gotowy.`,
        genericError: 'Wystąpił błąd podczas przetwarzania tego kroku. Proszę spróbować ponownie.',
        cameraPermissionsNotGranted: 'Włącz dostęp do aparatu',
        cameraRequestMessage: 'Potrzebujemy dostępu do Twojego aparatu, aby zakończyć weryfikację konta bankowego. Proszę włączyć w Ustawieniach > New Expensify.',
        microphonePermissionsNotGranted: 'Włącz dostęp do mikrofonu',
        microphoneRequestMessage: 'Potrzebujemy dostępu do Twojego mikrofonu, aby zakończyć weryfikację konta bankowego. Proszę włączyć w Ustawieniach > New Expensify.',
        originalDocumentNeeded: 'Proszę przesłać oryginalny obraz swojego dowodu tożsamości zamiast zrzutu ekranu lub zeskanowanego obrazu.',
        documentNeedsBetterQuality:
            'Twój dowód tożsamości wydaje się być uszkodzony lub brakuje mu cech zabezpieczających. Proszę przesłać oryginalny obraz nieuszkodzonego dowodu tożsamości, który jest w pełni widoczny.',
        imageNeedsBetterQuality: 'Wystąpił problem z jakością obrazu Twojego dowodu tożsamości. Proszę przesłać nowy obraz, na którym cały dowód tożsamości jest wyraźnie widoczny.',
        selfieIssue: 'Wystąpił problem z Twoim selfie/wideo. Proszę przesłać aktualne selfie/wideo.',
        selfieNotMatching: 'Twoje selfie/wideo nie pasuje do Twojego dowodu tożsamości. Proszę, prześlij nowe selfie/wideo, na którym Twoja twarz jest wyraźnie widoczna.',
        selfieNotLive: 'Twoje selfie/wideo nie wygląda na zdjęcie/wideo na żywo. Proszę przesłać selfie/wideo na żywo.',
    },
    additionalDetailsStep: {
        headerTitle: 'Dodatkowe szczegóły',
        helpText: 'Musimy potwierdzić następujące informacje, zanim będziesz mógł wysyłać i odbierać pieniądze z portfela.',
        helpTextIdologyQuestions: 'Musimy zadać Ci jeszcze kilka pytań, aby zakończyć weryfikację Twojej tożsamości.',
        helpLink: 'Dowiedz się więcej, dlaczego tego potrzebujemy.',
        legalFirstNameLabel: 'Imię prawne',
        legalMiddleNameLabel: 'Drugie imię (prawne)',
        legalLastNameLabel: 'Nazwisko prawne',
        selectAnswer: 'Proszę wybrać odpowiedź, aby kontynuować',
        ssnFull9Error: 'Proszę wprowadzić prawidłowy dziewięciocyfrowy numer SSN',
        needSSNFull9: 'Mamy problem z weryfikacją Twojego numeru SSN. Proszę wprowadzić pełne dziewięć cyfr swojego numeru SSN.',
        weCouldNotVerify: 'Nie mogliśmy zweryfikować',
        pleaseFixIt: 'Proszę poprawić te informacje przed kontynuowaniem',
        failedKYCTextBefore: 'Nie udało nam się zweryfikować Twojej tożsamości. Spróbuj ponownie później lub skontaktuj się z',
        failedKYCTextAfter: 'jeśli masz jakieś pytania.',
    },
    termsStep: {
        headerTitle: 'Warunki i opłaty',
        headerTitleRefactor: 'Opłaty i warunki',
        haveReadAndAgree: 'Przeczytałem i zgadzam się na otrzymywanie',
        electronicDisclosures: 'elektroniczne ujawnienia',
        agreeToThe: 'Zgadzam się na',
        walletAgreement: 'Umowa portfela',
        enablePayments: 'Włącz płatności',
        monthlyFee: 'Miesięczna opłata',
        inactivity: 'Nieaktywność',
        noOverdraftOrCredit: 'Brak funkcji debetu/kredytu.',
        electronicFundsWithdrawal: 'Elektroniczne wycofanie środków',
        standard: 'Standardowy',
        reviewTheFees: 'Spójrz na niektóre opłaty.',
        checkTheBoxes: 'Proszę zaznaczyć poniższe pola.',
        agreeToTerms: 'Zgódź się na warunki, a będziesz gotowy do działania!',
        shortTermsForm: {
            expensifyPaymentsAccount: ({walletProgram}: WalletProgramParams) => `Portfel Expensify jest wydawany przez ${walletProgram}.`,
            perPurchase: 'Za zakup',
            atmWithdrawal: 'Wypłata z bankomatu',
            cashReload: 'Doładowanie gotówką',
            inNetwork: 'w sieci',
            outOfNetwork: 'poza siecią',
            atmBalanceInquiry: 'Zapytanie o saldo bankomatu',
            inOrOutOfNetwork: '(w sieci lub poza siecią)',
            customerService: 'Obsługa klienta',
            automatedOrLive: '(automated or live agent)',
            afterTwelveMonths: '(po 12 miesiącach bez transakcji)',
            weChargeOneFee: 'Pobieramy jeszcze jedną opłatę. Jest to:',
            fdicInsurance: 'Twoje środki kwalifikują się do ubezpieczenia FDIC.',
            generalInfo: 'Aby uzyskać ogólne informacje na temat kont przedpłaconych, odwiedź',
            conditionsDetails: 'Aby uzyskać szczegóły i warunki dotyczące wszystkich opłat i usług, odwiedź',
            conditionsPhone: 'lub dzwoniąc pod numer +1 833-400-0904.',
            instant: '(instant)',
            electronicFundsInstantFeeMin: ({amount}: TermsParams) => `(min ${amount})`,
        },
        longTermsForm: {
            listOfAllFees: 'Lista wszystkich opłat za portfel Expensify',
            typeOfFeeHeader: 'Wszystkie opłaty',
            feeAmountHeader: 'Kwota',
            moreDetailsHeader: 'Szczegóły',
            openingAccountTitle: 'Otwieranie konta',
            openingAccountDetails: 'Nie ma opłaty za otwarcie konta.',
            monthlyFeeDetails: 'Nie ma miesięcznej opłaty.',
            customerServiceTitle: 'Obsługa klienta',
            customerServiceDetails: 'Nie ma opłat za obsługę klienta.',
            inactivityDetails: 'Nie ma opłaty za brak aktywności.',
            sendingFundsTitle: 'Wysyłanie środków do innego posiadacza konta',
            sendingFundsDetails: 'Nie ma opłaty za wysyłanie środków do innego posiadacza konta przy użyciu salda, konta bankowego lub karty debetowej.',
            electronicFundsStandardDetails:
                "There's no fee to transfer funds from your Expensify Wallet " +
                'to your bank account using the standard option. This transfer usually completes within 1-3 business' +
                ' days.',
            electronicFundsInstantDetails: ({percentage, amount}: ElectronicFundsParams) =>
                "There's a fee to transfer funds from your Expensify Wallet to " +
                'your linked debit card using the instant transfer option. This transfer usually completes within ' +
                `several minutes. The fee is ${percentage}% of the transfer amount (with a minimum fee of ${amount}).`,
            fdicInsuranceBancorp: ({amount}: TermsParams) =>
                'Your funds are eligible for FDIC insurance. Your funds will be held at or ' +
                `transferred to ${CONST.WALLET.PROGRAM_ISSUERS.BANCORP_BANK}, an FDIC-insured institution. Once there, your funds are insured up ` +
                `to ${amount} by the FDIC in the event ${CONST.WALLET.PROGRAM_ISSUERS.BANCORP_BANK} fails, if specific deposit insurance requirements ` +
                `are met and your card is registered. See`,
            fdicInsuranceBancorp2: 'szczegóły.',
            contactExpensifyPayments: `Skontaktuj się z ${CONST.WALLET.PROGRAM_ISSUERS.EXPENSIFY_PAYMENTS}, dzwoniąc pod numer +1 833-400-0904, lub e-mailem na adres`,
            contactExpensifyPayments2: 'lub zaloguj się na',
            generalInformation: 'Aby uzyskać ogólne informacje na temat kont przedpłaconych, odwiedź',
            generalInformation2: 'Jeśli masz skargę dotyczącą konta przedpłaconego, zadzwoń do Biura Ochrony Konsumentów pod numer 1-855-411-2372 lub odwiedź',
            printerFriendlyView: 'Wyświetl wersję przyjazną dla drukarki',
            automated: 'Zautomatyzowany',
            liveAgent: 'Agent na żywo',
            instant: 'Natychmiastowy',
            electronicFundsInstantFeeMin: ({amount}: TermsParams) => `Min ${amount}`,
        },
    },
    activateStep: {
        headerTitle: 'Włącz płatności',
        activatedTitle: 'Portfel aktywowany!',
        activatedMessage: 'Gratulacje, Twój portfel jest gotowy do dokonywania płatności.',
        checkBackLaterTitle: 'Tylko chwilkę...',
        checkBackLaterMessage: 'Nadal przeglądamy Twoje informacje. Proszę sprawdź ponownie później.',
        continueToPayment: 'Przejdź do płatności',
        continueToTransfer: 'Kontynuuj transferowanie',
    },
    companyStep: {
        headerTitle: 'Informacje o firmie',
        subtitle: 'Prawie gotowe! Ze względów bezpieczeństwa musimy potwierdzić pewne informacje:',
        legalBusinessName: 'Prawna nazwa firmy',
        companyWebsite: 'Strona internetowa firmy',
        taxIDNumber: 'Numer identyfikacji podatkowej',
        taxIDNumberPlaceholder: '9 cyfr',
        companyType: 'Typ firmy',
        incorporationDate: 'Data założenia firmy',
        incorporationState: 'Stan inkorporacji',
        industryClassificationCode: 'Kod klasyfikacji branżowej',
        confirmCompanyIsNot: 'Potwierdzam, że ta firma nie znajduje się na',
        listOfRestrictedBusinesses: 'lista działalności objętych ograniczeniami',
        incorporationDatePlaceholder: 'Data rozpoczęcia (rrrr-mm-dd)',
        incorporationTypes: {
            LLC: 'LLC',
            CORPORATION: 'Corp',
            PARTNERSHIP: 'Partnerstwo',
            COOPERATIVE: 'Kooperatywa',
            SOLE_PROPRIETORSHIP: 'Jednoosobowa działalność gospodarcza',
            OTHER: 'Inne',
        },
        industryClassification: 'Do jakiej branży jest sklasyfikowana firma?',
        industryClassificationCodePlaceholder: 'Wyszukaj kod klasyfikacji branżowej',
    },
    requestorStep: {
        headerTitle: 'Informacje osobiste',
        learnMore: 'Dowiedz się więcej',
        isMyDataSafe: 'Czy moje dane są bezpieczne?',
    },
    personalInfoStep: {
        personalInfo: 'Dane osobowe',
        enterYourLegalFirstAndLast: 'Jakie jest Twoje imię i nazwisko?',
        legalFirstName: 'Imię prawne',
        legalLastName: 'Nazwisko prawne',
        legalName: 'Imię i nazwisko prawne',
        enterYourDateOfBirth: 'Jaka jest Twoja data urodzenia?',
        enterTheLast4: 'Jakie są ostatnie cztery cyfry Twojego numeru ubezpieczenia społecznego?',
        dontWorry: 'Nie martw się, nie przeprowadzamy żadnych osobistych sprawdzeń kredytowych!',
        last4SSN: 'Ostatnie 4 cyfry numeru SSN',
        enterYourAddress: 'Jaki jest Twój adres?',
        address: 'Adres',
        letsDoubleCheck: 'Sprawdźmy podwójnie, czy wszystko wygląda dobrze.',
        byAddingThisBankAccount: 'Dodając to konto bankowe, potwierdzasz, że przeczytałeś, rozumiesz i akceptujesz',
        whatsYourLegalName: 'Jakie jest Twoje imię i nazwisko?',
        whatsYourDOB: 'Jaka jest Twoja data urodzenia?',
        whatsYourAddress: 'Jaki jest Twój adres?',
        whatsYourSSN: 'Jakie są ostatnie cztery cyfry Twojego numeru ubezpieczenia społecznego?',
        noPersonalChecks: 'Nie martw się, tutaj nie ma sprawdzania zdolności kredytowej!',
        whatsYourPhoneNumber: 'Jaki jest Twój numer telefonu?',
        weNeedThisToVerify: 'Potrzebujemy tego, aby zweryfikować Twój portfel.',
    },
    businessInfoStep: {
        businessInfo: 'Informacje o firmie',
        enterTheNameOfYourBusiness: 'Jak nazywa się Twoja firma?',
        businessName: 'Prawna nazwa firmy',
        enterYourCompanyTaxIdNumber: 'Jaki jest numer identyfikacyjny podatkowy Twojej firmy?',
        taxIDNumber: 'Numer identyfikacji podatkowej',
        taxIDNumberPlaceholder: '9 cyfr',
        enterYourCompanyWebsite: 'Jaka jest strona internetowa Twojej firmy?',
        companyWebsite: 'Strona internetowa firmy',
        enterYourCompanyPhoneNumber: 'Jaki jest numer telefonu Twojej firmy?',
        enterYourCompanyAddress: 'Jaki jest adres Twojej firmy?',
        selectYourCompanyType: 'Jaki to rodzaj firmy?',
        companyType: 'Typ firmy',
        incorporationType: {
            LLC: 'LLC',
            CORPORATION: 'Corp',
            PARTNERSHIP: 'Partnerstwo',
            COOPERATIVE: 'Kooperatywa',
            SOLE_PROPRIETORSHIP: 'Jednoosobowa działalność gospodarcza',
            OTHER: 'Inne',
        },
        selectYourCompanyIncorporationDate: 'Jaka jest data rejestracji Twojej firmy?',
        incorporationDate: 'Data założenia firmy',
        incorporationDatePlaceholder: 'Data rozpoczęcia (rrrr-mm-dd)',
        incorporationState: 'Stan inkorporacji',
        pleaseSelectTheStateYourCompanyWasIncorporatedIn: 'W którym stanie została zarejestrowana Twoja firma?',
        letsDoubleCheck: 'Sprawdźmy podwójnie, czy wszystko wygląda dobrze.',
        companyAddress: 'Adres firmy',
        listOfRestrictedBusinesses: 'lista działalności objętych ograniczeniami',
        confirmCompanyIsNot: 'Potwierdzam, że ta firma nie znajduje się na',
        businessInfoTitle: 'Informacje o firmie',
        legalBusinessName: 'Prawna nazwa firmy',
        whatsTheBusinessName: 'Jak nazywa się firma?',
        whatsTheBusinessAddress: 'Jaki jest adres firmy?',
        whatsTheBusinessContactInformation: 'Jakie są dane kontaktowe firmy?',
        whatsTheBusinessRegistrationNumber: 'Jaki jest numer rejestracyjny firmy?',
        whatsTheBusinessTaxIDEIN: ({country}: BusinessTaxIDParams) => {
            switch (country) {
                case CONST.COUNTRY.US:
                    return 'Jaki jest numer identyfikacyjny pracodawcy (EIN)?';
                case CONST.COUNTRY.CA:
                    return 'Jaki jest numer identyfikacyjny firmy (BN)?';
                case CONST.COUNTRY.GB:
                    return 'Jaki jest numer rejestracyjny VAT (VRN)?';
                case CONST.COUNTRY.AU:
                    return 'Jaki jest australijski numer identyfikacyjny firmy (ABN)?';
                default:
                    return 'Jaki jest unijny numer VAT?';
            }
        },
        whatsThisNumber: 'Co to za numer?',
        whereWasTheBusinessIncorporated: 'Gdzie została zarejestrowana firma?',
        whatTypeOfBusinessIsIt: 'Jaki to rodzaj działalności?',
        whatsTheBusinessAnnualPayment: 'Jaki jest roczny wolumen płatności firmy?',
        whatsYourExpectedAverageReimbursements: 'Jaka jest oczekiwana średnia kwota zwrotu?',
        registrationNumber: 'Numer rejestracyjny',
        taxIDEIN: ({country}: BusinessTaxIDParams) => {
            switch (country) {
                case CONST.COUNTRY.US:
                    return 'EIN';
                case CONST.COUNTRY.CA:
                    return 'BN';
                case CONST.COUNTRY.GB:
                    return 'VRN';
                case CONST.COUNTRY.AU:
                    return 'ABN';
                default:
                    return 'VAT UE';
            }
        },
        businessAddress: 'Adres firmowy',
        businessType: 'Typ działalności',
        incorporation: 'Inkorporacja',
        incorporationCountry: 'Kraj inkorporacji',
        incorporationTypeName: 'Typ inkorporacji',
        businessCategory: 'Kategoria biznesowa',
        annualPaymentVolume: 'Roczna wartość płatności',
        annualPaymentVolumeInCurrency: ({currencyCode}: CurrencyCodeParams) => `Roczna wartość płatności w ${currencyCode}`,
        averageReimbursementAmount: 'Średnia kwota zwrotu',
        averageReimbursementAmountInCurrency: ({currencyCode}: CurrencyCodeParams) => `Średnia kwota zwrotu w ${currencyCode}`,
        selectIncorporationType: 'Wybierz typ rejestracji',
        selectBusinessCategory: 'Wybierz kategorię biznesową',
        selectAnnualPaymentVolume: 'Wybierz roczną wartość płatności',
        selectIncorporationCountry: 'Wybierz kraj rejestracji',
        selectIncorporationState: 'Wybierz stan rejestracji',
        selectAverageReimbursement: 'Wybierz średnią kwotę zwrotu',
        findIncorporationType: 'Znajdź rodzaj inkorporacji',
        findBusinessCategory: 'Znajdź kategorię biznesową',
        findAnnualPaymentVolume: 'Znajdź roczny wolumen płatności',
        findIncorporationState: 'Znajdź stan rejestracji',
        findAverageReimbursement: 'Znajdź średnią kwotę zwrotu',
        error: {
            registrationNumber: 'Proszę podać prawidłowy numer rejestracyjny',
            taxIDEIN: ({country}: BusinessTaxIDParams) => {
                switch (country) {
                    case CONST.COUNTRY.US:
                        return 'Proszę podać prawidłowy numer identyfikacyjny pracodawcy (EIN)';
                    case CONST.COUNTRY.CA:
                        return 'Proszę podać prawidłowy numer identyfikacyjny firmy (BN)';
                    case CONST.COUNTRY.GB:
                        return 'Proszę podać prawidłowy numer rejestracyjny VAT (VRN)';
                    case CONST.COUNTRY.AU:
                        return 'Proszę podać prawidłowy australijski numer identyfikacyjny firmy (ABN)';
                    default:
                        return 'Proszę podać prawidłowy unijny numer VAT';
                }
            },
        },
    },
    beneficialOwnerInfoStep: {
        doYouOwn25percent: 'Czy posiadasz 25% lub więcej z',
        doAnyIndividualOwn25percent: 'Czy jakiekolwiek osoby posiadają 25% lub więcej z',
        areThereMoreIndividualsWhoOwn25percent: 'Czy istnieje więcej osób, które posiadają 25% lub więcej z',
        regulationRequiresUsToVerifyTheIdentity: 'Przepisy wymagają od nas weryfikacji tożsamości każdej osoby, która posiada więcej niż 25% udziałów w firmie.',
        companyOwner: 'Właściciel firmy',
        enterLegalFirstAndLastName: 'Jakie jest prawne imię właściciela?',
        legalFirstName: 'Imię prawne',
        legalLastName: 'Nazwisko prawne',
        enterTheDateOfBirthOfTheOwner: 'Jaka jest data urodzenia właściciela?',
        enterTheLast4: 'Jakie są ostatnie 4 cyfry numeru Social Security właściciela?',
        last4SSN: 'Ostatnie 4 cyfry numeru SSN',
        dontWorry: 'Nie martw się, nie przeprowadzamy żadnych osobistych sprawdzeń kredytowych!',
        enterTheOwnersAddress: 'Jaki jest adres właściciela?',
        letsDoubleCheck: 'Sprawdźmy jeszcze raz, czy wszystko wygląda dobrze.',
        legalName: 'Imię i nazwisko prawne',
        address: 'Adres',
        byAddingThisBankAccount: 'Dodając to konto bankowe, potwierdzasz, że przeczytałeś, rozumiesz i akceptujesz',
        owners: 'Właściciele',
    },
    ownershipInfoStep: {
        ownerInfo: 'Informacje o właścicielu',
        businessOwner: 'Właściciel firmy',
        signerInfo: 'Informacje o sygnatariuszu',
        doYouOwn: ({companyName}: CompanyNameParams) => `Czy posiadasz 25% lub więcej udziałów w ${companyName}?`,
        doesAnyoneOwn: ({companyName}: CompanyNameParams) => `Czy jakakolwiek osoba posiada 25% lub więcej udziałów w ${companyName}?`,
        regulationsRequire: 'Przepisy wymagają od nas weryfikacji tożsamości każdej osoby, która posiada więcej niż 25% udziałów w firmie.',
        legalFirstName: 'Imię prawne',
        legalLastName: 'Nazwisko prawne',
        whatsTheOwnersName: 'Jakie jest prawne imię właściciela?',
        whatsYourName: 'Jakie jest Twoje imię i nazwisko?',
        whatPercentage: 'Jaki procent firmy należy do właściciela?',
        whatsYoursPercentage: 'Jaki procent firmy posiadasz?',
        ownership: 'Własność',
        whatsTheOwnersDOB: 'Jaka jest data urodzenia właściciela?',
        whatsYourDOB: 'Jaka jest Twoja data urodzenia?',
        whatsTheOwnersAddress: 'Jaki jest adres właściciela?',
        whatsYourAddress: 'Jaki jest Twój adres?',
        whatAreTheLast: 'Jakie są ostatnie 4 cyfry numeru Social Security właściciela?',
        whatsYourLast: 'Jakie są ostatnie 4 cyfry Twojego numeru Social Security?',
        dontWorry: 'Nie martw się, nie przeprowadzamy żadnych osobistych sprawdzeń kredytowych!',
        last4: 'Ostatnie 4 cyfry numeru SSN',
        whyDoWeAsk: 'Dlaczego o to prosimy?',
        letsDoubleCheck: 'Sprawdźmy jeszcze raz, czy wszystko wygląda dobrze.',
        legalName: 'Imię i nazwisko prawne',
        ownershipPercentage: 'Procent własności',
        areThereOther: ({companyName}: CompanyNameParams) => `Czy są inne osoby, które posiadają 25% lub więcej udziałów w ${companyName}?`,
        owners: 'Właściciele',
        addCertified: 'Dodaj certyfikowany schemat organizacyjny, który pokazuje właścicieli beneficjentów',
        regulationRequiresChart:
            'Przepisy wymagają od nas zebrania poświadczonej kopii schematu własności, który pokazuje każdą osobę fizyczną lub podmiot posiadający 25% lub więcej udziałów w firmie.',
        uploadEntity: 'Prześlij wykres własności podmiotu',
        noteEntity: 'Uwaga: Schemat własności jednostki musi być podpisany przez Twojego księgowego, doradcę prawnego lub notarialnie poświadczony.',
        certified: 'Certyfikowany wykres własności jednostki',
        selectCountry: 'Wybierz kraj',
        findCountry: 'Znajdź kraj',
        address: 'Adres',
        chooseFile: 'Wybierz plik',
        uploadDocuments: 'Prześlij dodatkową dokumentację',
        pleaseUpload:
            'Proszę przesłać dodatkową dokumentację poniżej, aby pomóc nam zweryfikować Twoją tożsamość jako bezpośredniego lub pośredniego właściciela 25% lub więcej podmiotu gospodarczego.',
        acceptedFiles: 'Akceptowane formaty plików: PDF, PNG, JPEG. Całkowity rozmiar plików dla każdej sekcji nie może przekraczać 5 MB.',
        proofOfBeneficialOwner: 'Dowód właściciela rzeczywistego',
        proofOfBeneficialOwnerDescription:
            'Proszę dostarczyć podpisane oświadczenie i schemat organizacyjny od publicznego księgowego, notariusza lub prawnika potwierdzające posiadanie 25% lub więcej udziałów w firmie. Dokument musi być datowany na ostatnie trzy miesiące i zawierać numer licencji osoby podpisującej.',
        copyOfID: 'Kopia dowodu tożsamości dla beneficjenta rzeczywistego',
        copyOfIDDescription: 'Przykłady: paszport, prawo jazdy, itp.',
        proofOfAddress: 'Potwierdzenie adresu dla rzeczywistego właściciela',
        proofOfAddressDescription: 'Przykłady: rachunek za media, umowa najmu, itp.',
        codiceFiscale: 'Codice fiscale/Tax ID',
        codiceFiscaleDescription:
            'Proszę przesłać wideo z wizyty na miejscu lub nagranie rozmowy z urzędnikiem podpisującym. Urzędnik musi podać: pełne imię i nazwisko, datę urodzenia, nazwę firmy, numer rejestrowy, numer kodu fiskalnego, adres rejestrowy, rodzaj działalności oraz cel założenia konta.',
    },
    validationStep: {
        headerTitle: 'Zatwierdź konto bankowe',
        buttonText: 'Zakończ konfigurację',
        maxAttemptsReached: 'Weryfikacja tego konta bankowego została wyłączona z powodu zbyt wielu niepoprawnych prób.',
        description: `W ciągu 1-2 dni roboczych wyślemy trzy (3) małe transakcje na Twoje konto bankowe z nazwą taką jak "Expensify, Inc. Validation".`,
        descriptionCTA: 'Proszę wprowadzić kwotę każdej transakcji w poniższych polach. Przykład: 1.51.',
        reviewingInfo: 'Dziękujemy! Przeglądamy Twoje informacje i wkrótce się z Tobą skontaktujemy. Proszę sprawdź czat z Concierge.',
        forNextStep: 'w celu wykonania kolejnych kroków, aby dokończyć konfigurację konta bankowego.',
        letsChatCTA: 'Tak, porozmawiajmy.',
        letsChatText: 'Prawie gotowe! Potrzebujemy Twojej pomocy w weryfikacji kilku ostatnich informacji przez czat. Gotowy?',
        letsChatTitle: 'Porozmawiajmy!',
        enable2FATitle: 'Aby zapobiec oszustwom, włącz uwierzytelnianie dwuskładnikowe (2FA)',
        enable2FAText: 'Poważnie podchodzimy do Twojego bezpieczeństwa. Proszę skonfigurować 2FA, aby dodać dodatkową warstwę ochrony do swojego konta.',
        secureYourAccount: 'Zabezpiecz swoje konto',
    },
    beneficialOwnersStep: {
        additionalInformation: 'Dodatkowe informacje',
        checkAllThatApply: 'Zaznacz wszystkie, które mają zastosowanie, w przeciwnym razie pozostaw puste.',
        iOwnMoreThan25Percent: 'Posiadam więcej niż 25% z',
        someoneOwnsMoreThan25Percent: 'Ktoś inny posiada więcej niż 25% z',
        additionalOwner: 'Dodatkowy beneficjent rzeczywisty',
        removeOwner: 'Usuń tego beneficjenta rzeczywistego',
        addAnotherIndividual: 'Dodaj kolejną osobę, która posiada więcej niż 25% z',
        agreement: 'Umowa:',
        termsAndConditions: 'warunki i zasady',
        certifyTrueAndAccurate: 'Oświadczam, że podane informacje są prawdziwe i dokładne',
        error: {
            certify: 'Musi poświadczyć, że informacje są prawdziwe i dokładne',
        },
    },
    completeVerificationStep: {
        completeVerification: 'Zakończ weryfikację',
        confirmAgreements: 'Proszę potwierdzić poniższe umowy.',
        certifyTrueAndAccurate: 'Oświadczam, że podane informacje są prawdziwe i dokładne',
        certifyTrueAndAccurateError: 'Proszę potwierdzić, że informacje są prawdziwe i dokładne.',
        isAuthorizedToUseBankAccount: 'Jestem upoważniony do korzystania z tego firmowego konta bankowego na wydatki biznesowe.',
        isAuthorizedToUseBankAccountError: 'Musisz być kontrolującym urzędnikiem z upoważnieniem do obsługi konta bankowego firmy',
        termsAndConditions: 'warunki i zasady',
    },
    connectBankAccountStep: {
        connectBankAccount: 'Połącz konto bankowe',
        finishButtonText: 'Zakończ konfigurację',
        validateYourBankAccount: 'Zwaliduj swoje konto bankowe',
        validateButtonText: 'Zatwierdź',
        validationInputLabel: 'Transakcja',
        maxAttemptsReached: 'Weryfikacja tego konta bankowego została wyłączona z powodu zbyt wielu niepoprawnych prób.',
        description: `W ciągu 1-2 dni roboczych wyślemy trzy (3) małe transakcje na Twoje konto bankowe z nazwą taką jak "Expensify, Inc. Validation".`,
        descriptionCTA: 'Proszę wprowadzić kwotę każdej transakcji w poniższych polach. Przykład: 1.51.',
        reviewingInfo: 'Dziękujemy! Przeglądamy Twoje informacje i wkrótce się z Tobą skontaktujemy. Sprawdź swój czat z Concierge.',
        forNextSteps: 'w celu wykonania kolejnych kroków, aby dokończyć konfigurację konta bankowego.',
        letsChatCTA: 'Tak, porozmawiajmy.',
        letsChatText: 'Prawie gotowe! Potrzebujemy Twojej pomocy w weryfikacji kilku ostatnich informacji przez czat. Gotowy?',
        letsChatTitle: 'Porozmawiajmy!',
        enable2FATitle: 'Aby zapobiec oszustwom, włącz uwierzytelnianie dwuskładnikowe (2FA)',
        enable2FAText: 'Poważnie podchodzimy do Twojego bezpieczeństwa. Proszę skonfigurować 2FA, aby dodać dodatkową warstwę ochrony do swojego konta.',
        secureYourAccount: 'Zabezpiecz swoje konto',
    },
    countryStep: {
        confirmBusinessBank: 'Potwierdź walutę i kraj firmowego konta bankowego',
        confirmCurrency: 'Potwierdź walutę i kraj',
        yourBusiness: 'Waluta Twojego firmowego konta bankowego musi być zgodna z walutą Twojego miejsca pracy.',
        youCanChange: 'Możesz zmienić walutę swojego miejsca pracy w swoim',
        findCountry: 'Znajdź kraj',
        selectCountry: 'Wybierz kraj',
    },
    bankInfoStep: {
        whatAreYour: 'Jakie są dane Twojego firmowego konta bankowego?',
        letsDoubleCheck: 'Sprawdźmy jeszcze raz, czy wszystko wygląda w porządku.',
        thisBankAccount: 'To konto bankowe będzie używane do płatności biznesowych w Twoim miejscu pracy.',
        accountNumber: 'Numer konta',
        accountHolderNameDescription: 'Pełne imię i nazwisko osoby upoważnionej do podpisu',
    },
    signerInfoStep: {
        signerInfo: 'Informacje o sygnatariuszu',
        areYouDirector: ({companyName}: CompanyNameParams) => `Czy jesteś dyrektorem lub starszym urzędnikiem w ${companyName}?`,
        regulationRequiresUs: 'Przepisy wymagają, abyśmy zweryfikowali, czy podpisujący ma uprawnienia do podjęcia tej czynności w imieniu firmy.',
        whatsYourName: 'Jakie jest Twoje imię i nazwisko?',
        fullName: 'Pełne imię i nazwisko zgodne z dokumentem tożsamości',
        whatsYourJobTitle: 'Jaki jest Twój tytuł zawodowy?',
        jobTitle: 'Stanowisko pracy',
        whatsYourDOB: 'Jaka jest Twoja data urodzenia?',
        uploadID: 'Prześlij dokument tożsamości i dowód adresu',
        personalAddress: 'Potwierdzenie adresu zamieszkania (np. rachunek za media)',
        letsDoubleCheck: 'Sprawdźmy jeszcze raz, czy wszystko wygląda dobrze.',
        legalName: 'Imię i nazwisko prawne',
        proofOf: 'Dowód adresu zamieszkania',
        enterOneEmail: ({companyName}: CompanyNameParams) => `Wprowadź adres e-mail dyrektora lub starszego urzędnika w ${companyName}`,
        regulationRequiresOneMoreDirector: 'Regulacje wymagają co najmniej jednego dodatkowego dyrektora lub starszego urzędnika jako sygnatariusza.',
        hangTight: 'Poczekaj chwilę...',
        enterTwoEmails: ({companyName}: CompanyNameParams) => `Wprowadź adresy e-mail dwóch dyrektorów lub wyższych rangą pracowników w ${companyName}`,
        sendReminder: 'Wyślij przypomnienie',
        chooseFile: 'Wybierz plik',
        weAreWaiting: 'Czekamy, aż inni zweryfikują swoje tożsamości jako dyrektorzy lub wyżsi urzędnicy firmy.',
        id: 'Kopia dowodu tożsamości',
        proofOfDirectors: 'Dowód dyrektora/dyrektorów',
        proofOfDirectorsDescription: 'Przykłady: Profil korporacyjny Oncorp lub Rejestracja działalności gospodarczej.',
        codiceFiscale: 'Codice Fiscale',
        codiceFiscaleDescription: 'Codice Fiscale dla Sygnatariuszy, Użytkowników Upoważnionych i Właścicieli Korzyści.',
        PDSandFSG: 'Dokumentacja ujawnienia PDS + FSG',
        PDSandFSGDescription:
            'Nasze partnerstwo z Corpay wykorzystuje połączenie API, aby skorzystać z ich rozległej sieci międzynarodowych partnerów bankowych do zasilania Globalnych Zwrotów w Expensify. Zgodnie z australijskimi przepisami dostarczamy Ci Przewodnik po Usługach Finansowych (FSG) i Oświadczenie o Ujawnieniu Produktu (PDS) Corpay.\n\nProsimy o uważne przeczytanie dokumentów FSG i PDS, ponieważ zawierają one pełne szczegóły i ważne informacje na temat produktów i usług oferowanych przez Corpay. Zachowaj te dokumenty do przyszłego wglądu.',
        pleaseUpload: 'Proszę przesłać dodatkową dokumentację poniżej, aby pomóc nam zweryfikować Twoją tożsamość jako dyrektora lub starszego urzędnika jednostki gospodarczej.',
    },
    agreementsStep: {
        agreements: 'Umowy',
        pleaseConfirm: 'Proszę potwierdzić poniższe umowy',
        regulationRequiresUs: 'Przepisy wymagają od nas weryfikacji tożsamości każdej osoby, która posiada więcej niż 25% udziałów w firmie.',
        iAmAuthorized: 'Jestem upoważniony do korzystania z firmowego konta bankowego na wydatki biznesowe.',
        iCertify: 'Oświadczam, że podane informacje są prawdziwe i dokładne.',
        termsAndConditions: 'warunki i zasady',
        accept: 'Zaakceptuj i dodaj konto bankowe',
        iConsentToThe: 'Wyrażam zgodę na',
        privacyNotice: 'informacja o prywatności',
        error: {
            authorized: 'Musisz być kontrolującym urzędnikiem z upoważnieniem do obsługi konta bankowego firmy',
            certify: 'Proszę potwierdzić, że informacje są prawdziwe i dokładne.',
            consent: 'Proszę wyrazić zgodę na politykę prywatności',
        },
    },
    finishStep: {
        connect: 'Połącz konto bankowe',
        letsFinish: 'Zakończmy na czacie!',
        thanksFor:
            'Dziękujemy za te szczegóły. Dedykowany agent wsparcia teraz przejrzy Twoje informacje. Skontaktujemy się ponownie, jeśli będziemy potrzebować od Ciebie czegoś więcej, ale w międzyczasie, nie wahaj się z nami skontaktować, jeśli masz jakiekolwiek pytania.',
        iHaveA: 'Mam pytanie',
        enable2FA: 'Włącz uwierzytelnianie dwuskładnikowe (2FA), aby zapobiec oszustwom',
        weTake: 'Poważnie podchodzimy do Twojego bezpieczeństwa. Proszę skonfigurować 2FA, aby dodać dodatkową warstwę ochrony do swojego konta.',
        secure: 'Zabezpiecz swoje konto',
    },
    reimbursementAccountLoadingAnimation: {
        oneMoment: 'Chwileczkę',
        explanationLine: 'Przyglądamy się Twoim informacjom. Wkrótce będziesz mógł kontynuować kolejne kroki.',
    },
    session: {
        offlineMessageRetry: 'Wygląda na to, że jesteś offline. Sprawdź swoje połączenie i spróbuj ponownie.',
    },
    travel: {
        header: 'Zarezerwuj podróż',
        title: 'Podróżuj mądrze',
        subtitle: 'Użyj Expensify Travel, aby uzyskać najlepsze oferty podróży i zarządzać wszystkimi wydatkami firmowymi w jednym miejscu.',
        features: {
            saveMoney: 'Oszczędzaj pieniądze na swoich rezerwacjach',
            alerts: 'Otrzymuj aktualizacje i alerty w czasie rzeczywistym',
        },
        bookTravel: 'Zarezerwuj podróż',
        bookDemo: 'Zarezerwuj demo',
        bookADemo: 'Zarezerwuj demo',
        toLearnMore: 'aby dowiedzieć się więcej.',
        termsAndConditions: {
            header: 'Zanim przejdziemy dalej...',
            title: 'Warunki i zasady',
            subtitle: 'Proszę zaakceptować Expensify Travel',
            termsAndConditions: 'warunki i zasady',
            travelTermsAndConditions: 'warunki i zasady',
            agree: 'Zgadzam się na',
            error: 'Musisz zaakceptować warunki i zasady Expensify Travel, aby kontynuować.',
            defaultWorkspaceError:
                'Musisz ustawić domyślne miejsce pracy, aby włączyć Expensify Travel. Przejdź do Ustawienia > Miejsca pracy > kliknij trzy pionowe kropki obok miejsca pracy > Ustaw jako domyślne miejsce pracy, a następnie spróbuj ponownie!',
        },
        flight: 'Lot',
        flightDetails: {
            passenger: 'Pasażer',
            layover: ({layover}: FlightLayoverParams) => `<muted-text-label>Masz <strong>${layover} przesiadkę</strong> przed tym lotem</muted-text-label>`,
            takeOff: 'Start',
            landing: 'Lądowanie',
            seat: 'Miejsce',
            class: 'Klasa kabiny',
            recordLocator: 'Lokalizator rezerwacji',
            cabinClasses: {
                unknown: 'Unknown',
                economy: 'Ekonomia',
                premiumEconomy: 'Premium Economy',
                business: 'Biznes',
                first: 'Pierwszy',
            },
        },
        hotel: 'Hotel',
        hotelDetails: {
            guest: 'Gość',
            checkIn: 'Zameldowanie',
            checkOut: 'Wymeldowanie',
            roomType: 'Typ pokoju',
            cancellation: 'Polityka anulowania',
            cancellationUntil: 'Bezpłatne anulowanie do',
            confirmation: 'Numer potwierdzenia',
            cancellationPolicies: {
                unknown: 'Unknown',
                nonRefundable: 'Bezzwrotny',
                freeCancellationUntil: 'Bezpłatne anulowanie do',
                partiallyRefundable: 'Częściowo zwracalne',
            },
        },
        car: 'Samochód',
        carDetails: {
            rentalCar: 'Wynajem samochodu',
            pickUp: 'Odbiór',
            dropOff: 'Zrzut',
            driver: 'Kierowca',
            carType: 'Typ samochodu',
            cancellation: 'Polityka anulowania',
            cancellationUntil: 'Bezpłatne anulowanie do',
            freeCancellation: 'Bezpłatne anulowanie',
            confirmation: 'Numer potwierdzenia',
        },
        train: 'Szyna',
        trainDetails: {
            passenger: 'Pasażer',
            departs: 'Odjeżdża',
            arrives: 'Przybywa',
            coachNumber: 'Numer trenera',
            seat: 'Miejsce',
            fareDetails: 'Szczegóły opłat',
            confirmation: 'Numer potwierdzenia',
        },
        viewTrip: 'Zobacz podróż',
        modifyTrip: 'Modyfikuj podróż',
        tripSupport: 'Wsparcie podróży',
        tripDetails: 'Szczegóły podróży',
        viewTripDetails: 'Wyświetl szczegóły podróży',
        trip: 'Podróż',
        trips: 'Podróże',
        tripSummary: 'Podsumowanie podróży',
        departs: 'Odjeżdża',
        errorMessage: 'Coś poszło nie tak. Spróbuj ponownie później.',
        phoneError: {
            phrase1: 'Proszę',
            link: 'dodaj służbowy adres e-mail jako swoje główne logowanie',
            phrase2: 'zarezerwować podróż.',
        },
        domainSelector: {
            title: 'Domena',
            subtitle: 'Wybierz domenę dla konfiguracji Expensify Travel.',
            recommended: 'Zalecane',
        },
        domainPermissionInfo: {
            title: 'Domena',
            restrictionPrefix: `Nie masz uprawnień do włączenia Expensify Travel dla tej domeny.`,
            restrictionSuffix: `Będziesz musiał poprosić kogoś z tej domeny o włączenie podróży.`,
            accountantInvitationPrefix: `Jeśli jesteś księgowym, rozważ dołączenie do`,
            accountantInvitationLink: `Program dla księgowych ExpensifyApproved!`,
            accountantInvitationSuffix: `aby włączyć podróże dla tej domeny.`,
        },
        publicDomainError: {
            title: 'Rozpocznij korzystanie z Expensify Travel',
            message: `Będziesz musiał użyć swojego służbowego adresu e-mail (np. name@company.com) z Expensify Travel, a nie swojego osobistego adresu e-mail (np. name@gmail.com).`,
        },
        blockedFeatureModal: {
            title: 'Expensify Travel został wyłączony',
            message: `Twój administrator wyłączył Expensify Travel. Proszę przestrzegać firmowej polityki rezerwacji w celu organizacji podróży.`,
        },
        verifyCompany: {
            title: 'Rozpocznij podróż już dziś!',
            message: `Proszę skontaktować się z menedżerem konta lub salesteam@expensify.com, aby uzyskać demonstrację podróży i włączyć ją dla swojej firmy.`,
        },
        updates: {
            bookingTicketed: ({airlineCode, origin, destination, startDate, confirmationID = ''}: FlightParams) =>
                `Twój lot ${airlineCode} (${origin} → ${destination}) w dniu ${startDate} został zarezerwowany. Kod potwierdzenia: ${confirmationID}`,
            ticketVoided: ({airlineCode, origin, destination, startDate}: FlightParams) =>
                `Twój bilet na lot ${airlineCode} (${origin} → ${destination}) w dniu ${startDate} został unieważniony.`,
            ticketRefunded: ({airlineCode, origin, destination, startDate}: FlightParams) =>
                `Twój bilet na lot ${airlineCode} (${origin} → ${destination}) w dniu ${startDate} został zwrócony lub wymieniony.`,
            flightCancelled: ({airlineCode, origin, destination, startDate}: FlightParams) =>
                `Twój lot ${airlineCode} (${origin} → ${destination}) w dniu ${startDate} został odwołany przez linię lotniczą.`,
            flightScheduleChangePending: ({airlineCode}: AirlineParams) => `Linia lotnicza zaproponowała zmianę harmonogramu dla lotu ${airlineCode}; czekamy na potwierdzenie.`,
            flightScheduleChangeClosed: ({airlineCode, startDate}: AirlineParams) => `Zmiana harmonogramu potwierdzona: lot ${airlineCode} teraz odlatuje o ${startDate}.`,
            flightUpdated: ({airlineCode, origin, destination, startDate}: FlightParams) => `Twój lot ${airlineCode} (${origin} → ${destination}) w dniu ${startDate} został zaktualizowany.`,
            flightCabinChanged: ({airlineCode, cabinClass}: AirlineParams) => `Twoja klasa kabiny została zaktualizowana do ${cabinClass} na locie ${airlineCode}.`,
            flightSeatConfirmed: ({airlineCode}: AirlineParams) => `Twoje miejsce na pokładzie lotu ${airlineCode} zostało potwierdzone.`,
            flightSeatChanged: ({airlineCode}: AirlineParams) => `Twoje przypisanie miejsca na locie ${airlineCode} zostało zmienione.`,
            flightSeatCancelled: ({airlineCode}: AirlineParams) => `Twoje miejsce na pokładzie lotu ${airlineCode} zostało usunięte.`,
            paymentDeclined: 'Płatność za rezerwację lotu nie powiodła się. Proszę spróbować ponownie.',
            bookingCancelledByTraveler: ({type, id = ''}: TravelTypeParams) => `Anulowałeś swoją rezerwację ${type} ${id}.`,
            bookingCancelledByVendor: ({type, id = ''}: TravelTypeParams) => `Sprzedawca anulował Twoją rezerwację ${type} ${id}.`,
            bookingRebooked: ({type, id = ''}: TravelTypeParams) => `Twoja rezerwacja ${type} została ponownie zarezerwowana. Nowy numer potwierdzenia: ${id}.`,
            bookingUpdated: ({type}: TravelTypeParams) => `Twoja rezerwacja ${type} została zaktualizowana. Sprawdź nowe szczegóły w itinerarzu.`,
            railTicketRefund: ({origin, destination, startDate}: RailTicketParams) =>
                `Twój bilet kolejowy na trasie ${origin} → ${destination} z dnia ${startDate} został zwrócony. Zostanie przetworzony zwrot środków.`,
            railTicketExchange: ({origin, destination, startDate}: RailTicketParams) => `Twój bilet kolejowy na trasie ${origin} → ${destination} na ${startDate} został wymieniony.`,
            railTicketUpdate: ({origin, destination, startDate}: RailTicketParams) => `Twój bilet kolejowy na trasie ${origin} → ${destination} na dzień ${startDate} został zaktualizowany.`,
            defaultUpdate: ({type}: TravelTypeParams) => `Twoja rezerwacja ${type} została zaktualizowana.`,
        },
    },
    workspace: {
        common: {
            card: 'Karty',
            expensifyCard: 'Expensify Card',
            companyCards: 'Karty firmowe',
            workflows: 'Przepływy pracy',
            workspace: 'Workspace',
            findWorkspace: 'Znajdź przestrzeń roboczą',
            edit: 'Edytuj przestrzeń roboczą',
            enabled: 'Włączone',
            disabled: 'Wyłączony',
            everyone: 'Wszyscy',
            delete: 'Usuń przestrzeń roboczą',
            settings: 'Ustawienia',
            reimburse: 'Zwroty kosztów',
            categories: 'Kategorie',
            tags: 'Tagi',
            customField1: 'Pole niestandardowe 1',
            customField2: 'Pole niestandardowe 2',
            customFieldHint: 'Dodaj niestandardowe kodowanie, które dotyczy wszystkich wydatków tego członka.',
            reportFields: 'Pola raportu',
            reportTitle: 'Tytuł raportu',
            reportField: 'Pole raportu',
            taxes: 'Podatki',
            bills: 'Rachunki',
            invoices: 'Faktury',
            travel: 'Podróżować',
            members: 'Członkowie',
            accounting: 'Księgowość',
            rules: 'Zasady',
            displayedAs: 'Wyświetlane jako',
            plan: 'Plan',
            profile: 'Przegląd',
            bankAccount: 'Konto bankowe',
            connectBankAccount: 'Połącz konto bankowe',
            testTransactions: 'Przetestuj transakcje',
            issueAndManageCards: 'Wydawaj i zarządzaj kartami',
            reconcileCards: 'Uzgodnij karty',
            selected: () => ({
                one: '1 wybrano',
                other: (count: number) => `${count} wybrano`,
            }),
            settlementFrequency: 'Częstotliwość rozliczeń',
            setAsDefault: 'Ustaw jako domyślne miejsce pracy',
            defaultNote: `Paragony wysłane na ${CONST.EMAIL.RECEIPTS} pojawią się w tym obszarze roboczym.`,
            deleteConfirmation: 'Czy na pewno chcesz usunąć tę przestrzeń roboczą?',
            deleteWithCardsConfirmation: 'Czy na pewno chcesz usunąć tę przestrzeń roboczą? Spowoduje to usunięcie wszystkich kanałów kart i przypisanych kart.',
            unavailable: 'Niedostępna przestrzeń robocza',
            memberNotFound: 'Nie znaleziono członka. Aby zaprosić nowego członka do przestrzeni roboczej, użyj przycisku zaproszenia powyżej.',
            notAuthorized: `Nie masz dostępu do tej strony. Jeśli próbujesz dołączyć do tego miejsca pracy, poproś właściciela miejsca pracy o dodanie Cię jako członka. Coś innego? Skontaktuj się z ${CONST.EMAIL.CONCIERGE}.`,
            goToWorkspace: 'Przejdź do przestrzeni roboczej',
            goToWorkspaces: 'Przejdź do przestrzeni roboczych',
            clearFilter: 'Wyczyść filtr',
            workspaceName: 'Nazwa przestrzeni roboczej',
            workspaceOwner: 'Właściciel',
            workspaceType: 'Typ przestrzeni roboczej',
            workspaceAvatar: 'Awatar przestrzeni roboczej',
            mustBeOnlineToViewMembers: 'Musisz być online, aby zobaczyć członków tego miejsca pracy.',
            moreFeatures: 'Więcej funkcji',
            requested: 'Żądane',
            distanceRates: 'Stawki za odległość',
            defaultDescription: 'Jedno miejsce na wszystkie Twoje paragony i wydatki.',
            descriptionHint: 'Udostępnij informacje o tej przestrzeni roboczej wszystkim członkom.',
            welcomeNote: 'Proszę użyć Expensify do przesyłania paragonów do zwrotu kosztów, dziękuję!',
            subscription: 'Subskrypcja',
            markAsEntered: 'Oznacz jako wprowadzone ręcznie',
            markAsExported: 'Oznacz jako wyeksportowane ręcznie',
            exportIntegrationSelected: ({connectionName}: ExportIntegrationSelectedParams) => `Eksportuj do ${CONST.POLICY.CONNECTIONS.NAME_USER_FRIENDLY[connectionName]}`,
            letsDoubleCheck: 'Sprawdźmy podwójnie, czy wszystko wygląda dobrze.',
            lineItemLevel: 'Poziom pozycji linii',
            reportLevel: 'Poziom raportu',
            topLevel: 'Najwyższy poziom',
            appliedOnExport: 'Nie zaimportowane do Expensify, zastosowane przy eksporcie',
            shareNote: {
                header: 'Udostępnij swoje miejsce pracy innym członkom',
                content: {
                    firstPart:
                        'Udostępnij ten kod QR lub skopiuj poniższy link, aby ułatwić członkom żądanie dostępu do Twojego miejsca pracy. Wszystkie prośby o dołączenie do miejsca pracy pojawią się w',
                    secondPart: 'pokój do Twojej recenzji.',
                },
            },
            connectTo: ({connectionName}: ConnectionNameParams) => `Połącz z ${CONST.POLICY.CONNECTIONS.NAME_USER_FRIENDLY[connectionName]}`,
            createNewConnection: 'Utwórz nowe połączenie',
            reuseExistingConnection: 'Ponownie użyj istniejące połączenie',
            existingConnections: 'Istniejące połączenia',
            existingConnectionsDescription: ({connectionName}: ConnectionNameParams) =>
                `Ponieważ wcześniej połączyłeś się z ${CONST.POLICY.CONNECTIONS.NAME_USER_FRIENDLY[connectionName]}, możesz wybrać ponowne użycie istniejącego połączenia lub utworzyć nowe.`,
            lastSyncDate: ({connectionName, formattedDate}: LastSyncDateParams) => `${connectionName} - Ostatnia synchronizacja ${formattedDate}`,
            authenticationError: ({connectionName}: AuthenticationErrorParams) => `Nie można połączyć się z ${connectionName} z powodu błędu uwierzytelniania.`,
            learnMore: 'Dowiedz się więcej.',
            memberAlternateText: 'Członkowie mogą składać i zatwierdzać raporty.',
            adminAlternateText: 'Administratorzy mają pełny dostęp do edycji wszystkich raportów i ustawień przestrzeni roboczej.',
            auditorAlternateText: 'Audytorzy mogą przeglądać i komentować raporty.',
            roleName: ({role}: OptionalParam<RoleNamesParams> = {}) => {
                switch (role) {
                    case CONST.POLICY.ROLE.ADMIN:
                        return 'Admin';
                    case CONST.POLICY.ROLE.AUDITOR:
                        return 'Audytor';
                    case CONST.POLICY.ROLE.USER:
                        return 'Członek';
                    default:
                        return 'Członek';
                }
            },
            frequency: {
                manual: 'Ręcznie',
                instant: 'Natychmiastowy',
                immediate: 'Codziennie',
                trip: 'Według podróży',
                weekly: 'Cotygodniowo',
                semimonthly: 'Dwa razy w miesiącu',
                monthly: 'Miesięczny',
            },
            planType: 'Typ planu',
            submitExpense: 'Prześlij swoje wydatki poniżej:',
            defaultCategory: 'Domyślna kategoria',
            viewTransactions: 'Wyświetl transakcje',
            policyExpenseChatName: ({displayName}: PolicyExpenseChatNameParams) => `Wydatki ${displayName}`,
        },
        perDiem: {
            subtitle: 'Ustaw stawki diety, aby kontrolować dzienne wydatki pracowników.',
            amount: 'Kwota',
            deleteRates: () => ({
                one: 'Usuń stawkę',
                other: 'Usuń stawki',
            }),
            deletePerDiemRate: 'Usuń stawkę diety',
            findPerDiemRate: 'Znajdź stawkę diety',
            areYouSureDelete: () => ({
                one: 'Czy na pewno chcesz usunąć tę stawkę?',
                other: 'Czy na pewno chcesz usunąć te stawki?',
            }),
            emptyList: {
                title: 'Dieta',
                subtitle: 'Ustaw stawki dzienne, aby kontrolować codzienne wydatki pracowników. Importuj stawki z arkusza kalkulacyjnego, aby rozpocząć.',
            },
            errors: {
                existingRateError: ({rate}: CustomUnitRateParams) => `Stawka o wartości ${rate} już istnieje`,
            },
            importPerDiemRates: 'Importuj stawki diety',
            editPerDiemRate: 'Edytuj stawkę diety',
            editPerDiemRates: 'Edytuj stawki diet',
            editDestinationSubtitle: ({destination}: EditDestinationSubtitleParams) => `Aktualizacja tego miejsca docelowego zmieni je dla wszystkich substawek diety ${destination}.`,
            editCurrencySubtitle: ({destination}: EditDestinationSubtitleParams) => `Aktualizacja tej waluty zmieni ją dla wszystkich substawek diet ${destination}.`,
        },
        qbd: {
            exportOutOfPocketExpensesDescription: 'Ustaw sposób eksportowania wydatków z własnej kieszeni do QuickBooks Desktop.',
            exportOutOfPocketExpensesCheckToggle: 'Oznacz czeki jako „wydrukuj później”',
            exportDescription: 'Skonfiguruj, jak dane z Expensify są eksportowane do QuickBooks Desktop.',
            date: 'Data eksportu',
            exportInvoices: 'Eksportuj faktury do',
            exportExpensifyCard: 'Eksportuj transakcje z karty Expensify jako',
            account: 'Konto',
            accountDescription: 'Wybierz, gdzie opublikować wpisy w dzienniku.',
            accountsPayable: 'Zobowiązania płatnicze',
            accountsPayableDescription: 'Wybierz, gdzie utworzyć rachunki dostawców.',
            bankAccount: 'Konto bankowe',
            notConfigured: 'Nieskonfigurowane',
            bankAccountDescription: 'Wybierz, skąd wysyłać czeki.',
            creditCardAccount: 'Konto karty kredytowej',
            exportDate: {
                label: 'Data eksportu',
                description: 'Użyj tej daty podczas eksportowania raportów do QuickBooks Desktop.',
                values: {
                    [CONST.QUICKBOOKS_EXPORT_DATE.LAST_EXPENSE]: {
                        label: 'Data ostatniego wydatku',
                        description: 'Data najnowszego wydatku w raporcie.',
                    },
                    [CONST.QUICKBOOKS_EXPORT_DATE.REPORT_EXPORTED]: {
                        label: 'Data eksportu',
                        description: 'Data, kiedy raport został wyeksportowany do QuickBooks Desktop.',
                    },
                    [CONST.QUICKBOOKS_EXPORT_DATE.REPORT_SUBMITTED]: {
                        label: 'Data złożenia',
                        description: 'Data, kiedy raport został przesłany do zatwierdzenia.',
                    },
                },
            },
            exportCheckDescription: 'Utworzymy szczegółowy czek dla każdego raportu Expensify i wyślemy go z poniższego konta bankowego.',
            exportJournalEntryDescription: 'Utworzymy szczegółowy wpis do dziennika dla każdego raportu Expensify i opublikujemy go na poniższym koncie.',
            exportVendorBillDescription:
                'Utworzymy wyszczególnioną fakturę od dostawcy dla każdego raportu Expensify i dodamy ją do konta poniżej. Jeśli ten okres jest zamknięty, zaksięgujemy na 1. dzień następnego otwartego okresu.',
            deepDiveExpensifyCard: 'Transakcje z karty Expensify będą automatycznie eksportowane do "Konta Zobowiązań Karty Expensify" utworzonego z',
            deepDiveExpensifyCardIntegration: 'nasza integracja.',
            outOfPocketTaxEnabledDescription:
                'QuickBooks Desktop nie obsługuje podatków przy eksportach zapisów księgowych. Ponieważ masz włączone podatki w swoim obszarze roboczym, ta opcja eksportu jest niedostępna.',
            outOfPocketTaxEnabledError: 'Dzienniki księgowe są niedostępne, gdy podatki są włączone. Proszę wybrać inną opcję eksportu.',
            accounts: {
                [CONST.QUICKBOOKS_DESKTOP_NON_REIMBURSABLE_EXPORT_ACCOUNT_TYPE.CREDIT_CARD]: 'Karta kredytowa',
                [CONST.QUICKBOOKS_DESKTOP_REIMBURSABLE_ACCOUNT_TYPE.VENDOR_BILL]: 'Faktura od dostawcy',
                [CONST.QUICKBOOKS_DESKTOP_REIMBURSABLE_ACCOUNT_TYPE.JOURNAL_ENTRY]: 'Wpis do dziennika',
                [CONST.QUICKBOOKS_DESKTOP_REIMBURSABLE_ACCOUNT_TYPE.CHECK]: 'Sprawdź',
                [`${CONST.QUICKBOOKS_DESKTOP_NON_REIMBURSABLE_EXPORT_ACCOUNT_TYPE.CHECK}Description`]:
                    'Utworzymy szczegółowy czek dla każdego raportu Expensify i wyślemy go z poniższego konta bankowego.',
                [`${CONST.QUICKBOOKS_DESKTOP_NON_REIMBURSABLE_EXPORT_ACCOUNT_TYPE.CREDIT_CARD}Description`]:
                    'Automatycznie dopasujemy nazwę sprzedawcy na transakcji kartą kredytową do odpowiadających jej dostawców w QuickBooks. Jeśli nie istnieją żadni dostawcy, utworzymy dostawcę "Credit Card Misc." do powiązania.',
                [`${CONST.QUICKBOOKS_DESKTOP_REIMBURSABLE_ACCOUNT_TYPE.VENDOR_BILL}Description`]:
                    'Utworzymy wyszczególnioną fakturę od dostawcy dla każdego raportu Expensify z datą ostatniego wydatku i dodamy ją do poniższego konta. Jeśli ten okres jest zamknięty, zaksięgujemy na 1. dzień następnego otwartego okresu.',
                [`${CONST.QUICKBOOKS_DESKTOP_NON_REIMBURSABLE_EXPORT_ACCOUNT_TYPE.CREDIT_CARD}AccountDescription`]: 'Wybierz miejsce eksportu transakcji kartą kredytową.',
                [`${CONST.QUICKBOOKS_DESKTOP_REIMBURSABLE_ACCOUNT_TYPE.VENDOR_BILL}AccountDescription`]: 'Wybierz dostawcę, aby zastosować do wszystkich transakcji kartą kredytową.',
                [`${CONST.QUICKBOOKS_DESKTOP_REIMBURSABLE_ACCOUNT_TYPE.CHECK}AccountDescription`]: 'Wybierz, skąd wysyłać czeki.',
                [`${CONST.QUICKBOOKS_DESKTOP_REIMBURSABLE_ACCOUNT_TYPE.VENDOR_BILL}Error`]:
                    'Rachunki dostawców są niedostępne, gdy lokalizacje są włączone. Proszę wybrać inną opcję eksportu.',
                [`${CONST.QUICKBOOKS_DESKTOP_REIMBURSABLE_ACCOUNT_TYPE.CHECK}Error`]: 'Czeki są niedostępne, gdy lokalizacje są włączone. Proszę wybrać inną opcję eksportu.',
                [`${CONST.QUICKBOOKS_DESKTOP_REIMBURSABLE_ACCOUNT_TYPE.JOURNAL_ENTRY}Error`]:
                    'Dzienniki księgowe są niedostępne, gdy podatki są włączone. Proszę wybrać inną opcję eksportu.',
            },
            noAccountsFound: 'Nie znaleziono kont',
            noAccountsFoundDescription: 'Dodaj konto w QuickBooks Desktop i ponownie zsynchronizuj połączenie.',
            qbdSetup: 'Konfiguracja QuickBooks Desktop',
            requiredSetupDevice: {
                title: 'Nie można połączyć się z tego urządzenia',
                body1: 'Będziesz musiał skonfigurować to połączenie z komputera, który hostuje plik firmy QuickBooks Desktop.',
                body2: 'Po połączeniu będziesz mógł synchronizować i eksportować z dowolnego miejsca.',
            },
            setupPage: {
                title: 'Otwórz ten link, aby się połączyć',
                body: 'Aby zakończyć konfigurację, otwórz poniższy link na komputerze, na którym działa QuickBooks Desktop.',
                setupErrorTitle: 'Coś poszło nie tak',
                setupErrorBody1: 'Połączenie z QuickBooks Desktop nie działa w tej chwili. Proszę spróbować ponownie później lub',
                setupErrorBody2: 'jeśli problem będzie się powtarzał.',
                setupErrorBodyContactConcierge: 'skontaktuj się z Concierge',
            },
            importDescription: 'Wybierz, które konfiguracje kodowania zaimportować z QuickBooks Desktop do Expensify.',
            classes: 'Klasy',
            items: 'Przedmioty',
            customers: 'Klienci/projekty',
            exportCompanyCardsDescription: 'Ustaw, jak zakupy kartą firmową eksportują się do QuickBooks Desktop.',
            defaultVendorDescription: 'Ustaw domyślnego dostawcę, który będzie stosowany do wszystkich transakcji kartą kredytową podczas eksportu.',
            accountsDescription: 'Twój plan kont QuickBooks Desktop zostanie zaimportowany do Expensify jako kategorie.',
            accountsSwitchTitle: 'Wybierz, czy importować nowe konta jako włączone czy wyłączone kategorie.',
            accountsSwitchDescription: 'Włączone kategorie będą dostępne dla członków do wyboru podczas tworzenia ich wydatków.',
            classesDescription: 'Wybierz, jak obsługiwać klasy QuickBooks Desktop w Expensify.',
            tagsDisplayedAsDescription: 'Poziom pozycji linii',
            reportFieldsDisplayedAsDescription: 'Poziom raportu',
            customersDescription: 'Wybierz, jak obsługiwać klientów/projekty QuickBooks Desktop w Expensify.',
            advancedConfig: {
                autoSyncDescription: 'Expensify będzie automatycznie synchronizować się z QuickBooks Desktop każdego dnia.',
                createEntities: 'Automatyczne tworzenie jednostek',
                createEntitiesDescription: 'Expensify automatycznie utworzy dostawców w QuickBooks Desktop, jeśli jeszcze nie istnieją.',
            },
            itemsDescription: 'Wybierz, jak obsługiwać elementy QuickBooks Desktop w Expensify.',
        },
        qbo: {
            connectedTo: 'Połączono z',
            importDescription: 'Wybierz, które konfiguracje kodowania zaimportować z QuickBooks Online do Expensify.',
            classes: 'Klasy',
            locations: 'Lokalizacje',
            customers: 'Klienci/projekty',
            accountsDescription: 'Twój plan kont QuickBooks Online zostanie zaimportowany do Expensify jako kategorie.',
            accountsSwitchTitle: 'Wybierz, czy importować nowe konta jako włączone czy wyłączone kategorie.',
            accountsSwitchDescription: 'Włączone kategorie będą dostępne dla członków do wyboru podczas tworzenia ich wydatków.',
            classesDescription: 'Wybierz, jak obsługiwać klasy QuickBooks Online w Expensify.',
            customersDescription: 'Wybierz, jak obsługiwać klientów/projekty QuickBooks Online w Expensify.',
            locationsDescription: 'Wybierz, jak obsługiwać lokalizacje QuickBooks Online w Expensify.',
            taxesDescription: 'Wybierz, jak obsługiwać podatki QuickBooks Online w Expensify.',
            locationsLineItemsRestrictionDescription:
                'QuickBooks Online nie obsługuje lokalizacji na poziomie linii dla czeków lub faktur od dostawców. Jeśli chcesz mieć lokalizacje na poziomie linii, upewnij się, że używasz zapisów księgowych i wydatków na kartach kredytowych/debetowych.',
            taxesJournalEntrySwitchNote: 'QuickBooks Online nie obsługuje podatków w zapisach księgowych. Proszę zmienić opcję eksportu na fakturę od dostawcy lub czek.',
            exportDescription: 'Skonfiguruj, jak dane Expensify są eksportowane do QuickBooks Online.',
            date: 'Data eksportu',
            exportInvoices: 'Eksportuj faktury do',
            exportExpensifyCard: 'Eksportuj transakcje z karty Expensify jako',
            deepDiveExpensifyCard: 'Transakcje z karty Expensify będą automatycznie eksportowane do "Konta Zobowiązań Karty Expensify" utworzonego z',
            deepDiveExpensifyCardIntegration: 'nasza integracja.',
            exportDate: {
                label: 'Data eksportu',
                description: 'Użyj tej daty podczas eksportowania raportów do QuickBooks Online.',
                values: {
                    [CONST.QUICKBOOKS_EXPORT_DATE.LAST_EXPENSE]: {
                        label: 'Data ostatniego wydatku',
                        description: 'Data najnowszego wydatku w raporcie.',
                    },
                    [CONST.QUICKBOOKS_EXPORT_DATE.REPORT_EXPORTED]: {
                        label: 'Data eksportu',
                        description: 'Data eksportu raportu do QuickBooks Online.',
                    },
                    [CONST.QUICKBOOKS_EXPORT_DATE.REPORT_SUBMITTED]: {
                        label: 'Data złożenia',
                        description: 'Data, kiedy raport został przesłany do zatwierdzenia.',
                    },
                },
            },
            receivable: 'Należności', // This is an account name that will come directly from QBO, so I don't know why we need a translation for it. It should take whatever the name of the account is in QBO. Leaving this note for CS.
            archive: 'Archiwum należności', // This is an account name that will come directly from QBO, so I don't know why we need a translation for it. It should take whatever the name of the account is in QBO. Leaving this note for CS.
            exportInvoicesDescription: 'Użyj tego konta podczas eksportowania faktur do QuickBooks Online.',
            exportCompanyCardsDescription: 'Ustaw sposób eksportowania zakupów kartą firmową do QuickBooks Online.',
            vendor: 'Dostawca',
            defaultVendorDescription: 'Ustaw domyślnego dostawcę, który będzie stosowany do wszystkich transakcji kartą kredytową podczas eksportu.',
            exportOutOfPocketExpensesDescription: 'Ustaw sposób eksportowania wydatków z własnej kieszeni do QuickBooks Online.',
            exportCheckDescription: 'Utworzymy szczegółowy czek dla każdego raportu Expensify i wyślemy go z poniższego konta bankowego.',
            exportJournalEntryDescription: 'Utworzymy szczegółowy wpis do dziennika dla każdego raportu Expensify i opublikujemy go na poniższym koncie.',
            exportVendorBillDescription:
                'Utworzymy wyszczególnioną fakturę od dostawcy dla każdego raportu Expensify i dodamy ją do konta poniżej. Jeśli ten okres jest zamknięty, zaksięgujemy na 1. dzień następnego otwartego okresu.',
            account: 'Konto',
            accountDescription: 'Wybierz, gdzie opublikować wpisy w dzienniku.',
            accountsPayable: 'Zobowiązania płatnicze',
            accountsPayableDescription: 'Wybierz, gdzie utworzyć rachunki dostawców.',
            bankAccount: 'Konto bankowe',
            notConfigured: 'Nieskonfigurowane',
            bankAccountDescription: 'Wybierz, skąd wysyłać czeki.',
            creditCardAccount: 'Konto karty kredytowej',
            companyCardsLocationEnabledDescription:
                'QuickBooks Online nie obsługuje lokalizacji w eksportach faktur od dostawców. Ponieważ masz włączone lokalizacje w swoim obszarze roboczym, ta opcja eksportu jest niedostępna.',
            outOfPocketTaxEnabledDescription:
                'QuickBooks Online nie obsługuje podatków przy eksportach zapisów księgowych. Ponieważ masz włączone podatki w swoim obszarze roboczym, ta opcja eksportu jest niedostępna.',
            outOfPocketTaxEnabledError: 'Dzienniki księgowe są niedostępne, gdy podatki są włączone. Proszę wybrać inną opcję eksportu.',
            advancedConfig: {
                autoSyncDescription: 'Expensify będzie automatycznie synchronizować się z QuickBooks Online każdego dnia.',
                inviteEmployees: 'Zaproś pracowników',
                inviteEmployeesDescription: 'Importuj rekordy pracowników z QuickBooks Online i zaproś pracowników do tego miejsca pracy.',
                createEntities: 'Automatyczne tworzenie jednostek',
                createEntitiesDescription:
                    'Expensify automatycznie utworzy dostawców w QuickBooks Online, jeśli jeszcze nie istnieją, oraz automatycznie utworzy klientów podczas eksportowania faktur.',
                reimbursedReportsDescription:
                    'Za każdym razem, gdy raport jest opłacany za pomocą Expensify ACH, odpowiednia płatność rachunku zostanie utworzona na poniższym koncie QuickBooks Online.',
                qboBillPaymentAccount: 'Konto do płatności rachunków QuickBooks',
                qboInvoiceCollectionAccount: 'Konto do zbierania faktur QuickBooks',
                accountSelectDescription: 'Wybierz, skąd chcesz opłacić rachunki, a my utworzymy płatność w QuickBooks Online.',
                invoiceAccountSelectorDescription: 'Wybierz, gdzie chcesz otrzymywać płatności za faktury, a my utworzymy płatność w QuickBooks Online.',
            },
            accounts: {
                [CONST.QUICKBOOKS_NON_REIMBURSABLE_EXPORT_ACCOUNT_TYPE.DEBIT_CARD]: 'Karta debetowa',
                [CONST.QUICKBOOKS_NON_REIMBURSABLE_EXPORT_ACCOUNT_TYPE.CREDIT_CARD]: 'Karta kredytowa',
                [CONST.QUICKBOOKS_REIMBURSABLE_ACCOUNT_TYPE.VENDOR_BILL]: 'Faktura od dostawcy',
                [CONST.QUICKBOOKS_REIMBURSABLE_ACCOUNT_TYPE.JOURNAL_ENTRY]: 'Wpis do dziennika',
                [CONST.QUICKBOOKS_REIMBURSABLE_ACCOUNT_TYPE.CHECK]: 'Sprawdź',
                [`${CONST.QUICKBOOKS_NON_REIMBURSABLE_EXPORT_ACCOUNT_TYPE.DEBIT_CARD}Description`]:
                    "Automatycznie dopasujemy nazwę sprzedawcy na transakcji kartą debetową do odpowiadających jej dostawców w QuickBooks. Jeśli nie istnieją żadni dostawcy, utworzymy dostawcę 'Debit Card Misc.' do powiązania.",
                [`${CONST.QUICKBOOKS_NON_REIMBURSABLE_EXPORT_ACCOUNT_TYPE.CREDIT_CARD}Description`]:
                    'Automatycznie dopasujemy nazwę sprzedawcy na transakcji kartą kredytową do odpowiadających jej dostawców w QuickBooks. Jeśli nie istnieją żadni dostawcy, utworzymy dostawcę "Credit Card Misc." do powiązania.',
                [`${CONST.QUICKBOOKS_REIMBURSABLE_ACCOUNT_TYPE.VENDOR_BILL}Description`]:
                    'Utworzymy wyszczególnioną fakturę od dostawcy dla każdego raportu Expensify z datą ostatniego wydatku i dodamy ją do poniższego konta. Jeśli ten okres jest zamknięty, zaksięgujemy na 1. dzień następnego otwartego okresu.',
                [`${CONST.QUICKBOOKS_NON_REIMBURSABLE_EXPORT_ACCOUNT_TYPE.DEBIT_CARD}AccountDescription`]: 'Wybierz miejsce eksportu transakcji z karty debetowej.',
                [`${CONST.QUICKBOOKS_NON_REIMBURSABLE_EXPORT_ACCOUNT_TYPE.CREDIT_CARD}AccountDescription`]: 'Wybierz miejsce eksportu transakcji kartą kredytową.',
                [`${CONST.QUICKBOOKS_REIMBURSABLE_ACCOUNT_TYPE.VENDOR_BILL}AccountDescription`]: 'Wybierz dostawcę, aby zastosować do wszystkich transakcji kartą kredytową.',
                [`${CONST.QUICKBOOKS_REIMBURSABLE_ACCOUNT_TYPE.VENDOR_BILL}Error`]: 'Rachunki dostawców są niedostępne, gdy lokalizacje są włączone. Proszę wybrać inną opcję eksportu.',
                [`${CONST.QUICKBOOKS_REIMBURSABLE_ACCOUNT_TYPE.CHECK}Error`]: 'Czeki są niedostępne, gdy lokalizacje są włączone. Proszę wybrać inną opcję eksportu.',
                [`${CONST.QUICKBOOKS_REIMBURSABLE_ACCOUNT_TYPE.JOURNAL_ENTRY}Error`]: 'Dzienniki księgowe są niedostępne, gdy podatki są włączone. Proszę wybrać inną opcję eksportu.',
            },
            exportDestinationAccountsMisconfigurationError: {
                [CONST.QUICKBOOKS_REIMBURSABLE_ACCOUNT_TYPE.VENDOR_BILL]: 'Wybierz prawidłowe konto do eksportu faktury dostawcy',
                [CONST.QUICKBOOKS_REIMBURSABLE_ACCOUNT_TYPE.JOURNAL_ENTRY]: 'Wybierz prawidłowe konto do eksportu zapisów księgowych',
                [CONST.QUICKBOOKS_REIMBURSABLE_ACCOUNT_TYPE.CHECK]: 'Wybierz prawidłowe konto do eksportu czeków',
            },
            exportDestinationSetupAccountsInfo: {
                [CONST.QUICKBOOKS_REIMBURSABLE_ACCOUNT_TYPE.VENDOR_BILL]: 'Aby użyć eksportu faktur od dostawców, skonfiguruj konto zobowiązań w QuickBooks Online',
                [CONST.QUICKBOOKS_REIMBURSABLE_ACCOUNT_TYPE.JOURNAL_ENTRY]: 'Aby używać eksportu zapisów księgowych, skonfiguruj konto księgowe w QuickBooks Online.',
                [CONST.QUICKBOOKS_REIMBURSABLE_ACCOUNT_TYPE.CHECK]: 'Aby użyć eksportu czeków, skonfiguruj konto bankowe w QuickBooks Online.',
            },
            noAccountsFound: 'Nie znaleziono kont',
            noAccountsFoundDescription: 'Dodaj konto w QuickBooks Online i ponownie zsynchronizuj połączenie.',
            accountingMethods: {
                label: 'Kiedy eksportować',
                description: 'Wybierz, kiedy eksportować wydatki:',
                values: {
                    [COMMON_CONST.INTEGRATIONS.ACCOUNTING_METHOD.ACCRUAL]: 'Rozliczenia międzyokresowe',
                    [COMMON_CONST.INTEGRATIONS.ACCOUNTING_METHOD.CASH]: 'Gotówka',
                },
                alternateText: {
                    [COMMON_CONST.INTEGRATIONS.ACCOUNTING_METHOD.ACCRUAL]: 'Wydatki z własnej kieszeni zostaną wyeksportowane po ostatecznym zatwierdzeniu.',
                    [COMMON_CONST.INTEGRATIONS.ACCOUNTING_METHOD.CASH]: 'Wydatki z własnej kieszeni zostaną wyeksportowane po opłaceniu',
                },
            },
        },
        workspaceList: {
            joinNow: 'Dołącz teraz',
            askToJoin: 'Poproś o dołączenie',
        },
        xero: {
            organization: 'Organizacja Xero',
            organizationDescription: 'Wybierz organizację Xero, z której chcesz zaimportować dane.',
            importDescription: 'Wybierz, które konfiguracje kodowania zaimportować z Xero do Expensify.',
            accountsDescription: 'Twój plan kont Xero zostanie zaimportowany do Expensify jako kategorie.',
            accountsSwitchTitle: 'Wybierz, czy importować nowe konta jako włączone czy wyłączone kategorie.',
            accountsSwitchDescription: 'Włączone kategorie będą dostępne dla członków do wyboru podczas tworzenia ich wydatków.',
            trackingCategories: 'Kategorie śledzenia',
            trackingCategoriesDescription: 'Wybierz, jak obsługiwać kategorie śledzenia Xero w Expensify.',
            mapTrackingCategoryTo: ({categoryName}: CategoryNameParams) => `Mapuj Xero ${categoryName} do`,
            mapTrackingCategoryToDescription: ({categoryName}: CategoryNameParams) => `Wybierz, gdzie zmapować ${categoryName} podczas eksportu do Xero.`,
            customers: 'Obciąż ponownie klientów',
            customersDescription:
                'Wybierz, czy ponownie obciążyć klientów w Expensify. Twoje kontakty klientów Xero mogą być oznaczane na wydatkach i zostaną wyeksportowane do Xero jako faktura sprzedaży.',
            taxesDescription: 'Wybierz, jak obsługiwać podatki Xero w Expensify.',
            notImported: 'Nie zaimportowano',
            notConfigured: 'Nieskonfigurowane',
            trackingCategoriesOptions: {
                [CONST.XERO_CONFIG.TRACKING_CATEGORY_OPTIONS.DEFAULT]: 'Domyślny kontakt Xero',
                [CONST.XERO_CONFIG.TRACKING_CATEGORY_OPTIONS.TAG]: 'Tagi',
                [CONST.XERO_CONFIG.TRACKING_CATEGORY_OPTIONS.REPORT_FIELD]: 'Pola raportu',
            },
            exportDescription: 'Skonfiguruj, jak dane z Expensify są eksportowane do Xero.',
            purchaseBill: 'Zakup faktury',
            exportDeepDiveCompanyCard:
                'Wyeksportowane wydatki zostaną zaksięgowane jako transakcje bankowe na poniższym koncie bankowym Xero, a daty transakcji będą zgodne z datami na wyciągu bankowym.',
            bankTransactions: 'Transakcje bankowe',
            xeroBankAccount: 'Konto bankowe Xero',
            xeroBankAccountDescription: 'Wybierz, gdzie wydatki będą księgowane jako transakcje bankowe.',
            exportExpensesDescription: 'Raporty zostaną wyeksportowane jako faktura zakupu z datą i statusem wybranym poniżej.',
            purchaseBillDate: 'Data zakupu faktury',
            exportInvoices: 'Eksportuj faktury jako',
            salesInvoice: 'Faktura sprzedaży',
            exportInvoicesDescription: 'Faktury sprzedażowe zawsze wyświetlają datę, w której faktura została wysłana.',
            advancedConfig: {
                autoSyncDescription: 'Expensify będzie automatycznie synchronizować się z Xero każdego dnia.',
                purchaseBillStatusTitle: 'Status rachunku zakupu',
                reimbursedReportsDescription: 'Za każdym razem, gdy raport jest opłacany za pomocą Expensify ACH, odpowiednia płatność rachunku zostanie utworzona na poniższym koncie Xero.',
                xeroBillPaymentAccount: 'Konto do płatności rachunków Xero',
                xeroInvoiceCollectionAccount: 'Konto do zbierania faktur Xero',
                xeroBillPaymentAccountDescription: 'Wybierz, skąd chcesz opłacić rachunki, a my utworzymy płatność w Xero.',
                invoiceAccountSelectorDescription: 'Wybierz, gdzie chcesz otrzymywać płatności za faktury, a my stworzymy płatność w Xero.',
            },
            exportDate: {
                label: 'Data zakupu faktury',
                description: 'Użyj tej daty podczas eksportowania raportów do Xero.',
                values: {
                    [CONST.XERO_EXPORT_DATE.LAST_EXPENSE]: {
                        label: 'Data ostatniego wydatku',
                        description: 'Data najnowszego wydatku w raporcie.',
                    },
                    [CONST.XERO_EXPORT_DATE.REPORT_EXPORTED]: {
                        label: 'Data eksportu',
                        description: 'Data, kiedy raport został wyeksportowany do Xero.',
                    },
                    [CONST.XERO_EXPORT_DATE.REPORT_SUBMITTED]: {
                        label: 'Data złożenia',
                        description: 'Data, kiedy raport został przesłany do zatwierdzenia.',
                    },
                },
            },
            invoiceStatus: {
                label: 'Status rachunku zakupu',
                description: 'Użyj tego statusu podczas eksportowania rachunków zakupu do Xero.',
                values: {
                    [CONST.XERO_CONFIG.INVOICE_STATUS.DRAFT]: 'Szkic',
                    [CONST.XERO_CONFIG.INVOICE_STATUS.AWAITING_APPROVAL]: 'Oczekiwanie na zatwierdzenie',
                    [CONST.XERO_CONFIG.INVOICE_STATUS.AWAITING_PAYMENT]: 'Oczekiwanie na płatność',
                },
            },
            noAccountsFound: 'Nie znaleziono kont',
            noAccountsFoundDescription: 'Proszę dodać konto w Xero i ponownie zsynchronizować połączenie.',
        },
        sageIntacct: {
            preferredExporter: 'Preferowany eksporter',
            taxSolution: 'Rozwiązanie podatkowe',
            notConfigured: 'Nieskonfigurowane',
            exportDate: {
                label: 'Data eksportu',
                description: 'Użyj tej daty podczas eksportowania raportów do Sage Intacct.',
                values: {
                    [CONST.SAGE_INTACCT_EXPORT_DATE.LAST_EXPENSE]: {
                        label: 'Data ostatniego wydatku',
                        description: 'Data najnowszego wydatku w raporcie.',
                    },
                    [CONST.SAGE_INTACCT_EXPORT_DATE.EXPORTED]: {
                        label: 'Data eksportu',
                        description: 'Data, kiedy raport został wyeksportowany do Sage Intacct.',
                    },
                    [CONST.SAGE_INTACCT_EXPORT_DATE.SUBMITTED]: {
                        label: 'Data złożenia',
                        description: 'Data, kiedy raport został przesłany do zatwierdzenia.',
                    },
                },
            },
            reimbursableExpenses: {
                description: 'Ustaw sposób eksportowania wydatków z własnej kieszeni do Sage Intacct.',
                values: {
                    [CONST.SAGE_INTACCT_REIMBURSABLE_EXPENSE_TYPE.EXPENSE_REPORT]: 'Raporty wydatków',
                    [CONST.SAGE_INTACCT_REIMBURSABLE_EXPENSE_TYPE.VENDOR_BILL]: 'Faktury od dostawców',
                },
            },
            nonReimbursableExpenses: {
                description: 'Ustaw, jak zakupy kartą firmową są eksportowane do Sage Intacct.',
                values: {
                    [CONST.SAGE_INTACCT_NON_REIMBURSABLE_EXPENSE_TYPE.CREDIT_CARD_CHARGE]: 'Karty kredytowe',
                    [CONST.SAGE_INTACCT_NON_REIMBURSABLE_EXPENSE_TYPE.VENDOR_BILL]: 'Faktury od dostawców',
                },
            },
            creditCardAccount: 'Konto karty kredytowej',
            defaultVendor: 'Domyślny dostawca',
            defaultVendorDescription: ({isReimbursable}: DefaultVendorDescriptionParams) =>
                `Ustaw domyślnego dostawcę, który będzie stosowany do ${isReimbursable ? '' : 'non-'}wydatków podlegających zwrotowi, które nie mają dopasowanego dostawcy w Sage Intacct.`,
            exportDescription: 'Skonfiguruj, jak dane z Expensify są eksportowane do Sage Intacct.',
            exportPreferredExporterNote:
                'Preferowany eksporter może być dowolnym administratorem przestrzeni roboczej, ale musi być również administratorem domeny, jeśli ustawisz różne konta eksportu dla indywidualnych kart firmowych w ustawieniach domeny.',
            exportPreferredExporterSubNote: 'Po ustawieniu preferowany eksporter zobaczy raporty do eksportu na swoim koncie.',
            noAccountsFound: 'Nie znaleziono kont',
            noAccountsFoundDescription: `Proszę dodać konto w Sage Intacct i ponownie zsynchronizować połączenie.`,
            autoSync: 'Auto-sync',
            autoSyncDescription: 'Expensify będzie automatycznie synchronizować się z Sage Intacct każdego dnia.',
            inviteEmployees: 'Zaproś pracowników',
            inviteEmployeesDescription:
                'Importuj dane pracowników Sage Intacct i zaproś pracowników do tego miejsca pracy. Twój przepływ zatwierdzania domyślnie będzie ustawiony na zatwierdzanie przez menedżera i może być dalej konfigurowany na stronie Członkowie.',
            syncReimbursedReports: 'Synchronizuj zrefundowane raporty',
            syncReimbursedReportsDescription:
                'Za każdym razem, gdy raport jest opłacany za pomocą Expensify ACH, odpowiednia płatność rachunku zostanie utworzona na poniższym koncie Sage Intacct.',
            paymentAccount: 'Konto płatnicze Sage Intacct',
        },
        netsuite: {
            subsidiary: 'Spółka zależna',
            subsidiarySelectDescription: 'Wybierz jednostkę zależną w NetSuite, z której chcesz zaimportować dane.',
            exportDescription: 'Skonfiguruj, jak dane z Expensify eksportują się do NetSuite.',
            exportInvoices: 'Eksportuj faktury do',
            journalEntriesTaxPostingAccount: 'Konto księgowania podatku w dzienniku księgowań',
            journalEntriesProvTaxPostingAccount: 'Konta księgowania podatku prowincjonalnego w dziennikach księgowych',
            foreignCurrencyAmount: 'Eksportuj kwotę w walucie obcej',
            exportToNextOpenPeriod: 'Eksportuj do następnego otwartego okresu',
            nonReimbursableJournalPostingAccount: 'Konto księgowania niepodlegające zwrotowi',
            reimbursableJournalPostingAccount: 'Konto księgowania zwrotów',
            journalPostingPreference: {
                label: 'Preferencje księgowania zapisów w dzienniku',
                values: {
                    [CONST.NETSUITE_JOURNAL_POSTING_PREFERENCE.JOURNALS_POSTING_INDIVIDUAL_LINE]: 'Pojedynczy, wyszczególniony wpis dla każdego raportu',
                    [CONST.NETSUITE_JOURNAL_POSTING_PREFERENCE.JOURNALS_POSTING_TOTAL_LINE]: 'Pojedynczy wpis dla każdego wydatku',
                },
            },
            invoiceItem: {
                label: 'Pozycja faktury',
                values: {
                    [CONST.NETSUITE_INVOICE_ITEM_PREFERENCE.CREATE]: {
                        label: 'Utwórz dla mnie jeden',
                        description: 'Utworzymy dla Ciebie "pozycję faktury Expensify" podczas eksportu (jeśli jeszcze nie istnieje).',
                    },
                    [CONST.NETSUITE_INVOICE_ITEM_PREFERENCE.SELECT]: {
                        label: 'Wybierz istniejące',
                        description: 'Połączymy faktury z Expensify z wybranym poniżej elementem.',
                    },
                },
            },
            exportDate: {
                label: 'Data eksportu',
                description: 'Użyj tej daty podczas eksportowania raportów do NetSuite.',
                values: {
                    [CONST.NETSUITE_EXPORT_DATE.LAST_EXPENSE]: {
                        label: 'Data ostatniego wydatku',
                        description: 'Data najnowszego wydatku w raporcie.',
                    },
                    [CONST.NETSUITE_EXPORT_DATE.EXPORTED]: {
                        label: 'Data eksportu',
                        description: 'Data eksportu raportu do NetSuite.',
                    },
                    [CONST.NETSUITE_EXPORT_DATE.SUBMITTED]: {
                        label: 'Data złożenia',
                        description: 'Data, kiedy raport został przesłany do zatwierdzenia.',
                    },
                },
            },
            exportDestination: {
                values: {
                    [CONST.NETSUITE_EXPORT_DESTINATION.EXPENSE_REPORT]: {
                        label: 'Raporty wydatków',
                        reimbursableDescription: 'Wydatki z własnej kieszeni zostaną wyeksportowane jako raporty wydatków do NetSuite.',
                        nonReimbursableDescription: 'Wydatki z kart firmowych będą eksportowane jako raporty wydatków do NetSuite.',
                    },
                    [CONST.NETSUITE_EXPORT_DESTINATION.VENDOR_BILL]: {
                        label: 'Faktury od dostawców',
                        reimbursableDescription:
                            'Out-of-pocket expenses will export as bills payable to the NetSuite vendor specified below.\n' +
                            '\n' +
                            'If you’d like to set a specific vendor for each card, go to *Settings > Domains > Company Cards*.',
                        nonReimbursableDescription:
                            'Company card expenses will export as bills payable to the NetSuite vendor specified below.\n' +
                            '\n' +
                            'If you’d like to set a specific vendor for each card, go to *Settings > Domains > Company Cards*.',
                    },
                    [CONST.NETSUITE_EXPORT_DESTINATION.JOURNAL_ENTRY]: {
                        label: 'Zapisy w dzienniku',
                        reimbursableDescription:
                            'Out-of-pocket expenses will export as journal entries to the NetSuite account specified below.\n' +
                            '\n' +
                            'If you’d like to set a specific vendor for each card, go to *Settings > Domains > Company Cards*.',
                        nonReimbursableDescription:
                            'Company card expenses will export as journal entries to the NetSuite account specified below.\n' +
                            '\n' +
                            'If you’d like to set a specific vendor for each card, go to *Settings > Domains > Company Cards*.',
                    },
                },
            },
            advancedConfig: {
                autoSyncDescription: 'Expensify będzie automatycznie synchronizować się z NetSuite każdego dnia.',
                reimbursedReportsDescription:
                    'Za każdym razem, gdy raport jest opłacany za pomocą Expensify ACH, odpowiednia płatność rachunku zostanie utworzona na koncie NetSuite poniżej.',
                reimbursementsAccount: 'Konto zwrotów',
                reimbursementsAccountDescription: 'Wybierz konto bankowe, którego użyjesz do zwrotów, a my utworzymy powiązaną płatność w NetSuite.',
                collectionsAccount: 'Konto windykacyjne',
                collectionsAccountDescription: 'Po oznaczeniu faktury jako opłaconej w Expensify i wyeksportowaniu do NetSuite, pojawi się ona na koncie poniżej.',
                approvalAccount: 'Konto zatwierdzania A/P',
                approvalAccountDescription:
                    'Wybierz konto, na podstawie którego transakcje będą zatwierdzane w NetSuite. Jeśli synchronizujesz raporty zwrócone, to również jest to konto, na które będą tworzone płatności rachunków.',
                defaultApprovalAccount: 'NetSuite domyślny',
                inviteEmployees: 'Zaproś pracowników i ustaw zatwierdzenia',
                inviteEmployeesDescription:
                    'Importuj rekordy pracowników NetSuite i zaproś pracowników do tego miejsca pracy. Twój przepływ zatwierdzania domyślnie będzie ustawiony na zatwierdzanie przez menedżera i można go dalej konfigurować na stronie *Członkowie*.',
                autoCreateEntities: 'Automatyczne tworzenie pracowników/dostawców',
                enableCategories: 'Włącz nowo zaimportowane kategorie',
                customFormID: 'Niestandardowy identyfikator formularza',
                customFormIDDescription:
                    'Domyślnie Expensify utworzy wpisy, używając preferowanego formularza transakcji ustawionego w NetSuite. Alternatywnie, możesz wyznaczyć konkretny formularz transakcji do użycia.',
                customFormIDReimbursable: 'Wydatek z własnej kieszeni',
                customFormIDNonReimbursable: 'Wydatek na firmową kartę',
                exportReportsTo: {
                    label: 'Poziom zatwierdzenia raportu wydatków',
                    description:
                        'Po zatwierdzeniu raportu wydatków w Expensify i wyeksportowaniu go do NetSuite, można ustawić dodatkowy poziom zatwierdzenia w NetSuite przed zaksięgowaniem.',
                    values: {
                        [CONST.NETSUITE_REPORTS_APPROVAL_LEVEL.REPORTS_APPROVED_NONE]: 'Domyślne preferencje NetSuite',
                        [CONST.NETSUITE_REPORTS_APPROVAL_LEVEL.REPORTS_SUPERVISOR_APPROVED]: 'Tylko zatwierdzone przez przełożonego',
                        [CONST.NETSUITE_REPORTS_APPROVAL_LEVEL.REPORTS_ACCOUNTING_APPROVED]: 'Tylko zatwierdzone przez księgowość',
                        [CONST.NETSUITE_REPORTS_APPROVAL_LEVEL.REPORTS_APPROVED_BOTH]: 'Supervisor i księgowość zatwierdzili',
                    },
                },
                accountingMethods: {
                    label: 'Kiedy eksportować',
                    description: 'Wybierz, kiedy eksportować wydatki:',
                    values: {
                        [COMMON_CONST.INTEGRATIONS.ACCOUNTING_METHOD.ACCRUAL]: 'Rozliczenia międzyokresowe',
                        [COMMON_CONST.INTEGRATIONS.ACCOUNTING_METHOD.CASH]: 'Gotówka',
                    },
                    alternateText: {
                        [COMMON_CONST.INTEGRATIONS.ACCOUNTING_METHOD.ACCRUAL]: 'Wydatki z własnej kieszeni zostaną wyeksportowane po ostatecznym zatwierdzeniu.',
                        [COMMON_CONST.INTEGRATIONS.ACCOUNTING_METHOD.CASH]: 'Wydatki z własnej kieszeni zostaną wyeksportowane po opłaceniu',
                    },
                },
                exportVendorBillsTo: {
                    label: 'Poziom zatwierdzenia faktury dostawcy',
                    description:
                        'Po zatwierdzeniu faktury dostawcy w Expensify i wyeksportowaniu jej do NetSuite, możesz ustawić dodatkowy poziom zatwierdzenia w NetSuite przed zaksięgowaniem.',
                    values: {
                        [CONST.NETSUITE_VENDOR_BILLS_APPROVAL_LEVEL.VENDOR_BILLS_APPROVED_NONE]: 'Domyślne preferencje NetSuite',
                        [CONST.NETSUITE_VENDOR_BILLS_APPROVAL_LEVEL.VENDOR_BILLS_APPROVAL_PENDING]: 'Oczekuje na zatwierdzenie',
                        [CONST.NETSUITE_VENDOR_BILLS_APPROVAL_LEVEL.VENDOR_BILLS_APPROVED]: 'Zatwierdzono do publikacji',
                    },
                },
                exportJournalsTo: {
                    label: 'Poziom zatwierdzenia wpisu w dzienniku',
                    description:
                        'Po zatwierdzeniu wpisu do dziennika w Expensify i wyeksportowaniu go do NetSuite, można ustawić dodatkowy poziom zatwierdzenia w NetSuite przed zaksięgowaniem.',
                    values: {
                        [CONST.NETSUITE_JOURNALS_APPROVAL_LEVEL.JOURNALS_APPROVED_NONE]: 'Domyślne preferencje NetSuite',
                        [CONST.NETSUITE_JOURNALS_APPROVAL_LEVEL.JOURNALS_APPROVAL_PENDING]: 'Oczekuje na zatwierdzenie',
                        [CONST.NETSUITE_JOURNALS_APPROVAL_LEVEL.JOURNALS_APPROVED]: 'Zatwierdzono do publikacji',
                    },
                },
                error: {
                    customFormID: 'Proszę wprowadzić prawidłowy numeryczny identyfikator formularza niestandardowego',
                },
            },
            noAccountsFound: 'Nie znaleziono kont',
            noAccountsFoundDescription: 'Proszę dodać konto w NetSuite i ponownie zsynchronizować połączenie.',
            noVendorsFound: 'Nie znaleziono dostawców',
            noVendorsFoundDescription: 'Proszę dodać dostawców w NetSuite i ponownie zsynchronizować połączenie.',
            noItemsFound: 'Nie znaleziono pozycji faktury',
            noItemsFoundDescription: 'Proszę dodać pozycje faktury w NetSuite i ponownie zsynchronizować połączenie.',
            noSubsidiariesFound: 'Nie znaleziono spółek zależnych',
            noSubsidiariesFoundDescription: 'Proszę dodać spółkę zależną w NetSuite i ponownie zsynchronizować połączenie.',
            tokenInput: {
                title: 'Konfiguracja NetSuite',
                formSteps: {
                    installBundle: {
                        title: 'Zainstaluj pakiet Expensify',
                        description: 'W NetSuite, przejdź do *Customization > SuiteBundler > Search & Install Bundles* > wyszukaj "Expensify" > zainstaluj pakiet.',
                    },
                    enableTokenAuthentication: {
                        title: 'Włącz uwierzytelnianie oparte na tokenach',
                        description: 'W NetSuite przejdź do *Setup > Company > Enable Features > SuiteCloud* > włącz *token-based authentication*.',
                    },
                    enableSoapServices: {
                        title: 'Włącz usługi sieciowe SOAP',
                        description: 'W NetSuite, przejdź do *Setup > Company > Enable Features > SuiteCloud* > włącz *SOAP Web Services*.',
                    },
                    createAccessToken: {
                        title: 'Utwórz token dostępu',
                        description:
                            'W NetSuite przejdź do *Setup > Users/Roles > Access Tokens* > utwórz token dostępu dla aplikacji "Expensify" i roli "Expensify Integration" lub "Administrator".\n\n*Ważne:* Upewnij się, że zapiszesz *Token ID* i *Token Secret* z tego kroku. Będziesz ich potrzebować w następnym kroku.',
                    },
                    enterCredentials: {
                        title: 'Wprowadź swoje dane logowania do NetSuite',
                        formInputs: {
                            netSuiteAccountID: 'NetSuite Account ID',
                            netSuiteTokenID: 'ID tokena',
                            netSuiteTokenSecret: 'Sekret tokena',
                        },
                        netSuiteAccountIDDescription: 'W NetSuite przejdź do *Setup > Integration > SOAP Web Services Preferences*.',
                    },
                },
            },
            import: {
                expenseCategories: 'Kategorie wydatków',
                expenseCategoriesDescription: 'Twoje kategorie wydatków z NetSuite zostaną zaimportowane do Expensify jako kategorie.',
                crossSubsidiaryCustomers: 'Klienci/projekty między spółkami zależnymi',
                importFields: {
                    departments: {
                        title: 'Działy',
                        subtitle: 'Wybierz, jak obsługiwać *działy* NetSuite w Expensify.',
                    },
                    classes: {
                        title: 'Klasy',
                        subtitle: 'Wybierz, jak obsługiwać *klasy* w Expensify.',
                    },
                    locations: {
                        title: 'Lokalizacje',
                        subtitle: 'Wybierz, jak obsługiwać *lokalizacje* w Expensify.',
                    },
                },
                customersOrJobs: {
                    title: 'Klienci/projekty',
                    subtitle: 'Wybierz, jak obsługiwać *klientów* i *projekty* NetSuite w Expensify.',
                    importCustomers: 'Importuj klientów',
                    importJobs: 'Importuj projekty',
                    customers: 'klienci',
                    jobs: 'projekty',
                    label: ({importFields, importType}: CustomersOrJobsLabelParams) => `${importFields.join('i')}, ${importType}`,
                },
                importTaxDescription: 'Importuj grupy podatkowe z NetSuite.',
                importCustomFields: {
                    chooseOptionBelow: 'Wybierz opcję poniżej:',
                    label: ({importedTypes}: ImportedTypesParams) => `Imported as ${importedTypes.join('i')}`,
                    requiredFieldError: ({fieldName}: RequiredFieldParams) => `Proszę wprowadzić ${fieldName}`,
                    customSegments: {
                        title: 'Niestandardowe segmenty/rekordy',
                        addText: 'Dodaj niestandardowy segment/rekord',
                        recordTitle: 'Niestandardowy segment/rekord',
                        helpLink: CONST.NETSUITE_IMPORT.HELP_LINKS.CUSTOM_SEGMENTS,
                        helpLinkText: 'Zobacz szczegółowe instrukcje',
                        helpText: 'dotyczące konfigurowania niestandardowych segmentów/rekordów.',
                        emptyTitle: 'Dodaj niestandardowy segment lub niestandardowy rekord',
                        fields: {
                            segmentName: 'Imię',
                            internalID: 'Identyfikator wewnętrzny',
                            scriptID: 'Script ID',
                            customRecordScriptID: 'ID kolumny transakcji',
                            mapping: 'Wyświetlane jako',
                        },
                        removeTitle: 'Usuń niestandardowy segment/rekord',
                        removePrompt: 'Czy na pewno chcesz usunąć ten niestandardowy segment/rekord?',
                        addForm: {
                            customSegmentName: 'niestandardowa nazwa segmentu',
                            customRecordName: 'niestandardowa nazwa rekordu',
                            segmentTitle: 'Segment niestandardowy',
                            customSegmentAddTitle: 'Dodaj niestandardowy segment',
                            customRecordAddTitle: 'Dodaj niestandardowy rekord',
                            recordTitle: 'Niestandardowy rekord',
                            segmentRecordType: 'Czy chcesz dodać niestandardowy segment czy niestandardowy rekord?',
                            customSegmentNameTitle: 'Jaka jest nazwa segmentu niestandardowego?',
                            customRecordNameTitle: 'Jaka jest nazwa niestandardowego rekordu?',
                            customSegmentNameFooter: `Możesz znaleźć niestandardowe nazwy segmentów w NetSuite na stronie *Customizations > Links, Records & Fields > Custom Segments*.\n\n_Aby uzyskać bardziej szczegółowe instrukcje, [odwiedź naszą stronę pomocy](${CONST.NETSUITE_IMPORT.HELP_LINKS.CUSTOM_SEGMENTS})_.`,
                            customRecordNameFooter: `Możesz znaleźć niestandardowe nazwy rekordów w NetSuite, wpisując "Transaction Column Field" w globalnym wyszukiwaniu.\n\n_Aby uzyskać bardziej szczegółowe instrukcje, [odwiedź naszą stronę pomocy](${CONST.NETSUITE_IMPORT.HELP_LINKS.CUSTOM_SEGMENTS})_.`,
                            customSegmentInternalIDTitle: 'Jaki jest wewnętrzny ID?',
                            customSegmentInternalIDFooter: `Najpierw upewnij się, że włączyłeś wewnętrzne identyfikatory w NetSuite w sekcji *Home > Set Preferences > Show Internal ID.*\n\nMożesz znaleźć wewnętrzne identyfikatory segmentów niestandardowych w NetSuite w sekcji:\n\n1. *Customization > Lists, Records, & Fields > Custom Segments*.\n2. Kliknij w segment niestandardowy.\n3. Kliknij hiperłącze obok *Custom Record Type*.\n4. Znajdź wewnętrzny identyfikator w tabeli na dole.\n\n_Aby uzyskać bardziej szczegółowe instrukcje, [odwiedź naszą stronę pomocy](${CONST.NETSUITE_IMPORT.HELP_LINKS.CUSTOM_LISTS})_.`,
                            customRecordInternalIDFooter: `Możesz znaleźć wewnętrzne identyfikatory rekordów niestandardowych w NetSuite, wykonując następujące kroki:\n\n1. Wpisz "Transaction Line Fields" w globalnym wyszukiwaniu.\n2. Kliknij w rekord niestandardowy.\n3. Znajdź wewnętrzny identyfikator po lewej stronie.\n\n_Aby uzyskać bardziej szczegółowe instrukcje, [odwiedź naszą stronę pomocy](${CONST.NETSUITE_IMPORT.HELP_LINKS.CUSTOM_SEGMENTS})_.`,
                            customSegmentScriptIDTitle: 'Jaki jest identyfikator skryptu?',
                            customSegmentScriptIDFooter: `Możesz znaleźć niestandardowe identyfikatory skryptów segmentów w NetSuite w:\n\n1. *Customization > Lists, Records, & Fields > Custom Segments*.\n2. Kliknij w niestandardowy segment.\n3. Kliknij kartę *Application and Sourcing* na dole, a następnie:\n    a. Jeśli chcesz wyświetlić niestandardowy segment jako *tag* (na poziomie pozycji) w Expensify, kliknij podkartę *Transaction Columns* i użyj *Field ID*.\n    b. Jeśli chcesz wyświetlić niestandardowy segment jako *report field* (na poziomie raportu) w Expensify, kliknij podkartę *Transactions* i użyj *Field ID*.\n\n_Dla bardziej szczegółowych instrukcji, [odwiedź naszą stronę pomocy](${CONST.NETSUITE_IMPORT.HELP_LINKS.CUSTOM_LISTS})_.`,
                            customRecordScriptIDTitle: 'Jaki jest identyfikator kolumny transakcji?',
                            customRecordScriptIDFooter: `Możesz znaleźć niestandardowe identyfikatory skryptów rekordów w NetSuite w następujący sposób:\n\n1. Wprowadź "Transaction Line Fields" w globalnym wyszukiwaniu.\n2. Kliknij w niestandardowy rekord.\n3. Znajdź identyfikator skryptu po lewej stronie.\n\n_Aby uzyskać bardziej szczegółowe instrukcje, [odwiedź naszą stronę pomocy](${CONST.NETSUITE_IMPORT.HELP_LINKS.CUSTOM_SEGMENTS})_.`,
                            customSegmentMappingTitle: 'Jak ten niestandardowy segment powinien być wyświetlany w Expensify?',
                            customRecordMappingTitle: 'Jak ten niestandardowy rekord powinien być wyświetlany w Expensify?',
                        },
                        errors: {
                            uniqueFieldError: ({fieldName}: RequiredFieldParams) => `Niestandardowy segment/rekord z tym ${fieldName?.toLowerCase()} już istnieje`,
                        },
                    },
                    customLists: {
                        title: 'Listy niestandardowe',
                        addText: 'Dodaj listę niestandardową',
                        recordTitle: 'Lista niestandardowa',
                        helpLink: CONST.NETSUITE_IMPORT.HELP_LINKS.CUSTOM_LISTS,
                        helpLinkText: 'Zobacz szczegółowe instrukcje',
                        helpText: 'w konfigurowaniu list niestandardowych.',
                        emptyTitle: 'Dodaj niestandardową listę',
                        fields: {
                            listName: 'Imię',
                            internalID: 'Identyfikator wewnętrzny',
                            transactionFieldID: 'ID pola transakcji',
                            mapping: 'Wyświetlane jako',
                        },
                        removeTitle: 'Usuń niestandardową listę',
                        removePrompt: 'Czy na pewno chcesz usunąć tę niestandardową listę?',
                        addForm: {
                            listNameTitle: 'Wybierz listę niestandardową',
                            transactionFieldIDTitle: 'Jaki jest identyfikator pola transakcji?',
                            transactionFieldIDFooter: `Możesz znaleźć identyfikatory pól transakcji w NetSuite, wykonując następujące kroki:\n\n1. Wpisz "Transaction Line Fields" w globalnym wyszukiwaniu.\n2. Kliknij na niestandardową listę.\n3. Znajdź identyfikator pola transakcji po lewej stronie.\n\n_Aby uzyskać bardziej szczegółowe instrukcje, [odwiedź naszą stronę pomocy](${CONST.NETSUITE_IMPORT.HELP_LINKS.CUSTOM_LISTS})_.`,
                            mappingTitle: 'Jak powinna być wyświetlana ta niestandardowa lista w Expensify?',
                        },
                        errors: {
                            uniqueTransactionFieldIDError: `Lista niestandardowa z tym identyfikatorem pola transakcji już istnieje`,
                        },
                    },
                },
                importTypes: {
                    [CONST.INTEGRATION_ENTITY_MAP_TYPES.NETSUITE_DEFAULT]: {
                        label: 'Domyślne ustawienia pracownika NetSuite',
                        description: 'Nie zaimportowane do Expensify, zastosowane przy eksporcie',
                        footerContent: ({importField}: ImportFieldParams) =>
                            `Jeśli używasz ${importField} w NetSuite, zastosujemy domyślną wartość ustawioną w rekordzie pracownika podczas eksportu do Raportu Wydatków lub Księgowania.`,
                    },
                    [CONST.INTEGRATION_ENTITY_MAP_TYPES.TAG]: {
                        label: 'Tagi',
                        description: 'Poziom pozycji linii',
                        footerContent: ({importField}: ImportFieldParams) => `${startCase(importField)} będzie można wybrać dla każdego indywidualnego wydatku w raporcie pracownika.`,
                    },
                    [CONST.INTEGRATION_ENTITY_MAP_TYPES.REPORT_FIELD]: {
                        label: 'Pola raportu',
                        description: 'Poziom raportu',
                        footerContent: ({importField}: ImportFieldParams) => `${startCase(importField)} wybór będzie dotyczył wszystkich wydatków w raporcie pracownika.`,
                    },
                },
            },
        },
        intacct: {
            sageIntacctSetup: 'Konfiguracja Sage Intacct',
            prerequisitesTitle: 'Zanim się połączysz...',
            downloadExpensifyPackage: 'Pobierz pakiet Expensify dla Sage Intacct',
            followSteps: 'Postępuj zgodnie z krokami w naszych instrukcjach Jak połączyć się z Sage Intacct.',
            enterCredentials: 'Wprowadź swoje dane logowania do Sage Intacct',
            entity: 'Encja',
            employeeDefault: 'Domyślne ustawienia pracownika Sage Intacct',
            employeeDefaultDescription: 'Domyślny dział pracownika zostanie zastosowany do jego wydatków w Sage Intacct, jeśli taki istnieje.',
            displayedAsTagDescription: 'Dział będzie można wybrać dla każdego indywidualnego wydatku w raporcie pracownika.',
            displayedAsReportFieldDescription: 'Wybór działu będzie dotyczył wszystkich wydatków w raporcie pracownika.',
            toggleImportTitleFirstPart: 'Wybierz, jak obsługiwać Sage Intacct',
            toggleImportTitleSecondPart: 'w Expensify.',
            expenseTypes: 'Typy wydatków',
            expenseTypesDescription: 'Twoje typy wydatków Sage Intacct zostaną zaimportowane do Expensify jako kategorie.',
            accountTypesDescription: 'Twój plan kont Sage Intacct zostanie zaimportowany do Expensify jako kategorie.',
            importTaxDescription: 'Importuj stawkę podatku od zakupu z Sage Intacct.',
            userDefinedDimensions: 'Wymiary zdefiniowane przez użytkownika',
            addUserDefinedDimension: 'Dodaj zdefiniowany przez użytkownika wymiar',
            integrationName: 'Nazwa integracji',
            dimensionExists: 'Wymiar o tej nazwie już istnieje.',
            removeDimension: 'Usuń zdefiniowany przez użytkownika wymiar',
            removeDimensionPrompt: 'Czy na pewno chcesz usunąć tę zdefiniowaną przez użytkownika wymiar?',
            userDefinedDimension: 'Zdefiniowany przez użytkownika wymiar',
            addAUserDefinedDimension: 'Dodaj zdefiniowany przez użytkownika wymiar',
            detailedInstructionsLink: 'Zobacz szczegółowe instrukcje',
            detailedInstructionsRestOfSentence: 'na dodawaniu zdefiniowanych przez użytkownika wymiarów.',
            userDimensionsAdded: () => ({
                one: '1 UDD dodany',
                other: (count: number) => `Dodano ${count} UDDs`,
            }),
            mappingTitle: ({mappingName}: IntacctMappingTitleParams) => {
                switch (mappingName) {
                    case CONST.SAGE_INTACCT_CONFIG.MAPPINGS.DEPARTMENTS:
                        return 'działy';
                    case CONST.SAGE_INTACCT_CONFIG.MAPPINGS.CLASSES:
                        return 'klasy';
                    case CONST.SAGE_INTACCT_CONFIG.MAPPINGS.LOCATIONS:
                        return 'lokalizacje';
                    case CONST.SAGE_INTACCT_CONFIG.MAPPINGS.CUSTOMERS:
                        return 'klienci';
                    case CONST.SAGE_INTACCT_CONFIG.MAPPINGS.PROJECTS:
                        return 'projekty (prace)';
                    default:
                        return 'mappings';
                }
            },
        },
        type: {
            free: 'Darmowy',
            control: 'Kontrola',
            collect: 'Zbierz',
        },
        companyCards: {
            addCards: 'Dodaj karty',
            selectCards: 'Wybierz karty',
            addNewCard: {
                other: 'Inne',
                cardProviders: {
                    gl1025: 'American Express Corporate Cards',
                    cdf: 'Karty Komercyjne Mastercard',
                    vcf: 'Karty Komercyjne Visa',
                    stripe: 'Stripe Cards',
                },
                yourCardProvider: `Kto jest dostawcą Twojej karty?`,
                whoIsYourBankAccount: 'Kim jest Twój bank?',
                whereIsYourBankLocated: 'Gdzie znajduje się Twój bank?',
                howDoYouWantToConnect: 'Jak chcesz połączyć się ze swoim bankiem?',
                learnMoreAboutOptions: {
                    text: 'Dowiedz się więcej na ten temat',
                    linkText: 'opcje.',
                },
                commercialFeedDetails: 'Wymaga konfiguracji z Twoim bankiem. Zazwyczaj jest używane przez większe firmy i często jest najlepszą opcją, jeśli się kwalifikujesz.',
                commercialFeedPlaidDetails: `Wymaga konfiguracji z Twoim bankiem, ale poprowadzimy Cię. Zazwyczaj jest to ograniczone do większych firm.`,
                directFeedDetails: 'Najprostsze podejście. Połącz się od razu, używając swoich głównych poświadczeń. Ta metoda jest najczęściej stosowana.',
                enableFeed: {
                    title: ({provider}: GoBackMessageParams) => `Włącz swój kanał ${provider}`,
                    heading: 'Mamy bezpośrednią integrację z wystawcą Twojej karty i możemy szybko i dokładnie zaimportować dane transakcji do Expensify.\n\nAby rozpocząć, wystarczy:',
                    visa: 'Mamy globalne integracje z Visa, chociaż kwalifikowalność zależy od banku i programu karty.\n\nAby rozpocząć, wystarczy:',
                    mastercard: 'Mamy globalne integracje z Mastercard, jednak dostępność zależy od banku i programu karty.\n\nAby rozpocząć, wystarczy:',
                    vcf: `1. Odwiedź [ten artykuł pomocy](${CONST.COMPANY_CARDS_VISA_COMMERCIAL_CARD_HELP}), aby uzyskać szczegółowe instrukcje dotyczące konfiguracji kart Visa Commercial.\n\n2. [Skontaktuj się z bankiem](${CONST.COMPANY_CARDS_VISA_COMMERCIAL_CARD_HELP}), aby zweryfikować, czy obsługują oni komercyjny kanał dla Twojego programu, i poproś o jego włączenie.\n\n3. *Gdy kanał zostanie włączony i będziesz mieć jego szczegóły, przejdź do następnego ekranu.*`,
                    gl1025: `1. Odwiedź [ten artykuł pomocy](${CONST.COMPANY_CARDS_AMEX_COMMERCIAL_CARD_HELP}), aby dowiedzieć się, czy American Express może włączyć komercyjny kanał dla Twojego programu.\n\n2. Gdy kanał zostanie włączony, Amex wyśle Ci list produkcyjny.\n\n3. *Gdy już masz informacje o kanale, przejdź do następnego ekranu.*`,
                    cdf: `1. Odwiedź [ten artykuł pomocy](${CONST.COMPANY_CARDS_MASTERCARD_COMMERCIAL_CARDS}) po szczegółowe instrukcje dotyczące konfiguracji kart Mastercard Commercial Cards.\n\n2. [Skontaktuj się ze swoim bankiem](${CONST.COMPANY_CARDS_MASTERCARD_COMMERCIAL_CARDS}), aby zweryfikować, czy obsługują oni komercyjny kanał dla Twojego programu, i poproś ich o jego włączenie.\n\n3. *Gdy kanał zostanie włączony i będziesz mieć jego szczegóły, przejdź do następnego ekranu.*`,
                    stripe: `1. Odwiedź Dashboard Stripe i przejdź do [Ustawienia](${CONST.COMPANY_CARDS_STRIPE_HELP}).\n\n2. W sekcji Integracje Produktów kliknij Włącz obok Expensify.\n\n3. Gdy kanał zostanie włączony, kliknij Prześlij poniżej, a my zajmiemy się jego dodaniem.`,
                },
                whatBankIssuesCard: 'Jaki bank wydaje te karty?',
                enterNameOfBank: 'Wprowadź nazwę banku',
                feedDetails: {
                    vcf: {
                        title: 'Jakie są szczegóły dotyczące połączenia z Visa?',
                        processorLabel: 'ID procesora',
                        bankLabel: 'Identyfikator instytucji finansowej (banku)',
                        companyLabel: 'ID firmy',
                        helpLabel: 'Gdzie mogę znaleźć te identyfikatory?',
                    },
                    gl1025: {
                        title: `Jak nazywa się plik dostawy Amex?`,
                        fileNameLabel: 'Nazwa pliku dostawy',
                        helpLabel: 'Gdzie znajdę nazwę pliku dostawy?',
                    },
                    cdf: {
                        title: `Jaki jest identyfikator dystrybucji Mastercard?`,
                        distributionLabel: 'ID dystrybucji',
                        helpLabel: 'Gdzie mogę znaleźć identyfikator dystrybucji?',
                    },
                },
                amexCorporate: 'Wybierz to, jeśli na przedniej stronie Twoich kart jest napis „Corporate”',
                amexBusiness: 'Wybierz to, jeśli na przodzie twoich kart jest napis „Business”',
                amexPersonal: 'Wybierz tę opcję, jeśli Twoje karty są osobiste',
                error: {
                    pleaseSelectProvider: 'Proszę wybrać dostawcę karty przed kontynuowaniem.',
                    pleaseSelectBankAccount: 'Proszę wybrać konto bankowe przed kontynuowaniem',
                    pleaseSelectBank: 'Proszę wybrać bank przed kontynuowaniem',
                    pleaseSelectCountry: 'Proszę wybrać kraj przed kontynuowaniem',
                    pleaseSelectFeedType: 'Proszę wybrać typ kanału przed kontynuowaniem.',
                },
            },
            assignCard: 'Przypisz kartę',
            findCard: 'Znajdź kartę',
            cardNumber: 'Numer karty',
            commercialFeed: 'Komercyjny kanał',
            feedName: ({feedName}: CompanyCardFeedNameParams) => `karty ${feedName}`,
            directFeed: 'Bezpośredni kanał',
            whoNeedsCardAssigned: 'Kto potrzebuje przypisanej karty?',
            chooseCard: 'Wybierz kartę',
            chooseCardFor: ({assignee, feed}: AssignCardParams) => `Wybierz kartę dla ${assignee} z kanału kart ${feed}.`,
            noActiveCards: 'Brak aktywnych kart w tym kanale',
            somethingMightBeBroken: 'Albo coś może być zepsute. Tak czy inaczej, jeśli masz jakieś pytania, po prostu',
            contactConcierge: 'skontaktuj się z Concierge',
            chooseTransactionStartDate: 'Wybierz datę rozpoczęcia transakcji',
            startDateDescription: 'Zaimportujemy wszystkie transakcje od tej daty. Jeśli nie określono daty, sięgniemy tak daleko wstecz, jak pozwala na to Twój bank.',
            fromTheBeginning: 'Od początku',
            customStartDate: 'Niestandardowa data rozpoczęcia',
            letsDoubleCheck: 'Sprawdźmy jeszcze raz, czy wszystko wygląda dobrze.',
            confirmationDescription: 'Natychmiast rozpoczniemy importowanie transakcji.',
            cardholder: 'Posiadacz karty',
            card: 'Karta',
            cardName: 'Nazwa karty',
            brokenConnectionErrorFirstPart: `Połączenie z kanałem karty jest przerwane. Proszę`,
            brokenConnectionErrorLink: 'zaloguj się do swojego banku',
            brokenConnectionErrorSecondPart: 'abyśmy mogli ponownie nawiązać połączenie.',
            assignedCard: ({assignee, link}: AssignedCardParams) => `przypisano ${assignee} ${link}! Zaimportowane transakcje pojawią się w tym czacie.`,
            companyCard: 'karta firmowa',
            chooseCardFeed: 'Wybierz kanał kart',
            ukRegulation:
                'Expensify, Inc. jest agentem Plaid Financial Ltd., autoryzowanej instytucji płatniczej regulowanej przez Financial Conduct Authority zgodnie z Payment Services Regulations 2017 (Numer referencyjny firmy: 804718). Plaid dostarcza Ci regulowane usługi informacyjne o rachunkach za pośrednictwem Expensify Limited jako swojego agenta.',
        },
        expensifyCard: {
            issueAndManageCards: 'Wydawaj i zarządzaj swoimi kartami Expensify',
            getStartedIssuing: 'Rozpocznij, wydając swoją pierwszą wirtualną lub fizyczną kartę.',
            verificationInProgress: 'Weryfikacja w toku...',
            verifyingTheDetails: 'Weryfikujemy kilka szczegółów. Concierge poinformuje Cię, gdy karty Expensify będą gotowe do wydania.',
            disclaimer:
                'The Expensify Visa® Commercial Card jest wydawana przez The Bancorp Bank, N.A., członka FDIC, na podstawie licencji Visa U.S.A. Inc. i może nie być akceptowana u wszystkich sprzedawców, którzy przyjmują karty Visa. Apple® oraz logo Apple® są znakami towarowymi Apple Inc., zarejestrowanymi w USA i innych krajach. App Store jest znakiem usługowym Apple Inc. Google Play oraz logo Google Play są znakami towarowymi Google LLC.',
            issueCard: 'Wydaj kartę',
            findCard: 'Znajdź kartę',
            newCard: 'Nowa karta',
            name: 'Imię',
            lastFour: 'Ostatnie 4',
            limit: 'Limit',
            currentBalance: 'Bieżące saldo',
            currentBalanceDescription: 'Bieżące saldo to suma wszystkich zaksięgowanych transakcji kartą Expensify, które miały miejsce od ostatniej daty rozliczenia.',
            balanceWillBeSettledOn: ({settlementDate}: SettlementDateParams) => `Saldo zostanie rozliczone w dniu ${settlementDate}`,
            settleBalance: 'Ureguluj saldo',
            cardLimit: 'Limit karty',
            remainingLimit: 'Pozostały limit',
            requestLimitIncrease: 'Zwiększenie limitu żądań',
            remainingLimitDescription:
                'Bierzemy pod uwagę szereg czynników przy obliczaniu Twojego pozostałego limitu: Twój staż jako klienta, informacje związane z działalnością gospodarczą, które podałeś podczas rejestracji, oraz dostępne środki na Twoim firmowym koncie bankowym. Twój pozostały limit może się zmieniać codziennie.',
            earnedCashback: 'Zwrot gotówki',
            earnedCashbackDescription: 'Saldo zwrotu gotówki opiera się na rozliczonych miesięcznych wydatkach na karcie Expensify w Twoim obszarze roboczym.',
            issueNewCard: 'Wydaj nową kartę',
            finishSetup: 'Zakończ konfigurację',
            chooseBankAccount: 'Wybierz konto bankowe',
            chooseExistingBank: 'Wybierz istniejące firmowe konto bankowe, aby spłacić saldo karty Expensify, lub dodaj nowe konto bankowe.',
            accountEndingIn: 'Konto kończące się na',
            addNewBankAccount: 'Dodaj nowe konto bankowe',
            settlementAccount: 'Konto rozliczeniowe',
            settlementAccountDescription: 'Wybierz konto do spłaty salda na karcie Expensify.',
            settlementAccountInfoPt1: 'Upewnij się, że to konto pasuje do Twojego',
            settlementAccountInfoPt2: 'więc Ciągła Rekoncyliacja działa poprawnie.',
            reconciliationAccount: 'Konto uzgadniające',
            settlementFrequency: 'Częstotliwość rozliczeń',
            settlementFrequencyDescription: 'Wybierz, jak często będziesz spłacać saldo swojej karty Expensify.',
            settlementFrequencyInfo:
                'Jeśli chcesz przejść na miesięczne rozliczenie, musisz połączyć swoje konto bankowe za pomocą Plaid i mieć pozytywną historię salda z ostatnich 90 dni.',
            frequency: {
                daily: 'Codziennie',
                monthly: 'Miesięczny',
            },
            cardDetails: 'Szczegóły karty',
            virtual: 'Wirtualny',
            physical: 'Fizyczny',
            deactivate: 'Dezaktywuj kartę',
            changeCardLimit: 'Zmień limit karty',
            changeLimit: 'Zmień limit',
            smartLimitWarning: ({limit}: CharacterLimitParams) =>
                `Jeśli zmienisz limit tej karty na ${limit}, nowe transakcje będą odrzucane, dopóki nie zatwierdzisz więcej wydatków na karcie.`,
            monthlyLimitWarning: ({limit}: CharacterLimitParams) => `Jeśli zmienisz limit tej karty na ${limit}, nowe transakcje będą odrzucane do następnego miesiąca.`,
            fixedLimitWarning: ({limit}: CharacterLimitParams) => `Jeśli zmienisz limit tej karty na ${limit}, nowe transakcje zostaną odrzucone.`,
            changeCardLimitType: 'Zmień typ limitu karty',
            changeLimitType: 'Zmień typ limitu',
            changeCardSmartLimitTypeWarning: ({limit}: CharacterLimitParams) =>
                `Jeśli zmienisz typ limitu tej karty na Smart Limit, nowe transakcje zostaną odrzucone, ponieważ niezatwierdzony limit ${limit} został już osiągnięty.`,
            changeCardMonthlyLimitTypeWarning: ({limit}: CharacterLimitParams) =>
                `Jeśli zmienisz typ limitu tej karty na Miesięczny, nowe transakcje zostaną odrzucone, ponieważ miesięczny limit ${limit} został już osiągnięty.`,
            addShippingDetails: 'Dodaj szczegóły wysyłki',
            issuedCard: ({assignee}: AssigneeParams) => `wydano ${assignee} kartę Expensify! Karta dotrze w ciągu 2-3 dni roboczych.`,
            issuedCardNoShippingDetails: ({assignee}: AssigneeParams) => `wydano ${assignee} kartę Expensify! Karta zostanie wysłana, gdy zostaną dodane szczegóły wysyłki.`,
            issuedCardVirtual: ({assignee, link}: IssueVirtualCardParams) => `wydano ${assignee} wirtualną ${link}! Karta może być używana od razu.`,
            addedShippingDetails: ({assignee}: AssigneeParams) => `${assignee} dodał szczegóły wysyłki. Karta Expensify dotrze w ciągu 2-3 dni roboczych.`,
            verifyingHeader: 'Weryfikacja',
            bankAccountVerifiedHeader: 'Zweryfikowano konto bankowe',
            verifyingBankAccount: 'Weryfikacja konta bankowego...',
            verifyingBankAccountDescription: 'Proszę czekać, podczas gdy potwierdzamy, że to konto może być używane do wydawania kart Expensify.',
            bankAccountVerified: 'Konto bankowe zweryfikowane!',
            bankAccountVerifiedDescription: 'Możesz teraz wydawać karty Expensify członkom swojego miejsca pracy.',
            oneMoreStep: 'Jeszcze jeden krok...',
            oneMoreStepDescription: 'Wygląda na to, że musimy ręcznie zweryfikować Twoje konto bankowe. Przejdź do Concierge, gdzie czekają na Ciebie instrukcje.',
            gotIt: 'Zrozumiałem.',
            goToConcierge: 'Przejdź do Concierge',
        },
        categories: {
            deleteCategories: 'Usuń kategorie',
            deleteCategoriesPrompt: 'Czy na pewno chcesz usunąć te kategorie?',
            deleteCategory: 'Usuń kategorię',
            deleteCategoryPrompt: 'Czy na pewno chcesz usunąć tę kategorię?',
            disableCategories: 'Wyłącz kategorie',
            disableCategory: 'Wyłącz kategorię',
            enableCategories: 'Włącz kategorie',
            enableCategory: 'Włącz kategorię',
            defaultSpendCategories: 'Domyślne kategorie wydatków',
            spendCategoriesDescription: 'Dostosuj sposób kategoryzacji wydatków u sprzedawców dla transakcji kartą kredytową i zeskanowanych paragonów.',
            deleteFailureMessage: 'Wystąpił błąd podczas usuwania kategorii, spróbuj ponownie.',
            categoryName: 'Nazwa kategorii',
            requiresCategory: 'Członkowie muszą kategoryzować wszystkie wydatki',
            needCategoryForExportToIntegration: ({connectionName}: NeedCategoryForExportToIntegrationParams) =>
                `Wszystkie wydatki muszą być skategoryzowane, aby można je było wyeksportować do ${connectionName}.`,
            subtitle: 'Uzyskaj lepszy przegląd, gdzie wydawane są pieniądze. Użyj naszych domyślnych kategorii lub dodaj własne.',
            emptyCategories: {
                title: 'Nie utworzyłeś żadnych kategorii',
                subtitle: 'Dodaj kategorię, aby zorganizować swoje wydatki.',
            },
            emptyCategoriesWithAccounting: {
                subtitle1: 'Twoje kategorie są obecnie importowane z połączenia księgowego. Przejdź do',
                subtitle2: 'księgowość',
                subtitle3: 'aby wprowadzić jakiekolwiek zmiany.',
            },
            updateFailureMessage: 'Wystąpił błąd podczas aktualizacji kategorii, spróbuj ponownie.',
            createFailureMessage: 'Wystąpił błąd podczas tworzenia kategorii, spróbuj ponownie.',
            addCategory: 'Dodaj kategorię',
            editCategory: 'Edytuj kategorię',
            editCategories: 'Edytuj kategorie',
            findCategory: 'Znajdź kategorię',
            categoryRequiredError: 'Nazwa kategorii jest wymagana',
            existingCategoryError: 'Kategoria o tej nazwie już istnieje',
            invalidCategoryName: 'Nieprawidłowa nazwa kategorii',
            importedFromAccountingSoftware: 'Kategorie poniżej są importowane z Twojego',
            payrollCode: 'Kod płacowy',
            updatePayrollCodeFailureMessage: 'Wystąpił błąd podczas aktualizacji kodu płacowego, spróbuj ponownie.',
            glCode: 'Kod GL',
            updateGLCodeFailureMessage: 'Wystąpił błąd podczas aktualizacji kodu GL, spróbuj ponownie.',
            importCategories: 'Importuj kategorie',
            cannotDeleteOrDisableAllCategories: {
                title: 'Nie można usunąć ani wyłączyć wszystkich kategorii',
                description: `Co najmniej jedna kategoria musi pozostać włączona, ponieważ Twoje miejsce pracy wymaga kategorii.`,
            },
        },
        moreFeatures: {
            subtitle: 'Użyj poniższych przełączników, aby włączyć więcej funkcji w miarę rozwoju. Każda funkcja pojawi się w menu nawigacyjnym do dalszej personalizacji.',
            spendSection: {
                title: 'Wydatki',
                subtitle: 'Włącz funkcjonalność, która pomoże Ci rozwijać zespół.',
            },
            manageSection: {
                title: 'Zarządzaj',
                subtitle: 'Dodaj kontrolki, które pomogą utrzymać wydatki w ramach budżetu.',
            },
            earnSection: {
                title: 'Zarabiać',
                subtitle: 'Usprawnij swoje przychody i otrzymuj płatności szybciej.',
            },
            organizeSection: {
                title: 'Zorganizuj',
                subtitle: 'Grupuj i analizuj wydatki, rejestruj każdy zapłacony podatek.',
            },
            integrateSection: {
                title: 'Zintegrować',
                subtitle: 'Połącz Expensify z popularnymi produktami finansowymi.',
            },
            distanceRates: {
                title: 'Stawki za odległość',
                subtitle: 'Dodaj, zaktualizuj i egzekwuj stawki.',
            },
            perDiem: {
                title: 'Dieta',
                subtitle: 'Ustaw stawki diet, aby kontrolować dzienne wydatki pracowników.',
            },
            expensifyCard: {
                title: 'Expensify Card',
                subtitle: 'Uzyskaj wgląd i kontrolę nad wydatkami.',
                disableCardTitle: 'Wyłącz kartę Expensify',
                disableCardPrompt: 'Nie możesz wyłączyć karty Expensify, ponieważ jest już używana. Skontaktuj się z Concierge, aby uzyskać dalsze instrukcje.',
                disableCardButton: 'Czat z Concierge',
                feed: {
                    title: 'Zdobądź kartę Expensify',
                    subTitle: 'Usprawnij swoje wydatki biznesowe i zaoszczędź do 50% na rachunku Expensify, a ponadto:',
                    features: {
                        cashBack: 'Zwrot gotówki przy każdym zakupie w USA',
                        unlimited: 'Nielimitowane karty wirtualne',
                        spend: 'Kontrola wydatków i niestandardowe limity',
                    },
                    ctaTitle: 'Wydaj nową kartę',
                },
            },
            companyCards: {
                title: 'Karty firmowe',
                subtitle: 'Importuj wydatki z istniejących kart firmowych.',
                feed: {
                    title: 'Importuj karty firmowe',
                    features: {
                        support: 'Obsługa wszystkich głównych dostawców kart',
                        assignCards: 'Przypisz karty do całego zespołu',
                        automaticImport: 'Automatyczny import transakcji',
                    },
                },
                disableCardTitle: 'Wyłącz karty firmowe',
                disableCardPrompt: 'Nie możesz wyłączyć kart firmowych, ponieważ ta funkcja jest w użyciu. Skontaktuj się z Concierge, aby uzyskać dalsze instrukcje.',
                disableCardButton: 'Czat z Concierge',
                cardDetails: 'Szczegóły karty',
                cardNumber: 'Numer karty',
                cardholder: 'Posiadacz karty',
                cardName: 'Nazwa karty',
                integrationExport: ({integration, type}: IntegrationExportParams) => (integration && type ? `${integration} ${type.toLowerCase()} eksport` : `eksport ${integration}`),
                integrationExportTitleFirstPart: ({integration}: IntegrationExportParams) => `Wybierz konto ${integration}, do którego transakcje powinny być eksportowane.`,
                integrationExportTitlePart: 'Wybierz inny',
                integrationExportTitleLinkPart: 'opcja eksportu',
                integrationExportTitleSecondPart: 'aby zmienić dostępne konta.',
                lastUpdated: 'Ostatnia aktualizacja',
                transactionStartDate: 'Data rozpoczęcia transakcji',
                updateCard: 'Zaktualizuj kartę',
                unassignCard: 'Usuń przypisanie karty',
                unassign: 'Odznacz',
                unassignCardDescription: 'Odpięcie tej karty spowoduje usunięcie wszystkich transakcji na raportach roboczych z konta posiadacza karty.',
                assignCard: 'Przypisz kartę',
                cardFeedName: 'Nazwa kanału kartowego',
                cardFeedNameDescription: 'Nadaj kanałowi kart unikalną nazwę, abyś mógł go odróżnić od innych.',
                cardFeedTransaction: 'Usuń transakcje',
                cardFeedTransactionDescription: 'Wybierz, czy posiadacze kart mogą usuwać transakcje kartowe. Nowe transakcje będą przestrzegać tych zasad.',
                cardFeedRestrictDeletingTransaction: 'Ogranicz usuwanie transakcji',
                cardFeedAllowDeletingTransaction: 'Zezwól na usuwanie transakcji',
                removeCardFeed: 'Usuń kartę z kanału',
                removeCardFeedTitle: ({feedName}: CompanyCardFeedNameParams) => `Usuń kanał ${feedName}`,
                removeCardFeedDescription: 'Czy na pewno chcesz usunąć ten kanał kart? Spowoduje to odłączenie wszystkich kart.',
                error: {
                    feedNameRequired: 'Nazwa kanału karty jest wymagana',
                },
                corporate: 'Ogranicz usuwanie transakcji',
                personal: 'Zezwól na usuwanie transakcji',
                setFeedNameDescription: 'Nadaj kanałowi kart unikalną nazwę, abyś mógł go odróżnić od innych.',
                setTransactionLiabilityDescription: 'Po włączeniu posiadacze kart mogą usuwać transakcje kartowe. Nowe transakcje będą podlegać tej zasadzie.',
                emptyAddedFeedTitle: 'Przypisz firmowe karty',
                emptyAddedFeedDescription: 'Rozpocznij, przypisując swoją pierwszą kartę członkowi.',
                pendingFeedTitle: `Przeglądamy Twoją prośbę...`,
                pendingFeedDescription: `Obecnie przeglądamy szczegóły Twojego kanału. Gdy to zrobimy, skontaktujemy się z Tobą przez`,
                pendingBankTitle: 'Sprawdź okno przeglądarki',
                pendingBankDescription: ({bankName}: CompanyCardBankName) =>
                    `Proszę połączyć się z ${bankName} za pomocą okna przeglądarki, które właśnie się otworzyło. Jeśli się nie otworzyło,`,
                pendingBankLink: 'proszę kliknij tutaj',
                giveItNameInstruction: 'Nadaj karcie nazwę, która wyróżni ją spośród innych.',
                updating: 'Aktualizowanie...',
                noAccountsFound: 'Nie znaleziono kont',
                defaultCard: 'Domyślna karta',
                downgradeTitle: `Nie można obniżyć poziomu workspace.`,
                downgradeSubTitleFirstPart: `Tego miejsca pracy nie można obniżyć, ponieważ jest połączonych wiele kanałów kart (z wyłączeniem kart Expensify). Proszę`,
                downgradeSubTitleMiddlePart: `zachowaj tylko jeden kanał kart`,
                downgradeSubTitleLastPart: 'aby kontynuować.',
                noAccountsFoundDescription: ({connection}: ConnectionParams) => `Proszę dodać konto w ${connection} i ponownie zsynchronizować połączenie.`,
                expensifyCardBannerTitle: 'Zdobądź kartę Expensify',
                expensifyCardBannerSubtitle:
                    'Ciesz się zwrotem gotówki przy każdym zakupie w USA, do 50% zniżki na rachunek Expensify, nielimitowanymi kartami wirtualnymi i wieloma innymi korzyściami.',
                expensifyCardBannerLearnMoreButton: 'Dowiedz się więcej',
            },
            workflows: {
                title: 'Przepływy pracy',
                subtitle: 'Skonfiguruj, jak wydatki są zatwierdzane i opłacane.',
                disableApprovalPrompt:
                    'Karty Expensify z tego obszaru roboczego obecnie polegają na zatwierdzeniu, aby określić ich Inteligentne Limity. Proszę zmienić typy limitów dla wszystkich Kart Expensify z Inteligentnymi Limitami przed wyłączeniem zatwierdzeń.',
            },
            invoices: {
                title: 'Faktury',
                subtitle: 'Wysyłaj i odbieraj faktury.',
            },
            categories: {
                title: 'Kategorie',
                subtitle: 'Śledź i organizuj wydatki.',
            },
            tags: {
                title: 'Tagi',
                subtitle: 'Klasyfikuj koszty i śledź wydatki podlegające fakturowaniu.',
            },
            taxes: {
                title: 'Podatki',
                subtitle: 'Dokumentuj i odzyskuj kwalifikujące się podatki.',
            },
            reportFields: {
                title: 'Pola raportu',
                subtitle: 'Skonfiguruj niestandardowe pola dla wydatków.',
            },
            connections: {
                title: 'Księgowość',
                subtitle: 'Synchronizuj swój plan kont i więcej.',
            },
            connectionsWarningModal: {
                featureEnabledTitle: 'Nie tak szybko...',
                featureEnabledText: 'Aby włączyć lub wyłączyć tę funkcję, musisz zmienić ustawienia importu księgowego.',
                disconnectText: 'Aby wyłączyć księgowość, musisz odłączyć swoje połączenie księgowe od przestrzeni roboczej.',
                manageSettings: 'Zarządzaj ustawieniami',
            },
            workflowWarningModal: {
                featureEnabledTitle: 'Nie tak szybko...',
                featureEnabledText:
                    'Karty Expensify w tym obszarze roboczym polegają na przepływach zatwierdzeń, aby określić ich Inteligentne Limity.\n\nProszę zmienić typy limitów na kartach z Inteligentnymi Limitami przed wyłączeniem przepływów pracy.',
                confirmText: 'Przejdź do kart Expensify',
            },
            rules: {
                title: 'Zasady',
                subtitle: 'Wymagaj paragonów, oznaczaj wysokie wydatki i więcej.',
            },
        },
        reportFields: {
            addField: 'Dodaj pole',
            delete: 'Usuń pole',
            deleteFields: 'Usuń pola',
            findReportField: 'Znajdź pole raportu',
            deleteConfirmation: 'Czy na pewno chcesz usunąć to pole raportu?',
            deleteFieldsConfirmation: 'Czy na pewno chcesz usunąć te pola raportu?',
            emptyReportFields: {
                title: 'Nie utworzyłeś żadnych pól raportu',
                subtitle: 'Dodaj niestandardowe pole (tekstowe, daty lub rozwijane), które pojawia się w raportach.',
            },
            subtitle: 'Pola raportu mają zastosowanie do wszystkich wydatków i mogą być pomocne, gdy chcesz poprosić o dodatkowe informacje.',
            disableReportFields: 'Wyłącz pola raportu',
            disableReportFieldsConfirmation: 'Czy jesteś pewien? Pola tekstowe i daty zostaną usunięte, a listy zostaną wyłączone.',
            importedFromAccountingSoftware: 'Pola raportu poniżej są importowane z Twojego',
            textType: 'Tekst',
            dateType: 'Data',
            dropdownType: 'Lista',
            textAlternateText: 'Dodaj pole do swobodnego wprowadzania tekstu.',
            dateAlternateText: 'Dodaj kalendarz do wyboru daty.',
            dropdownAlternateText: 'Dodaj listę opcji do wyboru.',
            nameInputSubtitle: 'Wybierz nazwę dla pola raportu.',
            typeInputSubtitle: 'Wybierz, jakiego typu pola raportu chcesz użyć.',
            initialValueInputSubtitle: 'Wprowadź wartość początkową do wyświetlenia w polu raportu.',
            listValuesInputSubtitle: 'Te wartości pojawią się w rozwijanym polu raportu. Włączone wartości mogą być wybierane przez członków.',
            listInputSubtitle: 'Te wartości pojawią się na liście pól w Twoim raporcie. Włączone wartości mogą być wybierane przez członków.',
            deleteValue: 'Usuń wartość',
            deleteValues: 'Usuń wartości',
            disableValue: 'Wyłącz wartość',
            disableValues: 'Wyłącz wartości',
            enableValue: 'Włącz wartość',
            enableValues: 'Włącz wartości',
            emptyReportFieldsValues: {
                title: 'Nie utworzyłeś żadnych wartości listy',
                subtitle: 'Dodaj niestandardowe wartości, które mają pojawić się w raportach.',
            },
            deleteValuePrompt: 'Czy na pewno chcesz usunąć tę wartość z listy?',
            deleteValuesPrompt: 'Czy na pewno chcesz usunąć te wartości listy?',
            listValueRequiredError: 'Proszę wprowadzić nazwę wartości listy',
            existingListValueError: 'Wartość listy o tej nazwie już istnieje',
            editValue: 'Edytuj wartość',
            listValues: 'Wymień wartości',
            addValue: 'Dodaj wartość',
            existingReportFieldNameError: 'Pole raportu o tej nazwie już istnieje',
            reportFieldNameRequiredError: 'Proszę wprowadzić nazwę pola raportu',
            reportFieldTypeRequiredError: 'Proszę wybrać typ pola raportu',
            reportFieldInitialValueRequiredError: 'Proszę wybrać początkową wartość pola raportu',
            genericFailureMessage: 'Wystąpił błąd podczas aktualizacji pola raportu. Proszę spróbować ponownie.',
        },
        tags: {
            tagName: 'Nazwa tagu',
            requiresTag: 'Członkowie muszą oznaczać wszystkie wydatki',
            trackBillable: 'Śledź wydatki podlegające rozliczeniu',
            customTagName: 'Niestandardowa nazwa tagu',
            enableTag: 'Włącz tag',
            enableTags: 'Włącz tagi',
            requireTag: 'Wymagaj tagu',
            requireTags: 'Wymagane tagi',
            notRequireTags: 'Nie wymagaj',
            disableTag: 'Wyłącz tag',
            disableTags: 'Wyłącz tagi',
            addTag: 'Dodaj tag',
            editTag: 'Edytuj tag',
            editTags: 'Edytuj tagi',
            findTag: 'Znajdź tag',
            subtitle: 'Tagi dodają bardziej szczegółowe sposoby klasyfikacji kosztów.',
            dependentMultiLevelTagsSubtitle: {
                phrase1: 'Używasz',
                phrase2: 'tagi zależne',
                phrase3: '. Możesz',
                phrase4: 'ponownie zaimportuj arkusz kalkulacyjny',
                phrase5: 'aby zaktualizować swoje tagi.',
            },
            emptyTags: {
                title: 'Nie utworzyłeś żadnych tagów',
                //  We need to remove the subtitle and use the below one when we remove the canUseMultiLevelTags beta
                subtitle: 'Dodaj tag, aby śledzić projekty, lokalizacje, działy i inne.',
                subtitle1: 'Zaimportuj arkusz kalkulacyjny, aby dodać tagi do śledzenia projektów, lokalizacji, działów i innych.',
                subtitle2: 'Dowiedz się więcej',
                subtitle3: 'about formatting tag files.',
            },
            emptyTagsWithAccounting: {
                subtitle1: 'Twoje tagi są obecnie importowane z połączenia księgowego. Przejdź do',
                subtitle2: 'księgowość',
                subtitle3: 'aby wprowadzić jakiekolwiek zmiany.',
            },
            deleteTag: 'Usuń tag',
            deleteTags: 'Usuń tagi',
            deleteTagConfirmation: 'Czy na pewno chcesz usunąć ten tag?',
            deleteTagsConfirmation: 'Czy na pewno chcesz usunąć te tagi?',
            deleteFailureMessage: 'Wystąpił błąd podczas usuwania tagu, spróbuj ponownie.',
            tagRequiredError: 'Nazwa tagu jest wymagana',
            existingTagError: 'Tag o tej nazwie już istnieje',
            invalidTagNameError: 'Nazwa tagu nie może być 0. Proszę wybrać inną wartość.',
            genericFailureMessage: 'Wystąpił błąd podczas aktualizacji tagu, spróbuj ponownie.',
            importedFromAccountingSoftware: 'Tagi poniżej są importowane z twojego',
            glCode: 'Kod GL',
            updateGLCodeFailureMessage: 'Wystąpił błąd podczas aktualizacji kodu GL, spróbuj ponownie.',
            tagRules: 'Zasady tagów',
            approverDescription: 'Aprobujący',
            importTags: 'Importuj tagi',
            importTagsSupportingText: 'Koduj swoje wydatki za pomocą jednego rodzaju tagu lub wielu.',
            configureMultiLevelTags: 'Skonfiguruj swoją listę tagów do tagowania wielopoziomowego.',
            importMultiLevelTagsSupportingText: `Oto podgląd Twoich tagów. Jeśli wszystko wygląda dobrze, kliknij poniżej, aby je zaimportować.`,
            importMultiLevelTags: {
                firstRowTitle: 'Pierwszy wiersz to tytuł dla każdej listy tagów',
                independentTags: 'Są to niezależne tagi',
                glAdjacentColumn: 'W sąsiedniej kolumnie znajduje się kod GL',
            },
            tagLevel: {
                singleLevel: 'Pojedynczy poziom tagów',
                multiLevel: 'Wielopoziomowe tagi',
            },
            switchSingleToMultiLevelTagWarning: {
                title: 'Przełącz poziomy tagów',
                prompt1: 'Zmiana poziomów tagów spowoduje usunięcie wszystkich bieżących tagów.',
                prompt2: 'Sugerujemy najpierw',
                prompt3: 'pobierz kopię zapasową',
                prompt4: 'poprzez eksportowanie swoich tagów.',
                prompt5: 'Dowiedz się więcej',
                prompt6: 'o poziomach tagów.',
            },
            importedTagsMessage: ({columnCounts}: ImportedTagsMessageParams) =>
                `Znaleźliśmy *${columnCounts} kolumny* w Twoim arkuszu kalkulacyjnym. Wybierz *Nazwa* obok kolumny, która zawiera nazwy tagów. Możesz również wybrać *Włączone* obok kolumny, która ustawia status tagów.`,
            cannotDeleteOrDisableAllTags: {
                title: 'Nie można usunąć ani wyłączyć wszystkich tagów',
                description: `Co najmniej jeden tag musi pozostać włączony, ponieważ twoje miejsce pracy wymaga tagów.`,
            },
            cannotMakeAllTagsOptional: {
                title: 'Nie można ustawić wszystkich tagów jako opcjonalne.',
                description: `Co najmniej jeden tag musi pozostać wymagany, ponieważ ustawienia Twojego miejsca pracy wymagają tagów.`,
            },
            tagCount: () => ({
                one: '1 dzień',
                other: (count: number) => `${count} tagi`,
            }),
        },
        taxes: {
            subtitle: 'Dodaj nazwy podatków, stawki i ustaw domyślne.',
            addRate: 'Dodaj stawkę',
            workspaceDefault: 'Domyślna waluta przestrzeni roboczej',
            foreignDefault: 'Domyślna waluta obca',
            customTaxName: 'Niestandardowa nazwa podatku',
            value: 'Wartość',
            taxReclaimableOn: 'Podatek do odzyskania na',
            taxRate: 'Stawka podatkowa',
            findTaxRate: 'Znajdź stawkę podatkową',
            error: {
                taxRateAlreadyExists: 'Ta nazwa podatku jest już w użyciu',
                taxCodeAlreadyExists: 'Ten kod podatkowy jest już w użyciu',
                valuePercentageRange: 'Proszę wprowadzić prawidłowy procent pomiędzy 0 a 100',
                customNameRequired: 'Nazwa niestandardowego podatku jest wymagana',
                deleteFailureMessage: 'Wystąpił błąd podczas usuwania stawki podatkowej. Spróbuj ponownie lub poproś o pomoc Concierge.',
                updateFailureMessage: 'Wystąpił błąd podczas aktualizacji stawki podatkowej. Spróbuj ponownie lub poproś o pomoc Concierge.',
                createFailureMessage: 'Wystąpił błąd podczas tworzenia stawki podatkowej. Spróbuj ponownie lub poproś o pomoc Concierge.',
                updateTaxClaimableFailureMessage: 'Część podlegająca zwrotowi musi być mniejsza niż kwota stawki za odległość',
            },
            deleteTaxConfirmation: 'Czy na pewno chcesz usunąć ten podatek?',
            deleteMultipleTaxConfirmation: ({taxAmount}: TaxAmountParams) => `Czy na pewno chcesz usunąć podatki w wysokości ${taxAmount}?`,
            actions: {
                delete: 'Usuń stawkę',
                deleteMultiple: 'Usuń stawki',
                enable: 'Włącz stawkę',
                disable: 'Wyłącz stawkę',
                enableTaxRates: () => ({
                    one: 'Włącz stawkę',
                    other: 'Włącz stawki',
                }),
                disableTaxRates: () => ({
                    one: 'Wyłącz stawkę',
                    other: 'Wyłącz stawki',
                }),
            },
            importedFromAccountingSoftware: 'Poniższe podatki są importowane z Twojego',
            taxCode: 'Kod podatkowy',
            updateTaxCodeFailureMessage: 'Wystąpił błąd podczas aktualizacji kodu podatkowego, spróbuj ponownie.',
        },
        emptyWorkspace: {
            title: 'Utwórz przestrzeń roboczą',
            subtitle: 'Utwórz przestrzeń roboczą do śledzenia paragonów, zwracania wydatków, zarządzania podróżami, wysyłania faktur i nie tylko — wszystko z prędkością czatu.',
            createAWorkspaceCTA: 'Rozpocznij',
            features: {
                trackAndCollect: 'Śledź i zbieraj paragony',
                reimbursements: 'Zwróć koszty pracownikom',
                companyCards: 'Zarządzaj kartami firmowymi',
            },
            notFound: 'Nie znaleziono przestrzeni roboczej',
            description: 'Pokoje to świetne miejsce do dyskusji i pracy z wieloma osobami. Aby rozpocząć współpracę, utwórz lub dołącz do przestrzeni roboczej.',
        },
        new: {
            newWorkspace: 'Nowe miejsce pracy',
            getTheExpensifyCardAndMore: 'Zdobądź kartę Expensify i więcej',
            confirmWorkspace: 'Potwierdź przestrzeń roboczą',
            myGroupWorkspace: ({workspaceNumber}: {workspaceNumber?: number}) => `Moja przestrzeń robocza grupy${workspaceNumber ? ` ${workspaceNumber}` : ''}`,
            workspaceName: ({userName, workspaceNumber}: NewWorkspaceNameParams) => `Workspace użytkownika ${userName}${workspaceNumber ? ` ${workspaceNumber}` : ''}`,
        },
        people: {
            genericFailureMessage: 'Wystąpił błąd podczas usuwania członka z przestrzeni roboczej, spróbuj ponownie.',
            removeMembersPrompt: ({memberName}: {memberName: string}) => ({
                one: `Czy na pewno chcesz usunąć ${memberName}?`,
                other: 'Czy na pewno chcesz usunąć tych członków?',
            }),
            removeMembersWarningPrompt: ({memberName, ownerName}: RemoveMembersWarningPrompt) =>
                `${memberName} jest osobą zatwierdzającą w tej przestrzeni roboczej. Gdy przestaniesz udostępniać im tę przestrzeń roboczą, zastąpimy ich w procesie zatwierdzania właścicielem przestrzeni roboczej, ${ownerName}`,
            removeMembersTitle: () => ({
                one: 'Usuń członka',
                other: 'Usuń członków',
            }),
            findMember: 'Znajdź członka',
            removeWorkspaceMemberButtonTitle: 'Usuń z przestrzeni roboczej',
            removeGroupMemberButtonTitle: 'Usuń z grupy',
            removeRoomMemberButtonTitle: 'Usuń z czatu',
            removeMemberPrompt: ({memberName}: RemoveMemberPromptParams) => `Czy na pewno chcesz usunąć ${memberName}?`,
            removeMemberTitle: 'Usuń członka',
            transferOwner: 'Przenieś właściciela',
            makeMember: 'Uczyń członkiem',
            makeAdmin: 'Ustaw jako administratora',
            makeAuditor: 'Utwórz audytora',
            selectAll: 'Zaznacz wszystko',
            error: {
                genericAdd: 'Wystąpił problem z dodaniem tego członka przestrzeni roboczej',
                cannotRemove: 'Nie możesz usunąć siebie ani właściciela przestrzeni roboczej.',
                genericRemove: 'Wystąpił problem z usunięciem tego członka przestrzeni roboczej',
            },
            addedWithPrimary: 'Niektórzy członkowie zostali dodani z ich głównymi loginami.',
            invitedBySecondaryLogin: ({secondaryLogin}: SecondaryLoginParams) => `Dodane przez dodatkowe logowanie ${secondaryLogin}.`,
            membersListTitle: 'Katalog wszystkich członków przestrzeni roboczej.',
            importMembers: 'Importuj członków',
        },
        card: {
            getStartedIssuing: 'Rozpocznij, wydając swoją pierwszą wirtualną lub fizyczną kartę.',
            issueCard: 'Wydaj kartę',
            issueNewCard: {
                whoNeedsCard: 'Kto potrzebuje karty?',
                findMember: 'Znajdź członka',
                chooseCardType: 'Wybierz typ karty',
                physicalCard: 'Fizyczna karta',
                physicalCardDescription: 'Świetne dla częstego wydawcy',
                virtualCard: 'Wirtualna karta',
                virtualCardDescription: 'Natychmiastowy i elastyczny',
                chooseLimitType: 'Wybierz typ limitu',
                smartLimit: 'Inteligentny Limit',
                smartLimitDescription: 'Wydaj do określonej kwoty przed wymaganiem zatwierdzenia',
                monthly: 'Miesięczny',
                monthlyDescription: 'Wydawaj do określonej kwoty miesięcznie',
                fixedAmount: 'Stała kwota',
                fixedAmountDescription: 'Wydaj do określonej kwoty jednorazowo',
                setLimit: 'Ustaw limit',
                cardLimitError: 'Proszę wprowadzić kwotę mniejszą niż $21,474,836',
                giveItName: 'Nadaj mu nazwę',
                giveItNameInstruction: 'Uczyń ją na tyle unikalną, aby można było ją odróżnić od innych kart. Konkretne przypadki użycia są jeszcze lepsze!',
                cardName: 'Nazwa karty',
                letsDoubleCheck: 'Sprawdźmy jeszcze raz, czy wszystko wygląda dobrze.',
                willBeReady: 'Ta karta będzie gotowa do użycia natychmiast.',
                cardholder: 'Posiadacz karty',
                cardType: 'Typ karty',
                limit: 'Limit',
                limitType: 'Typ limitu',
                name: 'Imię',
            },
            deactivateCardModal: {
                deactivate: 'Dezaktywuj',
                deactivateCard: 'Dezaktywuj kartę',
                deactivateConfirmation: 'Dezaktywacja tej karty spowoduje odrzucenie wszystkich przyszłych transakcji i nie można tego cofnąć.',
            },
        },
        accounting: {
            settings: 'ustawienia',
            title: 'Połączenia',
            subtitle: 'Połącz się ze swoim systemem księgowym, aby kodować transakcje za pomocą planu kont, automatycznie dopasowywać płatności i utrzymywać synchronizację finansów.',
            qbo: 'QuickBooks Online',
            qbd: 'QuickBooks Desktop',
            xero: 'Xero',
            netsuite: 'NetSuite',
            intacct: 'Sage Intacct',
            sap: 'SAP',
            oracle: 'Oracle',
            microsoftDynamics: 'Microsoft Dynamics',
            talkYourOnboardingSpecialist: 'Porozmawiaj ze swoim specjalistą ds. konfiguracji.',
            talkYourAccountManager: 'Porozmawiaj ze swoim menedżerem konta.',
            talkToConcierge: 'Czat z Concierge.',
            needAnotherAccounting: 'Potrzebujesz innego oprogramowania księgowego?',
            connectionName: ({connectionName}: ConnectionNameParams) => {
                switch (connectionName) {
                    case CONST.POLICY.CONNECTIONS.NAME.QBO:
                        return 'QuickBooks Online';
                    case CONST.POLICY.CONNECTIONS.NAME.XERO:
                        return 'Xero';
                    case CONST.POLICY.CONNECTIONS.NAME.NETSUITE:
                        return 'NetSuite';
                    case CONST.POLICY.CONNECTIONS.NAME.SAGE_INTACCT:
                        return 'Sage Intacct';
                    default: {
                        return '';
                    }
                }
            },
            errorODIntegration: 'Wystąpił błąd z połączeniem skonfigurowanym w Expensify Classic.',
            goToODToFix: 'Przejdź do Expensify Classic, aby rozwiązać ten problem.',
            goToODToSettings: 'Przejdź do Expensify Classic, aby zarządzać swoimi ustawieniami.',
            setup: 'Połącz',
            lastSync: ({relativeDate}: LastSyncAccountingParams) => `Ostatnia synchronizacja ${relativeDate}`,
            notSync: 'Nie zsynchronizowano',
            import: 'Importuj',
            export: 'Eksportuj',
            advanced: 'Zaawansowany',
            other: 'Inne',
            syncNow: 'Synchronizuj teraz',
            disconnect: 'Odłącz',
            reinstall: 'Ponownie zainstaluj łącznik',
            disconnectTitle: ({connectionName}: OptionalParam<ConnectionNameParams> = {}) => {
                const integrationName =
                    connectionName && CONST.POLICY.CONNECTIONS.NAME_USER_FRIENDLY[connectionName] ? CONST.POLICY.CONNECTIONS.NAME_USER_FRIENDLY[connectionName] : 'integracja';
                return `Odłącz ${integrationName}`;
            },
            connectTitle: ({connectionName}: ConnectionNameParams) => `Połącz ${CONST.POLICY.CONNECTIONS.NAME_USER_FRIENDLY[connectionName] ?? 'integracja księgowa'}`,
            syncError: ({connectionName}: ConnectionNameParams) => {
                switch (connectionName) {
                    case CONST.POLICY.CONNECTIONS.NAME.QBO:
                        return 'Nie można połączyć się z QuickBooks Online';
                    case CONST.POLICY.CONNECTIONS.NAME.XERO:
                        return 'Nie można połączyć się z Xero';
                    case CONST.POLICY.CONNECTIONS.NAME.NETSUITE:
                        return 'Nie można połączyć się z NetSuite';
                    case CONST.POLICY.CONNECTIONS.NAME.QBD:
                        return 'Nie można połączyć się z QuickBooks Desktop';
                    default: {
                        return 'Nie można połączyć się z integracją';
                    }
                }
            },
            accounts: 'Plan kont',
            taxes: 'Podatki',
            imported: 'Zaimportowano',
            notImported: 'Nie zaimportowano',
            importAsCategory: 'Zaimportowano jako kategorie',
            importTypes: {
                [CONST.INTEGRATION_ENTITY_MAP_TYPES.IMPORTED]: 'Zaimportowano',
                [CONST.INTEGRATION_ENTITY_MAP_TYPES.TAG]: 'Zaimportowano jako tagi',
                [CONST.INTEGRATION_ENTITY_MAP_TYPES.DEFAULT]: 'Zaimportowano',
                [CONST.INTEGRATION_ENTITY_MAP_TYPES.NOT_IMPORTED]: 'Nie zaimportowano',
                [CONST.INTEGRATION_ENTITY_MAP_TYPES.NONE]: 'Nie zaimportowano',
                [CONST.INTEGRATION_ENTITY_MAP_TYPES.REPORT_FIELD]: 'Zaimportowane jako pola raportu',
                [CONST.INTEGRATION_ENTITY_MAP_TYPES.NETSUITE_DEFAULT]: 'Domyślne ustawienia pracownika NetSuite',
            },
            disconnectPrompt: ({connectionName}: OptionalParam<ConnectionNameParams> = {}) => {
                const integrationName =
                    connectionName && CONST.POLICY.CONNECTIONS.NAME_USER_FRIENDLY[connectionName] ? CONST.POLICY.CONNECTIONS.NAME_USER_FRIENDLY[connectionName] : 'ta integracja';
                return `Czy na pewno chcesz odłączyć ${integrationName}?`;
            },
            connectPrompt: ({connectionName}: ConnectionNameParams) =>
                `Czy na pewno chcesz połączyć ${CONST.POLICY.CONNECTIONS.NAME_USER_FRIENDLY[connectionName] ?? 'ta integracja księgowa'}? Spowoduje to usunięcie wszystkich istniejących połączeń księgowych.`,
            enterCredentials: 'Wprowadź swoje dane uwierzytelniające',
            connections: {
                syncStageName: ({stage}: SyncStageNameConnectionsParams) => {
                    switch (stage) {
                        case 'quickbooksOnlineImportCustomers':
                        case 'quickbooksDesktopImportCustomers':
                            return 'Importowanie klientów';
                        case 'quickbooksOnlineImportEmployees':
                        case 'netSuiteSyncImportEmployees':
                        case 'intacctImportEmployees':
                        case 'quickbooksDesktopImportEmployees':
                            return 'Importowanie pracowników';
                        case 'quickbooksOnlineImportAccounts':
                        case 'quickbooksDesktopImportAccounts':
                            return 'Importowanie kont';
                        case 'quickbooksOnlineImportClasses':
                        case 'quickbooksDesktopImportClasses':
                            return 'Importowanie klas';
                        case 'quickbooksOnlineImportLocations':
                            return 'Importowanie lokalizacji';
                        case 'quickbooksOnlineImportProcessing':
                            return 'Przetwarzanie zaimportowanych danych';
                        case 'quickbooksOnlineSyncBillPayments':
                        case 'intacctImportSyncBillPayments':
                            return 'Synchronizowanie zrefundowanych raportów i płatności rachunków';
                        case 'quickbooksOnlineSyncTaxCodes':
                            return 'Importowanie kodów podatkowych';
                        case 'quickbooksOnlineCheckConnection':
                            return 'Sprawdzanie połączenia z QuickBooks Online';
                        case 'quickbooksOnlineImportMain':
                            return 'Importowanie danych z QuickBooks Online';
                        case 'startingImportXero':
                            return 'Importowanie danych Xero';
                        case 'startingImportQBO':
                            return 'Importowanie danych z QuickBooks Online';
                        case 'startingImportQBD':
                        case 'quickbooksDesktopImportMore':
                            return 'Importowanie danych QuickBooks Desktop';
                        case 'quickbooksDesktopImportTitle':
                            return 'Importowanie tytułu';
                        case 'quickbooksDesktopImportApproveCertificate':
                            return 'Importowanie certyfikatu zatwierdzenia';
                        case 'quickbooksDesktopImportDimensions':
                            return 'Importowanie wymiarów';
                        case 'quickbooksDesktopImportSavePolicy':
                            return 'Importowanie zapisanej polityki';
                        case 'quickbooksDesktopWebConnectorReminder':
                            return 'Nadal synchronizujemy dane z QuickBooks... Upewnij się, że Web Connector jest uruchomiony';
                        case 'quickbooksOnlineSyncTitle':
                            return 'Synchronizowanie danych z QuickBooks Online';
                        case 'quickbooksOnlineSyncLoadData':
                        case 'xeroSyncStep':
                        case 'intacctImportData':
                            return 'Ładowanie danych';
                        case 'quickbooksOnlineSyncApplyCategories':
                            return 'Aktualizowanie kategorii';
                        case 'quickbooksOnlineSyncApplyCustomers':
                            return 'Aktualizowanie klientów/projektów';
                        case 'quickbooksOnlineSyncApplyEmployees':
                            return 'Aktualizowanie listy osób';
                        case 'quickbooksOnlineSyncApplyClassesLocations':
                            return 'Aktualizowanie pól raportu';
                        case 'jobDone':
                            return 'Oczekiwanie na załadowanie zaimportowanych danych';
                        case 'xeroSyncImportChartOfAccounts':
                            return 'Synchronizowanie planu kont';
                        case 'xeroSyncImportCategories':
                            return 'Synchronizowanie kategorii';
                        case 'xeroSyncImportCustomers':
                            return 'Synchronizowanie klientów';
                        case 'xeroSyncXeroReimbursedReports':
                            return 'Oznaczanie raportów Expensify jako zrefundowane';
                        case 'xeroSyncExpensifyReimbursedReports':
                            return 'Oznaczanie rachunków i faktur Xero jako opłacone';
                        case 'xeroSyncImportTrackingCategories':
                            return 'Synchronizowanie kategorii śledzenia';
                        case 'xeroSyncImportBankAccounts':
                            return 'Synchronizacja kont bankowych';
                        case 'xeroSyncImportTaxRates':
                            return 'Synchronizowanie stawek podatkowych';
                        case 'xeroCheckConnection':
                            return 'Sprawdzanie połączenia z Xero';
                        case 'xeroSyncTitle':
                            return 'Synchronizowanie danych Xero';
                        case 'netSuiteSyncConnection':
                            return 'Inicjowanie połączenia z NetSuite';
                        case 'netSuiteSyncCustomers':
                            return 'Importowanie klientów';
                        case 'netSuiteSyncInitData':
                            return 'Pobieranie danych z NetSuite';
                        case 'netSuiteSyncImportTaxes':
                            return 'Importowanie podatków';
                        case 'netSuiteSyncImportItems':
                            return 'Importowanie elementów';
                        case 'netSuiteSyncData':
                            return 'Importowanie danych do Expensify';
                        case 'netSuiteSyncAccounts':
                            return 'Synchronizowanie kont';
                        case 'netSuiteSyncCurrencies':
                            return 'Synchronizowanie walut';
                        case 'netSuiteSyncCategories':
                            return 'Synchronizowanie kategorii';
                        case 'netSuiteSyncReportFields':
                            return 'Importowanie danych jako pola raportu Expensify';
                        case 'netSuiteSyncTags':
                            return 'Importowanie danych jako tagi Expensify';
                        case 'netSuiteSyncUpdateConnectionData':
                            return 'Aktualizowanie informacji o połączeniu';
                        case 'netSuiteSyncNetSuiteReimbursedReports':
                            return 'Oznaczanie raportów Expensify jako zrefundowane';
                        case 'netSuiteSyncExpensifyReimbursedReports':
                            return 'Oznaczanie rachunków i faktur NetSuite jako opłacone';
                        case 'netSuiteImportVendorsTitle':
                            return 'Importowanie dostawców';
                        case 'netSuiteImportCustomListsTitle':
                            return 'Importowanie niestandardowych list';
                        case 'netSuiteSyncImportCustomLists':
                            return 'Importowanie niestandardowych list';
                        case 'netSuiteSyncImportSubsidiaries':
                            return 'Importowanie jednostek zależnych';
                        case 'netSuiteSyncImportVendors':
                        case 'quickbooksDesktopImportVendors':
                            return 'Importowanie dostawców';
                        case 'intacctCheckConnection':
                            return 'Sprawdzanie połączenia z Sage Intacct';
                        case 'intacctImportDimensions':
                            return 'Importowanie wymiarów Sage Intacct';
                        case 'intacctImportTitle':
                            return 'Importowanie danych Sage Intacct';
                        default: {
                            // eslint-disable-next-line @typescript-eslint/restrict-template-expressions
                            return `Brak tłumaczenia dla etapu: ${stage}`;
                        }
                    }
                },
            },
            preferredExporter: 'Preferowany eksporter',
            exportPreferredExporterNote:
                'Preferowany eksporter może być dowolnym administratorem przestrzeni roboczej, ale musi być również administratorem domeny, jeśli ustawisz różne konta eksportu dla indywidualnych kart firmowych w ustawieniach domeny.',
            exportPreferredExporterSubNote: 'Po ustawieniu preferowany eksporter zobaczy raporty do eksportu na swoim koncie.',
            exportAs: 'Eksportuj jako',
            exportOutOfPocket: 'Eksportuj wydatki z własnej kieszeni jako',
            exportCompanyCard: 'Eksportuj wydatki na firmową kartę jako',
            exportDate: 'Data eksportu',
            defaultVendor: 'Domyślny dostawca',
            autoSync: 'Auto-sync',
            autoSyncDescription: 'Synchronizuj NetSuite i Expensify automatycznie, każdego dnia. Eksportuj sfinalizowany raport w czasie rzeczywistym.',
            reimbursedReports: 'Synchronizuj zrefundowane raporty',
            cardReconciliation: 'Rekonsyliacja karty',
            reconciliationAccount: 'Konto uzgadniające',
            continuousReconciliation: 'Ciągła rekonsyliacja',
            saveHoursOnReconciliation:
                'Zaoszczędź godziny na uzgadnianiu w każdym okresie rozliczeniowym, pozwalając Expensify na ciągłe uzgadnianie wyciągów i rozliczeń z karty Expensify w Twoim imieniu.',
            enableContinuousReconciliation: 'Aby włączyć Ciągłą Rekoncyliację, proszę włączyć',
            chooseReconciliationAccount: {
                chooseBankAccount: 'Wybierz konto bankowe, z którym będą uzgadniane płatności kartą Expensify.',
                accountMatches: 'Upewnij się, że to konto pasuje do Twojego',
                settlementAccount: 'Konto rozliczeniowe karty Expensify',
                reconciliationWorks: ({lastFourPAN}: ReconciliationWorksParams) => `(kończący się na ${lastFourPAN}), aby Ciągła Rekonsyliacja działała poprawnie.`,
            },
        },
        export: {
            notReadyHeading: 'Nie gotowy do eksportu',
            notReadyDescription: 'Robocze lub oczekujące raporty wydatków nie mogą być eksportowane do systemu księgowego. Proszę zatwierdzić lub opłacić te wydatki przed ich eksportem.',
        },
        invoices: {
            sendInvoice: 'Wyślij fakturę',
            sendFrom: 'Wyślij z',
            invoicingDetails: 'Szczegóły fakturowania',
            invoicingDetailsDescription: 'Te informacje pojawią się na Twoich fakturach.',
            companyName: 'Nazwa firmy',
            companyWebsite: 'Strona internetowa firmy',
            paymentMethods: {
                personal: 'Osobiste',
                business: 'Biznes',
                chooseInvoiceMethod: 'Wybierz metodę płatności poniżej:',
                addBankAccount: 'Dodaj konto bankowe',
                payingAsIndividual: 'Płacenie jako osoba fizyczna',
                payingAsBusiness: 'Płacenie jako firma',
            },
            invoiceBalance: 'Saldo faktury',
            invoiceBalanceSubtitle: 'To jest Twój aktualny stan konta z tytułu zbierania płatności za faktury. Zostanie on automatycznie przelany na Twoje konto bankowe, jeśli je dodałeś.',
            bankAccountsSubtitle: 'Dodaj konto bankowe, aby dokonywać i otrzymywać płatności za faktury.',
        },
        invite: {
            member: 'Zaproś członka',
            members: 'Zaproś członków',
            invitePeople: 'Zaproś nowych członków',
            genericFailureMessage: 'Wystąpił błąd podczas zapraszania członka do przestrzeni roboczej. Proszę spróbować ponownie.',
            pleaseEnterValidLogin: `Proszę upewnić się, że adres e-mail lub numer telefonu jest prawidłowy (np. ${CONST.EXAMPLE_PHONE_NUMBER}).`,
            user: 'użytkownik',
            users: 'użytkownicy',
            invited: 'zaproszony',
            removed: 'removed',
            to: 'do',
            from: 'z',
        },
        inviteMessage: {
            confirmDetails: 'Potwierdź szczegóły',
            inviteMessagePrompt: 'Uczyń swoje zaproszenie wyjątkowym, dodając poniżej wiadomość!',
            personalMessagePrompt: 'Wiadomość',
            genericFailureMessage: 'Wystąpił błąd podczas zapraszania członka do przestrzeni roboczej. Proszę spróbować ponownie.',
            inviteNoMembersError: 'Proszę wybrać co najmniej jednego członka do zaproszenia',
            joinRequest: ({user, workspaceName}: {user: string; workspaceName: string}) => `${user} poprosił o dołączenie do ${workspaceName}`,
        },
        distanceRates: {
            oopsNotSoFast: 'Ups! Nie tak szybko...',
            workspaceNeeds: 'Przestrzeń robocza wymaga co najmniej jednej włączonej stawki za odległość.',
            distance: 'Odległość',
            centrallyManage: 'Centralnie zarządzaj stawkami, śledź w milach lub kilometrach i ustaw domyślną kategorię.',
            rate: 'Oceń',
            addRate: 'Dodaj stawkę',
            findRate: 'Znajdź stawkę',
            trackTax: 'Śledź podatek',
            deleteRates: () => ({
                one: 'Usuń stawkę',
                other: 'Usuń stawki',
            }),
            enableRates: () => ({
                one: 'Włącz stawkę',
                other: 'Włącz stawki',
            }),
            disableRates: () => ({
                one: 'Wyłącz stawkę',
                other: 'Wyłącz stawki',
            }),
            enableRate: 'Włącz stawkę',
            status: 'Status',
            unit: 'Jednostka',
            taxFeatureNotEnabledMessage: 'Podatki muszą być włączone w przestrzeni roboczej, aby użyć tej funkcji. Przejdź do',
            changePromptMessage: 'aby dokonać tej zmiany.',
            deleteDistanceRate: 'Usuń stawkę za odległość',
            areYouSureDelete: () => ({
                one: 'Czy na pewno chcesz usunąć tę stawkę?',
                other: 'Czy na pewno chcesz usunąć te stawki?',
            }),
        },
        editor: {
            descriptionInputLabel: 'Opis',
            nameInputLabel: 'Imię',
            typeInputLabel: 'Rodzaj',
            initialValueInputLabel: 'Wartość początkowa',
            nameInputHelpText: 'To jest nazwa, którą zobaczysz w swoim obszarze roboczym.',
            nameIsRequiredError: 'Musisz nadać swojej przestrzeni roboczej nazwę',
            currencyInputLabel: 'Domyślna waluta',
            currencyInputHelpText: 'Wszystkie wydatki w tej przestrzeni roboczej zostaną przeliczone na tę walutę.',
            currencyInputDisabledText: ({currency}: CurrencyInputDisabledTextParams) =>
                `Domyślna waluta nie może zostać zmieniona, ponieważ to miejsce pracy jest powiązane z kontem bankowym w ${currency}.`,
            save: 'Zapisz',
            genericFailureMessage: 'Wystąpił błąd podczas aktualizacji przestrzeni roboczej. Proszę spróbować ponownie.',
            avatarUploadFailureMessage: 'Wystąpił błąd podczas przesyłania awatara. Proszę spróbować ponownie.',
            addressContext: 'Aby włączyć Expensify Travel, wymagany jest adres Workspace. Proszę wprowadzić adres powiązany z Twoją firmą.',
        },
        bankAccount: {
            continueWithSetup: 'Kontynuuj konfigurację',
            youAreAlmostDone: 'Prawie skończyłeś konfigurowanie swojego konta bankowego, co pozwoli Ci wydawać karty firmowe, zwracać koszty, pobierać faktury i płacić rachunki.',
            streamlinePayments: 'Usprawnij płatności',
            connectBankAccountNote: 'Uwaga: Osobiste konta bankowe nie mogą być używane do płatności w przestrzeniach roboczych.',
            oneMoreThing: 'Jeszcze jedna rzecz!',
            allSet: 'Wszystko gotowe!',
            accountDescriptionWithCards: 'To konto bankowe będzie używane do wydawania kart firmowych, zwrotu kosztów, pobierania faktur i opłacania rachunków.',
            letsFinishInChat: 'Zakończmy na czacie!',
            finishInChat: 'Zakończ w czacie',
            almostDone: 'Prawie gotowe!',
            disconnectBankAccount: 'Odłącz konto bankowe',
            startOver: 'Zacznij od nowa',
            updateDetails: 'Zaktualizuj szczegóły',
            yesDisconnectMyBankAccount: 'Tak, odłącz moje konto bankowe',
            yesStartOver: 'Tak, zacznij od nowa.',
            disconnectYour: 'Odłącz swoje',
            bankAccountAnyTransactions: 'konto bankowe. Wszelkie nierozliczone transakcje dla tego konta zostaną nadal zrealizowane.',
            clearProgress: 'Rozpoczęcie od nowa spowoduje usunięcie postępów, które dotychczas osiągnąłeś.',
            areYouSure: 'Czy jesteś pewien?',
            workspaceCurrency: 'Waluta przestrzeni roboczej',
            updateCurrencyPrompt: 'Wygląda na to, że Twoje miejsce pracy jest obecnie ustawione na inną walutę niż USD. Kliknij poniższy przycisk, aby teraz zaktualizować walutę na USD.',
            updateToUSD: 'Zaktualizuj na USD',
            updateWorkspaceCurrency: 'Zaktualizuj walutę przestrzeni roboczej',
            workspaceCurrencyNotSupported: 'Waluta przestrzeni roboczej nie jest obsługiwana',
            yourWorkspace: 'Twoje miejsce pracy jest ustawione na nieobsługiwaną walutę. Zobacz',
            listOfSupportedCurrencies: 'lista obsługiwanych walut',
        },
        changeOwner: {
            changeOwnerPageTitle: 'Przenieś właściciela',
            addPaymentCardTitle: 'Wprowadź swoją kartę płatniczą, aby przenieść własność',
            addPaymentCardButtonText: 'Zaakceptuj warunki i dodaj kartę płatniczą',
            addPaymentCardReadAndAcceptTextPart1: 'Przeczytaj i zaakceptuj',
            addPaymentCardReadAndAcceptTextPart2: 'zasady dodawania karty',
            addPaymentCardTerms: 'warunki',
            addPaymentCardPrivacy: 'prywatność',
            addPaymentCardAnd: '&',
            addPaymentCardPciCompliant: 'Zgodny z PCI-DSS',
            addPaymentCardBankLevelEncrypt: 'Szyfrowanie na poziomie bankowym',
            addPaymentCardRedundant: 'Nadmierna infrastruktura',
            addPaymentCardLearnMore: 'Dowiedz się więcej o naszych',
            addPaymentCardSecurity: 'bezpieczeństwo',
            amountOwedTitle: 'Należność do zapłaty',
            amountOwedButtonText: 'OK',
            amountOwedText: 'To konto ma zaległe saldo z poprzedniego miesiąca.\n\nCzy chcesz uregulować saldo i przejąć rozliczenia tego miejsca pracy?',
            ownerOwesAmountTitle: 'Należność do zapłaty',
            ownerOwesAmountButtonText: 'Przelej saldo',
            ownerOwesAmountText: ({email, amount}: OwnerOwesAmountParams) =>
                `Konto będące właścicielem tej przestrzeni roboczej (${email}) ma zaległe saldo z poprzedniego miesiąca.\n\nCzy chcesz przelać tę kwotę (${amount}), aby przejąć rozliczenia za tę przestrzeń roboczą? Twoja karta płatnicza zostanie obciążona natychmiast.`,
            subscriptionTitle: 'Przejmij roczną subskrypcję',
            subscriptionButtonText: 'Przenieś subskrypcję',
            subscriptionText: ({usersCount, finalCount}: ChangeOwnerSubscriptionParams) =>
                `Przejęcie tego miejsca pracy połączy jego roczną subskrypcję z Twoją obecną subskrypcją. Spowoduje to zwiększenie rozmiaru Twojej subskrypcji o ${usersCount} członków, co da nowy rozmiar subskrypcji wynoszący ${finalCount}. Czy chcesz kontynuować?`,
            duplicateSubscriptionTitle: 'Alert o zduplikowanej subskrypcji',
            duplicateSubscriptionButtonText: 'Kontynuuj',
            duplicateSubscriptionText: ({email, workspaceName}: ChangeOwnerDuplicateSubscriptionParams) =>
                `Wygląda na to, że możesz próbować przejąć rozliczenia dla przestrzeni roboczych ${email}, ale aby to zrobić, musisz najpierw być administratorem we wszystkich ich przestrzeniach roboczych.\n\nKliknij "Kontynuuj", jeśli chcesz przejąć rozliczenia tylko dla przestrzeni roboczej ${workspaceName}.\n\nJeśli chcesz przejąć rozliczenia dla całej ich subskrypcji, poproś ich, aby najpierw dodali Cię jako administratora do wszystkich swoich przestrzeni roboczych, zanim przejmiesz rozliczenia.`,
            hasFailedSettlementsTitle: 'Nie można przenieść własności',
            hasFailedSettlementsButtonText: 'Zrozumiałem.',
            hasFailedSettlementsText: ({email}: ChangeOwnerHasFailedSettlementsParams) =>
                `Nie możesz przejąć rozliczeń, ponieważ ${email} ma zaległe rozliczenie karty Expensify. Proszę poprosić tę osobę o kontakt z concierge@expensify.com w celu rozwiązania problemu. Następnie będziesz mógł przejąć rozliczenia dla tego miejsca pracy.`,
            failedToClearBalanceTitle: 'Nie udało się wyczyścić salda',
            failedToClearBalanceButtonText: 'OK',
            failedToClearBalanceText: 'Nie udało nam się wyczyścić salda. Proszę spróbować ponownie później.',
            successTitle: 'Hurra! Wszystko gotowe.',
            successDescription: 'Jesteś teraz właścicielem tego miejsca pracy.',
            errorTitle: 'Ups! Nie tak szybko...',
            errorDescriptionPartOne: 'Wystąpił problem z przeniesieniem własności tego miejsca pracy. Spróbuj ponownie lub',
            errorDescriptionPartTwo: 'skontaktuj się z Concierge',
            errorDescriptionPartThree: 'po pomoc.',
        },
        exportAgainModal: {
            title: 'Ostrożnie!',
            description: ({reportName, connectionName}: ExportAgainModalDescriptionParams) =>
                `Następujące raporty zostały już wyeksportowane do ${CONST.POLICY.CONNECTIONS.NAME_USER_FRIENDLY[connectionName]}:\n\n${reportName}\n\nCzy na pewno chcesz je wyeksportować ponownie?`,
            confirmText: 'Tak, wyeksportuj ponownie',
            cancelText: 'Anuluj',
        },
        upgrade: {
            reportFields: {
                title: 'Pola raportu',
                description: `Pola raportu pozwalają określić szczegóły na poziomie nagłówka, w odróżnieniu od tagów odnoszących się do wydatków na poszczególnych pozycjach. Te szczegóły mogą obejmować konkretne nazwy projektów, informacje o podróżach służbowych, lokalizacje i inne.`,
                onlyAvailableOnPlan: 'Pola raportu są dostępne tylko w planie Control, zaczynając od',
            },
            [CONST.POLICY.CONNECTIONS.NAME.NETSUITE]: {
                title: 'NetSuite',
                description: `Ciesz się automatyczną synchronizacją i zmniejsz liczbę ręcznych wpisów dzięki integracji Expensify + NetSuite. Uzyskaj dogłębne, rzeczywiste wglądy finansowe z obsługą segmentów natywnych i niestandardowych, w tym mapowaniem projektów i klientów.`,
                onlyAvailableOnPlan: 'Nasza integracja z NetSuite jest dostępna tylko w planie Control, zaczynającym się od',
            },
            [CONST.POLICY.CONNECTIONS.NAME.SAGE_INTACCT]: {
                title: 'Sage Intacct',
                description: `Ciesz się automatyczną synchronizacją i zmniejsz liczbę ręcznych wpisów dzięki integracji Expensify + Sage Intacct. Uzyskaj dogłębne, rzeczywiste wglądy finansowe z użytkownikami zdefiniowanymi wymiarami, a także kodowaniem wydatków według działu, klasy, lokalizacji, klienta i projektu (pracy).`,
                onlyAvailableOnPlan: 'Nasza integracja z Sage Intacct jest dostępna tylko w planie Control, zaczynającym się od',
            },
            [CONST.POLICY.CONNECTIONS.NAME.QBD]: {
                title: 'QuickBooks Desktop',
                description: `Ciesz się automatyczną synchronizacją i redukcją ręcznych wpisów dzięki integracji Expensify + QuickBooks Desktop. Zyskaj maksymalną wydajność dzięki dwukierunkowemu połączeniu w czasie rzeczywistym oraz kodowaniu wydatków według klasy, pozycji, klienta i projektu.`,
                onlyAvailableOnPlan: 'Nasza integracja z QuickBooks Desktop jest dostępna tylko w planie Control, zaczynającym się od',
            },
            [CONST.UPGRADE_FEATURE_INTRO_MAPPING.approvals.id]: {
                title: 'Zaawansowane zatwierdzenia',
                description: `Jeśli chcesz dodać więcej warstw zatwierdzeń do procesu – lub po prostu upewnić się, że największe wydatki zostaną ponownie sprawdzone – mamy dla Ciebie rozwiązanie. Zaawansowane zatwierdzenia pomagają wprowadzić odpowiednie kontrole na każdym poziomie, aby utrzymać wydatki zespołu pod kontrolą.`,
                onlyAvailableOnPlan: 'Zaawansowane zatwierdzenia są dostępne tylko w planie Control, który zaczyna się od',
            },
            categories: {
                title: 'Kategorie',
                description: `Kategorie pomagają lepiej organizować wydatki, aby śledzić, na co wydajesz swoje pieniądze. Skorzystaj z naszej sugerowanej listy kategorii lub stwórz własne.`,
                onlyAvailableOnPlan: 'Kategorie są dostępne w planie Collect, zaczynając od',
            },
            glCodes: {
                title: 'kody GL',
                description: `Dodaj kody GL do swoich kategorii i tagów, aby ułatwić eksport wydatków do swoich systemów księgowych i płacowych.`,
                onlyAvailableOnPlan: 'Kody GL są dostępne tylko w planie Control, zaczynającym się od',
            },
            glAndPayrollCodes: {
                title: 'Kody GL i Payroll',
                description: `Dodaj kody GL i kody płacowe do swoich kategorii, aby ułatwić eksport wydatków do systemów księgowych i płacowych.`,
                onlyAvailableOnPlan: 'Kody GL i Payroll są dostępne tylko w planie Control, zaczynającym się od',
            },
            taxCodes: {
                title: 'Kody podatkowe',
                description: `Dodaj kody podatkowe do swoich podatków, aby łatwo eksportować wydatki do swoich systemów księgowych i płacowych.`,
                onlyAvailableOnPlan: 'Kody podatkowe są dostępne tylko w planie Control, zaczynając od',
            },
            companyCards: {
                title: 'Nielimitowane karty firmowe',
                description: `Potrzebujesz dodać więcej źródeł kart? Odblokuj nieograniczoną liczbę kart firmowych, aby synchronizować transakcje ze wszystkich głównych wydawców kart.`,
                onlyAvailableOnPlan: 'To jest dostępne tylko w planie Control, zaczynając od',
            },
            rules: {
                title: 'Zasady',
                description: `Zasady działają w tle i pomagają kontrolować wydatki, dzięki czemu nie musisz martwić się drobiazgami.\n\nWymagaj szczegółów wydatków, takich jak paragony i opisy, ustalaj limity i domyślne wartości oraz automatyzuj zatwierdzenia i płatności – wszystko w jednym miejscu.`,
                onlyAvailableOnPlan: 'Zasady są dostępne tylko w planie Control, zaczynającym się od',
            },
            perDiem: {
                title: 'Dieta',
                description:
                    'Dieta to świetny sposób na utrzymanie zgodności i przewidywalności codziennych kosztów, gdy Twoi pracownicy podróżują. Ciesz się funkcjami takimi jak niestandardowe stawki, domyślne kategorie i bardziej szczegółowe informacje, takie jak miejsca docelowe i podstawki.',
                onlyAvailableOnPlan: 'Diety są dostępne tylko w planie Control, zaczynając od',
            },
            travel: {
                title: 'Podróżować',
                description:
                    'Expensify Travel to nowa platforma do rezerwacji i zarządzania podróżami służbowymi, która umożliwia członkom rezerwację zakwaterowania, lotów, transportu i nie tylko.',
                onlyAvailableOnPlan: 'Podróże są dostępne w planie Collect, zaczynając od',
            },
            multiLevelTags: {
                title: 'Wielopoziomowe tagi',
                description:
                    'Wielopoziomowe tagi pomagają śledzić wydatki z większą precyzją. Przypisz wiele tagów do każdej pozycji, takich jak dział, klient czy centrum kosztów, aby uchwycić pełny kontekst każdego wydatku. Umożliwia to bardziej szczegółowe raportowanie, przepływy pracy związane z zatwierdzaniem oraz eksporty księgowe.',
                onlyAvailableOnPlan: 'Wielopoziomowe tagi są dostępne tylko w planie Control, zaczynając od',
            },
            pricing: {
                perActiveMember: 'na aktywnego członka miesięcznie.',
                perMember: 'za członka miesięcznie.',
            },
            note: {
                upgradeWorkspace: 'Ulepsz swoje miejsce pracy, aby uzyskać dostęp do tej funkcji, lub',
                learnMore: 'dowiedz się więcej',
                aboutOurPlans: 'o naszych planach i cenach.',
            },
            upgradeToUnlock: 'Odblokuj tę funkcję',
            completed: {
                headline: `Zaktualizowałeś swoje miejsce pracy!`,
                successMessage: ({policyName}: ReportPolicyNameParams) => `Pomyślnie zaktualizowano ${policyName} do planu Control!`,
                categorizeMessage: `Pomyślnie zaktualizowano do przestrzeni roboczej w planie Collect. Teraz możesz kategoryzować swoje wydatki!`,
                travelMessage: `Pomyślnie zaktualizowano do przestrzeni roboczej w planie Collect. Teraz możesz zacząć rezerwować i zarządzać podróżami!`,
                viewSubscription: 'Zobacz swoją subskrypcję',
                moreDetails: 'aby uzyskać więcej szczegółów.',
                gotIt: 'Zrozumiałem, dzięki',
            },
            commonFeatures: {
                title: 'Ulepsz do planu Control',
                note: 'Odblokuj nasze najpotężniejsze funkcje, w tym:',
                benefits: {
                    startsAt: 'Plan Control zaczyna się od',
                    perMember: 'na aktywnego członka miesięcznie.',
                    learnMore: 'Dowiedz się więcej',
                    pricing: 'o naszych planach i cenach.',
                    benefit1: 'Zaawansowane połączenia księgowe (NetSuite, Sage Intacct i inne)',
                    benefit2: 'Inteligentne zasady wydatków',
                    benefit3: 'Wielopoziomowe przepływy zatwierdzania',
                    benefit4: 'Ulepszone kontrole bezpieczeństwa',
                    toUpgrade: 'Aby zaktualizować, kliknij',
                    selectWorkspace: 'wybierz przestrzeń roboczą i zmień typ planu na',
                },
            },
        },
        downgrade: {
            commonFeatures: {
                title: 'Przejdź na plan Collect',
                note: 'Jeśli obniżysz plan, stracisz dostęp do tych funkcji i innych:',
                benefits: {
                    note: 'Aby uzyskać pełne porównanie naszych planów, sprawdź nasze',
                    pricingPage: 'strona cenowa',
                    confirm: 'Czy na pewno chcesz obniżyć wersję i usunąć swoje konfiguracje?',
                    warning: 'Tego nie można cofnąć.',
                    benefit1: 'Połączenia księgowe (z wyjątkiem QuickBooks Online i Xero)',
                    benefit2: 'Inteligentne zasady wydatków',
                    benefit3: 'Wielopoziomowe przepływy zatwierdzania',
                    benefit4: 'Ulepszone kontrole bezpieczeństwa',
                    headsUp: 'Uwaga!',
                    multiWorkspaceNote: 'Musisz obniżyć wszystkie swoje przestrzenie robocze przed pierwszą miesięczną płatnością, aby rozpocząć subskrypcję w stawce Collect. Kliknij',
                    selectStep: '> wybierz każde miejsce pracy > zmień typ planu na',
                },
            },
            completed: {
                headline: 'Twoje miejsce pracy zostało zdegradowane',
                description: 'Masz inne przestrzenie robocze na planie Control. Aby być rozliczanym według stawki Collect, musisz obniżyć wszystkie przestrzenie robocze.',
                gotIt: 'Zrozumiałem, dzięki',
            },
        },
        payAndDowngrade: {
            title: 'Zapłać i obniż plan',
            headline: 'Twoja ostateczna płatność',
            description1: 'Twój ostateczny rachunek za tę subskrypcję wyniesie',
            description2: ({date}: DateParams) => `Zobacz swoje zestawienie poniżej dla ${date}:`,
            subscription:
                'Uwaga! Ta akcja zakończy Twoją subskrypcję Expensify, usunie to miejsce pracy i usunie wszystkich członków miejsca pracy. Jeśli chcesz zachować to miejsce pracy i tylko usunąć siebie, najpierw poproś innego administratora o przejęcie rozliczeń.',
            genericFailureMessage: 'Wystąpił błąd podczas płacenia rachunku. Proszę spróbować ponownie.',
        },
        restrictedAction: {
            restricted: 'Restricted',
            actionsAreCurrentlyRestricted: ({workspaceName}: ActionsAreCurrentlyRestricted) => `Działania w przestrzeni roboczej ${workspaceName} są obecnie ograniczone`,
            workspaceOwnerWillNeedToAddOrUpdatePaymentCard: ({workspaceOwnerName}: WorkspaceOwnerWillNeedToAddOrUpdatePaymentCardParams) =>
                `Właściciel przestrzeni roboczej, ${workspaceOwnerName}, będzie musiał dodać lub zaktualizować kartę płatniczą w systemie, aby odblokować nowe działania w przestrzeni roboczej.`,
            youWillNeedToAddOrUpdatePaymentCard: 'Będziesz musiał dodać lub zaktualizować kartę płatniczą w systemie, aby odblokować nowe działania w przestrzeni roboczej.',
            addPaymentCardToUnlock: 'Dodaj kartę płatniczą, aby odblokować!',
            addPaymentCardToContinueUsingWorkspace: 'Dodaj kartę płatniczą, aby kontynuować korzystanie z tego miejsca pracy.',
            pleaseReachOutToYourWorkspaceAdmin: 'Proszę skontaktować się z administratorem przestrzeni roboczej w razie jakichkolwiek pytań.',
            chatWithYourAdmin: 'Porozmawiaj ze swoim administratorem',
            chatInAdmins: 'Czat w #admins',
            addPaymentCard: 'Dodaj kartę płatniczą',
        },
        rules: {
            individualExpenseRules: {
                title: 'Wydatki',
                subtitle: 'Ustaw limity wydatków i domyślne wartości dla poszczególnych wydatków. Możesz także tworzyć zasady dla',
                receiptRequiredAmount: 'Wymagana kwota paragonu',
                receiptRequiredAmountDescription: 'Wymagaj paragonów, gdy wydatki przekraczają tę kwotę, chyba że zostanie to zmienione przez regułę kategorii.',
                maxExpenseAmount: 'Maksymalna kwota wydatku',
                maxExpenseAmountDescription: 'Oznacz wydatki przekraczające tę kwotę, chyba że zostaną one nadpisane przez regułę kategorii.',
                maxAge: 'Maksymalny wiek',
                maxExpenseAge: 'Maksymalny wiek wydatku',
                maxExpenseAgeDescription: 'Oznacz wydatki starsze niż określona liczba dni.',
                maxExpenseAgeDays: () => ({
                    one: '1 dzień',
                    other: (count: number) => `${count} dni`,
                }),
                billableDefault: 'Domyślne do rozliczenia',
                billableDefaultDescription: 'Wybierz, czy wydatki gotówkowe i na kartę kredytową powinny być domyślnie fakturowalne. Wydatki fakturowalne są włączane lub wyłączane w',
                billable: 'Podlegające fakturowaniu',
                billableDescription: 'Wydatki są najczęściej ponownie fakturowane klientom',
                nonBillable: 'Niepodlegające fakturowaniu',
                nonBillableDescription: 'Wydatki są czasami ponownie fakturowane klientom.',
                eReceipts: 'eReceipts',
                eReceiptsHint: 'eParagony są tworzone automatycznie',
                eReceiptsHintLink: 'dla większości transakcji kredytowych w USD',
                attendeeTracking: 'Śledzenie uczestników',
                attendeeTrackingHint: 'Śledź koszt na osobę dla każdego wydatku.',
                prohibitedDefaultDescription:
                    'Oznacz wszystkie paragony, na których pojawiają się alkohol, hazard lub inne zabronione przedmioty. Wydatki z paragonami, na których występują te pozycje, będą wymagały ręcznej weryfikacji.',
                prohibitedExpenses: 'Zabronione wydatki',
                alcohol: 'Alkohol',
                hotelIncidentals: 'Dodatkowe opłaty hotelowe',
                gambling: 'Hazardowanie',
                tobacco: 'Tytoń',
                adultEntertainment: 'Rozrywka dla dorosłych',
            },
            expenseReportRules: {
                examples: 'Przykłady:',
                title: 'Raporty wydatków',
                subtitle: 'Zautomatyzuj zgodność raportów wydatków, zatwierdzenia i płatności.',
                customReportNamesSubtitle: 'Dostosuj tytuły raportów za pomocą naszego',
                customNameTitle: 'Domyślny tytuł raportu',
                customNameDescription: 'Wybierz niestandardową nazwę dla raportów wydatków za pomocą naszego',
                customNameDescriptionLink: 'rozbudowane formuły',
                customNameInputLabel: 'Imię',
                customNameEmailPhoneExample: 'Email lub telefon członka: {report:submit:from}',
                customNameStartDateExample: 'Data rozpoczęcia raportu: {report:startdate}',
                customNameWorkspaceNameExample: 'Nazwa przestrzeni roboczej: {report:workspacename}',
                customNameReportIDExample: 'Report ID: {report:id}',
                customNameTotalExample: 'Suma: {report:total}.',
                preventMembersFromChangingCustomNamesTitle: 'Uniemożliw członkom zmianę nazw raportów niestandardowych',
                preventSelfApprovalsTitle: 'Zapobiegaj samodzielnym zatwierdzeniom',
                preventSelfApprovalsSubtitle: 'Uniemożliwiaj członkom przestrzeni roboczej zatwierdzanie własnych raportów wydatków.',
                autoApproveCompliantReportsTitle: 'Automatycznie zatwierdzaj zgodne raporty',
                autoApproveCompliantReportsSubtitle: 'Skonfiguruj, które raporty wydatków są kwalifikowane do automatycznego zatwierdzenia.',
                autoApproveReportsUnderTitle: 'Automatycznie zatwierdzaj raporty poniżej',
                autoApproveReportsUnderDescription: 'W pełni zgodne raporty wydatków poniżej tej kwoty będą automatycznie zatwierdzane.',
                randomReportAuditTitle: 'Losowe sprawdzanie raportu',
                randomReportAuditDescription: 'Wymagaj, aby niektóre raporty były zatwierdzane ręcznie, nawet jeśli kwalifikują się do automatycznego zatwierdzenia.',
                autoPayApprovedReportsTitle: 'Automatyczne płacenie zatwierdzonych raportów',
                autoPayApprovedReportsSubtitle: 'Skonfiguruj, które raporty wydatków są kwalifikowane do automatycznej płatności.',
                autoPayApprovedReportsLimitError: ({currency}: AutoPayApprovedReportsLimitErrorParams = {}) => `Proszę wprowadzić kwotę mniejszą niż ${currency ?? ''}20 000`,
                autoPayApprovedReportsLockedSubtitle: 'Przejdź do więcej funkcji i włącz przepływy pracy, a następnie dodaj płatności, aby odblokować tę funkcję.',
                autoPayReportsUnderTitle: 'Automatyczne opłacanie raportów poniżej',
                autoPayReportsUnderDescription: 'W pełni zgodne raporty wydatków poniżej tej kwoty będą automatycznie opłacane.',
                unlockFeatureGoToSubtitle: 'Przejdź do',
                unlockFeatureEnableWorkflowsSubtitle: ({featureName}: FeatureNameParams) => `i włącz przepływy pracy, a następnie dodaj ${featureName}, aby odblokować tę funkcję.`,
                enableFeatureSubtitle: ({featureName}: FeatureNameParams) => `i włącz ${featureName}, aby odblokować tę funkcję.`,
            },
            categoryRules: {
                title: 'Zasady kategorii',
                approver: 'Aprobujący',
                requireDescription: 'Wymagany opis',
                descriptionHint: 'Podpowiedź opisu',
                descriptionHintDescription: ({categoryName}: CategoryNameParams) =>
                    `Przypomnij pracownikom o dostarczeniu dodatkowych informacji dotyczących wydatków w kategorii „${categoryName}”. Ta wskazówka pojawia się w polu opisu wydatków.`,
                descriptionHintLabel: 'Wskazówka',
                descriptionHintSubtitle: 'Porada: Im krócej, tym lepiej!',
                maxAmount: 'Maksymalna kwota',
                flagAmountsOver: 'Oznacz kwoty powyżej',
                flagAmountsOverDescription: ({categoryName}: CategoryNameParams) => `Dotyczy kategorii „${categoryName}”.`,
                flagAmountsOverSubtitle: 'To zastępuje maksymalną kwotę dla wszystkich wydatków.',
                expenseLimitTypes: {
                    expense: 'Pojedynczy wydatek',
                    expenseSubtitle: 'Oznacz kwoty wydatków według kategorii. Ta zasada zastępuje ogólną zasadę przestrzeni roboczej dotyczącą maksymalnej kwoty wydatku.',
                    daily: 'Suma kategorii',
                    dailySubtitle: 'Oznacz całkowite wydatki kategorii na raport wydatków.',
                },
                requireReceiptsOver: 'Wymagaj paragonów powyżej',
                requireReceiptsOverList: {
                    default: ({defaultAmount}: DefaultAmountParams) => `${defaultAmount} ${CONST.DOT_SEPARATOR} Domyślny`,
                    never: 'Nigdy nie wymagaj paragonów',
                    always: 'Zawsze wymagaj paragonów',
                },
                defaultTaxRate: 'Domyślna stawka podatkowa',
                goTo: 'Przejdź do',
                andEnableWorkflows: 'i włącz przepływy pracy, a następnie dodaj zatwierdzenia, aby odblokować tę funkcję.',
            },
            customRules: {
                title: 'Niestandardowe zasady',
                subtitle: 'Opis',
                description: 'Wprowadź niestandardowe zasady dla raportów wydatków',
            },
        },
        planTypePage: {
            planTypes: {
                team: {
                    label: 'Zbierz',
                    description: 'Dla zespołów poszukujących automatyzacji swoich procesów.',
                },
                corporate: {
                    label: 'Kontrola',
                    description: 'Dla organizacji z zaawansowanymi wymaganiami.',
                },
            },
            description: 'Wybierz plan, który jest dla Ciebie odpowiedni. Aby uzyskać szczegółową listę funkcji i cen, sprawdź naszą',
            subscriptionLink: 'typy planów i strona pomocy dotycząca cen',
            lockedPlanDescription: ({count, annualSubscriptionEndDate}: WorkspaceLockedPlanTypeParams) => ({
                one: `Zobowiązałeś się do 1 aktywnego członka w planie Control do zakończenia rocznej subskrypcji w dniu ${annualSubscriptionEndDate}. Możesz przejść na subskrypcję płatną za użycie i obniżyć do planu Collect od ${annualSubscriptionEndDate}, wyłączając automatyczne odnawianie w`,
                other: `Zobowiązałeś się do ${count} aktywnych członków w planie Control do momentu zakończenia rocznej subskrypcji w dniu ${annualSubscriptionEndDate}. Możesz przejść na subskrypcję płatną za użycie i zmienić na plan Collect od ${annualSubscriptionEndDate}, wyłączając automatyczne odnawianie w`,
            }),
            subscriptions: 'Subskrypcje',
        },
    },
    getAssistancePage: {
        title: 'Uzyskaj pomoc',
        subtitle: 'Jesteśmy tutaj, aby oczyścić Twoją drogę do wielkości!',
        description: 'Wybierz jedną z poniższych opcji wsparcia:',
        chatWithConcierge: 'Czat z Concierge',
        scheduleSetupCall: 'Zaplanuj rozmowę wstępną',
        scheduleACall: 'Zaplanuj rozmowę',
        questionMarkButtonTooltip: 'Uzyskaj pomoc od naszego zespołu',
        exploreHelpDocs: 'Przeglądaj dokumenty pomocy',
        registerForWebinar: 'Zarejestruj się na webinar',
        onboardingHelp: 'Pomoc w rozpoczęciu pracy',
    },
    emojiPicker: {
        skinTonePickerLabel: 'Zmień domyślny odcień skóry',
        headers: {
            frequentlyUsed: 'Często używane',
            smileysAndEmotion: 'Smileys i emocje',
            peopleAndBody: 'Ludzie i ciało',
            animalsAndNature: 'Zwierzęta i natura',
            foodAndDrink: 'Jedzenie i napoje',
            travelAndPlaces: 'Podróże i miejsca',
            activities: 'Działania',
            objects: 'Obiekty',
            symbols: 'Symbole',
            flags: 'Flagi',
        },
    },
    newRoomPage: {
        newRoom: 'Nowy pokój',
        groupName: 'Nazwa grupy',
        roomName: 'Nazwa pokoju',
        visibility: 'Widoczność',
        restrictedDescription: 'Osoby w Twojej przestrzeni roboczej mogą znaleźć ten pokój',
        privateDescription: 'Osoby zaproszone do tego pokoju mogą go znaleźć.',
        publicDescription: 'Każdy może znaleźć ten pokój',
        // eslint-disable-next-line @typescript-eslint/naming-convention
        public_announceDescription: 'Każdy może znaleźć ten pokój',
        createRoom: 'Utwórz pokój',
        roomAlreadyExistsError: 'Pokój o tej nazwie już istnieje',
        roomNameReservedError: ({reservedName}: RoomNameReservedErrorParams) => `${reservedName} jest domyślnym pokojem we wszystkich przestrzeniach roboczych. Proszę wybrać inną nazwę.`,
        roomNameInvalidError: 'Nazwy pokoi mogą zawierać tylko małe litery, cyfry i myślniki',
        pleaseEnterRoomName: 'Proszę wprowadzić nazwę pokoju',
        pleaseSelectWorkspace: 'Proszę wybrać przestrzeń roboczą',
        renamedRoomAction: ({oldName, newName, actorName, isExpenseReport}: RenamedRoomActionParams) => {
            const actor = actorName ? `${actorName} ` : '';
            return isExpenseReport ? `${actor}zmienił nazwę na "${newName}" (wcześniej "${oldName}")` : `${actor}zmienił nazwę tego pokoju na "${newName}" (wcześniej "${oldName}")`;
        },
        roomRenamedTo: ({newName}: RoomRenamedToParams) => `Pokój został przemianowany na ${newName}`,
        social: 'społecznościowy',
        selectAWorkspace: 'Wybierz przestrzeń roboczą',
        growlMessageOnRenameError: 'Nie można zmienić nazwy pokoju roboczego. Sprawdź swoje połączenie i spróbuj ponownie.',
        visibilityOptions: {
            restricted: 'Workspace', // the translation for "restricted" visibility is actually workspace. This is so we can display restricted visibility rooms as "workspace" without having to change what's stored.
            private: 'Prywatne',
            public: 'Publiczny',
            // eslint-disable-next-line @typescript-eslint/naming-convention
            public_announce: 'Ogłoszenie publiczne',
        },
    },
    workspaceApprovalModes: {
        submitAndClose: 'Prześlij i Zamknij',
        submitAndApprove: 'Prześlij i zatwierdź',
        advanced: 'ADVANCED',
        dynamicExternal: 'DYNAMIC_EXTERNAL',
        smartReport: 'SMARTREPORT',
        billcom: 'BILLCOM',
    },
    workspaceActions: {
        addApprovalRule: ({approverEmail, approverName, field, name}: AddedPolicyApprovalRuleParams) =>
            `dodano ${approverName} (${approverEmail}) jako zatwierdzającego dla ${field} "${name}"`,
        deleteApprovalRule: ({approverEmail, approverName, field, name}: AddedPolicyApprovalRuleParams) =>
            `usunął ${approverName} (${approverEmail}) jako zatwierdzającego dla ${field} "${name}"`,
        updateApprovalRule: ({field, name, newApproverEmail, newApproverName, oldApproverEmail, oldApproverName}: UpdatedPolicyApprovalRuleParams) => {
            const formatApprover = (displayName?: string, email?: string) => (displayName ? `${displayName} (${email})` : email);
            return `zmieniono zatwierdzającego dla ${field} "${name}" na ${formatApprover(newApproverName, newApproverEmail)} (wcześniej ${formatApprover(oldApproverName, oldApproverEmail)})`;
        },
        addCategory: ({categoryName}: UpdatedPolicyCategoryParams) => `dodał kategorię "${categoryName}"`,
        deleteCategory: ({categoryName}: UpdatedPolicyCategoryParams) => `usunięto kategorię "${categoryName}"`,
        updateCategory: ({oldValue, categoryName}: UpdatedPolicyCategoryParams) => `${oldValue ? 'wyłączony' : 'włączony'} kategoria "${categoryName}"`,
        updateCategoryPayrollCode: ({oldValue, categoryName, newValue}: UpdatedPolicyCategoryGLCodeParams) => {
            if (!oldValue) {
                return `dodał kod płacowy "${newValue}" do kategorii "${categoryName}"`;
            }
            if (!newValue && oldValue) {
                return `usunięto kod płacowy "${oldValue}" z kategorii "${categoryName}"`;
            }
            return `zmieniono kod płacowy kategorii "${categoryName}" na „${newValue}” (wcześniej „${oldValue}”)`;
        },
        updateCategoryGLCode: ({oldValue, categoryName, newValue}: UpdatedPolicyCategoryGLCodeParams) => {
            if (!oldValue) {
                return `dodał kod GL "${newValue}" do kategorii "${categoryName}"`;
            }
            if (!newValue && oldValue) {
                return `usunięto kod GL "${oldValue}" z kategorii "${categoryName}"`;
            }
            return `zmieniono kod GL kategorii „${categoryName}” na „${newValue}” (wcześniej „${oldValue}”)`;
        },
        updateAreCommentsRequired: ({oldValue, categoryName}: UpdatedPolicyCategoryParams) => {
            return `zmieniono opis kategorii "${categoryName}" na ${!oldValue ? 'wymagane' : 'nie wymagane'} (wcześniej ${!oldValue ? 'nie wymagane' : 'wymagane'})`;
        },
        updateCategoryMaxExpenseAmount: ({categoryName, oldAmount, newAmount}: UpdatedPolicyCategoryMaxExpenseAmountParams) => {
            if (newAmount && !oldAmount) {
                return `dodano maksymalną kwotę ${newAmount} do kategorii "${categoryName}"`;
            }
            if (oldAmount && !newAmount) {
                return `usunięto maksymalną kwotę ${oldAmount} z kategorii "${categoryName}"`;
            }
            return `zmieniono maksymalną kwotę kategorii "${categoryName}" na ${newAmount} (wcześniej ${oldAmount})`;
        },
        updateCategoryExpenseLimitType: ({categoryName, oldValue, newValue}: UpdatedPolicyCategoryExpenseLimitTypeParams) => {
            if (!oldValue) {
                return `dodał limit typu ${newValue} do kategorii "${categoryName}"`;
            }
            return `zmieniono typ limitu kategorii „${categoryName}” na ${newValue} (wcześniej ${oldValue})`;
        },
        updateCategoryMaxAmountNoReceipt: ({categoryName, oldValue, newValue}: UpdatedPolicyCategoryMaxAmountNoReceiptParams) => {
            if (!oldValue) {
                return `zaktualizowano kategorię "${categoryName}", zmieniając Paragony na ${newValue}`;
            }
            return `zmieniono kategorię "${categoryName}" na ${newValue} (wcześniej ${oldValue})`;
        },
        setCategoryName: ({oldName, newName}: UpdatedPolicyCategoryNameParams) => `zmieniono nazwę kategorii z "${oldName}" na "${newName}"`,
        updatedDescriptionHint: ({categoryName, oldValue, newValue}: UpdatedPolicyCategoryDescriptionHintTypeParams) => {
            if (!newValue) {
                return `usunięto opis "${oldValue}" z kategorii "${categoryName}"`;
            }
            return !oldValue
                ? `dodał podpowiedź opisu "${newValue}" do kategorii "${categoryName}"`
                : `zmieniono podpowiedź opisu kategorii "${categoryName}" na „${newValue}” (wcześniej „${oldValue}”)`;
        },
        updateTagListName: ({oldName, newName}: UpdatedPolicyCategoryNameParams) => `zmieniono nazwę listy tagów na "${newName}" (wcześniej "${oldName}")`,
        addTag: ({tagListName, tagName}: UpdatedPolicyTagParams) => `dodał tag "${tagName}" do listy "${tagListName}"`,
        updateTagName: ({tagListName, newName, oldName}: UpdatedPolicyTagNameParams) => `zaktualizowano listę tagów "${tagListName}", zmieniając tag "${oldName}" na "${newName}"`,
        updateTagEnabled: ({tagListName, tagName, enabled}: UpdatedPolicyTagParams) => `${enabled ? 'włączony' : 'wyłączony'} tag "${tagName}" na liście "${tagListName}"`,
        deleteTag: ({tagListName, tagName}: UpdatedPolicyTagParams) => `usunięto tag "${tagName}" z listy "${tagListName}"`,
        deleteMultipleTags: ({count, tagListName}: UpdatedPolicyTagParams) => `usunięto "${count}" tagów z listy "${tagListName}"`,
        updateTag: ({tagListName, newValue, tagName, updatedField, oldValue}: UpdatedPolicyTagFieldParams) => {
            if (oldValue) {
                return `zaktualizowano tag "${tagName}" na liście "${tagListName}", zmieniając ${updatedField} na "${newValue}" (wcześniej "${oldValue}")`;
            }
            return `zaktualizowano tag "${tagName}" na liście "${tagListName}" poprzez dodanie ${updatedField} o wartości "${newValue}"`;
        },
        updateCustomUnit: ({customUnitName, newValue, oldValue, updatedField}: UpdatePolicyCustomUnitParams) =>
            `zmieniono ${customUnitName} ${updatedField} na "${newValue}" (wcześniej "${oldValue}")`,
        updateCustomUnitTaxEnabled: ({newValue}: UpdatePolicyCustomUnitTaxEnabledParams) => `Śledzenie podatku ${newValue ? 'włączony' : 'wyłączony'} na podstawie stawek odległościowych`,
        addCustomUnitRate: ({customUnitName, rateName}: AddOrDeletePolicyCustomUnitRateParams) => `dodał nową stawkę "${customUnitName}" o nazwie "${rateName}"`,
        updatedCustomUnitRate: ({customUnitName, customUnitRateName, newValue, oldValue, updatedField}: UpdatedPolicyCustomUnitRateParams) =>
            `zmieniono stawkę ${customUnitName} ${updatedField} "${customUnitRateName}" na "${newValue}" (wcześniej "${oldValue}")`,
        updatedCustomUnitTaxRateExternalID: ({customUnitRateName, newValue, newTaxPercentage, oldTaxPercentage, oldValue}: UpdatedPolicyCustomUnitTaxRateExternalIDParams) => {
            if (oldTaxPercentage && oldValue) {
                return `zmieniono stawkę podatku na stawce odległości "${customUnitRateName}" na "${newValue} (${newTaxPercentage})" (wcześniej "${oldValue} (${oldTaxPercentage})")`;
            }
            return `dodał stawkę podatkową "${newValue} (${newTaxPercentage})" do stawki za odległość "${customUnitRateName}"`;
        },
        updatedCustomUnitTaxClaimablePercentage: ({customUnitRateName, newValue, oldValue}: UpdatedPolicyCustomUnitTaxClaimablePercentageParams) => {
            if (oldValue) {
                return `zmieniono część podlegającą zwrotowi podatku w stawce za odległość "${customUnitRateName}" na "${newValue}" (wcześniej "${oldValue}")`;
            }
            return `dodał część podatku podlegającą zwrotowi w wysokości "${newValue}" do stawki za odległość "${customUnitRateName}"`;
        },
        deleteCustomUnitRate: ({customUnitName, rateName}: AddOrDeletePolicyCustomUnitRateParams) => `usunięto stawkę "${rateName}" jednostki "${customUnitName}"`,
        addedReportField: ({fieldType, fieldName}: AddedOrDeletedPolicyReportFieldParams) => `dodano pole raportu ${fieldType} „${fieldName}”`,
        updateReportFieldDefaultValue: ({defaultValue, fieldName}: UpdatedPolicyReportFieldDefaultValueParams) => `ustaw domyślną wartość pola raportu "${fieldName}" na "${defaultValue}"`,
        addedReportFieldOption: ({fieldName, optionName}: PolicyAddedReportFieldOptionParams) => `dodał opcję "${optionName}" do pola raportu "${fieldName}"`,
        removedReportFieldOption: ({fieldName, optionName}: PolicyAddedReportFieldOptionParams) => `usunięto opcję "${optionName}" z pola raportu "${fieldName}"`,
        updateReportFieldOptionDisabled: ({fieldName, optionName, optionEnabled}: PolicyDisabledReportFieldOptionParams) =>
            `${optionEnabled ? 'włączony' : 'wyłączony'} opcja "${optionName}" dla pola raportu "${fieldName}"`,
        updateReportFieldAllOptionsDisabled: ({fieldName, optionName, allEnabled, toggledOptionsCount}: PolicyDisabledReportFieldAllOptionsParams) => {
            if (toggledOptionsCount && toggledOptionsCount > 1) {
                return `${allEnabled ? 'włączony' : 'wyłączony'} wszystkie opcje dla pola raportu "${fieldName}"`;
            }
            return `${allEnabled ? 'włączony' : 'wyłączony'} opcję "${optionName}" dla pola raportu "${fieldName}", czyniąc wszystkie opcje ${allEnabled ? 'włączony' : 'wyłączony'}`;
        },
        deleteReportField: ({fieldType, fieldName}: AddedOrDeletedPolicyReportFieldParams) => `usunięto pole raportu ${fieldType} "${fieldName}"`,
        preventSelfApproval: ({oldValue, newValue}: UpdatedPolicyPreventSelfApprovalParams) =>
            `zaktualizowano "Zapobiegaj samoakceptacji" na "${newValue === 'true' ? 'Włączone' : 'Wyłączony'}" (wcześniej "${oldValue === 'true' ? 'Włączone' : 'Wyłączony'}")`,
        updateMaxExpenseAmountNoReceipt: ({oldValue, newValue}: UpdatedPolicyFieldWithNewAndOldValueParams) =>
            `zmieniono maksymalną wymaganą kwotę wydatku na paragonie na ${newValue} (wcześniej ${oldValue})`,
        updateMaxExpenseAmount: ({oldValue, newValue}: UpdatedPolicyFieldWithNewAndOldValueParams) =>
            `zmieniono maksymalną kwotę wydatku dla naruszeń na ${newValue} (wcześniej ${oldValue})`,
        updateMaxExpenseAge: ({oldValue, newValue}: UpdatedPolicyFieldWithNewAndOldValueParams) =>
            `zaktualizowano "Maksymalny wiek wydatku (dni)" na "${newValue}" (wcześniej "${oldValue === 'false' ? CONST.POLICY.DEFAULT_MAX_EXPENSE_AGE : oldValue}")`,
        updateMonthlyOffset: ({oldValue, newValue}: UpdatedPolicyFieldWithNewAndOldValueParams) => {
            if (!oldValue) {
                return `ustaw datę przesyłania miesięcznego raportu na "${newValue}"`;
            }
            return `zaktualizowano datę składania miesięcznego raportu na "${newValue}" (wcześniej "${oldValue}")`;
        },
        updateDefaultBillable: ({oldValue, newValue}: UpdatedPolicyFieldWithNewAndOldValueParams) =>
            `zaktualizowano "Ponowne obciążenie klientów kosztami" na "${newValue}" (wcześniej "${oldValue}")`,
        updateDefaultTitleEnforced: ({value}: UpdatedPolicyFieldWithValueParam) => `zmieniono "Wymuś domyślne tytuły raportów" ${value ? 'na' : 'wyłączony'}`,
        renamedWorkspaceNameAction: ({oldName, newName}: RenamedWorkspaceNameActionParams) => `zaktualizował nazwę tego miejsca pracy na "${newName}" (wcześniej "${oldName}")`,
        updateWorkspaceDescription: ({newDescription, oldDescription}: UpdatedPolicyDescriptionParams) =>
            !oldDescription ? `ustaw opis tego miejsca pracy na "${newDescription}"` : `zaktualizowano opis tego miejsca pracy na "${newDescription}" (wcześniej "${oldDescription}")`,
        removedFromApprovalWorkflow: ({submittersNames}: RemovedFromApprovalWorkflowParams) => {
            let joinedNames = '';
            if (submittersNames.length === 1) {
                joinedNames = submittersNames.at(0) ?? '';
            } else if (submittersNames.length === 2) {
                joinedNames = submittersNames.join('i');
            } else if (submittersNames.length > 2) {
                joinedNames = `${submittersNames.slice(0, submittersNames.length - 1).join(', ')} and ${submittersNames.at(-1)}`;
            }
            return {
                one: `usunął cię z procesu zatwierdzania i czatu wydatków ${joinedNames}. Wcześniej przesłane raporty będą nadal dostępne do zatwierdzenia w Twojej skrzynce odbiorczej.`,
                other: `usunięto Cię z przepływów zatwierdzania i czatów wydatków ${joinedNames}. Wcześniej złożone raporty będą nadal dostępne do zatwierdzenia w Twojej skrzynce odbiorczej.`,
            };
        },
        demotedFromWorkspace: ({policyName, oldRole}: DemotedFromWorkspaceParams) =>
            `zaktualizowano Twoją rolę w ${policyName} z ${oldRole} na użytkownika. Zostałeś usunięty ze wszystkich czatów wydatków nadawcy, z wyjątkiem własnych.`,
        updatedWorkspaceCurrencyAction: ({oldCurrency, newCurrency}: UpdatedPolicyCurrencyParams) => `zaktualizowano domyślną walutę na ${newCurrency} (wcześniej ${oldCurrency})`,
        updatedWorkspaceFrequencyAction: ({oldFrequency, newFrequency}: UpdatedPolicyFrequencyParams) =>
            `zaktualizowano częstotliwość automatycznego raportowania na "${newFrequency}" (wcześniej "${oldFrequency}")`,
        updateApprovalMode: ({newValue, oldValue}: ChangeFieldParams) => `zaktualizowano tryb zatwierdzania na "${newValue}" (wcześniej "${oldValue}")`,
        upgradedWorkspace: 'zaktualizowano tę przestrzeń roboczą do planu Control',
        downgradedWorkspace: 'obniżono ten przestrzeń roboczą do planu Collect',
        updatedAuditRate: ({oldAuditRate, newAuditRate}: UpdatedPolicyAuditRateParams) =>
            `zmieniono wskaźnik raportów losowo kierowanych do ręcznej akceptacji na ${Math.round(newAuditRate * 100)}% (wcześniej ${Math.round(oldAuditRate * 100)}%)`,
        updatedManualApprovalThreshold: ({oldLimit, newLimit}: UpdatedPolicyManualApprovalThresholdParams) =>
            `zmieniono limit ręcznego zatwierdzania dla wszystkich wydatków na ${newLimit} (wcześniej ${oldLimit})`,
    },
    roomMembersPage: {
        memberNotFound: 'Nie znaleziono członka.',
        useInviteButton: 'Aby zaprosić nowego członka do czatu, użyj przycisku zaproszenia powyżej.',
        notAuthorized: `Nie masz dostępu do tej strony. Jeśli próbujesz dołączyć do tego pokoju, poproś członka pokoju, aby Cię dodał. Coś innego? Skontaktuj się z ${CONST.EMAIL.CONCIERGE}`,
        removeMembersPrompt: ({memberName}: {memberName: string}) => ({
            one: `Czy na pewno chcesz usunąć ${memberName} z pokoju?`,
            other: 'Czy na pewno chcesz usunąć wybranych członków z pokoju?',
        }),
        error: {
            genericAdd: 'Wystąpił problem z dodaniem tego członka pokoju',
        },
    },
    newTaskPage: {
        assignTask: 'Przypisz zadanie',
        assignMe: 'Przypisz do mnie',
        confirmTask: 'Potwierdź zadanie',
        confirmError: 'Proszę wprowadzić tytuł i wybrać miejsce udostępnienia',
        descriptionOptional: 'Opis (opcjonalnie)',
        pleaseEnterTaskName: 'Proszę wprowadzić tytuł',
        pleaseEnterTaskDestination: 'Proszę wybrać, gdzie chcesz udostępnić to zadanie',
    },
    task: {
        task: 'Zadanie',
        title: 'Tytuł',
        description: 'Opis',
        assignee: 'Przypisany',
        completed: 'Zakończono',
        action: 'Ukończ',
        messages: {
            created: ({title}: TaskCreatedActionParams) => `zadanie dla ${title}`,
            completed: 'oznaczone jako ukończone',
            canceled: 'usunięte zadanie',
            reopened: 'oznaczone jako niekompletne',
            error: 'Nie masz uprawnień do wykonania żądanej akcji.',
        },
        markAsComplete: 'Oznacz jako ukończone',
        markAsIncomplete: 'Oznacz jako niekompletne',
        assigneeError: 'Wystąpił błąd podczas przypisywania tego zadania. Proszę spróbować przypisać je do innej osoby.',
        genericCreateTaskFailureMessage: 'Wystąpił błąd podczas tworzenia tego zadania. Proszę spróbować ponownie później.',
        deleteTask: 'Usuń zadanie',
        deleteConfirmation: 'Czy na pewno chcesz usunąć to zadanie?',
    },
    statementPage: {
        title: ({year, monthName}: StatementTitleParams) => `Wyciąg za ${monthName} ${year}`,
    },
    keyboardShortcutsPage: {
        title: 'Skróty klawiaturowe',
        subtitle: 'Oszczędzaj czas dzięki tym przydatnym skrótom klawiaturowym:',
        shortcuts: {
            openShortcutDialog: 'Otwiera okno dialogowe skrótów klawiaturowych',
            markAllMessagesAsRead: 'Oznacz wszystkie wiadomości jako przeczytane',
            escape: 'Dialogi ucieczki',
            search: 'Otwórz okno wyszukiwania',
            newChat: 'Nowy ekran czatu',
            copy: 'Skopiuj komentarz',
            openDebug: 'Otwórz okno dialogowe preferencji testowania',
        },
    },
    guides: {
        screenShare: 'Udostępnianie ekranu',
        screenShareRequest: 'Expensify zaprasza Cię do udostępnienia ekranu',
    },
    search: {
        resultsAreLimited: 'Wyniki wyszukiwania są ograniczone.',
        viewResults: 'Wyświetl wyniki',
        resetFilters: 'Zresetuj filtry',
        searchResults: {
            emptyResults: {
                title: 'Brak danych do wyświetlenia',
                subtitle: 'Spróbuj dostosować kryteria wyszukiwania lub utwórz coś za pomocą zielonego przycisku +.',
            },
            emptyExpenseResults: {
                title: 'Nie utworzyłeś jeszcze żadnych wydatków.',
                subtitle: 'Utwórz wydatek lub wypróbuj Expensify, aby dowiedzieć się więcej.',
                subtitleWithOnlyCreateButton: 'Użyj zielonego przycisku poniżej, aby utworzyć wydatek.',
            },
            emptyReportResults: {
                title: 'Nie utworzyłeś jeszcze żadnych raportów.',
                subtitle: 'Utwórz raport lub wypróbuj Expensify, aby dowiedzieć się więcej.',
                subtitleWithOnlyCreateButton: 'Użyj zielonego przycisku poniżej, aby utworzyć raport.',
            },
            emptyInvoiceResults: {
                title: 'Nie utworzyłeś jeszcze żadnych faktur.',
                subtitle: 'Wyślij fakturę lub wypróbuj Expensify, aby dowiedzieć się więcej.',
                subtitleWithOnlyCreateButton: 'Użyj zielonego przycisku poniżej, aby wysłać fakturę.',
            },
            emptyTripResults: {
                title: 'Brak wyświetlanych podróży',
                subtitle: 'Rozpocznij, rezerwując swoją pierwszą podróż poniżej.',
                buttonText: 'Zarezerwuj podróż',
            },
            emptySubmitResults: {
                title: 'Brak wydatków do przesłania',
                subtitle: 'Wszystko w porządku. Zrób rundę zwycięstwa!',
                buttonText: 'Utwórz raport',
            },
            emptyApproveResults: {
                title: 'Brak wydatków do zatwierdzenia',
                subtitle: 'Zero wydatków. Maksymalny relaks. Dobra robota!',
            },
            emptyPayResults: {
                title: 'Brak wydatków do zapłaty',
                subtitle: 'Gratulacje! Przekroczyłeś linię mety.',
            },
            emptyExportResults: {
                title: 'Brak wydatków do eksportu',
                subtitle: 'Czas się zrelaksować, dobra robota.',
            },
            emptyUnapprovedResults: {
                title: 'Brak wydatków do zatwierdzenia',
                subtitle: 'Zero wydatków. Maksymalny relaks. Dobra robota!',
            },
        },
        unapproved: 'Não aprovado',
        unapprovedCash: 'Dinheiro não aprovado',
        unapprovedCompanyCards: 'Cartões de empresa não aprovados',
        saveSearch: 'Zapisz wyszukiwanie',
        deleteSavedSearch: 'Usuń zapisaną wyszukiwarkę',
        deleteSavedSearchConfirm: 'Czy na pewno chcesz usunąć to wyszukiwanie?',
        searchName: 'Wyszukaj imię',
        savedSearchesMenuItemTitle: 'Zapisano',
        groupedExpenses: 'pogrupowane wydatki',
        bulkActions: {
            approve: 'Zatwierdź',
            pay: 'Zapłać',
            delete: 'Usuń',
            hold: 'Trzymaj',
            unhold: 'Usuń blokadę',
            noOptionsAvailable: 'Brak dostępnych opcji dla wybranej grupy wydatków.',
        },
        filtersHeader: 'Filtry',
        filters: {
            date: {
                before: ({date}: OptionalParam<DateParams> = {}) => `Before ${date ?? ''}`,
                after: ({date}: OptionalParam<DateParams> = {}) => `After ${date ?? ''}`,
                on: ({date}: OptionalParam<DateParams> = {}) => `On ${date ?? ''}`,
                presets: {
                    [CONST.SEARCH.DATE_PRESETS.NEVER]: 'Nunca',
                    [CONST.SEARCH.DATE_PRESETS.LAST_MONTH]: 'No mês passado',
                },
            },
            status: 'Status',
            keyword: 'Słowo kluczowe',
            hasKeywords: 'Ma słowa kluczowe',
            currency: 'Waluta',
            link: 'Link',
            pinned: 'Przypięte',
            unread: 'Nieprzeczytane',
            completed: 'Zakończono',
            amount: {
                lessThan: ({amount}: OptionalParam<RequestAmountParams> = {}) => `Mniej niż ${amount ?? ''}`,
                greaterThan: ({amount}: OptionalParam<RequestAmountParams> = {}) => `Większe niż ${amount ?? ''}`,
                between: ({greaterThan, lessThan}: FiltersAmountBetweenParams) => `Pomiędzy ${greaterThan} a ${lessThan}`,
            },
            card: {
                expensify: 'Expensify',
                individualCards: 'Indywidualne karty',
                closedCards: 'Zamknięte karty',
                cardFeeds: 'Kanały kart',
                cardFeedName: ({cardFeedBankName, cardFeedLabel}: {cardFeedBankName: string; cardFeedLabel?: string}) =>
                    `Wszystkie ${cardFeedBankName}${cardFeedLabel ? ` - ${cardFeedLabel}` : ''}`,
                cardFeedNameCSV: ({cardFeedLabel}: {cardFeedLabel?: string}) => `Wszystkie zaimportowane karty CSV${cardFeedLabel ? ` - ${cardFeedLabel}` : ''}`,
            },
            current: 'Obecny',
            past: 'Przeszłość',
            submitted: 'Data złożenia',
            approved: 'Data zatwierdzenia',
            paid: 'Data płatności',
            exported: 'Data eksportu',
            posted: 'Data opublikowania',
            billable: 'Podlegające fakturowaniu',
            reimbursable: 'Podlegające zwrotowi',
            groupBy: {
                reports: 'Relatório',
                members: 'Membro',
                cards: 'Karta',
            },
        },
        groupBy: 'Agrupar por',
        moneyRequestReport: {
            emptyStateTitle: 'Ten raport nie zawiera wydatków.',
            emptyStateSubtitle: 'Możesz dodać wydatki do tego raportu, używając przycisku powyżej.',
        },
        noCategory: 'Brak kategorii',
        noTag: 'Brak tagu',
        expenseType: 'Typ wydatku',
        recentSearches: 'Ostatnie wyszukiwania',
        recentChats: 'Ostatnie czaty',
        searchIn: 'Szukaj w',
        searchPlaceholder: 'Wyszukaj coś',
        suggestions: 'Sugestie',
        exportSearchResults: {
            title: 'Utwórz eksport',
            description: 'Wow, to dużo przedmiotów! Spakujemy je, a Concierge wkrótce wyśle Ci plik.',
        },
        exportAll: {
            selectAllMatchingItems: 'Wybierz wszystkie pasujące elementy',
            allMatchingItemsSelected: 'Wszystkie pasujące elementy zostały wybrane',
        },
    },
    genericErrorPage: {
        title: 'Ups, coś poszło nie tak!',
        body: {
            helpTextMobile: 'Proszę zamknąć i ponownie otworzyć aplikację lub przełączyć się na',
            helpTextWeb: 'web.',
            helpTextConcierge: 'Jeśli problem będzie się powtarzał, skontaktuj się z',
        },
        refresh: 'Odśwież',
    },
    fileDownload: {
        success: {
            title: 'Pobrano!',
            message: 'Załącznik został pomyślnie pobrany!',
            qrMessage:
                'Sprawdź folder ze zdjęciami lub pobranymi plikami, aby znaleźć kopię swojego kodu QR. Porada: Dodaj go do prezentacji, aby Twoja publiczność mogła go zeskanować i bezpośrednio się z Tobą połączyć.',
        },
        generalError: {
            title: 'Błąd załącznika',
            message: 'Załącznik nie może zostać pobrany',
        },
        permissionError: {
            title: 'Dostęp do pamięci masowej',
            message: 'Expensify nie może zapisać załączników bez dostępu do pamięci. Stuknij ustawienia, aby zaktualizować uprawnienia.',
        },
    },
    desktopApplicationMenu: {
        mainMenu: 'Nowy Expensify',
        about: 'O nowym Expensify',
        update: 'Zaktualizuj New Expensify',
        checkForUpdates: 'Sprawdź aktualizacje',
        toggleDevTools: 'Przełącz Narzędzia Deweloperskie',
        viewShortcuts: 'Wyświetl skróty klawiaturowe',
        services: 'Usługi',
        hide: 'Ukryj New Expensify',
        hideOthers: 'Ukryj pozostałe',
        showAll: 'Pokaż wszystkie',
        quit: 'Zrezygnuj z New Expensify',
        fileMenu: 'Plik',
        closeWindow: 'Zamknij okno',
        editMenu: 'Edytuj',
        undo: 'Cofnij',
        redo: 'Ponów',
        cut: 'Wytnij',
        copy: 'Kopiuj',
        paste: 'Wklej',
        pasteAndMatchStyle: 'Wklej i Dopasuj Styl',
        pasteAsPlainText: 'Wklej jako tekst niesformatowany',
        delete: 'Usuń',
        selectAll: 'Zaznacz wszystko',
        speechSubmenu: 'Mowa',
        startSpeaking: 'Zacznij mówić',
        stopSpeaking: 'Przestań mówić',
        viewMenu: 'Widok',
        reload: 'Przeładuj',
        forceReload: 'Wymuś ponowne załadowanie',
        resetZoom: 'Rzeczywisty rozmiar',
        zoomIn: 'Powiększ',
        zoomOut: 'Oddalaj',
        togglefullscreen: 'Przełącz pełny ekran',
        historyMenu: 'Historia',
        back: 'Wstecz',
        forward: 'Prześlij dalej',
        windowMenu: 'Okno',
        minimize: 'Zminimalizuj',
        zoom: 'Zoom',
        front: 'Przenieś wszystko na wierzch',
        helpMenu: 'Pomoc',
        learnMore: 'Dowiedz się więcej',
        documentation: 'Dokumentacja',
        communityDiscussions: 'Dyskusje społecznościowe',
        searchIssues: 'Wyszukaj problemy',
    },
    historyMenu: {
        forward: 'Prześlij dalej',
        back: 'Wstecz',
    },
    checkForUpdatesModal: {
        available: {
            title: 'Aktualizacja dostępna',
            message: ({isSilentUpdating}: {isSilentUpdating: boolean}) =>
                `Nowa wersja będzie dostępna wkrótce.${!isSilentUpdating ? 'Powiadomimy Cię, gdy będziemy gotowi do aktualizacji.' : ''}`,
            soundsGood: 'Brzmi dobrze',
        },
        notAvailable: {
            title: 'Aktualizacja niedostępna',
            message: 'Obecnie nie ma dostępnych aktualizacji. Proszę sprawdzić ponownie później!',
            okay: 'Okay',
        },
        error: {
            title: 'Aktualizacja nie powiodła się',
            message: 'Nie udało nam się sprawdzić aktualizacji. Spróbuj ponownie za chwilę.',
        },
    },
    report: {
        newReport: {
            createReport: 'Utwórz raport',
            chooseWorkspace: 'Wybierz przestrzeń roboczą dla tego raportu.',
        },
        genericCreateReportFailureMessage: 'Nieoczekiwany błąd podczas tworzenia tego czatu. Proszę spróbować ponownie później.',
        genericAddCommentFailureMessage: 'Nieoczekiwany błąd podczas publikowania komentarza. Spróbuj ponownie później.',
        genericUpdateReportFieldFailureMessage: 'Nieoczekiwany błąd podczas aktualizacji pola. Spróbuj ponownie później.',
        genericUpdateReportNameEditFailureMessage: 'Nieoczekiwany błąd podczas zmiany nazwy raportu. Proszę spróbować ponownie później.',
        noActivityYet: 'Brak aktywności',
        actions: {
            type: {
                changeField: ({oldValue, newValue, fieldName}: ChangeFieldParams) => `zmieniono ${fieldName} z ${oldValue} na ${newValue}`,
                changeFieldEmpty: ({newValue, fieldName}: ChangeFieldParams) => `zmieniono ${fieldName} na ${newValue}`,
                changeReportPolicy: ({fromPolicyName, toPolicyName}: ChangeReportPolicyParams) =>
                    `zmieniono przestrzeń roboczą na ${toPolicyName}${fromPolicyName ? `(uprzednio ${fromPolicyName})` : ''}`,
                changeType: ({oldType, newType}: ChangeTypeParams) => `zmieniono typ z ${oldType} na ${newType}`,
                delegateSubmit: ({delegateUser, originalManager}: DelegateSubmitParams) => `wysłał ten raport do ${delegateUser}, ponieważ ${originalManager} jest na urlopie`,
                exportedToCSV: `wyeksportowano do CSV`,
                exportedToIntegration: {
                    automatic: ({label}: ExportedToIntegrationParams) => `wyeksportowano do ${label}`,
                    automaticActionOne: ({label}: ExportedToIntegrationParams) => `wyeksportowano do ${label} przez`,
                    automaticActionTwo: 'ustawienia księgowe',
                    manual: ({label}: ExportedToIntegrationParams) => `oznaczył ten raport jako ręcznie wyeksportowany do ${label}.`,
                    automaticActionThree: 'i pomyślnie utworzono rekord dla',
                    reimburseableLink: 'wydatki z własnej kieszeni',
                    nonReimbursableLink: 'wydatki na firmową kartę',
                    pending: ({label}: ExportedToIntegrationParams) => `rozpoczęto eksportowanie tego raportu do ${label}...`,
                },
                integrationsMessage: ({errorMessage, label, linkText, linkURL}: IntegrationSyncFailedParams) =>
                    `nie udało się wyeksportować tego raportu do ${label} ("${errorMessage} ${linkText ? `<a href="${linkURL}">${linkText}</a>` : ''}")`,
                managerAttachReceipt: `dodano paragon`,
                managerDetachReceipt: `usunięto paragon`,
                markedReimbursed: ({amount, currency}: MarkedReimbursedParams) => `zapłacono ${currency}${amount} gdzie indziej`,
                markedReimbursedFromIntegration: ({amount, currency}: MarkReimbursedFromIntegrationParams) => `zapłacono ${currency}${amount} przez integrację`,
                outdatedBankAccount: `nie można było przetworzyć płatności z powodu problemu z kontem bankowym płatnika`,
                reimbursementACHBounce: `nie można przetworzyć płatności, ponieważ płatnik nie ma wystarczających środków`,
                reimbursementACHCancelled: `anulował płatność`,
                reimbursementAccountChanged: `nie można było przetworzyć płatności, ponieważ płatnik zmienił konto bankowe`,
                reimbursementDelayed: `przetworzono płatność, ale jest opóźniona o 1-2 dni robocze więcej`,
                selectedForRandomAudit: `losowo wybrany do przeglądu`,
                selectedForRandomAuditMarkdown: `[losowo wybrany](https://help.expensify.com/articles/expensify-classic/reports/Set-a-random-report-audit-schedule) do przeglądu`,
                share: ({to}: ShareParams) => `zaproszony członek ${to}`,
                unshare: ({to}: UnshareParams) => `usunięto członka ${to}`,
                stripePaid: ({amount, currency}: StripePaidParams) => `zapłacono ${currency}${amount}`,
                takeControl: `przejął kontrolę`,
                integrationSyncFailed: ({label, errorMessage, workspaceAccountingLink}: IntegrationSyncFailedParams) =>
                    `Wystąpił problem z synchronizacją z ${label}${errorMessage ? ` ("${errorMessage}")` : ''}. Proszę rozwiązać problem w <a href="${workspaceAccountingLink}">ustawieniach przestrzeni roboczej</a>.`,
                addEmployee: ({email, role}: AddEmployeeParams) => `dodano ${email} jako ${role === 'member' ? 'a' : 'an'} ${role}`,
                updateRole: ({email, currentRole, newRole}: UpdateRoleParams) => `zaktualizowano rolę ${email} na ${newRole} (wcześniej ${currentRole})`,
                updatedCustomField1: ({email, previousValue, newValue}: UpdatedCustomFieldParams) => {
                    if (!newValue) {
                        return `usunięto pole niestandardowe 1 użytkownika ${email} (wcześniej „${previousValue}”)`;
                    }
                    return !previousValue
                        ? `dodano "${newValue}" do pola niestandardowego 1 użytkownika ${email}`
                        : `zmieniono pole niestandardowe 1 użytkownika ${email} na "${newValue}" (wcześniej "${previousValue}")`;
                },
                updatedCustomField2: ({email, previousValue, newValue}: UpdatedCustomFieldParams) => {
                    if (!newValue) {
                        return `usunięto pole niestandardowe 2 użytkownika ${email} (wcześniej „${previousValue}”)`;
                    }
                    return !previousValue
                        ? `dodano "${newValue}" do pola niestandardowego 2 użytkownika ${email}`
                        : `zmieniono pole niestandardowe 2 użytkownika ${email} na "${newValue}" (wcześniej "${previousValue}")`;
                },
                leftWorkspace: ({nameOrEmail}: LeftWorkspaceParams) => `${nameOrEmail} opuścił(a) przestrzeń roboczą`,
                removeMember: ({email, role}: AddEmployeeParams) => `usunięto ${role} ${email}`,
                removedConnection: ({connectionName}: ConnectionNameParams) => `usunięto połączenie z ${CONST.POLICY.CONNECTIONS.NAME_USER_FRIENDLY[connectionName]}`,
                addedConnection: ({connectionName}: ConnectionNameParams) => `połączono z ${CONST.POLICY.CONNECTIONS.NAME_USER_FRIENDLY[connectionName]}`,
                leftTheChat: 'opuścił czat',
            },
        },
    },
    chronos: {
        oooEventSummaryFullDay: ({summary, dayCount, date}: OOOEventSummaryFullDayParams) => `${summary} dla ${dayCount} ${dayCount === 1 ? 'dzień' : 'dni'} do ${date}`,
        oooEventSummaryPartialDay: ({summary, timePeriod, date}: OOOEventSummaryPartialDayParams) => `${summary} z ${timePeriod} dnia ${date}`,
    },
    footer: {
        features: 'Funkcje',
        expenseManagement: 'Zarządzanie wydatkami',
        spendManagement: 'Zarządzanie wydatkami',
        expenseReports: 'Raporty wydatków',
        companyCreditCard: 'Karta kredytowa firmy',
        receiptScanningApp: 'Aplikacja do skanowania paragonów',
        billPay: 'Bill Pay',
        invoicing: 'Fakturowanie',
        CPACard: 'Karta CPA',
        payroll: 'Payroll',
        travel: 'Podróżować',
        resources: 'Zasoby',
        expensifyApproved: 'ExpensifyApproved!',
        pressKit: 'Press Kit',
        support: 'Wsparcie',
        expensifyHelp: 'ExpensifyHelp',
        terms: 'Warunki korzystania z usługi',
        privacy: 'Prywatność',
        learnMore: 'Dowiedz się więcej',
        aboutExpensify: 'O Expensify',
        blog: 'Blog',
        jobs: 'Prace',
        expensifyOrg: 'Expensify.org',
        investorRelations: 'Relacje Inwestorskie',
        getStarted: 'Rozpocznij',
        createAccount: 'Utwórz nowe konto',
        logIn: 'Zaloguj się',
    },
    allStates: COMMON_CONST.STATES as States,
    allCountries: CONST.ALL_COUNTRIES as AllCountries,
    accessibilityHints: {
        navigateToChatsList: 'Przejdź z powrotem do listy czatów',
        chatWelcomeMessage: 'Wiadomość powitalna czatu',
        navigatesToChat: 'Przechodzi do czatu',
        newMessageLineIndicator: 'Wskaźnik nowej wiadomości',
        chatMessage: 'Wiadomość czatu',
        lastChatMessagePreview: 'Podgląd ostatniej wiadomości na czacie',
        workspaceName: 'Nazwa przestrzeni roboczej',
        chatUserDisplayNames: 'Nazwy wyświetlane członków czatu',
        scrollToNewestMessages: 'Przewiń do najnowszych wiadomości',
        preStyledText: 'Wstępnie sformatowany tekst',
        viewAttachment: 'Wyświetl załącznik',
    },
    parentReportAction: {
        deletedReport: 'Usunięty raport',
        deletedMessage: 'Usunięta wiadomość',
        deletedExpense: 'Usunięty wydatek',
        reversedTransaction: 'Cofnięta transakcja',
        deletedTask: 'Usunięte zadanie',
        hiddenMessage: 'Ukryta wiadomość',
    },
    threads: {
        thread: 'Wątek',
        replies: 'Odpowiedzi',
        reply: 'Odpowiedz',
        from: 'Od',
        in: 'w',
        parentNavigationSummary: ({reportName, workspaceName}: ParentNavigationSummaryParams) => `Od ${reportName}${workspaceName ? `w ${workspaceName}` : ''}`,
    },
    qrCodes: {
        copy: 'Skopiuj URL',
        copied: 'Skopiowano!',
    },
    moderation: {
        flagDescription: 'Wszystkie oznaczone wiadomości zostaną przesłane do moderatora do weryfikacji.',
        chooseAReason: 'Wybierz powód oznaczenia poniżej:',
        spam: 'Spam',
        spamDescription: 'Niechciana promocja niezwiązana z tematem',
        inconsiderate: 'Nieuprzejmy',
        inconsiderateDescription: 'Obrażające lub lekceważące sformułowania, z wątpliwymi intencjami',
        intimidation: 'Zastraszanie',
        intimidationDescription: 'Agresywne forsowanie programu pomimo uzasadnionych zastrzeżeń',
        bullying: 'Nękanie',
        bullyingDescription: 'Celowanie w jednostkę w celu uzyskania posłuszeństwa',
        harassment: 'Nękanie',
        harassmentDescription: 'Rasistowskie, mizoginistyczne lub inne ogólnie dyskryminujące zachowanie',
        assault: 'Atak',
        assaultDescription: 'Specyficzny atak emocjonalny z zamiarem wyrządzenia krzywdy',
        flaggedContent: 'Ta wiadomość została oznaczona jako naruszająca zasady naszej społeczności, a jej treść została ukryta.',
        hideMessage: 'Ukryj wiadomość',
        revealMessage: 'Pokaż wiadomość',
        levelOneResult: 'Wysyła anonimowe ostrzeżenie i wiadomość jest zgłaszana do przeglądu.',
        levelTwoResult: 'Wiadomość ukryta z kanału, plus anonimowe ostrzeżenie i wiadomość została zgłoszona do przeglądu.',
        levelThreeResult: 'Wiadomość usunięta z kanału, dodano anonimowe ostrzeżenie, a wiadomość została zgłoszona do przeglądu.',
    },
    actionableMentionWhisperOptions: {
        invite: 'Zaproś ich',
        nothing: 'Do nothing',
    },
    actionableMentionJoinWorkspaceOptions: {
        accept: 'Akceptuj',
        decline: 'Odrzuć',
    },
    actionableMentionTrackExpense: {
        submit: 'Prześlij to komuś',
        categorize: 'Kategoryzuj to',
        share: 'Udostępnij to mojemu księgowemu',
        nothing: 'Nic na razie',
    },
    teachersUnitePage: {
        teachersUnite: 'Nauczyciele, łączcie się',
        joinExpensifyOrg:
            'Dołącz do Expensify.org, aby wyeliminować niesprawiedliwość na całym świecie. Obecna kampania "Teachers Unite" wspiera nauczycieli wszędzie, dzieląc koszty niezbędnych materiałów szkolnych.',
        iKnowATeacher: 'Znam nauczyciela',
        iAmATeacher: 'Jestem nauczycielem',
        getInTouch: 'Świetnie! Proszę podziel się ich informacjami, abyśmy mogli się z nimi skontaktować.',
        introSchoolPrincipal: 'Wprowadzenie do dyrektora szkoły',
        schoolPrincipalVerifyExpense:
            'Expensify.org dzieli koszty podstawowych przyborów szkolnych, aby uczniowie z gospodarstw domowych o niskich dochodach mogli mieć lepsze doświadczenia edukacyjne. Twój dyrektor zostanie poproszony o weryfikację Twoich wydatków.',
        principalFirstName: 'Imię główne',
        principalLastName: 'Nazwisko dyrektora',
        principalWorkEmail: 'Główny służbowy adres e-mail',
        updateYourEmail: 'Zaktualizuj swój adres e-mail',
        updateEmail: 'Zaktualizuj adres e-mail',
        schoolMailAsDefault: ({contactMethodsRoute}: ContactMethodsRouteParams) =>
            `Zanim przejdziesz dalej, upewnij się, że ustawiłeś swój szkolny e-mail jako domyślną metodę kontaktu. Możesz to zrobić w Ustawieniach > Profil > <a href="${contactMethodsRoute}">Metody kontaktu</a>.`,
        error: {
            enterPhoneEmail: 'Wprowadź prawidłowy adres e-mail lub numer telefonu',
            enterEmail: 'Wprowadź adres e-mail',
            enterValidEmail: 'Wprowadź prawidłowy adres e-mail',
            tryDifferentEmail: 'Proszę spróbować inny adres e-mail',
        },
    },
    cardTransactions: {
        notActivated: 'Nieaktywowany',
        outOfPocket: 'Wydatki z własnej kieszeni',
        companySpend: 'Wydatki firmowe',
    },
    distance: {
        addStop: 'Dodaj przystanek',
        deleteWaypoint: 'Usuń punkt orientacyjny',
        deleteWaypointConfirmation: 'Czy na pewno chcesz usunąć ten punkt nawigacyjny?',
        address: 'Adres',
        waypointDescription: {
            start: 'Start',
            stop: 'Stop',
        },
        mapPending: {
            title: 'Zmapuj oczekujące',
            subtitle: 'Mapa zostanie wygenerowana, gdy ponownie połączysz się z internetem',
            onlineSubtitle: 'Chwileczkę, przygotowujemy mapę.',
            errorTitle: 'Błąd mapy',
            errorSubtitle: 'Wystąpił błąd podczas ładowania mapy. Proszę spróbować ponownie.',
        },
        error: {
            selectSuggestedAddress: 'Proszę wybrać sugerowany adres lub użyć bieżącej lokalizacji',
        },
    },
    reportCardLostOrDamaged: {
        screenTitle: 'Karta raportu zgubiona lub uszkodzona',
        nextButtonLabel: 'Następny',
        reasonTitle: 'Dlaczego potrzebujesz nowej karty?',
        cardDamaged: 'Moja karta została uszkodzona',
        cardLostOrStolen: 'Moja karta została zgubiona lub skradziona',
        confirmAddressTitle: 'Proszę potwierdzić adres pocztowy dla nowej karty.',
        cardDamagedInfo: 'Twoja nowa karta dotrze w ciągu 2-3 dni roboczych. Twoja obecna karta będzie działać do momentu aktywacji nowej.',
        cardLostOrStolenInfo: 'Twoja obecna karta zostanie trwale dezaktywowana, gdy tylko złożysz zamówienie. Większość kart dociera w ciągu kilku dni roboczych.',
        address: 'Adres',
        deactivateCardButton: 'Dezaktywuj kartę',
        shipNewCardButton: 'Wyślij nową kartę',
        addressError: 'Adres jest wymagany',
        successTitle: 'Twoja nowa karta jest w drodze!',
        successDescription: 'Po jej otrzymaniu, będziesz musiał(a) ją aktywować. W międzyczasie możesz korzystać z karty wirtualnej.',
        reasonError: 'Powód jest wymagany',
    },
    eReceipt: {
        guaranteed: 'Gwarantowany eParagon',
        transactionDate: 'Data transakcji',
    },
    referralProgram: {
        [CONST.REFERRAL_PROGRAM.CONTENT_TYPES.START_CHAT]: {
            buttonText1: 'Rozpocznij czat,',
            buttonText2: 'poleć znajomego.',
            header: 'Rozpocznij czat, poleć znajomego',
            body: 'Chcesz, aby Twoi znajomi również korzystali z Expensify? Po prostu rozpocznij z nimi czat, a my zajmiemy się resztą.',
        },
        [CONST.REFERRAL_PROGRAM.CONTENT_TYPES.SUBMIT_EXPENSE]: {
            buttonText1: 'Prześlij wydatek,',
            buttonText2: 'poleć swojego szefa.',
            header: 'Złóż wydatek, poleć swojego szefa',
            body: 'Chcesz, aby Twój szef również korzystał z Expensify? Po prostu prześlij mu raport wydatków, a my zajmiemy się resztą.',
        },
        [CONST.REFERRAL_PROGRAM.CONTENT_TYPES.REFER_FRIEND]: {
            header: 'Poleć znajomego',
            body: 'Chcesz, aby Twoi znajomi również korzystali z Expensify? Po prostu czatuj, płać lub dziel się z nimi wydatkami, a my zajmiemy się resztą. Albo po prostu udostępnij swój link zapraszający!',
        },
        [CONST.REFERRAL_PROGRAM.CONTENT_TYPES.SHARE_CODE]: {
            buttonText: 'Poleć znajomego',
            header: 'Poleć znajomego',
            body: 'Chcesz, aby Twoi znajomi również korzystali z Expensify? Po prostu czatuj, płać lub dziel się z nimi wydatkami, a my zajmiemy się resztą. Albo po prostu udostępnij swój link zapraszający!',
        },
        copyReferralLink: 'Skopiuj link zaproszenia',
    },
    systemChatFooterMessage: {
        [CONST.INTRO_CHOICES.MANAGE_TEAM]: {
            phrase1: 'Porozmawiaj ze swoim specjalistą ds. konfiguracji w',
            phrase2: 'po pomoc',
        },
        default: {
            phrase1: 'Wiadomość',
            phrase2: 'w celu uzyskania pomocy przy konfiguracji',
        },
    },
    violations: {
        allTagLevelsRequired: 'Wszystkie wymagane tagi',
        autoReportedRejectedExpense: ({rejectReason, rejectedBy}: ViolationsAutoReportedRejectedExpenseParams) => `${rejectedBy} odrzucił ten wydatek z komentarzem „${rejectReason}”`,
        billableExpense: 'Opłata nie jest już ważna',
        cashExpenseWithNoReceipt: ({formattedLimit}: ViolationsCashExpenseWithNoReceiptParams = {}) => `Receipt required${formattedLimit ? `powyżej ${formattedLimit}` : ''}`,
        categoryOutOfPolicy: 'Kategoria nie jest już ważna',
        conversionSurcharge: ({surcharge}: ViolationsConversionSurchargeParams) => `Zastosowano ${surcharge}% opłatę za przeliczenie`,
        customUnitOutOfPolicy: 'Stawka nie jest ważna dla tego miejsca pracy',
        duplicatedTransaction: 'Duplikat',
        fieldRequired: 'Pola raportu są wymagane',
        futureDate: 'Przyszła data niedozwolona',
        invoiceMarkup: ({invoiceMarkup}: ViolationsInvoiceMarkupParams) => `Oznaczone o ${invoiceMarkup}%`,
        maxAge: ({maxAge}: ViolationsMaxAgeParams) => `Data starsza niż ${maxAge} dni`,
        missingCategory: 'Brakująca kategoria',
        missingComment: 'Wymagany opis dla wybranej kategorii',
        missingTag: ({tagName}: ViolationsMissingTagParams = {}) => `Brakujący ${tagName ?? 'tag'}`,
        modifiedAmount: ({type, displayPercentVariance}: ViolationsModifiedAmountParams) => {
            switch (type) {
                case 'distance':
                    return 'Kwota różni się od obliczonej odległości';
                case 'card':
                    return 'Kwota większa niż transakcja kartą';
                default:
                    if (displayPercentVariance) {
                        return `Kwota ${displayPercentVariance}% większa niż zeskanowany paragon`;
                    }
                    return 'Kwota większa niż zeskanowany paragon';
            }
        },
        modifiedDate: 'Data różni się od zeskanowanego paragonu',
        nonExpensiworksExpense: 'Wydatek spoza Expensiworks',
        overAutoApprovalLimit: ({formattedLimit}: ViolationsOverLimitParams) => `Wydatek przekracza limit automatycznej akceptacji wynoszący ${formattedLimit}`,
        overCategoryLimit: ({formattedLimit}: ViolationsOverCategoryLimitParams) => `Kwota przekracza limit ${formattedLimit} na osobę w kategorii`,
        overLimit: ({formattedLimit}: ViolationsOverLimitParams) => `Kwota przekracza limit ${formattedLimit}/osobę`,
        overLimitAttendee: ({formattedLimit}: ViolationsOverLimitParams) => `Kwota przekracza limit ${formattedLimit}/osobę`,
        perDayLimit: ({formattedLimit}: ViolationsPerDayLimitParams) => `Kwota przekracza dzienny limit ${formattedLimit}/osoba dla kategorii`,
        receiptNotSmartScanned:
            'Szczegóły wydatków i paragon dodane ręcznie. Proszę zweryfikować szczegóły. <a href="https://help.expensify.com/articles/expensify-classic/reports/Automatic-Receipt-Audit">Dowiedz się więcej</a> o automatycznym audycie wszystkich paragonów.',
        receiptRequired: ({formattedLimit, category}: ViolationsReceiptRequiredParams) => {
            let message = 'Wymagany paragon';
            if (formattedLimit ?? category) {
                message += 'ponad';
                if (formattedLimit) {
                    message += ` ${formattedLimit}`;
                }
                if (category) {
                    message += 'limit kategorii';
                }
            }
            return message;
        },
        prohibitedExpense: ({prohibitedExpenseType}: ViolationsProhibitedExpenseParams) => {
            const preMessage = 'Zabroniony wydatek:';
            switch (prohibitedExpenseType) {
                case 'alcohol':
                    return `${preMessage} alkohol`;
                case 'gambling':
                    return `${preMessage} hazardowanie`;
                case 'tobacco':
                    return `${preMessage} tytoń`;
                case 'adultEntertainment':
                    return `${preMessage} rozrywka dla dorosłych`;
                case 'hotelIncidentals':
                    return `${preMessage} wydatki hotelowe`;
                default:
                    return `${preMessage}${prohibitedExpenseType}`;
            }
        },
        customRules: ({message}: ViolationsCustomRulesParams) => message,
        reviewRequired: 'Wymagana recenzja',
        rter: ({brokenBankConnection, email, isAdmin, isTransactionOlderThan7Days, member, rterType}: ViolationsRterParams) => {
            if (rterType === CONST.RTER_VIOLATION_TYPES.BROKEN_CARD_CONNECTION_530) {
                return 'Nie można automatycznie dopasować paragonu z powodu przerwanego połączenia z bankiem.';
            }
            if (brokenBankConnection || rterType === CONST.RTER_VIOLATION_TYPES.BROKEN_CARD_CONNECTION) {
                return isAdmin
                    ? `Nie można automatycznie dopasować paragonu z powodu zerwanego połączenia z bankiem, które ${email} musi naprawić.`
                    : 'Nie można automatycznie dopasować paragonu z powodu przerwanego połączenia z bankiem, które musisz naprawić.';
            }
            if (!isTransactionOlderThan7Days) {
                return isAdmin ? `Poproś ${member}, aby oznaczył jako gotówkę lub poczekaj 7 dni i spróbuj ponownie.` : 'Oczekiwanie na połączenie z transakcją kartową.';
            }
            return '';
        },
        brokenConnection530Error: 'Paragon oczekuje z powodu zerwanego połączenia z bankiem',
        adminBrokenConnectionError: 'Paragon oczekuje z powodu przerwanego połączenia z bankiem. Proszę rozwiązać w',
        memberBrokenConnectionError: 'Paragon oczekuje z powodu zerwanego połączenia z bankiem. Proszę poprosić administratora przestrzeni roboczej o rozwiązanie problemu.',
        markAsCashToIgnore: 'Oznacz jako gotówkę, aby zignorować i zażądać płatności.',
        smartscanFailed: ({canEdit = true}) => `Skanowanie paragonu nie powiodło się.${canEdit ? 'Wprowadź dane ręcznie.' : ''}`,
        receiptGeneratedWithAI: 'Potencjalny paragon wygenerowany przez AI',
        someTagLevelsRequired: ({tagName}: ViolationsTagOutOfPolicyParams = {}) => `Missing ${tagName ?? 'Tag'}`,
        tagOutOfPolicy: ({tagName}: ViolationsTagOutOfPolicyParams = {}) => `${tagName ?? 'Tag'} nie jest już ważny`,
        taxAmountChanged: 'Kwota podatku została zmodyfikowana',
        taxOutOfPolicy: ({taxName}: ViolationsTaxOutOfPolicyParams = {}) => `${taxName ?? 'Podatek'} już nie jest ważny`,
        taxRateChanged: 'Stawka podatkowa została zmodyfikowana',
        taxRequired: 'Brakująca stawka podatkowa',
        none: 'None',
        taxCodeToKeep: 'Wybierz, który kod podatkowy zachować',
        tagToKeep: 'Wybierz, który tag zachować',
        isTransactionReimbursable: 'Wybierz, czy transakcja podlega zwrotowi kosztów',
        merchantToKeep: 'Wybierz, którego sprzedawcę zachować',
        descriptionToKeep: 'Wybierz opis do zachowania',
        categoryToKeep: 'Wybierz kategorię do zachowania',
        isTransactionBillable: 'Wybierz, czy transakcja jest rozliczalna',
        keepThisOne: 'Keep this one',
        confirmDetails: `Potwierdź szczegóły, które zachowujesz`,
        confirmDuplicatesInfo: `Duplikaty wniosków, których nie zachowasz, zostaną wstrzymane, aby członek mógł je usunąć.`,
        hold: 'Ten wydatek został wstrzymany',
        resolvedDuplicates: 'rozwiązano duplikat',
    },
    reportViolations: {
        [CONST.REPORT_VIOLATIONS.FIELD_REQUIRED]: ({fieldName}: RequiredFieldParams) => `Pole ${fieldName} jest wymagane`,
    },
    violationDismissal: {
        rter: {
            manual: 'oznaczył ten paragon jako gotówka',
        },
        duplicatedTransaction: {
            manual: 'rozwiązano duplikat',
        },
    },
    videoPlayer: {
        play: 'Graj',
        pause: 'Pauza',
        fullscreen: 'Pełny ekran',
        playbackSpeed: 'Prędkość odtwarzania',
        expand: 'Rozwiń',
        mute: 'Wycisz',
        unmute: 'Wyłącz wyciszenie',
        normal: 'Normalny',
    },
    exitSurvey: {
        header: 'Zanim pójdziesz',
        reasonPage: {
            title: 'Proszę, powiedz nam, dlaczego odchodzisz',
            subtitle: 'Zanim odejdziesz, prosimy powiedz nam, dlaczego chciałbyś przejść na Expensify Classic.',
        },
        reasons: {
            [CONST.EXIT_SURVEY.REASONS.FEATURE_NOT_AVAILABLE]: 'Potrzebuję funkcji, która jest dostępna tylko w Expensify Classic.',
            [CONST.EXIT_SURVEY.REASONS.DONT_UNDERSTAND]: 'Nie rozumiem, jak korzystać z New Expensify.',
            [CONST.EXIT_SURVEY.REASONS.PREFER_CLASSIC]: 'Rozumiem, jak korzystać z New Expensify, ale wolę Expensify Classic.',
        },
        prompts: {
            [CONST.EXIT_SURVEY.REASONS.FEATURE_NOT_AVAILABLE]: 'Jakiej funkcji potrzebujesz, która nie jest dostępna w Nowym Expensify?',
            [CONST.EXIT_SURVEY.REASONS.DONT_UNDERSTAND]: 'Co próbujesz zrobić?',
            [CONST.EXIT_SURVEY.REASONS.PREFER_CLASSIC]: 'Dlaczego wolisz Expensify Classic?',
        },
        responsePlaceholder: 'Twoja odpowiedź',
        thankYou: 'Dzięki za opinię!',
        thankYouSubtitle: 'Twoje odpowiedzi pomogą nam stworzyć lepszy produkt, aby załatwiać sprawy. Dziękujemy bardzo!',
        goToExpensifyClassic: 'Przełącz na Expensify Classic',
        offlineTitle: 'Wygląda na to, że utknąłeś tutaj...',
        offline:
            'Wygląda na to, że jesteś offline. Niestety, Expensify Classic nie działa w trybie offline, ale Nowy Expensify działa. Jeśli wolisz używać Expensify Classic, spróbuj ponownie, gdy będziesz mieć połączenie z internetem.',
        quickTip: 'Szybka wskazówka...',
        quickTipSubTitle: 'Możesz przejść bezpośrednio do Expensify Classic, odwiedzając expensify.com. Dodaj do zakładek, aby mieć łatwy skrót!',
        bookACall: 'Zarezerwuj rozmowę',
        noThanks: 'Nie, dziękuję',
        bookACallTitle: 'Czy chciałbyś porozmawiać z menedżerem produktu?',
        benefits: {
            [CONST.EXIT_SURVEY.BENEFIT.CHATTING_DIRECTLY]: 'Bezpośrednie czatowanie na wydatkach i raportach',
            [CONST.EXIT_SURVEY.BENEFIT.EVERYTHING_MOBILE]: 'Możliwość robienia wszystkiego na urządzeniu mobilnym',
            [CONST.EXIT_SURVEY.BENEFIT.TRAVEL_EXPENSE]: 'Podróże i wydatki z prędkością czatu',
        },
        bookACallTextTop: 'Przechodząc na Expensify Classic, przegapisz:',
        bookACallTextBottom:
            'Bylibyśmy podekscytowani możliwością rozmowy z Tobą, aby zrozumieć dlaczego. Możesz umówić się na rozmowę z jednym z naszych starszych menedżerów produktu, aby omówić swoje potrzeby.',
        takeMeToExpensifyClassic: 'Przenieś mnie do Expensify Classic',
    },
    listBoundary: {
        errorMessage: 'Wystąpił błąd podczas ładowania kolejnych wiadomości',
        tryAgain: 'Spróbuj ponownie',
    },
    systemMessage: {
        mergedWithCashTransaction: 'dopasowano paragon do tej transakcji',
    },
    subscription: {
        authenticatePaymentCard: 'Uwierzytelnij kartę płatniczą',
        mobileReducedFunctionalityMessage: 'Nie możesz wprowadzać zmian w swojej subskrypcji w aplikacji mobilnej.',
        badge: {
            freeTrial: ({numOfDays}: BadgeFreeTrialParams) => `Darmowa wersja próbna: pozostało ${numOfDays} ${numOfDays === 1 ? 'dzień' : 'dni'}`,
        },
        billingBanner: {
            policyOwnerAmountOwed: {
                title: 'Twoje informacje o płatności są nieaktualne',
                subtitle: ({date}: BillingBannerSubtitleWithDateParams) => `Zaktualizuj swoją kartę płatniczą do ${date}, aby nadal korzystać ze wszystkich ulubionych funkcji.`,
            },
            policyOwnerAmountOwedOverdue: {
                title: 'Twoja płatność nie mogła zostać przetworzona',
                subtitle: ({date, purchaseAmountOwed}: BillingBannerOwnerAmountOwedOverdueParams) =>
                    date && purchaseAmountOwed
                        ? `Twoja opłata z dnia ${date} w wysokości ${purchaseAmountOwed} nie mogła zostać przetworzona. Proszę dodać kartę płatniczą, aby uregulować zaległą kwotę.`
                        : 'Proszę dodać kartę płatniczą, aby uregulować należną kwotę.',
            },
            policyOwnerUnderInvoicing: {
                title: 'Twoje informacje o płatności są nieaktualne',
                subtitle: ({date}: BillingBannerSubtitleWithDateParams) => `Twoja płatność jest zaległa. Prosimy o opłacenie faktury do ${date}, aby uniknąć przerwania usługi.`,
            },
            policyOwnerUnderInvoicingOverdue: {
                title: 'Twoje informacje o płatności są nieaktualne',
                subtitle: 'Twoja płatność jest zaległa. Proszę opłać swoją fakturę.',
            },
            billingDisputePending: {
                title: 'Nie można było obciążyć Twojej karty',
                subtitle: ({amountOwed, cardEnding}: BillingBannerDisputePendingParams) =>
                    `Zakwestionowałeś opłatę w wysokości ${amountOwed} na karcie kończącej się na ${cardEnding}. Twoje konto zostanie zablokowane do czasu rozwiązania sporu z bankiem.`,
            },
            cardAuthenticationRequired: {
                title: 'Nie można było obciążyć Twojej karty',
                subtitle: ({cardEnding}: BillingBannerCardAuthenticationRequiredParams) =>
                    `Twoja karta płatnicza nie została w pełni uwierzytelniona. Proszę ukończyć proces uwierzytelniania, aby aktywować kartę płatniczą kończącą się na ${cardEnding}.`,
            },
            insufficientFunds: {
                title: 'Nie można było obciążyć Twojej karty',
                subtitle: ({amountOwed}: BillingBannerInsufficientFundsParams) =>
                    `Twoja karta płatnicza została odrzucona z powodu niewystarczających środków. Spróbuj ponownie lub dodaj nową kartę płatniczą, aby uregulować zaległe saldo w wysokości ${amountOwed}.`,
            },
            cardExpired: {
                title: 'Nie można było obciążyć Twojej karty',
                subtitle: ({amountOwed}: BillingBannerCardExpiredParams) =>
                    `Twoja karta płatnicza wygasła. Proszę dodać nową kartę płatniczą, aby uregulować zaległe saldo w wysokości ${amountOwed}.`,
            },
            cardExpireSoon: {
                title: 'Twoja karta wkrótce wygaśnie',
                subtitle:
                    'Twoja karta płatnicza wygaśnie pod koniec tego miesiąca. Kliknij menu z trzema kropkami poniżej, aby ją zaktualizować i nadal korzystać ze wszystkich ulubionych funkcji.',
            },
            retryBillingSuccess: {
                title: 'Sukces!',
                subtitle: 'Twoja karta została pomyślnie obciążona.',
            },
            retryBillingError: {
                title: 'Nie można było obciążyć Twojej karty',
                subtitle:
                    'Zanim spróbujesz ponownie, skontaktuj się bezpośrednio ze swoim bankiem, aby autoryzować opłaty Expensify i usunąć wszelkie blokady. W przeciwnym razie spróbuj dodać inną kartę płatniczą.',
            },
            cardOnDispute: ({amountOwed, cardEnding}: BillingBannerCardOnDisputeParams) =>
                `Zakwestionowałeś opłatę w wysokości ${amountOwed} na karcie kończącej się na ${cardEnding}. Twoje konto zostanie zablokowane do czasu rozwiązania sporu z bankiem.`,
            preTrial: {
                title: 'Rozpocznij darmowy okres próbny',
                subtitleStart: 'Jako kolejny krok,',
                subtitleLink: 'ukończ listę kontrolną konfiguracji',
                subtitleEnd: 'aby Twój zespół mógł zacząć rozliczać wydatki.',
            },
            trialStarted: {
                title: ({numOfDays}: TrialStartedTitleParams) => `Okres próbny: ${numOfDays} ${numOfDays === 1 ? 'dzień' : 'dni'} pozostało!`,
                subtitle: 'Dodaj kartę płatniczą, aby nadal korzystać ze wszystkich ulubionych funkcji.',
            },
            trialEnded: {
                title: 'Twój darmowy okres próbny dobiegł końca',
                subtitle: 'Dodaj kartę płatniczą, aby nadal korzystać ze wszystkich ulubionych funkcji.',
            },
            earlyDiscount: {
                claimOffer: 'Zgłoś ofertę',
                noThanks: 'Nie, dziękuję',
                subscriptionPageTitle: ({discountType}: EarlyDiscountTitleParams) =>
                    `<strong>${discountType}% zniżki na pierwszy rok!</strong> Wystarczy dodać kartę płatniczą i rozpocząć roczną subskrypcję.`,
                onboardingChatTitle: ({discountType}: EarlyDiscountTitleParams) => `Oferta ograniczona czasowo: ${discountType}% zniżki na pierwszy rok!`,
                subtitle: ({days, hours, minutes, seconds}: EarlyDiscountSubtitleParams) => `Zgłoś w ciągu ${days > 0 ? `${days}d :` : ''}${hours}h : ${minutes}m : ${seconds}s`,
            },
        },
        cardSection: {
            title: 'Płatność',
            subtitle: 'Dodaj kartę, aby opłacić subskrypcję Expensify.',
            addCardButton: 'Dodaj kartę płatniczą',
            cardNextPayment: ({nextPaymentDate}: CardNextPaymentParams) => `Twoja następna data płatności to ${nextPaymentDate}.`,
            cardEnding: ({cardNumber}: CardEndingParams) => `Karta kończąca się na ${cardNumber}`,
            cardInfo: ({name, expiration, currency}: CardInfoParams) => `Nazwa: ${name}, Ważność: ${expiration}, Waluta: ${currency}`,
            changeCard: 'Zmień kartę płatniczą',
            changeCurrency: 'Zmień walutę płatności',
            cardNotFound: 'Nie dodano karty płatniczej',
            retryPaymentButton: 'Ponów płatność',
            authenticatePayment: 'Uwierzytelnij płatność',
            requestRefund: 'Poproś o zwrot pieniędzy',
            requestRefundModal: {
                full: 'Otrzymanie zwrotu jest proste, wystarczy obniżyć poziom konta przed następną datą rozliczenia, a otrzymasz zwrot. <br /> <br /> Uwaga: Obniżenie poziomu konta oznacza, że Twoje przestrzenie robocze zostaną usunięte. Tej akcji nie można cofnąć, ale zawsze możesz utworzyć nową przestrzeń roboczą, jeśli zmienisz zdanie.',
                confirm: 'Usuń przestrzeń(e) roboczą i obniż plan',
            },
            viewPaymentHistory: 'Wyświetl historię płatności',
        },
        yourPlan: {
            title: 'Twój plan',
            exploreAllPlans: 'Poznaj wszystkie plany',
            customPricing: 'Cennik niestandardowy',
            asLowAs: ({price}: YourPlanPriceValueParams) => `już od ${price} za aktywnego członka/miesiąc`,
            pricePerMemberMonth: ({price}: YourPlanPriceValueParams) => `${price} za członka/miesiąc`,
            pricePerMemberPerMonth: ({price}: YourPlanPriceValueParams) => `${price} za członka miesięcznie`,
            perMemberMonth: 'za członka/miesiąc',
            collect: {
                title: 'Zbierz',
                description: 'Plan dla małych firm, który oferuje zarządzanie wydatkami, podróżami i czatem.',
                priceAnnual: ({lower, upper}: YourPlanPriceParams) => `Od ${lower}/aktywny członek z kartą Expensify, ${upper}/aktywny członek bez karty Expensify.`,
                pricePayPerUse: ({lower, upper}: YourPlanPriceParams) => `Od ${lower}/aktywny członek z kartą Expensify, ${upper}/aktywny członek bez karty Expensify.`,
                benefit1: 'Skanowanie paragonów',
                benefit2: 'Zwroty kosztów',
                benefit3: 'Zarządzanie kartami korporacyjnymi',
                benefit4: 'Zatwierdzenia wydatków i podróży',
                benefit5: 'Rezerwacja podróży i zasady',
                benefit6: 'Integracje QuickBooks/Xero',
                benefit7: 'Czat o wydatkach, raportach i pokojach',
                benefit8: 'Wsparcie AI i ludzkie',
            },
            control: {
                title: 'Kontrola',
                description: 'Wydatki, podróże i czat dla większych firm.',
                priceAnnual: ({lower, upper}: YourPlanPriceParams) => `Od ${lower}/aktywny członek z kartą Expensify, ${upper}/aktywny członek bez karty Expensify.`,
                pricePayPerUse: ({lower, upper}: YourPlanPriceParams) => `Od ${lower}/aktywny członek z kartą Expensify, ${upper}/aktywny członek bez karty Expensify.`,
                benefit1: 'Wszystko w planie Collect',
                benefit2: 'Wielopoziomowe przepływy zatwierdzania',
                benefit3: 'Niestandardowe zasady wydatków',
                benefit4: 'Integracje ERP (NetSuite, Sage Intacct, Oracle)',
                benefit5: 'Integracje HR (Workday, Certinia)',
                benefit6: 'SAML/SSO',
                benefit7: 'Niestandardowe analizy i raportowanie',
                benefit8: 'Budżetowanie',
            },
            thisIsYourCurrentPlan: 'To jest Twój obecny plan',
            downgrade: 'Obniż do Collect',
            upgrade: 'Uaktualnij do Control',
            addMembers: 'Dodaj członków',
            saveWithExpensifyTitle: 'Oszczędzaj z kartą Expensify',
            saveWithExpensifyDescription: 'Użyj naszego kalkulatora oszczędności, aby zobaczyć, jak zwrot gotówki z karty Expensify może zmniejszyć Twój rachunek w Expensify.',
            saveWithExpensifyButton: 'Dowiedz się więcej',
        },
        compareModal: {
            comparePlans: 'Porównaj plany',
            unlockTheFeatures: 'Odblokuj potrzebne funkcje dzięki planowi, który jest dla Ciebie odpowiedni.',
            viewOurPricing: 'Zobacz naszą stronę z cennikiem',
            forACompleteFeatureBreakdown: 'aby uzyskać pełny podział funkcji każdego z naszych planów.',
        },
        details: {
            title: 'Szczegóły subskrypcji',
            annual: 'Roczna subskrypcja',
            taxExempt: 'Poproś o status zwolnienia z podatku',
            taxExemptEnabled: 'Zwolniony z podatku',
            taxExemptStatus: 'Status zwolnienia z podatku',
            payPerUse: 'Opłata za użycie',
            subscriptionSize: 'Rozmiar subskrypcji',
            headsUp:
                'Uwaga: Jeśli teraz nie ustawisz rozmiaru subskrypcji, automatycznie ustawimy go na liczbę aktywnych członków z pierwszego miesiąca. Następnie zobowiążesz się do płacenia za co najmniej tę liczbę członków przez następne 12 miesięcy. Możesz zwiększyć rozmiar subskrypcji w dowolnym momencie, ale nie możesz go zmniejszyć, dopóki subskrypcja się nie zakończy.',
            zeroCommitment: 'Brak zobowiązań przy obniżonej rocznej stawce subskrypcji',
        },
        subscriptionSize: {
            title: 'Rozmiar subskrypcji',
            yourSize: 'Rozmiar Twojej subskrypcji to liczba dostępnych miejsc, które mogą być zajęte przez dowolnego aktywnego członka w danym miesiącu.',
            eachMonth:
                'Każdego miesiąca Twoja subskrypcja obejmuje do liczby aktywnych członków określonej powyżej. Za każdym razem, gdy zwiększysz rozmiar subskrypcji, rozpoczniesz nową 12-miesięczną subskrypcję w tym nowym rozmiarze.',
            note: 'Uwaga: Aktywnym członkiem jest każda osoba, która utworzyła, edytowała, przesłała, zatwierdziła, zrefundowała lub wyeksportowała dane wydatków powiązane z przestrzenią roboczą Twojej firmy.',
            confirmDetails: 'Potwierdź szczegóły swojego nowego rocznego abonamentu:',
            subscriptionSize: 'Rozmiar subskrypcji',
            activeMembers: ({size}: SubscriptionSizeParams) => `${size} aktywnych członków/miesiąc`,
            subscriptionRenews: 'Subskrypcja odnawia się',
            youCantDowngrade: 'Nie możesz obniżyć planu podczas rocznej subskrypcji.',
            youAlreadyCommitted: ({size, date}: SubscriptionCommitmentParams) =>
                `Już zobowiązałeś się do rocznej subskrypcji dla ${size} aktywnych członków miesięcznie do ${date}. Możesz przejść na subskrypcję płatną za użycie w dniu ${date}, wyłączając automatyczne odnawianie.`,
            error: {
                size: 'Proszę wprowadzić prawidłowy rozmiar subskrypcji',
                sameSize: 'Proszę wprowadzić liczbę inną niż rozmiar Twojej obecnej subskrypcji',
            },
        },
        paymentCard: {
            addPaymentCard: 'Dodaj kartę płatniczą',
            enterPaymentCardDetails: 'Wprowadź dane swojej karty płatniczej',
            security: 'Expensify jest zgodny z PCI-DSS, używa szyfrowania na poziomie bankowym i wykorzystuje redundantną infrastrukturę do ochrony Twoich danych.',
            learnMoreAboutSecurity: 'Dowiedz się więcej o naszym bezpieczeństwie.',
        },
        subscriptionSettings: {
            title: 'Ustawienia subskrypcji',
            summary: ({subscriptionType, subscriptionSize, autoRenew, autoIncrease}: SubscriptionSettingsSummaryParams) =>
                `Rodzaj subskrypcji: ${subscriptionType}, Rozmiar subskrypcji: ${subscriptionSize}, Automatyczne odnawianie: ${autoRenew}, Automatyczne zwiększanie rocznych miejsc: ${autoIncrease}`,
            none: 'none',
            on: 'na',
            off: 'wyłączony',
            annual: 'Roczny',
            autoRenew: 'Automatyczne odnawianie',
            autoIncrease: 'Automatyczne zwiększanie rocznych miejsc',
            saveUpTo: ({amountWithCurrency}: SubscriptionSettingsSaveUpToParams) => `Oszczędzaj do ${amountWithCurrency}/miesiąc na aktywnego członka`,
            automaticallyIncrease:
                'Automatycznie zwiększaj liczbę rocznych miejsc, aby pomieścić aktywnych członków, którzy przekraczają rozmiar Twojej subskrypcji. Uwaga: Spowoduje to przedłużenie daty zakończenia rocznej subskrypcji.',
            disableAutoRenew: 'Wyłącz automatyczne odnawianie',
            helpUsImprove: 'Pomóż nam ulepszyć Expensify',
            whatsMainReason: 'Jaki jest główny powód, dla którego wyłączasz automatyczne odnawianie?',
            renewsOn: ({date}: SubscriptionSettingsRenewsOnParams) => `Odnawia się ${date}.`,
            pricingConfiguration: 'Ceny zależą od konfiguracji. Aby uzyskać najniższą cenę, wybierz subskrypcję roczną i zdobądź kartę Expensify.',
            learnMore: {
                part1: 'Dowiedz się więcej na naszej',
                pricingPage: 'strona cenowa',
                part2: 'lub porozmawiaj z naszym zespołem w swoim języku',
                adminsRoom: '#admins room.',
            },
            estimatedPrice: 'Szacowana cena',
            changesBasedOn: 'To zmienia się w zależności od korzystania z Karty Expensify i poniższych opcji subskrypcji.',
        },
        requestEarlyCancellation: {
            title: 'Poproś o wcześniejsze anulowanie',
            subtitle: 'Jaki jest główny powód, dla którego prosisz o wcześniejsze anulowanie?',
            subscriptionCanceled: {
                title: 'Subskrypcja anulowana',
                subtitle: 'Twoja roczna subskrypcja została anulowana.',
                info: 'Jeśli chcesz nadal korzystać ze swojego miejsca pracy na zasadzie płatności za użycie, wszystko jest gotowe.',
                preventFutureActivity: {
                    part1: 'Jeśli chcesz zapobiec przyszłym działaniom i opłatom, musisz',
                    link: 'usuń swoje przestrzenie robocze',
                    part2: '. Zauważ, że gdy usuniesz swoje miejsce pracy, zostaniesz obciążony opłatą za wszelkie zaległe działania, które miały miejsce w bieżącym miesiącu kalendarzowym.',
                },
            },
            requestSubmitted: {
                title: 'Żądanie zostało złożone',
                subtitle: {
                    part1: 'Dziękujemy za poinformowanie nas o chęci anulowania subskrypcji. Przeglądamy Twoją prośbę i wkrótce skontaktujemy się z Tobą za pośrednictwem czatu z',
                    link: 'Concierge',
                    part2: '.',
                },
            },
            acknowledgement: `Poprzez złożenie prośby o wcześniejsze anulowanie, przyjmuję do wiadomości i zgadzam się, że Expensify nie ma obowiązku spełnienia takiej prośby zgodnie z Expensify.<a href=${CONST.OLD_DOT_PUBLIC_URLS.TERMS_URL}>Warunki korzystania z usługi</a>lub inna odpowiednia umowa o świadczenie usług między mną a Expensify, a Expensify zachowuje wyłączną swobodę decyzji w odniesieniu do przyznania takiej prośby.`,
        },
    },
    feedbackSurvey: {
        tooLimited: 'Funkcjonalność wymaga poprawy',
        tooExpensive: 'Zbyt drogie',
        inadequateSupport: 'Niewystarczające wsparcie klienta',
        businessClosing: 'Zamknięcie firmy, redukcja zatrudnienia lub przejęcie',
        additionalInfoTitle: 'Na jakie oprogramowanie się przenosisz i dlaczego?',
        additionalInfoInputLabel: 'Twoja odpowiedź',
    },
    roomChangeLog: {
        updateRoomDescription: 'ustaw opis pokoju na:',
        clearRoomDescription: 'wyczyszczono opis pokoju',
    },
    delegate: {
        switchAccount: 'Przełącz konta:',
        copilotDelegatedAccess: 'Copilot: Delegowany dostęp',
        copilotDelegatedAccessDescription: 'Zezwól innym członkom na dostęp do Twojego konta.',
        addCopilot: 'Dodaj współpilota',
        membersCanAccessYourAccount: 'Ci członkowie mają dostęp do Twojego konta:',
        youCanAccessTheseAccounts: 'Możesz uzyskać dostęp do tych kont za pomocą przełącznika kont:',
        role: ({role}: OptionalParam<DelegateRoleParams> = {}) => {
            switch (role) {
                case CONST.DELEGATE_ROLE.ALL:
                    return 'Pełny';
                case CONST.DELEGATE_ROLE.SUBMITTER:
                    return 'Ograniczony';
                default:
                    return '';
            }
        },
        genericError: 'Ups, coś poszło nie tak. Proszę spróbować ponownie.',
        onBehalfOfMessage: ({delegator}: DelegatorParams) => `w imieniu ${delegator}`,
        accessLevel: 'Poziom dostępu',
        confirmCopilot: 'Potwierdź swojego pilota poniżej.',
        accessLevelDescription: 'Wybierz poziom dostępu poniżej. Zarówno pełny, jak i ograniczony dostęp pozwalają współpilotom na przeglądanie wszystkich rozmów i wydatków.',
        roleDescription: ({role}: OptionalParam<DelegateRoleParams> = {}) => {
            switch (role) {
                case CONST.DELEGATE_ROLE.ALL:
                    return 'Zezwól innemu członkowi na podejmowanie wszystkich działań na Twoim koncie w Twoim imieniu. Obejmuje to czat, zgłoszenia, zatwierdzenia, płatności, aktualizacje ustawień i więcej.';
                case CONST.DELEGATE_ROLE.SUBMITTER:
                    return 'Zezwól innemu członkowi na podejmowanie większości działań na Twoim koncie w Twoim imieniu. Wyklucza zatwierdzenia, płatności, odrzucenia i wstrzymania.';
                default:
                    return '';
            }
        },
        removeCopilot: 'Usuń copilot',
        removeCopilotConfirmation: 'Czy na pewno chcesz usunąć tego współpilota?',
        changeAccessLevel: 'Zmień poziom dostępu',
        makeSureItIsYou: 'Upewnijmy się, że to Ty',
        enterMagicCode: ({contactMethod}: EnterMagicCodeParams) =>
            `Proszę wprowadzić magiczny kod wysłany na ${contactMethod}, aby dodać współpilota. Powinien dotrzeć w ciągu minuty lub dwóch.`,
        enterMagicCodeUpdate: ({contactMethod}: EnterMagicCodeParams) => `Proszę wprowadzić magiczny kod wysłany na ${contactMethod}, aby zaktualizować swojego pilota.`,
        notAllowed: 'Nie tak szybko...',
        noAccessMessage: 'Jako współpilot nie masz dostępu do tej strony. Przepraszamy!',
        notAllowedMessageStart: `Jako`,
        notAllowedMessageHyperLinked: 'copilot',
        notAllowedMessageEnd: ({accountOwnerEmail}: AccountOwnerParams) => `dla ${accountOwnerEmail}, nie masz uprawnień do wykonania tej akcji. Przepraszamy!`,
        copilotAccess: 'Dostęp do Copilot',
    },
    debug: {
        debug: 'Debugowanie',
        details: 'Szczegóły',
        JSON: 'JSON',
        reportActions: 'Akcje',
        reportActionPreview: 'Podgląd',
        nothingToPreview: 'Brak podglądu',
        editJson: 'Edytuj JSON:',
        preview: 'Podgląd:',
        missingProperty: ({propertyName}: MissingPropertyParams) => `Brakujący ${propertyName}`,
        invalidProperty: ({propertyName, expectedType}: InvalidPropertyParams) => `Nieprawidłowa właściwość: ${propertyName} - Oczekiwano: ${expectedType}`,
        invalidValue: ({expectedValues}: InvalidValueParams) => `Nieprawidłowa wartość - Oczekiwano: ${expectedValues}`,
        missingValue: 'Brakująca wartość',
        createReportAction: 'Utwórz akcję raportu',
        reportAction: 'Zgłoś działanie',
        report: 'Raport',
        transaction: 'Transakcja',
        violations: 'Naruszenia',
        transactionViolation: 'Naruszenie transakcji',
        hint: 'Zmiany danych nie będą wysyłane do backendu',
        textFields: 'Pola tekstowe',
        numberFields: 'Pola liczbowe',
        booleanFields: 'Pola logiczne',
        constantFields: 'Stałe pola',
        dateTimeFields: 'Pola DateTime',
        date: 'Data',
        time: 'Czas',
        none: 'None',
        visibleInLHN: 'Widoczne w LHN',
        GBR: 'GBR',
        RBR: 'RBR',
        true: 'true',
        false: 'false',
        viewReport: 'Zobacz raport',
        viewTransaction: 'Zobacz transakcję',
        createTransactionViolation: 'Utwórz naruszenie transakcji',
        reasonVisibleInLHN: {
            hasDraftComment: 'Ma szkic komentarza',
            hasGBR: 'Has GBR',
            hasRBR: 'Has RBR',
            pinnedByUser: 'Przypięte przez członka',
            hasIOUViolations: 'Ma naruszenia IOU',
            hasAddWorkspaceRoomErrors: 'Wystąpiły błędy podczas dodawania pokoju roboczego',
            isUnread: 'Jest nieprzeczytane (tryb skupienia)',
            isArchived: 'Jest zarchiwizowane (tryb najnowszy)',
            isSelfDM: 'To jest własna wiadomość bezpośrednia (DM)',
            isFocused: 'Jest tymczasowo skupiony',
        },
        reasonGBR: {
            hasJoinRequest: 'Ma prośbę o dołączenie (pokój administratora)',
            isUnreadWithMention: 'Jest nieprzeczytane z wzmianką',
            isWaitingForAssigneeToCompleteAction: 'Czeka na przypisanie do wykonania działania',
            hasChildReportAwaitingAction: 'Raport podrzędny oczekuje na działanie',
            hasMissingInvoiceBankAccount: 'Brakuje konta bankowego na fakturze',
        },
        reasonRBR: {
            hasErrors: 'Ma błędy w danych raportu lub działaniach raportu',
            hasViolations: 'Ma naruszenia',
            hasTransactionThreadViolations: 'Ma naruszenia wątku transakcji',
        },
        indicatorStatus: {
            theresAReportAwaitingAction: 'Raport oczekuje na działanie',
            theresAReportWithErrors: 'W raporcie są błędy',
            theresAWorkspaceWithCustomUnitsErrors: 'Występują błędy w przestrzeni roboczej z niestandardowymi jednostkami',
            theresAProblemWithAWorkspaceMember: 'Wystąpił problem z członkiem przestrzeni roboczej',
            theresAProblemWithAWorkspaceQBOExport: 'Wystąpił problem z ustawieniem eksportu połączenia przestrzeni roboczej.',
            theresAProblemWithAContactMethod: 'Wystąpił problem z metodą kontaktu',
            aContactMethodRequiresVerification: 'Metoda kontaktu wymaga weryfikacji',
            theresAProblemWithAPaymentMethod: 'Wystąpił problem z metodą płatności',
            theresAProblemWithAWorkspace: 'Wystąpił problem z przestrzenią roboczą',
            theresAProblemWithYourReimbursementAccount: 'Wystąpił problem z Twoim kontem do zwrotu kosztów',
            theresABillingProblemWithYourSubscription: 'Wystąpił problem z rozliczeniem Twojej subskrypcji',
            yourSubscriptionHasBeenSuccessfullyRenewed: 'Twoja subskrypcja została pomyślnie odnowiona',
            theresWasAProblemDuringAWorkspaceConnectionSync: 'Wystąpił problem podczas synchronizacji połączenia przestrzeni roboczej',
            theresAProblemWithYourWallet: 'Wystąpił problem z Twoim portfelem',
            theresAProblemWithYourWalletTerms: 'Wystąpił problem z warunkami Twojego portfela',
        },
    },
    emptySearchView: {
        takeATestDrive: 'Wypróbuj wersję demonstracyjną',
    },
    migratedUserWelcomeModal: {
        title: 'Podróże i wydatki, z prędkością czatu',
        subtitle: 'Nowy Expensify ma tę samą świetną automatyzację, ale teraz z niesamowitą współpracą:',
        confirmText: 'Zaczynajmy!',
        features: {
            chat: '<strong>Czatuj bezpośrednio na dowolnym wydatku</strong>, raporcie lub przestrzeni roboczej',
            scanReceipt: '<strong>Skanuj paragony</strong> i otrzymuj zwrot pieniędzy',
            crossPlatform: 'Rób <strong>wszystko</strong> z telefonu lub przeglądarki',
        },
    },
    productTrainingTooltip: {
        // TODO: CONCIERGE_LHN_GBR tooltip will be replaced by a tooltip in the #admins room
        // https://github.com/Expensify/App/issues/57045#issuecomment-2701455668
        conciergeLHNGBR: {
            part1: 'Zacznij teraz',
            part2: 'tutaj!',
        },
        saveSearchTooltip: {
            part1: 'Zmień nazwę zapisanych wyszukiwań',
            part2: 'tutaj!',
        },
        bottomNavInboxTooltip: {
            part1: 'Sprawdź co',
            part2: 'wymaga Twojej uwagi',
            part3: 'i',
            part4: 'rozmowa o wydatkach.',
        },
        workspaceChatTooltip: {
            part1: 'Czat z',
            part2: 'zatwierdzający',
        },
        globalCreateTooltip: {
            part1: 'Utwórz wydatki',
            part2: ', rozpocznij czat,',
            part3: 'i więcej.',
            part4: 'Wypróbuj to!',
        },
        GBRRBRChat: {
            part1: 'Zobaczysz 🟢 na',
            part2: 'działania do podjęcia',
            part3: ', i 🔴 na',
            part4: 'elementy do przejrzenia.',
        },
        accountSwitcher: {
            part1: 'Uzyskaj dostęp do swojego',
            part2: 'Konta Copilot',
            part3: 'tutaj',
        },
        expenseReportsFilter: {
            part1: 'Witamy! Znajdź wszystkie swoje',
            part2: 'raporty firmy',
            part3: 'here.',
        },
        scanTestTooltip: {
            part1: 'Chcesz zobaczyć, jak działa Skanowanie?',
            part2: 'Wypróbuj paragon testowy!',
            part3: 'Wybierz nasz',
            part4: 'kierownik testów',
            part5: 'aby to wypróbować!',
            part6: 'Teraz,',
            part7: 'prześlij swój wydatek',
            part8: 'i zobacz, jak dzieje się magia!',
            tryItOut: 'Wypróbuj to',
            noThanks: 'Nie, dziękuję',
        },
        outstandingFilter: {
            part1: 'Filtruj wydatki, które',
            part2: 'potrzebna zgoda',
        },
        scanTestDriveTooltip: {
            part1: 'Wyślij ten paragon do',
            part2: 'ukończ jazdę próbną!',
        },
    },
    discardChangesConfirmation: {
        title: 'Odrzucić zmiany?',
        body: 'Czy na pewno chcesz odrzucić wprowadzone zmiany?',
        confirmText: 'Odrzuć zmiany',
    },
    scheduledCall: {
        book: {
            title: 'Zaplanuj rozmowę',
            description: 'Znajdź czas, który Ci odpowiada.',
            slots: 'Dostępne godziny dla',
        },
        confirmation: {
            title: 'Potwierdź połączenie',
            description: 'Upewnij się, że poniższe szczegóły są dla Ciebie w porządku. Po potwierdzeniu rozmowy wyślemy zaproszenie z dodatkowymi informacjami.',
            setupSpecialist: 'Twój specjalista ds. konfiguracji',
            meetingLength: 'Czas trwania spotkania',
            dateTime: 'Data i czas',
            minutes: '30 minut',
        },
        callScheduled: 'Połączenie zaplanowane',
    },
    autoSubmitModal: {
        title: 'Wszystko jasne i przesłane!',
        description: 'Wszystkie ostrzeżenia i naruszenia zostały usunięte, więc:',
        submittedExpensesTitle: 'Te wydatki zostały zgłoszone',
        submittedExpensesDescription: 'Te wydatki zostały wysłane do Twojego zatwierdzającego, ale nadal można je edytować, dopóki nie zostaną zatwierdzone.',
        pendingExpensesTitle: 'Oczekujące wydatki zostały przeniesione',
        pendingExpensesDescription: 'Wszelkie oczekujące wydatki kartowe zostały przeniesione do osobnego raportu, dopóki nie zostaną zaksięgowane.',
    },
    testDrive: {
        quickAction: {
            takeATwoMinuteTestDrive: 'Weź udział w 2-minutowej jeździe próbnej',
        },
        modal: {
            title: 'Wypróbuj nas w wersji testowej',
            description: 'Weź szybką wycieczkę po produkcie, aby szybko się zorientować. Żadnych przystanków nie potrzeba!',
            confirmText: 'Rozpocznij jazdę próbną',
            helpText: 'Pomiń',
            employee: {
                description:
                    '<muted-text>Uzyskaj dla swojego zespołu <strong>3 darmowe miesiące Expensify!</strong> Wystarczy, że wpiszesz poniżej adres e-mail swojego szefa i wyślesz mu testowy wydatek.</muted-text>',
                email: 'Wprowadź adres e-mail swojego szefa',
                error: 'Ten członek posiada przestrzeń roboczą, proszę wprowadzić nowego członka do testu.',
            },
        },
        banner: {
            currentlyTestDrivingExpensify: 'Obecnie testujesz Expensify',
            readyForTheRealThing: 'Gotowy na prawdziwą rzecz?',
            getStarted: 'Zacznij teraz',
        },
        employeeInviteMessage: ({name}: EmployeeInviteMessageParams) =>
            `# ${name} zaprosił Cię do wypróbowania Expensify\nHej! Właśnie zdobyłem dla nas *3 miesiące za darmo*, aby wypróbować Expensify, najszybszy sposób na rozliczanie wydatków.\n\nOto *przykładowy paragon*, aby pokazać Ci, jak to działa:`,
    },
};
// IMPORTANT: This line is manually replaced in generate translation files by scripts/generateTranslations.ts,
// so if you change it here, please update it there as well.
export default translations satisfies TranslationDeepObject<typeof en>;<|MERGE_RESOLUTION|>--- conflicted
+++ resolved
@@ -666,11 +666,7 @@
         tooManyFiles: ({fileLimit}: FileLimitParams) => `Możesz przesłać jednocześnie maksymalnie ${fileLimit} plików.`,
         sizeExceededWithValue: ({maxUploadSizeInMB}: SizeExceededParams) => `Plik przekracza ${maxUploadSizeInMB} MB. Proszę spróbować ponownie.`,
         someFilesCantBeUploaded: 'Niektóre pliki nie mogą zostać przesłane',
-<<<<<<< HEAD
-        sizeLimitExceeded: 'Pliki muszą mieć mniej niż 10 MB. Większe pliki nie zostaną przesłane.',
-=======
         sizeLimitExceeded: ({maxUploadSizeInMB}: SizeExceededParams) => `Pliki muszą mieć mniej niż ${maxUploadSizeInMB} MB. Większe pliki nie zostaną przesłane.`,
->>>>>>> ec2e890b
         maxFileLimitExceeded: 'Możesz przesłać maksymalnie 30 paragonów naraz. Dodatkowe nie zostaną przesłane.',
         unsupportedFileType: ({fileType}: FileTypeParams) => `Pliki ${fileType} nie są obsługiwane. Tylko obsługiwane typy plików zostaną przesłane.`,
         learnMoreAboutSupportedFiles: 'Dowiedz się więcej o obsługiwanych formatach.',
