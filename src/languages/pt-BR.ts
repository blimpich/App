/**
 *   _____                      __         __
 *  / ___/__ ___  ___ _______ _/ /____ ___/ /
 * / (_ / -_) _ \/ -_) __/ _ \`/ __/ -_) _  /
 * \___/\__/_//_/\__/_/  \_,_/\__/\__/\_,_/
 *
 * This file was automatically generated. Please consider these alternatives before manually editing it:
 *
 * - Improve the prompts in prompts/translation, or
 * - Improve context annotations in src/languages/en.ts
 */
import {CONST as COMMON_CONST} from 'expensify-common';
import startCase from 'lodash/startCase';
import type {OnboardingTask} from '@libs/actions/Welcome/OnboardingFlow';
import CONST from '@src/CONST';
import type {Country} from '@src/CONST';
import type OriginalMessage from '@src/types/onyx/OriginalMessage';
import type en from './en';
import type {
    AccountOwnerParams,
    ActionsAreCurrentlyRestricted,
    AddedOrDeletedPolicyReportFieldParams,
    AddedPolicyApprovalRuleParams,
    AddEmployeeParams,
    AddOrDeletePolicyCustomUnitRateParams,
    AddressLineParams,
    AdminCanceledRequestParams,
    AirlineParams,
    AlreadySignedInParams,
    ApprovalWorkflowErrorParams,
    ApprovedAmountParams,
    AssignCardParams,
    AssignedCardParams,
    AssigneeParams,
    AuthenticationErrorParams,
    AutoPayApprovedReportsLimitErrorParams,
    BadgeFreeTrialParams,
    BankAccountLastFourParams,
    BeginningOfArchivedRoomParams,
    BeginningOfChatHistoryAdminRoomParams,
    BeginningOfChatHistoryAnnounceRoomParams,
    BeginningOfChatHistoryDomainRoomParams,
    BeginningOfChatHistoryInvoiceRoomParams,
    BeginningOfChatHistoryPolicyExpenseChatParams,
    BeginningOfChatHistoryUserRoomParams,
    BillableDefaultDescriptionParams,
    BillingBannerCardAuthenticationRequiredParams,
    BillingBannerCardExpiredParams,
    BillingBannerCardOnDisputeParams,
    BillingBannerDisputePendingParams,
    BillingBannerInsufficientFundsParams,
    BillingBannerOwnerAmountOwedOverdueParams,
    BillingBannerSubtitleWithDateParams,
    BusinessBankAccountParams,
    BusinessRegistrationNumberParams,
    BusinessTaxIDParams,
    CanceledRequestParams,
    CardEndingParams,
    CardInfoParams,
    CardNextPaymentParams,
    CategoryNameParams,
    ChangedApproverMessageParams,
    ChangeFieldParams,
    ChangeOwnerDuplicateSubscriptionParams,
    ChangeOwnerHasFailedSettlementsParams,
    ChangeOwnerSubscriptionParams,
    ChangeReportPolicyParams,
    ChangeTypeParams,
    CharacterLengthLimitParams,
    CharacterLimitParams,
    ChatWithAccountManagerParams,
    CompanyCardBankName,
    CompanyCardFeedNameParams,
    CompanyNameParams,
    ConfirmThatParams,
    ConnectionNameParams,
    ConnectionParams,
    ContactMethodParams,
    ContactMethodsRouteParams,
    CreateExpensesParams,
    CurrencyCodeParams,
    CurrencyInputDisabledTextParams,
    CustomersOrJobsLabelParams,
    CustomUnitRateParams,
    DateParams,
    DateShouldBeAfterParams,
    DateShouldBeBeforeParams,
    DefaultAmountParams,
    DefaultVendorDescriptionParams,
    DelegateRoleParams,
    DelegatorParams,
    DeleteActionParams,
    DeleteConfirmationParams,
    DeleteTransactionParams,
    DemotedFromWorkspaceParams,
    DependentMultiLevelTagsSubtitleParams,
    DidSplitAmountMessageParams,
    DomainPermissionInfoRestrictionParams,
    DuplicateTransactionParams,
    EarlyDiscountSubtitleParams,
    EarlyDiscountTitleParams,
    EditActionParams,
    EditDestinationSubtitleParams,
    ElectronicFundsParams,
    EmployeeInviteMessageParams,
    EmptyCategoriesSubtitleWithAccountingParams,
    EmptyTagsSubtitleWithAccountingParams,
    EnableContinuousReconciliationParams,
    EnterMagicCodeParams,
    ExportAgainModalDescriptionParams,
    ExportedToIntegrationParams,
    ExportIntegrationSelectedParams,
    FeatureNameParams,
    FileLimitParams,
    FileTypeParams,
    FiltersAmountBetweenParams,
    FlightLayoverParams,
    FlightParams,
    FormattedMaxLengthParams,
    GoBackMessageParams,
    ImportedTagsMessageParams,
    ImportedTypesParams,
    ImportFieldParams,
    ImportMembersSuccessfulDescriptionParams,
    ImportPerDiemRatesSuccessfulDescriptionParams,
    ImportTagsSuccessfulDescriptionParams,
    IncorrectZipFormatParams,
    IndividualExpenseRulesSubtitleParams,
    InstantSummaryParams,
    IntacctMappingTitleParams,
    IntegrationExportParams,
    IntegrationSyncFailedParams,
    InvalidPropertyParams,
    InvalidValueParams,
    IssueVirtualCardParams,
    LastSyncAccountingParams,
    LastSyncDateParams,
    LeftWorkspaceParams,
    LocalTimeParams,
    LoggedInAsParams,
    LogSizeParams,
    ManagerApprovedAmountParams,
    ManagerApprovedParams,
    MarkedReimbursedParams,
    MarkReimbursedFromIntegrationParams,
    MergeFailureDescriptionGenericParams,
    MergeFailureUncreatedAccountDescriptionParams,
    MergeSuccessDescriptionParams,
    MissingPropertyParams,
    MovedActionParams,
    MovedFromPersonalSpaceParams,
    MovedFromReportParams,
    MovedTransactionParams,
    NeedCategoryForExportToIntegrationParams,
    NewWorkspaceNameParams,
    NoLongerHaveAccessParams,
    NotAllowedExtensionParams,
    NotYouParams,
    OOOEventSummaryFullDayParams,
    OOOEventSummaryPartialDayParams,
    OptionalParam,
    OurEmailProviderParams,
    OwnerOwesAmountParams,
    PaidElsewhereParams,
    PaidWithExpensifyParams,
    ParentNavigationSummaryParams,
    PayAndDowngradeDescriptionParams,
    PayerOwesAmountParams,
    PayerOwesParams,
    PayerPaidAmountParams,
    PayerPaidParams,
    PayerSettledParams,
    PaySomeoneParams,
    PhoneErrorRouteParams,
    PolicyAddedReportFieldOptionParams,
    PolicyDisabledReportFieldAllOptionsParams,
    PolicyDisabledReportFieldOptionParams,
    PolicyExpenseChatNameParams,
    QBDSetupErrorBodyParams,
    RailTicketParams,
    ReconciliationWorksParams,
    RemovedFromApprovalWorkflowParams,
    RemovedTheRequestParams,
    RemoveMemberPromptParams,
    RemoveMembersWarningPrompt,
    RenamedRoomActionParams,
    RenamedWorkspaceNameActionParams,
    ReportArchiveReasonsClosedParams,
    ReportArchiveReasonsInvoiceReceiverPolicyDeletedParams,
    ReportArchiveReasonsMergedParams,
    ReportArchiveReasonsRemovedFromPolicyParams,
    ReportPolicyNameParams,
    RequestAmountParams,
    RequestCountParams,
    RequestedAmountMessageParams,
    RequiredFieldParams,
    ResolutionConstraintsParams,
    ReviewParams,
    RoleNamesParams,
    RoomNameReservedErrorParams,
    RoomRenamedToParams,
    RulesEnableWorkflowsParams,
    SecondaryLoginParams,
    SetTheDistanceMerchantParams,
    SetTheRequestParams,
    SettledAfterAddedBankAccountParams,
    SettleExpensifyCardParams,
    SettlementAccountInfoParams,
    SettlementDateParams,
    ShareParams,
    SignerInfoMessageParams,
    SignUpNewFaceCodeParams,
    SizeExceededParams,
    SplitAmountParams,
    SplitExpenseEditTitleParams,
    SplitExpenseSubtitleParams,
    SpreadCategoriesParams,
    SpreadFieldNameParams,
    SpreadSheetColumnParams,
    StatementTitleParams,
    StepCounterParams,
    StripePaidParams,
    SubmitsToParams,
    SubmittedToVacationDelegateParams,
    SubmittedWithMemoParams,
    SubscriptionCommitmentParams,
    SubscriptionSettingsRenewsOnParams,
    SubscriptionSettingsSaveUpToParams,
    SubscriptionSettingsSummaryParams,
    SubscriptionSizeParams,
    SyncStageNameConnectionsParams,
    TaskCreatedActionParams,
    TaxAmountParams,
    TermsParams,
    ThreadRequestReportNameParams,
    ThreadSentMoneyReportNameParams,
    TotalAmountGreaterOrLessThanOriginalParams,
    ToValidateLoginParams,
    TransferParams,
    TravelTypeParams,
    TrialStartedTitleParams,
    UnapproveWithIntegrationWarningParams,
    UnshareParams,
    UntilTimeParams,
    UpdatedCustomFieldParams,
    UpdatedPolicyApprovalRuleParams,
    UpdatedPolicyAuditRateParams,
    UpdatedPolicyCategoryDescriptionHintTypeParams,
    UpdatedPolicyCategoryExpenseLimitTypeParams,
    UpdatedPolicyCategoryGLCodeParams,
    UpdatedPolicyCategoryMaxAmountNoReceiptParams,
    UpdatedPolicyCategoryMaxExpenseAmountParams,
    UpdatedPolicyCategoryNameParams,
    UpdatedPolicyCategoryParams,
    UpdatedPolicyCurrencyParams,
    UpdatedPolicyCustomUnitRateParams,
    UpdatedPolicyCustomUnitTaxClaimablePercentageParams,
    UpdatedPolicyCustomUnitTaxRateExternalIDParams,
    UpdatedPolicyDescriptionParams,
    UpdatedPolicyFieldWithNewAndOldValueParams,
    UpdatedPolicyFieldWithValueParam,
    UpdatedPolicyFrequencyParams,
    UpdatedPolicyManualApprovalThresholdParams,
    UpdatedPolicyPreventSelfApprovalParams,
    UpdatedPolicyReportFieldDefaultValueParams,
    UpdatedPolicyTagFieldParams,
    UpdatedPolicyTagNameParams,
    UpdatedPolicyTagParams,
    UpdatedTheDistanceMerchantParams,
    UpdatedTheRequestParams,
    UpdatePolicyCustomUnitParams,
    UpdatePolicyCustomUnitTaxEnabledParams,
    UpdateRoleParams,
    UpgradeSuccessMessageParams,
    UsePlusButtonParams,
    UserIsAlreadyMemberParams,
    UserSplitParams,
    VacationDelegateParams,
    ViolationsCashExpenseWithNoReceiptParams,
    ViolationsConversionSurchargeParams,
    ViolationsCustomRulesParams,
    ViolationsInvoiceMarkupParams,
    ViolationsMaxAgeParams,
    ViolationsMissingTagParams,
    ViolationsModifiedAmountParams,
    ViolationsOverCategoryLimitParams,
    ViolationsOverLimitParams,
    ViolationsPerDayLimitParams,
    ViolationsProhibitedExpenseParams,
    ViolationsReceiptRequiredParams,
    ViolationsRterParams,
    ViolationsTagOutOfPolicyParams,
    ViolationsTaxOutOfPolicyParams,
    WaitingOnBankAccountParams,
    WalletProgramParams,
    WelcomeEnterMagicCodeParams,
    WelcomeToRoomParams,
    WeSentYouMagicSignInLinkParams,
    WorkEmailMergingBlockedParams,
    WorkEmailResendCodeParams,
    WorkflowSettingsParam,
    WorkspaceLockedPlanTypeParams,
    WorkspaceMemberList,
    WorkspaceMembersCountParams,
    WorkspaceOwnerWillNeedToAddOrUpdatePaymentCardParams,
    WorkspaceRouteParams,
    WorkspaceShareNoteParams,
    WorkspacesListRouteParams,
    WorkspaceUpgradeNoteParams,
    WorkspaceYouMayJoin,
    YourPlanPriceParams,
    YourPlanPriceValueParams,
    ZipCodeExampleFormatParams,
} from './params';
import type {TranslationDeepObject} from './types';

type StateValue = {
    stateISO: string;
    stateName: string;
};
type States = Record<keyof typeof COMMON_CONST.STATES, StateValue>;
type AllCountries = Record<Country, string>;
/* eslint-disable max-len */
const translations = {
    common: {
        count: 'Contagem',
        cancel: 'Cancelar',
        dismiss: 'Dispensar',
        proceed: 'Proceed',
        yes: 'Sim',
        no: 'Não',
        ok: 'OK',
        notNow: 'Agora não',
        learnMore: 'Saiba mais',
        buttonConfirm: 'Entendi',
        name: 'Nome',
        attachment: 'Anexo',
        attachments: 'Anexos',
        center: 'Centro',
        from: 'De',
        to: 'Para',
        in: 'Em',
        optional: 'Opcional',
        new: 'Novo',
        search: 'Pesquisar',
        reports: 'Relatórios',
        find: 'Encontrar',
        searchWithThreeDots: 'Pesquisar...',
        next: 'Próximo',
        previous: 'Anterior',
        goBack: 'Voltar',
        create: 'Criar',
        add: 'Adicionar',
        resend: 'Reenviar',
        save: 'Salvar',
        select: 'Selecionar',
        deselect: 'Desmarcar',
        selectMultiple: 'Selecionar múltiplos',
        saveChanges: 'Salvar alterações',
        submit: 'Enviar',
        submitted: 'Enviado',
        rotate: 'Girar',
        zoom: 'Zoom',
        password: 'Senha',
        magicCode: 'Código mágico',
        twoFactorCode: 'Código de dois fatores',
        workspaces: 'Workspaces',
        inbox: 'Caixa de entrada',
        success: 'Sucesso',
        group: 'Grupo',
        profile: 'Perfil',
        referral: 'Indicação',
        payments: 'Pagamentos',
        approvals: 'Aprovações',
        wallet: 'Carteira',
        preferences: 'Preferências',
        view: 'Visualizar',
        review: (reviewParams?: ReviewParams) => `Revisão${reviewParams?.amount ? ` ${reviewParams?.amount}` : ''}`,
        not: 'Não',
        signIn: 'Entrar',
        signInWithGoogle: 'Entrar com Google',
        signInWithApple: 'Entrar com Apple',
        signInWith: 'Entrar com',
        continue: 'Continuar',
        firstName: 'Primeiro nome',
        lastName: 'Sobrenome',
        scanning: 'Escaneando',
        addCardTermsOfService: 'Termos de Serviço da Expensify',
        perPerson: 'por pessoa',
        phone: 'Telefone',
        phoneNumber: 'Número de telefone',
        phoneNumberPlaceholder: '(xxx) xxx-xxxx',
        email: 'Email',
        and: 'e',
        or: 'ou',
        details: 'Detalhes',
        privacy: 'Privacidade',
        privacyPolicy: 'Política de Privacidade',
        hidden: 'Oculto',
        visible: 'Visível',
        delete: 'Excluir',
        archived: 'arquivado',
        contacts: 'Contatos',
        recents: 'Recentes',
        close: 'Fechar',
        comment: 'Comentário',
        download: 'Baixar',
        downloading: 'Baixando',
        uploading: 'Carregando',
        pin: 'Pin',
        unPin: 'Desafixar',
        back: 'Voltar',
        saveAndContinue: 'Salvar e continuar',
        settings: 'Configurações',
        termsOfService: 'Termos de Serviço',
        members: 'Membros',
        invite: 'Convidar',
        here: 'aqui',
        date: 'Data',
        dob: 'Data de nascimento',
        currentYear: 'Ano atual',
        currentMonth: 'Mês atual',
        ssnLast4: 'Últimos 4 dígitos do SSN',
        ssnFull9: 'Número completo de 9 dígitos do SSN',
        addressLine: ({lineNumber}: AddressLineParams) => `Endereço linha ${lineNumber}`,
        personalAddress: 'Endereço pessoal',
        companyAddress: 'Endereço da empresa',
        noPO: 'Sem caixas postais ou endereços de entrega, por favor.',
        city: 'Cidade',
        state: 'Estado',
        streetAddress: 'Endereço residencial',
        stateOrProvince: 'Estado / Província',
        country: 'País',
        zip: 'Código postal',
        zipPostCode: 'CEP / Código Postal',
        whatThis: 'O que é isso?',
        iAcceptThe: 'Eu aceito o',
        remove: 'Remover',
        admin: 'Administração',
        owner: 'Proprietário',
        dateFormat: 'YYYY-MM-DD',
        send: 'Enviar',
        na: 'N/A',
        noResultsFound: 'Nenhum resultado encontrado',
        noResultsFoundMatching: ({searchString}: {searchString: string}) => `Nenhum resultado encontrado correspondente a "${searchString}"`,
        recentDestinations: 'Destinos recentes',
        timePrefix: 'É',
        conjunctionFor: 'para',
        todayAt: 'Hoje às',
        tomorrowAt: 'Amanhã às',
        yesterdayAt: 'Ontem às',
        conjunctionAt: 'em',
        conjunctionTo: 'para',
        genericErrorMessage: 'Ops... algo deu errado e sua solicitação não pôde ser concluída. Por favor, tente novamente mais tarde.',
        percentage: 'Porcentagem',
        error: {
            invalidAmount: 'Quantia inválida',
            acceptTerms: 'Você deve aceitar os Termos de Serviço para continuar',
            phoneNumber: `Por favor, insira um número de telefone válido, com o código do país (ex.: ${CONST.EXAMPLE_PHONE_NUMBER})`,
            fieldRequired: 'Este campo é obrigatório',
            requestModified: 'Esta solicitação está sendo modificada por outro membro',
            characterLimitExceedCounter: ({length, limit}: CharacterLengthLimitParams) => `Limite de caracteres excedido (${length}/${limit})`,
            dateInvalid: 'Por favor, selecione uma data válida',
            invalidDateShouldBeFuture: 'Por favor, escolha hoje ou uma data futura',
            invalidTimeShouldBeFuture: 'Por favor, escolha um horário pelo menos um minuto à frente.',
            invalidCharacter: 'Caractere inválido',
            enterMerchant: 'Digite o nome de um comerciante',
            enterAmount: 'Insira um valor',
            missingMerchantName: 'Nome do comerciante ausente',
            missingAmount: 'Quantia faltante',
            missingDate: 'Data ausente',
            enterDate: 'Insira uma data',
            invalidTimeRange: 'Por favor, insira um horário usando o formato de 12 horas (por exemplo, 14:30).',
            pleaseCompleteForm: 'Por favor, complete o formulário acima para continuar.',
            pleaseSelectOne: 'Por favor, selecione uma opção acima',
            invalidRateError: 'Por favor, insira uma taxa válida',
            lowRateError: 'A taxa deve ser maior que 0',
            email: 'Por favor, insira um endereço de e-mail válido.',
            login: 'Ocorreu um erro ao fazer login. Por favor, tente novamente.',
        },
        comma: 'vírgula',
        semicolon: 'ponto e vírgula',
        please: 'Por favor',
        contactUs: 'entre em contato conosco',
        pleaseEnterEmailOrPhoneNumber: 'Por favor, insira um e-mail ou número de telefone',
        fixTheErrors: 'corrigir os erros',
        inTheFormBeforeContinuing: 'no formulário antes de continuar',
        confirm: 'Confirmar',
        reset: 'Redefinir',
        done: 'Concluído',
        more: 'Mais',
        debitCard: 'Cartão de débito',
        bankAccount: 'Conta bancária',
        personalBankAccount: 'Conta bancária pessoal',
        businessBankAccount: 'Conta bancária empresarial',
        join: 'Participar',
        leave: 'Sair',
        decline: 'Recusar',
        reject: 'Recusar',
        transferBalance: 'Transferir saldo',
        cantFindAddress: 'Não consegue encontrar seu endereço?',
        enterManually: 'Insira manualmente',
        message: 'Mensagem',
        leaveThread: 'Sair do tópico',
        you: 'Você',
        me: 'mim',
        youAfterPreposition: 'você',
        your: 'seu/sua/seus/suas (dependendo do contexto)',
        conciergeHelp: 'Por favor, entre em contato com o Concierge para obter ajuda.',
        youAppearToBeOffline: 'Você parece estar offline.',
        thisFeatureRequiresInternet: 'Este recurso requer uma conexão ativa com a internet.',
        attachmentWillBeAvailableOnceBackOnline: 'O anexo ficará disponível assim que estiver online novamente.',
        errorOccurredWhileTryingToPlayVideo: 'Ocorreu um erro ao tentar reproduzir este vídeo.',
        areYouSure: 'Você tem certeza?',
        verify: 'Verificar',
        yesContinue: 'Sim, continue.',
        websiteExample: 'e.g. https://www.expensify.com',
        zipCodeExampleFormat: ({zipSampleFormat}: ZipCodeExampleFormatParams) => (zipSampleFormat ? `e.g. ${zipSampleFormat}` : ''),
        description: 'Descrição',
        title: 'Título',
        assignee: 'Cessionário',
        createdBy: 'Criado por',
        with: 'com',
        shareCode: 'Compartilhar código',
        share: 'Compartilhar',
        per: 'por',
        mi: 'milha',
        km: 'quilômetro',
        copied: 'Copiado!',
        someone: 'Alguém',
        total: 'Total',
        edit: 'Editar',
        letsDoThis: `Vamos fazer isso!`,
        letsStart: `Vamos começar`,
        showMore: 'Mostrar mais',
        merchant: 'Comerciante',
        category: 'Categoria',
        report: 'Relatório',
        billable: 'Faturável',
        nonBillable: 'Não faturável',
        tag: 'Tag',
        receipt: 'Recibo',
        verified: 'Verificado',
        replace: 'Substituir',
        distance: 'Distância',
        mile: 'milha',
        miles: 'milhas',
        kilometer: 'quilômetro',
        kilometers: 'quilômetros',
        recent: 'Recente',
        all: 'Todos',
        am: 'AM',
        pm: 'PM',
        tbd: 'TBD',
        selectCurrency: 'Selecione uma moeda',
        selectSymbolOrCurrency: 'Selecione um símbolo ou moeda',
        card: 'Cartão',
        whyDoWeAskForThis: 'Por que pedimos isso?',
        required: 'Obrigatório',
        showing: 'Mostrando',
        of: 'of',
        default: 'Padrão',
        update: 'Atualizar',
        member: 'Membro',
        auditor: 'Auditor',
        role: 'Função',
        currency: 'Moeda',
        groupCurrency: 'Moeda do grupo',
        rate: 'Avaliar',
        emptyLHN: {
            title: 'Woohoo! Tudo em dia.',
            subtitleText1: 'Encontre um chat usando o',
            subtitleText2: 'botão acima, ou crie algo usando o',
            subtitleText3: 'botão abaixo.',
        },
        businessName: 'Nome da empresa',
        clear: 'Limpar',
        type: 'Tipo',
        action: 'Ação',
        expenses: 'Despesas',
        totalSpend: 'Gasto total',
        tax: 'Imposto',
        shared: 'Compartilhado',
        drafts: 'Rascunhos',
        draft: 'Rascunho',
        finished: 'Concluído',
        upgrade: 'Atualizar',
        downgradeWorkspace: 'Reduzir espaço de trabalho',
        companyID: 'ID da Empresa',
        userID: 'ID do Usuário',
        disable: 'Desativar',
        export: 'Exportar',
        basicExport: 'Exportação básica',
        initialValue: 'Valor inicial',
        currentDate: 'Data atual',
        value: 'Valor',
        downloadFailedTitle: 'Falha no download',
        downloadFailedDescription: 'Não foi possível concluir o seu download. Por favor, tente novamente mais tarde.',
        filterLogs: 'Filtrar Logs',
        network: 'Network',
        reportID: 'ID do Relatório',
        longID: 'ID longo',
        withdrawalID: 'ID de retirada',
        bankAccounts: 'Contas bancárias',
        chooseFile: 'Escolher arquivo',
        chooseFiles: 'Escolher arquivos',
        dropTitle: 'Deixe ir',
        dropMessage: 'Solte seu arquivo aqui',
        ignore: 'Ignorar',
        enabled: 'Ativado',
        disabled: 'Desativado',
        import: 'Importar',
        offlinePrompt: 'Você não pode realizar esta ação no momento.',
        outstanding: 'Excelente',
        chats: 'Chats',
        tasks: 'Tarefas',
        unread: 'Não lido',
        sent: 'Enviado',
        links: 'Links',
        day: 'dia',
        days: 'dias',
        rename: 'Renomear',
        address: 'Endereço',
        hourAbbreviation: 'h',
        minuteAbbreviation: 'm',
        skip: 'Pular',
        chatWithAccountManager: ({accountManagerDisplayName}: ChatWithAccountManagerParams) => `Precisa de algo específico? Converse com seu gerente de conta, ${accountManagerDisplayName}.`,
        chatNow: 'Converse agora',
        workEmail: 'E-mail de trabalho',
        destination: 'Destino',
        subrate: 'Subrate',
        perDiem: 'Per diem',
        validate: 'Validar',
        downloadAsPDF: 'Baixar como PDF',
        downloadAsCSV: 'Baixar como CSV',
        help: 'Ajuda',
        expenseReports: 'Relatórios de Despesas',
        rateOutOfPolicy: 'Taxa fora da política',
        reimbursable: 'Reembolsável',
        editYourProfile: 'Edite seu perfil',
        comments: 'Comentários',
        sharedIn: 'Compartilhado em',
        unreported: 'Não reportado',
        explore: 'Explorar',
        todo: 'A fazer',
        invoice: 'Fatura',
        expense: 'Despesa',
        chat: 'Bate-papo',
        task: 'Tarefa',
        trip: 'Viagem',
        apply: 'Aplicar',
        status: 'Status',
        on: 'Em',
        before: 'Antes',
        after: 'Depois',
        reschedule: 'Reagendar',
        general: 'Geral',
        workspacesTabTitle: 'Workspaces',
        getTheApp: 'Obtenha o aplicativo',
        scanReceiptsOnTheGo: 'Digitalize recibos com seu celular',
        headsUp: 'Atenção!',
        submitTo: 'Enviar para',
        forwardTo: 'Encaminhar para',
        merge: 'Mesclar',
        none: 'Nenhum',
        unstableInternetConnection: 'Conexão de internet instável. Verifique sua rede e tente novamente.',
        enableGlobalReimbursements: 'Ativar reembolsos globais',
        purchaseAmount: 'Valor da compra',
        link: 'Link',
        pinned: 'Fixado',
        read: 'Lido',
    },
    supportalNoAccess: {
        title: 'Não tão rápido',
        description: 'Você não está autorizado a realizar esta ação quando o suporte estiver conectado.',
    },
    lockedAccount: {
        title: 'Conta Bloqueada',
        description: 'Você não tem permissão para concluir esta ação, pois esta conta foi bloqueada. Entre em contato com concierge@expensify.com para os próximos passos.',
    },
    location: {
        useCurrent: 'Usar localização atual',
        notFound: 'Não conseguimos encontrar sua localização. Por favor, tente novamente ou insira um endereço manualmente.',
        permissionDenied: 'Parece que você negou o acesso à sua localização.',
        please: 'Por favor',
        allowPermission: 'permitir acesso à localização nas configurações',
        tryAgain: 'e tente novamente.',
    },
    contact: {
        importContacts: 'Importar contatos',
        importContactsTitle: 'Importe seus contatos',
        importContactsText: 'Importe contatos do seu telefone para que suas pessoas favoritas estejam sempre a um toque de distância.',
        importContactsExplanation: 'para que suas pessoas favoritas estejam sempre a um toque de distância.',
        importContactsNativeText: 'Só mais um passo! Dê-nos o sinal verde para importar seus contatos.',
    },
    anonymousReportFooter: {
        logoTagline: 'Participe da discussão.',
    },
    attachmentPicker: {
        cameraPermissionRequired: 'Acesso à câmera',
        expensifyDoesNotHaveAccessToCamera: 'O Expensify não pode tirar fotos sem acesso à sua câmera. Toque em configurações para atualizar as permissões.',
        attachmentError: 'Erro de anexo',
        errorWhileSelectingAttachment: 'Ocorreu um erro ao selecionar um anexo. Por favor, tente novamente.',
        errorWhileSelectingCorruptedAttachment: 'Ocorreu um erro ao selecionar um anexo corrompido. Por favor, tente outro arquivo.',
        takePhoto: 'Tirar foto',
        chooseFromGallery: 'Escolher da galeria',
        chooseDocument: 'Escolher arquivo',
        attachmentTooLarge: 'Anexo é muito grande',
        sizeExceeded: 'O tamanho do anexo é maior que o limite de 24 MB',
        sizeExceededWithLimit: ({maxUploadSizeInMB}: SizeExceededParams) => `O tamanho do anexo é maior que o limite de ${maxUploadSizeInMB} MB`,
        attachmentTooSmall: 'Anexo é muito pequeno',
        sizeNotMet: 'O tamanho do anexo deve ser maior que 240 bytes',
        wrongFileType: 'Tipo de arquivo inválido',
        notAllowedExtension: 'Este tipo de arquivo não é permitido. Por favor, tente um tipo de arquivo diferente.',
        folderNotAllowedMessage: 'Não é permitido fazer upload de uma pasta. Por favor, tente um arquivo diferente.',
        protectedPDFNotSupported: 'PDF protegido por senha não é suportado',
        attachmentImageResized: 'Esta imagem foi redimensionada para visualização. Baixe para resolução completa.',
        attachmentImageTooLarge: 'Esta imagem é muito grande para pré-visualizar antes de fazer o upload.',
        tooManyFiles: ({fileLimit}: FileLimitParams) => `Você pode enviar até ${fileLimit} arquivos de uma vez.`,
        sizeExceededWithValue: ({maxUploadSizeInMB}: SizeExceededParams) => `Os arquivos excedem ${maxUploadSizeInMB} MB. Por favor, tente novamente.`,
        someFilesCantBeUploaded: 'Alguns arquivos não podem ser enviados',
        sizeLimitExceeded: ({maxUploadSizeInMB}: SizeExceededParams) => `Os arquivos devem ter menos de ${maxUploadSizeInMB} MB. Arquivos maiores não serão enviados.`,
        maxFileLimitExceeded: 'Você pode enviar até 30 recibos por vez. Os extras não serão enviados.',
        unsupportedFileType: ({fileType}: FileTypeParams) => `Arquivos ${fileType} não são suportados. Apenas os tipos de arquivo suportados serão enviados.`,
        learnMoreAboutSupportedFiles: 'Saiba mais sobre formatos suportados.',
        passwordProtected: 'PDFs protegidos por senha não são suportados. Apenas arquivos suportados serão enviados.',
    },
    dropzone: {
        addAttachments: 'Adicionar anexos',
        addReceipt: 'Adicionar recibo',
        scanReceipts: 'Escanear recibos',
        replaceReceipt: 'Substituir recibo',
    },
    filePicker: {
        fileError: 'Erro de arquivo',
        errorWhileSelectingFile: 'Ocorreu um erro ao selecionar um arquivo. Por favor, tente novamente.',
    },
    connectionComplete: {
        title: 'Conexão concluída',
        supportingText: 'Você pode fechar esta janela e voltar para o aplicativo Expensify.',
    },
    avatarCropModal: {
        title: 'Editar foto',
        description: 'Arraste, amplie e gire sua imagem como quiser.',
    },
    composer: {
        noExtensionFoundForMimeType: 'Nenhuma extensão encontrada para o tipo mime',
        problemGettingImageYouPasted: 'Houve um problema ao obter a imagem que você colou.',
        commentExceededMaxLength: ({formattedMaxLength}: FormattedMaxLengthParams) => `O comprimento máximo do comentário é de ${formattedMaxLength} caracteres.`,
        taskTitleExceededMaxLength: ({formattedMaxLength}: FormattedMaxLengthParams) => `O comprimento máximo do título da tarefa é de ${formattedMaxLength} caracteres.`,
    },
    baseUpdateAppModal: {
        updateApp: 'Atualizar aplicativo',
        updatePrompt: 'Uma nova versão deste aplicativo está disponível.  \nAtualize agora ou reinicie o aplicativo mais tarde para baixar as últimas alterações.',
    },
    deeplinkWrapper: {
        launching: 'Lançando Expensify',
        expired: 'Sua sessão expirou.',
        signIn: 'Por favor, faça login novamente.',
        redirectedToDesktopApp: 'Redirecionamos você para o aplicativo de desktop.',
        youCanAlso: 'Você também pode',
        openLinkInBrowser: 'abra este link no seu navegador',
        loggedInAs: ({email}: LoggedInAsParams) => `Você está conectado como ${email}. Clique em "Abrir link" no prompt para entrar no aplicativo de desktop com esta conta.`,
        doNotSeePrompt: 'Não consegue ver o prompt?',
        tryAgain: 'Tente novamente',
        or: ', ou',
        continueInWeb: 'continuar para o aplicativo web',
    },
    validateCodeModal: {
        successfulSignInTitle: 'Abracadabra, você está conectado!',
        successfulSignInDescription: 'Volte para a sua aba original para continuar.',
        title: 'Aqui está o seu código mágico',
        description: 'Por favor, insira o código do dispositivo onde ele foi originalmente solicitado.',
        doNotShare: 'Não compartilhe seu código com ninguém. A Expensify nunca irá pedi-lo!',
        or: ', ou',
        signInHere: 'basta entrar aqui',
        expiredCodeTitle: 'Código mágico expirado',
        expiredCodeDescription: 'Volte para o dispositivo original e solicite um novo código.',
        successfulNewCodeRequest: 'Código solicitado. Por favor, verifique seu dispositivo.',
        tfaRequiredTitle: 'Autenticação de dois fatores\nnecessária',
        tfaRequiredDescription: 'Por favor, insira o código de autenticação de dois fatores onde você está tentando fazer login.',
        requestOneHere: 'solicite um aqui.',
    },
    moneyRequestConfirmationList: {
        paidBy: 'Pago por',
        whatsItFor: 'Para que serve?',
    },
    selectionList: {
        nameEmailOrPhoneNumber: 'Nome, e-mail ou número de telefone',
        findMember: 'Encontrar um membro',
        searchForSomeone: 'Procurar por alguém',
    },
    emptyList: {
        [CONST.IOU.TYPE.CREATE]: {
            title: 'Envie uma despesa, indique seu chefe',
            subtitleText: 'Quer que seu chefe use o Expensify também? Basta enviar uma despesa para ele e nós cuidaremos do resto.',
        },
    },
    videoChatButtonAndMenu: {
        tooltip: 'Agendar uma chamada',
    },
    hello: 'Olá',
    phoneCountryCode: '1',
    welcomeText: {
        getStarted: 'Comece abaixo.',
        anotherLoginPageIsOpen: 'Outra página de login está aberta.',
        anotherLoginPageIsOpenExplanation: 'Você abriu a página de login em uma aba separada. Por favor, faça login a partir dessa aba.',
        welcome: 'Bem-vindo!',
        welcomeWithoutExclamation: 'Bem-vindo',
        phrase2: 'Dinheiro fala. E agora que bate-papo e pagamentos estão no mesmo lugar, também é fácil.',
        phrase3: 'Seus pagamentos chegam até você tão rápido quanto você consegue se expressar.',
        enterPassword: 'Por favor, insira sua senha',
        welcomeNewFace: ({login}: SignUpNewFaceCodeParams) => `${login}, é sempre ótimo ver um novo rosto por aqui!`,
        welcomeEnterMagicCode: ({login}: WelcomeEnterMagicCodeParams) => `Por favor, insira o código mágico enviado para ${login}. Ele deve chegar dentro de um ou dois minutos.`,
    },
    login: {
        hero: {
            header: 'Viagens e despesas, na velocidade do chat',
            body: 'Bem-vindo à próxima geração do Expensify, onde suas viagens e despesas se movem mais rapidamente com a ajuda de um chat contextual em tempo real.',
        },
    },
    thirdPartySignIn: {
        alreadySignedIn: ({email}: AlreadySignedInParams) => `Você já está conectado como ${email}.`,
        goBackMessage: ({provider}: GoBackMessageParams) => `Não quer entrar com ${provider}?`,
        continueWithMyCurrentSession: 'Continuar com minha sessão atual',
        redirectToDesktopMessage: 'Vamos redirecioná-lo para o aplicativo de desktop assim que você terminar de fazer login.',
    },
    samlSignIn: {
        welcomeSAMLEnabled: 'Continue fazendo login com single sign-on:',
        orContinueWithMagicCode: 'Você também pode entrar com um código mágico',
        useSingleSignOn: 'Usar login único',
        useMagicCode: 'Use o código mágico',
        launching: 'Lançando...',
        oneMoment: 'Um momento enquanto redirecionamos você para o portal de login único da sua empresa.',
    },
    reportActionCompose: {
        dropToUpload: 'Solte para enviar',
        sendAttachment: 'Enviar anexo',
        addAttachment: 'Adicionar anexo',
        writeSomething: 'Escreva algo...',
        blockedFromConcierge: 'Comunicação está bloqueada',
        fileUploadFailed: 'Falha no upload. Arquivo não é suportado.',
        localTime: ({user, time}: LocalTimeParams) => `São ${time} para ${user}`,
        edited: '(editado)',
        emoji: 'Emoji',
        collapse: 'Recolher',
        expand: 'Expandir',
    },
    reportActionContextMenu: {
        copyToClipboard: 'Copiar para a área de transferência',
        copied: 'Copiado!',
        copyLink: 'Copiar link',
        copyURLToClipboard: 'Copiar URL para a área de transferência',
        copyEmailToClipboard: 'Copiar e-mail para a área de transferência',
        markAsUnread: 'Marcar como não lida',
        markAsRead: 'Marcar como lido',
        editAction: ({action}: EditActionParams) => `Editar ${action?.actionName === CONST.REPORT.ACTIONS.TYPE.IOU ? 'despesa' : 'comentar'}`,
        deleteAction: ({action}: DeleteActionParams) => `Excluir ${action?.actionName === CONST.REPORT.ACTIONS.TYPE.IOU ? 'despesa' : 'comentar'}`,
        deleteConfirmation: ({action}: DeleteConfirmationParams) =>
            `Tem certeza de que deseja excluir este ${action?.actionName === CONST.REPORT.ACTIONS.TYPE.IOU ? 'despesa' : 'comentar'}?`,
        onlyVisible: 'Apenas visível para',
        replyInThread: 'Responder no tópico',
        joinThread: 'Participar do tópico',
        leaveThread: 'Sair do tópico',
        copyOnyxData: 'Copiar dados Onyx',
        flagAsOffensive: 'Marcar como ofensivo',
        menu: 'Menu',
    },
    emojiReactions: {
        addReactionTooltip: 'Adicionar reação',
        reactedWith: 'reagiu com',
    },
    reportActionsView: {
        beginningOfArchivedRoom: ({reportName, reportDetailsLink}: BeginningOfArchivedRoomParams) =>
            `Você perdeu a festa no <strong><a class="no-style-link" href="${reportDetailsLink}">${reportName}</a></strong>, não há nada para ver aqui.`,
        beginningOfChatHistoryDomainRoom: ({domainRoom}: BeginningOfChatHistoryDomainRoomParams) =>
            `Este bate-papo é com todos os membros da Expensify no domínio <strong>${domainRoom}</strong>. Use-o para conversar com colegas, compartilhar dicas e fazer perguntas.`,
        beginningOfChatHistoryAdminRoom: ({workspaceName}: BeginningOfChatHistoryAdminRoomParams) =>
            `Este bate-papo é com o administrador do <strong>${workspaceName}</strong>. Use-o para conversar sobre a configuração do espaço de trabalho e muito mais.`,
        beginningOfChatHistoryAnnounceRoom: ({workspaceName}: BeginningOfChatHistoryAnnounceRoomParams) =>
            `Este bate-papo é com todos na <strong>${workspaceName}</strong>. Use-o para os anúncios mais importantes.`,
        beginningOfChatHistoryUserRoom: ({reportName, reportDetailsLink}: BeginningOfChatHistoryUserRoomParams) =>
            `Esta sala de bate-papo é para qualquer coisa relacionada ao <strong><a class="no-style-link" href="${reportDetailsLink}">${reportName}</a></strong>.`,
        beginningOfChatHistoryInvoiceRoom: ({invoicePayer, invoiceReceiver}: BeginningOfChatHistoryInvoiceRoomParams) =>
            `Este bate-papo é para faturas entre <strong>${invoicePayer}</strong> e a <strong>${invoiceReceiver}</strong>. Use o botão <emoji>${CONST.CUSTOM_EMOJIS.GLOBAL_CREATE}</emoji> para enviar uma fatura.`,
        beginningOfChatHistory: 'Este chat é com',
        beginningOfChatHistoryPolicyExpenseChat: ({workspaceName, submitterDisplayName}: BeginningOfChatHistoryPolicyExpenseChatParams) =>
            `É aqui que <strong>${submitterDisplayName}</strong> enviará as despesas para a <strong>${workspaceName}</strong>. Basta usar o botão <emoji>${CONST.CUSTOM_EMOJIS.GLOBAL_CREATE}</emoji>.`,
        beginningOfChatHistorySelfDM: 'Este é o seu espaço pessoal. Use-o para anotações, tarefas, rascunhos e lembretes.',
        beginningOfChatHistorySystemDM: 'Bem-vindo! Vamos configurá-lo.',
        chatWithAccountManager: 'Converse com o seu gerente de conta aqui',
        sayHello: 'Diga olá!',
        yourSpace: 'Seu espaço',
        welcomeToRoom: ({roomName}: WelcomeToRoomParams) => `Bem-vindo(a) ao ${roomName}!`,
        usePlusButton: ({additionalText}: UsePlusButtonParams) => ` Use o botão ${CONST.CUSTOM_EMOJIS.GLOBAL_CREATE} para ${additionalText} uma despesa.`,
        askConcierge: 'Faça perguntas e receba suporte em tempo real 24/7.',
        conciergeSupport: 'Suporte 24/7',
        create: 'criar',
        iouTypes: {
            pay: 'pagar',
            split: 'dividir',
            submit: 'enviar',
            track: 'rastrear',
            invoice: 'fatura',
        },
    },
    adminOnlyCanPost: 'Apenas administradores podem enviar mensagens nesta sala.',
    reportAction: {
        asCopilot: 'como copiloto para',
    },
    mentionSuggestions: {
        hereAlternateText: 'Notificar todos nesta conversa',
    },
    newMessages: 'Novas mensagens',
    latestMessages: 'Mensagens recentes',
    youHaveBeenBanned: 'Nota: Você foi banido de conversar neste canal.',
    reportTypingIndicator: {
        isTyping: 'está digitando...',
        areTyping: 'estão digitando...',
        multipleMembers: 'Múltiplos membros',
    },
    reportArchiveReasons: {
        [CONST.REPORT.ARCHIVE_REASON.DEFAULT]: 'Esta sala de bate-papo foi arquivada.',
        [CONST.REPORT.ARCHIVE_REASON.ACCOUNT_CLOSED]: ({displayName}: ReportArchiveReasonsClosedParams) => `Este chat não está mais ativo porque ${displayName} encerrou sua conta.`,
        [CONST.REPORT.ARCHIVE_REASON.ACCOUNT_MERGED]: ({displayName, oldDisplayName}: ReportArchiveReasonsMergedParams) =>
            `Este chat não está mais ativo porque ${oldDisplayName} uniu sua conta com ${displayName}.`,
        [CONST.REPORT.ARCHIVE_REASON.REMOVED_FROM_POLICY]: ({displayName, policyName, shouldUseYou = false}: ReportArchiveReasonsRemovedFromPolicyParams) =>
            shouldUseYou
                ? `Este chat não está mais ativo porque <strong>você</strong> não é mais um membro do espaço de trabalho ${policyName}.`
                : `Este chat não está mais ativo porque ${displayName} não é mais um membro do espaço de trabalho ${policyName}.`,
        [CONST.REPORT.ARCHIVE_REASON.POLICY_DELETED]: ({policyName}: ReportArchiveReasonsInvoiceReceiverPolicyDeletedParams) =>
            `Este chat não está mais ativo porque ${policyName} não é mais um espaço de trabalho ativo.`,
        [CONST.REPORT.ARCHIVE_REASON.INVOICE_RECEIVER_POLICY_DELETED]: ({policyName}: ReportArchiveReasonsInvoiceReceiverPolicyDeletedParams) =>
            `Este chat não está mais ativo porque ${policyName} não é mais um espaço de trabalho ativo.`,
        [CONST.REPORT.ARCHIVE_REASON.BOOKING_END_DATE_HAS_PASSED]: 'Esta reserva está arquivada.',
    },
    writeCapabilityPage: {
        label: 'Quem pode postar',
        writeCapability: {
            all: 'Todos os membros',
            admins: 'Apenas administradores',
        },
    },
    sidebarScreen: {
        buttonFind: 'Encontre algo...',
        buttonMySettings: 'Minhas configurações',
        fabNewChat: 'Iniciar chat',
        fabNewChatExplained: 'Iniciar chat (Ação flutuante)',
        chatPinned: 'Conversa fixada',
        draftedMessage: 'Mensagem rascunhada',
        listOfChatMessages: 'Lista de mensagens de chat',
        listOfChats: 'Lista de conversas',
        saveTheWorld: 'Salve o mundo',
        tooltip: 'Comece aqui!',
        redirectToExpensifyClassicModal: {
            title: 'Em breve',
            description: 'Estamos ajustando mais alguns detalhes do Novo Expensify para acomodar sua configuração específica. Enquanto isso, acesse o Expensify Clássico.',
        },
    },
    allSettingsScreen: {
        subscription: 'Assinatura',
        domains: 'Domínios',
    },
    tabSelector: {
        chat: 'Bate-papo',
        room: 'Sala',
        distance: 'Distância',
        manual: 'Manual',
        scan: 'Digitalizar',
        map: 'Mapa',
    },
    spreadsheet: {
        upload: 'Carregar uma planilha',
        import: 'Importar planilha',
        dragAndDrop: '<muted-link>Arraste e solte sua planilha aqui ou escolha um arquivo abaixo. Formatos suportados: .csv, .txt, .xls e .xlsx.</muted-link>',
        dragAndDropMultiLevelTag: `<muted-link>Arraste e solte sua planilha aqui ou escolha um arquivo abaixo. <a href="${CONST.IMPORT_SPREADSHEET.MULTI_LEVEL_TAGS_ARTICLE_LINK}">Saiba mais</a> sobre os formatos de arquivo suportados.</muted-link>`,
        chooseSpreadsheet: '<muted-link>Selecione um arquivo de planilha para importar. Formatos suportados: .csv, .txt, .xls e .xlsx.</muted-link>',
        chooseSpreadsheetMultiLevelTag: `<muted-link>Selecione um arquivo de planilha para importar. <a href="${CONST.IMPORT_SPREADSHEET.MULTI_LEVEL_TAGS_ARTICLE_LINK}">Saiba mais</a> sobre os formatos de arquivo suportados.</muted-link>`,
        fileContainsHeader: 'O arquivo contém cabeçalhos de coluna',
        column: ({name}: SpreadSheetColumnParams) => `Coluna ${name}`,
        fieldNotMapped: ({fieldName}: SpreadFieldNameParams) => `Ops! Um campo obrigatório ("${fieldName}") não foi mapeado. Por favor, revise e tente novamente.`,
        singleFieldMultipleColumns: ({fieldName}: SpreadFieldNameParams) => `Ops! Você mapeou um único campo ("${fieldName}") para várias colunas. Por favor, revise e tente novamente.`,
        emptyMappedField: ({fieldName}: SpreadFieldNameParams) => `Ops! O campo ("${fieldName}") contém um ou mais valores vazios. Por favor, revise e tente novamente.`,
        importSuccessfulTitle: 'Importação bem-sucedida',
        importCategoriesSuccessfulDescription: ({categories}: SpreadCategoriesParams) => (categories > 1 ? `${categories} categorias foram adicionadas.` : '1 categoria foi adicionada.'),
        importMembersSuccessfulDescription: ({added, updated}: ImportMembersSuccessfulDescriptionParams) => {
            if (!added && !updated) {
                return 'Nenhum membro foi adicionado ou atualizado.';
            }
            if (added && updated) {
                return `${added} membro${added > 1 ? 's' : ''} adicionado, ${updated} membro${updated > 1 ? 's' : ''} atualizado.`;
            }
            if (updated) {
                return updated > 1 ? `${updated} membros foram atualizados.` : '1 membro foi atualizado.';
            }
            return added > 1 ? `${added} membros foram adicionados.` : '1 membro foi adicionado.';
        },
        importTagsSuccessfulDescription: ({tags}: ImportTagsSuccessfulDescriptionParams) => (tags > 1 ? `${tags} tags foram adicionados.` : '1 tag foi adicionado.'),
        importMultiLevelTagsSuccessfulDescription: 'Tags de múltiplos níveis foram adicionadas.',
        importPerDiemRatesSuccessfulDescription: ({rates}: ImportPerDiemRatesSuccessfulDescriptionParams) =>
            rates > 1 ? `${rates} taxas de diárias foram adicionadas.` : '1 taxa de diária foi adicionada.',
        importFailedTitle: 'Importação falhou',
        importFailedDescription:
            'Por favor, certifique-se de que todos os campos estão preenchidos corretamente e tente novamente. Se o problema persistir, entre em contato com o Concierge.',
        importDescription: 'Escolha quais campos mapear da sua planilha clicando no menu suspenso ao lado de cada coluna importada abaixo.',
        sizeNotMet: 'O tamanho do arquivo deve ser maior que 0 bytes',
        invalidFileMessage:
            'O arquivo que você enviou está vazio ou contém dados inválidos. Por favor, certifique-se de que o arquivo está formatado corretamente e contém as informações necessárias antes de enviá-lo novamente.',
        importSpreadsheetLibraryError: 'Falha ao carregar o módulo de planilhas. Verifique sua conexão com a internet e tente novamente.',
        importSpreadsheet: 'Importar planilha',
        downloadCSV: 'Baixar CSV',
        importMemberConfirmation: () => ({
            one: `Confirme os detalhes abaixo para um novo membro do workspace que será adicionado como parte deste envio. Os membros existentes não receberão atualizações de função nem mensagens de convite.`,
            other: (count: number) =>
                `Confirme os detalhes abaixo para os ${count} novos membros do workspace que serão adicionados como parte deste envio. Os membros existentes não receberão atualizações de função nem mensagens de convite.`,
        }),
    },
    receipt: {
        upload: 'Fazer upload de recibo',
        uploadMultiple: 'Fazer upload de recibos',
        dragReceiptBeforeEmail: 'Arraste um recibo para esta página, encaminhe um recibo para',
        dragReceiptsBeforeEmail: 'Arraste recibos para esta página, encaminhe recibos para',
        dragReceiptAfterEmail: 'ou escolha um arquivo para enviar abaixo.',
        dragReceiptsAfterEmail: 'ou escolha arquivos para enviar abaixo.',
        chooseReceipt: 'Escolha um recibo para enviar ou encaminhe um recibo para',
        chooseReceipts: 'Escolha recibos para enviar ou encaminhe recibos para',
        takePhoto: 'Tire uma foto',
        cameraAccess: 'O acesso à câmera é necessário para tirar fotos dos recibos.',
        deniedCameraAccess: 'O acesso à câmera ainda não foi concedido, por favor siga',
        deniedCameraAccessInstructions: 'essas instruções',
        cameraErrorTitle: 'Erro de câmera',
        cameraErrorMessage: 'Ocorreu um erro ao tirar a foto. Por favor, tente novamente.',
        locationAccessTitle: 'Permitir acesso à localização',
        locationAccessMessage: 'O acesso à localização nos ajuda a manter seu fuso horário e moeda precisos onde quer que você vá.',
        locationErrorTitle: 'Permitir acesso à localização',
        locationErrorMessage: 'O acesso à localização nos ajuda a manter seu fuso horário e moeda precisos onde quer que você vá.',
        allowLocationFromSetting: `O acesso à localização nos ajuda a manter seu fuso horário e moeda precisos onde quer que você vá. Por favor, permita o acesso à localização nas configurações de permissão do seu dispositivo.`,
        dropTitle: 'Deixe ir',
        dropMessage: 'Solte seu arquivo aqui',
        flash: 'flash',
        multiScan: 'multi-scan',
        shutter: 'obturador',
        gallery: 'galeria',
        deleteReceipt: 'Excluir recibo',
        deleteConfirmation: 'Tem certeza de que deseja excluir este recibo?',
        addReceipt: 'Adicionar recibo',
        scanFailed: 'O recibo não pôde ser escaneado, pois está faltando o comerciante, a data ou o valor.',
    },
    quickAction: {
        scanReceipt: 'Escanear recibo',
        recordDistance: 'Rastrear distância',
        requestMoney: 'Criar despesa',
        perDiem: 'Criar per diem',
        splitBill: 'Dividir despesa',
        splitScan: 'Dividir recibo',
        splitDistance: 'Dividir distância',
        paySomeone: ({name}: PaySomeoneParams = {}) => `Pagar ${name ?? 'alguém'}`,
        assignTask: 'Atribuir tarefa',
        header: 'Ação rápida',
        noLongerHaveReportAccess: 'Você não tem mais acesso ao seu destino de ação rápida anterior. Escolha um novo abaixo.',
        updateDestination: 'Atualizar destino',
        createReport: 'Criar relatório',
    },
    iou: {
        amount: 'Quantia',
        taxAmount: 'Valor do imposto',
        taxRate: 'Taxa de imposto',
        approve: ({
            formattedAmount,
        }: {
            formattedAmount?: string;
        } = {}) => (formattedAmount ? `Aprovar ${formattedAmount}` : 'Aprovar'),
        approved: 'Aprovado',
        cash: 'Dinheiro',
        card: 'Cartão',
        original: 'Original',
        split: 'Dividir',
        splitExpense: 'Dividir despesa',
        splitExpenseSubtitle: ({amount, merchant}: SplitExpenseSubtitleParams) => `${amount} de ${merchant}`,
        addSplit: 'Adicionar divisão',
        totalAmountGreaterThanOriginal: ({amount}: TotalAmountGreaterOrLessThanOriginalParams) => `O valor total é ${amount} maior que a despesa original.`,
        totalAmountLessThanOriginal: ({amount}: TotalAmountGreaterOrLessThanOriginalParams) => `O valor total é ${amount} a menos que a despesa original.`,
        splitExpenseZeroAmount: 'Por favor, insira um valor válido antes de continuar.',
        splitExpenseEditTitle: ({amount, merchant}: SplitExpenseEditTitleParams) => `Editar ${amount} para ${merchant}`,
        removeSplit: 'Remover divisão',
        paySomeone: ({name}: PaySomeoneParams = {}) => `Pagar ${name ?? 'alguém'}`,
        expense: 'Despesa',
        categorize: 'Categorizar',
        share: 'Compartilhar',
        participants: 'Participantes',
        createExpense: 'Criar despesa',
        trackDistance: 'Rastrear distância',
        createExpenses: ({expensesNumber}: CreateExpensesParams) => `Criar ${expensesNumber} despesas`,
        removeExpense: 'Remover despesa',
        removeThisExpense: 'Remover esta despesa',
        removeExpenseConfirmation: 'Tem certeza de que deseja remover este recibo? Esta ação não pode ser desfeita.',
        addExpense: 'Adicionar despesa',
        chooseRecipient: 'Escolher destinatário',
        createExpenseWithAmount: ({amount}: {amount: string}) => `Criar despesa de ${amount}`,
        confirmDetails: 'Confirmar detalhes',
        pay: 'Pagar',
        cancelPayment: 'Cancelar pagamento',
        cancelPaymentConfirmation: 'Tem certeza de que deseja cancelar este pagamento?',
        viewDetails: 'Ver detalhes',
        pending: 'Pendente',
        canceled: 'Cancelado',
        posted: 'Publicado',
        deleteReceipt: 'Excluir recibo',
        deletedTransaction: ({amount, merchant}: DeleteTransactionParams) => `excluiu uma despesa (${amount} para ${merchant})`,
        movedFromReport: ({reportName}: MovedFromReportParams) => `moveu uma despesa${reportName ? `de ${reportName}` : ''}`,
        movedTransaction: ({reportUrl, reportName}: MovedTransactionParams) => `moveu esta despesa${reportName ? `para <a href="${reportUrl}">${reportName}</a>` : ''}`,
        unreportedTransaction: ({reportUrl}: MovedTransactionParams) => `movei esta despesa para o seu <a href="${reportUrl}">espaço pessoal</a>`,
        movedAction: ({shouldHideMovedReportUrl, movedReportUrl, newParentReportUrl, toPolicyName}: MovedActionParams) => {
            if (shouldHideMovedReportUrl) {
                return `moveu este relatório para o workspace <a href="${newParentReportUrl}">${toPolicyName}</a>`;
            }
            return `moveu este <a href="${movedReportUrl}">relatório</a> para o workspace <a href="${newParentReportUrl}">${toPolicyName}</a>`;
        },
        pendingMatchWithCreditCard: 'Recibo pendente de correspondência com transação do cartão',
        pendingMatch: 'Partida pendente',
        pendingMatchWithCreditCardDescription: 'Recibo pendente de correspondência com transação do cartão. Marcar como dinheiro para cancelar.',
        markAsCash: 'Marcar como dinheiro',
        routePending: 'Rota pendente...',
        receiptScanning: () => ({
            one: 'Escaneando recibo...',
            other: 'Digitalização de recibos...',
        }),
        scanMultipleReceipts: 'Digitalizar vários recibos',
        scanMultipleReceiptsDescription: 'Tire fotos de todos os seus recibos de uma vez, depois confirme os detalhes você mesmo ou deixe o SmartScan cuidar disso.',
        receiptScanInProgress: 'Digitalização de recibo em andamento',
        receiptScanInProgressDescription: 'Digitalização do recibo em andamento. Verifique mais tarde ou insira os detalhes agora.',
        removeFromReport: 'Remover do relatório',
        moveToPersonalSpace: 'Mover despesas para o espaço pessoal',
        duplicateTransaction: ({isSubmitted}: DuplicateTransactionParams) =>
            !isSubmitted
                ? 'Despesas duplicadas potenciais identificadas. Revise as duplicatas para permitir o envio.'
                : 'Despesas duplicadas potenciais identificadas. Revise os duplicados para permitir a aprovação.',
        receiptIssuesFound: () => ({
            one: 'Problema encontrado',
            other: 'Problemas encontrados',
        }),
        fieldPending: 'Pendente...',
        defaultRate: 'Taxa padrão',
        receiptMissingDetails: 'Recibo faltando detalhes',
        missingAmount: 'Quantia faltante',
        missingMerchant: 'Comerciante ausente',
        receiptStatusTitle: 'Escaneando…',
        receiptStatusText: 'Somente você pode ver este recibo enquanto ele está sendo escaneado. Verifique mais tarde ou insira os detalhes agora.',
        receiptScanningFailed: 'A digitalização do recibo falhou. Por favor, insira os detalhes manualmente.',
        transactionPendingDescription: 'Transação pendente. Pode levar alguns dias para ser registrada.',
        companyInfo: 'Informações da empresa',
        companyInfoDescription: 'Precisamos de mais alguns detalhes antes que você possa enviar sua primeira fatura.',
        yourCompanyName: 'Nome da sua empresa',
        yourCompanyWebsite: 'O site da sua empresa',
        yourCompanyWebsiteNote: 'Se você não tiver um site, pode fornecer o perfil da sua empresa no LinkedIn ou nas redes sociais.',
        invalidDomainError: 'Você inseriu um domínio inválido. Para continuar, insira um domínio válido.',
        publicDomainError: 'Você entrou em um domínio público. Para continuar, por favor, insira um domínio privado.',
        // TODO: This key should be deprecated. More details: https://github.com/Expensify/App/pull/59653#discussion_r2028653252
        expenseCountWithStatus: ({scanningReceipts = 0, pendingReceipts = 0}: RequestCountParams) => {
            const statusText: string[] = [];
            if (scanningReceipts > 0) {
                statusText.push(`${scanningReceipts} escaneando`);
            }
            if (pendingReceipts > 0) {
                statusText.push(`${pendingReceipts} pendentes`);
            }
            return {
                one: statusText.length > 0 ? `1 despesa (${statusText.join(', ')})` : `1 despesa`,
                other: (count: number) => (statusText.length > 0 ? `${count} despesas (${statusText.join(', ')})` : `${count} despesas`),
            };
        },
        expenseCount: () => {
            return {
                one: '1 despesa',
                other: (count: number) => `${count} despesas`,
            };
        },
        deleteExpense: () => ({
            one: 'Excluir despesa',
            other: 'Excluir despesas',
        }),
        deleteConfirmation: () => ({
            one: 'Tem certeza de que deseja excluir esta despesa?',
            other: 'Tem certeza de que deseja excluir estas despesas?',
        }),
        deleteReport: 'Excluir relatório',
        deleteReportConfirmation: 'Tem certeza de que deseja excluir este relatório?',
        settledExpensify: 'Pago',
        done: 'Concluído',
        settledElsewhere: 'Pago em outro lugar',
        individual: 'Individual',
        business: 'Negócio',
        settleExpensify: ({formattedAmount}: SettleExpensifyCardParams) => (formattedAmount ? `Pague ${formattedAmount} com Expensify` : `Pague com Expensify`),
        settlePersonal: ({formattedAmount}: SettleExpensifyCardParams) => (formattedAmount ? `Pagar ${formattedAmount} como indivíduo` : `Pagar com conta pessoal`),
        settleWallet: ({formattedAmount}: SettleExpensifyCardParams) => (formattedAmount ? `Pagar ${formattedAmount} com carteira` : `Pagar com carteira`),
        settlePayment: ({formattedAmount}: SettleExpensifyCardParams) => `Pagar ${formattedAmount}`,
        settleBusiness: ({formattedAmount}: SettleExpensifyCardParams) => (formattedAmount ? `Pagar ${formattedAmount} como empresa` : `Pagar com conta empresarial`),
        payElsewhere: ({formattedAmount}: SettleExpensifyCardParams) => (formattedAmount ? `Marcar ${formattedAmount} como pago` : `Marcar como pago`),
        settleInvoicePersonal: ({amount, last4Digits}: BusinessBankAccountParams) => (amount ? `Pago ${amount} com conta pessoal ${last4Digits}` : `Pago com conta pessoal`),
        settleInvoiceBusiness: ({amount, last4Digits}: BusinessBankAccountParams) => (amount ? `Pago ${amount} com conta empresarial ${last4Digits}` : `Pago com conta empresarial`),
        payWithPolicy: ({formattedAmount, policyName}: SettleExpensifyCardParams & {policyName: string}) =>
            formattedAmount ? `Pagar ${formattedAmount} via ${policyName}` : `Pagar via ${policyName}`,
        businessBankAccount: ({amount, last4Digits}: BusinessBankAccountParams) => (amount ? `Pago ${amount} com conta bancária ${last4Digits}` : `Pago com conta bancária ${last4Digits}`),
        automaticallyPaidWithBusinessBankAccount: ({amount, last4Digits}: BusinessBankAccountParams) =>
            `pago ${amount ? `${amount} ` : ''}com a conta bancária terminada em ${last4Digits} via <a href="${CONST.CONFIGURE_EXPENSE_REPORT_RULES_HELP_URL}">regras do espaço de trabalho</a>`,
        invoicePersonalBank: ({lastFour}: BankAccountLastFourParams) => `Conta pessoal • ${lastFour}`,
        invoiceBusinessBank: ({lastFour}: BankAccountLastFourParams) => `Conta empresarial • ${lastFour}`,
        nextStep: 'Próximos passos',
        finished: 'Concluído',
        sendInvoice: ({amount}: RequestAmountParams) => `Enviar fatura de ${amount}`,
        submitAmount: ({amount}: RequestAmountParams) => `Enviar ${amount}`,
        expenseAmount: ({formattedAmount, comment}: RequestedAmountMessageParams) => `${formattedAmount}${comment ? `para ${comment}` : ''}`,
        submitted: ({memo}: SubmittedWithMemoParams) => `enviado${memo ? `, dizendo ${memo}` : ''}`,
        automaticallySubmitted: `enviado via <a href="${CONST.SELECT_WORKFLOWS_HELP_URL}">adiar envios</a>`,
        trackedAmount: ({formattedAmount, comment}: RequestedAmountMessageParams) => `rastreamento ${formattedAmount}${comment ? `para ${comment}` : ''}`,
        splitAmount: ({amount}: SplitAmountParams) => `dividir ${amount}`,
        didSplitAmount: ({formattedAmount, comment}: DidSplitAmountMessageParams) => `dividir ${formattedAmount}${comment ? `para ${comment}` : ''}`,
        yourSplit: ({amount}: UserSplitParams) => `Sua parte ${amount}`,
        payerOwesAmount: ({payer, amount, comment}: PayerOwesAmountParams) => `${payer} deve ${amount}${comment ? `para ${comment}` : ''}`,
        payerOwes: ({payer}: PayerOwesParams) => `${payer} deve:`,
        payerPaidAmount: ({payer, amount}: PayerPaidAmountParams) => `${payer ? `${payer} ` : ''} pagou ${amount}`,
        payerPaid: ({payer}: PayerPaidParams) => `${payer} pagou:`,
        payerSpentAmount: ({payer, amount}: PayerPaidAmountParams) => `${payer} gastou ${amount}`,
        payerSpent: ({payer}: PayerPaidParams) => `${payer} gastou:`,
        managerApproved: ({manager}: ManagerApprovedParams) => `${manager} aprovou:`,
        managerApprovedAmount: ({manager, amount}: ManagerApprovedAmountParams) => `${manager} aprovou ${amount}`,
        payerSettled: ({amount}: PayerSettledParams) => `pago ${amount}`,
        payerSettledWithMissingBankAccount: ({amount}: PayerSettledParams) => `pago ${amount}. Adicione uma conta bancária para receber seu pagamento.`,
        automaticallyApproved: `aprovado via <a href="${CONST.CONFIGURE_EXPENSE_REPORT_RULES_HELP_URL}">regras do workspace</a>`,
        approvedAmount: ({amount}: ApprovedAmountParams) => `aprovado ${amount}`,
        approvedMessage: `aprovado`,
        unapproved: `não aprovado`,
        automaticallyForwarded: `aprovado via <a href="${CONST.CONFIGURE_EXPENSE_REPORT_RULES_HELP_URL}">regras do workspace</a>`,
        forwarded: `aprovado`,
        rejectedThisReport: 'rejeitou este relatório',
        waitingOnBankAccount: ({submitterDisplayName}: WaitingOnBankAccountParams) => `iniciou o pagamento, mas está aguardando ${submitterDisplayName} adicionar uma conta bancária.`,
        adminCanceledRequest: ({manager}: AdminCanceledRequestParams) => `${manager ? `${manager}: ` : ''} cancelou o pagamento`,
        canceledRequest: ({amount, submitterDisplayName}: CanceledRequestParams) =>
            `cancelou o pagamento de ${amount}, porque ${submitterDisplayName} não ativou sua Expensify Wallet dentro de 30 dias`,
        settledAfterAddedBankAccount: ({submitterDisplayName, amount}: SettledAfterAddedBankAccountParams) =>
            `${submitterDisplayName} adicionou uma conta bancária. O pagamento de ${amount} foi realizado.`,
        paidElsewhere: ({payer}: PaidElsewhereParams = {}) => `${payer ? `${payer} ` : ''}marcado como pago`,
        paidWithExpensify: ({payer}: PaidWithExpensifyParams = {}) => `${payer ? `${payer} ` : ''}pago com carteira`,
        automaticallyPaidWithExpensify: ({payer}: PaidWithExpensifyParams = {}) =>
            `${payer ? `${payer} ` : ''} pagou com Expensify via <a href="${CONST.CONFIGURE_EXPENSE_REPORT_RULES_HELP_URL}">regras do workspace</a>`,
        noReimbursableExpenses: 'Este relatório possui um valor inválido',
        pendingConversionMessage: 'O total será atualizado quando você estiver online novamente.',
        changedTheExpense: 'alterou a despesa',
        setTheRequest: ({valueName, newValueToDisplay}: SetTheRequestParams) => `o ${valueName} para ${newValueToDisplay}`,
        setTheDistanceMerchant: ({translatedChangedField, newMerchant, newAmountToDisplay}: SetTheDistanceMerchantParams) =>
            `defina o ${translatedChangedField} para ${newMerchant}, o que definiu o valor para ${newAmountToDisplay}`,
        removedTheRequest: ({valueName, oldValueToDisplay}: RemovedTheRequestParams) => `o ${valueName} (anteriormente ${oldValueToDisplay})`,
        updatedTheRequest: ({valueName, newValueToDisplay, oldValueToDisplay}: UpdatedTheRequestParams) => `o ${valueName} para ${newValueToDisplay} (anteriormente ${oldValueToDisplay})`,
        updatedTheDistanceMerchant: ({translatedChangedField, newMerchant, oldMerchant, newAmountToDisplay, oldAmountToDisplay}: UpdatedTheDistanceMerchantParams) =>
            `alterou o ${translatedChangedField} para ${newMerchant} (anteriormente ${oldMerchant}), o que atualizou o valor para ${newAmountToDisplay} (anteriormente ${oldAmountToDisplay})`,
        threadExpenseReportName: ({formattedAmount, comment}: ThreadRequestReportNameParams) => `${formattedAmount} ${comment ? `para ${comment}` : 'despesa'}`,
        invoiceReportName: ({linkedReportID}: OriginalMessage<typeof CONST.REPORT.ACTIONS.TYPE.REPORT_PREVIEW>) => `Relatório de Fatura nº ${linkedReportID}`,
        threadPaySomeoneReportName: ({formattedAmount, comment}: ThreadSentMoneyReportNameParams) => `${formattedAmount} enviado${comment ? `para ${comment}` : ''}`,
        movedFromPersonalSpace: ({workspaceName, reportName}: MovedFromPersonalSpaceParams) => `moveu a despesa do espaço pessoal para ${workspaceName ?? `conversar com ${reportName}`}`,
        movedToPersonalSpace: 'movido despesa para o espaço pessoal',
        tagSelection: 'Selecione uma tag para organizar melhor seus gastos.',
        categorySelection: 'Selecione uma categoria para organizar melhor seus gastos.',
        error: {
            invalidCategoryLength: 'O nome da categoria excede 255 caracteres. Por favor, reduza-o ou escolha uma categoria diferente.',
            invalidTagLength: 'O nome da tag excede 255 caracteres. Por favor, reduza-o ou escolha uma tag diferente.',
            invalidAmount: 'Por favor, insira um valor válido antes de continuar.',
            invalidDistance: 'Por favor, insira uma distância válida antes de continuar.',
            invalidIntegerAmount: 'Por favor, insira um valor em dólares inteiros antes de continuar.',
            invalidTaxAmount: ({amount}: RequestAmountParams) => `O valor máximo do imposto é ${amount}`,
            invalidSplit: 'A soma das divisões deve ser igual ao valor total',
            invalidSplitParticipants: 'Por favor, insira um valor maior que zero para pelo menos dois participantes.',
            invalidSplitYourself: 'Por favor, insira um valor diferente de zero para sua divisão.',
            noParticipantSelected: 'Por favor, selecione um participante',
            other: 'Erro inesperado. Por favor, tente novamente mais tarde.',
            genericCreateFailureMessage: 'Erro inesperado ao enviar esta despesa. Por favor, tente novamente mais tarde.',
            genericCreateInvoiceFailureMessage: 'Erro inesperado ao enviar esta fatura. Por favor, tente novamente mais tarde.',
            genericHoldExpenseFailureMessage: 'Erro inesperado ao reter esta despesa. Por favor, tente novamente mais tarde.',
            genericUnholdExpenseFailureMessage: 'Erro inesperado ao remover esta despesa da retenção. Por favor, tente novamente mais tarde.',
            receiptDeleteFailureError: 'Erro inesperado ao excluir este recibo. Por favor, tente novamente mais tarde.',
            receiptFailureMessage: 'Houve um erro ao enviar seu recibo. Por favor,',
            receiptFailureMessageShort: 'Houve um erro ao enviar seu recibo.',
            tryAgainMessage: 'tente novamente',
            saveFileMessage: 'salvar o recibo',
            uploadLaterMessage: 'para enviar mais tarde.',
            genericDeleteFailureMessage: 'Erro inesperado ao excluir esta despesa. Por favor, tente novamente mais tarde.',
            genericEditFailureMessage: 'Erro inesperado ao editar esta despesa. Por favor, tente novamente mais tarde.',
            genericSmartscanFailureMessage: 'A transação está com campos faltando',
            duplicateWaypointsErrorMessage: 'Por favor, remova os pontos de passagem duplicados.',
            atLeastTwoDifferentWaypoints: 'Por favor, insira pelo menos dois endereços diferentes.',
            splitExpenseMultipleParticipantsErrorMessage: 'Uma despesa não pode ser dividida entre um espaço de trabalho e outros membros. Por favor, atualize sua seleção.',
            invalidMerchant: 'Por favor, insira um comerciante válido',
            atLeastOneAttendee: 'Pelo menos um participante deve ser selecionado',
            invalidQuantity: 'Por favor, insira uma quantidade válida',
            quantityGreaterThanZero: 'A quantidade deve ser maior que zero',
            invalidSubrateLength: 'Deve haver pelo menos uma subtarifa',
            invalidRate: 'Taxa não válida para este espaço de trabalho. Por favor, selecione uma taxa disponível no espaço de trabalho.',
        },
        dismissReceiptError: 'Dispensar erro',
        dismissReceiptErrorConfirmation: 'Atenção! Ignorar este erro removerá seu recibo enviado completamente. Tem certeza?',
        waitingOnEnabledWallet: ({submitterDisplayName}: WaitingOnBankAccountParams) => `começou a acertar. O pagamento está em espera até que ${submitterDisplayName} ative sua carteira.`,
        enableWallet: 'Ativar carteira',
        hold: 'Manter',
        unhold: 'Remover retenção',
        holdExpense: 'Reter despesa',
        unholdExpense: 'Desbloquear despesa',
        heldExpense: 'mantido esta despesa',
        unheldExpense: 'liberou esta despesa',
        moveUnreportedExpense: 'Mover despesa não relatada',
        addUnreportedExpense: 'Adicionar despesa não relatada',
        selectUnreportedExpense: 'Selecione pelo menos uma despesa para adicionar ao relatório.',
        emptyStateUnreportedExpenseTitle: 'Nenhuma despesa não relatada',
        emptyStateUnreportedExpenseSubtitle: 'Parece que você não tem nenhuma despesa não relatada. Tente criar uma abaixo.',
        addUnreportedExpenseConfirm: 'Adicionar ao relatório',
        newReport: 'Novo relatório',
        explainHold: 'Explique por que você está retendo esta despesa.',
        retracted: 'retraído',
        retract: 'Retrair',
        reopened: 'reaberto',
        reopenReport: 'Reabrir relatório',
        reopenExportedReportConfirmation: ({connectionName}: {connectionName: string}) =>
            `Este relatório já foi exportado para ${connectionName}. Alterá-lo pode levar a discrepâncias de dados. Tem certeza de que deseja reabrir este relatório?`,
        reason: 'Razão',
        holdReasonRequired: 'É necessário fornecer um motivo ao reter.',
        expenseWasPutOnHold: 'Despesa foi colocada em espera',
        expenseOnHold: 'Esta despesa foi colocada em espera. Por favor, reveja os comentários para os próximos passos.',
        expensesOnHold: 'Todas as despesas foram suspensas. Por favor, revise os comentários para os próximos passos.',
        expenseDuplicate: 'Esta despesa tem detalhes semelhantes a outra. Por favor, revise os duplicados para continuar.',
        someDuplicatesArePaid: 'Alguns desses duplicados já foram aprovados ou pagos.',
        reviewDuplicates: 'Revisar duplicatas',
        keepAll: 'Manter tudo',
        confirmApprove: 'Confirmar valor de aprovação',
        confirmApprovalAmount: 'Aprovar apenas despesas em conformidade, ou aprovar o relatório inteiro.',
        confirmApprovalAllHoldAmount: () => ({
            one: 'Esta despesa está em espera. Você quer aprovar mesmo assim?',
            other: 'Essas despesas estão em espera. Você quer aprovar mesmo assim?',
        }),
        confirmPay: 'Confirmar valor do pagamento',
        confirmPayAmount: 'Pague o que não está em espera, ou pague o relatório inteiro.',
        confirmPayAllHoldAmount: () => ({
            one: 'Esta despesa está em espera. Você quer pagar mesmo assim?',
            other: 'Essas despesas estão em espera. Você quer pagar mesmo assim?',
        }),
        payOnly: 'Pagar apenas',
        approveOnly: 'Aprovar apenas',
        holdEducationalTitle: 'Esta solicitação está em andamento',
        holdEducationalText: 'aguarde',
        whatIsHoldExplain: 'Colocar em espera é como apertar "pausa" em uma despesa para solicitar mais detalhes antes da aprovação ou pagamento.',
        holdIsLeftBehind: 'Despesas retidas são movidas para outro relatório após aprovação ou pagamento.',
        unholdWhenReady: 'Os aprovadores podem liberar despesas quando estiverem prontas para aprovação ou pagamento.',
        changePolicyEducational: {
            title: 'Você moveu este relatório!',
            description: 'Verifique novamente esses itens, que tendem a mudar ao mover relatórios para um novo espaço de trabalho.',
            reCategorize: '<strong>Recategorize quaisquer despesas</strong> para cumprir as regras do espaço de trabalho.',
            workflows: 'Este relatório pode agora estar sujeito a um <strong>fluxo de aprovação</strong> diferente.',
        },
        changeWorkspace: 'Alterar espaço de trabalho',
        set: 'set',
        changed: 'alterado',
        removed: 'removido',
        transactionPending: 'Transação pendente.',
        chooseARate: 'Selecione uma taxa de reembolso por milha ou quilômetro para o espaço de trabalho',
        unapprove: 'Desaprovar',
        unapproveReport: 'Desaprovar relatório',
        headsUp: 'Atenção!',
        unapproveWithIntegrationWarning: ({accountingIntegration}: UnapproveWithIntegrationWarningParams) =>
            `Este relatório já foi exportado para ${accountingIntegration}. Alterá-lo pode levar a discrepâncias de dados. Tem certeza de que deseja desaprovar este relatório?`,
        reimbursable: 'reembolsável',
        nonReimbursable: 'não reembolsável',
        bookingPending: 'Esta reserva está pendente',
        bookingPendingDescription: 'Esta reserva está pendente porque ainda não foi paga.',
        bookingArchived: 'Esta reserva está arquivada',
        bookingArchivedDescription: 'Esta reserva está arquivada porque a data da viagem já passou. Adicione uma despesa para o valor final, se necessário.',
        attendees: 'Participantes',
        whoIsYourAccountant: 'Quem é o seu contador?',
        paymentComplete: 'Pagamento concluído',
        time: 'Tempo',
        startDate: 'Data de início',
        endDate: 'Data de término',
        startTime: 'Hora de início',
        endTime: 'Hora de término',
        deleteSubrate: 'Excluir subrate',
        deleteSubrateConfirmation: 'Tem certeza de que deseja excluir esta subtarifa?',
        quantity: 'Quantidade',
        subrateSelection: 'Selecione uma sub-taxa e insira uma quantidade.',
        qty: 'Qtd.',
        firstDayText: () => ({
            one: `Primeiro dia: 1 hora`,
            other: (count: number) => `Primeiro dia: ${count.toFixed(2)} horas`,
        }),
        lastDayText: () => ({
            one: `Último dia: 1 hora`,
            other: (count: number) => `Último dia: ${count.toFixed(2)} horas`,
        }),
        tripLengthText: () => ({
            one: `Viagem: 1 dia inteiro`,
            other: (count: number) => `Viagem: ${count} dias completos`,
        }),
        dates: 'Datas',
        rates: 'Taxas',
        submitsTo: ({name}: SubmitsToParams) => `Envia para ${name}`,
        moveExpenses: () => ({one: 'Mover despesa', other: 'Mover despesas'}),
        reject: {
            educationalTitle: 'Você deve reter ou rejeitar?',
            educationalText: 'Se você não estiver pronto para aprovar ou pagar uma despesa, pode retê-la ou rejeitá-la.',
            holdExpenseTitle: 'Retenha uma despesa para pedir mais detalhes antes da aprovação ou do pagamento.',
            heldExpenseLeftBehindTitle: 'As despesas retidas ficam de fora quando você aprova um relatório inteiro.',
            rejectExpenseTitle: 'Rejeite uma despesa que você não pretende aprovar ou pagar.',
            reasonPageTitle: 'Rejeitar despesa',
            reasonPageDescription: 'Explique por que você está rejeitando essa despesa.',
            rejectReason: 'Motivo da rejeição',
            markAsResolved: 'Marcar como resolvido',
            rejectedStatus: 'Esta despesa foi rejeitada. Aguardando você corrigir o(s) problema(s) e marcar como resolvido para permitir o envio.',
            reportActions: {
                rejectedExpense: 'rejeitou esta despesa',
                markedAsResolved: 'marcou o motivo da rejeição como resolvido',
            },
        },
        changeApprover: {
            title: 'Alterar aprovador',
            subtitle: 'Escolha uma opção para alterar o aprovador deste relatório.',
            description: ({workflowSettingLink}: WorkflowSettingsParam) =>
                `Você também pode alterar o aprovador permanentemente para todos os relatórios em suas <a href="${workflowSettingLink}">configurações de fluxo de trabalho</a>.`,
            changedApproverMessage: ({managerID}: ChangedApproverMessageParams) => `alterou o aprovador para <mention-user accountID="${managerID}"/>`,
            actions: {
                addApprover: 'Adicionar aprovador',
                addApproverSubtitle: 'Adicionar um aprovador adicional ao fluxo de trabalho existente.',
                bypassApprovers: 'Ignorar aprovadores',
                bypassApproversSubtitle: 'Atribua-se como aprovador final e pule quaisquer aprovadores restantes.',
            },
            addApprover: {
                subtitle: 'Escolha um aprovador adicional para este relatório antes de o encaminharmos através do restante do fluxo de trabalho de aprovação.',
            },
        },
    },
    transactionMerge: {
        listPage: {
            header: 'Mesclar despesas',
            noEligibleExpenseFound: 'Nenhuma despesa elegível encontrada',
            noEligibleExpenseFoundSubtitle: `<muted-text><centered-text>Você não tem despesas que possam ser mescladas com esta. <a href="${CONST.HELP_DOC_LINKS.MERGE_EXPENSES}">Saiba mais</a> sobre despesas elegíveis.</centered-text></muted-text>`,
            selectTransactionToMerge: ({reportName}: {reportName: string}) =>
                `Selecione uma <a href="${CONST.HELP_DOC_LINKS.MERGE_EXPENSES}">despesa elegível</a> para mesclar <strong>${reportName}</strong>.`,
        },
        receiptPage: {
            header: 'Selecionar recibo',
            pageTitle: 'Selecione o recibo que deseja manter:',
        },
        detailsPage: {
            header: 'Selecionar detalhes',
            pageTitle: 'Selecione os detalhes que deseja manter:',
            noDifferences: 'Nenhuma diferença encontrada entre as transações',
            pleaseSelectError: ({field}: {field: string}) => `Por favor selecione um(a) ${field}`,
            selectAllDetailsError: 'Selecione todos os detalhes antes de continuar.',
        },
        confirmationPage: {
            header: 'Confirmar detalhes',
            pageTitle: 'Confirme os detalhes que deseja manter. Os demais serão excluídos.',
            confirmButton: 'Mesclar despesas',
        },
    },
    share: {
        shareToExpensify: 'Compartilhar no Expensify',
        messageInputLabel: 'Mensagem',
    },
    notificationPreferencesPage: {
        header: 'Preferências de notificações',
        label: 'Notifique-me sobre novas mensagens',
        notificationPreferences: {
            always: 'Imediatamente',
            daily: 'Diário',
            mute: 'Silenciar',
            hidden: 'Oculto',
        },
    },
    loginField: {
        numberHasNotBeenValidated: 'O número não foi validado. Clique no botão para reenviar o link de validação via mensagem de texto.',
        emailHasNotBeenValidated: 'O e-mail não foi validado. Clique no botão para reenviar o link de validação via mensagem de texto.',
    },
    avatarWithImagePicker: {
        uploadPhoto: 'Carregar foto',
        removePhoto: 'Remover foto',
        editImage: 'Editar foto',
        viewPhoto: 'Ver foto',
        imageUploadFailed: 'Falha no upload da imagem',
        deleteWorkspaceError: 'Desculpe, houve um problema inesperado ao excluir o avatar do seu espaço de trabalho.',
        sizeExceeded: ({maxUploadSizeInMB}: SizeExceededParams) => `A imagem selecionada excede o tamanho máximo de upload de ${maxUploadSizeInMB} MB.`,
        resolutionConstraints: ({minHeightInPx, minWidthInPx, maxHeightInPx, maxWidthInPx}: ResolutionConstraintsParams) =>
            `Por favor, carregue uma imagem maior que ${minHeightInPx}x${minWidthInPx} pixels e menor que ${maxHeightInPx}x${maxWidthInPx} pixels.`,
        notAllowedExtension: ({allowedExtensions}: NotAllowedExtensionParams) => `A foto de perfil deve ser de um dos seguintes tipos: ${allowedExtensions.join(', ')}.`,
    },
    modal: {
        backdropLabel: 'Fundo do Modal',
    },
    profilePage: {
        profile: 'Perfil',
        preferredPronouns: 'Pronomes preferidos',
        selectYourPronouns: 'Selecione seus pronomes',
        selfSelectYourPronoun: 'Selecione seu pronome',
        emailAddress: 'Endereço de e-mail',
        setMyTimezoneAutomatically: 'Defina meu fuso horário automaticamente',
        timezone: 'Fuso horário',
        invalidFileMessage: 'Arquivo inválido. Por favor, tente uma imagem diferente.',
        avatarUploadFailureMessage: 'Ocorreu um erro ao enviar o avatar. Por favor, tente novamente.',
        online: 'Online',
        offline: 'Offline',
        syncing: 'Sincronizando',
        profileAvatar: 'Avatar do perfil',
        publicSection: {
            title: 'Público',
            subtitle: 'Esses detalhes são exibidos no seu perfil público. Qualquer pessoa pode vê-los.',
        },
        privateSection: {
            title: 'Privado',
            subtitle: 'Esses detalhes são usados para viagens e pagamentos. Eles nunca são exibidos no seu perfil público.',
        },
    },
    securityPage: {
        title: 'Opções de segurança',
        subtitle: 'Ative a autenticação de dois fatores para manter sua conta segura.',
        goToSecurity: 'Voltar para a página de segurança',
    },
    shareCodePage: {
        title: 'Seu código',
        subtitle: 'Convide membros para o Expensify compartilhando seu código QR pessoal ou link de indicação.',
    },
    pronounsPage: {
        pronouns: 'Pronomes',
        isShownOnProfile: 'Seus pronomes são exibidos no seu perfil.',
        placeholderText: 'Pesquisar para ver opções',
    },
    contacts: {
        contactMethod: 'Método de contato',
        contactMethods: 'Métodos de contato',
        featureRequiresValidate: 'Este recurso requer que você valide sua conta.',
        validateAccount: 'Valide sua conta',
        helpTextBeforeEmail: 'Adicione mais maneiras para as pessoas encontrarem você e encaminharem recibos para',
        helpTextAfterEmail: 'de vários endereços de e-mail.',
        pleaseVerify: 'Por favor, verifique este método de contato',
        getInTouch: 'Sempre que precisarmos entrar em contato com você, usaremos este método de contato.',
        enterMagicCode: ({contactMethod}: EnterMagicCodeParams) => `Por favor, insira o código mágico enviado para ${contactMethod}. Ele deve chegar em um ou dois minutos.`,
        setAsDefault: 'Definir como padrão',
        yourDefaultContactMethod: 'Este é o seu método de contato padrão atual. Antes de poder excluí-lo, você precisará escolher outro método de contato e clicar em “Definir como padrão”.',
        removeContactMethod: 'Remover método de contato',
        removeAreYouSure: 'Tem certeza de que deseja remover este método de contato? Esta ação não pode ser desfeita.',
        failedNewContact: 'Falha ao adicionar este método de contato.',
        genericFailureMessages: {
            requestContactMethodValidateCode: 'Falha ao enviar um novo código mágico. Por favor, aguarde um pouco e tente novamente.',
            validateSecondaryLogin: 'Código mágico incorreto ou inválido. Por favor, tente novamente ou solicite um novo código.',
            deleteContactMethod: 'Falha ao excluir o método de contato. Por favor, entre em contato com o Concierge para obter ajuda.',
            setDefaultContactMethod: 'Falha ao definir um novo método de contato padrão. Por favor, entre em contato com o Concierge para obter ajuda.',
            addContactMethod: 'Falha ao adicionar este método de contato. Por favor, entre em contato com o Concierge para obter ajuda.',
            enteredMethodIsAlreadySubmitted: 'Este método de contato já existe',
            passwordRequired: 'senha necessária.',
            contactMethodRequired: 'Método de contato é obrigatório',
            invalidContactMethod: 'Método de contato inválido',
        },
        newContactMethod: 'Novo método de contato',
        goBackContactMethods: 'Voltar para métodos de contato',
    },
    // cspell:disable
    pronouns: {
        coCos: 'Co / Cos',
        eEyEmEir: 'E / Ey / Em / Eir',
        faeFaer: 'Fae / Faer',
        heHimHis: 'Ele / Dele / Seu',
        heHimHisTheyThemTheirs: 'Ele / Dele / Eles / Deles',
        sheHerHers: 'Ela / Dela / Delas',
        sheHerHersTheyThemTheirs: 'Ela / Delas / Eles / Deles',
        merMers: 'Mer / Mers',
        neNirNirs: 'Ne / Nir / Nirs',
        neeNerNers: 'Nee / Ner / Ners',
        perPers: 'Per / Pers',
        theyThemTheirs: 'Eles / Deles / Deles',
        thonThons: 'Thon / Thons',
        veVerVis: 'Ve / Ver / Vis',
        viVir: 'Vi / Vir',
        xeXemXyr: 'Xe / Xem / Xyr',
        zeZieZirHir: 'Ze / Zie / Zir / Hir',
        zeHirHirs: 'Ze / Hir',
        callMeByMyName: 'Chame-me pelo meu nome',
    },
    // cspell:enable
    displayNamePage: {
        headerTitle: 'Nome de exibição',
        isShownOnProfile: 'Seu nome de exibição é mostrado no seu perfil.',
    },
    timezonePage: {
        timezone: 'Fuso horário',
        isShownOnProfile: 'Seu fuso horário é exibido no seu perfil.',
        getLocationAutomatically: 'Determinar automaticamente sua localização',
    },
    updateRequiredView: {
        updateRequired: 'Atualização necessária',
        pleaseInstall: 'Por favor, atualize para a versão mais recente do New Expensify.',
        pleaseInstallExpensifyClassic: 'Por favor, instale a versão mais recente do Expensify.',
        toGetLatestChanges: 'Para celular ou desktop, baixe e instale a versão mais recente. Para web, atualize seu navegador.',
        newAppNotAvailable: 'O novo aplicativo Expensify não está mais disponível.',
    },
    initialSettingsPage: {
        about: 'Sobre',
        aboutPage: {
            description: 'O novo aplicativo Expensify é desenvolvido por uma comunidade de desenvolvedores de código aberto de todo o mundo. Ajude-nos a construir o futuro do Expensify.',
            appDownloadLinks: 'Links para download do app',
            viewKeyboardShortcuts: 'Ver atalhos de teclado',
            viewTheCode: 'Ver o código',
            viewOpenJobs: 'Ver vagas abertas',
            reportABug: 'Relatar um bug',
            troubleshoot: 'Solução de problemas',
        },
        appDownloadLinks: {
            android: {
                label: 'Android',
            },
            ios: {
                label: 'iOS',
            },
            desktop: {
                label: 'macOS',
            },
        },
        troubleshoot: {
            clearCacheAndRestart: 'Limpar cache e reiniciar',
            viewConsole: 'Ver console de depuração',
            debugConsole: 'Console de depuração',
            description:
                '<muted-text>Use as ferramentas abaixo para ajudar a solucionar problemas na experiência da Expensify. Se você encontrar algum problema, <concierge-link>envie um bug</concierge-link>.</muted-text>',
            confirmResetDescription: 'Todas as mensagens de rascunho não enviadas serão perdidas, mas o restante dos seus dados está seguro.',
            resetAndRefresh: 'Redefinir e atualizar',
            clientSideLogging: 'Registro no lado do cliente',
            noLogsToShare: 'Sem registros para compartilhar',
            useProfiling: 'Usar perfilamento',
            profileTrace: 'Rastreamento de perfil',
            results: 'Resultados',
            releaseOptions: 'Opções de lançamento',
            testingPreferences: 'Testando preferências',
            useStagingServer: 'Usar Servidor de Staging',
            forceOffline: 'Forçar offline',
            simulatePoorConnection: 'Simular conexão de internet ruim',
            simulateFailingNetworkRequests: 'Simular falhas em solicitações de rede',
            authenticationStatus: 'Status de autenticação',
            deviceCredentials: 'Credenciais do dispositivo',
            invalidate: 'Invalidar',
            destroy: 'Destruir',
            maskExportOnyxStateData: 'Mascarar dados sensíveis dos membros ao exportar o estado do Onyx',
            exportOnyxState: 'Exportar estado do Onyx',
            importOnyxState: 'Importar estado do Onyx',
            testCrash: 'Teste de falha',
            resetToOriginalState: 'Redefinir para o estado original',
            usingImportedState: 'Você está usando um estado importado. Clique aqui para limpá-lo.',
            shouldBlockTransactionThreadReportCreation: 'Bloquear a criação de relatórios de thread de transação',
            debugMode: 'Modo de depuração',
            invalidFile: 'Arquivo inválido',
            invalidFileDescription: 'O arquivo que você está tentando importar não é válido. Por favor, tente novamente.',
            invalidateWithDelay: 'Invalidar com atraso',
            recordTroubleshootData: 'Registro de dados de solução de problemas',
            softKillTheApp: 'Eliminar suavemente o aplicativo',
            kill: 'Matar',
        },
        debugConsole: {
            saveLog: 'Salvar log',
            shareLog: 'Compartilhar log',
            enterCommand: 'Digite o comando',
            execute: 'Executar',
            noLogsAvailable: 'Nenhum registro disponível',
            logSizeTooLarge: ({size}: LogSizeParams) => `O tamanho do log excede o limite de ${size} MB. Por favor, use "Salvar log" para baixar o arquivo de log.`,
            logs: 'Logs',
            viewConsole: 'Ver console',
        },
        security: 'Segurança',
        signOut: 'Sair',
        restoreStashed: 'Restaurar login armazenado',
        signOutConfirmationText: 'Você perderá todas as alterações offline se sair.',
        versionLetter: 'v',
        readTheTermsAndPrivacy: `<muted-text-micro>Leia os <a href="${CONST.OLD_DOT_PUBLIC_URLS.TERMS_URL}">Termos de Serviço</a> e <a href="${CONST.OLD_DOT_PUBLIC_URLS.PRIVACY_URL}">Privacidade</a>.</muted-text-micro>`,
        help: 'Ajuda',
        whatIsNew: 'O que há de novo',
        accountSettings: 'Configurações da conta',
        account: 'Conta',
        general: 'Geral',
    },
    closeAccountPage: {
        closeAccount: 'Fechar conta',
        reasonForLeavingPrompt: 'Nós odiaríamos ver você partir! Poderia nos dizer o motivo, para que possamos melhorar?',
        enterMessageHere: 'Insira a mensagem aqui',
        closeAccountWarning: 'Fechar sua conta não pode ser desfeito.',
        closeAccountPermanentlyDeleteData: 'Tem certeza de que deseja excluir sua conta? Isso excluirá permanentemente quaisquer despesas pendentes.',
        enterDefaultContactToConfirm: 'Por favor, insira seu método de contato padrão para confirmar que deseja encerrar sua conta. Seu método de contato padrão é:',
        enterDefaultContact: 'Insira seu método de contato padrão',
        defaultContact: 'Método de contato padrão:',
        enterYourDefaultContactMethod: 'Por favor, insira seu método de contato padrão para encerrar sua conta.',
    },
    mergeAccountsPage: {
        mergeAccount: 'Mesclar contas',
        accountDetails: {
            accountToMergeInto: 'Insira a conta na qual você deseja mesclar',
            notReversibleConsent: 'Entendo que isso não é reversível.',
        },
        accountValidate: {
            confirmMerge: 'Tem certeza de que deseja mesclar as contas?',
            lossOfUnsubmittedData: `A fusão de suas contas é irreversível e resultará na perda de quaisquer despesas não enviadas para`,
            enterMagicCode: `Para continuar, por favor, insira o código mágico enviado para`,
            errors: {
                incorrectMagicCode: 'Código mágico incorreto ou inválido. Por favor, tente novamente ou solicite um novo código.',
                fallback: 'Algo deu errado. Por favor, tente novamente mais tarde.',
            },
        },
        mergeSuccess: {
            accountsMerged: 'Contas mescladas!',
            description: ({from, to}: MergeSuccessDescriptionParams) =>
                `<muted-text><centered-text>Você mesclou com êxito todos os dados de <strong>${from}</strong> em <strong>${to}</strong>. A partir de agora, você pode usar qualquer login para essa conta.</centered-text></muted-text>`,
        },
        mergePendingSAML: {
            weAreWorkingOnIt: 'Estamos trabalhando nisso',
            limitedSupport: 'Ainda não oferecemos suporte para a fusão de contas no New Expensify. Por favor, realize essa ação no Expensify Classic.',
            reachOutForHelp:
                '<muted-text><centered-text>Sinta-se à vontade para entrar em <concierge-link>contato com o Concierge</concierge-link> se tiver alguma dúvida!</centered-text></muted-text>',
            goToExpensifyClassic: 'Ir para Expensify Classic',
        },
        mergeFailureSAMLDomainControlDescription: ({email}: MergeFailureDescriptionGenericParams) =>
            `<muted-text><centered-text>Não é possível mesclar o <strong>${email}</strong> porque ele é controlado pelo <strong>${email.split('@').at(1) ?? ''}</strong>. Entre em <concierge-link>contato com o Concierge</concierge-link> para obter ajuda.</centered-text></muted-text>`,
        mergeFailureSAMLAccountDescription: ({email}: MergeFailureDescriptionGenericParams) =>
            `<muted-text><centered-text>Não é possível mesclar <strong>${email}</strong> com outras contas porque o administrador do domínio o definiu como seu login principal. Em vez disso, mescle outras contas a ele.</centered-text></muted-text>`,
        mergeFailure2FA: {
            description: ({email}: MergeFailureDescriptionGenericParams) =>
                `<muted-text><centered-text>Não é possível mesclar contas porque o site <strong>${email}</strong> tem a autenticação de dois fatores (2FA) ativada. Desative a 2FA para <strong>${email}</strong> e tente novamente.</centered-text></muted-text>`,
            learnMore: 'Saiba mais sobre como mesclar contas.',
        },
        mergeFailureAccountLockedDescription: ({email}: MergeFailureDescriptionGenericParams) =>
            `<muted-text><centered-text>Não é possível mesclar o site <strong>${email}</strong> porque ele está bloqueado. Entre em <concierge-link>contato com o Concierge</concierge-link> para obter ajuda.</centered-text></muted-text>`,
        mergeFailureUncreatedAccountDescription: ({email, contactMethodLink}: MergeFailureUncreatedAccountDescriptionParams) =>
            `<muted-text><centered-text>Não é possível mesclar contas porque <strong>${email}</strong> não tem uma conta Expensify. Em vez disso, <a href="${contactMethodLink}">adicione-o como um método de contato</a>.</centered-text></muted-text>`,
        mergeFailureSmartScannerAccountDescription: ({email}: MergeFailureDescriptionGenericParams) =>
            `<muted-text><centered-text>Não é possível mesclar <strong>${email}</strong> em outras contas. Em vez disso, mescle outras contas a ela.</centered-text></muted-text>`,
        mergeFailureInvoicedAccountDescription: ({email}: MergeFailureDescriptionGenericParams) =>
            `<muted-text><centered-text>Não é possível mesclar contas em <strong>${email}</strong> porque essa conta possui uma relação de faturamento.</centered-text></muted-text>`,
        mergeFailureTooManyAttempts: {
            heading: 'Tente novamente mais tarde',
            description: 'Houve muitas tentativas de mesclar contas. Por favor, tente novamente mais tarde.',
        },
        mergeFailureUnvalidatedAccount: {
            description: 'Você não pode mesclar em outras contas porque ela não está validada. Por favor, valide a conta e tente novamente.',
        },
        mergeFailureSelfMerge: {
            description: 'Você não pode mesclar uma conta consigo mesma.',
        },
        mergeFailureGenericHeading: 'Não é possível mesclar contas',
    },
    lockAccountPage: {
        reportSuspiciousActivity: 'Reportar atividade suspeita',
        lockAccount: 'Bloquear conta',
        unlockAccount: 'Desbloquear conta',
        compromisedDescription:
            'Notou algo estranho em sua conta? Relatar isso bloqueará imediatamente sua conta, interromperá novas transações do Cartão Expensify e impedirá alterações na conta.',
        domainAdminsDescription: 'Para administradores de domínio: Isso também pausa toda a atividade do Cartão Expensify e ações administrativas em seus domínios.',
        areYouSure: 'Tem certeza de que deseja bloquear sua conta Expensify?',
        ourTeamWill: 'Nossa equipe investigará e removerá qualquer acesso não autorizado. Para recuperar o acesso, será necessário trabalhar com o Concierge.',
    },
    failedToLockAccountPage: {
        failedToLockAccount: 'Falha ao bloquear a conta',
        failedToLockAccountDescription: `Não conseguimos bloquear sua conta. Por favor, converse com o Concierge para resolver este problema.`,
        chatWithConcierge: 'Converse com o Concierge',
    },
    unlockAccountPage: {
        accountLocked: 'Conta bloqueada',
        yourAccountIsLocked: 'Sua conta está bloqueada',
        chatToConciergeToUnlock: 'Converse com o Concierge para resolver preocupações de segurança e desbloquear sua conta.',
        chatWithConcierge: 'Converse com o Concierge',
    },
    passwordPage: {
        changePassword: 'Alterar senha',
        changingYourPasswordPrompt: 'Alterar sua senha atualizará sua senha tanto para sua conta Expensify.com quanto para sua conta New Expensify.',
        currentPassword: 'Senha atual',
        newPassword: 'Nova senha',
        newPasswordPrompt: 'Sua nova senha deve ser diferente da sua senha antiga e conter pelo menos 8 caracteres, 1 letra maiúscula, 1 letra minúscula e 1 número.',
    },
    twoFactorAuth: {
        headerTitle: 'Autenticação de dois fatores',
        twoFactorAuthEnabled: 'Autenticação de dois fatores ativada',
        whatIsTwoFactorAuth:
            'A autenticação de dois fatores (2FA) ajuda a manter sua conta segura. Ao fazer login, você precisará inserir um código gerado pelo seu aplicativo autenticador preferido.',
        disableTwoFactorAuth: 'Desativar a autenticação de dois fatores',
        explainProcessToRemove: 'Para desativar a autenticação de dois fatores (2FA), insira um código válido do seu aplicativo de autenticação.',
        disabled: 'A autenticação de dois fatores está agora desativada',
        noAuthenticatorApp: 'Você não precisará mais de um aplicativo autenticador para fazer login no Expensify.',
        stepCodes: 'Códigos de recuperação',
        keepCodesSafe: 'Mantenha esses códigos de recuperação em segurança!',
        codesLoseAccess:
            'Se você perder o acesso ao seu aplicativo autenticador e não tiver esses códigos, perderá o acesso à sua conta.\n\nNota: Configurar a autenticação de dois fatores irá desconectá-lo de todas as outras sessões ativas.',
        errorStepCodes: 'Por favor, copie ou baixe os códigos antes de continuar.',
        stepVerify: 'Verificar',
        scanCode: 'Escaneie o código QR usando seu',
        authenticatorApp: 'aplicativo autenticador',
        addKey: 'Ou adicione esta chave secreta ao seu aplicativo autenticador:',
        enterCode: 'Em seguida, insira o código de seis dígitos gerado pelo seu aplicativo autenticador.',
        stepSuccess: 'Concluído',
        enabled: 'Autenticação de dois fatores ativada',
        congrats: 'Parabéns! Agora você tem essa segurança extra.',
        copy: 'Copiar',
        disable: 'Desativar',
        enableTwoFactorAuth: 'Ativar autenticação de dois fatores',
        pleaseEnableTwoFactorAuth: 'Por favor, habilite a autenticação de dois fatores.',
        twoFactorAuthIsRequiredDescription: 'Para fins de segurança, a Xero exige autenticação de dois fatores para conectar a integração.',
        twoFactorAuthIsRequiredForAdminsHeader: 'Autenticação de dois fatores necessária',
        twoFactorAuthIsRequiredForAdminsTitle: 'Por favor, habilite a autenticação de dois fatores.',
        twoFactorAuthIsRequiredForAdminsDescription:
            'Sua conexão de contabilidade com a Xero requer o uso de autenticação de dois fatores. Para continuar usando o Expensify, por favor, ative-a.',
        twoFactorAuthCannotDisable: 'Não é possível desativar a 2FA',
        twoFactorAuthRequired: 'A autenticação de dois fatores (2FA) é necessária para sua conexão com o Xero e não pode ser desativada.',
    },
    recoveryCodeForm: {
        error: {
            pleaseFillRecoveryCode: 'Por favor, insira seu código de recuperação',
            incorrectRecoveryCode: 'Código de recuperação incorreto. Por favor, tente novamente.',
        },
        useRecoveryCode: 'Usar código de recuperação',
        recoveryCode: 'Código de recuperação',
        use2fa: 'Use o código de autenticação de dois fatores',
    },
    twoFactorAuthForm: {
        error: {
            pleaseFillTwoFactorAuth: 'Por favor, insira seu código de autenticação de dois fatores',
            incorrect2fa: 'Código de autenticação de dois fatores incorreto. Por favor, tente novamente.',
        },
    },
    passwordConfirmationScreen: {
        passwordUpdated: 'Senha atualizada!',
        allSet: 'Tudo pronto. Mantenha sua nova senha segura.',
    },
    privateNotes: {
        title: 'Notas privadas',
        personalNoteMessage: 'Mantenha notas sobre este chat aqui. Você é a única pessoa que pode adicionar, editar ou visualizar essas notas.',
        sharedNoteMessage: 'Mantenha anotações sobre este chat aqui. Funcionários da Expensify e outros membros do domínio team.expensify.com podem visualizar estas notas.',
        composerLabel: 'Notas',
        myNote: 'Minha nota',
        error: {
            genericFailureMessage: 'Notas privadas não puderam ser salvas',
        },
    },
    billingCurrency: {
        error: {
            securityCode: 'Por favor, insira um código de segurança válido.',
        },
        securityCode: 'Código de segurança',
        changeBillingCurrency: 'Alterar moeda de cobrança',
        changePaymentCurrency: 'Alterar moeda de pagamento',
        paymentCurrency: 'Moeda de pagamento',
        paymentCurrencyDescription: 'Selecione uma moeda padronizada para a qual todas as despesas pessoais devem ser convertidas.',
        note: `Observação: a alteração da moeda de pagamento pode afetar o valor que você pagará pela Expensify. Consulte nossa <a href="${CONST.PRICING}">página de preços</a> para obter detalhes completos.`,
    },
    addDebitCardPage: {
        addADebitCard: 'Adicionar um cartão de débito',
        nameOnCard: 'Nome no cartão',
        debitCardNumber: 'Número do cartão de débito',
        expiration: 'Data de validade',
        expirationDate: 'MMYY',
        cvv: 'CVV',
        billingAddress: 'Endereço de cobrança',
        growlMessageOnSave: 'Seu cartão de débito foi adicionado com sucesso',
        expensifyPassword: 'Senha do Expensify',
        error: {
            invalidName: 'O nome pode incluir apenas letras',
            addressZipCode: 'Por favor, insira um CEP válido.',
            debitCardNumber: 'Por favor, insira um número de cartão de débito válido.',
            expirationDate: 'Por favor, selecione uma data de validade válida',
            securityCode: 'Por favor, insira um código de segurança válido.',
            addressStreet: 'Por favor, insira um endereço de cobrança válido que não seja uma caixa postal.',
            addressState: 'Por favor, selecione um estado',
            addressCity: 'Por favor, insira uma cidade',
            genericFailureMessage: 'Ocorreu um erro ao adicionar seu cartão. Por favor, tente novamente.',
            password: 'Por favor, insira sua senha do Expensify.',
        },
    },
    addPaymentCardPage: {
        addAPaymentCard: 'Adicionar cartão de pagamento',
        nameOnCard: 'Nome no cartão',
        paymentCardNumber: 'Número do cartão',
        expiration: 'Data de validade',
        expirationDate: 'MM/YY',
        cvv: 'CVV',
        billingAddress: 'Endereço de cobrança',
        growlMessageOnSave: 'Seu cartão de pagamento foi adicionado com sucesso',
        expensifyPassword: 'Senha do Expensify',
        error: {
            invalidName: 'O nome pode incluir apenas letras',
            addressZipCode: 'Por favor, insira um CEP válido.',
            paymentCardNumber: 'Por favor, insira um número de cartão válido',
            expirationDate: 'Por favor, selecione uma data de validade válida',
            securityCode: 'Por favor, insira um código de segurança válido.',
            addressStreet: 'Por favor, insira um endereço de cobrança válido que não seja uma caixa postal.',
            addressState: 'Por favor, selecione um estado',
            addressCity: 'Por favor, insira uma cidade',
            genericFailureMessage: 'Ocorreu um erro ao adicionar seu cartão. Por favor, tente novamente.',
            password: 'Por favor, insira sua senha do Expensify.',
        },
    },
    walletPage: {
        balance: 'Saldo',
        paymentMethodsTitle: 'Métodos de pagamento',
        setDefaultConfirmation: 'Tornar método de pagamento padrão',
        setDefaultSuccess: 'Método de pagamento padrão definido!',
        deleteAccount: 'Excluir conta',
        deleteConfirmation: 'Tem certeza de que deseja excluir esta conta?',
        error: {
            notOwnerOfBankAccount: 'Ocorreu um erro ao definir esta conta bancária como seu método de pagamento padrão.',
            invalidBankAccount: 'Esta conta bancária está temporariamente suspensa',
            notOwnerOfFund: 'Ocorreu um erro ao definir este cartão como seu método de pagamento padrão.',
            setDefaultFailure: 'Algo deu errado. Por favor, converse com o Concierge para obter mais assistência.',
        },
        addBankAccountFailure: 'Ocorreu um erro inesperado ao tentar adicionar sua conta bancária. Por favor, tente novamente.',
        getPaidFaster: 'Receba pagamentos mais rápido',
        addPaymentMethod: 'Adicione um método de pagamento para enviar e receber pagamentos diretamente no aplicativo.',
        getPaidBackFaster: 'Receba o reembolso mais rápido',
        secureAccessToYourMoney: 'Acesso seguro ao seu dinheiro',
        receiveMoney: 'Receba dinheiro na sua moeda local',
        expensifyWallet: 'Expensify Wallet (Beta)',
        sendAndReceiveMoney: 'Envie e receba dinheiro com amigos. Apenas contas bancárias dos EUA.',
        enableWallet: 'Ativar carteira',
        addBankAccountToSendAndReceive: 'Adicione uma conta bancária para fazer ou receber pagamentos.',
        addDebitOrCreditCard: 'Adicionar cartão de débito ou crédito',
        assignedCards: 'Cartões atribuídos',
        assignedCardsDescription: 'Estes são cartões atribuídos por um administrador de espaço de trabalho para gerenciar os gastos da empresa.',
        expensifyCard: 'Expensify Card',
        walletActivationPending: 'Estamos revisando suas informações. Por favor, volte em alguns minutos!',
        walletActivationFailed: 'Infelizmente, sua carteira não pode ser ativada neste momento. Por favor, converse com o Concierge para obter mais assistência.',
        addYourBankAccount: 'Adicione sua conta bancária',
        addBankAccountBody: 'Vamos conectar sua conta bancária ao Expensify para que seja mais fácil do que nunca enviar e receber pagamentos diretamente no aplicativo.',
        chooseYourBankAccount: 'Escolha sua conta bancária',
        chooseAccountBody: 'Certifique-se de selecionar o correto.',
        confirmYourBankAccount: 'Confirme sua conta bancária',
        personalBankAccounts: 'Contas bancárias pessoais',
        businessBankAccounts: 'Contas bancárias empresariais',
    },
    cardPage: {
        expensifyCard: 'Expensify Card',
        expensifyTravelCard: 'Expensify Travel Card',
        availableSpend: 'Limite restante',
        smartLimit: {
            name: 'Limite inteligente',
            title: ({formattedLimit}: ViolationsOverLimitParams) =>
                `Você pode gastar até ${formattedLimit} neste cartão, e o limite será redefinido à medida que suas despesas enviadas forem aprovadas.`,
        },
        fixedLimit: {
            name: 'Limite fixo',
            title: ({formattedLimit}: ViolationsOverLimitParams) => `Você pode gastar até ${formattedLimit} neste cartão, e então ele será desativado.`,
        },
        monthlyLimit: {
            name: 'Limite mensal',
            title: ({formattedLimit}: ViolationsOverLimitParams) =>
                `Você pode gastar até ${formattedLimit} neste cartão por mês. O limite será redefinido no primeiro dia de cada mês do calendário.`,
        },
        virtualCardNumber: 'Número do cartão virtual',
        travelCardCvv: 'CVV do cartão de viagem',
        physicalCardNumber: 'Número do cartão físico',
        getPhysicalCard: 'Obter cartão físico',
        reportFraud: 'Relatar fraude de cartão virtual',
        reportTravelFraud: 'Reportar fraude no cartão de viagem',
        reviewTransaction: 'Revisar transação',
        physicalCardPin: 'PIN',
        suspiciousBannerTitle: 'Transação suspeita',
        suspiciousBannerDescription: 'Notamos transações suspeitas no seu cartão. Toque abaixo para revisar.',
        cardLocked: 'Seu cartão está temporariamente bloqueado enquanto nossa equipe revisa a conta da sua empresa.',
        cardDetails: {
            cardNumber: 'Número do cartão virtual',
            expiration: 'Expiração',
            cvv: 'CVV',
            address: 'Endereço',
            revealDetails: 'Revelar detalhes',
            revealCvv: 'Revelar CVV',
            copyCardNumber: 'Copiar número do cartão',
            updateAddress: 'Atualizar endereço',
        },
        cardAddedToWallet: ({platform}: {platform: 'Google' | 'Apple'}) => `Adicionado à Carteira ${platform}`,
        cardDetailsLoadingFailure: 'Ocorreu um erro ao carregar os detalhes do cartão. Por favor, verifique sua conexão com a internet e tente novamente.',
        validateCardTitle: 'Vamos garantir que é você',
        enterMagicCode: ({contactMethod}: EnterMagicCodeParams) =>
            `Por favor, insira o código mágico enviado para ${contactMethod} para visualizar os detalhes do seu cartão. Ele deve chegar dentro de um ou dois minutos.`,
    },
    workflowsPage: {
        workflowTitle: 'Gastar',
        workflowDescription: 'Configurar um fluxo de trabalho desde o momento em que a despesa ocorre, incluindo aprovação e pagamento.',
        delaySubmissionTitle: 'Atrasar envios',
        delaySubmissionDescription: 'Escolha um cronograma personalizado para enviar despesas ou deixe isso desativado para atualizações em tempo real sobre gastos.',
        submissionFrequency: 'Frequência de envio',
        submissionFrequencyDateOfMonth: 'Data do mês',
        addApprovalsTitle: 'Adicionar aprovações',
        addApprovalButton: 'Adicionar fluxo de trabalho de aprovação',
        addApprovalTip: 'Este fluxo de trabalho padrão se aplica a todos os membros, a menos que exista um fluxo de trabalho mais específico.',
        approver: 'Aprovador',
        addApprovalsDescription: 'Exigir aprovação adicional antes de autorizar um pagamento.',
        makeOrTrackPaymentsTitle: 'Fazer ou rastrear pagamentos',
        makeOrTrackPaymentsDescription: 'Adicione um pagador autorizado para pagamentos feitos no Expensify ou acompanhe pagamentos feitos em outros lugares.',
        editor: {
            submissionFrequency: 'Escolha quanto tempo o Expensify deve esperar antes de compartilhar despesas sem erros.',
        },
        frequencyDescription: 'Escolha com que frequência você gostaria que as despesas fossem enviadas automaticamente ou faça isso manualmente.',
        frequencies: {
            instant: 'Instantâneo',
            weekly: 'Semanalmente',
            monthly: 'Mensalmente',
            twiceAMonth: 'Duas vezes por mês',
            byTrip: 'Por viagem',
            manually: 'Manualmente',
            daily: 'Diário',
            lastDayOfMonth: 'Último dia do mês',
            lastBusinessDayOfMonth: 'Último dia útil do mês',
            ordinals: {
                one: 'st',
                two: 'nd',
                few: 'rd',
                other: 'th',
                /* eslint-disable @typescript-eslint/naming-convention */
                '1': 'Primeiro',
                '2': 'Segundo',
                '3': 'Terceiro',
                '4': 'Quarto',
                '5': 'Quinto',
                '6': 'Sexto',
                '7': 'Sétimo',
                '8': 'Oitavo',
                '9': 'Nono',
                '10': 'Décimo',
                /* eslint-enable @typescript-eslint/naming-convention */
            },
        },
        approverInMultipleWorkflows: 'Este membro já pertence a outro fluxo de aprovação. Quaisquer atualizações aqui serão refletidas lá também.',
        approverCircularReference: ({name1, name2}: ApprovalWorkflowErrorParams) =>
            `<strong>${name1}</strong> já aprova relatórios para <strong>${name2}</strong>. Por favor, escolha um aprovador diferente para evitar um fluxo de trabalho circular.`,
        emptyContent: {
            title: 'Nenhum membro para exibir',
            expensesFromSubtitle: 'Todos os membros do espaço de trabalho já pertencem a um fluxo de aprovação existente.',
            approverSubtitle: 'Todos os aprovadores pertencem a um fluxo de trabalho existente.',
        },
    },
    workflowsDelayedSubmissionPage: {
        autoReportingErrorMessage: 'A submissão atrasada não pôde ser alterada. Por favor, tente novamente ou entre em contato com o suporte.',
        autoReportingFrequencyErrorMessage: 'A frequência de envio não pôde ser alterada. Por favor, tente novamente ou entre em contato com o suporte.',
        monthlyOffsetErrorMessage: 'A frequência mensal não pôde ser alterada. Por favor, tente novamente ou entre em contato com o suporte.',
    },
    workflowsCreateApprovalsPage: {
        title: 'Confirmar',
        header: 'Adicione mais aprovadores e confirme.',
        additionalApprover: 'Aprovador adicional',
        submitButton: 'Adicionar fluxo de trabalho',
    },
    workflowsEditApprovalsPage: {
        title: 'Editar fluxo de aprovação',
        deleteTitle: 'Excluir fluxo de trabalho de aprovação',
        deletePrompt: 'Tem certeza de que deseja excluir este fluxo de aprovação? Todos os membros seguirão o fluxo padrão posteriormente.',
    },
    workflowsExpensesFromPage: {
        title: 'Despesas de',
        header: 'Quando os seguintes membros enviarem despesas:',
    },
    workflowsApproverPage: {
        genericErrorMessage: 'O aprovador não pôde ser alterado. Por favor, tente novamente ou entre em contato com o suporte.',
        header: 'Enviar para este membro para aprovação:',
    },
    workflowsPayerPage: {
        title: 'Pagador autorizado',
        genericErrorMessage: 'O pagador autorizado não pôde ser alterado. Por favor, tente novamente.',
        admins: 'Admins',
        payer: 'Pagador',
        paymentAccount: 'Conta de pagamento',
    },
    reportFraudPage: {
        title: 'Relatar fraude de cartão virtual',
        description:
            'Se os detalhes do seu cartão virtual forem roubados ou comprometidos, desativaremos permanentemente o seu cartão existente e forneceremos um novo cartão virtual e número.',
        deactivateCard: 'Desativar cartão',
        reportVirtualCardFraud: 'Relatar fraude de cartão virtual',
    },
    reportFraudConfirmationPage: {
        title: 'Fraude no cartão reportada',
        description: 'Desativamos permanentemente seu cartão existente. Quando você voltar para ver os detalhes do seu cartão, terá um novo cartão virtual disponível.',
        buttonText: 'Entendi, obrigado!',
    },
    activateCardPage: {
        activateCard: 'Ativar cartão',
        pleaseEnterLastFour: 'Por favor, insira os últimos quatro dígitos do seu cartão.',
        activatePhysicalCard: 'Ativar cartão físico',
        error: {
            thatDidNotMatch: 'Isso não corresponde aos últimos 4 dígitos do seu cartão. Por favor, tente novamente.',
            throttled:
                'Você digitou incorretamente os últimos 4 dígitos do seu Cartão Expensify muitas vezes. Se você tem certeza de que os números estão corretos, entre em contato com o Concierge para resolver. Caso contrário, tente novamente mais tarde.',
        },
    },
    getPhysicalCard: {
        header: 'Obter cartão físico',
        nameMessage: 'Digite seu nome e sobrenome, pois será exibido no seu cartão.',
        legalName: 'Nome legal',
        legalFirstName: 'Nome legal',
        legalLastName: 'Sobrenome legal',
        phoneMessage: 'Digite seu número de telefone.',
        phoneNumber: 'Número de telefone',
        address: 'Endereço',
        addressMessage: 'Insira seu endereço de entrega.',
        streetAddress: 'Endereço',
        city: 'Cidade',
        state: 'Estado',
        zipPostcode: 'CEP/Código Postal',
        country: 'País',
        confirmMessage: 'Por favor, confirme seus dados abaixo.',
        estimatedDeliveryMessage: 'Seu cartão físico chegará em 2-3 dias úteis.',
        next: 'Próximo',
        getPhysicalCard: 'Obter cartão físico',
        shipCard: 'Enviar cartão',
    },
    transferAmountPage: {
        transfer: ({amount}: TransferParams) => `Transfer${amount ? ` ${amount}` : ''}`,
        instant: 'Instantâneo (Cartão de débito)',
        instantSummary: ({rate, minAmount}: InstantSummaryParams) => `${rate}% de taxa (${minAmount} mínimo)`,
        ach: '1-3 dias úteis (Conta bancária)',
        achSummary: 'Sem taxa',
        whichAccount: 'Qual conta?',
        fee: 'Taxa',
        transferSuccess: 'Transferência bem-sucedida!',
        transferDetailBankAccount: 'Seu dinheiro deve chegar nos próximos 1-3 dias úteis.',
        transferDetailDebitCard: 'Seu dinheiro deve chegar imediatamente.',
        failedTransfer: 'Seu saldo não está totalmente liquidado. Por favor, transfira para uma conta bancária.',
        notHereSubTitle: 'Por favor, transfira seu saldo da página da carteira.',
        goToWallet: 'Ir para Carteira',
    },
    chooseTransferAccountPage: {
        chooseAccount: 'Escolher conta',
    },
    paymentMethodList: {
        addPaymentMethod: 'Adicionar método de pagamento',
        addNewDebitCard: 'Adicionar novo cartão de débito',
        addNewBankAccount: 'Adicionar nova conta bancária',
        accountLastFour: 'Terminando em',
        cardLastFour: 'Cartão terminando em',
        addFirstPaymentMethod: 'Adicione um método de pagamento para enviar e receber pagamentos diretamente no aplicativo.',
        defaultPaymentMethod: 'Padrão',
        bankAccountLastFour: ({lastFour}: BankAccountLastFourParams) => `Conta bancária • ${lastFour}`,
    },
    preferencesPage: {
        appSection: {
            title: 'Preferências do aplicativo',
        },
        testSection: {
            title: 'Testar preferências',
            subtitle: 'Configurações para ajudar a depurar e testar o aplicativo em estágio.',
        },
        receiveRelevantFeatureUpdatesAndExpensifyNews: 'Receba atualizações relevantes de recursos e notícias da Expensify',
        muteAllSounds: 'Silenciar todos os sons do Expensify',
    },
    priorityModePage: {
        priorityMode: 'Modo de prioridade',
        explainerText: 'Escolha se deseja #focus apenas em chats não lidos e fixados, ou mostrar tudo com os chats mais recentes e fixados no topo.',
        priorityModes: {
            default: {
                label: 'Mais recente',
                description: 'Mostrar todos os chats ordenados por mais recentes',
            },
            gsd: {
                label: '#foco',
                description: 'Mostrar apenas não lidos ordenados alfabeticamente',
            },
        },
    },
    reportDetailsPage: {
        inWorkspace: ({policyName}: ReportPolicyNameParams) => `em ${policyName}`,
        generatingPDF: 'Gerando PDF',
        waitForPDF: 'Por favor, aguarde enquanto geramos o PDF.',
        errorPDF: 'Ocorreu um erro ao tentar gerar seu PDF.',
        generatedPDF: 'Seu PDF de relatório foi gerado!',
    },
    reportDescriptionPage: {
        roomDescription: 'Descrição do quarto',
        roomDescriptionOptional: 'Descrição do quarto (opcional)',
        explainerText: 'Defina uma descrição personalizada para a sala.',
    },
    groupChat: {
        lastMemberTitle: 'Atenção!',
        lastMemberWarning: 'Como você é a última pessoa aqui, sair tornará este chat inacessível para todos os membros. Tem certeza de que deseja sair?',
        defaultReportName: ({displayName}: ReportArchiveReasonsClosedParams) => `Chat em grupo de ${displayName}`,
    },
    languagePage: {
        language: 'Idioma',
        aiGenerated: 'As traduções para este idioma são geradas automaticamente e podem conter erros.',
    },
    themePage: {
        theme: 'Tema',
        themes: {
            dark: {
                label: 'Escuro',
            },
            light: {
                label: 'Luz',
            },
            system: {
                label: 'Usar configurações do dispositivo',
            },
        },
        chooseThemeBelowOrSync: 'Escolha um tema abaixo ou sincronize com as configurações do seu dispositivo.',
    },
    termsOfUse: {
        terms: `<muted-text-xs>Ao fazer o login, você concorda com os <a href="${CONST.OLD_DOT_PUBLIC_URLS.TERMS_URL}">Termos de Serviço</a> e <a href="${CONST.OLD_DOT_PUBLIC_URLS.PRIVACY_URL}">Privacidade</a>.</muted-text-xs>`,
        license: `<muted-text-xs>A transmissão de dinheiro é fornecida pela ${CONST.WALLET.PROGRAM_ISSUERS.EXPENSIFY_PAYMENTS} (NMLS ID:2017010) de acordo com suas <a href="${CONST.OLD_DOT_PUBLIC_URLS.LICENSES_URL}">licenças</a>.</muted-text-xs>`,
    },
    validateCodeForm: {
        magicCodeNotReceived: 'Não recebeu um código mágico?',
        enterAuthenticatorCode: 'Por favor, insira seu código do autenticador',
        enterRecoveryCode: 'Por favor, insira seu código de recuperação',
        requiredWhen2FAEnabled: 'Necessário quando a 2FA está ativada',
        requestNewCode: 'Solicitar um novo código em',
        requestNewCodeAfterErrorOccurred: 'Solicitar um novo código',
        error: {
            pleaseFillMagicCode: 'Por favor, insira seu código mágico',
            incorrectMagicCode: 'Código mágico incorreto ou inválido. Por favor, tente novamente ou solicite um novo código.',
            pleaseFillTwoFactorAuth: 'Por favor, insira seu código de autenticação de dois fatores',
        },
    },
    passwordForm: {
        pleaseFillOutAllFields: 'Por favor, preencha todos os campos',
        pleaseFillPassword: 'Por favor, insira sua senha',
        pleaseFillTwoFactorAuth: 'Por favor, insira seu código de autenticação de dois fatores',
        enterYourTwoFactorAuthenticationCodeToContinue: 'Insira seu código de autenticação de dois fatores para continuar',
        forgot: 'Esqueceu?',
        requiredWhen2FAEnabled: 'Necessário quando a 2FA está ativada',
        error: {
            incorrectPassword: 'Senha incorreta. Por favor, tente novamente.',
            incorrectLoginOrPassword: 'Login ou senha incorretos. Por favor, tente novamente.',
            incorrect2fa: 'Código de autenticação de dois fatores incorreto. Por favor, tente novamente.',
            twoFactorAuthenticationEnabled: 'Você tem a autenticação em duas etapas ativada nesta conta. Por favor, faça login usando seu e-mail ou número de telefone.',
            invalidLoginOrPassword: 'Login ou senha inválidos. Por favor, tente novamente ou redefina sua senha.',
            unableToResetPassword:
                'Não conseguimos alterar sua senha. Isso provavelmente se deve a um link de redefinição de senha expirado em um e-mail antigo de redefinição de senha. Enviamos um novo link para que você possa tentar novamente. Verifique sua Caixa de Entrada e sua pasta de Spam; ele deve chegar em apenas alguns minutos.',
            noAccess: 'Você não tem acesso a este aplicativo. Por favor, adicione seu nome de usuário do GitHub para obter acesso.',
            accountLocked: 'Sua conta foi bloqueada após muitas tentativas sem sucesso. Por favor, tente novamente após 1 hora.',
            fallback: 'Algo deu errado. Por favor, tente novamente mais tarde.',
        },
    },
    loginForm: {
        phoneOrEmail: 'Telefone ou e-mail',
        error: {
            invalidFormatEmailLogin: 'O e-mail inserido é inválido. Por favor, corrija o formato e tente novamente.',
        },
        cannotGetAccountDetails: 'Não foi possível recuperar os detalhes da conta. Por favor, tente entrar novamente.',
        loginForm: 'Formulário de login',
        notYou: ({user}: NotYouParams) => `Não é ${user}?`,
    },
    onboarding: {
        welcome: 'Bem-vindo!',
        welcomeSignOffTitleManageTeam: 'Depois de concluir as tarefas acima, podemos explorar mais funcionalidades, como fluxos de trabalho de aprovação e regras!',
        welcomeSignOffTitle: 'É ótimo conhecê-lo!',
        explanationModal: {
            title: 'Bem-vindo ao Expensify',
            description: 'Um aplicativo para gerenciar seus gastos empresariais e pessoais na velocidade de um chat. Experimente e nos diga o que você acha. Muito mais por vir!',
            secondaryDescription: 'Para voltar para o Expensify Classic, basta tocar na sua foto de perfil > Ir para Expensify Classic.',
        },
        getStarted: 'Comece agora',
        whatsYourName: 'Qual é o seu nome?',
        peopleYouMayKnow: 'Pessoas que você pode conhecer já estão aqui! Verifique seu e-mail para se juntar a elas.',
        workspaceYouMayJoin: ({domain, email}: WorkspaceYouMayJoin) => `Alguém do ${domain} já criou um espaço de trabalho. Por favor, insira o código mágico enviado para ${email}.`,
        joinAWorkspace: 'Participar de um espaço de trabalho',
        listOfWorkspaces: 'Aqui está a lista de espaços de trabalho que você pode ingressar. Não se preocupe, você sempre pode ingressar neles mais tarde, se preferir.',
        workspaceMemberList: ({employeeCount, policyOwner}: WorkspaceMemberList) => `${employeeCount} membro${employeeCount > 1 ? 's' : ''} • ${policyOwner}`,
        whereYouWork: 'Onde você trabalha?',
        errorSelection: 'Selecione uma opção para continuar',
        purpose: {
            title: 'O que você quer fazer hoje?',
            errorContinue: 'Por favor, pressione continuar para configurar',
            errorBackButton: 'Por favor, finalize as perguntas de configuração para começar a usar o aplicativo',
            [CONST.ONBOARDING_CHOICES.EMPLOYER]: 'Ser reembolsado pelo meu empregador',
            [CONST.ONBOARDING_CHOICES.MANAGE_TEAM]: 'Gerenciar as despesas da minha equipe',
            [CONST.ONBOARDING_CHOICES.PERSONAL_SPEND]: 'Acompanhe e planeje despesas',
            [CONST.ONBOARDING_CHOICES.CHAT_SPLIT]: 'Converse e divida despesas com amigos',
            [CONST.ONBOARDING_CHOICES.LOOKING_AROUND]: 'Algo mais',
        },
        employees: {
            title: 'Quantos funcionários você tem?',
            [CONST.ONBOARDING_COMPANY_SIZE.MICRO]: '1-10 funcionários',
            [CONST.ONBOARDING_COMPANY_SIZE.SMALL]: '11-50 funcionários',
            [CONST.ONBOARDING_COMPANY_SIZE.MEDIUM_SMALL]: '51-100 funcionários',
            [CONST.ONBOARDING_COMPANY_SIZE.MEDIUM]: '101-1.000 funcionários',
            [CONST.ONBOARDING_COMPANY_SIZE.LARGE]: 'Mais de 1.000 funcionários',
        },
        accounting: {
            title: 'Você usa algum software de contabilidade?',
            none: 'Nenhum',
        },
        interestedFeatures: {
            title: 'Quais recursos você está interessado?',
            featuresAlreadyEnabled: 'Seu espaço de trabalho já tem o seguinte habilitado:',
            featureYouMayBeInterestedIn: 'Ative recursos adicionais nos quais você possa estar interessado:',
        },
        error: {
            requiredFirstName: 'Por favor, insira seu primeiro nome para continuar',
        },
        workEmail: {
            title: 'Qual é o seu e-mail de trabalho?',
            subtitle: 'O Expensify funciona melhor quando você conecta seu e-mail de trabalho.',
            explanationModal: {
                descriptionOne: 'Encaminhe para receipts@expensify.com para digitalização',
                descriptionTwo: 'Junte-se aos seus colegas que já estão usando o Expensify',
                descriptionThree: 'Aproveite uma experiência mais personalizada',
            },
            addWorkEmail: 'Adicionar e-mail de trabalho',
        },
        workEmailValidation: {
            title: 'Verifique seu e-mail de trabalho',
            magicCodeSent: ({workEmail}: WorkEmailResendCodeParams) => `Por favor, insira o código mágico enviado para ${workEmail}. Ele deve chegar em um ou dois minutos.`,
        },
        workEmailValidationError: {
            publicEmail: 'Por favor, insira um e-mail de trabalho válido de um domínio privado, por exemplo, mitch@company.com.',
            offline: 'Não conseguimos adicionar seu e-mail de trabalho, pois você parece estar offline.',
        },
        mergeBlockScreen: {
            title: 'Não foi possível adicionar o e-mail de trabalho',
            subtitle: ({workEmail}: WorkEmailMergingBlockedParams) =>
                `Não conseguimos adicionar ${workEmail}. Por favor, tente novamente mais tarde em Configurações ou converse com o Concierge para obter orientação.`,
        },
        tasks: {
            testDriveAdminTask: {
                title: ({testDriveURL}) => `Faça um [test drive](${testDriveURL})`,
                description: ({testDriveURL}) => `[Faça um tour rápido pelo produto](${testDriveURL}) para ver por que o Expensify é a maneira mais rápida de fazer suas despesas.`,
            },
            testDriveEmployeeTask: {
                title: ({testDriveURL}) => `Faça um [test drive](${testDriveURL})`,
                description: ({testDriveURL}) => `[Faça um test drive](${testDriveURL}) conosco e sua equipe ganha *3 meses grátis de Expensify!*`,
            },
            createTestDriveAdminWorkspaceTask: {
                title: ({workspaceConfirmationLink}) => `[Crie](${workspaceConfirmationLink}) um espaço de trabalho`,
                description: 'Crie um espaço de trabalho e configure as definições com a ajuda do seu especialista em configuração!',
            },
            createWorkspaceTask: {
                title: ({workspaceSettingsLink}) => `Crie um [espaço de trabalho](${workspaceSettingsLink})`,
                description: ({workspaceSettingsLink}) =>
                    '*Crie um espaço de trabalho* para rastrear despesas, digitalizar recibos, conversar e muito mais.\n' +
                    '\n' +
                    '1. Clique em *Espaços de trabalho* > *Novo espaço de trabalho*.\n' +
                    '\n' +
                    `*Seu novo espaço de trabalho está pronto!* [Confira](${workspaceSettingsLink}).`,
            },
            setupCategoriesTask: {
                title: ({workspaceCategoriesLink}) => `Configure [categorias](${workspaceCategoriesLink})`,
                description: ({workspaceCategoriesLink}) =>
                    '*Configure categorias* para que sua equipe possa categorizar despesas para relatórios fáceis.\n' +
                    '\n' +
                    '1. Clique em *Espaços de trabalho*.\n' +
                    '3. Selecione seu espaço de trabalho.\n' +
                    '4. Clique em *Categorias*.\n' +
                    '5. Desative quaisquer categorias que você não precise.\n' +
                    '6. Adicione suas próprias categorias no canto superior direito.\n' +
                    '\n' +
                    `[Leve-me para as configurações de categoria do espaço de trabalho](${workspaceCategoriesLink}).\n` +
                    '\n' +
                    `![Configurar categorias](${CONST.CLOUDFRONT_URL}/videos/walkthrough-categories-v2.mp4)`,
            },
            combinedTrackSubmitExpenseTask: {
                title: 'Envie uma despesa',
                description:
                    '*Envie uma despesa* inserindo um valor ou digitalizando um recibo.\n' +
                    '\n' +
                    `1. Clique no botão ${CONST.CUSTOM_EMOJIS.GLOBAL_CREATE}.\n` +
                    '2. Escolha *Criar despesa*.\n' +
                    '3. Insira um valor ou digitalize um recibo.\n' +
                    `4. Adicione o e-mail ou número de telefone do seu chefe.\n` +
                    '5. Clique em *Criar*.\n' +
                    '\n' +
                    'E pronto!',
            },
            adminSubmitExpenseTask: {
                title: 'Envie uma despesa',
                description:
                    '*Envie uma despesa* inserindo um valor ou digitalizando um recibo.\n' +
                    '\n' +
                    `1. Clique no botão ${CONST.CUSTOM_EMOJIS.GLOBAL_CREATE}.\n` +
                    '2. Escolha *Criar despesa*.\n' +
                    '3. Insira um valor ou digitalize um recibo.\n' +
                    '4. Confirme os detalhes.\n' +
                    '5. Clique em *Criar*.\n' +
                    '\n' +
                    `E pronto!`,
            },
            trackExpenseTask: {
                title: 'Rastreie uma despesa',
                description:
                    '*Rastreie uma despesa* em qualquer moeda, com ou sem recibo.\n' +
                    '\n' +
                    `1. Clique no botão ${CONST.CUSTOM_EMOJIS.GLOBAL_CREATE}.\n` +
                    '2. Escolha *Criar despesa*.\n' +
                    '3. Insira um valor ou digitalize um recibo.\n' +
                    '4. Escolha seu espaço *pessoal*.\n' +
                    '5. Clique em *Criar*.\n' +
                    '\n' +
                    'E pronto! Sim, é simples assim.',
            },
            addAccountingIntegrationTask: {
                title: ({integrationName, workspaceAccountingLink}) =>
                    `Conecte-se${integrationName === CONST.ONBOARDING_ACCOUNTING_MAPPING.other ? '' : ' ao'} [${integrationName === CONST.ONBOARDING_ACCOUNTING_MAPPING.other ? 'seu' : ''} ${integrationName}](${workspaceAccountingLink})`,
                description: ({integrationName, workspaceAccountingLink}) =>
                    `Conecte-se${integrationName === CONST.ONBOARDING_ACCOUNTING_MAPPING.other ? ' ao seu' : ' ao'} ${integrationName} para categorização automática de despesas e sincronização que torna o fechamento do mês muito fácil.\n` +
                    '\n' +
                    '1. Clique em *Configurações*.\n' +
                    '2. Vá para *Espaços de trabalho*.\n' +
                    '3. Selecione seu espaço de trabalho.\n' +
                    '4. Clique em *Contabilidade*.\n' +
                    `5. Encontre ${integrationName}.\n` +
                    '6. Clique em *Conectar*.\n' +
                    '\n' +
                    `${
                        integrationName && CONST.connectionsVideoPaths[integrationName]
                            ? `[Leve-me para a contabilidade](${workspaceAccountingLink}).\n\n![Conecte-se ao ${integrationName}](${CONST.CLOUDFRONT_URL}/${CONST.connectionsVideoPaths[integrationName]})`
                            : `[Leve-me para a contabilidade](${workspaceAccountingLink}).`
                    }`,
            },
            connectCorporateCardTask: {
                title: ({corporateCardLink}) => `Conecte [seu cartão corporativo](${corporateCardLink})`,
                description: ({corporateCardLink}) =>
                    `Conecte seu cartão corporativo para importar e categorizar despesas automaticamente.\n` +
                    '\n' +
                    '1. Clique em *Espaços de trabalho*.\n' +
                    '2. Selecione seu espaço de trabalho.\n' +
                    '3. Clique em *Cartões corporativos*.\n' +
                    '4. Siga as instruções para conectar seu cartão.\n' +
                    '\n' +
                    `[Leve-me para conectar meus cartões corporativos](${corporateCardLink}).`,
            },

            inviteTeamTask: {
                title: ({workspaceMembersLink}) => `Convide [sua equipe](${workspaceMembersLink})`,
                description: ({workspaceMembersLink}) =>
                    '*Convide sua equipe* para o Expensify para que eles possam começar a rastrear despesas hoje mesmo.\n' +
                    '\n' +
                    '1. Clique em *Espaços de trabalho*.\n' +
                    '3. Selecione seu espaço de trabalho.\n' +
                    '4. Clique em *Membros* > *Convidar membro*.\n' +
                    '5. Insira e-mails ou números de telefone. \n' +
                    '6. Adicione uma mensagem de convite personalizada, se desejar!\n' +
                    '\n' +
                    `[Leve-me para os membros do espaço de trabalho](${workspaceMembersLink}).\n` +
                    '\n' +
                    `![Convide sua equipe](${CONST.CLOUDFRONT_URL}/videos/walkthrough-invite_members-v2.mp4)`,
            },

            setupCategoriesAndTags: {
                title: ({workspaceCategoriesLink, workspaceTagsLink}) => `Configure [categorias](${workspaceCategoriesLink}) e [tags](${workspaceTagsLink})`,
                description: ({workspaceCategoriesLink, workspaceAccountingLink}) =>
                    '*Configure categorias e tags* para que sua equipe possa categorizar despesas para relatórios fáceis.\n' +
                    '\n' +
                    `Importe-as automaticamente [conectando seu software de contabilidade](${workspaceAccountingLink}), ou configure-as manualmente nas [configurações do seu espaço de trabalho](${workspaceCategoriesLink}).`,
            },
            setupTagsTask: {
                title: ({workspaceTagsLink}) => `Configure [tags](${workspaceTagsLink})`,
                description: ({workspaceMoreFeaturesLink}) =>
                    'Use tags para adicionar detalhes extras de despesas, como projetos, clientes, locais e departamentos. Se você precisar de vários níveis de tags, pode fazer upgrade para o plano Control.\n' +
                    '\n' +
                    '1. Clique em *Espaços de trabalho*.\n' +
                    '3. Selecione seu espaço de trabalho.\n' +
                    '4. Clique em *Mais recursos*.\n' +
                    '5. Habilite *Tags*.\n' +
                    '6. Navegue até *Tags* no editor do espaço de trabalho.\n' +
                    '7. Clique em *+ Adicionar tag* para criar as suas.\n' +
                    '\n' +
                    `[Leve-me para mais recursos](${workspaceMoreFeaturesLink}).\n` +
                    '\n' +
                    `![Configurar tags](${CONST.CLOUDFRONT_URL}/videos/walkthrough-tags-v2.mp4)`,
            },

            inviteAccountantTask: {
                title: ({workspaceMembersLink}) => `Convide seu [contador](${workspaceMembersLink})`,
                description: ({workspaceMembersLink}) =>
                    '*Convide seu contador* para colaborar no seu espaço de trabalho e gerenciar as despesas da sua empresa.\n' +
                    '\n' +
                    '1. Clique em *Espaços de trabalho*.\n' +
                    '2. Selecione seu espaço de trabalho.\n' +
                    '3. Clique em *Membros*.\n' +
                    '4. Clique em *Convidar membro*.\n' +
                    '5. Insira o e-mail do seu contador.\n' +
                    '\n' +
                    `[Convide seu contador agora](${workspaceMembersLink}).`,
            },

            startChatTask: {
                title: 'Iniciar um bate-papo',
                description:
                    '*Inicie um bate-papo* com qualquer pessoa usando seu e-mail ou número de telefone.\n' +
                    '\n' +
                    `1. Clique no botão ${CONST.CUSTOM_EMOJIS.GLOBAL_CREATE}.\n` +
                    '2. Escolha *Iniciar bate-papo*.\n' +
                    '3. Insira um e-mail ou número de telefone.\n' +
                    '\n' +
                    'Se eles ainda não estiverem usando o Expensify, serão convidados automaticamente.\n' +
                    '\n' +
                    'Cada bate-papo também se transformará em um e-mail ou mensagem de texto que eles podem responder diretamente.',
            },

            splitExpenseTask: {
                title: 'Dividir uma despesa',
                description:
                    '*Divida despesas* com uma ou mais pessoas.\n' +
                    '\n' +
                    `1. Clique no botão ${CONST.CUSTOM_EMOJIS.GLOBAL_CREATE}.\n` +
                    '2. Escolha *Iniciar bate-papo*.\n' +
                    '3. Insira e-mails ou números de telefone.\n' +
                    '4. Clique no botão cinza *+* no bate-papo > *Dividir despesa*.\n' +
                    '5. Crie a despesa selecionando *Manual*, *Digitalizar* ou *Distância*.\n' +
                    '\n' +
                    'Sinta-se à vontade para adicionar mais detalhes, se quiser, ou apenas envie. Vamos te reembolsar!',
            },

            reviewWorkspaceSettingsTask: {
                title: ({workspaceSettingsLink}) => `Revise suas [configurações de espaço de trabalho](${workspaceSettingsLink})`,
                description: ({workspaceSettingsLink}) =>
                    'Veja como revisar e atualizar as configurações do seu espaço de trabalho:\n' +
                    '1. Clique em Espaços de trabalho.\n' +
                    '2. Selecione seu espaço de trabalho.\n' +
                    '3. Revise e atualize suas configurações.\n' +
                    `[Vá para o seu espaço de trabalho.](${workspaceSettingsLink})`,
            },
            createReportTask: {
                title: 'Crie seu primeiro relatório',
                description:
                    'Veja como criar um relatório:\n' +
                    '\n' +
                    `1. Clique no botão ${CONST.CUSTOM_EMOJIS.GLOBAL_CREATE}.\n` +
                    '2. Escolha *Criar relatório*.\n' +
                    '3. Clique em *Adicionar despesa*.\n' +
                    '4. Adicione sua primeira despesa.\n' +
                    '\n' +
                    'E pronto!',
            },
        } satisfies Record<string, Pick<OnboardingTask, 'title' | 'description'>>,
        testDrive: {
            name: ({testDriveURL}: {testDriveURL?: string}) => (testDriveURL ? `Faça um [test drive](${testDriveURL})` : 'Faça um test drive'),
            embeddedDemoIframeTitle: 'Test Drive',
            employeeFakeReceipt: {
                description: 'Meu recibo de test drive!',
            },
        },
        messages: {
            onboardingEmployerOrSubmitMessage: 'Ser reembolsado é tão fácil quanto enviar uma mensagem. Vamos ver o básico.',
            onboardingPersonalSpendMessage: 'Veja como rastrear seus gastos em poucos cliques.',
            onboardingManageTeamMessage: ({hasIntroSelected}: {hasIntroSelected: boolean}) =>
                hasIntroSelected
                    ? '# Seu teste gratuito começou! Vamos configurar tudo.\n👋 Olá, sou seu especialista de configuração da Expensify. Agora que você criou um workspace, aproveite ao máximo seus 30 dias de teste gratuito seguindo as etapas abaixo!'
                    : '# Seu teste gratuito começou! Vamos configurar tudo.\n👋 Olá, sou seu especialista de configuração da Expensify. Já criei um workspace para ajudar a gerenciar os recibos e despesas da sua equipe. Para aproveitar ao máximo seus 30 dias de teste gratuito, basta seguir as etapas restantes de configuração abaixo!',
            onboardingTrackWorkspaceMessage:
                '# Vamos configurar você\n👋 Estou aqui para ajudar! Para você começar, adaptei as configurações do seu espaço de trabalho para microempreendedores individuais e empresas semelhantes. Você pode ajustar seu espaço de trabalho clicando no link abaixo!\n\nVeja como rastrear seus gastos em poucos cliques:',
            onboardingChatSplitMessage: 'Dividir contas com amigos é tão fácil quanto enviar uma mensagem. Veja como.',
            onboardingAdminMessage: 'Aprenda a gerenciar o espaço de trabalho da sua equipe como administrador e enviar suas próprias despesas.',
            onboardingLookingAroundMessage:
                'O Expensify é mais conhecido por despesas, viagens e gerenciamento de cartões corporativos, mas fazemos muito mais do que isso. Diga-me o que lhe interessa e eu o ajudarei a começar.',
            onboardingTestDriveReceiverMessage: '*Você tem 3 meses grátis! Comece abaixo.*',
        },
        workspace: {
            title: 'Mantenha-se organizado com um espaço de trabalho',
            subtitle: 'Desbloqueie ferramentas poderosas para simplificar o gerenciamento de despesas, tudo em um só lugar. Com um espaço de trabalho, você pode:',
            explanationModal: {
                descriptionOne: 'Acompanhe e organize recibos',
                descriptionTwo: 'Categorizar e etiquetar despesas',
                descriptionThree: 'Criar e compartilhar relatórios',
            },
            price: 'Experimente gratuitamente por 30 dias, depois faça o upgrade por apenas <strong>US$5/mês</strong>.',
            createWorkspace: 'Criar espaço de trabalho',
        },
        confirmWorkspace: {
            title: 'Confirmar espaço de trabalho',
            subtitle: 'Crie um espaço de trabalho para rastrear recibos, reembolsar despesas, gerenciar viagens, criar relatórios e muito mais — tudo na velocidade do chat.',
        },
        inviteMembers: {
            title: 'Convidar membros',
            subtitle: 'Gerencie e compartilhe suas despesas com um contador ou inicie um grupo de viagem com amigos.',
        },
    },
    featureTraining: {
        doNotShowAgain: 'Não me mostre isso novamente',
    },
    personalDetails: {
        error: {
            containsReservedWord: 'O nome não pode conter as palavras Expensify ou Concierge',
            hasInvalidCharacter: 'O nome não pode conter uma vírgula ou ponto e vírgula',
            requiredFirstName: 'O nome não pode estar vazio',
        },
    },
    privatePersonalDetails: {
        enterLegalName: 'Qual é o seu nome legal?',
        enterDateOfBirth: 'Qual é a sua data de nascimento?',
        enterAddress: 'Qual é o seu endereço?',
        enterPhoneNumber: 'Qual é o seu número de telefone?',
        personalDetails: 'Detalhes pessoais',
        privateDataMessage: 'Esses detalhes são usados para viagens e pagamentos. Eles nunca são exibidos no seu perfil público.',
        legalName: 'Nome legal',
        legalFirstName: 'Nome legal',
        legalLastName: 'Sobrenome legal',
        address: 'Endereço',
        error: {
            dateShouldBeBefore: ({dateString}: DateShouldBeBeforeParams) => `A data deve ser anterior a ${dateString}`,
            dateShouldBeAfter: ({dateString}: DateShouldBeAfterParams) => `A data deve ser após ${dateString}`,
            hasInvalidCharacter: 'O nome pode incluir apenas caracteres latinos',
            incorrectZipFormat: ({zipFormat}: IncorrectZipFormatParams = {}) => `Formato de código postal incorreto${zipFormat ? `Formato aceitável: ${zipFormat}` : ''}`,
            invalidPhoneNumber: `Por favor, certifique-se de que o número de telefone é válido (por exemplo, ${CONST.EXAMPLE_PHONE_NUMBER})`,
        },
    },
    resendValidationForm: {
        linkHasBeenResent: 'Link foi reenviado',
        weSentYouMagicSignInLink: ({login, loginType}: WeSentYouMagicSignInLinkParams) => `Enviei um link mágico de login para ${login}. Por favor, verifique seu ${loginType} para entrar.`,
        resendLink: 'Reenviar link',
    },
    unlinkLoginForm: {
        toValidateLogin: ({primaryLogin, secondaryLogin}: ToValidateLoginParams) =>
            `Para validar ${secondaryLogin}, por favor, reenvie o código mágico das Configurações da Conta de ${primaryLogin}.`,
        noLongerHaveAccess: ({primaryLogin}: NoLongerHaveAccessParams) => `Se você não tiver mais acesso a ${primaryLogin}, por favor, desvincule suas contas.`,
        unlink: 'Desvincular',
        linkSent: 'Link enviado!',
        successfullyUnlinkedLogin: 'Login secundário desvinculado com sucesso!',
    },
    emailDeliveryFailurePage: {
        ourEmailProvider: ({login}: OurEmailProviderParams) =>
            `Nosso provedor de e-mail suspendeu temporariamente os e-mails para ${login} devido a problemas de entrega. Para desbloquear seu login, siga estas etapas:`,
        confirmThat: ({login}: ConfirmThatParams) => `Confirme que ${login} está escrito corretamente e é um endereço de e-mail real e válido para entrega.`,
        emailAliases: 'Os aliases de e-mail, como "expenses@domain.com", devem ter acesso à sua própria caixa de entrada de e-mail para que seja um login válido do Expensify.',
        ensureYourEmailClient: 'Certifique-se de que seu cliente de e-mail permita e-mails de expensify.com.',
        youCanFindDirections: 'Você pode encontrar instruções sobre como concluir esta etapa',
        helpConfigure: 'mas você pode precisar que o seu departamento de TI ajude a configurar as suas configurações de e-mail.',
        onceTheAbove: 'Depois de concluir as etapas acima, por favor entre em contato com',
        toUnblock: 'para desbloquear seu login.',
    },
    smsDeliveryFailurePage: {
        smsDeliveryFailureMessage: ({login}: OurEmailProviderParams) =>
            `Não conseguimos entregar mensagens SMS para ${login}, então suspendemos temporariamente. Por favor, tente validar seu número:`,
        validationSuccess: 'Seu número foi validado! Clique abaixo para enviar um novo código mágico de login.',
        validationFailed: ({
            timeData,
        }: {
            timeData?: {
                days?: number;
                hours?: number;
                minutes?: number;
            } | null;
        }) => {
            if (!timeData) {
                return 'Por favor, aguarde um momento antes de tentar novamente.';
            }
            const timeParts = [];
            if (timeData.days) {
                timeParts.push(`${timeData.days} ${timeData.days === 1 ? 'dia' : 'dias'}`);
            }
            if (timeData.hours) {
                timeParts.push(`${timeData.hours} ${timeData.hours === 1 ? 'hora' : 'horas'}`);
            }
            if (timeData.minutes) {
                timeParts.push(`${timeData.minutes} ${timeData.minutes === 1 ? 'minuto' : 'minutos'}`);
            }
            let timeText = '';
            if (timeParts.length === 1) {
                timeText = timeParts.at(0) ?? '';
            } else if (timeParts.length === 2) {
                timeText = `${timeParts.at(0)} and ${timeParts.at(1)}`;
            } else if (timeParts.length === 3) {
                timeText = `${timeParts.at(0)}, ${timeParts.at(1)}, and ${timeParts.at(2)}`;
            }
            return `Aguarde! Você precisa esperar ${timeText} antes de tentar validar seu número novamente.`;
        },
    },
    welcomeSignUpForm: {
        join: 'Participar',
    },
    detailsPage: {
        localTime: 'Hora local',
    },
    newChatPage: {
        startGroup: 'Iniciar grupo',
        addToGroup: 'Adicionar ao grupo',
    },
    yearPickerPage: {
        year: 'Ano',
        selectYear: 'Por favor, selecione um ano',
    },
    focusModeUpdateModal: {
        title: 'Bem-vindo ao modo #focus!',
        prompt: 'Mantenha-se atualizado vendo apenas os chats não lidos ou que precisam da sua atenção. Não se preocupe, você pode mudar isso a qualquer momento em',
        settings: 'configurações',
    },
    notFound: {
        chatYouLookingForCannotBeFound: 'O chat que você está procurando não pode ser encontrado.',
        getMeOutOfHere: 'Me tire daqui',
        iouReportNotFound: 'Os detalhes do pagamento que você está procurando não podem ser encontrados.',
        notHere: 'Hmm... não está aqui',
        pageNotFound: 'Ops, esta página não pode ser encontrada.',
        noAccess: 'Este chat ou despesa pode ter sido excluído ou você não tem acesso a ele.\n\nPara qualquer dúvida, entre em contato com concierge@expensify.com',
        goBackHome: 'Voltar para a página inicial',
        commentYouLookingForCannotBeFound: 'O comentário que você está procurando não foi encontrado. Volte para o chat',
        contactConcierge: 'Para qualquer dúvida, entre em contato com concierge@expensify.com',
        goToChatInstead: 'Vá para o chat em vez disso.',
    },
    errorPage: {
        title: ({isBreakLine}: {isBreakLine: boolean}) => `Ops... ${isBreakLine ? '\n' : ''}Algo deu errado`,
        subtitle: 'Não foi possível concluir sua solicitação. Por favor, tente novamente mais tarde.',
    },
    setPasswordPage: {
        enterPassword: 'Digite uma senha',
        setPassword: 'Definir senha',
        newPasswordPrompt: 'Sua senha deve ter pelo menos 8 caracteres, 1 letra maiúscula, 1 letra minúscula e 1 número.',
        passwordFormTitle: 'Bem-vindo de volta ao Novo Expensify! Por favor, defina sua senha.',
        passwordNotSet: 'Não conseguimos definir sua nova senha. Enviamos um novo link de senha para você tentar novamente.',
        setPasswordLinkInvalid: 'Este link para definir a senha é inválido ou expirou. Um novo está esperando por você na sua caixa de entrada de e-mail!',
        validateAccount: 'Verificar conta',
    },
    statusPage: {
        status: 'Status',
        statusExplanation: 'Adicione um emoji para dar aos seus colegas e amigos uma maneira fácil de saber o que está acontecendo. Você também pode adicionar uma mensagem, se quiser!',
        today: 'Hoje',
        clearStatus: 'Limpar status',
        save: 'Salvar',
        message: 'Mensagem',
        timePeriods: {
            never: 'Nunca',
            thirtyMinutes: '30 minutos',
            oneHour: '1 hora',
            afterToday: 'Hoje',
            afterWeek: 'Uma semana',
            custom: 'Customizado',
        },
        untilTomorrow: 'Até amanhã',
        untilTime: ({time}: UntilTimeParams) => `Até ${time}`,
        date: 'Data',
        time: 'Tempo',
        clearAfter: 'Limpar após',
        whenClearStatus: 'Quando devemos limpar seu status?',
        vacationDelegate: 'Delegado de férias',
        setVacationDelegate: `Defina um delegado de férias para aprovar relatórios em seu nome enquanto estiver fora do escritório.`,
        vacationDelegateError: 'Ocorreu um erro ao atualizar seu delegado de férias.',
        asVacationDelegate: ({nameOrEmail: managerName}: VacationDelegateParams) => `como delegado de férias de ${managerName}`,
        toAsVacationDelegate: ({submittedToName, vacationDelegateName}: SubmittedToVacationDelegateParams) => `para ${submittedToName} como delegado de férias de ${vacationDelegateName}`,
        vacationDelegateWarning: ({nameOrEmail}: VacationDelegateParams) =>
            `Você está designando ${nameOrEmail} como seu delegado de férias. Essa pessoa ainda não está em todos os seus espaços de trabalho. Se você continuar, um e-mail será enviado para todos os administradores dos seus espaços solicitando a inclusão dela.`,
    },
    stepCounter: ({step, total, text}: StepCounterParams) => {
        let result = `Etapa ${step}`;
        if (total) {
            result = `${result} of ${total}`;
        }
        if (text) {
            result = `${result}: ${text}`;
        }
        return result;
    },
    bankAccount: {
        bankInfo: 'Informações bancárias',
        confirmBankInfo: 'Confirmar informações bancárias',
        manuallyAdd: 'Adicione sua conta bancária manualmente',
        letsDoubleCheck: 'Vamos verificar se tudo está correto.',
        accountEnding: 'Conta terminando em',
        thisBankAccount: 'Esta conta bancária será usada para pagamentos comerciais no seu espaço de trabalho.',
        accountNumber: 'Número da conta',
        routingNumber: 'Número de roteamento',
        chooseAnAccountBelow: 'Escolha uma conta abaixo',
        addBankAccount: 'Adicionar conta bancária',
        chooseAnAccount: 'Escolha uma conta',
        connectOnlineWithPlaid: 'Faça login no seu banco',
        connectManually: 'Conectar manualmente',
        desktopConnection: 'Nota: Para se conectar com Chase, Wells Fargo, Capital One ou Bank of America, por favor clique aqui para completar este processo em um navegador.',
        yourDataIsSecure: 'Seus dados estão seguros',
        toGetStarted: 'Adicione uma conta bancária para reembolsar despesas, emitir Cartões Expensify, coletar pagamentos de faturas e pagar contas, tudo em um só lugar.',
        plaidBodyCopy: 'Dê aos seus funcionários uma maneira mais fácil de pagar - e serem reembolsados - por despesas da empresa.',
        checkHelpLine: 'Seu número de roteamento e número da conta podem ser encontrados em um cheque da conta.',
        hasPhoneLoginError: ({contactMethodRoute}: ContactMethodParams) =>
            `Para conectar uma conta bancária, por favor <a href="${contactMethodRoute}">adicione um e-mail como seu login principal</a> e tente novamente. Você pode adicionar seu número de telefone como um login secundário.`,
        hasBeenThrottledError: 'Ocorreu um erro ao adicionar sua conta bancária. Por favor, aguarde alguns minutos e tente novamente.',
        hasCurrencyError: ({workspaceRoute}: WorkspaceRouteParams) =>
            `Ops! Parece que a moeda do seu espaço de trabalho está definida para uma moeda diferente de USD. Para continuar, por favor vá para <a href="${workspaceRoute}">suas configurações de espaço de trabalho</a> para definir para USD e tentar novamente.`,
        error: {
            youNeedToSelectAnOption: 'Por favor, selecione uma opção para continuar',
            noBankAccountAvailable: 'Desculpe, não há nenhuma conta bancária disponível.',
            noBankAccountSelected: 'Por favor, escolha uma conta',
            taxID: 'Por favor, insira um número de identificação fiscal válido.',
            website: 'Por favor, insira um site válido',
            zipCode: `Por favor, insira um código postal válido usando o formato: ${CONST.COUNTRY_ZIP_REGEX_DATA.US.samples}`,
            phoneNumber: 'Por favor, insira um número de telefone válido.',
            email: 'Por favor, insira um endereço de e-mail válido.',
            companyName: 'Por favor, insira um nome comercial válido.',
            addressCity: 'Por favor, insira uma cidade válida',
            addressStreet: 'Por favor, insira um endereço de rua válido',
            addressState: 'Por favor, selecione um estado válido.',
            incorporationDateFuture: 'A data de incorporação não pode estar no futuro',
            incorporationState: 'Por favor, selecione um estado válido.',
            industryCode: 'Por favor, insira um código de classificação de indústria válido com seis dígitos.',
            restrictedBusiness: 'Por favor, confirme se a empresa não está na lista de empresas restritas.',
            routingNumber: 'Por favor, insira um número de roteamento válido.',
            accountNumber: 'Por favor, insira um número de conta válido.',
            routingAndAccountNumberCannotBeSame: 'Os números de roteamento e de conta não podem coincidir.',
            companyType: 'Por favor, selecione um tipo de empresa válido',
            tooManyAttempts:
                'Devido a um alto número de tentativas de login, esta opção foi desativada por 24 horas. Por favor, tente novamente mais tarde ou insira os detalhes manualmente.',
            address: 'Por favor, insira um endereço válido',
            dob: 'Por favor, selecione uma data de nascimento válida',
            age: 'Deve ter mais de 18 anos de idade',
            ssnLast4: 'Por favor, insira os últimos 4 dígitos válidos do SSN',
            firstName: 'Por favor, insira um nome válido.',
            lastName: 'Por favor, insira um sobrenome válido',
            noDefaultDepositAccountOrDebitCardAvailable: 'Por favor, adicione uma conta de depósito padrão ou cartão de débito.',
            validationAmounts: 'Os valores de validação que você inseriu estão incorretos. Por favor, verifique novamente seu extrato bancário e tente novamente.',
            fullName: 'Por favor, insira um nome completo válido.',
            ownershipPercentage: 'Por favor, insira um número percentual válido',
            deletePaymentBankAccount:
                'Este banco conta não pode ser excluída porque é usada para pagamentos do Cartão Expensify. Se ainda assim deseja excluir essa conta, entre em contato com o Concierge.',
        },
    },
    addPersonalBankAccount: {
        countrySelectionStepHeader: 'Onde está localizada a sua conta bancária?',
        accountDetailsStepHeader: 'Quais são os detalhes da sua conta?',
        accountTypeStepHeader: 'Que tipo de conta é esta?',
        bankInformationStepHeader: 'Quais são os seus dados bancários?',
        accountHolderInformationStepHeader: 'Quais são os detalhes do titular da conta?',
        howDoWeProtectYourData: 'Como protegemos seus dados?',
        currencyHeader: 'Qual é a moeda da sua conta bancária?',
        confirmationStepHeader: 'Verifique suas informações.',
        confirmationStepSubHeader: 'Verifique os detalhes abaixo e marque a caixa de termos para confirmar.',
    },
    addPersonalBankAccountPage: {
        enterPassword: 'Digite a senha do Expensify',
        alreadyAdded: 'Esta conta já foi adicionada.',
        chooseAccountLabel: 'Conta',
        successTitle: 'Conta bancária pessoal adicionada!',
        successMessage: 'Parabéns, sua conta bancária está configurada e pronta para receber reembolsos.',
    },
    attachmentView: {
        unknownFilename: 'Nome de arquivo desconhecido',
        passwordRequired: 'Por favor, insira uma senha',
        passwordIncorrect: 'Senha incorreta. Por favor, tente novamente.',
        failedToLoadPDF: 'Falha ao carregar o arquivo PDF',
        pdfPasswordForm: {
            title: 'PDF protegido por senha',
            infoText: 'Este PDF está protegido por senha.',
            beforeLinkText: 'Por favor',
            linkText: 'insira a senha',
            afterLinkText: 'para visualizá-lo.',
            formLabel: 'Ver PDF',
        },
        attachmentNotFound: 'Anexo não encontrado',
        retry: 'Tentar novamente',
    },
    messages: {
        errorMessageInvalidPhone: `Por favor, insira um número de telefone válido sem parênteses ou traços. Se você estiver fora dos EUA, inclua o código do seu país (ex.: ${CONST.EXAMPLE_PHONE_NUMBER}).`,
        errorMessageInvalidEmail: 'E-mail inválido',
        userIsAlreadyMember: ({login, name}: UserIsAlreadyMemberParams) => `${login} já é membro de ${name}`,
    },
    onfidoStep: {
        acceptTerms: 'Ao continuar com a solicitação para ativar sua Expensify Wallet, você confirma que leu, entendeu e aceita',
        facialScan: 'Política e Autorização de Varredura Facial da Onfido',
        tryAgain: 'Tente novamente',
        verifyIdentity: 'Verificar identidade',
        letsVerifyIdentity: 'Vamos verificar sua identidade',
        butFirst: `Mas primeiro, a parte chata. Leia as informações legais na próxima etapa e clique em "Aceitar" quando estiver pronto.`,
        genericError: 'Ocorreu um erro ao processar esta etapa. Por favor, tente novamente.',
        cameraPermissionsNotGranted: 'Ativar acesso à câmera',
        cameraRequestMessage: 'Precisamos de acesso à sua câmera para concluir a verificação da conta bancária. Por favor, habilite em Configurações > New Expensify.',
        microphonePermissionsNotGranted: 'Ativar acesso ao microfone',
        microphoneRequestMessage: 'Precisamos de acesso ao seu microfone para concluir a verificação da conta bancária. Por favor, habilite em Configurações > New Expensify.',
        originalDocumentNeeded: 'Por favor, envie uma imagem original do seu documento de identidade em vez de uma captura de tela ou imagem escaneada.',
        documentNeedsBetterQuality:
            'Seu documento de identificação parece estar danificado ou com recursos de segurança ausentes. Por favor, faça o upload de uma imagem original de um documento de identificação não danificado que esteja totalmente visível.',
        imageNeedsBetterQuality:
            'Há um problema com a qualidade da imagem do seu documento de identidade. Por favor, envie uma nova imagem onde todo o seu documento possa ser visto claramente.',
        selfieIssue: 'Há um problema com sua selfie/vídeo. Por favor, envie uma selfie/vídeo ao vivo.',
        selfieNotMatching: 'Sua selfie/vídeo não corresponde ao seu documento de identidade. Por favor, envie uma nova selfie/vídeo onde seu rosto possa ser visto claramente.',
        selfieNotLive: 'Sua selfie/vídeo não parece ser uma foto/vídeo ao vivo. Por favor, envie uma selfie/vídeo ao vivo.',
    },
    additionalDetailsStep: {
        headerTitle: 'Detalhes adicionais',
        helpText: 'Precisamos confirmar as seguintes informações antes que você possa enviar e receber dinheiro da sua carteira.',
        helpTextIdologyQuestions: 'Precisamos fazer apenas mais algumas perguntas para finalizar a validação da sua identidade.',
        helpLink: 'Saiba mais sobre por que precisamos disso.',
        legalFirstNameLabel: 'Nome legal',
        legalMiddleNameLabel: 'Nome do meio legal',
        legalLastNameLabel: 'Sobrenome legal',
        selectAnswer: 'Por favor, selecione uma resposta para continuar',
        ssnFull9Error: 'Por favor, insira um SSN válido de nove dígitos.',
        needSSNFull9: 'Estamos tendo problemas para verificar seu SSN. Por favor, insira os nove dígitos completos do seu SSN.',
        weCouldNotVerify: 'Não conseguimos verificar',
        pleaseFixIt: 'Por favor, corrija esta informação antes de continuar.',
        failedKYCTextBefore: 'Não conseguimos verificar sua identidade. Por favor, tente novamente mais tarde ou entre em contato com',
        failedKYCTextAfter: 'se você tiver alguma dúvida.',
    },
    termsStep: {
        headerTitle: 'Termos e taxas',
        headerTitleRefactor: 'Taxas e termos',
        haveReadAndAgree: 'Li e concordo em receber',
        electronicDisclosures: 'divulgações eletrônicas',
        agreeToThe: 'Eu concordo com o/a/as/os',
        walletAgreement: 'Acordo da Wallet',
        enablePayments: 'Habilitar pagamentos',
        monthlyFee: 'Taxa mensal',
        inactivity: 'Inatividade',
        noOverdraftOrCredit: 'Sem recurso de cheque especial/crédito.',
        electronicFundsWithdrawal: 'Retirada eletrônica de fundos',
        standard: 'Padrão',
        reviewTheFees: 'Dê uma olhada em algumas taxas.',
        checkTheBoxes: 'Por favor, marque as caixas abaixo.',
        agreeToTerms: 'Concorde com os termos e você estará pronto para começar!',
        shortTermsForm: {
            expensifyPaymentsAccount: ({walletProgram}: WalletProgramParams) => `A Expensify Wallet é emitida por ${walletProgram}.`,
            perPurchase: 'Por compra',
            atmWithdrawal: 'Saque em caixa eletrônico',
            cashReload: 'Recarga de dinheiro',
            inNetwork: 'na rede',
            outOfNetwork: 'fora da rede',
            atmBalanceInquiry: 'Consulta de saldo no caixa eletrônico',
            inOrOutOfNetwork: '(dentro da rede ou fora da rede)',
            customerService: 'Atendimento ao cliente',
            automatedOrLive: '(automated or live agent)',
            afterTwelveMonths: '(após 12 meses sem transações)',
            weChargeOneFee: 'Cobramos 1 outro tipo de taxa. É:',
            fdicInsurance: 'Seus fundos são elegíveis para seguro FDIC.',
            generalInfo: 'Para informações gerais sobre contas pré-pagas, visite',
            conditionsDetails: 'Para detalhes e condições de todas as taxas e serviços, visite',
            conditionsPhone: 'ou ligando para +1 833-400-0904.',
            instant: '(instant)',
            electronicFundsInstantFeeMin: ({amount}: TermsParams) => `(min ${amount})`,
        },
        longTermsForm: {
            listOfAllFees: 'Uma lista de todas as taxas do Expensify Wallet',
            typeOfFeeHeader: 'Todas as taxas',
            feeAmountHeader: 'Quantia',
            moreDetailsHeader: 'Detalhes',
            openingAccountTitle: 'Abrindo uma conta',
            openingAccountDetails: 'Não há taxa para abrir uma conta.',
            monthlyFeeDetails: 'Não há taxa mensal.',
            customerServiceTitle: 'Atendimento ao cliente',
            customerServiceDetails: 'Não há taxas de serviço ao cliente.',
            inactivityDetails: 'Não há taxa de inatividade.',
            sendingFundsTitle: 'Enviando fundos para outro titular de conta',
            sendingFundsDetails: 'Não há taxa para enviar fundos para outro titular de conta usando seu saldo, conta bancária ou cartão de débito.',
            electronicFundsStandardDetails:
                "There's no fee to transfer funds from your Expensify Wallet " +
                'to your bank account using the standard option. This transfer usually completes within 1-3 business' +
                ' days.',
            electronicFundsInstantDetails: ({percentage, amount}: ElectronicFundsParams) =>
                "There's a fee to transfer funds from your Expensify Wallet to " +
                'your linked debit card using the instant transfer option. This transfer usually completes within ' +
                `several minutes. The fee is ${percentage}% of the transfer amount (with a minimum fee of ${amount}).`,
            fdicInsuranceBancorp: ({amount}: TermsParams) =>
                'Your funds are eligible for FDIC insurance. Your funds will be held at or ' +
                `transferred to ${CONST.WALLET.PROGRAM_ISSUERS.BANCORP_BANK}, an FDIC-insured institution. Once there, your funds are insured up ` +
                `to ${amount} by the FDIC in the event ${CONST.WALLET.PROGRAM_ISSUERS.BANCORP_BANK} fails, if specific deposit insurance requirements ` +
                `are met and your card is registered. See`,
            fdicInsuranceBancorp2: 'para detalhes.',
            contactExpensifyPayments: `Entre em contato com ${CONST.WALLET.PROGRAM_ISSUERS.EXPENSIFY_PAYMENTS} ligando para +1 833-400-0904, ou por e-mail em`,
            contactExpensifyPayments2: 'ou faça login em',
            generalInformation: 'Para informações gerais sobre contas pré-pagas, visite',
            generalInformation2: 'Se você tiver uma reclamação sobre uma conta pré-paga, ligue para o Bureau de Proteção Financeira do Consumidor pelo 1-855-411-2372 ou visite',
            printerFriendlyView: 'Ver versão para impressão',
            automated: 'Automatizado',
            liveAgent: 'Agente ao vivo',
            instant: 'Instantâneo',
            electronicFundsInstantFeeMin: ({amount}: TermsParams) => `Min ${amount}`,
        },
    },
    activateStep: {
        headerTitle: 'Habilitar pagamentos',
        activatedTitle: 'Carteira ativada!',
        activatedMessage: 'Parabéns, sua carteira está configurada e pronta para fazer pagamentos.',
        checkBackLaterTitle: 'Só um minuto...',
        checkBackLaterMessage: 'Ainda estamos revisando suas informações. Por favor, volte mais tarde.',
        continueToPayment: 'Continuar para o pagamento',
        continueToTransfer: 'Continuar a transferir',
    },
    companyStep: {
        headerTitle: 'Informações da empresa',
        subtitle: 'Quase pronto! Por motivos de segurança, precisamos confirmar algumas informações:',
        legalBusinessName: 'Nome comercial legal',
        companyWebsite: 'Site da empresa',
        taxIDNumber: 'Número de identificação fiscal',
        taxIDNumberPlaceholder: '9 dígitos',
        companyType: 'Tipo de empresa',
        incorporationDate: 'Data de incorporação',
        incorporationState: 'Estado de incorporação',
        industryClassificationCode: 'Código de classificação da indústria',
        confirmCompanyIsNot: 'Confirmo que esta empresa não está na lista de',
        listOfRestrictedBusinesses: 'lista de negócios restritos',
        incorporationDatePlaceholder: 'Data de início (aaaa-mm-dd)',
        incorporationTypes: {
            LLC: 'LLC',
            CORPORATION: 'Corp',
            PARTNERSHIP: 'Parceria',
            COOPERATIVE: 'Cooperativa',
            SOLE_PROPRIETORSHIP: 'Empresa individual',
            OTHER: 'Outro',
        },
        industryClassification: 'Em qual setor a empresa está classificada?',
        industryClassificationCodePlaceholder: 'Pesquisar código de classificação da indústria',
    },
    requestorStep: {
        headerTitle: 'Informações pessoais',
        learnMore: 'Saiba mais',
        isMyDataSafe: 'Meus dados estão seguros?',
    },
    personalInfoStep: {
        personalInfo: 'Informações pessoais',
        enterYourLegalFirstAndLast: 'Qual é o seu nome legal?',
        legalFirstName: 'Nome legal',
        legalLastName: 'Sobrenome legal',
        legalName: 'Nome legal',
        enterYourDateOfBirth: 'Qual é a sua data de nascimento?',
        enterTheLast4: 'Quais são os últimos quatro dígitos do seu Número de Seguro Social?',
        dontWorry: 'Não se preocupe, não fazemos nenhuma verificação de crédito pessoal!',
        last4SSN: 'Últimos 4 do SSN',
        enterYourAddress: 'Qual é o seu endereço?',
        address: 'Endereço',
        letsDoubleCheck: 'Vamos verificar se tudo está correto.',
        byAddingThisBankAccount: 'Ao adicionar esta conta bancária, você confirma que leu, entendeu e aceitou',
        whatsYourLegalName: 'Qual é o seu nome legal?',
        whatsYourDOB: 'Qual é a sua data de nascimento?',
        whatsYourAddress: 'Qual é o seu endereço?',
        whatsYourSSN: 'Quais são os últimos quatro dígitos do seu Número de Seguro Social?',
        noPersonalChecks: 'Não se preocupe, não fazemos verificações de crédito pessoal aqui!',
        whatsYourPhoneNumber: 'Qual é o seu número de telefone?',
        weNeedThisToVerify: 'Precisamos disso para verificar sua carteira.',
    },
    businessInfoStep: {
        businessInfo: 'Informações da empresa',
        enterTheNameOfYourBusiness: 'Qual é o nome da sua empresa?',
        businessName: 'Nome legal da empresa',
        enterYourCompanyTaxIdNumber: 'Qual é o número de identificação fiscal da sua empresa?',
        taxIDNumber: 'Número de identificação fiscal',
        taxIDNumberPlaceholder: '9 dígitos',
        enterYourCompanyWebsite: 'Qual é o site da sua empresa?',
        companyWebsite: 'Site da empresa',
        enterYourCompanyPhoneNumber: 'Qual é o número de telefone da sua empresa?',
        enterYourCompanyAddress: 'Qual é o endereço da sua empresa?',
        selectYourCompanyType: 'Que tipo de empresa é essa?',
        companyType: 'Tipo de empresa',
        incorporationType: {
            LLC: 'LLC',
            CORPORATION: 'Corp',
            PARTNERSHIP: 'Parceria',
            COOPERATIVE: 'Cooperativa',
            SOLE_PROPRIETORSHIP: 'Empresa individual',
            OTHER: 'Outro',
        },
        selectYourCompanyIncorporationDate: 'Qual é a data de incorporação da sua empresa?',
        incorporationDate: 'Data de incorporação',
        incorporationDatePlaceholder: 'Data de início (aaaa-mm-dd)',
        incorporationState: 'Estado de incorporação',
        pleaseSelectTheStateYourCompanyWasIncorporatedIn: 'Em qual estado sua empresa foi incorporada?',
        letsDoubleCheck: 'Vamos verificar se tudo está correto.',
        companyAddress: 'Endereço da empresa',
        listOfRestrictedBusinesses: 'lista de negócios restritos',
        confirmCompanyIsNot: 'Confirmo que esta empresa não está na lista de',
        businessInfoTitle: 'Informações comerciais',
        legalBusinessName: 'Nome comercial legal',
        whatsTheBusinessName: 'Qual é o nome da empresa?',
        whatsTheBusinessAddress: 'Qual é o endereço comercial?',
        whatsTheBusinessContactInformation: 'Qual é a informação de contato comercial?',
        whatsTheBusinessRegistrationNumber: ({country}: BusinessRegistrationNumberParams) => {
            switch (country) {
                case CONST.COUNTRY.GB:
                    return 'Qual é o número de registro da empresa (CRN)?';
                default:
                    return 'Qual é o número de registro da empresa?';
            }
        },
        whatsTheBusinessTaxIDEIN: ({country}: BusinessTaxIDParams) => {
            switch (country) {
                case CONST.COUNTRY.US:
                    return 'Qual é o Número de Identificação do Empregador (EIN)?';
                case CONST.COUNTRY.CA:
                    return 'Qual é o Número Comercial (BN)?';
                case CONST.COUNTRY.GB:
                    return 'Qual é o Número de Registro de IVA (VRN)?';
                case CONST.COUNTRY.AU:
                    return 'Qual é o Número Comercial Australiano (ABN)?';
                default:
                    return 'Qual é o número de IVA da UE?';
            }
        },
        whatsThisNumber: 'Qual é esse número?',
        whereWasTheBusinessIncorporated: 'Onde a empresa foi incorporada?',
        whatTypeOfBusinessIsIt: 'Que tipo de negócio é?',
        whatsTheBusinessAnnualPayment: 'Qual é o volume anual de pagamentos da empresa?',
        whatsYourExpectedAverageReimbursements: 'Qual é o seu valor médio de reembolso esperado?',
        registrationNumber: 'Número de registro',
        taxIDEIN: ({country}: BusinessTaxIDParams) => {
            switch (country) {
                case CONST.COUNTRY.US:
                    return 'EIN';
                case CONST.COUNTRY.CA:
                    return 'BN';
                case CONST.COUNTRY.GB:
                    return 'VRN';
                case CONST.COUNTRY.AU:
                    return 'ABN';
                default:
                    return 'IVA UE';
            }
        },
        businessAddress: 'Endereço comercial',
        businessType: 'Tipo de negócio',
        incorporation: 'Incorporação',
        incorporationCountry: 'País de incorporação',
        incorporationTypeName: 'Tipo de incorporação',
        businessCategory: 'Categoria de negócios',
        annualPaymentVolume: 'Volume de pagamento anual',
        annualPaymentVolumeInCurrency: ({currencyCode}: CurrencyCodeParams) => `Volume de pagamento anual em ${currencyCode}`,
        averageReimbursementAmount: 'Valor médio de reembolso',
        averageReimbursementAmountInCurrency: ({currencyCode}: CurrencyCodeParams) => `Valor médio de reembolso em ${currencyCode}`,
        selectIncorporationType: 'Selecione o tipo de incorporação',
        selectBusinessCategory: 'Selecione a categoria de negócios',
        selectAnnualPaymentVolume: 'Selecione o volume de pagamento anual',
        selectIncorporationCountry: 'Selecione o país de incorporação',
        selectIncorporationState: 'Selecione o estado de incorporação',
        selectAverageReimbursement: 'Selecionar valor médio de reembolso',
        findIncorporationType: 'Encontrar tipo de incorporação',
        findBusinessCategory: 'Encontrar categoria de negócios',
        findAnnualPaymentVolume: 'Encontre o volume de pagamento anual',
        findIncorporationState: 'Encontrar estado de incorporação',
        findAverageReimbursement: 'Encontrar valor médio de reembolso',
        error: {
            registrationNumber: 'Por favor, forneça um número de registro válido.',
            taxIDEIN: ({country}: BusinessTaxIDParams) => {
                switch (country) {
                    case CONST.COUNTRY.US:
                        return 'Por favor, informe um Número de Identificação do Empregador (EIN) válido';
                    case CONST.COUNTRY.CA:
                        return 'Por favor, informe um Número Comercial (BN) válido';
                    case CONST.COUNTRY.GB:
                        return 'Por favor, informe um Número de Registro de IVA (VRN) válido';
                    case CONST.COUNTRY.AU:
                        return 'Por favor, informe um Número Comercial Australiano (ABN) válido';
                    default:
                        return 'Por favor, informe um número de IVA da UE válido';
                }
            },
        },
    },
    beneficialOwnerInfoStep: {
        doYouOwn25percent: ({companyName}: CompanyNameParams) => `Você possui 25% ou mais de ${companyName}?`,
        doAnyIndividualOwn25percent: ({companyName}: CompanyNameParams) => `Algum indivíduo possui 25% ou mais de ${companyName}?`,
        areThereMoreIndividualsWhoOwn25percent: ({companyName}: CompanyNameParams) => `Existem mais pessoas que possuem 25% ou mais da ${companyName}?`,
        regulationRequiresUsToVerifyTheIdentity: 'A regulamentação exige que verifiquemos a identidade de qualquer indivíduo que possua mais de 25% do negócio.',
        companyOwner: 'Proprietário de empresa',
        enterLegalFirstAndLastName: 'Qual é o nome legal do proprietário?',
        legalFirstName: 'Nome legal',
        legalLastName: 'Sobrenome legal',
        enterTheDateOfBirthOfTheOwner: 'Qual é a data de nascimento do proprietário?',
        enterTheLast4: 'Quais são os últimos 4 dígitos do Número de Seguro Social do proprietário?',
        last4SSN: 'Últimos 4 do SSN',
        dontWorry: 'Não se preocupe, não fazemos nenhuma verificação de crédito pessoal!',
        enterTheOwnersAddress: 'Qual é o endereço do proprietário?',
        letsDoubleCheck: 'Vamos verificar se tudo está correto.',
        legalName: 'Nome legal',
        address: 'Endereço',
        byAddingThisBankAccount: 'Ao adicionar esta conta bancária, você confirma que leu, entendeu e aceitou',
        owners: 'Proprietários',
    },
    ownershipInfoStep: {
        ownerInfo: 'Informações do proprietário',
        businessOwner: 'Proprietário de empresa',
        signerInfo: 'Informações do assinante',
        doYouOwn: ({companyName}: CompanyNameParams) => `Você possui 25% ou mais de ${companyName}?`,
        doesAnyoneOwn: ({companyName}: CompanyNameParams) => `Algum indivíduo possui 25% ou mais de ${companyName}?`,
        regulationsRequire: 'Regulamentos exigem que verifiquemos a identidade de qualquer indivíduo que possua mais de 25% do negócio.',
        legalFirstName: 'Nome legal',
        legalLastName: 'Sobrenome legal',
        whatsTheOwnersName: 'Qual é o nome legal do proprietário?',
        whatsYourName: 'Qual é o seu nome legal?',
        whatPercentage: 'Qual porcentagem do negócio pertence ao proprietário?',
        whatsYoursPercentage: 'Qual porcentagem do negócio você possui?',
        ownership: 'Propriedade',
        whatsTheOwnersDOB: 'Qual é a data de nascimento do proprietário?',
        whatsYourDOB: 'Qual é a sua data de nascimento?',
        whatsTheOwnersAddress: 'Qual é o endereço do proprietário?',
        whatsYourAddress: 'Qual é o seu endereço?',
        whatAreTheLast: 'Quais são os últimos 4 dígitos do Número de Seguro Social do proprietário?',
        whatsYourLast: 'Quais são os últimos 4 dígitos do seu Número de Seguro Social?',
        dontWorry: 'Não se preocupe, não fazemos nenhuma verificação de crédito pessoal!',
        last4: 'Últimos 4 do SSN',
        whyDoWeAsk: 'Por que pedimos isso?',
        letsDoubleCheck: 'Vamos verificar se tudo está correto.',
        legalName: 'Nome legal',
        ownershipPercentage: 'Porcentagem de propriedade',
        areThereOther: ({companyName}: CompanyNameParams) => `Existem outras pessoas que possuem 25% ou mais de ${companyName}?`,
        owners: 'Proprietários',
        addCertified: 'Adicione um organograma certificado que mostre os proprietários beneficiários',
        regulationRequiresChart:
            'A regulamentação exige que coletemos uma cópia certificada do organograma de propriedade que mostre cada indivíduo ou entidade que possua 25% ou mais do negócio.',
        uploadEntity: 'Carregar gráfico de propriedade da entidade',
        noteEntity: 'Nota: O gráfico de propriedade da entidade deve ser assinado pelo seu contador, consultor jurídico ou ser autenticado.',
        certified: 'Gráfico de propriedade de entidade certificada',
        selectCountry: 'Selecionar país',
        findCountry: 'Encontrar país',
        address: 'Endereço',
        chooseFile: 'Escolher arquivo',
        uploadDocuments: 'Carregar documentação adicional',
        pleaseUpload:
            'Por favor, envie documentação adicional abaixo para nos ajudar a verificar sua identidade como proprietário direto ou indireto de 25% ou mais da entidade empresarial.',
        acceptedFiles: 'Formatos de arquivo aceitos: PDF, PNG, JPEG. O tamanho total do arquivo para cada seção não pode exceder 5 MB.',
        proofOfBeneficialOwner: 'Prova de beneficiário final',
        proofOfBeneficialOwnerDescription:
            'Por favor, forneça uma declaração assinada e um organograma de um contador público, notário ou advogado verificando a propriedade de 25% ou mais do negócio. Deve estar datado dos últimos três meses e incluir o número da licença do signatário.',
        copyOfID: 'Cópia do documento de identidade do proprietário beneficiário',
        copyOfIDDescription: 'Exemplos: Passaporte, carteira de motorista, etc.',
        proofOfAddress: 'Comprovante de endereço para o proprietário beneficiário',
        proofOfAddressDescription: 'Exemplos: conta de luz, contrato de aluguel, etc.',
        codiceFiscale: 'Codice fiscale/Tax ID',
        codiceFiscaleDescription:
            'Por favor, faça o upload de um vídeo de uma visita ao local ou de uma chamada gravada com o oficial responsável pela assinatura. O oficial deve fornecer: nome completo, data de nascimento, nome da empresa, número de registro, número do código fiscal, endereço registrado, natureza do negócio e finalidade da conta.',
    },
    validationStep: {
        headerTitle: 'Validar conta bancária',
        buttonText: 'Concluir configuração',
        maxAttemptsReached: 'A validação para esta conta bancária foi desativada devido a muitas tentativas incorretas.',
        description: `Dentro de 1-2 dias úteis, enviaremos três (3) pequenas transações para sua conta bancária de um nome como "Expensify, Inc. Validation".`,
        descriptionCTA: 'Por favor, insira o valor de cada transação nos campos abaixo. Exemplo: 1.51.',
        reviewingInfo: 'Obrigado! Estamos revisando suas informações e entraremos em contato em breve. Por favor, verifique seu chat com o Concierge.',
        forNextStep: 'para os próximos passos para concluir a configuração da sua conta bancária.',
        letsChatCTA: 'Sim, vamos conversar',
        letsChatText: 'Quase lá! Precisamos da sua ajuda para verificar algumas últimas informações pelo chat. Pronto?',
        letsChatTitle: 'Vamos conversar!',
        enable2FATitle: 'Prevenir fraudes, habilitar autenticação de dois fatores (2FA)',
        enable2FAText: 'Levamos sua segurança a sério. Por favor, configure a autenticação de dois fatores (2FA) agora para adicionar uma camada extra de proteção à sua conta.',
        secureYourAccount: 'Proteja sua conta',
    },
    completeVerificationStep: {
        completeVerification: 'Concluir verificação',
        confirmAgreements: 'Por favor, confirme os acordos abaixo.',
        certifyTrueAndAccurate: 'Eu certifico que as informações fornecidas são verdadeiras e precisas.',
        certifyTrueAndAccurateError: 'Por favor, certifique-se de que as informações são verdadeiras e precisas.',
        isAuthorizedToUseBankAccount: 'Estou autorizado a usar esta conta bancária empresarial para despesas comerciais.',
        isAuthorizedToUseBankAccountError: 'Você deve ser um responsável controlador com autorização para operar a conta bancária da empresa.',
        termsAndConditions: 'termos e condições',
    },
    connectBankAccountStep: {
        finishButtonText: 'Concluir configuração',
        validateYourBankAccount: 'Valide sua conta bancária',
        validateButtonText: 'Validar',
        validationInputLabel: 'Transação',
        maxAttemptsReached: 'A validação para esta conta bancária foi desativada devido a muitas tentativas incorretas.',
        description: `Dentro de 1-2 dias úteis, enviaremos três (3) pequenas transações para sua conta bancária de um nome como "Expensify, Inc. Validation".`,
        descriptionCTA: 'Por favor, insira o valor de cada transação nos campos abaixo. Exemplo: 1.51.',
        reviewingInfo: 'Obrigado! Estamos revisando suas informações e entraremos em contato em breve. Por favor, verifique seu chat com o Concierge.',
        forNextSteps: 'para os próximos passos para concluir a configuração da sua conta bancária.',
        letsChatCTA: 'Sim, vamos conversar',
        letsChatText: 'Quase lá! Precisamos da sua ajuda para verificar algumas últimas informações pelo chat. Pronto?',
        letsChatTitle: 'Vamos conversar!',
        enable2FATitle: 'Prevenir fraudes, habilitar autenticação de dois fatores (2FA)',
        enable2FAText: 'Levamos sua segurança a sério. Por favor, configure a autenticação de dois fatores (2FA) agora para adicionar uma camada extra de proteção à sua conta.',
        secureYourAccount: 'Proteja sua conta',
    },
    countryStep: {
        confirmBusinessBank: 'Confirme a moeda e o país da conta bancária empresarial',
        confirmCurrency: 'Confirmar moeda e país',
        yourBusiness: 'A moeda da sua conta bancária empresarial deve corresponder à moeda do seu espaço de trabalho.',
        youCanChange: 'Você pode alterar a moeda do seu espaço de trabalho no seu',
        findCountry: 'Encontrar país',
        selectCountry: 'Selecionar país',
    },
    bankInfoStep: {
        whatAreYour: 'Quais são os detalhes da sua conta bancária empresarial?',
        letsDoubleCheck: 'Vamos verificar novamente se tudo está certo.',
        thisBankAccount: 'Esta conta bancária será usada para pagamentos comerciais no seu espaço de trabalho.',
        accountNumber: 'Número da conta',
        accountHolderNameDescription: 'Nome completo do signatário autorizado',
    },
    signerInfoStep: {
        signerInfo: 'Informações do assinante',
        areYouDirector: ({companyName}: CompanyNameParams) => `Você é um diretor ou executivo sênior na ${companyName}?`,
        regulationRequiresUs: 'A regulamentação exige que verifiquemos se o assinante tem autoridade para tomar essa ação em nome da empresa.',
        whatsYourName: 'Qual é o seu nome legal?',
        fullName: 'Nome completo legal',
        whatsYourJobTitle: 'Qual é o seu cargo?',
        jobTitle: 'Título do cargo',
        whatsYourDOB: 'Qual é a sua data de nascimento?',
        uploadID: 'Envie um documento de identidade e comprovante de endereço',
        personalAddress: 'Comprovante de endereço pessoal (por exemplo, conta de serviço público)',
        letsDoubleCheck: 'Vamos verificar se tudo está correto.',
        legalName: 'Nome legal',
        proofOf: 'Comprovante de endereço pessoal',
        enterOneEmail: ({companyName}: CompanyNameParams) => `Digite o e-mail do diretor ou executivo sênior da ${companyName}`,
        regulationRequiresOneMoreDirector: 'A regulamentação exige pelo menos mais um diretor ou executivo sênior como signatário.',
        hangTight: 'Aguarde...',
        enterTwoEmails: ({companyName}: CompanyNameParams) => `Digite os e-mails de dois diretores ou executivos seniores da ${companyName}`,
        sendReminder: 'Enviar um lembrete',
        chooseFile: 'Escolher arquivo',
        weAreWaiting: 'Estamos aguardando que outros verifiquem suas identidades como diretores ou executivos seniores da empresa.',
        id: 'Cópia do RG',
        proofOfDirectors: 'Prova de diretor(es)',
        proofOfDirectorsDescription: 'Exemplos: Perfil Corporativo da Oncorp ou Registro de Negócios.',
        codiceFiscale: 'Codice Fiscale',
        codiceFiscaleDescription: 'Codice Fiscale para Signatários, Usuários Autorizados e Proprietários Beneficiários.',
        PDSandFSG: 'Documentação de divulgação PDS + FSG',
        PDSandFSGDescription:
            'Nossa parceria com a Corpay utiliza uma conexão API para aproveitar sua vasta rede de parceiros bancários internacionais para viabilizar Reembolsos Globais na Expensify. De acordo com a regulamentação australiana, estamos fornecendo a você o Guia de Serviços Financeiros (FSG) e a Declaração de Divulgação de Produto (PDS) da Corpay.\n\nPor favor, leia os documentos FSG e PDS cuidadosamente, pois eles contêm detalhes completos e informações importantes sobre os produtos e serviços oferecidos pela Corpay. Guarde esses documentos para referência futura.',
        pleaseUpload: 'Por favor, envie documentação adicional abaixo para nos ajudar a verificar sua identidade como diretor ou executivo sênior da entidade empresarial.',
        enterSignerInfo: 'Insira as informações do signatário',
        thisStep: 'Esta etapa foi concluída',
        isConnecting: ({bankAccountLastFour, currency}: SignerInfoMessageParams) =>
            `está conectando uma conta bancária empresarial em ${currency} com final ${bankAccountLastFour} ao Expensify para pagar funcionários em ${currency}. A próxima etapa exige as informações de um signatário, como um diretor ou executivo sênior.`,
    },
    agreementsStep: {
        agreements: 'Acordos',
        pleaseConfirm: 'Por favor, confirme os acordos abaixo.',
        regulationRequiresUs: 'A regulamentação exige que verifiquemos a identidade de qualquer indivíduo que possua mais de 25% do negócio.',
        iAmAuthorized: 'Estou autorizado a usar a conta bancária empresarial para despesas comerciais.',
        iCertify: 'Certifico que as informações fornecidas são verdadeiras e precisas.',
        iAcceptTheTermsAndConditions: `Aceito os <a href="https://cross-border.corpay.com/tc/">termos e condições</a>.`,
        iAcceptTheTermsAndConditionsAccessibility: 'Aceito os termos e condições.',
        accept: 'Aceitar e adicionar conta bancária',
        iConsentToThePrivacyNotice: 'Concordo com a <a href="https://payments.corpay.com/compliance">política de privacidade</a>.',
        iConsentToThePrivacyNoticeAccessibility: 'Concordo com a política de privacidade.',
        error: {
            authorized: 'Você deve ser um responsável controlador com autorização para operar a conta bancária da empresa.',
            certify: 'Por favor, certifique-se de que as informações são verdadeiras e precisas.',
            consent: 'Por favor, consinta com o aviso de privacidade',
        },
    },
    docusignStep: {
        subheader: 'Formulário Docusign',
        pleaseComplete:
            'Por favor, preencha o formulário de autorização ACH pelo link do Docusign abaixo e envie uma cópia assinada aqui para que possamos debitar diretamente da sua conta bancária.',
        pleaseCompleteTheBusinessAccount: 'Por favor, preencha a Solicitação de Conta Empresarial e o Acordo de Débito Direto.',
        pleaseCompleteTheDirect:
            'Por favor, preencha o Acordo de Débito Direto usando o link do Docusign abaixo e envie uma cópia assinada aqui para que possamos debitar diretamente da sua conta bancária.',
        takeMeTo: 'Ir para o Docusign',
        uploadAdditional: 'Enviar documentação adicional',
        pleaseUpload: 'Por favor, envie o formulário DEFT e a página de assinatura do Docusign.',
        pleaseUploadTheDirect: 'Por favor, envie os Acordos de Débito Direto e a página de assinatura do Docusign.',
    },
    finishStep: {
        letsFinish: 'Vamos terminar no chat!',
        thanksFor:
            'Obrigado por esses detalhes. Um agente de suporte dedicado agora revisará suas informações. Entraremos em contato se precisarmos de mais alguma coisa de você, mas, enquanto isso, sinta-se à vontade para nos contatar caso tenha alguma dúvida.',
        iHaveA: 'Eu tenho uma pergunta',
        enable2FA: 'Ative a autenticação de dois fatores (2FA) para prevenir fraudes',
        weTake: 'Levamos sua segurança a sério. Por favor, configure a autenticação de dois fatores (2FA) agora para adicionar uma camada extra de proteção à sua conta.',
        secure: 'Proteja sua conta',
    },
    reimbursementAccountLoadingAnimation: {
        oneMoment: 'Um momento',
        explanationLine: 'Estamos analisando suas informações. Você poderá continuar com os próximos passos em breve.',
    },
    session: {
        offlineMessageRetry: 'Parece que você está offline. Verifique sua conexão e tente novamente.',
    },
    travel: {
        header: 'Reservar viagem',
        title: 'Viaje com inteligência',
        subtitle: 'Use o Expensify Travel para obter as melhores ofertas de viagem e gerenciar todas as suas despesas empresariais em um só lugar.',
        features: {
            saveMoney: 'Economize em suas reservas',
            alerts: 'Receba atualizações e alertas em tempo real',
        },
        bookTravel: 'Reservar viagem',
        bookDemo: 'Agendar demonstração',
        bookADemo: 'Agendar uma demonstração',
        toLearnMore: 'para saber mais.',
        termsAndConditions: {
            header: 'Antes de continuarmos...',
            title: 'Termos e condições',
            label: 'Eu concordo com os termos e condições',
            subtitle: `Por favor, concorde com os <a href="${CONST.TRAVEL_TERMS_URL}">termos e condições</a> da Expensify Travel.`,
            error: 'Você deve concordar com os termos e condições do Expensify Travel para continuar.',
            defaultWorkspaceError:
                'Você precisa definir um espaço de trabalho padrão para habilitar o Expensify Travel. Vá para Configurações > Espaços de Trabalho > clique nos três pontos verticais ao lado de um espaço de trabalho > Definir como espaço de trabalho padrão, depois tente novamente!',
        },
        flight: 'Voo',
        flightDetails: {
            passenger: 'Passageiro',
            layover: ({layover}: FlightLayoverParams) => `<muted-text-label>Você tem uma <strong>escala de ${layover}</strong> antes deste voo</muted-text-label>`,
            takeOff: 'Decolagem',
            landing: 'Pouso',
            seat: 'Assento',
            class: 'Classe da Cabine',
            recordLocator: 'Localizador de registro',
            cabinClasses: {
                unknown: 'Desconhecido',
                economy: 'Economia',
                premiumEconomy: 'Premium Economy',
                business: 'Negócio',
                first: 'Primeiro',
            },
        },
        hotel: 'Hotel',
        hotelDetails: {
            guest: 'Convidado',
            checkIn: 'Check-in',
            checkOut: 'Check-out',
            roomType: 'Tipo de quarto',
            cancellation: 'Política de cancelamento',
            cancellationUntil: 'Cancelamento gratuito até',
            confirmation: 'Número de confirmação',
            cancellationPolicies: {
                unknown: 'Desconhecido',
                nonRefundable: 'Não reembolsável',
                freeCancellationUntil: 'Cancelamento gratuito até',
                partiallyRefundable: 'Parcialmente reembolsável',
            },
        },
        car: 'Carro',
        carDetails: {
            rentalCar: 'Aluguel de carro',
            pickUp: 'Pick-up',
            dropOff: 'Entrega',
            driver: 'Driver',
            carType: 'Tipo de carro',
            cancellation: 'Política de cancelamento',
            cancellationUntil: 'Cancelamento gratuito até',
            freeCancellation: 'Cancelamento gratuito',
            confirmation: 'Número de confirmação',
        },
        train: 'Rail',
        trainDetails: {
            passenger: 'Passageiro',
            departs: 'Parte',
            arrives: 'Chega',
            coachNumber: 'Número do coach',
            seat: 'Assento',
            fareDetails: 'Detalhes da tarifa',
            confirmation: 'Número de confirmação',
        },
        viewTrip: 'Ver viagem',
        modifyTrip: 'Modificar viagem',
        tripSupport: 'Suporte de viagem',
        tripDetails: 'Detalhes da viagem',
        viewTripDetails: 'Ver detalhes da viagem',
        trip: 'Viagem',
        trips: 'Viagens',
        tripSummary: 'Resumo da viagem',
        departs: 'Parte',
        errorMessage: 'Algo deu errado. Por favor, tente novamente mais tarde.',
        phoneError: ({phoneErrorMethodsRoute}: PhoneErrorRouteParams) =>
            `<rbr><a href="${phoneErrorMethodsRoute}">Adicione um e-mail de trabalho como seu login principal</a> para reservar viagens.</rbr>`,
        domainSelector: {
            title: 'Domínio',
            subtitle: 'Escolha um domínio para a configuração do Expensify Travel.',
            recommended: 'Recomendado',
        },
        domainPermissionInfo: {
            title: 'Domínio',
            restriction: ({domain}: DomainPermissionInfoRestrictionParams) =>
                `Você não tem permissão para ativar o Expensify Travel para o domínio <strong>${domain}</strong>. Você precisará pedir a alguém desse domínio para ativar o Travel.`,
            accountantInvitation: `Se você é contador, considere participar do <a href="${CONST.OLD_DOT_PUBLIC_URLS.EXPENSIFY_APPROVED_PROGRAM_URL}">programa ExpensifyApproved! para contadores</a> para habilitar viagens para esse domínio.`,
        },
        publicDomainError: {
            title: 'Comece com o Expensify Travel',
            message: `Você precisará usar seu e-mail de trabalho (por exemplo, nome@empresa.com) com o Expensify Travel, não seu e-mail pessoal (por exemplo, nome@gmail.com).`,
        },
        blockedFeatureModal: {
            title: 'Expensify Travel foi desativado',
            message: `Seu administrador desativou o Expensify Travel. Por favor, siga a política de reservas da sua empresa para arranjos de viagem.`,
        },
        verifyCompany: {
            title: 'Comece a viajar hoje!',
            message: `Por favor, entre em contato com seu gerente de conta ou com salesteam@expensify.com para obter uma demonstração de viagem e ativá-la para sua empresa.`,
        },
        updates: {
            bookingTicketed: ({airlineCode, origin, destination, startDate, confirmationID = ''}: FlightParams) =>
                `Seu voo ${airlineCode} (${origin} → ${destination}) em ${startDate} foi reservado. Código de confirmação: ${confirmationID}`,
            ticketVoided: ({airlineCode, origin, destination, startDate}: FlightParams) => `Sua passagem para o voo ${airlineCode} (${origin} → ${destination}) em ${startDate} foi anulada.`,
            ticketRefunded: ({airlineCode, origin, destination, startDate}: FlightParams) =>
                `Seu bilhete para o voo ${airlineCode} (${origin} → ${destination}) em ${startDate} foi reembolsado ou trocado.`,
            flightCancelled: ({airlineCode, origin, destination, startDate}: FlightParams) =>
                `Seu voo ${airlineCode} (${origin} → ${destination}) em ${startDate} foi cancelado pela companhia aérea.`,
            flightScheduleChangePending: ({airlineCode}: AirlineParams) => `A companhia aérea propôs uma alteração de horário para o voo ${airlineCode}; estamos aguardando confirmação.`,
            flightScheduleChangeClosed: ({airlineCode, startDate}: AirlineParams) => `Mudança de horário confirmada: voo ${airlineCode} agora parte em ${startDate}.`,
            flightUpdated: ({airlineCode, origin, destination, startDate}: FlightParams) => `Seu voo ${airlineCode} (${origin} → ${destination}) em ${startDate} foi atualizado.`,
            flightCabinChanged: ({airlineCode, cabinClass}: AirlineParams) => `Sua classe de cabine foi atualizada para ${cabinClass} no voo ${airlineCode}.`,
            flightSeatConfirmed: ({airlineCode}: AirlineParams) => `Sua assento no voo ${airlineCode} foi confirmado.`,
            flightSeatChanged: ({airlineCode}: AirlineParams) => `Sua atribuição de assento no voo ${airlineCode} foi alterada.`,
            flightSeatCancelled: ({airlineCode}: AirlineParams) => `Sua atribuição de assento no voo ${airlineCode} foi removida.`,
            paymentDeclined: 'O pagamento para sua reserva aérea falhou. Por favor, tente novamente.',
            bookingCancelledByTraveler: ({type, id = ''}: TravelTypeParams) => `Você cancelou sua reserva de ${type} ${id}.`,
            bookingCancelledByVendor: ({type, id = ''}: TravelTypeParams) => `O fornecedor cancelou sua reserva de ${type} ${id}.`,
            bookingRebooked: ({type, id = ''}: TravelTypeParams) => `Sua reserva de ${type} foi remarcada. Novo número de confirmação: ${id}.`,
            bookingUpdated: ({type}: TravelTypeParams) => `Sua reserva de ${type} foi atualizada. Revise os novos detalhes no itinerário.`,
            railTicketRefund: ({origin, destination, startDate}: RailTicketParams) =>
                `Seu bilhete de trem de ${origin} → ${destination} em ${startDate} foi reembolsado. Um crédito será processado.`,
            railTicketExchange: ({origin, destination, startDate}: RailTicketParams) => `Seu bilhete de trem de ${origin} → ${destination} em ${startDate} foi trocado.`,
            railTicketUpdate: ({origin, destination, startDate}: RailTicketParams) => `Seu bilhete de trem de ${origin} → ${destination} em ${startDate} foi atualizado.`,
            defaultUpdate: ({type}: TravelTypeParams) => `Sua reserva de ${type} foi atualizada.`,
        },
        flightTo: 'Voo para',
        trainTo: 'Trem para',
        carRental: ' de aluguel de carro',
        nightIn: 'noite em',
        nightsIn: 'noites em',
    },
    workspace: {
        common: {
            card: 'Cartões',
            expensifyCard: 'Expensify Card',
            companyCards: 'Cartões corporativos',
            workflows: 'Fluxos de Trabalho',
            workspace: 'Workspace',
            findWorkspace: 'Encontrar espaço de trabalho',
            edit: 'Editar espaço de trabalho',
            enabled: 'Ativado',
            disabled: 'Desativado',
            everyone: 'Todos',
            delete: 'Excluir espaço de trabalho',
            settings: 'Configurações',
            reimburse: 'Reembolsos',
            categories: 'Categorias',
            tags: 'Tags',
            customField1: 'Campo personalizado 1',
            customField2: 'Campo personalizado 2',
            customFieldHint: 'Adicione uma codificação personalizada que se aplique a todos os gastos deste membro.',
            reports: 'Relatórios',
            reportFields: 'Campos do relatório',
            reportTitle: 'Título do relatório',
            reportField: 'Campo de relatório',
            taxes: 'Impostos',
            bills: 'Faturas',
            invoices: 'Faturas',
            perDiem: 'Per diem',
            travel: 'Viagem',
            members: 'Membros',
            accounting: 'Contabilidade',
            receiptPartners: 'Parceiros de recibos',
            rules: 'Regras',
            displayedAs: 'Exibido como',
            plan: 'Plano',
            profile: 'Visão geral',
            bankAccount: 'Conta bancária',
            testTransactions: 'Testar transações',
            issueAndManageCards: 'Emitir e gerenciar cartões',
            reconcileCards: 'Conciliar cartões',
            selectAll: 'Selecionar todos',
            selected: () => ({
                one: '1 selecionado',
                other: (count: number) => `${count} selecionado(s)`,
            }),
            settlementFrequency: 'Frequência de liquidação',
            setAsDefault: 'Definir como espaço de trabalho padrão',
            defaultNote: `Os recibos enviados para ${CONST.EMAIL.RECEIPTS} aparecerão neste espaço de trabalho.`,
            deleteConfirmation: 'Tem certeza de que deseja excluir este espaço de trabalho?',
            deleteWithCardsConfirmation: 'Tem certeza de que deseja excluir este espaço de trabalho? Isso removerá todos os feeds de cartões e cartões atribuídos.',
            unavailable: 'Espaço de trabalho indisponível',
            memberNotFound: 'Membro não encontrado. Para convidar um novo membro para o espaço de trabalho, por favor, use o botão de convite acima.',
            notAuthorized: `Você não tem acesso a esta página. Se você está tentando entrar neste espaço de trabalho, basta pedir ao proprietário do espaço de trabalho para adicioná-lo como membro. Algo mais? Entre em contato com ${CONST.EMAIL.CONCIERGE}.`,
            goToWorkspace: 'Ir para o espaço de trabalho',
            duplicateWorkspace: 'Espaço de trabalho duplicado',
            duplicateWorkspacePrefix: 'Duplicado',
            goToWorkspaces: 'Ir para espaços de trabalho',
            clearFilter: 'Limpar filtro',
            workspaceName: 'Nome do espaço de trabalho',
            workspaceOwner: 'Proprietário',
            workspaceType: 'Tipo de espaço de trabalho',
            workspaceAvatar: 'Avatar do espaço de trabalho',
            mustBeOnlineToViewMembers: 'Você precisa estar online para visualizar os membros deste espaço de trabalho.',
            moreFeatures: 'Mais recursos',
            requested: 'Solicitado',
            distanceRates: 'Taxas de distância',
            defaultDescription: 'Um lugar para todos os seus recibos e despesas.',
            descriptionHint: 'Compartilhar informações sobre este espaço de trabalho com todos os membros.',
            welcomeNote: 'Por favor, use o Expensify para enviar seus recibos para reembolso, obrigado!',
            subscription: 'Assinatura',
            markAsEntered: 'Marcar como inserido manualmente',
            markAsExported: 'Marcar como exportado',
            exportIntegrationSelected: ({connectionName}: ExportIntegrationSelectedParams) => `Exportar para ${CONST.POLICY.CONNECTIONS.NAME_USER_FRIENDLY[connectionName]}`,
            letsDoubleCheck: 'Vamos verificar se tudo está correto.',
            lineItemLevel: 'Nível de item linha',
            reportLevel: 'Nível de relatório',
            topLevel: 'Nível superior',
            appliedOnExport: 'Não importado para o Expensify, aplicado na exportação',
            shareNote: {
                header: 'Compartilhe seu espaço de trabalho com outros membros',
                content: ({adminsRoomLink}: WorkspaceShareNoteParams) =>
                    `Compartilhe este código QR ou copie o link abaixo para facilitar aos membros a solicitação de acesso ao seu espaço de trabalho. Todas as solicitações para ingressar no espaço de trabalho aparecerão na sala <a href="${adminsRoomLink}">${CONST.REPORT.WORKSPACE_CHAT_ROOMS.ADMINS}</a> para sua análise.`,
            },
            connectTo: ({connectionName}: ConnectionNameParams) => `Conectar a ${CONST.POLICY.CONNECTIONS.NAME_USER_FRIENDLY[connectionName]}`,
            createNewConnection: 'Criar nova conexão',
            reuseExistingConnection: 'Reutilizar conexão existente',
            existingConnections: 'Conexões existentes',
            existingConnectionsDescription: ({connectionName}: ConnectionNameParams) =>
                `Como você já se conectou ao ${CONST.POLICY.CONNECTIONS.NAME_USER_FRIENDLY[connectionName]} antes, você pode optar por reutilizar uma conexão existente ou criar uma nova.`,
            lastSyncDate: ({connectionName, formattedDate}: LastSyncDateParams) => `${connectionName} - Última sincronização em ${formattedDate}`,
            authenticationError: ({connectionName}: AuthenticationErrorParams) => `Não é possível conectar a ${connectionName} devido a um erro de autenticação.`,
            learnMore: 'Saiba mais',
            memberAlternateText: 'Os membros podem enviar e aprovar relatórios.',
            adminAlternateText: 'Os administradores têm acesso total de edição a todos os relatórios e configurações do espaço de trabalho.',
            auditorAlternateText: 'Os auditores podem visualizar e comentar nos relatórios.',
            roleName: ({role}: OptionalParam<RoleNamesParams> = {}) => {
                switch (role) {
                    case CONST.POLICY.ROLE.ADMIN:
                        return 'Administração';
                    case CONST.POLICY.ROLE.AUDITOR:
                        return 'Auditor';
                    case CONST.POLICY.ROLE.USER:
                        return 'Membro';
                    default:
                        return 'Membro';
                }
            },
            frequency: {
                manual: 'Manualmente',
                instant: 'Instantâneo',
                immediate: 'Diário',
                trip: 'Por viagem',
                weekly: 'Semanalmente',
                semimonthly: 'Duas vezes por mês',
                monthly: 'Mensalmente',
            },
            planType: 'Tipo de plano',
            submitExpense: 'Envie suas despesas abaixo:',
            defaultCategory: 'Categoria padrão',
            viewTransactions: 'Ver transações',
            policyExpenseChatName: ({displayName}: PolicyExpenseChatNameParams) => `Despesas de ${displayName}`,
            deepDiveExpensifyCard: `<muted-text-label>As transações do cartão Expensify serão exportadas automaticamente para uma “Conta de responsabilidade do cartão Expensify” criada com <a href="${CONST.DEEP_DIVE_EXPENSIFY_CARD}">nossa integração</a>.</muted-text-label>`,
        },
        receiptPartners: {
            connect: 'Conecte-se agora',
            uber: {
                subtitle: 'Automatize despesas de viagens e entrega de refeições em toda a sua organização.',
                sendInvites: 'Convidar membros',
                sendInvitesDescription: 'Esses membros do workspace ainda não têm uma conta do Uber for Business. Desmarque quaisquer membros que você não deseja convidar neste momento.',
                confirmInvite: 'Confirmar convite',
                manageInvites: 'Gerenciar convites',
                confirm: 'Confirmar',
                allSet: 'Tudo pronto',
                readyToRoll: 'Você está pronto para começar',
                takeBusinessRideMessage: 'Faça uma viagem de negócios e seus recibos do Uber serão importados para o Expensify. Vamos lá!',
                all: 'Todos',
                linked: 'Vinculado',
                outstanding: 'Pendente',
                status: {
                    resend: 'Reenviar',
                    invite: 'Convidar',
                    [CONST.POLICY.RECEIPT_PARTNERS.UBER_EMPLOYEE_STATUS.LINKED]: 'Vinculado',
                    [CONST.POLICY.RECEIPT_PARTNERS.UBER_EMPLOYEE_STATUS.LINKED_PENDING_APPROVAL]: 'Pendente',
                    [CONST.POLICY.RECEIPT_PARTNERS.UBER_EMPLOYEE_STATUS.SUSPENDED]: 'Suspenso',
                },
                invitationFailure: 'Falha ao convidar membros para o Uber for Business',
                autoRemove: 'Convidar novos membros do espaço de trabalho para o Uber for Business',
                autoInvite: 'Desativar membros removidos do espaço de trabalho do Uber for Business',
                bannerTitle: 'Expensify + Uber para empresas',
                bannerDescription: 'Conecte o Uber for Business para automatizar despesas de viagens e entrega de refeições em toda a sua organização.',
                emptyContent: {
                    title: 'Nenhum membro para exibir',
                    subtitle: 'Procuramos em todos os lugares e não encontramos nada.',
                },
            },
        },
        perDiem: {
            subtitle: 'Defina taxas de diárias para controlar os gastos diários dos funcionários.',
            amount: 'Quantia',
            deleteRates: () => ({
                one: 'Taxa de exclusão',
                other: 'Excluir tarifas',
            }),
            deletePerDiemRate: 'Excluir taxa de diária',
            findPerDiemRate: 'Encontrar a taxa de diária',
            areYouSureDelete: () => ({
                one: 'Tem certeza de que deseja excluir esta taxa?',
                other: 'Tem certeza de que deseja excluir essas taxas?',
            }),
            emptyList: {
                title: 'Per diem',
                subtitle: 'Defina taxas de diárias para controlar os gastos diários dos funcionários. Importe taxas de uma planilha para começar.',
            },
            errors: {
                existingRateError: ({rate}: CustomUnitRateParams) => `Uma taxa com o valor ${rate} já existe`,
            },
            importPerDiemRates: 'Importar taxas de diária',
            editPerDiemRate: 'Editar taxa de diárias',
            editPerDiemRates: 'Editar taxas de diárias',
            editDestinationSubtitle: ({destination}: EditDestinationSubtitleParams) => `Atualizar este destino irá alterá-lo para todas as subtarifas de ${destination} por diem.`,
            editCurrencySubtitle: ({destination}: EditDestinationSubtitleParams) => `Atualizar esta moeda irá alterá-la para todas as subtarifas de per diem de ${destination}.`,
        },
        qbd: {
            exportOutOfPocketExpensesDescription: 'Defina como as despesas fora do bolso são exportadas para o QuickBooks Desktop.',
            exportOutOfPocketExpensesCheckToggle: 'Marcar cheques como "imprimir mais tarde"',
            exportDescription: 'Configure como os dados do Expensify são exportados para o QuickBooks Desktop.',
            date: 'Data de exportação',
            exportInvoices: 'Exportar faturas para',
            exportExpensifyCard: 'Exportar transações do Cartão Expensify como',
            account: 'Conta',
            accountDescription: 'Escolha onde postar lançamentos contábeis.',
            accountsPayable: 'Contas a pagar',
            accountsPayableDescription: 'Escolha onde criar contas de fornecedores.',
            bankAccount: 'Conta bancária',
            notConfigured: 'Não configurado',
            bankAccountDescription: 'Escolha de onde enviar os cheques.',
            creditCardAccount: 'Conta de cartão de crédito',
            exportDate: {
                label: 'Data de exportação',
                description: 'Use esta data ao exportar relatórios para o QuickBooks Desktop.',
                values: {
                    [CONST.QUICKBOOKS_EXPORT_DATE.LAST_EXPENSE]: {
                        label: 'Data da última despesa',
                        description: 'Data da despesa mais recente no relatório.',
                    },
                    [CONST.QUICKBOOKS_EXPORT_DATE.REPORT_EXPORTED]: {
                        label: 'Data de exportação',
                        description: 'Data em que o relatório foi exportado para o QuickBooks Desktop.',
                    },
                    [CONST.QUICKBOOKS_EXPORT_DATE.REPORT_SUBMITTED]: {
                        label: 'Data de envio',
                        description: 'Data em que o relatório foi enviado para aprovação.',
                    },
                },
            },
            exportCheckDescription: 'Vamos criar um cheque detalhado para cada relatório do Expensify e enviá-lo a partir da conta bancária abaixo.',
            exportJournalEntryDescription: 'Criaremos uma entrada de diário detalhada para cada relatório do Expensify e a postaremos na conta abaixo.',
            exportVendorBillDescription:
                'Criaremos uma fatura de fornecedor detalhada para cada relatório do Expensify e a adicionaremos à conta abaixo. Se este período estiver fechado, publicaremos no primeiro dia do próximo período aberto.',
            outOfPocketTaxEnabledDescription:
                'O QuickBooks Desktop não suporta impostos em exportações de lançamentos contábeis. Como você tem impostos habilitados no seu espaço de trabalho, essa opção de exportação não está disponível.',
            outOfPocketTaxEnabledError: 'As entradas de diário não estão disponíveis quando os impostos estão ativados. Por favor, escolha uma opção de exportação diferente.',
            accounts: {
                [CONST.QUICKBOOKS_DESKTOP_NON_REIMBURSABLE_EXPORT_ACCOUNT_TYPE.CREDIT_CARD]: 'Cartão de crédito',
                [CONST.QUICKBOOKS_DESKTOP_REIMBURSABLE_ACCOUNT_TYPE.VENDOR_BILL]: 'Fatura do fornecedor',
                [CONST.QUICKBOOKS_DESKTOP_REIMBURSABLE_ACCOUNT_TYPE.JOURNAL_ENTRY]: 'Lançamento contábil',
                [CONST.QUICKBOOKS_DESKTOP_REIMBURSABLE_ACCOUNT_TYPE.CHECK]: 'Verificar',
                [`${CONST.QUICKBOOKS_DESKTOP_NON_REIMBURSABLE_EXPORT_ACCOUNT_TYPE.CHECK}Description`]:
                    'Vamos criar um cheque detalhado para cada relatório do Expensify e enviá-lo a partir da conta bancária abaixo.',
                [`${CONST.QUICKBOOKS_DESKTOP_NON_REIMBURSABLE_EXPORT_ACCOUNT_TYPE.CREDIT_CARD}Description`]:
                    "Vamos corresponder automaticamente o nome do comerciante na transação do cartão de crédito a qualquer fornecedor correspondente no QuickBooks. Se não existirem fornecedores, criaremos um fornecedor 'Cartão de Crédito Diversos' para associação.",
                [`${CONST.QUICKBOOKS_DESKTOP_REIMBURSABLE_ACCOUNT_TYPE.VENDOR_BILL}Description`]:
                    'Criaremos uma fatura detalhada do fornecedor para cada relatório do Expensify com a data da última despesa e a adicionaremos à conta abaixo. Se este período estiver fechado, lançaremos no dia 1º do próximo período aberto.',
                [`${CONST.QUICKBOOKS_DESKTOP_NON_REIMBURSABLE_EXPORT_ACCOUNT_TYPE.CREDIT_CARD}AccountDescription`]: 'Escolha onde exportar as transações do cartão de crédito.',
                [`${CONST.QUICKBOOKS_DESKTOP_REIMBURSABLE_ACCOUNT_TYPE.VENDOR_BILL}AccountDescription`]: 'Escolha um fornecedor para aplicar a todas as transações de cartão de crédito.',
                [`${CONST.QUICKBOOKS_DESKTOP_REIMBURSABLE_ACCOUNT_TYPE.CHECK}AccountDescription`]: 'Escolha de onde enviar os cheques.',
                [`${CONST.QUICKBOOKS_DESKTOP_REIMBURSABLE_ACCOUNT_TYPE.VENDOR_BILL}Error`]:
                    'As contas de fornecedores não estão disponíveis quando os locais estão ativados. Por favor, escolha uma opção de exportação diferente.',
                [`${CONST.QUICKBOOKS_DESKTOP_REIMBURSABLE_ACCOUNT_TYPE.CHECK}Error`]:
                    'Cheques estão indisponíveis quando locais estão habilitados. Por favor, escolha uma opção de exportação diferente.',
                [`${CONST.QUICKBOOKS_DESKTOP_REIMBURSABLE_ACCOUNT_TYPE.JOURNAL_ENTRY}Error`]:
                    'As entradas de diário não estão disponíveis quando os impostos estão ativados. Por favor, escolha uma opção de exportação diferente.',
            },
            noAccountsFound: 'Nenhuma conta encontrada',
            noAccountsFoundDescription: 'Adicione a conta no QuickBooks Desktop e sincronize a conexão novamente.',
            qbdSetup: 'Configuração do QuickBooks Desktop',
            requiredSetupDevice: {
                title: 'Não é possível conectar a partir deste dispositivo',
                body1: 'Você precisará configurar esta conexão a partir do computador que hospeda o arquivo da sua empresa no QuickBooks Desktop.',
                body2: 'Depois de se conectar, você poderá sincronizar e exportar de qualquer lugar.',
            },
            setupPage: {
                title: 'Abra este link para conectar',
                body: 'Para concluir a configuração, abra o seguinte link no computador onde o QuickBooks Desktop está sendo executado.',
                setupErrorTitle: 'Algo deu errado',
                setupErrorBody: ({conciergeLink}: QBDSetupErrorBodyParams) =>
                    `<muted-text><centered-text>A conexão com o QuickBooks Desktop não está funcionando no momento. Tente novamente mais tarde ou <a href="${conciergeLink}">entre em contato com o Concierge</a> se o problema persistir.</centered-text></muted-text>`,
            },
            importDescription: 'Escolha quais configurações de codificação importar do QuickBooks Desktop para o Expensify.',
            classes: 'Classes',
            items: 'Itens',
            customers: 'Clientes/projetos',
            exportCompanyCardsDescription: 'Defina como as compras com cartão corporativo são exportadas para o QuickBooks Desktop.',
            defaultVendorDescription: 'Defina um fornecedor padrão que será aplicado a todas as transações de cartão de crédito ao exportar.',
            accountsDescription: 'Seu plano de contas do QuickBooks Desktop será importado para o Expensify como categorias.',
            accountsSwitchTitle: 'Escolha importar novas contas como categorias habilitadas ou desabilitadas.',
            accountsSwitchDescription: 'As categorias ativadas estarão disponíveis para os membros selecionarem ao criar suas despesas.',
            classesDescription: 'Escolha como lidar com as classes do QuickBooks Desktop no Expensify.',
            tagsDisplayedAsDescription: 'Nível de item de linha',
            reportFieldsDisplayedAsDescription: 'Nível de relatório',
            customersDescription: 'Escolha como lidar com clientes/projetos do QuickBooks Desktop no Expensify.',
            advancedConfig: {
                autoSyncDescription: 'O Expensify sincronizará automaticamente com o QuickBooks Desktop todos os dias.',
                createEntities: 'Auto-criar entidades',
                createEntitiesDescription: 'A Expensify criará automaticamente fornecedores no QuickBooks Desktop se eles ainda não existirem.',
            },
            itemsDescription: 'Escolha como lidar com itens do QuickBooks Desktop no Expensify.',
        },
        qbo: {
            connectedTo: 'Conectado a',
            importDescription: 'Escolha quais configurações de codificação importar do QuickBooks Online para o Expensify.',
            classes: 'Classes',
            locations: 'Locais',
            customers: 'Clientes/projetos',
            accountsDescription: 'Seu plano de contas do QuickBooks Online será importado para o Expensify como categorias.',
            accountsSwitchTitle: 'Escolha importar novas contas como categorias habilitadas ou desabilitadas.',
            accountsSwitchDescription: 'As categorias ativadas estarão disponíveis para os membros selecionarem ao criar suas despesas.',
            classesDescription: 'Escolha como lidar com as classes do QuickBooks Online no Expensify.',
            customersDescription: 'Escolha como lidar com clientes/projetos do QuickBooks Online no Expensify.',
            locationsDescription: 'Escolha como lidar com locais do QuickBooks Online no Expensify.',
            taxesDescription: 'Escolha como lidar com os impostos do QuickBooks Online no Expensify.',
            locationsLineItemsRestrictionDescription:
                'O QuickBooks Online não suporta Localizações no nível de linha para Cheques ou Faturas de Fornecedores. Se você gostaria de ter localizações no nível de linha, certifique-se de estar usando Lançamentos Contábeis e despesas de Cartão de Crédito/Débito.',
            taxesJournalEntrySwitchNote: 'QuickBooks Online não suporta impostos em lançamentos contábeis. Por favor, altere sua opção de exportação para fatura de fornecedor ou cheque.',
            exportDescription: 'Configure como os dados do Expensify são exportados para o QuickBooks Online.',
            date: 'Data de exportação',
            exportInvoices: 'Exportar faturas para',
            exportExpensifyCard: 'Exportar transações do Cartão Expensify como',
            exportDate: {
                label: 'Data de exportação',
                description: 'Use esta data ao exportar relatórios para o QuickBooks Online.',
                values: {
                    [CONST.QUICKBOOKS_EXPORT_DATE.LAST_EXPENSE]: {
                        label: 'Data da última despesa',
                        description: 'Data da despesa mais recente no relatório.',
                    },
                    [CONST.QUICKBOOKS_EXPORT_DATE.REPORT_EXPORTED]: {
                        label: 'Data de exportação',
                        description: 'Data em que o relatório foi exportado para o QuickBooks Online.',
                    },
                    [CONST.QUICKBOOKS_EXPORT_DATE.REPORT_SUBMITTED]: {
                        label: 'Data de envio',
                        description: 'Data em que o relatório foi enviado para aprovação.',
                    },
                },
            },
            receivable: 'Contas a receber', // This is an account name that will come directly from QBO, so I don't know why we need a translation for it. It should take whatever the name of the account is in QBO. Leaving this note for CS.
            archive: 'Arquivo de contas a receber', // This is an account name that will come directly from QBO, so I don't know why we need a translation for it. It should take whatever the name of the account is in QBO. Leaving this note for CS.
            exportInvoicesDescription: 'Use esta conta ao exportar faturas para o QuickBooks Online.',
            exportCompanyCardsDescription: 'Defina como as compras com cartão corporativo são exportadas para o QuickBooks Online.',
            vendor: 'Fornecedor',
            defaultVendorDescription: 'Defina um fornecedor padrão que será aplicado a todas as transações de cartão de crédito ao exportar.',
            exportOutOfPocketExpensesDescription: 'Defina como as despesas fora do bolso são exportadas para o QuickBooks Online.',
            exportCheckDescription: 'Vamos criar um cheque detalhado para cada relatório do Expensify e enviá-lo a partir da conta bancária abaixo.',
            exportJournalEntryDescription: 'Criaremos uma entrada de diário detalhada para cada relatório do Expensify e a postaremos na conta abaixo.',
            exportVendorBillDescription:
                'Criaremos uma fatura de fornecedor detalhada para cada relatório do Expensify e a adicionaremos à conta abaixo. Se este período estiver fechado, publicaremos no primeiro dia do próximo período aberto.',
            account: 'Conta',
            accountDescription: 'Escolha onde postar lançamentos contábeis.',
            accountsPayable: 'Contas a pagar',
            accountsPayableDescription: 'Escolha onde criar contas de fornecedores.',
            bankAccount: 'Conta bancária',
            notConfigured: 'Não configurado',
            bankAccountDescription: 'Escolha de onde enviar os cheques.',
            creditCardAccount: 'Conta de cartão de crédito',
            companyCardsLocationEnabledDescription:
                'O QuickBooks Online não oferece suporte a locais nas exportações de contas a pagar de fornecedores. Como você tem locais habilitados no seu espaço de trabalho, essa opção de exportação não está disponível.',
            outOfPocketTaxEnabledDescription:
                'QuickBooks Online não suporta impostos em exportações de lançamentos contábeis. Como você tem impostos ativados no seu espaço de trabalho, esta opção de exportação não está disponível.',
            outOfPocketTaxEnabledError: 'As entradas de diário não estão disponíveis quando os impostos estão ativados. Por favor, escolha uma opção de exportação diferente.',
            advancedConfig: {
                autoSyncDescription: 'A Expensify sincronizará automaticamente com o QuickBooks Online todos os dias.',
                inviteEmployees: 'Convidar funcionários',
                inviteEmployeesDescription: 'Importar registros de funcionários do QuickBooks Online e convidar funcionários para este espaço de trabalho.',
                createEntities: 'Auto-criar entidades',
                createEntitiesDescription:
                    'A Expensify criará automaticamente fornecedores no QuickBooks Online se eles ainda não existirem e criará automaticamente clientes ao exportar faturas.',
                reimbursedReportsDescription: 'Sempre que um relatório for pago usando Expensify ACH, o pagamento correspondente da conta será criado na conta do QuickBooks Online abaixo.',
                qboBillPaymentAccount: 'Conta de pagamento de fatura do QuickBooks',
                qboInvoiceCollectionAccount: 'Conta de cobrança de faturas do QuickBooks',
                accountSelectDescription: 'Escolha de onde pagar as contas e nós criaremos o pagamento no QuickBooks Online.',
                invoiceAccountSelectorDescription: 'Escolha onde receber os pagamentos de faturas e criaremos o pagamento no QuickBooks Online.',
            },
            accounts: {
                [CONST.QUICKBOOKS_NON_REIMBURSABLE_EXPORT_ACCOUNT_TYPE.DEBIT_CARD]: 'Cartão de débito',
                [CONST.QUICKBOOKS_NON_REIMBURSABLE_EXPORT_ACCOUNT_TYPE.CREDIT_CARD]: 'Cartão de crédito',
                [CONST.QUICKBOOKS_REIMBURSABLE_ACCOUNT_TYPE.VENDOR_BILL]: 'Fatura do fornecedor',
                [CONST.QUICKBOOKS_REIMBURSABLE_ACCOUNT_TYPE.JOURNAL_ENTRY]: 'Lançamento contábil',
                [CONST.QUICKBOOKS_REIMBURSABLE_ACCOUNT_TYPE.CHECK]: 'Verificar',
                [`${CONST.QUICKBOOKS_NON_REIMBURSABLE_EXPORT_ACCOUNT_TYPE.DEBIT_CARD}Description`]:
                    "Vamos corresponder automaticamente o nome do comerciante na transação do cartão de débito a quaisquer fornecedores correspondentes no QuickBooks. Se não existirem fornecedores, criaremos um fornecedor 'Cartão de Débito Diversos' para associação.",
                [`${CONST.QUICKBOOKS_NON_REIMBURSABLE_EXPORT_ACCOUNT_TYPE.CREDIT_CARD}Description`]:
                    "Vamos corresponder automaticamente o nome do comerciante na transação do cartão de crédito a qualquer fornecedor correspondente no QuickBooks. Se não existirem fornecedores, criaremos um fornecedor 'Cartão de Crédito Diversos' para associação.",
                [`${CONST.QUICKBOOKS_REIMBURSABLE_ACCOUNT_TYPE.VENDOR_BILL}Description`]:
                    'Criaremos uma fatura detalhada do fornecedor para cada relatório do Expensify com a data da última despesa e a adicionaremos à conta abaixo. Se este período estiver fechado, lançaremos no dia 1º do próximo período aberto.',
                [`${CONST.QUICKBOOKS_NON_REIMBURSABLE_EXPORT_ACCOUNT_TYPE.DEBIT_CARD}AccountDescription`]: 'Escolha onde exportar as transações do cartão de débito.',
                [`${CONST.QUICKBOOKS_NON_REIMBURSABLE_EXPORT_ACCOUNT_TYPE.CREDIT_CARD}AccountDescription`]: 'Escolha onde exportar as transações do cartão de crédito.',
                [`${CONST.QUICKBOOKS_REIMBURSABLE_ACCOUNT_TYPE.VENDOR_BILL}AccountDescription`]: 'Escolha um fornecedor para aplicar a todas as transações de cartão de crédito.',
                [`${CONST.QUICKBOOKS_REIMBURSABLE_ACCOUNT_TYPE.VENDOR_BILL}Error`]:
                    'As contas de fornecedores não estão disponíveis quando os locais estão ativados. Por favor, escolha uma opção de exportação diferente.',
                [`${CONST.QUICKBOOKS_REIMBURSABLE_ACCOUNT_TYPE.CHECK}Error`]:
                    'Cheques estão indisponíveis quando locais estão habilitados. Por favor, escolha uma opção de exportação diferente.',
                [`${CONST.QUICKBOOKS_REIMBURSABLE_ACCOUNT_TYPE.JOURNAL_ENTRY}Error`]:
                    'As entradas de diário não estão disponíveis quando os impostos estão ativados. Por favor, escolha uma opção de exportação diferente.',
            },
            exportDestinationAccountsMisconfigurationError: {
                [CONST.QUICKBOOKS_REIMBURSABLE_ACCOUNT_TYPE.VENDOR_BILL]: 'Escolha uma conta válida para exportação de fatura do fornecedor',
                [CONST.QUICKBOOKS_REIMBURSABLE_ACCOUNT_TYPE.JOURNAL_ENTRY]: 'Escolha uma conta válida para exportação de lançamento contábil',
                [CONST.QUICKBOOKS_REIMBURSABLE_ACCOUNT_TYPE.CHECK]: 'Escolha uma conta válida para exportação de cheques',
            },
            exportDestinationSetupAccountsInfo: {
                [CONST.QUICKBOOKS_REIMBURSABLE_ACCOUNT_TYPE.VENDOR_BILL]: 'Para usar a exportação de fatura de fornecedor, configure uma conta a pagar no QuickBooks Online.',
                [CONST.QUICKBOOKS_REIMBURSABLE_ACCOUNT_TYPE.JOURNAL_ENTRY]: 'Para usar a exportação de lançamentos contábeis, configure uma conta de diário no QuickBooks Online',
                [CONST.QUICKBOOKS_REIMBURSABLE_ACCOUNT_TYPE.CHECK]: 'Para usar a exportação de cheques, configure uma conta bancária no QuickBooks Online',
            },
            noAccountsFound: 'Nenhuma conta encontrada',
            noAccountsFoundDescription: 'Adicione a conta no QuickBooks Online e sincronize a conexão novamente.',
            accountingMethods: {
                label: 'Quando Exportar',
                description: 'Escolha quando exportar as despesas:',
                values: {
                    [COMMON_CONST.INTEGRATIONS.ACCOUNTING_METHOD.ACCRUAL]: 'Acumulação',
                    [COMMON_CONST.INTEGRATIONS.ACCOUNTING_METHOD.CASH]: 'Dinheiro',
                },
                alternateText: {
                    [COMMON_CONST.INTEGRATIONS.ACCOUNTING_METHOD.ACCRUAL]: 'Despesas do próprio bolso serão exportadas quando aprovadas em definitivo',
                    [COMMON_CONST.INTEGRATIONS.ACCOUNTING_METHOD.CASH]: 'Despesas do próprio bolso serão exportadas quando pagas',
                },
            },
        },
        workspaceList: {
            joinNow: 'Junte-se agora',
            askToJoin: 'Pedir para participar',
        },
        xero: {
            organization: 'Organização Xero',
            organizationDescription: 'Escolha a organização Xero da qual você gostaria de importar dados.',
            importDescription: 'Escolha quais configurações de codificação importar do Xero para o Expensify.',
            accountsDescription: 'Seu plano de contas do Xero será importado para o Expensify como categorias.',
            accountsSwitchTitle: 'Escolha importar novas contas como categorias habilitadas ou desabilitadas.',
            accountsSwitchDescription: 'As categorias ativadas estarão disponíveis para os membros selecionarem ao criar suas despesas.',
            trackingCategories: 'Categorias de rastreamento',
            trackingCategoriesDescription: 'Escolha como lidar com as categorias de rastreamento do Xero no Expensify.',
            mapTrackingCategoryTo: ({categoryName}: CategoryNameParams) => `Mapear ${categoryName} do Xero para`,
            mapTrackingCategoryToDescription: ({categoryName}: CategoryNameParams) => `Escolha onde mapear ${categoryName} ao exportar para Xero.`,
            customers: 'Refaturar clientes',
            customersDescription:
                'Escolha se deseja refaturar clientes no Expensify. Seus contatos de clientes do Xero podem ser marcados em despesas e serão exportados para o Xero como uma fatura de venda.',
            taxesDescription: 'Escolha como lidar com os impostos do Xero no Expensify.',
            notImported: 'Não importado',
            notConfigured: 'Não configurado',
            trackingCategoriesOptions: {
                [CONST.XERO_CONFIG.TRACKING_CATEGORY_OPTIONS.DEFAULT]: 'Contato padrão do Xero',
                [CONST.XERO_CONFIG.TRACKING_CATEGORY_OPTIONS.TAG]: 'Tags',
                [CONST.XERO_CONFIG.TRACKING_CATEGORY_OPTIONS.REPORT_FIELD]: 'Campos do relatório',
            },
            exportDescription: 'Configure como os dados do Expensify são exportados para o Xero.',
            purchaseBill: 'Fatura de compra',
            exportDeepDiveCompanyCard:
                'As despesas exportadas serão lançadas como transações bancárias na conta bancária do Xero abaixo, e as datas das transações corresponderão às datas no seu extrato bancário.',
            bankTransactions: 'Transações bancárias',
            xeroBankAccount: 'Conta bancária Xero',
            xeroBankAccountDescription: 'Escolha onde as despesas serão registradas como transações bancárias.',
            exportExpensesDescription: 'Os relatórios serão exportados como uma fatura de compra com a data e o status selecionados abaixo.',
            purchaseBillDate: 'Data de emissão da fatura de compra',
            exportInvoices: 'Exportar faturas como',
            salesInvoice: 'Fatura de vendas',
            exportInvoicesDescription: 'As faturas de vendas sempre exibem a data em que a fatura foi enviada.',
            advancedConfig: {
                autoSyncDescription: 'A Expensify sincronizará automaticamente com o Xero todos os dias.',
                purchaseBillStatusTitle: 'Status da fatura de compra',
                reimbursedReportsDescription: 'Sempre que um relatório for pago usando Expensify ACH, o pagamento correspondente da conta será criado na conta Xero abaixo.',
                xeroBillPaymentAccount: 'Conta de pagamento de fatura Xero',
                xeroInvoiceCollectionAccount: 'Conta de cobrança de faturas Xero',
                xeroBillPaymentAccountDescription: 'Escolha de onde pagar as contas e criaremos o pagamento no Xero.',
                invoiceAccountSelectorDescription: 'Escolha onde receber os pagamentos de faturas e nós criaremos o pagamento no Xero.',
            },
            exportDate: {
                label: 'Data de emissão da fatura de compra',
                description: 'Use esta data ao exportar relatórios para Xero.',
                values: {
                    [CONST.XERO_EXPORT_DATE.LAST_EXPENSE]: {
                        label: 'Data da última despesa',
                        description: 'Data da despesa mais recente no relatório.',
                    },
                    [CONST.XERO_EXPORT_DATE.REPORT_EXPORTED]: {
                        label: 'Data de exportação',
                        description: 'Data em que o relatório foi exportado para o Xero.',
                    },
                    [CONST.XERO_EXPORT_DATE.REPORT_SUBMITTED]: {
                        label: 'Data de envio',
                        description: 'Data em que o relatório foi enviado para aprovação.',
                    },
                },
            },
            invoiceStatus: {
                label: 'Status da fatura de compra',
                description: 'Use este status ao exportar faturas de compra para Xero.',
                values: {
                    [CONST.XERO_CONFIG.INVOICE_STATUS.DRAFT]: 'Rascunho',
                    [CONST.XERO_CONFIG.INVOICE_STATUS.AWAITING_APPROVAL]: 'Aguardando aprovação',
                    [CONST.XERO_CONFIG.INVOICE_STATUS.AWAITING_PAYMENT]: 'Aguardando pagamento',
                },
            },
            noAccountsFound: 'Nenhuma conta encontrada',
            noAccountsFoundDescription: 'Por favor, adicione a conta no Xero e sincronize a conexão novamente.',
            accountingMethods: {
                label: 'Quando Exportar',
                description: 'Escolha quando exportar as despesas:',
                values: {
                    [COMMON_CONST.INTEGRATIONS.ACCOUNTING_METHOD.ACCRUAL]: 'Acumulação',
                    [COMMON_CONST.INTEGRATIONS.ACCOUNTING_METHOD.CASH]: 'Dinheiro',
                },
                alternateText: {
                    [COMMON_CONST.INTEGRATIONS.ACCOUNTING_METHOD.ACCRUAL]: 'Despesas do próprio bolso serão exportadas quando aprovadas em definitivo',
                    [COMMON_CONST.INTEGRATIONS.ACCOUNTING_METHOD.CASH]: 'Despesas do próprio bolso serão exportadas quando pagas',
                },
            },
        },
        sageIntacct: {
            preferredExporter: 'Exportador preferido',
            taxSolution: 'Solução de impostos',
            notConfigured: 'Não configurado',
            exportDate: {
                label: 'Data de exportação',
                description: 'Use esta data ao exportar relatórios para Sage Intacct.',
                values: {
                    [CONST.SAGE_INTACCT_EXPORT_DATE.LAST_EXPENSE]: {
                        label: 'Data da última despesa',
                        description: 'Data da despesa mais recente no relatório.',
                    },
                    [CONST.SAGE_INTACCT_EXPORT_DATE.EXPORTED]: {
                        label: 'Data de exportação',
                        description: 'Data em que o relatório foi exportado para Sage Intacct.',
                    },
                    [CONST.SAGE_INTACCT_EXPORT_DATE.SUBMITTED]: {
                        label: 'Data de envio',
                        description: 'Data em que o relatório foi enviado para aprovação.',
                    },
                },
            },
            reimbursableExpenses: {
                description: 'Defina como as despesas fora do bolso são exportadas para o Sage Intacct.',
                values: {
                    [CONST.SAGE_INTACCT_REIMBURSABLE_EXPENSE_TYPE.EXPENSE_REPORT]: 'Relatórios de despesas',
                    [CONST.SAGE_INTACCT_REIMBURSABLE_EXPENSE_TYPE.VENDOR_BILL]: 'Faturas de fornecedores',
                },
            },
            nonReimbursableExpenses: {
                description: 'Defina como as compras com cartão corporativo são exportadas para o Sage Intacct.',
                values: {
                    [CONST.SAGE_INTACCT_NON_REIMBURSABLE_EXPENSE_TYPE.CREDIT_CARD_CHARGE]: 'Cartões de crédito',
                    [CONST.SAGE_INTACCT_NON_REIMBURSABLE_EXPENSE_TYPE.VENDOR_BILL]: 'Faturas de fornecedores',
                },
            },
            creditCardAccount: 'Conta de cartão de crédito',
            defaultVendor: 'Fornecedor padrão',
            defaultVendorDescription: ({isReimbursable}: DefaultVendorDescriptionParams) =>
                `Defina um fornecedor padrão que será aplicado às despesas reembolsáveis ${isReimbursable ? '' : 'não-'} que não têm um fornecedor correspondente no Sage Intacct.`,
            exportDescription: 'Configure como os dados do Expensify são exportados para o Sage Intacct.',
            exportPreferredExporterNote:
                'O exportador preferido pode ser qualquer administrador do espaço de trabalho, mas também deve ser um Administrador de Domínio se você definir contas de exportação diferentes para cartões de empresa individuais nas Configurações de Domínio.',
            exportPreferredExporterSubNote: 'Uma vez definido, o exportador preferido verá os relatórios para exportação em sua conta.',
            noAccountsFound: 'Nenhuma conta encontrada',
            noAccountsFoundDescription: `Por favor, adicione a conta no Sage Intacct e sincronize a conexão novamente.`,
            autoSync: 'Auto-sync',
            autoSyncDescription: 'Expensify irá sincronizar automaticamente com Sage Intacct todos os dias.',
            inviteEmployees: 'Convidar funcionários',
            inviteEmployeesDescription:
                'Importe registros de funcionários do Sage Intacct e convide funcionários para este espaço de trabalho. Seu fluxo de aprovação será padrão para aprovação do gerente e pode ser configurado ainda mais na página de Membros.',
            syncReimbursedReports: 'Sincronizar relatórios reembolsados',
            syncReimbursedReportsDescription: 'Sempre que um relatório for pago usando Expensify ACH, o pagamento correspondente da fatura será criado na conta Sage Intacct abaixo.',
            paymentAccount: 'Conta de pagamento Sage Intacct',
            accountingMethods: {
                label: 'Quando Exportar',
                description: 'Escolha quando exportar as despesas:',
                values: {
                    [COMMON_CONST.INTEGRATIONS.ACCOUNTING_METHOD.ACCRUAL]: 'Acumulação',
                    [COMMON_CONST.INTEGRATIONS.ACCOUNTING_METHOD.CASH]: 'Dinheiro',
                },
                alternateText: {
                    [COMMON_CONST.INTEGRATIONS.ACCOUNTING_METHOD.ACCRUAL]: 'Despesas do próprio bolso serão exportadas quando aprovadas em definitivo',
                    [COMMON_CONST.INTEGRATIONS.ACCOUNTING_METHOD.CASH]: 'Despesas do próprio bolso serão exportadas quando pagas',
                },
            },
        },
        netsuite: {
            subsidiary: 'Subsidiária',
            subsidiarySelectDescription: 'Escolha a subsidiária no NetSuite da qual você gostaria de importar dados.',
            exportDescription: 'Configure como os dados do Expensify são exportados para o NetSuite.',
            exportInvoices: 'Exportar faturas para',
            journalEntriesTaxPostingAccount: 'Lançamento contábil na conta de imposto',
            journalEntriesProvTaxPostingAccount: 'Lançamentos contábeis na conta de lançamento de imposto provincial',
            foreignCurrencyAmount: 'Exportar valor em moeda estrangeira',
            exportToNextOpenPeriod: 'Exportar para o próximo período aberto',
            nonReimbursableJournalPostingAccount: 'Conta de lançamento de diário não reembolsável',
            reimbursableJournalPostingAccount: 'Conta de lançamento de diário reembolsável',
            journalPostingPreference: {
                label: 'Preferência de lançamento de lançamentos contábeis',
                values: {
                    [CONST.NETSUITE_JOURNAL_POSTING_PREFERENCE.JOURNALS_POSTING_INDIVIDUAL_LINE]: 'Entrada única e detalhada para cada relatório',
                    [CONST.NETSUITE_JOURNAL_POSTING_PREFERENCE.JOURNALS_POSTING_TOTAL_LINE]: 'Entrada única para cada despesa',
                },
            },
            invoiceItem: {
                label: 'Item de fatura',
                values: {
                    [CONST.NETSUITE_INVOICE_ITEM_PREFERENCE.CREATE]: {
                        label: 'Crie um para mim',
                        description: 'Vamos criar um "item de linha de fatura do Expensify" para você ao exportar (se ainda não existir um).',
                    },
                    [CONST.NETSUITE_INVOICE_ITEM_PREFERENCE.SELECT]: {
                        label: 'Selecionar existente',
                        description: 'Vamos vincular as faturas do Expensify ao item selecionado abaixo.',
                    },
                },
            },
            exportDate: {
                label: 'Data de exportação',
                description: 'Use esta data ao exportar relatórios para NetSuite.',
                values: {
                    [CONST.NETSUITE_EXPORT_DATE.LAST_EXPENSE]: {
                        label: 'Data da última despesa',
                        description: 'Data da despesa mais recente no relatório.',
                    },
                    [CONST.NETSUITE_EXPORT_DATE.EXPORTED]: {
                        label: 'Data de exportação',
                        description: 'Data em que o relatório foi exportado para o NetSuite.',
                    },
                    [CONST.NETSUITE_EXPORT_DATE.SUBMITTED]: {
                        label: 'Data de envio',
                        description: 'Data em que o relatório foi enviado para aprovação.',
                    },
                },
            },
            exportDestination: {
                values: {
                    [CONST.NETSUITE_EXPORT_DESTINATION.EXPENSE_REPORT]: {
                        label: 'Relatórios de despesas',
                        reimbursableDescription: 'Despesas do próprio bolso serão exportadas como relatórios de despesas para o NetSuite.',
                        nonReimbursableDescription: 'Despesas de cartão corporativo serão exportadas como relatórios de despesas para NetSuite.',
                    },
                    [CONST.NETSUITE_EXPORT_DESTINATION.VENDOR_BILL]: {
                        label: 'Faturas de fornecedores',
                        reimbursableDescription:
                            'Out-of-pocket expenses will export as bills payable to the NetSuite vendor specified below.\n' +
                            '\n' +
                            'If you’d like to set a specific vendor for each card, go to *Settings > Domains > Company Cards*.',
                        nonReimbursableDescription:
                            'Company card expenses will export as bills payable to the NetSuite vendor specified below.\n' +
                            '\n' +
                            'If you’d like to set a specific vendor for each card, go to *Settings > Domains > Company Cards*.',
                    },
                    [CONST.NETSUITE_EXPORT_DESTINATION.JOURNAL_ENTRY]: {
                        label: 'Lançamentos contábeis',
                        reimbursableDescription:
                            'Out-of-pocket expenses will export as journal entries to the NetSuite account specified below.\n' +
                            '\n' +
                            'If you’d like to set a specific vendor for each card, go to *Settings > Domains > Company Cards*.',
                        nonReimbursableDescription:
                            'Company card expenses will export as journal entries to the NetSuite account specified below.\n' +
                            '\n' +
                            'If you’d like to set a specific vendor for each card, go to *Settings > Domains > Company Cards*.',
                    },
                },
            },
            advancedConfig: {
                autoSyncDescription: 'A Expensify sincronizará automaticamente com o NetSuite todos os dias.',
                reimbursedReportsDescription: 'Sempre que um relatório for pago usando Expensify ACH, o pagamento correspondente da fatura será criado na conta do NetSuite abaixo.',
                reimbursementsAccount: 'Conta de reembolsos',
                reimbursementsAccountDescription: 'Escolha a conta bancária que você usará para reembolsos, e nós criaremos o pagamento associado no NetSuite.',
                collectionsAccount: 'Conta de cobranças',
                collectionsAccountDescription: 'Uma vez que uma fatura é marcada como paga no Expensify e exportada para o NetSuite, ela aparecerá na conta abaixo.',
                approvalAccount: 'Conta de aprovação A/P',
                approvalAccountDescription:
                    'Escolha a conta contra a qual as transações serão aprovadas no NetSuite. Se você estiver sincronizando relatórios reembolsados, esta também será a conta contra a qual os pagamentos de faturas serão criados.',
                defaultApprovalAccount: 'NetSuite padrão',
                inviteEmployees: 'Convide funcionários e defina aprovações',
                inviteEmployeesDescription:
                    'Importe registros de funcionários do NetSuite e convide funcionários para este workspace. Seu fluxo de aprovação será padrão para aprovação do gerente e pode ser configurado na página *Membros*.',
                autoCreateEntities: 'Auto-criar funcionários/fornecedores',
                enableCategories: 'Habilitar categorias recém-importadas',
                customFormID: 'ID do formulário personalizado',
                customFormIDDescription:
                    'Por padrão, o Expensify criará lançamentos usando o formulário de transação preferido definido no NetSuite. Alternativamente, você pode designar um formulário de transação específico a ser usado.',
                customFormIDReimbursable: 'Despesa do próprio bolso',
                customFormIDNonReimbursable: 'Despesa com cartão corporativo',
                exportReportsTo: {
                    label: 'Nível de aprovação do relatório de despesas',
                    description:
                        'Depois que um relatório de despesas é aprovado no Expensify e exportado para o NetSuite, você pode definir um nível adicional de aprovação no NetSuite antes de postar.',
                    values: {
                        [CONST.NETSUITE_REPORTS_APPROVAL_LEVEL.REPORTS_APPROVED_NONE]: 'Preferência padrão do NetSuite',
                        [CONST.NETSUITE_REPORTS_APPROVAL_LEVEL.REPORTS_SUPERVISOR_APPROVED]: 'Apenas aprovado pelo supervisor',
                        [CONST.NETSUITE_REPORTS_APPROVAL_LEVEL.REPORTS_ACCOUNTING_APPROVED]: 'Apenas contabilidade aprovada',
                        [CONST.NETSUITE_REPORTS_APPROVAL_LEVEL.REPORTS_APPROVED_BOTH]: 'Supervisor e contabilidade aprovados',
                    },
                },
                accountingMethods: {
                    label: 'Quando Exportar',
                    description: 'Escolha quando exportar as despesas:',
                    values: {
                        [COMMON_CONST.INTEGRATIONS.ACCOUNTING_METHOD.ACCRUAL]: 'Acumulação',
                        [COMMON_CONST.INTEGRATIONS.ACCOUNTING_METHOD.CASH]: 'Dinheiro',
                    },
                    alternateText: {
                        [COMMON_CONST.INTEGRATIONS.ACCOUNTING_METHOD.ACCRUAL]: 'Despesas do próprio bolso serão exportadas quando aprovadas em definitivo',
                        [COMMON_CONST.INTEGRATIONS.ACCOUNTING_METHOD.CASH]: 'Despesas do próprio bolso serão exportadas quando pagas',
                    },
                },
                exportVendorBillsTo: {
                    label: 'Nível de aprovação de fatura do fornecedor',
                    description:
                        'Uma vez que uma fatura de fornecedor é aprovada no Expensify e exportada para o NetSuite, você pode definir um nível adicional de aprovação no NetSuite antes de postar.',
                    values: {
                        [CONST.NETSUITE_VENDOR_BILLS_APPROVAL_LEVEL.VENDOR_BILLS_APPROVED_NONE]: 'Preferência padrão do NetSuite',
                        [CONST.NETSUITE_VENDOR_BILLS_APPROVAL_LEVEL.VENDOR_BILLS_APPROVAL_PENDING]: 'Aguardando aprovação',
                        [CONST.NETSUITE_VENDOR_BILLS_APPROVAL_LEVEL.VENDOR_BILLS_APPROVED]: 'Aprovado para postagem',
                    },
                },
                exportJournalsTo: {
                    label: 'Nível de aprovação de lançamento contábil',
                    description:
                        'Depois que um lançamento contábil é aprovado no Expensify e exportado para o NetSuite, você pode definir um nível adicional de aprovação no NetSuite antes de lançá-lo.',
                    values: {
                        [CONST.NETSUITE_JOURNALS_APPROVAL_LEVEL.JOURNALS_APPROVED_NONE]: 'Preferência padrão do NetSuite',
                        [CONST.NETSUITE_JOURNALS_APPROVAL_LEVEL.JOURNALS_APPROVAL_PENDING]: 'Aguardando aprovação',
                        [CONST.NETSUITE_JOURNALS_APPROVAL_LEVEL.JOURNALS_APPROVED]: 'Aprovado para postagem',
                    },
                },
                error: {
                    customFormID: 'Por favor, insira um ID de formulário personalizado numérico válido.',
                },
            },
            noAccountsFound: 'Nenhuma conta encontrada',
            noAccountsFoundDescription: 'Por favor, adicione a conta no NetSuite e sincronize a conexão novamente.',
            noVendorsFound: 'Nenhum fornecedor encontrado',
            noVendorsFoundDescription: 'Por favor, adicione fornecedores no NetSuite e sincronize a conexão novamente.',
            noItemsFound: 'Nenhum item de fatura encontrado',
            noItemsFoundDescription: 'Por favor, adicione itens de fatura no NetSuite e sincronize a conexão novamente.',
            noSubsidiariesFound: 'Nenhuma subsidiária encontrada',
            noSubsidiariesFoundDescription: 'Por favor, adicione uma subsidiária no NetSuite e sincronize a conexão novamente.',
            tokenInput: {
                title: 'Configuração do NetSuite',
                formSteps: {
                    installBundle: {
                        title: 'Instale o pacote Expensify',
                        description: 'No NetSuite, vá para *Customization > SuiteBundler > Search & Install Bundles* > procure por "Expensify" > instale o pacote.',
                    },
                    enableTokenAuthentication: {
                        title: 'Habilitar autenticação baseada em token',
                        description: 'No NetSuite, vá para *Setup > Company > Enable Features > SuiteCloud* > habilite a *token-based authentication*.',
                    },
                    enableSoapServices: {
                        title: 'Habilitar serviços web SOAP',
                        description: 'No NetSuite, vá para *Setup > Company > Enable Features > SuiteCloud* > habilite *SOAP Web Services*.',
                    },
                    createAccessToken: {
                        title: 'Criar um token de acesso',
                        description:
                            'No NetSuite, vá para *Setup > Users/Roles > Access Tokens* > crie um token de acesso para o aplicativo "Expensify" e para o papel "Expensify Integration" ou "Administrator".\n\n*Importante:* Certifique-se de salvar o *Token ID* e o *Token Secret* desta etapa. Você precisará deles para a próxima etapa.',
                    },
                    enterCredentials: {
                        title: 'Insira suas credenciais do NetSuite',
                        formInputs: {
                            netSuiteAccountID: 'NetSuite Account ID',
                            netSuiteTokenID: 'Token ID',
                            netSuiteTokenSecret: 'Token Secret',
                        },
                        netSuiteAccountIDDescription: 'No NetSuite, vá para *Setup > Integration > SOAP Web Services Preferences*.',
                    },
                },
            },
            import: {
                expenseCategories: 'Categorias de despesas',
                expenseCategoriesDescription: 'Suas categorias de despesas do NetSuite serão importadas para o Expensify como categorias.',
                crossSubsidiaryCustomers: 'Clientes/projetos entre subsidiárias',
                importFields: {
                    departments: {
                        title: 'Departamentos',
                        subtitle: 'Escolha como lidar com os *departments* do NetSuite no Expensify.',
                    },
                    classes: {
                        title: 'Classes',
                        subtitle: 'Escolha como lidar com *classes* no Expensify.',
                    },
                    locations: {
                        title: 'Locais',
                        subtitle: 'Escolha como lidar com *localizações* no Expensify.',
                    },
                },
                customersOrJobs: {
                    title: 'Clientes/projetos',
                    subtitle: 'Escolha como gerenciar *clientes* e *projetos* do NetSuite no Expensify.',
                    importCustomers: 'Importar clientes',
                    importJobs: 'Importar projetos',
                    customers: 'clientes',
                    jobs: 'projetos',
                    label: ({importFields, importType}: CustomersOrJobsLabelParams) => `${importFields.join('e')}, ${importType}`,
                },
                importTaxDescription: 'Importar grupos de impostos do NetSuite.',
                importCustomFields: {
                    chooseOptionBelow: 'Escolha uma opção abaixo:',
                    label: ({importedTypes}: ImportedTypesParams) => `Importado como ${importedTypes.join('e')}`,
                    requiredFieldError: ({fieldName}: RequiredFieldParams) => `Por favor, insira o ${fieldName}`,
                    customSegments: {
                        title: 'Segmentos/registros personalizados',
                        addText: 'Adicionar segmento/registro personalizado',
                        recordTitle: 'Segmento/registro personalizado',
                        helpLink: CONST.NETSUITE_IMPORT.HELP_LINKS.CUSTOM_SEGMENTS,
                        helpLinkText: 'Ver instruções detalhadas',
                        helpText: 'sobre a configuração de segmentos/registros personalizados.',
                        emptyTitle: 'Adicionar um segmento personalizado ou registro personalizado',
                        fields: {
                            segmentName: 'Nome',
                            internalID: 'ID Interno',
                            scriptID: 'Script ID',
                            customRecordScriptID: 'ID da coluna de transação',
                            mapping: 'Exibido como',
                        },
                        removeTitle: 'Remover segmento/registro personalizado',
                        removePrompt: 'Tem certeza de que deseja remover este segmento/registro personalizado?',
                        addForm: {
                            customSegmentName: 'nome do segmento personalizado',
                            customRecordName: 'nome do registro personalizado',
                            segmentTitle: 'Segmento personalizado',
                            customSegmentAddTitle: 'Adicionar segmento personalizado',
                            customRecordAddTitle: 'Adicionar registro personalizado',
                            recordTitle: 'Registro personalizado',
                            segmentRecordType: 'Você quer adicionar um segmento personalizado ou um registro personalizado?',
                            customSegmentNameTitle: 'Qual é o nome do segmento personalizado?',
                            customRecordNameTitle: 'Qual é o nome do registro personalizado?',
                            customSegmentNameFooter: `Você pode encontrar nomes de segmentos personalizados no NetSuite na página *Customizations > Links, Records & Fields > Custom Segments*.\n\n_Para instruções mais detalhadas, [visite nosso site de ajuda](${CONST.NETSUITE_IMPORT.HELP_LINKS.CUSTOM_SEGMENTS})_.`,
                            customRecordNameFooter: `Você pode encontrar nomes de registros personalizados no NetSuite inserindo o "Campo de Coluna de Transação" na pesquisa global.\n\n_Para instruções mais detalhadas, [visite nosso site de ajuda](${CONST.NETSUITE_IMPORT.HELP_LINKS.CUSTOM_SEGMENTS})_.`,
                            customSegmentInternalIDTitle: 'Qual é o ID interno?',
                            customSegmentInternalIDFooter: `Primeiro, certifique-se de que você ativou os IDs internos no NetSuite em *Home > Set Preferences > Show Internal ID.*\n\nVocê pode encontrar IDs internos de segmentos personalizados no NetSuite em:\n\n1. *Customization > Lists, Records, & Fields > Custom Segments*.\n2. Clique em um segmento personalizado.\n3. Clique no hyperlink ao lado de *Custom Record Type*.\n4. Encontre o ID interno na tabela na parte inferior.\n\n_Para instruções mais detalhadas, [visite nosso site de ajuda](${CONST.NETSUITE_IMPORT.HELP_LINKS.CUSTOM_LISTS})_.`,
                            customRecordInternalIDFooter: `Você pode encontrar os IDs internos de registros personalizados no NetSuite seguindo estas etapas:\n\n1. Digite "Transaction Line Fields" na busca global.\n2. Clique em um registro personalizado.\n3. Encontre o ID interno no lado esquerdo.\n\n_Para instruções mais detalhadas, [visite nosso site de ajuda](${CONST.NETSUITE_IMPORT.HELP_LINKS.CUSTOM_SEGMENTS})_.`,
                            customSegmentScriptIDTitle: 'Qual é o ID do script?',
                            customSegmentScriptIDFooter: `Você pode encontrar IDs de script de segmento personalizado no NetSuite em:\n\n1. *Customization > Lists, Records, & Fields > Custom Segments*.\n2. Clique em um segmento personalizado.\n3. Clique na guia *Application and Sourcing* perto da parte inferior, então:\n    a. Se você quiser exibir o segmento personalizado como uma *tag* (no nível do item de linha) no Expensify, clique na subguia *Transaction Columns* e use o *Field ID*.\n    b. Se você quiser exibir o segmento personalizado como um *report field* (no nível do relatório) no Expensify, clique na subguia *Transactions* e use o *Field ID*.\n\n_Para instruções mais detalhadas, [visite nosso site de ajuda](${CONST.NETSUITE_IMPORT.HELP_LINKS.CUSTOM_LISTS})_.`,
                            customRecordScriptIDTitle: 'Qual é o ID da coluna de transação?',
                            customRecordScriptIDFooter: `Você pode encontrar IDs de script de registro personalizado no NetSuite em:\n\n1. Digite "Transaction Line Fields" na pesquisa global.\n2. Clique em um registro personalizado.\n3. Encontre o ID do script no lado esquerdo.\n\n_Para instruções mais detalhadas, [visite nosso site de ajuda](${CONST.NETSUITE_IMPORT.HELP_LINKS.CUSTOM_SEGMENTS})_.`,
                            customSegmentMappingTitle: 'Como este segmento personalizado deve ser exibido no Expensify?',
                            customRecordMappingTitle: 'Como este registro personalizado deve ser exibido no Expensify?',
                        },
                        errors: {
                            uniqueFieldError: ({fieldName}: RequiredFieldParams) => `Um segmento/registro personalizado com este ${fieldName?.toLowerCase()} já existe`,
                        },
                    },
                    customLists: {
                        title: 'Listas personalizadas',
                        addText: 'Adicionar lista personalizada',
                        recordTitle: 'Lista personalizada',
                        helpLink: CONST.NETSUITE_IMPORT.HELP_LINKS.CUSTOM_LISTS,
                        helpLinkText: 'Ver instruções detalhadas',
                        helpText: 'sobre a configuração de listas personalizadas.',
                        emptyTitle: 'Adicionar uma lista personalizada',
                        fields: {
                            listName: 'Nome',
                            internalID: 'ID Interno',
                            transactionFieldID: 'ID do campo de transação',
                            mapping: 'Exibido como',
                        },
                        removeTitle: 'Remover lista personalizada',
                        removePrompt: 'Tem certeza de que deseja remover esta lista personalizada?',
                        addForm: {
                            listNameTitle: 'Escolha uma lista personalizada',
                            transactionFieldIDTitle: 'Qual é o ID do campo de transação?',
                            transactionFieldIDFooter: `Você pode encontrar os IDs dos campos de transação no NetSuite seguindo estas etapas:\n\n1. Digite "Transaction Line Fields" na pesquisa global.\n2. Clique em uma lista personalizada.\n3. Encontre o ID do campo de transação no lado esquerdo.\n\n_Para instruções mais detalhadas, [visite nosso site de ajuda](${CONST.NETSUITE_IMPORT.HELP_LINKS.CUSTOM_LISTS})_.`,
                            mappingTitle: 'Como essa lista personalizada deve ser exibida no Expensify?',
                        },
                        errors: {
                            uniqueTransactionFieldIDError: `Uma lista personalizada com este ID de campo de transação já existe`,
                        },
                    },
                },
                importTypes: {
                    [CONST.INTEGRATION_ENTITY_MAP_TYPES.NETSUITE_DEFAULT]: {
                        label: 'NetSuite employee default',
                        description: 'Não importado para o Expensify, aplicado na exportação',
                        footerContent: ({importField}: ImportFieldParams) =>
                            `Se você usar ${importField} no NetSuite, aplicaremos o padrão definido no registro do funcionário ao exportar para Relatório de Despesas ou Lançamento Contábil.`,
                    },
                    [CONST.INTEGRATION_ENTITY_MAP_TYPES.TAG]: {
                        label: 'Tags',
                        description: 'Nível de item linha',
                        footerContent: ({importField}: ImportFieldParams) => `${startCase(importField)} será selecionável para cada despesa individual no relatório de um funcionário.`,
                    },
                    [CONST.INTEGRATION_ENTITY_MAP_TYPES.REPORT_FIELD]: {
                        label: 'Campos do relatório',
                        description: 'Nível de relatório',
                        footerContent: ({importField}: ImportFieldParams) => `${startCase(importField)} seleção será aplicada a todas as despesas no relatório de um funcionário.`,
                    },
                },
            },
        },
        intacct: {
            sageIntacctSetup: 'Configuração do Sage Intacct',
            prerequisitesTitle: 'Antes de se conectar...',
            downloadExpensifyPackage: 'Baixe o pacote Expensify para Sage Intacct',
            followSteps: 'Siga os passos nas nossas instruções de Como fazer: Conectar ao Sage Intacct',
            enterCredentials: 'Insira suas credenciais do Sage Intacct',
            entity: 'Entity',
            employeeDefault: 'Padrão de funcionário Sage Intacct',
            employeeDefaultDescription: 'O departamento padrão do funcionário será aplicado às suas despesas no Sage Intacct, se existir.',
            displayedAsTagDescription: 'O departamento será selecionável para cada despesa individual no relatório de um funcionário.',
            displayedAsReportFieldDescription: 'A seleção de departamento será aplicada a todas as despesas no relatório de um funcionário.',
            toggleImportTitleFirstPart: 'Escolha como lidar com o Sage Intacct',
            toggleImportTitleSecondPart: 'in Expensify.',
            expenseTypes: 'Tipos de despesas',
            expenseTypesDescription: 'Seus tipos de despesas do Sage Intacct serão importados para o Expensify como categorias.',
            accountTypesDescription: 'Seu plano de contas do Sage Intacct será importado para o Expensify como categorias.',
            importTaxDescription: 'Importar taxa de imposto de compra do Sage Intacct.',
            userDefinedDimensions: 'Dimensões definidas pelo usuário',
            addUserDefinedDimension: 'Adicionar dimensão definida pelo usuário',
            integrationName: 'Nome da integração',
            dimensionExists: 'Uma dimensão com este nome já existe.',
            removeDimension: 'Remover dimensão definida pelo usuário',
            removeDimensionPrompt: 'Tem certeza de que deseja remover esta dimensão definida pelo usuário?',
            userDefinedDimension: 'Dimensão definida pelo usuário',
            addAUserDefinedDimension: 'Adicionar uma dimensão definida pelo usuário',
            detailedInstructionsLink: 'Ver instruções detalhadas',
            detailedInstructionsRestOfSentence: 'sobre a adição de dimensões definidas pelo usuário.',
            userDimensionsAdded: () => ({
                one: '1 UDD adicionado',
                other: (count: number) => `${count} UDDs adicionados`,
            }),
            mappingTitle: ({mappingName}: IntacctMappingTitleParams) => {
                switch (mappingName) {
                    case CONST.SAGE_INTACCT_CONFIG.MAPPINGS.DEPARTMENTS:
                        return 'departamentos';
                    case CONST.SAGE_INTACCT_CONFIG.MAPPINGS.CLASSES:
                        return 'classes';
                    case CONST.SAGE_INTACCT_CONFIG.MAPPINGS.LOCATIONS:
                        return 'locais';
                    case CONST.SAGE_INTACCT_CONFIG.MAPPINGS.CUSTOMERS:
                        return 'clientes';
                    case CONST.SAGE_INTACCT_CONFIG.MAPPINGS.PROJECTS:
                        return 'projetos (trabalhos)';
                    default:
                        return 'mapeamentos';
                }
            },
        },
        type: {
            free: 'Grátis',
            control: 'Controle',
            collect: 'Coletar',
        },
        companyCards: {
            addCards: 'Adicionar cartões',
            selectCards: 'Selecionar cartões',
            addNewCard: {
                other: 'Outro',
                cardProviders: {
                    gl1025: 'American Express Corporate Cards',
                    cdf: 'Mastercard Commercial Cards',
                    vcf: 'Visa Commercial Cards',
                    stripe: 'Stripe Cards',
                },
                yourCardProvider: `Quem é o emissor do seu cartão?`,
                whoIsYourBankAccount: 'Qual é o seu banco?',
                whereIsYourBankLocated: 'Onde está localizado o seu banco?',
                howDoYouWantToConnect: 'Como você deseja se conectar ao seu banco?',
                learnMoreAboutOptions: {
                    text: 'Saiba mais sobre estes',
                    linkText: 'opções.',
                },
                commercialFeedDetails: 'Requer configuração com seu banco. Isso é normalmente usado por empresas maiores e geralmente é a melhor opção se você se qualificar.',
                commercialFeedPlaidDetails: `Requer configuração com seu banco, mas nós iremos guiá-lo. Isso geralmente é limitado a empresas maiores.`,
                directFeedDetails: 'A abordagem mais simples. Conecte-se imediatamente usando suas credenciais principais. Este método é o mais comum.',
                enableFeed: {
                    title: ({provider}: GoBackMessageParams) => `Ative seu feed ${provider}`,
                    heading:
                        'Temos uma integração direta com o emissor do seu cartão e podemos importar seus dados de transação para o Expensify de forma rápida e precisa.\n\nPara começar, simplesmente:',
                    visa: 'Temos integrações globais com a Visa, embora a elegibilidade varie de acordo com o banco e o programa do cartão.\n\nPara começar, simplesmente:',
                    mastercard: 'Temos integrações globais com a Mastercard, embora a elegibilidade varie de acordo com o banco e o programa do cartão.\n\nPara começar, simplesmente:',
                    vcf: `1. Visite [este artigo de ajuda](${CONST.COMPANY_CARDS_VISA_COMMERCIAL_CARD_HELP}) para obter instruções detalhadas sobre como configurar seus Cartões Comerciais Visa.\n\n2. [Entre em contato com seu banco](${CONST.COMPANY_CARDS_VISA_COMMERCIAL_CARD_HELP}) para verificar se eles oferecem suporte a um feed comercial para o seu programa e peça para ativá-lo.\n\n3. *Assim que o feed estiver ativado e você tiver seus detalhes, continue para a próxima tela.*`,
                    gl1025: `1. Visite [este artigo de ajuda](${CONST.COMPANY_CARDS_AMEX_COMMERCIAL_CARD_HELP}) para descobrir se a American Express pode habilitar um feed comercial para o seu programa.\n\n2. Assim que o feed for habilitado, a Amex enviará uma carta de produção.\n\n3. *Assim que tiver as informações do feed, continue para a próxima tela.*`,
                    cdf: `1. Visite [este artigo de ajuda](${CONST.COMPANY_CARDS_MASTERCARD_COMMERCIAL_CARDS}) para obter instruções detalhadas sobre como configurar seus cartões comerciais Mastercard.\n\n2. [Contate seu banco](${CONST.COMPANY_CARDS_MASTERCARD_COMMERCIAL_CARDS}) para verificar se eles oferecem suporte a um feed comercial para o seu programa e peça para ativá-lo.\n\n3. *Depois que o feed estiver ativado e você tiver seus detalhes, continue para a próxima tela.*`,
                    stripe: `1. Visite o Dashboard do Stripe e vá para [Configurações](${CONST.COMPANY_CARDS_STRIPE_HELP}).\n\n2. Em Integrações de Produto, clique em Ativar ao lado de Expensify.\n\n3. Assim que o feed estiver ativado, clique em Enviar abaixo e nós trabalharemos para adicioná-lo.`,
                },
                whatBankIssuesCard: 'Qual banco emite esses cartões?',
                enterNameOfBank: 'Digite o nome do banco',
                feedDetails: {
                    vcf: {
                        title: 'Quais são os detalhes do feed Visa?',
                        processorLabel: 'ID do Processador',
                        bankLabel: 'ID da instituição financeira (banco)',
                        companyLabel: 'ID da Empresa',
                        helpLabel: 'Onde encontro esses IDs?',
                    },
                    gl1025: {
                        title: `Qual é o nome do arquivo de entrega Amex?`,
                        fileNameLabel: 'Nome do arquivo de entrega',
                        helpLabel: 'Onde encontro o nome do arquivo de entrega?',
                    },
                    cdf: {
                        title: `Qual é o ID de distribuição do Mastercard?`,
                        distributionLabel: 'Distribution ID',
                        helpLabel: 'Onde encontro o ID de distribuição?',
                    },
                },
                amexCorporate: 'Selecione esta opção se a frente dos seus cartões disser "Corporate"',
                amexBusiness: 'Selecione esta opção se a frente dos seus cartões disser "Business"',
                amexPersonal: 'Selecione esta opção se seus cartões forem pessoais',
                error: {
                    pleaseSelectProvider: 'Por favor, selecione um provedor de cartão antes de continuar.',
                    pleaseSelectBankAccount: 'Por favor, selecione uma conta bancária antes de continuar.',
                    pleaseSelectBank: 'Por favor, selecione um banco antes de continuar.',
                    pleaseSelectCountry: 'Por favor, selecione um país antes de continuar.',
                    pleaseSelectFeedType: 'Por favor, selecione um tipo de feed antes de continuar.',
                },
            },
            statementCloseDate: {
                [CONST.COMPANY_CARDS.STATEMENT_CLOSE_DATE.LAST_DAY_OF_MONTH]: 'Último dia do mês',
                [CONST.COMPANY_CARDS.STATEMENT_CLOSE_DATE.LAST_BUSINESS_DAY_OF_MONTH]: 'Último dia útil do mês',
                [CONST.COMPANY_CARDS.STATEMENT_CLOSE_DATE.CUSTOM_DAY_OF_MONTH]: 'Dia personalizado do mês',
            },
            assignCard: 'Atribuir cartão',
            findCard: 'Encontrar cartão',
            cardNumber: 'Número do cartão',
            commercialFeed: 'Feed comercial',
            feedName: ({feedName}: CompanyCardFeedNameParams) => `Cartões ${feedName}`,
            directFeed: 'Feed direto',
            whoNeedsCardAssigned: 'Quem precisa de um cartão atribuído?',
            chooseCard: 'Escolha um cartão',
            chooseCardFor: ({assignee, feed}: AssignCardParams) => `Escolha um cartão para ${assignee} do feed de cartões ${feed}.`,
            noActiveCards: 'Nenhum cartão ativo neste feed',
            somethingMightBeBroken:
                '<muted-text><centered-text>Ou algo pode estar quebrado. De qualquer forma, se você tiver alguma dúvida, entre em <concierge-link>contato com a Concierge</concierge-link>.</centered-text></muted-text>',
            chooseTransactionStartDate: 'Escolha uma data de início para a transação',
            startDateDescription: 'Importaremos todas as transações a partir desta data. Se nenhuma data for especificada, iremos o mais longe possível conforme permitido pelo seu banco.',
            fromTheBeginning: 'Desde o início',
            customStartDate: 'Data de início personalizada',
            customCloseDate: 'Data de fechamento personalizada',
            letsDoubleCheck: 'Vamos verificar se tudo está correto.',
            confirmationDescription: 'Começaremos a importar transações imediatamente.',
            cardholder: 'Titular do cartão',
            card: 'Cartão',
            cardName: 'Nome do cartão',
            brokenConnectionErrorFirstPart: `A conexão do feed do cartão está quebrada. Por favor,`,
            brokenConnectionErrorLink: 'faça login no seu banco',
            brokenConnectionErrorSecondPart: 'para que possamos estabelecer a conexão novamente.',
            assignedCard: ({assignee, link}: AssignedCardParams) => `atribuiu ${assignee} um ${link}! As transações importadas aparecerão neste chat.`,
            companyCard: 'cartão corporativo',
            chooseCardFeed: 'Escolher feed de cartão',
            ukRegulation:
                'A Expensify, Inc. é um agente da Plaid Financial Ltd., uma instituição de pagamento autorizada e regulada pela Financial Conduct Authority sob as Payment Services Regulations 2017 (Número de Referência da Empresa: 804718). A Plaid fornece a você serviços de informações de conta regulados através da Expensify Limited como seu agente.',
        },
        expensifyCard: {
            issueAndManageCards: 'Emita e gerencie seus Cartões Expensify',
            getStartedIssuing: 'Comece emitindo seu primeiro cartão virtual ou físico.',
            verificationInProgress: 'Verificação em andamento...',
            verifyingTheDetails: 'Estamos verificando alguns detalhes. Concierge informará você quando os Cartões Expensify estiverem prontos para serem emitidos.',
            disclaimer:
                'O Expensify Visa® Commercial Card é emitido pelo The Bancorp Bank, N.A., Membro FDIC, de acordo com uma licença da Visa U.S.A. Inc. e pode não ser aceito em todos os comerciantes que aceitam cartões Visa. Apple® e o logotipo da Apple® são marcas registradas da Apple Inc., registradas nos EUA e em outros países. App Store é uma marca de serviço da Apple Inc. Google Play e o logotipo do Google Play são marcas registradas da Google LLC.',
            issueCard: 'Emitir cartão',
            euUkDisclaimer:
                'Os cartões fornecidos a residentes do EEE são emitidos pela Transact Payments Malta Limited, enquanto os cartões fornecidos a residentes do Reino Unido são emitidos pela Transact Payments Limited, de acordo com a licença da Visa Europe Limited. A Transact Payments Malta Limited é devidamente autorizada e regulamentada pela Autoridade de Serviços Financeiros de Malta como uma instituição financeira, de acordo com a Lei de Instituições Financeiras de 1994. Número de registro C 91879. A Transact Payments Limited é autorizada e regulamentada pela Comissão de Serviços Financeiros de Gibraltar.',
            findCard: 'Encontrar cartão',
            newCard: 'Novo cartão',
            name: 'Nome',
            lastFour: 'Últimos 4',
            limit: 'Limite',
            currentBalance: 'Saldo atual',
            currentBalanceDescription: 'O saldo atual é a soma de todas as transações postadas no Expensify Card que ocorreram desde a última data de liquidação.',
            balanceWillBeSettledOn: ({settlementDate}: SettlementDateParams) => `O saldo será liquidado em ${settlementDate}`,
            settleBalance: 'Liquidar saldo',
            cardLimit: 'Limite do cartão',
            remainingLimit: 'Limite restante',
            requestLimitIncrease: 'Solicitar aumento de limite',
            remainingLimitDescription:
                'Consideramos vários fatores ao calcular seu limite restante: seu tempo como cliente, as informações relacionadas ao negócio que você forneceu durante o cadastro e o dinheiro disponível na sua conta bancária empresarial. Seu limite restante pode flutuar diariamente.',
            earnedCashback: 'Cash back',
            earnedCashbackDescription: 'O saldo de cashback é baseado nos gastos mensais liquidados do Cartão Expensify em todo o seu espaço de trabalho.',
            issueNewCard: 'Emitir novo cartão',
            finishSetup: 'Concluir configuração',
            chooseBankAccount: 'Escolher conta bancária',
            chooseExistingBank: 'Escolha uma conta bancária empresarial existente para pagar o saldo do seu Expensify Card, ou adicione uma nova conta bancária',
            accountEndingIn: 'Conta terminando em',
            addNewBankAccount: 'Adicionar uma nova conta bancária',
            settlementAccount: 'Conta de liquidação',
            settlementAccountDescription: 'Escolha uma conta para pagar o saldo do seu Cartão Expensify.',
            settlementAccountInfo: ({reconciliationAccountSettingsLink, accountNumber}: SettlementAccountInfoParams) =>
                `Certifique-se de que essa conta corresponda à sua <a href="${reconciliationAccountSettingsLink}">conta de Reconciliação</a> (${accountNumber}) para que a Reconciliação Contínua funcione corretamente.`,
            settlementFrequency: 'Frequência de liquidação',
            settlementFrequencyDescription: 'Escolha com que frequência você pagará o saldo do seu Cartão Expensify.',
            settlementFrequencyInfo: 'Se você quiser mudar para liquidação mensal, precisará conectar sua conta bancária via Plaid e ter um histórico de saldo positivo de 90 dias.',
            frequency: {
                daily: 'Diário',
                monthly: 'Mensalmente',
            },
            cardDetails: 'Detalhes do cartão',
            virtual: 'Virtual',
            physical: 'Físico',
            deactivate: 'Desativar cartão',
            changeCardLimit: 'Alterar limite do cartão',
            changeLimit: 'Alterar limite',
            smartLimitWarning: ({limit}: CharacterLimitParams) =>
                `Se você alterar o limite deste cartão para ${limit}, novas transações serão recusadas até que você aprove mais despesas no cartão.`,
            monthlyLimitWarning: ({limit}: CharacterLimitParams) => `Se você alterar o limite deste cartão para ${limit}, novas transações serão recusadas até o próximo mês.`,
            fixedLimitWarning: ({limit}: CharacterLimitParams) => `Se você alterar o limite deste cartão para ${limit}, novas transações serão recusadas.`,
            changeCardLimitType: 'Alterar tipo de limite do cartão',
            changeLimitType: 'Alterar tipo de limite',
            changeCardSmartLimitTypeWarning: ({limit}: CharacterLimitParams) =>
                `Se você alterar o tipo de limite deste cartão para Limite Inteligente, novas transações serão recusadas porque o limite não aprovado de ${limit} já foi atingido.`,
            changeCardMonthlyLimitTypeWarning: ({limit}: CharacterLimitParams) =>
                `Se você mudar o tipo de limite deste cartão para Mensal, novas transações serão recusadas porque o limite mensal de ${limit} já foi atingido.`,
            addShippingDetails: 'Adicionar detalhes de envio',
            issuedCard: ({assignee}: AssigneeParams) => `emitiu um Cartão Expensify para ${assignee}! O cartão chegará em 2-3 dias úteis.`,
            issuedCardNoShippingDetails: ({assignee}: AssigneeParams) =>
                `emitiu um Cartão Expensify para ${assignee}! O cartão será enviado assim que os detalhes de envio forem adicionados.`,
            issuedCardVirtual: ({assignee, link}: IssueVirtualCardParams) => `emitiu ${assignee} um ${link} virtual! O cartão pode ser usado imediatamente.`,
            addedShippingDetails: ({assignee}: AssigneeParams) => `${assignee} adicionou os detalhes de envio. O Cartão Expensify chegará em 2-3 dias úteis.`,
            verifyingHeader: 'Verificando',
            bankAccountVerifiedHeader: 'Conta bancária verificada',
            verifyingBankAccount: 'Verificando conta bancária...',
            verifyingBankAccountDescription: 'Por favor, aguarde enquanto confirmamos se esta conta pode ser usada para emitir Cartões Expensify.',
            bankAccountVerified: 'Conta bancária verificada!',
            bankAccountVerifiedDescription: 'Agora você pode emitir Expensify Cards para os membros do seu espaço de trabalho.',
            oneMoreStep: 'Mais um passo...',
            oneMoreStepDescription: 'Parece que precisamos verificar manualmente sua conta bancária. Por favor, vá até o Concierge onde suas instruções estão esperando por você.',
            gotIt: 'Entendi',
            goToConcierge: 'Ir para o Concierge',
        },
        categories: {
            deleteCategories: 'Excluir categorias',
            deleteCategoriesPrompt: 'Tem certeza de que deseja excluir estas categorias?',
            deleteCategory: 'Excluir categoria',
            deleteCategoryPrompt: 'Tem certeza de que deseja excluir esta categoria?',
            disableCategories: 'Desativar categorias',
            disableCategory: 'Desativar categoria',
            enableCategories: 'Ativar categorias',
            enableCategory: 'Habilitar categoria',
            defaultSpendCategories: 'Categorias de despesas padrão',
            spendCategoriesDescription: 'Personalize como os gastos com comerciantes são categorizados para transações de cartão de crédito e recibos digitalizados.',
            deleteFailureMessage: 'Ocorreu um erro ao excluir a categoria, por favor, tente novamente.',
            categoryName: 'Nome da categoria',
            requiresCategory: 'Os membros devem categorizar todas as despesas',
            needCategoryForExportToIntegration: ({connectionName}: NeedCategoryForExportToIntegrationParams) =>
                `Todas as despesas devem ser categorizadas para exportar para ${connectionName}.`,
            subtitle: 'Obtenha uma melhor visão geral de onde o dinheiro está sendo gasto. Use nossas categorias padrão ou adicione as suas próprias.',
            emptyCategories: {
                title: 'Você não criou nenhuma categoria',
                subtitle: 'Adicione uma categoria para organizar seus gastos.',
                subtitleWithAccounting: ({accountingPageURL}: EmptyCategoriesSubtitleWithAccountingParams) =>
                    `<muted-text><centered-text>No momento, suas categorias estão sendo importadas de uma conexão de contabilidade. Vá para a <a href="${accountingPageURL}">contabilidade</a> para fazer alterações.</centered-text></muted-text>`,
            },
            updateFailureMessage: 'Ocorreu um erro ao atualizar a categoria, por favor, tente novamente.',
            createFailureMessage: 'Ocorreu um erro ao criar a categoria, por favor, tente novamente.',
            addCategory: 'Adicionar categoria',
            editCategory: 'Editar categoria',
            editCategories: 'Editar categorias',
            findCategory: 'Encontrar categoria',
            categoryRequiredError: 'O nome da categoria é obrigatório',
            existingCategoryError: 'Já existe uma categoria com este nome',
            invalidCategoryName: 'Nome de categoria inválido',
            importedFromAccountingSoftware: 'As categorias abaixo são importadas do seu',
            payrollCode: 'Código de folha de pagamento',
            updatePayrollCodeFailureMessage: 'Ocorreu um erro ao atualizar o código da folha de pagamento, por favor, tente novamente.',
            glCode: 'Código GL',
            updateGLCodeFailureMessage: 'Ocorreu um erro ao atualizar o código GL, por favor, tente novamente.',
            importCategories: 'Importar categorias',
            cannotDeleteOrDisableAllCategories: {
                title: 'Não é possível excluir ou desativar todas as categorias',
                description: `Pelo menos uma categoria deve permanecer habilitada porque seu espaço de trabalho requer categorias.`,
            },
        },
        moreFeatures: {
            subtitle: 'Use os toggles abaixo para habilitar mais recursos à medida que você cresce. Cada recurso aparecerá no menu de navegação para personalização adicional.',
            spendSection: {
                title: 'Gastar',
                subtitle: 'Habilite a funcionalidade que ajuda a expandir sua equipe.',
            },
            manageSection: {
                title: 'Gerenciar',
                subtitle: 'Adicione controles que ajudem a manter os gastos dentro do orçamento.',
            },
            earnSection: {
                title: 'Ganhar',
                subtitle: 'Otimize sua receita e receba pagamentos mais rapidamente.',
            },
            organizeSection: {
                title: 'Organizar',
                subtitle: 'Agrupe e analise os gastos, registre todos os impostos pagos.',
            },
            integrateSection: {
                title: 'Integrar',
                subtitle: 'Conecte o Expensify a produtos financeiros populares.',
            },
            distanceRates: {
                title: 'Taxas de distância',
                subtitle: 'Adicione, atualize e aplique tarifas.',
            },
            perDiem: {
                title: 'Per diem',
                subtitle: 'Defina taxas de diárias para controlar os gastos diários dos funcionários.',
            },
            expensifyCard: {
                title: 'Expensify Card',
                subtitle: 'Obtenha insights e controle sobre os gastos.',
                disableCardTitle: 'Desativar Expensify Card',
                disableCardPrompt: 'Você não pode desativar o Expensify Card porque ele já está em uso. Entre em contato com o Concierge para os próximos passos.',
                disableCardButton: 'Converse com o Concierge',
                feed: {
                    title: 'Obtenha o Cartão Expensify',
                    subTitle: 'Simplifique as despesas do seu negócio e economize até 50% na sua fatura do Expensify, além de:',
                    features: {
                        cashBack: 'Cashback em todas as compras nos EUA',
                        unlimited: 'Cartões virtuais ilimitados',
                        spend: 'Controles de gastos e limites personalizados',
                    },
                    ctaTitle: 'Emitir novo cartão',
                },
            },
            companyCards: {
                title: 'Cartões corporativos',
                subtitle: 'Importar despesas de cartões corporativos existentes.',
                feed: {
                    title: 'Importar cartões corporativos',
                    features: {
                        support: 'Suporte para todos os principais provedores de cartão',
                        assignCards: 'Atribuir cartões para toda a equipe',
                        automaticImport: 'Importação automática de transações',
                    },
                },
                disableCardTitle: 'Desativar cartões corporativos',
                disableCardPrompt: 'Você não pode desativar cartões da empresa porque esse recurso está em uso. Entre em contato com o Concierge para os próximos passos.',
                disableCardButton: 'Converse com o Concierge',
                cardDetails: 'Detalhes do cartão',
                cardNumber: 'Número do cartão',
                cardholder: 'Titular do cartão',
                cardName: 'Nome do cartão',
                integrationExport: ({integration, type}: IntegrationExportParams) => (integration && type ? `${integration} ${type.toLowerCase()} exportação` : `exportação ${integration}`),
                integrationExportTitleXero: ({integration}: IntegrationExportParams) => `Escolha a conta ${integration} para onde as transações devem ser exportadas.`,
                integrationExportTitle: ({integration, exportPageLink}: IntegrationExportParams) =>
                    `Escolha a conta ${integration} para onde as transações devem ser exportadas. Selecione uma <a href="${exportPageLink}">opção de exportação</a> diferente para alterar as contas disponíveis.`,
                lastUpdated: 'Última atualização',
                transactionStartDate: 'Data de início da transação',
                updateCard: 'Atualizar cartão',
                unassignCard: 'Desatribuir cartão',
                unassign: 'Desatribuir',
                unassignCardDescription: 'Desatribuir este cartão removerá todas as transações em relatórios de rascunho da conta do titular do cartão.',
                assignCard: 'Atribuir cartão',
                cardFeedName: 'Nome do feed do cartão',
                cardFeedNameDescription: 'Dê um nome único ao feed do cartão para que você possa distingui-lo dos outros.',
                cardFeedTransaction: 'Excluir transações',
                cardFeedTransactionDescription: 'Escolha se os portadores de cartão podem excluir transações de cartão. Novas transações seguirão essas regras.',
                cardFeedRestrictDeletingTransaction: 'Restringir a exclusão de transações',
                cardFeedAllowDeletingTransaction: 'Permitir excluir transações',
                removeCardFeed: 'Remover feed de cartão',
                removeCardFeedTitle: ({feedName}: CompanyCardFeedNameParams) => `Remover feed ${feedName}`,
                removeCardFeedDescription: 'Tem certeza de que deseja remover este feed de cartão? Isso desatribuirá todos os cartões.',
                error: {
                    feedNameRequired: 'O nome do feed do cartão é obrigatório',
                    statementCloseDateRequired: 'Favor selecionar uma data de fechamento do extrato.',
                },
                corporate: 'Restringir a exclusão de transações',
                personal: 'Permitir excluir transações',
                setFeedNameDescription: 'Dê ao feed do cartão um nome único para que você possa diferenciá-lo dos outros.',
                setTransactionLiabilityDescription: 'Quando ativado, os portadores de cartão podem excluir transações de cartão. Novas transações seguirão esta regra.',
                emptyAddedFeedTitle: 'Atribuir cartões corporativos',
                emptyAddedFeedDescription: 'Comece atribuindo seu primeiro cartão a um membro.',
                pendingFeedTitle: `Estamos analisando sua solicitação...`,
                pendingFeedDescription: `Atualmente, estamos revisando os detalhes do seu feed. Assim que isso for concluído, entraremos em contato com você via`,
                pendingBankTitle: 'Verifique a janela do seu navegador',
                pendingBankDescription: ({bankName}: CompanyCardBankName) =>
                    `Por favor, conecte-se ao ${bankName} através da janela do navegador que acabou de abrir. Se nenhuma tiver sido aberta,`,
                pendingBankLink: 'por favor, clique aqui',
                giveItNameInstruction: 'Dê um nome ao cartão que o diferencie dos outros.',
                updating: 'Atualizando...',
                noAccountsFound: 'Nenhuma conta encontrada',
                defaultCard: 'Cartão padrão',
                downgradeTitle: `Não é possível rebaixar o espaço de trabalho`,
                downgradeSubTitleFirstPart: `Este espaço de trabalho não pode ser rebaixado porque vários feeds de cartão estão conectados (excluindo os Cartões Expensify). Por favor,`,
                downgradeSubTitleMiddlePart: `manter apenas um feed de cartão`,
                downgradeSubTitleLastPart: 'para prosseguir.',
                noAccountsFoundDescription: ({connection}: ConnectionParams) => `Por favor, adicione a conta em ${connection} e sincronize a conexão novamente.`,
                expensifyCardBannerTitle: 'Obtenha o Cartão Expensify',
                expensifyCardBannerSubtitle: 'Aproveite o cashback em todas as compras nos EUA, até 50% de desconto na sua fatura do Expensify, cartões virtuais ilimitados e muito mais.',
                expensifyCardBannerLearnMoreButton: 'Saiba mais',
                statementCloseDateTitle: 'Statement close date',
                statementCloseDateDescription: 'Informe-nos quando o extrato do seu cartão for encerrado e criaremos um extrato correspondente na Expensify.',
            },
            workflows: {
                title: 'Fluxos de Trabalho',
                subtitle: 'Configure como os gastos são aprovados e pagos.',
                disableApprovalPrompt:
                    'Os cartões Expensify deste espaço de trabalho atualmente dependem de aprovação para definir seus Limites Inteligentes. Por favor, altere os tipos de limite de quaisquer cartões Expensify com Limites Inteligentes antes de desativar as aprovações.',
            },
            invoices: {
                title: 'Faturas',
                subtitle: 'Envie e receba faturas.',
            },
            categories: {
                title: 'Categorias',
                subtitle: 'Acompanhe e organize os gastos.',
            },
            tags: {
                title: 'Marcadores',
                subtitle: 'Classifique custos e acompanhe despesas faturáveis.',
            },
            taxes: {
                title: 'Impostos',
                subtitle: 'Documente e recupere impostos elegíveis.',
            },
            reportFields: {
                title: 'Campos do relatório',
                subtitle: 'Configurar campos personalizados para despesas.',
            },
            connections: {
                title: 'Contabilidade',
                subtitle: 'Sincronize seu plano de contas e mais.',
            },
            receiptPartners: {
                title: 'Parceiros de recibos',
                subtitle: 'Importar recibos automaticamente.',
            },
            connectionsWarningModal: {
                featureEnabledTitle: 'Não tão rápido...',
                featureEnabledText: 'Para ativar ou desativar este recurso, você precisará alterar suas configurações de importação de contabilidade.',
                disconnectText: 'Para desativar a contabilidade, você precisará desconectar sua conexão contábil do seu espaço de trabalho.',
                manageSettings: 'Gerenciar configurações',
            },
            receiptPartnersWarningModal: {
                featureEnabledTitle: 'Desconectar Uber',
                disconnectText: 'Para desativar este recurso, desconecte primeiro a integração do Uber for Business.',
                description: 'Tem certeza de que deseja desconectar esta integração?',
                confirmText: 'Entendi',
            },
            workflowWarningModal: {
                featureEnabledTitle: 'Não tão rápido...',
                featureEnabledText:
                    'Os Cartões Expensify neste espaço de trabalho dependem de fluxos de aprovação para definir seus Limites Inteligentes.\n\nPor favor, altere os tipos de limite de quaisquer cartões com Limites Inteligentes antes de desativar os fluxos de trabalho.',
                confirmText: 'Ir para Cartões Expensify',
            },
            rules: {
                title: 'Regras',
                subtitle: 'Exigir recibos, sinalizar gastos altos e mais.',
            },
        },
        reports: {
            reportsCustomTitleExamples: 'Exemplos:',
            customReportNamesSubtitle: `<muted-text>Personalize os títulos dos relatórios utilizando nossas <a href="${CONST.CUSTOM_REPORT_NAME_HELP_URL}">fórmulas abrangentes</a>.</muted-text>`,
            customNameTitle: 'Título padrão do relatório',
            customNameDescription: `Escolha um nome personalizado para relatórios de despesas usando nossas <a href="${CONST.CUSTOM_REPORT_NAME_HELP_URL}">fórmulas abrangentes</a>.`,
            customNameInputLabel: 'Nome',
            customNameEmailPhoneExample: 'Email ou telefone do membro: {report:submit:from}',
            customNameStartDateExample: 'Data de início do relatório: {report:startdate}',
            customNameWorkspaceNameExample: 'Nome do espaço de trabalho: {report:workspacename}',
            customNameReportIDExample: 'ID do Relatório: {report:id}',
            customNameTotalExample: 'Total: {report:total}.',
            preventMembersFromChangingCustomNamesTitle: 'Impedir que os membros alterem os nomes dos relatórios personalizados',
        },
        reportFields: {
            addField: 'Adicionar campo',
            delete: 'Excluir campo',
            deleteFields: 'Excluir campos',
            findReportField: 'Encontrar campo do relatório',
            deleteConfirmation: 'Tem certeza de que deseja excluir este campo do relatório?',
            deleteFieldsConfirmation: 'Tem certeza de que deseja excluir esses campos de relatório?',
            emptyReportFields: {
                title: 'Você não criou nenhum campo de relatório',
                subtitle: 'Adicione um campo personalizado (texto, data ou lista suspensa) que aparece nos relatórios.',
            },
            subtitle: 'Os campos do relatório se aplicam a todos os gastos e podem ser úteis quando você deseja solicitar informações adicionais.',
            disableReportFields: 'Desativar campos do relatório',
            disableReportFieldsConfirmation: 'Você tem certeza? Campos de texto e data serão excluídos, e listas serão desativadas.',
            importedFromAccountingSoftware: 'Os campos do relatório abaixo são importados do seu',
            textType: 'Texto',
            dateType: 'Data',
            dropdownType: 'Lista',
            textAlternateText: 'Adicione um campo para entrada de texto livre.',
            dateAlternateText: 'Adicione um calendário para seleção de data.',
            dropdownAlternateText: 'Adicione uma lista de opções para escolher.',
            nameInputSubtitle: 'Escolha um nome para o campo do relatório.',
            typeInputSubtitle: 'Escolha qual tipo de campo de relatório usar.',
            initialValueInputSubtitle: 'Insira um valor inicial para mostrar no campo do relatório.',
            listValuesInputSubtitle: 'Esses valores aparecerão no menu suspenso do campo do seu relatório. Os valores habilitados podem ser selecionados pelos membros.',
            listInputSubtitle: 'Esses valores aparecerão na lista de campos do seu relatório. Valores habilitados podem ser selecionados pelos membros.',
            deleteValue: 'Excluir valor',
            deleteValues: 'Excluir valores',
            disableValue: 'Desativar valor',
            disableValues: 'Desativar valores',
            enableValue: 'Ativar valor',
            enableValues: 'Ativar valores',
            emptyReportFieldsValues: {
                title: 'Você não criou nenhum valor de lista',
                subtitle: 'Adicione valores personalizados para aparecerem nos relatórios.',
            },
            deleteValuePrompt: 'Tem certeza de que deseja excluir este valor da lista?',
            deleteValuesPrompt: 'Tem certeza de que deseja excluir esses valores da lista?',
            listValueRequiredError: 'Por favor, insira um nome de valor da lista',
            existingListValueError: 'Um valor de lista com este nome já existe',
            editValue: 'Editar valor',
            listValues: 'Listar valores',
            addValue: 'Adicionar valor',
            existingReportFieldNameError: 'Um campo de relatório com este nome já existe',
            reportFieldNameRequiredError: 'Por favor, insira um nome de campo de relatório',
            reportFieldTypeRequiredError: 'Por favor, escolha um tipo de campo de relatório',
            reportFieldInitialValueRequiredError: 'Por favor, escolha um valor inicial para o campo do relatório',
            genericFailureMessage: 'Ocorreu um erro ao atualizar o campo do relatório. Por favor, tente novamente.',
        },
        tags: {
            tagName: 'Nome da tag',
            requiresTag: 'Os membros devem etiquetar todas as despesas',
            trackBillable: 'Acompanhar despesas faturáveis',
            customTagName: 'Nome de tag personalizada',
            enableTag: 'Habilitar tag',
            enableTags: 'Habilitar tags',
            requireTag: 'Require tag',
            requireTags: 'Exigir tags',
            notRequireTags: 'Não exigir',
            disableTag: 'Desativar tag',
            disableTags: 'Desativar tags',
            addTag: 'Adicionar tag',
            editTag: 'Editar tag',
            editTags: 'Editar tags',
            findTag: 'Find tag',
            subtitle: 'Tags adicionam maneiras mais detalhadas de classificar custos.',
            dependentMultiLevelTagsSubtitle: ({importSpreadsheetLink}: DependentMultiLevelTagsSubtitleParams) =>
                `<muted-text>Você está usando <a href="${CONST.IMPORT_TAGS_EXPENSIFY_URL_DEPENDENT_TAGS}">tags dependentes</a>. Você pode <a href="${importSpreadsheetLink}">reimportar uma planilha</a> para atualizar suas tags.</muted-text>`,
            emptyTags: {
                title: 'Você não criou nenhuma tag',
                //  We need to remove the subtitle and use the below one when we remove the canUseMultiLevelTags beta
                subtitle: 'Adicione uma tag para rastrear projetos, locais, departamentos e mais.',
                subtitleHTML: `<muted-text><centered-text>Importe uma planilha para adicionar tags para rastrear projetos, locais, departamentos e muito mais. <a href="${CONST.IMPORT_TAGS_EXPENSIFY_URL}">Saiba mais</a> sobre a formatação de arquivos de tags.</centered-text></muted-text>`,
                subtitleWithAccounting: ({accountingPageURL}: EmptyTagsSubtitleWithAccountingParams) =>
                    `<muted-text><centered-text>No momento, suas tags estão sendo importadas de uma conexão de contabilidade. Vá para a <a href="${accountingPageURL}">contabilidade</a> para fazer alterações.</centered-text></muted-text>`,
            },
            deleteTag: 'Excluir tag',
            deleteTags: 'Excluir tags',
            deleteTagConfirmation: 'Tem certeza de que deseja excluir esta tag?',
            deleteTagsConfirmation: 'Tem certeza de que deseja excluir estas tags?',
            deleteFailureMessage: 'Ocorreu um erro ao excluir a tag, por favor, tente novamente.',
            tagRequiredError: 'O nome da tag é obrigatório',
            existingTagError: 'Uma tag com este nome já existe',
            invalidTagNameError: 'O nome da tag não pode ser 0. Por favor, escolha um valor diferente.',
            genericFailureMessage: 'Ocorreu um erro ao atualizar a tag, por favor, tente novamente.',
            importedFromAccountingSoftware: 'As tags abaixo são importadas do seu',
            glCode: 'Código GL',
            updateGLCodeFailureMessage: 'Ocorreu um erro ao atualizar o código GL, por favor, tente novamente.',
            tagRules: 'Regras de tag',
            approverDescription: 'Aprovador',
            importTags: 'Importar tags',
            importTagsSupportingText: 'Codifique suas despesas com um tipo de etiqueta ou várias.',
            configureMultiLevelTags: 'Configure sua lista de tags para marcação em vários níveis.',
            importMultiLevelTagsSupportingText: `Aqui está uma prévia das suas tags. Se tudo estiver correto, clique abaixo para importá-las.`,
            importMultiLevelTags: {
                firstRowTitle: 'A primeira linha é o título de cada lista de tags',
                independentTags: 'Estas são tags independentes',
                glAdjacentColumn: 'Há um código GL na coluna adjacente',
            },
            tagLevel: {
                singleLevel: 'Único nível de tags',
                multiLevel: 'Tags multiníveis',
            },
            switchSingleToMultiLevelTagWarning: {
                title: 'Alternar Níveis de Tag',
                prompt1: 'Mudar os níveis de tag apagará todas as tags atuais.',
                prompt2: 'Sugerimos que você primeiro',
                prompt3: 'baixar um backup',
                prompt4: 'exportando suas tags.',
                prompt5: 'Saiba mais',
                prompt6: 'sobre os níveis de tag.',
            },
            importedTagsMessage: ({columnCounts}: ImportedTagsMessageParams) =>
                `Encontramos *${columnCounts} colunas* na sua planilha. Selecione *Nome* ao lado da coluna que contém os nomes das tags. Você também pode selecionar *Ativado* ao lado da coluna que define o status das tags.`,
            cannotDeleteOrDisableAllTags: {
                title: 'Não é possível excluir ou desativar todas as tags',
                description: `Pelo menos uma tag deve permanecer habilitada porque seu espaço de trabalho exige tags.`,
            },
            cannotMakeAllTagsOptional: {
                title: 'Não é possível tornar todas as tags opcionais',
                description: `Pelo menos uma etiqueta deve permanecer obrigatória porque as configurações do seu espaço de trabalho exigem etiquetas.`,
            },
            tagCount: () => ({
                one: '1 Dia',
                other: (count: number) => `${count} Tags`,
            }),
        },
        taxes: {
            subtitle: 'Adicione nomes de impostos, taxas e defina padrões.',
            addRate: 'Adicionar taxa',
            workspaceDefault: 'Moeda padrão do espaço de trabalho',
            foreignDefault: 'Moeda estrangeira padrão',
            customTaxName: 'Nome do imposto personalizado',
            value: 'Valor',
            taxReclaimableOn: 'Imposto recuperável em',
            taxRate: 'Taxa de imposto',
            findTaxRate: 'Encontrar taxa de imposto',
            error: {
                taxRateAlreadyExists: 'Este nome de imposto já está em uso',
                taxCodeAlreadyExists: 'Este código fiscal já está em uso',
                valuePercentageRange: 'Por favor, insira uma porcentagem válida entre 0 e 100',
                customNameRequired: 'Nome personalizado do imposto é obrigatório',
                deleteFailureMessage: 'Ocorreu um erro ao excluir a taxa de imposto. Por favor, tente novamente ou peça ajuda ao Concierge.',
                updateFailureMessage: 'Ocorreu um erro ao atualizar a taxa de imposto. Por favor, tente novamente ou peça ajuda ao Concierge.',
                createFailureMessage: 'Ocorreu um erro ao criar a taxa de imposto. Por favor, tente novamente ou peça ajuda ao Concierge.',
                updateTaxClaimableFailureMessage: 'A parte recuperável deve ser menor que o valor da taxa de distância',
            },
            deleteTaxConfirmation: 'Tem certeza de que deseja excluir este imposto?',
            deleteMultipleTaxConfirmation: ({taxAmount}: TaxAmountParams) => `Tem certeza de que deseja excluir ${taxAmount} impostos?`,
            actions: {
                delete: 'Taxa de exclusão',
                deleteMultiple: 'Excluir tarifas',
                enable: 'Habilitar taxa',
                disable: 'Desativar taxa',
                enableTaxRates: () => ({
                    one: 'Habilitar taxa',
                    other: 'Habilitar taxas',
                }),
                disableTaxRates: () => ({
                    one: 'Desativar taxa',
                    other: 'Desativar taxas',
                }),
            },
            importedFromAccountingSoftware: 'Os impostos abaixo são importados do seu',
            taxCode: 'Código fiscal',
            updateTaxCodeFailureMessage: 'Ocorreu um erro ao atualizar o código de imposto, por favor, tente novamente.',
        },
        duplicateWorkspace: {
            title: 'Nomeie seu novo espaço de trabalho',
            selectFeatures: 'Selecione os recursos a serem copiados',
            whichFeatures: 'Quais recursos você deseja copiar para o seu novo espaço de trabalho?',
            confirmDuplicate: '\n\nVocê quer continuar?',
            categories: 'categorias e suas regras de categorização automática',
            reimbursementAccount: 'conta de reembolso',
            delayedSubmission: 'envio atrasado',
            welcomeNote: 'Comece a usar meu novo espaço de trabalho',
            confirmTitle: ({newWorkspaceName, totalMembers}: {newWorkspaceName?: string; totalMembers?: number}) =>
                `Você está prestes a criar e compartilhar ${newWorkspaceName ?? ''} com ${totalMembers ?? 0} membros do espaço de trabalho original.`,
        },
        emptyWorkspace: {
            title: 'Você não tem espaços de trabalho',
            subtitle: 'Acompanhe recibos, reembolse despesas, gerencie viagens, envie faturas e muito mais.',
            createAWorkspaceCTA: 'Começar',
            features: {
                trackAndCollect: 'Acompanhe e colete recibos',
                reimbursements: 'Reembolsar funcionários',
                companyCards: 'Gerenciar cartões da empresa',
            },
            notFound: 'Nenhum workspace encontrado',
            description: 'As salas são um ótimo lugar para discutir e trabalhar com várias pessoas. Para começar a colaborar, crie ou entre em um espaço de trabalho.',
        },
        new: {
            newWorkspace: 'Novo workspace',
            getTheExpensifyCardAndMore: 'Obtenha o Expensify Card e mais',
            confirmWorkspace: 'Confirmar Workspace',
            myGroupWorkspace: ({workspaceNumber}: {workspaceNumber?: number}) => `Meu Espaço de Trabalho em Grupo${workspaceNumber ? ` ${workspaceNumber}` : ''}`,
            workspaceName: ({userName, workspaceNumber}: NewWorkspaceNameParams) => `Workspace de ${userName}${workspaceNumber ? ` ${workspaceNumber}` : ''}`,
        },
        people: {
            genericFailureMessage: 'Ocorreu um erro ao remover um membro do espaço de trabalho, por favor, tente novamente.',
            removeMembersPrompt: ({memberName}: {memberName: string}) => ({
                one: `Tem certeza de que deseja remover ${memberName}?`,
                other: 'Tem certeza de que deseja remover esses membros?',
            }),
            removeMembersWarningPrompt: ({memberName, ownerName}: RemoveMembersWarningPrompt) =>
                `${memberName} é um aprovador neste espaço de trabalho. Quando você deixar de compartilhar este espaço de trabalho com ele, nós o substituiremos no fluxo de aprovação pelo proprietário do espaço de trabalho, ${ownerName}.`,
            removeMembersTitle: () => ({
                one: 'Remover membro',
                other: 'Remover membros',
            }),
            findMember: 'Encontrar membro',
            removeWorkspaceMemberButtonTitle: 'Remover do espaço de trabalho',
            removeGroupMemberButtonTitle: 'Remover do grupo',
            removeRoomMemberButtonTitle: 'Remover do chat',
            removeMemberPrompt: ({memberName}: RemoveMemberPromptParams) => `Tem certeza de que deseja remover ${memberName}?`,
            removeMemberTitle: 'Remover membro',
            transferOwner: 'Transferir proprietário',
            makeMember: 'Tornar membro',
            makeAdmin: 'Tornar administrador',
            makeAuditor: 'Criar auditor',
            selectAll: 'Selecionar tudo',
            error: {
                genericAdd: 'Houve um problema ao adicionar este membro ao espaço de trabalho',
                cannotRemove: 'Você não pode remover a si mesmo ou o proprietário do espaço de trabalho',
                genericRemove: 'Houve um problema ao remover esse membro do espaço de trabalho',
            },
            addedWithPrimary: 'Alguns membros foram adicionados com seus logins primários.',
            invitedBySecondaryLogin: ({secondaryLogin}: SecondaryLoginParams) => `Adicionado pelo login secundário ${secondaryLogin}.`,
            workspaceMembersCount: ({count}: WorkspaceMembersCountParams) => `Total de membros do espaço de trabalho: ${count}`,
            importMembers: 'Importar membros',
        },
        card: {
            getStartedIssuing: 'Comece emitindo seu primeiro cartão virtual ou físico.',
            issueCard: 'Emitir cartão',
            issueNewCard: {
                whoNeedsCard: 'Quem precisa de um cartão?',
                findMember: 'Encontrar membro',
                chooseCardType: 'Escolha um tipo de cartão',
                physicalCard: 'Cartão físico',
                physicalCardDescription: 'Ótimo para quem gasta com frequência',
                virtualCard: 'Cartão virtual',
                virtualCardDescription: 'Instantâneo e flexível',
                chooseLimitType: 'Escolha um tipo de limite',
                smartLimit: 'Limite Inteligente',
                smartLimitDescription: 'Gastar até um determinado valor antes de exigir aprovação',
                monthly: 'Mensalmente',
                monthlyDescription: 'Gastar até um certo valor por mês',
                fixedAmount: 'Quantia fixa',
                fixedAmountDescription: 'Gaste até um determinado valor uma vez',
                setLimit: 'Definir um limite',
                cardLimitError: 'Por favor, insira um valor menor que $21.474.836',
                giveItName: 'Dê um nome',
                giveItNameInstruction: 'Torne-o único o suficiente para diferenciá-lo de outros cartões. Casos de uso específicos são ainda melhores!',
                cardName: 'Nome do cartão',
                letsDoubleCheck: 'Vamos verificar se tudo está correto.',
                willBeReady: 'Este cartão estará pronto para uso imediatamente.',
                cardholder: 'Titular do cartão',
                cardType: 'Tipo de cartão',
                limit: 'Limite',
                limitType: 'Tipo de limite',
                name: 'Nome',
                disabledApprovalForSmartLimitError:
                    'Por favor, ative as aprovações em <strong>Fluxos de Trabalho > Adicionar aprovações</strong> antes de configurar os limites inteligentes',
            },
            deactivateCardModal: {
                deactivate: 'Desativar',
                deactivateCard: 'Desativar cartão',
                deactivateConfirmation: 'Desativar este cartão recusará todas as transações futuras e não poderá ser desfeito.',
            },
        },
        accounting: {
            settings: 'configurações',
            title: 'Conexões',
            subtitle:
                'Conecte-se ao seu sistema de contabilidade para codificar transações com seu plano de contas, fazer a correspondência automática de pagamentos e manter suas finanças sincronizadas.',
            qbo: 'QuickBooks Online',
            qbd: 'QuickBooks Desktop',
            xero: 'Xero',
            netsuite: 'NetSuite',
            intacct: 'Sage Intacct',
            sap: 'SAP',
            oracle: 'Oracle',
            microsoftDynamics: 'Microsoft Dynamics',
            talkYourOnboardingSpecialist: 'Converse com seu especialista de configuração.',
            talkYourAccountManager: 'Converse com o seu gerente de conta.',
            talkToConcierge: 'Converse com o Concierge.',
            needAnotherAccounting: 'Precisa de outro software de contabilidade?',
            connectionName: ({connectionName}: ConnectionNameParams) => {
                switch (connectionName) {
                    case CONST.POLICY.CONNECTIONS.NAME.QBO:
                        return 'QuickBooks Online';
                    case CONST.POLICY.CONNECTIONS.NAME.XERO:
                        return 'Xero';
                    case CONST.POLICY.CONNECTIONS.NAME.NETSUITE:
                        return 'NetSuite';
                    case CONST.POLICY.CONNECTIONS.NAME.SAGE_INTACCT:
                        return 'Sage Intacct';
                    default: {
                        return '';
                    }
                }
            },
            errorODIntegration: 'Há um erro com uma conexão que foi configurada no Expensify Classic.',
            goToODToFix: 'Vá para o Expensify Classic para resolver este problema.',
            goToODToSettings: 'Vá para o Expensify Classic para gerenciar suas configurações.',
            setup: 'Conectar',
            lastSync: ({relativeDate}: LastSyncAccountingParams) => `Última sincronização ${relativeDate}`,
            notSync: 'Não sincronizado',
            import: 'Importar',
            export: 'Exportar',
            advanced: 'Avançado',
            other: 'Outro',
            syncNow: 'Sincronizar agora',
            disconnect: 'Desconectar',
            reinstall: 'Reinstalar conector',
            disconnectTitle: ({connectionName}: OptionalParam<ConnectionNameParams> = {}) => {
                const integrationName =
                    connectionName && CONST.POLICY.CONNECTIONS.NAME_USER_FRIENDLY[connectionName] ? CONST.POLICY.CONNECTIONS.NAME_USER_FRIENDLY[connectionName] : 'integração';
                return `Desconectar ${integrationName}`;
            },
            connectTitle: ({connectionName}: ConnectionNameParams) => `Conectar ${CONST.POLICY.CONNECTIONS.NAME_USER_FRIENDLY[connectionName] ?? 'integração contábil'}`,
            syncError: ({connectionName}: ConnectionNameParams) => {
                switch (connectionName) {
                    case CONST.POLICY.CONNECTIONS.NAME.QBO:
                        return 'Não é possível conectar ao QuickBooks Online';
                    case CONST.POLICY.CONNECTIONS.NAME.XERO:
                        return 'Não é possível conectar ao Xero';
                    case CONST.POLICY.CONNECTIONS.NAME.NETSUITE:
                        return 'Não é possível conectar ao NetSuite';
                    case CONST.POLICY.CONNECTIONS.NAME.QBD:
                        return 'Não é possível conectar ao QuickBooks Desktop';
                    default: {
                        return 'Não é possível conectar à integração';
                    }
                }
            },
            accounts: 'Plano de contas',
            taxes: 'Impostos',
            imported: 'Importado',
            notImported: 'Não importado',
            importAsCategory: 'Importado como categorias',
            importTypes: {
                [CONST.INTEGRATION_ENTITY_MAP_TYPES.IMPORTED]: 'Importado',
                [CONST.INTEGRATION_ENTITY_MAP_TYPES.TAG]: 'Importado como tags',
                [CONST.INTEGRATION_ENTITY_MAP_TYPES.DEFAULT]: 'Importado',
                [CONST.INTEGRATION_ENTITY_MAP_TYPES.NOT_IMPORTED]: 'Não importado',
                [CONST.INTEGRATION_ENTITY_MAP_TYPES.NONE]: 'Não importado',
                [CONST.INTEGRATION_ENTITY_MAP_TYPES.REPORT_FIELD]: 'Importado como campos de relatório',
                [CONST.INTEGRATION_ENTITY_MAP_TYPES.NETSUITE_DEFAULT]: 'NetSuite employee default',
            },
            disconnectPrompt: ({connectionName}: OptionalParam<ConnectionNameParams> = {}) => {
                const integrationName =
                    connectionName && CONST.POLICY.CONNECTIONS.NAME_USER_FRIENDLY[connectionName] ? CONST.POLICY.CONNECTIONS.NAME_USER_FRIENDLY[connectionName] : 'esta integração';
                return `Tem certeza de que deseja desconectar ${integrationName}?`;
            },
            connectPrompt: ({connectionName}: ConnectionNameParams) =>
                `Tem certeza de que deseja conectar ${CONST.POLICY.CONNECTIONS.NAME_USER_FRIENDLY[connectionName] ?? 'esta integração contábil'}? Isso removerá quaisquer conexões contábeis existentes.`,
            enterCredentials: 'Insira suas credenciais',
            connections: {
                syncStageName: ({stage}: SyncStageNameConnectionsParams) => {
                    switch (stage) {
                        case 'quickbooksOnlineImportCustomers':
                        case 'quickbooksDesktopImportCustomers':
                            return 'Importando clientes';
                        case 'quickbooksOnlineImportEmployees':
                        case 'netSuiteSyncImportEmployees':
                        case 'intacctImportEmployees':
                        case 'quickbooksDesktopImportEmployees':
                            return 'Importando funcionários';
                        case 'quickbooksOnlineImportAccounts':
                        case 'quickbooksDesktopImportAccounts':
                            return 'Importando contas';
                        case 'quickbooksOnlineImportClasses':
                        case 'quickbooksDesktopImportClasses':
                            return 'Importando classes';
                        case 'quickbooksOnlineImportLocations':
                            return 'Importando locais';
                        case 'quickbooksOnlineImportProcessing':
                            return 'Processando dados importados';
                        case 'quickbooksOnlineSyncBillPayments':
                        case 'intacctImportSyncBillPayments':
                            return 'Sincronizando relatórios reembolsados e pagamentos de contas';
                        case 'quickbooksOnlineSyncTaxCodes':
                            return 'Importando códigos fiscais';
                        case 'quickbooksOnlineCheckConnection':
                            return 'Verificando a conexão com o QuickBooks Online';
                        case 'quickbooksOnlineImportMain':
                            return 'Importando dados do QuickBooks Online';
                        case 'startingImportXero':
                            return 'Importando dados do Xero';
                        case 'startingImportQBO':
                            return 'Importando dados do QuickBooks Online';
                        case 'startingImportQBD':
                        case 'quickbooksDesktopImportMore':
                            return 'Importando dados do QuickBooks Desktop';
                        case 'quickbooksDesktopImportTitle':
                            return 'Importando título';
                        case 'quickbooksDesktopImportApproveCertificate':
                            return 'Importando certificado de aprovação';
                        case 'quickbooksDesktopImportDimensions':
                            return 'Importando dimensões';
                        case 'quickbooksDesktopImportSavePolicy':
                            return 'Importando política de salvamento';
                        case 'quickbooksDesktopWebConnectorReminder':
                            return 'Ainda sincronizando dados com o QuickBooks... Por favor, certifique-se de que o Web Connector está em execução.';
                        case 'quickbooksOnlineSyncTitle':
                            return 'Sincronizando dados do QuickBooks Online';
                        case 'quickbooksOnlineSyncLoadData':
                        case 'xeroSyncStep':
                        case 'intacctImportData':
                            return 'Carregando dados';
                        case 'quickbooksOnlineSyncApplyCategories':
                            return 'Atualizando categorias';
                        case 'quickbooksOnlineSyncApplyCustomers':
                            return 'Atualizando clientes/projetos';
                        case 'quickbooksOnlineSyncApplyEmployees':
                            return 'Atualizando lista de pessoas';
                        case 'quickbooksOnlineSyncApplyClassesLocations':
                            return 'Atualizando campos do relatório';
                        case 'jobDone':
                            return 'Aguardando o carregamento dos dados importados';
                        case 'xeroSyncImportChartOfAccounts':
                            return 'Sincronizando plano de contas';
                        case 'xeroSyncImportCategories':
                            return 'Sincronizando categorias';
                        case 'xeroSyncImportCustomers':
                            return 'Sincronizando clientes';
                        case 'xeroSyncXeroReimbursedReports':
                            return 'Marcando relatórios do Expensify como reembolsados';
                        case 'xeroSyncExpensifyReimbursedReports':
                            return 'Marcando faturas e contas do Xero como pagas';
                        case 'xeroSyncImportTrackingCategories':
                            return 'Sincronizando categorias de rastreamento';
                        case 'xeroSyncImportBankAccounts':
                            return 'Sincronizando contas bancárias';
                        case 'xeroSyncImportTaxRates':
                            return 'Sincronizando taxas de imposto';
                        case 'xeroCheckConnection':
                            return 'Verificando conexão com o Xero';
                        case 'xeroSyncTitle':
                            return 'Sincronizando dados do Xero';
                        case 'netSuiteSyncConnection':
                            return 'Inicializando conexão com o NetSuite';
                        case 'netSuiteSyncCustomers':
                            return 'Importando clientes';
                        case 'netSuiteSyncInitData':
                            return 'Recuperando dados do NetSuite';
                        case 'netSuiteSyncImportTaxes':
                            return 'Importando impostos';
                        case 'netSuiteSyncImportItems':
                            return 'Importando itens';
                        case 'netSuiteSyncData':
                            return 'Importando dados para o Expensify';
                        case 'netSuiteSyncAccounts':
                            return 'Sincronizando contas';
                        case 'netSuiteSyncCurrencies':
                            return 'Sincronizando moedas';
                        case 'netSuiteSyncCategories':
                            return 'Sincronizando categorias';
                        case 'netSuiteSyncReportFields':
                            return 'Importando dados como campos de relatório do Expensify';
                        case 'netSuiteSyncTags':
                            return 'Importando dados como tags do Expensify';
                        case 'netSuiteSyncUpdateConnectionData':
                            return 'Atualizando informações de conexão';
                        case 'netSuiteSyncNetSuiteReimbursedReports':
                            return 'Marcando relatórios do Expensify como reembolsados';
                        case 'netSuiteSyncExpensifyReimbursedReports':
                            return 'Marcando faturas e contas do NetSuite como pagas';
                        case 'netSuiteImportVendorsTitle':
                            return 'Importando fornecedores';
                        case 'netSuiteImportCustomListsTitle':
                            return 'Importando listas personalizadas';
                        case 'netSuiteSyncImportCustomLists':
                            return 'Importando listas personalizadas';
                        case 'netSuiteSyncImportSubsidiaries':
                            return 'Importando subsidiárias';
                        case 'netSuiteSyncImportVendors':
                        case 'quickbooksDesktopImportVendors':
                            return 'Importando fornecedores';
                        case 'intacctCheckConnection':
                            return 'Verificando conexão com Sage Intacct';
                        case 'intacctImportDimensions':
                            return 'Importando dimensões do Sage Intacct';
                        case 'intacctImportTitle':
                            return 'Importando dados do Sage Intacct';
                        default: {
                            // eslint-disable-next-line @typescript-eslint/restrict-template-expressions
                            return `Tradução ausente para a etapa: ${stage}`;
                        }
                    }
                },
            },
            preferredExporter: 'Exportador preferido',
            exportPreferredExporterNote:
                'O exportador preferido pode ser qualquer administrador do espaço de trabalho, mas também deve ser um Administrador de Domínio se você definir contas de exportação diferentes para cartões de empresa individuais nas Configurações de Domínio.',
            exportPreferredExporterSubNote: 'Uma vez definido, o exportador preferido verá os relatórios para exportação em sua conta.',
            exportAs: 'Exportar como',
            exportOutOfPocket: 'Exportar despesas do próprio bolso como',
            exportCompanyCard: 'Exportar despesas de cartões corporativos como',
            exportDate: 'Data de exportação',
            defaultVendor: 'Fornecedor padrão',
            autoSync: 'Auto-sync',
            autoSyncDescription: 'Sincronize NetSuite e Expensify automaticamente, todos os dias. Exporte o relatório finalizado em tempo real.',
            reimbursedReports: 'Sincronizar relatórios reembolsados',
            cardReconciliation: 'Reconciliação de cartão',
            reconciliationAccount: 'Conta de reconciliação',
            continuousReconciliation: 'Reconciliação Contínua',
            saveHoursOnReconciliation:
                'Economize horas na reconciliação de cada período contábil ao permitir que a Expensify reconcilie continuamente os extratos e liquidações do Cartão Expensify em seu nome.',
            enableContinuousReconciliation: ({accountingAdvancedSettingsLink, connectionName}: EnableContinuousReconciliationParams) =>
                `<muted-text-label>Para ativar a reconciliação contínua, habilite a <a href="${accountingAdvancedSettingsLink}">sincronização automática</a> para o ${connectionName}.</muted-text-label>`,
            chooseReconciliationAccount: {
                chooseBankAccount: 'Escolha a conta bancária na qual os pagamentos do seu Expensify Card serão reconciliados.',
                accountMatches: 'Certifique-se de que esta conta corresponde à sua',
                settlementAccount: 'Conta de liquidação do Cartão Expensify',
                reconciliationWorks: ({lastFourPAN}: ReconciliationWorksParams) => `(terminando em ${lastFourPAN}) para que a Reconciliação Contínua funcione corretamente.`,
            },
        },
        export: {
            notReadyHeading: 'Não está pronto para exportar',
            notReadyDescription:
                'Relatórios de despesas rascunho ou pendentes não podem ser exportados para o sistema contábil. Por favor, aprove ou pague essas despesas antes de exportá-las.',
        },
        invoices: {
            sendInvoice: 'Enviar fatura',
            sendFrom: 'Enviar de',
            invoicingDetails: 'Detalhes de faturamento',
            invoicingDetailsDescription: 'Esta informação aparecerá em suas faturas.',
            companyName: 'Nome da empresa',
            companyWebsite: 'Site da empresa',
            paymentMethods: {
                personal: 'Pessoal',
                business: 'Negócio',
                chooseInvoiceMethod: 'Escolha um método de pagamento abaixo:',
                payingAsIndividual: 'Pagando como indivíduo',
                payingAsBusiness: 'Pagando como uma empresa',
            },
            invoiceBalance: 'Saldo da fatura',
            invoiceBalanceSubtitle:
                'Este é o seu saldo atual de recebimento de pagamentos de faturas. Ele será transferido automaticamente para sua conta bancária se você tiver adicionado uma.',
            bankAccountsSubtitle: 'Adicione uma conta bancária para fazer e receber pagamentos de faturas.',
        },
        invite: {
            member: 'Convidar membro',
            members: 'Convidar membros',
            invitePeople: 'Convidar novos membros',
            genericFailureMessage: 'Ocorreu um erro ao convidar o membro para o espaço de trabalho. Por favor, tente novamente.',
            pleaseEnterValidLogin: `Por favor, certifique-se de que o e-mail ou número de telefone é válido (por exemplo, ${CONST.EXAMPLE_PHONE_NUMBER}).`,
            user: 'usuário',
            users: 'usuários',
            invited: 'convidado',
            removed: 'removido',
            to: 'para',
            from: 'de',
        },
        inviteMessage: {
            confirmDetails: 'Confirmar detalhes',
            inviteMessagePrompt: 'Torne seu convite ainda mais especial adicionando uma mensagem abaixo!',
            personalMessagePrompt: 'Mensagem',
            genericFailureMessage: 'Ocorreu um erro ao convidar o membro para o espaço de trabalho. Por favor, tente novamente.',
            inviteNoMembersError: 'Por favor, selecione pelo menos um membro para convidar',
            joinRequest: ({user, workspaceName}: {user: string; workspaceName: string}) => `${user} solicitou para entrar em ${workspaceName}`,
        },
        distanceRates: {
            oopsNotSoFast: 'Ops! Não tão rápido...',
            workspaceNeeds: 'Um espaço de trabalho precisa de pelo menos uma tarifa de distância ativada.',
            distance: 'Distância',
            centrallyManage: 'Gerencie tarifas centralmente, acompanhe em milhas ou quilômetros e defina uma categoria padrão.',
            rate: 'Avaliar',
            addRate: 'Adicionar taxa',
            findRate: 'Encontrar taxa',
            trackTax: 'Acompanhar imposto',
            deleteRates: () => ({
                one: 'Taxa de exclusão',
                other: 'Excluir tarifas',
            }),
            enableRates: () => ({
                one: 'Habilitar taxa',
                other: 'Habilitar taxas',
            }),
            disableRates: () => ({
                one: 'Desativar taxa',
                other: 'Desativar taxas',
            }),
            enableRate: 'Habilitar taxa',
            status: 'Status',
            unit: 'Unidade',
            taxFeatureNotEnabledMessage: 'Os impostos devem estar ativados no espaço de trabalho para usar este recurso. Vá para',
            changePromptMessage: 'para fazer essa alteração.',
            deleteDistanceRate: 'Excluir taxa de distância',
            areYouSureDelete: () => ({
                one: 'Tem certeza de que deseja excluir esta taxa?',
                other: 'Tem certeza de que deseja excluir essas taxas?',
            }),
            errors: {
                rateNameRequired: 'O nome da taxa é obrigatório',
                existingRateName: 'Já existe uma tarifa de distância com este nome.',
            },
        },
        editor: {
            descriptionInputLabel: 'Descrição',
            nameInputLabel: 'Nome',
            typeInputLabel: 'Tipo',
            initialValueInputLabel: 'Valor inicial',
            nameInputHelpText: 'Este é o nome que você verá no seu espaço de trabalho.',
            nameIsRequiredError: 'Você precisará dar um nome ao seu espaço de trabalho',
            currencyInputLabel: 'Moeda padrão',
            currencyInputHelpText: 'Todas as despesas neste espaço de trabalho serão convertidas para esta moeda.',
            currencyInputDisabledText: ({currency}: CurrencyInputDisabledTextParams) =>
                `A moeda padrão não pode ser alterada porque este espaço de trabalho está vinculado a uma conta bancária em ${currency}.`,
            save: 'Salvar',
            genericFailureMessage: 'Ocorreu um erro ao atualizar o espaço de trabalho. Por favor, tente novamente.',
            avatarUploadFailureMessage: 'Ocorreu um erro ao enviar o avatar. Por favor, tente novamente.',
            addressContext: 'Um Endereço de Espaço de Trabalho é necessário para habilitar o Expensify Travel. Por favor, insira um endereço associado ao seu negócio.',
            policy: 'Política de despesas',
        },
        bankAccount: {
            continueWithSetup: 'Continuar configuração',
            youAreAlmostDone:
                'Você está quase terminando de configurar sua conta bancária, o que permitirá emitir cartões corporativos, reembolsar despesas, coletar faturas e pagar contas.',
            streamlinePayments: 'Simplifique os pagamentos',
            connectBankAccountNote: 'Nota: Contas bancárias pessoais não podem ser usadas para pagamentos em espaços de trabalho.',
            oneMoreThing: 'Mais uma coisa!',
            allSet: 'Tudo pronto!',
            accountDescriptionWithCards: 'Esta conta bancária será usada para emitir cartões corporativos, reembolsar despesas, cobrar faturas e pagar contas.',
            letsFinishInChat: 'Vamos terminar no chat!',
            finishInChat: 'Concluir no chat',
            almostDone: 'Quase pronto!',
            disconnectBankAccount: 'Desconectar conta bancária',
            startOver: 'Começar de novo',
            updateDetails: 'Atualizar detalhes',
            yesDisconnectMyBankAccount: 'Sim, desconectar minha conta bancária',
            yesStartOver: 'Sim, comece de novo.',
            disconnectYour: 'Desconecte seu',
            bankAccountAnyTransactions: 'conta bancária. Quaisquer transações pendentes para esta conta ainda serão concluídas.',
            clearProgress: 'Recomeçar apagará o progresso que você fez até agora.',
            areYouSure: 'Você tem certeza?',
            workspaceCurrency: 'Moeda do espaço de trabalho',
            updateCurrencyPrompt:
                'Parece que seu espaço de trabalho está atualmente configurado para uma moeda diferente de USD. Por favor, clique no botão abaixo para atualizar sua moeda para USD agora.',
            updateToUSD: 'Atualizar para USD',
            updateWorkspaceCurrency: 'Atualizar moeda do espaço de trabalho',
            workspaceCurrencyNotSupported: 'Moeda do espaço de trabalho não suportada',
            yourWorkspace: `Seu espaço de trabalho está configurado para uma moeda não suportada. Veja a <a href="${CONST.CONNECT_A_BUSINESS_BANK_ACCOUNT_HELP_URL}">lista de moedas suportadas</a>.`,
            chooseAnExisting: 'Escolha uma conta bancária existente para pagar despesas ou adicione uma nova.',
        },
        changeOwner: {
            changeOwnerPageTitle: 'Transferir proprietário',
            addPaymentCardTitle: 'Insira seu cartão de pagamento para transferir a propriedade',
            addPaymentCardButtonText: 'Aceitar os termos e adicionar cartão de pagamento',
            addPaymentCardReadAndAcceptText: `<muted-text-micro>Leia e aceite os <a href="${CONST.OLD_DOT_PUBLIC_URLS.TERMS_URL}">termos</a> e a <a href="${CONST.OLD_DOT_PUBLIC_URLS.PRIVACY_URL}">política de privacidade</a> para adicionar seu cartão.</muted-text-micro>`,
            addPaymentCardPciCompliant: 'Compatível com PCI-DSS',
            addPaymentCardBankLevelEncrypt: 'Criptografia de nível bancário',
            addPaymentCardRedundant: 'Infraestrutura redundante',
            addPaymentCardLearnMore: `<muted-text>Saiba mais sobre nossa <a href="${CONST.PERSONAL_DATA_PROTECTION_INFO_URL}">segurança</a>.</muted-text>`,
            amountOwedTitle: 'Saldo pendente',
            amountOwedButtonText: 'OK',
            amountOwedText: 'Esta conta tem um saldo pendente de um mês anterior.\n\nVocê deseja quitar o saldo e assumir a cobrança deste espaço de trabalho?',
            ownerOwesAmountTitle: 'Saldo pendente',
            ownerOwesAmountButtonText: 'Transferir saldo',
            ownerOwesAmountText: ({email, amount}: OwnerOwesAmountParams) =>
                `A conta proprietária deste espaço de trabalho (${email}) tem um saldo pendente de um mês anterior.\n\nVocê deseja transferir este valor (${amount}) para assumir a cobrança deste espaço de trabalho? Seu cartão de pagamento será cobrado imediatamente.`,
            subscriptionTitle: 'Assumir assinatura anual',
            subscriptionButtonText: 'Transferir assinatura',
            subscriptionText: ({usersCount, finalCount}: ChangeOwnerSubscriptionParams) =>
                `Assumir este espaço de trabalho irá mesclar sua assinatura anual com sua assinatura atual. Isso aumentará o tamanho da sua assinatura em ${usersCount} membros, tornando o novo tamanho da sua assinatura ${finalCount}. Você gostaria de continuar?`,
            duplicateSubscriptionTitle: 'Alerta de assinatura duplicada',
            duplicateSubscriptionButtonText: 'Continuar',
            duplicateSubscriptionText: ({email, workspaceName}: ChangeOwnerDuplicateSubscriptionParams) =>
                `Parece que você pode estar tentando assumir a cobrança dos espaços de trabalho de ${email}, mas para isso, você precisa ser um administrador em todos os espaços de trabalho deles primeiro.\n\nClique em "Continuar" se você quiser apenas assumir a cobrança do espaço de trabalho ${workspaceName}.\n\nSe você quiser assumir a cobrança de toda a assinatura deles, peça para que eles o adicionem como administrador em todos os espaços de trabalho antes de assumir a cobrança.`,
            hasFailedSettlementsTitle: 'Não é possível transferir a propriedade',
            hasFailedSettlementsButtonText: 'Entendi',
            hasFailedSettlementsText: ({email}: ChangeOwnerHasFailedSettlementsParams) =>
                `Você não pode assumir a cobrança porque ${email} tem um acerto de cartão Expensify em atraso. Por favor, peça para que eles entrem em contato com concierge@expensify.com para resolver o problema. Depois, você poderá assumir a cobrança deste espaço de trabalho.`,
            failedToClearBalanceTitle: 'Falha ao limpar o saldo',
            failedToClearBalanceButtonText: 'OK',
            failedToClearBalanceText: 'Não conseguimos limpar o saldo. Por favor, tente novamente mais tarde.',
            successTitle: 'Uhu! Tudo pronto.',
            successDescription: 'Você agora é o proprietário deste espaço de trabalho.',
            errorTitle: 'Ops! Não tão rápido...',
            errorDescription: `<muted-text><centered-text>Ocorreu um problema ao transferir a propriedade deste espaço de trabalho. Tente novamente ou entre em <concierge-link>contato com o Concierge</concierge-link> para obter ajuda.</centered-text></muted-text>`,
        },
        exportAgainModal: {
            title: 'Cuidado!',
            description: ({reportName, connectionName}: ExportAgainModalDescriptionParams) =>
                `Os seguintes relatórios já foram exportados para ${CONST.POLICY.CONNECTIONS.NAME_USER_FRIENDLY[connectionName]}:\n\n${reportName}\n\nTem certeza de que deseja exportá-los novamente?`,
            confirmText: 'Sim, exportar novamente',
            cancelText: 'Cancelar',
        },
        upgrade: {
            reportFields: {
                title: 'Campos do relatório',
                description: `Os campos de relatório permitem que você especifique detalhes no nível do cabeçalho, distintos das tags que se referem a despesas em itens de linha individuais. Esses detalhes podem abranger nomes específicos de projetos, informações de viagens de negócios, locais e mais.`,
                onlyAvailableOnPlan: 'Os campos de relatório estão disponíveis apenas no plano Control, a partir de',
            },
            [CONST.POLICY.CONNECTIONS.NAME.NETSUITE]: {
                title: 'NetSuite',
                description: `Aproveite a sincronização automatizada e reduza as entradas manuais com a integração Expensify + NetSuite. Obtenha insights financeiros detalhados e em tempo real com suporte a segmentos nativos e personalizados, incluindo mapeamento de projetos e clientes.`,
                onlyAvailableOnPlan: 'Nossa integração com o NetSuite está disponível apenas no plano Control, a partir de',
            },
            [CONST.POLICY.CONNECTIONS.NAME.SAGE_INTACCT]: {
                title: 'Sage Intacct',
                description: `Aproveite a sincronização automática e reduza as entradas manuais com a integração Expensify + Sage Intacct. Obtenha insights financeiros detalhados e em tempo real com dimensões definidas pelo usuário, além de codificação de despesas por departamento, classe, localização, cliente e projeto (trabalho).`,
                onlyAvailableOnPlan: 'Nossa integração com o Sage Intacct está disponível apenas no plano Control, a partir de',
            },
            [CONST.POLICY.CONNECTIONS.NAME.QBD]: {
                title: 'QuickBooks Desktop',
                description: `Aproveite a sincronização automatizada e reduza entradas manuais com a integração Expensify + QuickBooks Desktop. Obtenha eficiência máxima com uma conexão bidirecional em tempo real e codificação de despesas por classe, item, cliente e projeto.`,
                onlyAvailableOnPlan: 'Nossa integração com o QuickBooks Desktop está disponível apenas no plano Control, a partir de',
            },
            [CONST.UPGRADE_FEATURE_INTRO_MAPPING.approvals.id]: {
                title: 'Advanced Approvals',
                description: `Se você deseja adicionar mais camadas de aprovação ao processo – ou apenas garantir que as maiores despesas recebam uma segunda análise – nós temos a solução. As aprovações avançadas ajudam você a implementar as verificações corretas em cada nível para manter os gastos da sua equipe sob controle.`,
                onlyAvailableOnPlan: 'As aprovações avançadas estão disponíveis apenas no plano Control, que começa em',
            },
            categories: {
                title: 'Categorias',
                description: `As categorias ajudam você a organizar melhor as despesas para acompanhar onde está gastando seu dinheiro. Use nossa lista de categorias sugeridas ou crie as suas próprias.`,
                onlyAvailableOnPlan: 'As categorias estão disponíveis no plano Collect, a partir de',
            },
            glCodes: {
                title: 'códigos GL',
                description: `Adicione códigos GL às suas categorias e tags para facilitar a exportação de despesas para seus sistemas de contabilidade e folha de pagamento.`,
                onlyAvailableOnPlan: 'Os códigos GL estão disponíveis apenas no plano Control, a partir de',
            },
            glAndPayrollCodes: {
                title: 'Códigos GL & Payroll',
                description: `Adicione códigos GL e de Folha de Pagamento às suas categorias para facilitar a exportação de despesas para seus sistemas contábeis e de folha de pagamento.`,
                onlyAvailableOnPlan: 'Os códigos GL e de folha de pagamento estão disponíveis apenas no plano Control, a partir de',
            },
            taxCodes: {
                title: 'Códigos fiscais',
                description: `Adicione códigos fiscais aos seus impostos para facilitar a exportação de despesas para seus sistemas de contabilidade e folha de pagamento.`,
                onlyAvailableOnPlan: 'Os códigos fiscais estão disponíveis apenas no plano Control, a partir de',
            },
            companyCards: {
                title: 'Cartões ilimitados da empresa',
                description: `Precisa adicionar mais feeds de cartão? Desbloqueie cartões corporativos ilimitados para sincronizar transações de todos os principais emissores de cartão.`,
                onlyAvailableOnPlan: 'Isso está disponível apenas no plano Control, a partir de',
            },
            rules: {
                title: 'Regras',
                description: `As regras funcionam em segundo plano e mantêm seus gastos sob controle, para que você não precise se preocupar com pequenos detalhes.\n\nExija detalhes de despesas como recibos e descrições, defina limites e padrões, e automatize aprovações e pagamentos – tudo em um só lugar.`,
                onlyAvailableOnPlan: 'As regras estão disponíveis apenas no plano Control, a partir de',
            },
            perDiem: {
                title: 'Per diem',
                description:
                    'Per diem é uma ótima maneira de manter seus custos diários em conformidade e previsíveis sempre que seus funcionários viajarem. Aproveite recursos como taxas personalizadas, categorias padrão e detalhes mais granulares, como destinos e subtaxas.',
                onlyAvailableOnPlan: 'Per diem estão disponíveis apenas no plano Control, a partir de',
            },
            travel: {
                title: 'Viagem',
                description: 'Expensify Travel é uma nova plataforma de reserva e gestão de viagens corporativas que permite aos membros reservar acomodações, voos, transporte e mais.',
                onlyAvailableOnPlan: 'Viagens estão disponíveis no plano Collect, a partir de',
            },
            multiLevelTags: {
                title: 'Tags multiníveis',
                description:
                    'As Tags de Múltiplos Níveis ajudam você a rastrear despesas com maior precisão. Atribua várias tags a cada item de linha — como departamento, cliente ou centro de custo — para capturar o contexto completo de cada despesa. Isso permite relatórios mais detalhados, fluxos de trabalho de aprovação e exportações contábeis.',
                onlyAvailableOnPlan: 'As tags de múltiplos níveis estão disponíveis apenas no plano Control, a partir de',
            },
            distanceRates: {
                title: 'Taxas de distância',
                description: 'Crie e gerencie suas próprias tarifas, acompanhe em milhas ou quilômetros e defina categorias padrão para despesas de distância.',
                onlyAvailableOnPlan: 'As tarifas de distância estão disponíveis no plano Collect, começando em',
            },
            [CONST.UPGRADE_FEATURE_INTRO_MAPPING.multiApprovalLevels.id]: {
                title: 'Vários níveis de aprovação',
                description:
                    'Vários níveis de aprovação são uma ferramenta de fluxo de trabalho para empresas que exigem que mais de uma pessoa aprove um relatório antes que ele possa ser reembolsado.',
                onlyAvailableOnPlan: 'Vários níveis de aprovação estão disponíveis apenas no plano Control, a partir de ',
            },
            pricing: {
                perActiveMember: 'por membro ativo por mês.',
                perMember: 'por membro por mês.',
            },
            note: ({subscriptionLink}: WorkspaceUpgradeNoteParams) =>
                `<muted-text>Atualize para acessar esse recurso ou <a href="${subscriptionLink}">saiba mais</a> sobre nossos planos e preços.</muted-text>`,
            upgradeToUnlock: 'Desbloquear este recurso',
            completed: {
                headline: `Você atualizou seu espaço de trabalho!`,
                successMessage: ({policyName, subscriptionLink}: UpgradeSuccessMessageParams) =>
                    `<centered-text>Você atualizou com sucesso o ${policyName} para o plano Controle! <a href="${subscriptionLink}">Veja sua assinatura</a> para mais detalhes.</centered-text>`,
                categorizeMessage: `Você atualizou com sucesso para o plano Collect. Agora você pode categorizar suas despesas!`,
                travelMessage: `Você atualizou com sucesso para o plano Collect. Agora você pode começar a reservar e gerenciar viagens!`,
                distanceRateMessage: `Você atualizou com sucesso para o plano Collect. Agora você pode alterar a taxa de distância!`,
                gotIt: 'Entendi, obrigado',
            },
            commonFeatures: {
                title: 'Faça upgrade para o plano Control',
                note: 'Desbloqueie nossos recursos mais poderosos, incluindo:',
                benefits: {
                    startsAt: 'O plano Control começa em',
                    perMember: 'por membro ativo por mês.',
                    learnMore: 'Saiba mais',
                    pricing: 'sobre nossos planos e preços.',
                    benefit1: 'Conexões avançadas de contabilidade (NetSuite, Sage Intacct e mais)',
                    benefit2: 'Regras inteligentes de despesas',
                    benefit3: 'Fluxos de aprovação em múltiplos níveis',
                    benefit4: 'Controles de segurança aprimorados',
                    toUpgrade: 'Para atualizar, clique',
                    selectWorkspace: 'selecione um espaço de trabalho e altere o tipo de plano para',
                },
            },
        },
        downgrade: {
            commonFeatures: {
                title: 'Fazer downgrade para o plano Collect',
                note: 'Se você fizer o downgrade, perderá acesso a estes recursos e mais:',
                benefits: {
                    note: 'Para uma comparação completa de nossos planos, confira nosso',
                    pricingPage: 'página de preços',
                    confirm: 'Tem certeza de que deseja rebaixar e remover suas configurações?',
                    warning: 'Isso não pode ser desfeito.',
                    benefit1: 'Conexões contábeis (exceto QuickBooks Online e Xero)',
                    benefit2: 'Regras inteligentes de despesas',
                    benefit3: 'Fluxos de aprovação em múltiplos níveis',
                    benefit4: 'Controles de segurança aprimorados',
                    headsUp: 'Atenção!',
                    multiWorkspaceNote:
                        'Você precisará rebaixar todos os seus espaços de trabalho antes do seu primeiro pagamento mensal para começar uma assinatura na taxa Collect. Clique',
                    selectStep: '> selecione cada espaço de trabalho > altere o tipo de plano para',
                },
            },
            completed: {
                headline: 'Seu espaço de trabalho foi rebaixado',
                description: 'Você tem outros espaços de trabalho no plano Control. Para ser cobrado na taxa Collect, você deve rebaixar todos os espaços de trabalho.',
                gotIt: 'Entendi, obrigado',
            },
        },
        payAndDowngrade: {
            title: 'Pagar e rebaixar',
            headline: 'Seu pagamento final',
            description1: ({formattedAmount}: PayAndDowngradeDescriptionParams) => `Sua fatura final para essa assinatura será de <strong>${formattedAmount}</strong>`,
            description2: ({date}: DateParams) => `Veja sua análise abaixo para ${date}:`,
            subscription:
                'Atenção! Esta ação encerrará sua assinatura do Expensify, excluirá este espaço de trabalho e removerá todos os membros do espaço de trabalho. Se você quiser manter este espaço de trabalho e apenas se remover, peça a outro administrador para assumir a cobrança primeiro.',
            genericFailureMessage: 'Ocorreu um erro ao pagar sua conta. Por favor, tente novamente.',
        },
        restrictedAction: {
            restricted: 'Restricted',
            actionsAreCurrentlyRestricted: ({workspaceName}: ActionsAreCurrentlyRestricted) => `Ações no espaço de trabalho ${workspaceName} estão atualmente restritas`,
            workspaceOwnerWillNeedToAddOrUpdatePaymentCard: ({workspaceOwnerName}: WorkspaceOwnerWillNeedToAddOrUpdatePaymentCardParams) =>
                `O proprietário do espaço de trabalho, ${workspaceOwnerName}, precisará adicionar ou atualizar o cartão de pagamento registrado para desbloquear novas atividades do espaço de trabalho.`,
            youWillNeedToAddOrUpdatePaymentCard: 'Você precisará adicionar ou atualizar o cartão de pagamento registrado para desbloquear novas atividades do espaço de trabalho.',
            addPaymentCardToUnlock: 'Adicione um cartão de pagamento para desbloquear!',
            addPaymentCardToContinueUsingWorkspace: 'Adicione um cartão de pagamento para continuar usando este workspace',
            pleaseReachOutToYourWorkspaceAdmin: 'Por favor, entre em contato com o administrador do seu espaço de trabalho para quaisquer perguntas.',
            chatWithYourAdmin: 'Converse com seu administrador',
            chatInAdmins: 'Converse em #admins',
            addPaymentCard: 'Adicionar cartão de pagamento',
        },
        rules: {
            individualExpenseRules: {
                title: 'Despesas',
                subtitle: ({categoriesPageLink, tagsPageLink}: IndividualExpenseRulesSubtitleParams) =>
                    `<muted-text>Defina controles de gastos e padrões para despesas individuais. Você também pode criar regras para <a href="${categoriesPageLink}">categorias</a> e <a href="${tagsPageLink}">tags</a>.</muted-text>`,
                receiptRequiredAmount: 'Valor necessário do recibo',
                receiptRequiredAmountDescription: 'Exigir recibos quando o gasto exceder este valor, a menos que seja substituído por uma regra de categoria.',
                maxExpenseAmount: 'Valor máximo da despesa',
                maxExpenseAmountDescription: 'Marcar gastos que excedam este valor, a menos que sejam substituídos por uma regra de categoria.',
                maxAge: 'Idade máxima',
                maxExpenseAge: 'Idade máxima da despesa',
                maxExpenseAgeDescription: 'Marcar despesas mais antigas que um número específico de dias.',
                maxExpenseAgeDays: () => ({
                    one: '1 dia',
                    other: (count: number) => `${count} dias`,
                }),
                cashExpenseDefault: 'Despesa em dinheiro padrão',
                cashExpenseDefaultDescription:
                    'Escolha como as despesas em dinheiro devem ser criadas. Uma despesa é considerada em dinheiro se não for uma transação de cartão corporativo importada. Isso inclui despesas criadas manualmente, recibos, diárias, distância e despesas de tempo.',
                reimbursableDefault: 'Reembolsável',
                reimbursableDefaultDescription: 'Despesas geralmente são reembolsadas aos funcionários',
                nonReimbursableDefault: 'Não reembolsável',
                nonReimbursableDefaultDescription: 'Despesas às vezes são reembolsadas aos funcionários',
                alwaysReimbursable: 'Sempre reembolsável',
                alwaysReimbursableDescription: 'Despesas são sempre reembolsadas aos funcionários',
                alwaysNonReimbursable: 'Nunca reembolsável',
                alwaysNonReimbursableDescription: 'Despesas nunca são reembolsadas aos funcionários',
                billableDefault: 'Padrão faturável',
                billableDefaultDescription: ({tagsPageLink}: BillableDefaultDescriptionParams) =>
                    `<muted-text>Escolha se as despesas em dinheiro e cartão de crédito devem ser faturáveis por padrão. As despesas faturáveis são ativadas ou desativadas nas <a href="${tagsPageLink}">tags</a>.</muted-text>`,
                billable: 'Faturável',
                billableDescription: 'Despesas são mais frequentemente refaturadas para clientes.',
                nonBillable: 'Não faturável',
                nonBillableDescription: 'Despesas são ocasionalmente refaturadas para clientes',
                eReceipts: 'eReceipts',
                eReceiptsHint: 'eReceipts são criados automaticamente',
                eReceiptsHintLink: 'para a maioria das transações de crédito em USD',
                attendeeTracking: 'Rastreamento de participantes',
                attendeeTrackingHint: 'Acompanhe o custo por pessoa para cada despesa.',
                prohibitedDefaultDescription:
                    'Marque qualquer recibo onde apareçam álcool, jogos de azar ou outros itens restritos. Despesas com recibos onde esses itens aparecem exigirão revisão manual.',
                prohibitedExpenses: 'Despesas proibidas',
                alcohol: 'Álcool',
                hotelIncidentals: 'Despesas incidentais do hotel',
                gambling: 'Jogos de azar',
                tobacco: 'Tabaco',
                adultEntertainment: 'Entretenimento adulto',
            },
            expenseReportRules: {
                title: 'Relatórios de despesas',
                subtitle: 'Automatize a conformidade, aprovações e pagamentos de relatórios de despesas.',
                preventSelfApprovalsTitle: 'Prevenir autoaprovações',
                preventSelfApprovalsSubtitle: 'Impedir que os membros do espaço de trabalho aprovem seus próprios relatórios de despesas.',
                autoApproveCompliantReportsTitle: 'Aprovar automaticamente relatórios em conformidade',
                autoApproveCompliantReportsSubtitle: 'Configure quais relatórios de despesas são elegíveis para aprovação automática.',
                autoApproveReportsUnderTitle: 'Aprovar automaticamente relatórios abaixo de',
                autoApproveReportsUnderDescription: 'Relatórios de despesas totalmente compatíveis abaixo deste valor serão aprovados automaticamente.',
                randomReportAuditTitle: 'Auditoria de relatório aleatória',
                randomReportAuditDescription: 'Exigir que alguns relatórios sejam aprovados manualmente, mesmo que sejam elegíveis para aprovação automática.',
                autoPayApprovedReportsTitle: 'Relatórios aprovados para pagamento automático',
                autoPayApprovedReportsSubtitle: 'Configure quais relatórios de despesas são elegíveis para pagamento automático.',
                autoPayApprovedReportsLimitError: ({currency}: AutoPayApprovedReportsLimitErrorParams = {}) => `Por favor, insira um valor menor que ${currency ?? ''}20.000`,
                autoPayApprovedReportsLockedSubtitle: 'Vá para mais recursos e ative os fluxos de trabalho, depois adicione pagamentos para desbloquear este recurso.',
                autoPayReportsUnderTitle: 'Relatórios de pagamento automático abaixo de',
                autoPayReportsUnderDescription: 'Relatórios de despesas totalmente compatíveis abaixo deste valor serão pagos automaticamente.',
                unlockFeatureEnableWorkflowsSubtitle: ({featureName, moreFeaturesLink}: FeatureNameParams) =>
                    `Acesse [mais recursos](${moreFeaturesLink}) e habilite fluxos de trabalho, depois adicione ${featureName} para desbloquear esse recurso.`,
                enableFeatureSubtitle: ({featureName, moreFeaturesLink}: FeatureNameParams) =>
                    `Acesse [mais recursos](${moreFeaturesLink}) e habilite ${featureName} para desbloquear este recurso.`,
            },
            categoryRules: {
                title: 'Regras de categoria',
                approver: 'Aprovador',
                requireDescription: 'Requer descrição',
                descriptionHint: 'Dica de descrição',
                descriptionHintDescription: ({categoryName}: CategoryNameParams) =>
                    `Lembre os funcionários de fornecer informações adicionais para gastos com “${categoryName}”. Esta dica aparece no campo de descrição das despesas.`,
                descriptionHintLabel: 'Dica',
                descriptionHintSubtitle: 'Dica profissional: Quanto mais curto, melhor!',
                maxAmount: 'Valor máximo',
                flagAmountsOver: 'Sinalizar valores acima de',
                flagAmountsOverDescription: ({categoryName}: CategoryNameParams) => `Aplica-se à categoria “${categoryName}”.`,
                flagAmountsOverSubtitle: 'Isso substitui o valor máximo para todas as despesas.',
                expenseLimitTypes: {
                    expense: 'Despesa individual',
                    expenseSubtitle: 'Marcar valores de despesas por categoria. Esta regra substitui a regra geral do espaço de trabalho para o valor máximo de despesa.',
                    daily: 'Total da categoria',
                    dailySubtitle: 'Marcar o total de gastos por categoria em cada relatório de despesas.',
                },
                requireReceiptsOver: 'Exigir recibos acima de',
                requireReceiptsOverList: {
                    default: ({defaultAmount}: DefaultAmountParams) => `${defaultAmount} ${CONST.DOT_SEPARATOR} Padrão`,
                    never: 'Nunca exigir recibos',
                    always: 'Sempre exigir recibos',
                },
                defaultTaxRate: 'Taxa de imposto padrão',
                enableWorkflows: ({moreFeaturesLink}: RulesEnableWorkflowsParams) =>
                    `Vá para [Mais recursos](${moreFeaturesLink}) e habilite os fluxos de trabalho, depois adicione aprovações para desbloquear esse recurso.`,
            },
            customRules: {
                title: 'Regras personalizadas',
                cardSubtitle: 'Aqui está a política de despesas da sua equipe, para que todos saibam o que está incluso.',
            },
        },
        planTypePage: {
            planTypes: {
                team: {
                    label: 'Coletar',
                    description: 'Para equipes que buscam automatizar seus processos.',
                },
                corporate: {
                    label: 'Controle',
                    description: 'Para organizações com requisitos avançados.',
                },
            },
            description: 'Escolha um plano que seja ideal para você. Para uma lista detalhada de recursos e preços, confira nosso',
            subscriptionLink: 'tipos de planos e página de ajuda de preços',
            lockedPlanDescription: ({count, annualSubscriptionEndDate}: WorkspaceLockedPlanTypeParams) => ({
                one: `Você se comprometeu com 1 membro ativo no plano Control até que sua assinatura anual termine em ${annualSubscriptionEndDate}. Você pode mudar para a assinatura de pagamento por uso e fazer downgrade para o plano Collect a partir de ${annualSubscriptionEndDate} desativando a renovação automática em`,
                other: `Você se comprometeu com ${count} membros ativos no plano Control até que sua assinatura anual termine em ${annualSubscriptionEndDate}. Você pode mudar para a assinatura de pagamento por uso e fazer downgrade para o plano Collect a partir de ${annualSubscriptionEndDate} desativando a renovação automática em`,
            }),
            subscriptions: 'Assinaturas',
        },
    },
    getAssistancePage: {
        title: 'Obter assistência',
        subtitle: 'Estamos aqui para abrir seu caminho para a grandeza!',
        description: 'Escolha entre as opções de suporte abaixo:',
        chatWithConcierge: 'Converse com o Concierge',
        scheduleSetupCall: 'Agendar uma chamada de configuração',
        scheduleACall: 'Agendar chamada',
        questionMarkButtonTooltip: 'Obtenha assistência da nossa equipe',
        exploreHelpDocs: 'Explorar documentos de ajuda',
        registerForWebinar: 'Registrar-se para o webinar',
        onboardingHelp: 'Ajuda de integração',
    },
    emojiPicker: {
        skinTonePickerLabel: 'Alterar o tom de pele padrão',
        headers: {
            frequentlyUsed: 'Frequente Utilização',
            smileysAndEmotion: 'Smileys & Emotion',
            peopleAndBody: 'Pessoas e Corpo',
            animalsAndNature: 'Animais e Natureza',
            foodAndDrink: 'Comidas e Bebidas',
            travelAndPlaces: 'Viagens e Lugares',
            activities: 'Atividades',
            objects: 'Objetos',
            symbols: 'Símbolos',
            flags: 'Bandeiras',
        },
    },
    newRoomPage: {
        newRoom: 'Nova sala',
        groupName: 'Nome do grupo',
        roomName: 'Nome da sala',
        visibility: 'Visibilidade',
        restrictedDescription: 'As pessoas no seu espaço de trabalho podem encontrar esta sala',
        privateDescription: 'As pessoas convidadas para esta sala podem encontrá-la',
        publicDescription: 'Qualquer pessoa pode encontrar esta sala',
        // eslint-disable-next-line @typescript-eslint/naming-convention
        public_announceDescription: 'Qualquer pessoa pode encontrar esta sala',
        createRoom: 'Criar sala',
        roomAlreadyExistsError: 'Uma sala com este nome já existe',
        roomNameReservedError: ({reservedName}: RoomNameReservedErrorParams) => `${reservedName} é uma sala padrão em todos os espaços de trabalho. Por favor, escolha outro nome.`,
        roomNameInvalidError: 'Os nomes das salas podem incluir apenas letras minúsculas, números e hífens.',
        pleaseEnterRoomName: 'Por favor, insira um nome para a sala',
        pleaseSelectWorkspace: 'Por favor, selecione um espaço de trabalho',
        renamedRoomAction: ({oldName, newName, actorName, isExpenseReport}: RenamedRoomActionParams) => {
            const actor = actorName ? `${actorName} ` : '';
            return isExpenseReport ? `${actor} renomeado para "${newName}" (anteriormente "${oldName}")` : `${actor} renomeou esta sala para "${newName}" (anteriormente "${oldName}")`;
        },
        roomRenamedTo: ({newName}: RoomRenamedToParams) => `Sala renomeada para ${newName}`,
        social: 'social',
        selectAWorkspace: 'Selecione um espaço de trabalho',
        growlMessageOnRenameError: 'Não foi possível renomear a sala do espaço de trabalho. Verifique sua conexão e tente novamente.',
        visibilityOptions: {
            restricted: 'Workspace', // the translation for "restricted" visibility is actually workspace. This is so we can display restricted visibility rooms as "workspace" without having to change what's stored.
            private: 'Privado',
            public: 'Público',
            // eslint-disable-next-line @typescript-eslint/naming-convention
            public_announce: 'Anúncio Público',
        },
    },
    workspaceApprovalModes: {
        submitAndClose: 'Enviar e Fechar',
        submitAndApprove: 'Enviar e Aprovar',
        advanced: 'ADVANCED',
        dynamicExternal: 'DYNAMIC_EXTERNAL',
        smartReport: 'SMARTREPORT',
        billcom: 'BILLCOM',
    },
    workspaceActions: {
        addApprovalRule: ({approverEmail, approverName, field, name}: AddedPolicyApprovalRuleParams) =>
            `adicionou ${approverName} (${approverEmail}) como aprovador para o ${field} "${name}"`,
        deleteApprovalRule: ({approverEmail, approverName, field, name}: AddedPolicyApprovalRuleParams) =>
            `removeu ${approverName} (${approverEmail}) como aprovador para o ${field} "${name}"`,
        updateApprovalRule: ({field, name, newApproverEmail, newApproverName, oldApproverEmail, oldApproverName}: UpdatedPolicyApprovalRuleParams) => {
            const formatApprover = (displayName?: string, email?: string) => (displayName ? `${displayName} (${email})` : email);
            return `alterou o aprovador para o ${field} "${name}" para ${formatApprover(newApproverName, newApproverEmail)} (anteriormente ${formatApprover(oldApproverName, oldApproverEmail)})`;
        },
        addCategory: ({categoryName}: UpdatedPolicyCategoryParams) => `adicionou a categoria "${categoryName}"`,
        deleteCategory: ({categoryName}: UpdatedPolicyCategoryParams) => `removeu a categoria "${categoryName}"`,
        updateCategory: ({oldValue, categoryName}: UpdatedPolicyCategoryParams) => `${oldValue ? 'disabled' : 'habilitado'} a categoria "${categoryName}"`,
        updateCategoryPayrollCode: ({oldValue, categoryName, newValue}: UpdatedPolicyCategoryGLCodeParams) => {
            if (!oldValue) {
                return `adicionou o código de folha de pagamento "${newValue}" à categoria "${categoryName}"`;
            }
            if (!newValue && oldValue) {
                return `removeu o código de folha de pagamento "${oldValue}" da categoria "${categoryName}"`;
            }
            return `alterou o código de folha de pagamento da categoria "${categoryName}" para "${newValue}" (anteriormente "${oldValue}")`;
        },
        updateCategoryGLCode: ({oldValue, categoryName, newValue}: UpdatedPolicyCategoryGLCodeParams) => {
            if (!oldValue) {
                return `adicionou o código GL "${newValue}" à categoria "${categoryName}"`;
            }
            if (!newValue && oldValue) {
                return `removeu o código GL "${oldValue}" da categoria "${categoryName}"`;
            }
            return `alterou o código GL da categoria “${categoryName}” para “${newValue}” (anteriormente “${oldValue}“)`;
        },
        updateAreCommentsRequired: ({oldValue, categoryName}: UpdatedPolicyCategoryParams) => {
            return `alterou a descrição da categoria "${categoryName}" para ${!oldValue ? 'obrigatório' : 'não é necessário'} (anteriormente ${!oldValue ? 'não é necessário' : 'obrigatório'})`;
        },
        updateCategoryMaxExpenseAmount: ({categoryName, oldAmount, newAmount}: UpdatedPolicyCategoryMaxExpenseAmountParams) => {
            if (newAmount && !oldAmount) {
                return `adicionou um valor máximo de ${newAmount} à categoria "${categoryName}"`;
            }
            if (oldAmount && !newAmount) {
                return `removeu o valor máximo de ${oldAmount} da categoria "${categoryName}"`;
            }
            return `alterou o valor máximo da categoria "${categoryName}" para ${newAmount} (anteriormente ${oldAmount})`;
        },
        updateCategoryExpenseLimitType: ({categoryName, oldValue, newValue}: UpdatedPolicyCategoryExpenseLimitTypeParams) => {
            if (!oldValue) {
                return `adicionou um tipo de limite de ${newValue} à categoria "${categoryName}"`;
            }
            return `alterou o tipo de limite da categoria "${categoryName}" para ${newValue} (anteriormente ${oldValue})`;
        },
        updateCategoryMaxAmountNoReceipt: ({categoryName, oldValue, newValue}: UpdatedPolicyCategoryMaxAmountNoReceiptParams) => {
            if (!oldValue) {
                return `atualizou a categoria "${categoryName}" alterando Recibos para ${newValue}`;
            }
            return `alterou a categoria "${categoryName}" para ${newValue} (anteriormente ${oldValue})`;
        },
        setCategoryName: ({oldName, newName}: UpdatedPolicyCategoryNameParams) => `renomeou a categoria "${oldName}" para "${newName}"`,
        updatedDescriptionHint: ({categoryName, oldValue, newValue}: UpdatedPolicyCategoryDescriptionHintTypeParams) => {
            if (!newValue) {
                return `removeu a dica de descrição "${oldValue}" da categoria "${categoryName}"`;
            }
            return !oldValue
                ? `adicionou a dica de descrição "${newValue}" à categoria "${categoryName}"`
                : `alterou a dica de descrição da categoria "${categoryName}" para “${newValue}” (anteriormente “${oldValue}”)`;
        },
        updateTagListName: ({oldName, newName}: UpdatedPolicyCategoryNameParams) => `alterou o nome da lista de tags para "${newName}" (anteriormente "${oldName}")`,
        addTag: ({tagListName, tagName}: UpdatedPolicyTagParams) => `adicionou a tag "${tagName}" à lista "${tagListName}"`,
        updateTagName: ({tagListName, newName, oldName}: UpdatedPolicyTagNameParams) => `atualizou a lista de tags "${tagListName}" alterando a tag "${oldName}" para "${newName}"`,
        updateTagEnabled: ({tagListName, tagName, enabled}: UpdatedPolicyTagParams) => `${enabled ? 'habilitado' : 'disabled'} a tag "${tagName}" na lista "${tagListName}"`,
        deleteTag: ({tagListName, tagName}: UpdatedPolicyTagParams) => `removeu a tag "${tagName}" da lista "${tagListName}"`,
        deleteMultipleTags: ({count, tagListName}: UpdatedPolicyTagParams) => `removidos "${count}" tags da lista "${tagListName}"`,
        updateTag: ({tagListName, newValue, tagName, updatedField, oldValue}: UpdatedPolicyTagFieldParams) => {
            if (oldValue) {
                return `atualizou a tag "${tagName}" na lista "${tagListName}" alterando o ${updatedField} para "${newValue}" (anteriormente "${oldValue}")`;
            }
            return `atualizou a tag "${tagName}" na lista "${tagListName}" adicionando um ${updatedField} de "${newValue}"`;
        },
        updateCustomUnit: ({customUnitName, newValue, oldValue, updatedField}: UpdatePolicyCustomUnitParams) =>
            `alterou o ${customUnitName} ${updatedField} para "${newValue}" (anteriormente "${oldValue}")`,
        updateCustomUnitTaxEnabled: ({newValue}: UpdatePolicyCustomUnitTaxEnabledParams) => `Rastreamento de impostos ${newValue ? 'habilitado' : 'disabled'} em taxas de distância`,
        addCustomUnitRate: ({customUnitName, rateName}: AddOrDeletePolicyCustomUnitRateParams) => `adicionou uma nova taxa "${customUnitName}" "${rateName}"`,
        updatedCustomUnitRate: ({customUnitName, customUnitRateName, newValue, oldValue, updatedField}: UpdatedPolicyCustomUnitRateParams) =>
            `alterou a taxa do ${customUnitName} ${updatedField} "${customUnitRateName}" para "${newValue}" (anteriormente "${oldValue}")`,
        updatedCustomUnitTaxRateExternalID: ({customUnitRateName, newValue, newTaxPercentage, oldTaxPercentage, oldValue}: UpdatedPolicyCustomUnitTaxRateExternalIDParams) => {
            if (oldTaxPercentage && oldValue) {
                return `alterou a alíquota de imposto na taxa de distância "${customUnitRateName}" para "${newValue} (${newTaxPercentage})" (anteriormente "${oldValue} (${oldTaxPercentage})")`;
            }
            return `adicionou a taxa de imposto "${newValue} (${newTaxPercentage})" à taxa de distância "${customUnitRateName}"`;
        },
        updatedCustomUnitTaxClaimablePercentage: ({customUnitRateName, newValue, oldValue}: UpdatedPolicyCustomUnitTaxClaimablePercentageParams) => {
            if (oldValue) {
                return `alterou a parte recuperável do imposto na taxa de distância "${customUnitRateName}" para "${newValue}" (anteriormente "${oldValue}")`;
            }
            return `adicionou uma parte recuperável de impostos de "${newValue}" à taxa de distância "${customUnitRateName}"`;
        },
        deleteCustomUnitRate: ({customUnitName, rateName}: AddOrDeletePolicyCustomUnitRateParams) => `removeu a taxa "${rateName}" de "${customUnitName}"`,
        addedReportField: ({fieldType, fieldName}: AddedOrDeletedPolicyReportFieldParams) => `adicionado campo de relatório ${fieldType} "${fieldName}"`,
        updateReportFieldDefaultValue: ({defaultValue, fieldName}: UpdatedPolicyReportFieldDefaultValueParams) =>
            `defina o valor padrão do campo de relatório "${fieldName}" para "${defaultValue}"`,
        addedReportFieldOption: ({fieldName, optionName}: PolicyAddedReportFieldOptionParams) => `adicionou a opção "${optionName}" ao campo do relatório "${fieldName}"`,
        removedReportFieldOption: ({fieldName, optionName}: PolicyAddedReportFieldOptionParams) => `removeu a opção "${optionName}" do campo de relatório "${fieldName}"`,
        updateReportFieldOptionDisabled: ({fieldName, optionName, optionEnabled}: PolicyDisabledReportFieldOptionParams) =>
            `${optionEnabled ? 'habilitado' : 'disabled'} a opção "${optionName}" para o campo do relatório "${fieldName}"`,
        updateReportFieldAllOptionsDisabled: ({fieldName, optionName, allEnabled, toggledOptionsCount}: PolicyDisabledReportFieldAllOptionsParams) => {
            if (toggledOptionsCount && toggledOptionsCount > 1) {
                return `${allEnabled ? 'habilitado' : 'disabled'} todas as opções para o campo de relatório "${fieldName}"`;
            }
            return `${allEnabled ? 'habilitado' : 'disabled'} a opção "${optionName}" para o campo do relatório "${fieldName}", tornando todas as opções ${allEnabled ? 'habilitado' : 'disabled'}`;
        },
        deleteReportField: ({fieldType, fieldName}: AddedOrDeletedPolicyReportFieldParams) => `removido campo de relatório ${fieldType} "${fieldName}"`,
        preventSelfApproval: ({oldValue, newValue}: UpdatedPolicyPreventSelfApprovalParams) =>
            `atualizado "Prevenir autoaprovação" para "${newValue === 'true' ? 'Ativado' : 'Desativado'}" (anteriormente "${oldValue === 'true' ? 'Ativado' : 'Desativado'}")`,
        updateMaxExpenseAmountNoReceipt: ({oldValue, newValue}: UpdatedPolicyFieldWithNewAndOldValueParams) =>
            `alterou o valor máximo exigido para despesas com recibo para ${newValue} (anteriormente ${oldValue})`,
        updateMaxExpenseAmount: ({oldValue, newValue}: UpdatedPolicyFieldWithNewAndOldValueParams) =>
            `alterou o valor máximo de despesa para violações para ${newValue} (anteriormente ${oldValue})`,
        updateMaxExpenseAge: ({oldValue, newValue}: UpdatedPolicyFieldWithNewAndOldValueParams) =>
            `atualizado "Idade máxima da despesa (dias)" para "${newValue}" (anteriormente "${oldValue === 'false' ? CONST.POLICY.DEFAULT_MAX_EXPENSE_AGE : oldValue}")`,
        updateMonthlyOffset: ({oldValue, newValue}: UpdatedPolicyFieldWithNewAndOldValueParams) => {
            if (!oldValue) {
                return `defina a data de envio do relatório mensal para "${newValue}"`;
            }
            return `atualizou a data de envio do relatório mensal para "${newValue}" (anteriormente "${oldValue}")`;
        },
        updateDefaultBillable: ({oldValue, newValue}: UpdatedPolicyFieldWithNewAndOldValueParams) =>
            `atualizou "Refaturar despesas para clientes" para "${newValue}" (anteriormente "${oldValue}")`,
        updateDefaultReimbursable: ({oldValue, newValue}: UpdatedPolicyFieldWithNewAndOldValueParams) =>
            `atualizou "Despesa em dinheiro padrão" para "${newValue}" (anteriormente "${oldValue}")`,
        updateDefaultTitleEnforced: ({value}: UpdatedPolicyFieldWithValueParam) => `transformado "Aplicar títulos padrão de relatórios" ${value ? 'em' : 'desligado'}`,
        renamedWorkspaceNameAction: ({oldName, newName}: RenamedWorkspaceNameActionParams) => `atualizou o nome deste espaço de trabalho para "${newName}" (anteriormente "${oldName}")`,
        updateWorkspaceDescription: ({newDescription, oldDescription}: UpdatedPolicyDescriptionParams) =>
            !oldDescription
                ? `defina a descrição deste espaço de trabalho para "${newDescription}"`
                : `atualizou a descrição deste espaço de trabalho para "${newDescription}" (anteriormente "${oldDescription}")`,
        removedFromApprovalWorkflow: ({submittersNames}: RemovedFromApprovalWorkflowParams) => {
            let joinedNames = '';
            if (submittersNames.length === 1) {
                joinedNames = submittersNames.at(0) ?? '';
            } else if (submittersNames.length === 2) {
                joinedNames = submittersNames.join('e');
            } else if (submittersNames.length > 2) {
                joinedNames = `${submittersNames.slice(0, submittersNames.length - 1).join(', ')} and ${submittersNames.at(-1)}`;
            }
            return {
                one: `removeu você do fluxo de aprovação e do chat de despesas de ${joinedNames}. Relatórios enviados anteriormente continuarão disponíveis para aprovação na sua Caixa de Entrada.`,
                other: `removeu você dos fluxos de aprovação e chats de despesas de ${joinedNames}. Relatórios enviados anteriormente continuarão disponíveis para aprovação na sua Caixa de Entrada.`,
            };
        },
        demotedFromWorkspace: ({policyName, oldRole}: DemotedFromWorkspaceParams) =>
            `atualizou seu papel em ${policyName} de ${oldRole} para usuário. Você foi removido de todos os chats de despesas de remetentes, exceto o seu próprio.`,
        updatedWorkspaceCurrencyAction: ({oldCurrency, newCurrency}: UpdatedPolicyCurrencyParams) => `atualizou a moeda padrão para ${newCurrency} (anteriormente ${oldCurrency})`,
        updatedWorkspaceFrequencyAction: ({oldFrequency, newFrequency}: UpdatedPolicyFrequencyParams) =>
            `atualizou a frequência de relatórios automáticos para "${newFrequency}" (anteriormente "${oldFrequency}")`,
        updateApprovalMode: ({newValue, oldValue}: ChangeFieldParams) => `atualizou o modo de aprovação para "${newValue}" (anteriormente "${oldValue}")`,
        upgradedWorkspace: 'atualizou este espaço de trabalho para o plano Control',
        downgradedWorkspace: 'rebaixou este espaço de trabalho para o plano Collect',
        updatedAuditRate: ({oldAuditRate, newAuditRate}: UpdatedPolicyAuditRateParams) =>
            `alterou a taxa de relatórios encaminhados aleatoriamente para aprovação manual para ${Math.round(newAuditRate * 100)}% (anteriormente ${Math.round(oldAuditRate * 100)}%)`,
        updatedManualApprovalThreshold: ({oldLimit, newLimit}: UpdatedPolicyManualApprovalThresholdParams) =>
            `alterou o limite de aprovação manual para todas as despesas para ${newLimit} (anteriormente ${oldLimit})`,
    },
    roomMembersPage: {
        memberNotFound: 'Membro não encontrado.',
        useInviteButton: 'Para convidar um novo membro para o chat, por favor, use o botão de convite acima.',
        notAuthorized: `Você não tem acesso a esta página. Se você está tentando entrar nesta sala, peça a um membro da sala para adicioná-lo. Algo mais? Entre em contato com ${CONST.EMAIL.CONCIERGE}`,
        roomArchived: `Parece que esta sala foi arquivada. Em caso de dúvidas, entre em contato com ${CONST.EMAIL.CONCIERGE}.`,
        removeMembersPrompt: ({memberName}: {memberName: string}) => ({
            one: `Tem certeza de que deseja remover ${memberName} da sala?`,
            other: 'Tem certeza de que deseja remover os membros selecionados da sala?',
        }),
        error: {
            genericAdd: 'Houve um problema ao adicionar este membro à sala',
        },
    },
    newTaskPage: {
        assignTask: 'Atribuir tarefa',
        assignMe: 'Atribuir a mim',
        confirmTask: 'Confirmar tarefa',
        confirmError: 'Por favor, insira um título e selecione um destino para compartilhar.',
        descriptionOptional: 'Descrição (opcional)',
        pleaseEnterTaskName: 'Por favor, insira um título',
        pleaseEnterTaskDestination: 'Por favor, selecione onde você deseja compartilhar esta tarefa.',
    },
    task: {
        task: 'Tarefa',
        title: 'Título',
        description: 'Descrição',
        assignee: 'Cessionário',
        completed: 'Concluído',
        action: 'Completo',
        messages: {
            created: ({title}: TaskCreatedActionParams) => `tarefa para ${title}`,
            completed: 'marcado como concluído',
            canceled: 'tarefa excluída',
            reopened: 'marcado como incompleto',
            error: 'Você não tem permissão para realizar a ação solicitada.',
        },
        markAsComplete: 'Marcar como concluído',
        markAsIncomplete: 'Marcar como incompleto',
        assigneeError: 'Ocorreu um erro ao atribuir esta tarefa. Por favor, tente outro responsável.',
        genericCreateTaskFailureMessage: 'Houve um erro ao criar esta tarefa. Por favor, tente novamente mais tarde.',
        deleteTask: 'Excluir tarefa',
        deleteConfirmation: 'Tem certeza de que deseja excluir esta tarefa?',
    },
    statementPage: {
        title: ({year, monthName}: StatementTitleParams) => `Extrato de ${monthName} ${year}`,
    },
    keyboardShortcutsPage: {
        title: 'Atalhos de teclado',
        subtitle: 'Economize tempo com esses atalhos de teclado úteis:',
        shortcuts: {
            openShortcutDialog: 'Abre o diálogo de atalhos de teclado',
            markAllMessagesAsRead: 'Marcar todas as mensagens como lidas',
            escape: 'Escapar diálogos',
            search: 'Abrir diálogo de pesquisa',
            newChat: 'Nova tela de chat',
            copy: 'Copiar comentário',
            openDebug: 'Abrir a caixa de diálogo de preferências de teste',
        },
    },
    guides: {
        screenShare: 'Compartilhar tela',
        screenShareRequest: 'A Expensify está convidando você para um compartilhamento de tela',
    },
    search: {
        resultsAreLimited: 'Os resultados da pesquisa são limitados.',
        viewResults: 'Ver resultados',
        resetFilters: 'Redefinir filtros',
        searchResults: {
            emptyResults: {
                title: 'Nada para mostrar',
                subtitle: `Tente ajustar seus critérios de busca ou criar algo com o botão verde ${CONST.CUSTOM_EMOJIS.GLOBAL_CREATE}.`,
            },
            emptyExpenseResults: {
                title: 'Você ainda não criou nenhuma despesa ainda',
                subtitle: 'Crie uma despesa ou faça um test drive do Expensify para saber mais.',
                subtitleWithOnlyCreateButton: 'Use o botão verde abaixo para criar uma despesa.',
            },
            emptyReportResults: {
                title: 'Você ainda não criou nenhum relatório',
                subtitle: 'Crie um relatório ou faça um test drive do Expensify para saber mais.',
                subtitleWithOnlyCreateButton: 'Use o botão verde abaixo para criar um relatório.',
            },
            emptyInvoiceResults: {
                title: 'Você ainda não criou nenhuma fatura ainda',
                subtitle: 'Envie uma fatura ou faça um test drive do Expensify para saber mais.',
                subtitleWithOnlyCreateButton: 'Use o botão verde abaixo para enviar uma fatura.',
            },
            emptyTripResults: {
                title: 'Nenhuma viagem para exibir',
                subtitle: 'Comece reservando sua primeira viagem abaixo.',
                buttonText: 'Reservar uma viagem',
            },
            emptySubmitResults: {
                title: 'Nenhuma despesa para enviar',
                subtitle: 'Você está liberado. Dê uma volta da vitória!',
                buttonText: 'Criar relatório',
            },
            emptyApproveResults: {
                title: 'Nenhuma despesa para aprovar',
                subtitle: 'Zero despesas. Máximo relaxamento. Bem feito!',
            },
            emptyPayResults: {
                title: 'Nenhuma despesa a pagar',
                subtitle: 'Parabéns! Você cruzou a linha de chegada.',
            },
            emptyExportResults: {
                title: 'Nenhuma despesa para exportar',
                subtitle: 'Hora de relaxar, bom trabalho.',
            },
            emptyStatementsResults: {
                title: 'Nenhuma despesa a ser exibida',
                subtitle: 'Nenhum resultado. Tente ajustar seus filtros.',
            },
            emptyUnapprovedResults: {
                title: 'Nenhuma despesa para aprovar',
                subtitle: 'Zero despesas. Máximo relaxamento. Bem feito!',
            },
        },
        statements: 'Declarações',
        unapprovedCash: 'Dinheiro não aprovado',
        unapprovedCard: 'Cartão não aprovado',
        reconciliation: 'Conciliação',
        saveSearch: 'Salvar pesquisa',
        deleteSavedSearch: 'Excluir pesquisa salva',
        deleteSavedSearchConfirm: 'Tem certeza de que deseja excluir esta pesquisa?',
        searchName: 'Pesquisar nome',
        savedSearchesMenuItemTitle: 'Salvo',
        groupedExpenses: 'despesas agrupadas',
        bulkActions: {
            approve: 'Aprovar',
            pay: 'Pagar',
            delete: 'Excluir',
            hold: 'Manter',
            unhold: 'Remover retenção',
            noOptionsAvailable: 'Nenhuma opção disponível para o grupo de despesas selecionado.',
        },
        filtersHeader: 'Filtros',
        filters: {
            date: {
                before: ({date}: OptionalParam<DateParams> = {}) => `Antes de ${date ?? ''}`,
                after: ({date}: OptionalParam<DateParams> = {}) => `Após ${date ?? ''}`,
                on: ({date}: OptionalParam<DateParams> = {}) => `On ${date ?? ''}`,
                presets: {
                    [CONST.SEARCH.DATE_PRESETS.NEVER]: 'Nunca',
                    [CONST.SEARCH.DATE_PRESETS.LAST_MONTH]: 'Último mês',
                    [CONST.SEARCH.DATE_PRESETS.THIS_MONTH]: 'Este mês',
                    [CONST.SEARCH.DATE_PRESETS.LAST_STATEMENT]: 'Última declaração',
                },
            },
            status: 'Status',
            keyword: 'Palavra-chave',
            keywords: 'Palavras-chave',
            currency: 'Moeda',
            completed: 'Concluído',
            amount: {
                lessThan: ({amount}: OptionalParam<RequestAmountParams> = {}) => `Menos de ${amount ?? ''}`,
                greaterThan: ({amount}: OptionalParam<RequestAmountParams> = {}) => `Maior que ${amount ?? ''}`,
                between: ({greaterThan, lessThan}: FiltersAmountBetweenParams) => `Entre ${greaterThan} e ${lessThan}`,
            },
            card: {
                expensify: 'Expensify',
                individualCards: 'Cartões individuais',
                closedCards: 'Cartões fechados',
                cardFeeds: 'Feeds de cartão',
                cardFeedName: ({cardFeedBankName, cardFeedLabel}: {cardFeedBankName: string; cardFeedLabel?: string}) =>
                    `Todos os ${cardFeedBankName}${cardFeedLabel ? ` - ${cardFeedLabel}` : ''}`,
                cardFeedNameCSV: ({cardFeedLabel}: {cardFeedLabel?: string}) => `All CSV Imported Cards${cardFeedLabel ? ` - ${cardFeedLabel}` : ''}`,
            },
            current: 'Atual',
            past: 'Passado',
            submitted: 'Enviado',
            approved: 'Aprovado',
            paid: 'Pago',
            exported: 'Exportado',
            posted: 'Postado',
            withdrawn: 'Retirado',
            billable: 'Faturável',
            reimbursable: 'Reembolsável',
            purchaseCurrency: 'Moeda da compra',
            groupBy: {
                [CONST.SEARCH.GROUP_BY.REPORTS]: 'Relatório',
                [CONST.SEARCH.GROUP_BY.FROM]: 'De',
                [CONST.SEARCH.GROUP_BY.CARD]: 'Cartão',
                [CONST.SEARCH.GROUP_BY.WITHDRAWAL_ID]: 'ID de retirada',
            },
            feed: 'Feed',
            withdrawalType: {
                [CONST.SEARCH.WITHDRAWAL_TYPE.EXPENSIFY_CARD]: 'Expensify Card',
                [CONST.SEARCH.WITHDRAWAL_TYPE.REIMBURSEMENT]: 'Reembolso',
            },
<<<<<<< HEAD
            has: {
                receipt: 'Recibo',
            },
            is: 'É',
=======
>>>>>>> 9869d62e
            action: {
                [CONST.SEARCH.ACTION_FILTERS.SUBMIT]: 'Enviar',
                [CONST.SEARCH.ACTION_FILTERS.APPROVE]: 'Aprovar',
                [CONST.SEARCH.ACTION_FILTERS.PAY]: 'Pagar',
                [CONST.SEARCH.ACTION_FILTERS.EXPORT]: 'Exportar',
            },
        },
        has: 'Tem',
        groupBy: 'Agrupar por',
        moneyRequestReport: {
            emptyStateTitle: 'Este relatório não possui despesas.',
            emptyStateSubtitle: 'Você pode adicionar despesas a este relatório usando o botão acima.',
        },
        noCategory: 'Sem categoria',
        noTag: 'Sem etiqueta',
        expenseType: 'Tipo de despesa',
        withdrawalType: 'Tipo de retirada',
        recentSearches: 'Pesquisas recentes',
        recentChats: 'Chats recentes',
        searchIn: 'Pesquisar em',
        searchPlaceholder: 'Pesquisar por algo',
        suggestions: 'Sugestões',
        exportSearchResults: {
            title: 'Criar exportação',
            description: 'Uau, isso é um monte de itens! Vamos agrupá-los, e o Concierge enviará um arquivo para você em breve.',
        },
        exportAll: {
            selectAllMatchingItems: 'Selecione todos os itens correspondentes',
            allMatchingItemsSelected: 'Todos os itens correspondentes selecionados',
        },
    },
    genericErrorPage: {
        title: 'Ops, algo deu errado!',
        body: {
            helpTextMobile: 'Por favor, feche e reabra o aplicativo, ou mude para',
            helpTextWeb: 'web.',
            helpTextConcierge: 'Se o problema persistir, entre em contato com',
        },
        refresh: 'Atualizar',
    },
    fileDownload: {
        success: {
            title: 'Baixado!',
            message: 'Anexo baixado com sucesso!',
            qrMessage:
                'Verifique sua pasta de fotos ou downloads para uma cópia do seu código QR. Dica: Adicione-o a uma apresentação para que seu público possa escanear e se conectar diretamente com você.',
        },
        generalError: {
            title: 'Erro de anexo',
            message: 'Anexo não pode ser baixado',
        },
        permissionError: {
            title: 'Acesso ao armazenamento',
            message: 'O Expensify não pode salvar anexos sem acesso ao armazenamento. Toque em configurações para atualizar as permissões.',
        },
    },
    desktopApplicationMenu: {
        mainMenu: 'Novo Expensify',
        about: 'About New Expensify',
        update: 'Atualizar o Novo Expensify',
        checkForUpdates: 'Verificar atualizações',
        toggleDevTools: 'Alternar Ferramentas de Desenvolvedor',
        viewShortcuts: 'Ver atalhos de teclado',
        services: 'Serviços',
        hide: 'Ocultar New Expensify',
        hideOthers: 'Ocultar Outros',
        showAll: 'Mostrar tudo',
        quit: 'Sair do New Expensify',
        fileMenu: 'Arquivo',
        closeWindow: 'Fechar Janela',
        editMenu: 'Editar',
        undo: 'Desfazer',
        redo: 'Refazer',
        cut: 'Cortar',
        copy: 'Copiar',
        paste: 'Colar',
        pasteAndMatchStyle: 'Colar e Combinar Estilo',
        pasteAsPlainText: 'Colar como Texto Simples',
        delete: 'Excluir',
        selectAll: 'Selecionar Tudo',
        speechSubmenu: 'Fala',
        startSpeaking: 'Comece a Falar',
        stopSpeaking: 'Pare de Falar',
        viewMenu: 'Visualizar',
        reload: 'Recarregar',
        forceReload: 'Forçar Recarregamento',
        resetZoom: 'Tamanho Real',
        zoomIn: 'Aproximar',
        zoomOut: 'Reduzir Zoom',
        togglefullscreen: 'Alternar Tela Cheia',
        historyMenu: 'Histórico',
        back: 'Voltar',
        forward: 'Encaminhar',
        windowMenu: 'Janela',
        minimize: 'Minimizar',
        zoom: 'Zoom',
        front: 'Trazer Tudo para Frente',
        helpMenu: 'Ajuda',
        learnMore: 'Saiba mais',
        documentation: 'Documentação',
        communityDiscussions: 'Discussões da Comunidade',
        searchIssues: 'Pesquisar Problemas',
    },
    historyMenu: {
        forward: 'Encaminhar',
        back: 'Voltar',
    },
    checkForUpdatesModal: {
        available: {
            title: 'Atualização disponível',
            message: ({isSilentUpdating}: {isSilentUpdating: boolean}) =>
                `A nova versão estará disponível em breve.${!isSilentUpdating ? 'Nós notificaremos você quando estivermos prontos para atualizar.' : ''}`,
            soundsGood: 'Parece bom',
        },
        notAvailable: {
            title: 'Atualização indisponível',
            message: 'Não há atualizações disponíveis no momento. Por favor, verifique novamente mais tarde!',
            okay: 'Okay',
        },
        error: {
            title: 'Falha na verificação de atualização',
            message: 'Não conseguimos verificar uma atualização. Por favor, tente novamente em breve.',
        },
    },
    report: {
        newReport: {
            createReport: 'Criar relatório',
            chooseWorkspace: 'Escolha um espaço de trabalho para este relatório.',
        },
        genericCreateReportFailureMessage: 'Erro inesperado ao criar este chat. Por favor, tente novamente mais tarde.',
        genericAddCommentFailureMessage: 'Erro inesperado ao postar o comentário. Por favor, tente novamente mais tarde.',
        genericUpdateReportFieldFailureMessage: 'Erro inesperado ao atualizar o campo. Por favor, tente novamente mais tarde.',
        genericUpdateReportNameEditFailureMessage: 'Erro inesperado ao renomear o relatório. Por favor, tente novamente mais tarde.',
        noActivityYet: 'Nenhuma atividade ainda',
        actions: {
            type: {
                changeField: ({oldValue, newValue, fieldName}: ChangeFieldParams) => `alterado ${fieldName} de ${oldValue} para ${newValue}`,
                changeFieldEmpty: ({newValue, fieldName}: ChangeFieldParams) => `alterado ${fieldName} para ${newValue}`,
                changeReportPolicy: ({fromPolicyName, toPolicyName}: ChangeReportPolicyParams) => {
                    if (!toPolicyName) {
                        return `Espaço de trabalho alterado${fromPolicyName ? ` (anteriormente ${fromPolicyName})` : ''}`;
                    }
                    return `Espaço de trabalho alterado para ${toPolicyName}${fromPolicyName ? ` (anteriormente ${fromPolicyName})` : ''}`;
                },
                changeType: ({oldType, newType}: ChangeTypeParams) => `alterado o tipo de ${oldType} para ${newType}`,
                exportedToCSV: `exportado para CSV`,
                exportedToIntegration: {
                    automatic: ({label}: ExportedToIntegrationParams) => {
                        // The label will always be in English, so we need to translate it
                        const labelTranslations: Record<string, string> = {
                            [CONST.REPORT.EXPORT_OPTION_LABELS.EXPENSE_LEVEL_EXPORT]: translations.export.expenseLevelExport,
                            [CONST.REPORT.EXPORT_OPTION_LABELS.REPORT_LEVEL_EXPORT]: translations.export.reportLevelExport,
                        };
                        const translatedLabel = labelTranslations[label] || label;
                        return `exportado para ${translatedLabel}`;
                    },
                    automaticActionOne: ({label}: ExportedToIntegrationParams) => `exportado para ${label} via`,
                    automaticActionTwo: 'configurações de contabilidade',
                    manual: ({label}: ExportedToIntegrationParams) => `marcou este relatório como exportado manualmente para ${label}.`,
                    automaticActionThree: 'e criou com sucesso um registro para',
                    reimburseableLink: 'despesas do próprio bolso',
                    nonReimbursableLink: 'despesas com cartão corporativo',
                    pending: ({label}: ExportedToIntegrationParams) => `iniciou a exportação deste relatório para ${label}...`,
                },
                integrationsMessage: ({errorMessage, label, linkText, linkURL}: IntegrationSyncFailedParams) =>
                    `falha ao exportar este relatório para ${label} ("${errorMessage}${linkText ? ` <a href="${linkURL}">${linkText}</a>` : ''}")`,
                managerAttachReceipt: `adicionou um recibo`,
                managerDetachReceipt: `removeu um recibo`,
                markedReimbursed: ({amount, currency}: MarkedReimbursedParams) => `pago ${currency}${amount} em outro lugar`,
                markedReimbursedFromIntegration: ({amount, currency}: MarkReimbursedFromIntegrationParams) => `pagou ${currency}${amount} via integração`,
                outdatedBankAccount: `não foi possível processar o pagamento devido a um problema com a conta bancária do pagador`,
                reimbursementACHBounce: `não foi possível processar o pagamento devido a um problema na conta bancária`,
                reimbursementACHCancelled: `cancelou o pagamento`,
                reimbursementAccountChanged: `não foi possível processar o pagamento, pois o pagador mudou de conta bancária`,
                reimbursementDelayed: `processou o pagamento, mas ele está atrasado em mais 1-2 dias úteis`,
                selectedForRandomAudit: `selecionado aleatoriamente para revisão`,
                selectedForRandomAuditMarkdown: `[randomly selected](https://help.expensify.com/articles/expensify-classic/reports/Set-a-random-report-audit-schedule) para revisão`,
                share: ({to}: ShareParams) => `membro convidado ${to}`,
                unshare: ({to}: UnshareParams) => `membro removido ${to}`,
                stripePaid: ({amount, currency}: StripePaidParams) => `pago ${currency}${amount}`,
                takeControl: `assumiu o controle`,
                integrationSyncFailed: ({label, errorMessage, workspaceAccountingLink}: IntegrationSyncFailedParams) =>
                    `Ocorreu um problema ao sincronizar com ${label}${errorMessage ? ` ("${errorMessage}")` : ''}. Corrija o problema nas <a href="${workspaceAccountingLink}">configurações do workspace</a>.`,
                addEmployee: ({email, role}: AddEmployeeParams) => `adicionado ${email} como ${role === 'member' ? 'a' : 'um/uma'} ${role}`,
                updateRole: ({email, currentRole, newRole}: UpdateRoleParams) => `atualizou o papel de ${email} para ${newRole} (anteriormente ${currentRole})`,
                updatedCustomField1: ({email, previousValue, newValue}: UpdatedCustomFieldParams) => {
                    if (!newValue) {
                        return `removeu o campo personalizado 1 de ${email} (anteriormente "${previousValue}")`;
                    }
                    return !previousValue
                        ? `adicionado "${newValue}" ao campo personalizado 1 de ${email}`
                        : `alterou o campo personalizado 1 de ${email} para "${newValue}" (anteriormente "${previousValue}")`;
                },
                updatedCustomField2: ({email, previousValue, newValue}: UpdatedCustomFieldParams) => {
                    if (!newValue) {
                        return `removeu o campo personalizado 2 de ${email} (anteriormente "${previousValue}")`;
                    }
                    return !previousValue
                        ? `adicionado "${newValue}" ao campo personalizado 2 de ${email}`
                        : `alterou o campo personalizado 2 de ${email} para "${newValue}" (anteriormente "${previousValue}")`;
                },
                leftWorkspace: ({nameOrEmail}: LeftWorkspaceParams) => `${nameOrEmail} saiu do workspace`,
                removeMember: ({email, role}: AddEmployeeParams) => `removeu ${role} ${email}`,
                removedConnection: ({connectionName}: ConnectionNameParams) => `removeu a conexão com ${CONST.POLICY.CONNECTIONS.NAME_USER_FRIENDLY[connectionName]}`,
                addedConnection: ({connectionName}: ConnectionNameParams) => `conectado a ${CONST.POLICY.CONNECTIONS.NAME_USER_FRIENDLY[connectionName]}`,
                leftTheChat: 'saiu do chat',
            },
        },
    },
    chronos: {
        oooEventSummaryFullDay: ({summary, dayCount, date}: OOOEventSummaryFullDayParams) => `${summary} para ${dayCount} ${dayCount === 1 ? 'dia' : 'dias'} até ${date}`,
        oooEventSummaryPartialDay: ({summary, timePeriod, date}: OOOEventSummaryPartialDayParams) => `${summary} de ${timePeriod} em ${date}`,
    },
    footer: {
        features: 'Recursos',
        expenseManagement: 'Gerenciamento de Despesas',
        spendManagement: 'Gestão de Despesas',
        expenseReports: 'Relatórios de Despesas',
        companyCreditCard: 'Cartão de Crédito Corporativo',
        receiptScanningApp: 'Aplicativo de Digitalização de Recibos',
        billPay: 'Bill Pay',
        invoicing: 'Faturamento',
        CPACard: 'Cartão CPA',
        payroll: 'Folha de pagamento',
        travel: 'Viagem',
        resources: 'Recursos',
        expensifyApproved: 'ExpensifyApproved!',
        pressKit: 'Press Kit',
        support: 'Suporte',
        expensifyHelp: 'ExpensifyHelp',
        terms: 'Termos de Serviço',
        privacy: 'Privacidade',
        learnMore: 'Saiba Mais',
        aboutExpensify: 'Sobre a Expensify',
        blog: 'Blog',
        jobs: 'Trabalhos',
        expensifyOrg: 'Expensify.org',
        investorRelations: 'Investor Relations',
        getStarted: 'Começar',
        createAccount: 'Criar uma Nova Conta',
        logIn: 'Entrar',
    },
    allStates: COMMON_CONST.STATES as States,
    allCountries: CONST.ALL_COUNTRIES as AllCountries,
    accessibilityHints: {
        navigateToChatsList: 'Navegar de volta para a lista de conversas',
        chatWelcomeMessage: 'Mensagem de boas-vindas do chat',
        navigatesToChat: 'Navega para um chat',
        newMessageLineIndicator: 'Indicador de nova linha de mensagem',
        chatMessage: 'Mensagem de chat',
        lastChatMessagePreview: 'Visualização da última mensagem do chat',
        workspaceName: 'Nome do espaço de trabalho',
        chatUserDisplayNames: 'Nomes de exibição dos membros do chat',
        scrollToNewestMessages: 'Rolar para as mensagens mais recentes',
        preStyledText: 'Texto pré-formatado',
        viewAttachment: 'Ver anexo',
    },
    parentReportAction: {
        deletedReport: 'Relatório excluído',
        deletedMessage: 'Mensagem deletada',
        deletedExpense: 'Despesa excluída',
        reversedTransaction: 'Transação revertida',
        deletedTask: 'Tarefa excluída',
        hiddenMessage: 'Mensagem oculta',
    },
    threads: {
        thread: 'Tópico',
        replies: 'Respostas',
        reply: 'Responder',
        from: 'De',
        in: 'em',
        parentNavigationSummary: ({reportName, workspaceName}: ParentNavigationSummaryParams) => `De ${reportName}${workspaceName ? `em ${workspaceName}` : ''}`,
    },
    qrCodes: {
        copy: 'Copiar URL',
        copied: 'Copiado!',
    },
    moderation: {
        flagDescription: 'Todas as mensagens sinalizadas serão enviadas para um moderador para revisão.',
        chooseAReason: 'Escolha um motivo para sinalizar abaixo:',
        spam: 'Spam',
        spamDescription: 'Promoção não solicitada e fora de tópico',
        inconsiderate: 'Inconsiderado',
        inconsiderateDescription: 'Frases insultuosas ou desrespeitosas, com intenções questionáveis',
        intimidation: 'Intimidação',
        intimidationDescription: 'Perseguir agressivamente uma agenda apesar de objeções válidas',
        bullying: 'Bullying',
        bullyingDescription: 'Alvejando um indivíduo para obter obediência',
        harassment: 'Assédio',
        harassmentDescription: 'Comportamento racista, misógino ou amplamente discriminatório',
        assault: 'Agressão',
        assaultDescription: 'Ataque emocional especificamente direcionado com a intenção de causar dano',
        flaggedContent: 'Esta mensagem foi marcada como violadora das nossas regras da comunidade e o conteúdo foi ocultado.',
        hideMessage: 'Ocultar mensagem',
        revealMessage: 'Revelar mensagem',
        levelOneResult: 'Envia aviso anônimo e a mensagem é reportada para revisão.',
        levelTwoResult: 'Mensagem oculta do canal, além de aviso anônimo e mensagem reportada para revisão.',
        levelThreeResult: 'Mensagem removida do canal, além de um aviso anônimo, e a mensagem foi relatada para revisão.',
    },
    actionableMentionWhisperOptions: {
        inviteToSubmitExpense: 'Convidar para enviar despesas',
        inviteToChat: 'Convidar apenas para conversar',
        nothing: 'Não faça nada',
    },
    actionableMentionJoinWorkspaceOptions: {
        accept: 'Aceitar',
        decline: 'Recusar',
    },
    actionableMentionTrackExpense: {
        submit: 'Envie para alguém',
        categorize: 'Categorize it',
        share: 'Compartilhar com meu contador',
        nothing: 'Nada por agora',
    },
    teachersUnitePage: {
        teachersUnite: 'Professores Unidos',
        joinExpensifyOrg:
            'Junte-se à Expensify.org para eliminar a injustiça ao redor do mundo. A atual campanha "Professores Unidos" apoia educadores em todos os lugares dividindo os custos de materiais escolares essenciais.',
        iKnowATeacher: 'Eu conheço um professor(a)',
        iAmATeacher: 'Sou professor(a)',
        getInTouch: 'Excelente! Por favor, compartilhe as informações deles para que possamos entrar em contato.',
        introSchoolPrincipal: 'Introdução ao diretor da sua escola',
        schoolPrincipalVerifyExpense:
            'A Expensify.org divide o custo dos materiais escolares essenciais para que estudantes de famílias de baixa renda possam ter uma melhor experiência de aprendizado. Seu diretor será solicitado a verificar suas despesas.',
        principalFirstName: 'Nome principal',
        principalLastName: 'Sobrenome do diretor',
        principalWorkEmail: 'Email principal de trabalho',
        updateYourEmail: 'Atualize seu endereço de e-mail',
        updateEmail: 'Atualizar endereço de e-mail',
        schoolMailAsDefault: ({contactMethodsRoute}: ContactMethodsRouteParams) =>
            `Antes de prosseguir, certifique-se de definir seu e-mail escolar como seu método de contato padrão. Você pode fazer isso em Configurações > Perfil > <a href="${contactMethodsRoute}">Métodos de contato</a>.`,
        error: {
            enterPhoneEmail: 'Insira um e-mail ou número de telefone válido',
            enterEmail: 'Digite um e-mail',
            enterValidEmail: 'Insira um e-mail válido',
            tryDifferentEmail: 'Por favor, tente um e-mail diferente.',
        },
    },
    cardTransactions: {
        notActivated: 'Não ativado',
        outOfPocket: 'Despesa do próprio bolso',
        companySpend: 'Gastos da empresa',
    },
    distance: {
        addStop: 'Adicionar parada',
        deleteWaypoint: 'Excluir ponto de referência',
        deleteWaypointConfirmation: 'Tem certeza de que deseja excluir este ponto de referência?',
        address: 'Endereço',
        waypointDescription: {
            start: 'Iniciar',
            stop: 'Pare',
        },
        mapPending: {
            title: 'Mapa pendente',
            subtitle: 'O mapa será gerado quando você voltar a ficar online.',
            onlineSubtitle: 'Um momento enquanto configuramos o mapa',
            errorTitle: 'Erro no mapa',
            errorSubtitle: 'Ocorreu um erro ao carregar o mapa. Por favor, tente novamente.',
        },
        error: {
            selectSuggestedAddress: 'Por favor, selecione um endereço sugerido ou use a localização atual',
        },
    },
    reportCardLostOrDamaged: {
        screenTitle: 'Boletim perdido ou danificado',
        nextButtonLabel: 'Próximo',
        reasonTitle: 'Por que você precisa de um novo cartão?',
        cardDamaged: 'Meu cartão foi danificado',
        cardLostOrStolen: 'Meu cartão foi perdido ou roubado',
        confirmAddressTitle: 'Por favor, confirme o endereço de correspondência para o seu novo cartão.',
        cardDamagedInfo: 'Seu novo cartão chegará em 2-3 dias úteis. Seu cartão atual continuará funcionando até que você ative o novo.',
        cardLostOrStolenInfo: 'Seu cartão atual será permanentemente desativado assim que seu pedido for feito. A maioria dos cartões chega em alguns dias úteis.',
        address: 'Endereço',
        deactivateCardButton: 'Desativar cartão',
        shipNewCardButton: 'Enviar novo cartão',
        addressError: 'Endereço é obrigatório',
        reasonError: 'Motivo é obrigatório',
        successTitle: 'Seu novo cartão está a caminho!',
        successDescription: 'Você precisará ativá-lo assim que ele chegar em alguns dias úteis. Enquanto isso, você pode usar um cartão virtual.',
    },
    eReceipt: {
        guaranteed: 'eReceipt garantido',
        transactionDate: 'Data da transação',
    },
    referralProgram: {
        [CONST.REFERRAL_PROGRAM.CONTENT_TYPES.START_CHAT]: {
            buttonText: 'Inicie um chat, <success><strong>indique um amigo</strong></success>.',
            header: 'Inicie um chat, indique um amigo',
            body: 'Quer que seus amigos usem o Expensify também? Basta iniciar um chat com eles e nós cuidaremos do resto.',
        },
        [CONST.REFERRAL_PROGRAM.CONTENT_TYPES.SUBMIT_EXPENSE]: {
            buttonText: 'Enviar uma despesa, <success><strong>indique seu chefe</strong></success>.',
            header: 'Envie uma despesa, indique seu chefe',
            body: 'Quer que seu chefe use o Expensify também? Basta enviar uma despesa para ele e nós cuidaremos do resto.',
        },
        [CONST.REFERRAL_PROGRAM.CONTENT_TYPES.REFER_FRIEND]: {
            header: 'Indique um amigo',
            body: 'Quer que seus amigos usem o Expensify também? Basta conversar, pagar ou dividir uma despesa com eles e nós cuidaremos do resto. Ou simplesmente compartilhe seu link de convite!',
        },
        [CONST.REFERRAL_PROGRAM.CONTENT_TYPES.SHARE_CODE]: {
            buttonText: 'Indique um amigo',
            header: 'Indique um amigo',
            body: 'Quer que seus amigos usem o Expensify também? Basta conversar, pagar ou dividir uma despesa com eles e nós cuidaremos do resto. Ou simplesmente compartilhe seu link de convite!',
        },
        copyReferralLink: 'Copiar link de convite',
    },
    systemChatFooterMessage: {
        [CONST.INTRO_CHOICES.MANAGE_TEAM]: {
            phrase1: 'Converse com seu especialista em configuração em',
            phrase2: 'para ajuda',
        },
        default: {
            phrase1: 'Mensagem',
            phrase2: 'para ajuda com a configuração',
        },
    },
    violations: {
        allTagLevelsRequired: 'Todas as tags são obrigatórias',
        autoReportedRejectedExpense: 'Esta despesa foi rejeitada.',
        billableExpense: 'Faturável não é mais válido',
        cashExpenseWithNoReceipt: ({formattedLimit}: ViolationsCashExpenseWithNoReceiptParams = {}) => `Receipt required${formattedLimit ? `acima de ${formattedLimit}` : ''}`,
        categoryOutOfPolicy: 'Categoria não é mais válida',
        conversionSurcharge: ({surcharge}: ViolationsConversionSurchargeParams) => `Aplicado ${surcharge}% de sobretaxa de conversão`,
        customUnitOutOfPolicy: 'Taxa não válida para este workspace',
        duplicatedTransaction: 'Duplicar',
        fieldRequired: 'Os campos do relatório são obrigatórios',
        futureDate: 'Data futura não permitida',
        invoiceMarkup: ({invoiceMarkup}: ViolationsInvoiceMarkupParams) => `Marcado em ${invoiceMarkup}%`,
        maxAge: ({maxAge}: ViolationsMaxAgeParams) => `Data anterior a ${maxAge} dias`,
        missingCategory: 'Categoria ausente',
        missingComment: 'Descrição necessária para a categoria selecionada',
        missingTag: ({tagName}: ViolationsMissingTagParams = {}) => `Faltando ${tagName ?? 'tag'}`,
        modifiedAmount: ({type, displayPercentVariance}: ViolationsModifiedAmountParams) => {
            switch (type) {
                case 'distance':
                    return 'O valor difere da distância calculada';
                case 'card':
                    return 'Quantia maior que a transação do cartão';
                default:
                    if (displayPercentVariance) {
                        return `Quantia ${displayPercentVariance}% maior que o recibo escaneado`;
                    }
                    return 'Quantia maior que o recibo escaneado';
            }
        },
        modifiedDate: 'A data difere do recibo digitalizado',
        nonExpensiworksExpense: 'Despesa não Expensiworks',
        overAutoApprovalLimit: ({formattedLimit}: ViolationsOverLimitParams) => `Despesa excede o limite de aprovação automática de ${formattedLimit}`,
        overCategoryLimit: ({formattedLimit}: ViolationsOverCategoryLimitParams) => `Quantia acima do limite de ${formattedLimit}/pessoa da categoria`,
        overLimit: ({formattedLimit}: ViolationsOverLimitParams) => `Quantia acima do limite de ${formattedLimit}/pessoa`,
        overTripLimit: ({formattedLimit}: ViolationsOverLimitParams) => `Valor acima do limite de ${formattedLimit}/viagem`,
        overLimitAttendee: ({formattedLimit}: ViolationsOverLimitParams) => `Quantia acima do limite de ${formattedLimit}/pessoa`,
        perDayLimit: ({formattedLimit}: ViolationsPerDayLimitParams) => `Quantia acima do limite diário de ${formattedLimit}/pessoa para a categoria`,
        receiptNotSmartScanned: 'Recibo e detalhes da despesa adicionados manualmente.',
        receiptRequired: ({formattedLimit, category}: ViolationsReceiptRequiredParams) => {
            let message = 'Recibo necessário';
            if (formattedLimit ?? category) {
                message += 'sobre';
                if (formattedLimit) {
                    message += ` ${formattedLimit}`;
                }
                if (category) {
                    message += 'limite de categoria';
                }
            }
            return message;
        },
        prohibitedExpense: ({prohibitedExpenseType}: ViolationsProhibitedExpenseParams) => {
            const preMessage = 'Despesa proibida:';
            switch (prohibitedExpenseType) {
                case 'alcohol':
                    return `${preMessage} álcool`;
                case 'gambling':
                    return `${preMessage} jogos de azar`;
                case 'tobacco':
                    return `${preMessage} tabaco`;
                case 'adultEntertainment':
                    return `${preMessage} entretenimento adulto`;
                case 'hotelIncidentals':
                    return `${preMessage} despesas incidentais de hotel`;
                default:
                    return `${preMessage}${prohibitedExpenseType}`;
            }
        },
        customRules: ({message}: ViolationsCustomRulesParams) => message,
        reviewRequired: 'Revisão necessária',
        rter: ({brokenBankConnection, email, isAdmin, isTransactionOlderThan7Days, member, rterType}: ViolationsRterParams) => {
            if (rterType === CONST.RTER_VIOLATION_TYPES.BROKEN_CARD_CONNECTION_530) {
                return 'Não é possível associar automaticamente o recibo devido a uma conexão bancária interrompida.';
            }
            if (brokenBankConnection || rterType === CONST.RTER_VIOLATION_TYPES.BROKEN_CARD_CONNECTION) {
                return isAdmin
                    ? `Não é possível associar automaticamente o recibo devido a uma conexão bancária interrompida que ${email} precisa corrigir.`
                    : 'Não é possível associar automaticamente o recibo devido a uma conexão bancária interrompida que você precisa corrigir.';
            }
            if (!isTransactionOlderThan7Days) {
                return isAdmin ? `Peça a ${member} para marcar como dinheiro ou espere 7 dias e tente novamente.` : 'Aguardando a fusão com a transação do cartão.';
            }
            return '';
        },
        brokenConnection530Error: 'Recibo pendente devido a conexão bancária interrompida',
        adminBrokenConnectionError: 'Recibo pendente devido a uma conexão bancária interrompida. Por favor, resolva em',
        memberBrokenConnectionError: 'Recibo pendente devido a uma conexão bancária interrompida. Por favor, peça a um administrador do espaço de trabalho para resolver.',
        markAsCashToIgnore: 'Marcar como dinheiro para ignorar e solicitar pagamento.',
        smartscanFailed: ({canEdit = true}) => `Falha na digitalização do recibo.${canEdit ? 'Insira os detalhes manualmente.' : ''}`,
        receiptGeneratedWithAI: 'Recibo potencial gerado por IA',
        someTagLevelsRequired: ({tagName}: ViolationsTagOutOfPolicyParams = {}) => `Faltando ${tagName ?? 'Tag'}`,
        tagOutOfPolicy: ({tagName}: ViolationsTagOutOfPolicyParams = {}) => `${tagName ?? 'Tag'} não é mais válido`,
        taxAmountChanged: 'O valor do imposto foi modificado',
        taxOutOfPolicy: ({taxName}: ViolationsTaxOutOfPolicyParams = {}) => `${taxName ?? 'Imposto'} não é mais válido`,
        taxRateChanged: 'A alíquota de imposto foi modificada',
        taxRequired: 'Taxa de imposto ausente',
        none: 'Nenhum',
        taxCodeToKeep: 'Escolha qual código de imposto manter',
        tagToKeep: 'Escolha qual tag manter',
        isTransactionReimbursable: 'Escolha se a transação é reembolsável',
        merchantToKeep: 'Escolha qual comerciante manter',
        descriptionToKeep: 'Escolha qual descrição manter',
        categoryToKeep: 'Escolha qual categoria manter',
        isTransactionBillable: 'Escolha se a transação é faturável',
        keepThisOne: 'Manter este',
        confirmDetails: `Confirme os detalhes que você está mantendo`,
        confirmDuplicatesInfo: `Os duplicados que você não mantiver serão retidos para que o remetente os exclua.`,
        hold: 'Esta despesa foi colocada em espera',
        resolvedDuplicates: 'resolvido o duplicado',
    },
    reportViolations: {
        [CONST.REPORT_VIOLATIONS.FIELD_REQUIRED]: ({fieldName}: RequiredFieldParams) => `${fieldName} é obrigatório`,
    },
    violationDismissal: {
        rter: {
            manual: 'marcou este recibo como dinheiro vivo',
        },
        duplicatedTransaction: {
            manual: 'resolvido o duplicado',
        },
    },
    videoPlayer: {
        play: 'Jogar',
        pause: 'Pausar',
        fullscreen: 'Tela cheia',
        playbackSpeed: 'Velocidade de reprodução',
        expand: 'Expandir',
        mute: 'Silenciar',
        unmute: 'Reativar som',
        normal: 'Normal',
    },
    exitSurvey: {
        header: 'Antes de você ir',
        reasonPage: {
            title: 'Por favor, nos diga por que você está saindo',
            subtitle: 'Antes de você ir, por favor nos diga por que gostaria de mudar para o Expensify Classic.',
        },
        reasons: {
            [CONST.EXIT_SURVEY.REASONS.FEATURE_NOT_AVAILABLE]: 'Preciso de um recurso que está disponível apenas no Expensify Classic.',
            [CONST.EXIT_SURVEY.REASONS.DONT_UNDERSTAND]: 'Não entendo como usar o New Expensify.',
            [CONST.EXIT_SURVEY.REASONS.PREFER_CLASSIC]: 'Eu entendo como usar o New Expensify, mas eu prefiro o Expensify Classic.',
        },
        prompts: {
            [CONST.EXIT_SURVEY.REASONS.FEATURE_NOT_AVAILABLE]: 'Que recurso você precisa que não está disponível no Novo Expensify?',
            [CONST.EXIT_SURVEY.REASONS.DONT_UNDERSTAND]: 'O que você está tentando fazer?',
            [CONST.EXIT_SURVEY.REASONS.PREFER_CLASSIC]: 'Por que você prefere o Expensify Classic?',
        },
        responsePlaceholder: 'Sua resposta',
        thankYou: 'Obrigado pelo feedback!',
        thankYouSubtitle: 'Suas respostas nos ajudarão a construir um produto melhor para realizar tarefas. Muito obrigado!',
        goToExpensifyClassic: 'Mudar para Expensify Classic',
        offlineTitle: 'Parece que você está preso aqui...',
        offline:
            'Parece que você está offline. Infelizmente, o Expensify Classic não funciona offline, mas o Novo Expensify funciona. Se você preferir usar o Expensify Classic, tente novamente quando tiver uma conexão com a internet.',
        quickTip: 'Dica rápida...',
        quickTipSubTitle: 'Você pode ir direto para o Expensify Classic visitando expensify.com. Adicione aos favoritos para um atalho fácil!',
        bookACall: 'Agendar uma chamada',
        noThanks: 'Não, obrigado.',
        bookACallTitle: 'Gostaria de falar com um gerente de produto?',
        benefits: {
            [CONST.EXIT_SURVEY.BENEFIT.CHATTING_DIRECTLY]: 'Conversando diretamente em despesas e relatórios',
            [CONST.EXIT_SURVEY.BENEFIT.EVERYTHING_MOBILE]: 'Capacidade de fazer tudo no celular',
            [CONST.EXIT_SURVEY.BENEFIT.TRAVEL_EXPENSE]: 'Viagem e despesas na velocidade do chat',
        },
        bookACallTextTop: 'Ao mudar para o Expensify Classic, você perderá:',
        bookACallTextBottom:
            'Estamos ansiosos para fazer uma ligação com você para entender o motivo. Você pode agendar uma chamada com um dos nossos gerentes de produto sêniores para discutir suas necessidades.',
        takeMeToExpensifyClassic: 'Leve-me para o Expensify Classic',
    },
    listBoundary: {
        errorMessage: 'Ocorreu um erro ao carregar mais mensagens',
        tryAgain: 'Tente novamente',
    },
    systemMessage: {
        mergedWithCashTransaction: 'correspondeu um recibo a esta transação',
    },
    subscription: {
        authenticatePaymentCard: 'Autenticar cartão de pagamento',
        mobileReducedFunctionalityMessage: 'Você não pode fazer alterações na sua assinatura no aplicativo móvel.',
        badge: {
            freeTrial: ({numOfDays}: BadgeFreeTrialParams) => `Teste gratuito: ${numOfDays} ${numOfDays === 1 ? 'dia' : 'dias'} restantes`,
        },
        billingBanner: {
            policyOwnerAmountOwed: {
                title: 'Suas informações de pagamento estão desatualizadas',
                subtitle: ({date}: BillingBannerSubtitleWithDateParams) => `Atualize seu cartão de pagamento até ${date} para continuar usando todos os seus recursos favoritos.`,
            },
            policyOwnerAmountOwedOverdue: {
                title: 'Seu pagamento não pôde ser processado',
                subtitle: ({date, purchaseAmountOwed}: BillingBannerOwnerAmountOwedOverdueParams) =>
                    date && purchaseAmountOwed
                        ? `Sua cobrança de ${date} no valor de ${purchaseAmountOwed} não pôde ser processada. Por favor, adicione um cartão de pagamento para quitar o valor devido.`
                        : 'Por favor, adicione um cartão de pagamento para quitar o valor devido.',
            },
            policyOwnerUnderInvoicing: {
                title: 'Suas informações de pagamento estão desatualizadas',
                subtitle: ({date}: BillingBannerSubtitleWithDateParams) => `Seu pagamento está atrasado. Por favor, pague sua fatura até ${date} para evitar a interrupção do serviço.`,
            },
            policyOwnerUnderInvoicingOverdue: {
                title: 'Suas informações de pagamento estão desatualizadas',
                subtitle: 'Seu pagamento está atrasado. Por favor, pague sua fatura.',
            },
            billingDisputePending: {
                title: 'Não foi possível cobrar no seu cartão',
                subtitle: ({amountOwed, cardEnding}: BillingBannerDisputePendingParams) =>
                    `Você contestou a cobrança de ${amountOwed} no cartão com final ${cardEnding}. Sua conta será bloqueada até que a disputa seja resolvida com seu banco.`,
            },
            cardAuthenticationRequired: {
                title: 'Seu cartão de pagamento não foi totalmente autenticado.',
                subtitle: ({cardEnding}: BillingBannerCardAuthenticationRequiredParams) => `Conclua o processo de autenticação para ativar seu cartão que termina em ${cardEnding}.`,
            },
            insufficientFunds: {
                title: 'Não foi possível cobrar no seu cartão',
                subtitle: ({amountOwed}: BillingBannerInsufficientFundsParams) =>
                    `Seu cartão de pagamento foi recusado devido a fundos insuficientes. Por favor, tente novamente ou adicione um novo cartão de pagamento para quitar seu saldo pendente de ${amountOwed}.`,
            },
            cardExpired: {
                title: 'Não foi possível cobrar no seu cartão',
                subtitle: ({amountOwed}: BillingBannerCardExpiredParams) =>
                    `Seu cartão de pagamento expirou. Por favor, adicione um novo cartão de pagamento para quitar seu saldo pendente de ${amountOwed}.`,
            },
            cardExpireSoon: {
                title: 'Seu cartão está prestes a expirar em breve',
                subtitle: 'Seu cartão de pagamento expirará no final deste mês. Clique no menu de três pontos abaixo para atualizá-lo e continuar usando todos os seus recursos favoritos.',
            },
            retryBillingSuccess: {
                title: 'Sucesso!',
                subtitle: 'Seu cartão foi cobrado com sucesso.',
            },
            retryBillingError: {
                title: 'Não foi possível cobrar no seu cartão',
                subtitle:
                    'Antes de tentar novamente, por favor, ligue diretamente para o seu banco para autorizar cobranças da Expensify e remover quaisquer bloqueios. Caso contrário, tente adicionar um cartão de pagamento diferente.',
            },
            cardOnDispute: ({amountOwed, cardEnding}: BillingBannerCardOnDisputeParams) =>
                `Você contestou a cobrança de ${amountOwed} no cartão com final ${cardEnding}. Sua conta será bloqueada até que a disputa seja resolvida com seu banco.`,
            preTrial: {
                title: 'Inicie uma avaliação gratuita',
                subtitleStart: 'Como próximo passo,',
                subtitleLink: 'complete sua lista de verificação de configuração',
                subtitleEnd: 'para que sua equipe possa começar a registrar despesas.',
            },
            trialStarted: {
                title: ({numOfDays}: TrialStartedTitleParams) => `Teste: ${numOfDays} ${numOfDays === 1 ? 'dia' : 'dias'} restantes!`,
                subtitle: 'Adicione um cartão de pagamento para continuar usando todos os seus recursos favoritos.',
            },
            trialEnded: {
                title: 'Seu teste gratuito terminou',
                subtitle: 'Adicione um cartão de pagamento para continuar usando todos os seus recursos favoritos.',
            },
            earlyDiscount: {
                claimOffer: 'Resgatar oferta',
                noThanks: 'Não, obrigado.',
                subscriptionPageTitle: ({discountType}: EarlyDiscountTitleParams) =>
                    `<strong>${discountType}% de desconto no seu primeiro ano!</strong> Basta adicionar um cartão de pagamento e iniciar uma assinatura anual.`,
                onboardingChatTitle: ({discountType}: EarlyDiscountTitleParams) => `Oferta por tempo limitado: ${discountType}% de desconto no seu primeiro ano!`,
                subtitle: ({days, hours, minutes, seconds}: EarlyDiscountSubtitleParams) => `Reivindicar dentro de ${days > 0 ? `${days}d :` : ''}${hours}h : ${minutes}m : ${seconds}s`,
            },
        },
        cardSection: {
            title: 'Pagamento',
            subtitle: 'Adicione um cartão para pagar sua assinatura do Expensify.',
            addCardButton: 'Adicionar cartão de pagamento',
            cardNextPayment: ({nextPaymentDate}: CardNextPaymentParams) => `Sua próxima data de pagamento é ${nextPaymentDate}.`,
            cardEnding: ({cardNumber}: CardEndingParams) => `Cartão com final ${cardNumber}`,
            cardInfo: ({name, expiration, currency}: CardInfoParams) => `Nome: ${name}, Validade: ${expiration}, Moeda: ${currency}`,
            changeCard: 'Alterar cartão de pagamento',
            changeCurrency: 'Alterar moeda de pagamento',
            cardNotFound: 'Nenhum cartão de pagamento adicionado',
            retryPaymentButton: 'Tentar novamente o pagamento',
            authenticatePayment: 'Autenticar pagamento',
            requestRefund: 'Solicitar reembolso',
            requestRefundModal: {
                full: 'Obter um reembolso é fácil, basta rebaixar sua conta antes da próxima data de cobrança e você receberá um reembolso. <br /> <br /> Atenção: Rebaixar sua conta significa que seu(s) espaço(s) de trabalho será(ão) excluído(s). Esta ação não pode ser desfeita, mas você sempre pode criar um novo espaço de trabalho se mudar de ideia.',
                confirm: 'Excluir espaço(s) de trabalho e rebaixar',
            },
            viewPaymentHistory: 'Ver histórico de pagamentos',
        },
        yourPlan: {
            title: 'Seu plano',
            exploreAllPlans: 'Explore todos os planos',
            customPricing: 'Preços personalizados',
            asLowAs: ({price}: YourPlanPriceValueParams) => `a partir de ${price} por membro ativo/mês`,
            pricePerMemberMonth: ({price}: YourPlanPriceValueParams) => `${price} por membro/mês`,
            pricePerMemberPerMonth: ({price}: YourPlanPriceValueParams) => `${price} por membro por mês`,
            perMemberMonth: 'por membro/mês',
            collect: {
                title: 'Coletar',
                description: 'O plano para pequenas empresas que oferece despesas, viagens e chat.',
                priceAnnual: ({lower, upper}: YourPlanPriceParams) => `De ${lower}/membro ativo com o Expensify Card, ${upper}/membro ativo sem o Expensify Card.`,
                pricePayPerUse: ({lower, upper}: YourPlanPriceParams) => `De ${lower}/membro ativo com o Expensify Card, ${upper}/membro ativo sem o Expensify Card.`,
                benefit1: 'Digitalização de recibos',
                benefit2: 'Reembolsos',
                benefit3: 'Gerenciamento de cartões corporativos',
                benefit4: 'Aprovações de despesas e viagens',
                benefit5: 'Reserva de viagem e regras',
                benefit6: 'Integrações QuickBooks/Xero',
                benefit7: 'Converse sobre despesas, relatórios e salas',
                benefit8: 'Suporte humano e de IA',
            },
            control: {
                title: 'Controle',
                description: 'Despesa, viagem e chat para grandes empresas.',
                priceAnnual: ({lower, upper}: YourPlanPriceParams) => `De ${lower}/membro ativo com o Expensify Card, ${upper}/membro ativo sem o Expensify Card.`,
                pricePayPerUse: ({lower, upper}: YourPlanPriceParams) => `De ${lower}/membro ativo com o Expensify Card, ${upper}/membro ativo sem o Expensify Card.`,
                benefit1: 'Tudo no plano Collect',
                benefit2: 'Fluxos de aprovação em múltiplos níveis',
                benefit3: 'Regras de despesas personalizadas',
                benefit4: 'Integrações ERP (NetSuite, Sage Intacct, Oracle)',
                benefit5: 'Integrações de RH (Workday, Certinia)',
                benefit6: 'SAML/SSO',
                benefit7: 'Insights e relatórios personalizados',
                benefit8: 'Orçamento',
            },
            thisIsYourCurrentPlan: 'Este é o seu plano atual',
            downgrade: 'Fazer downgrade para Collect',
            upgrade: 'Atualizar para Control',
            addMembers: 'Adicionar membros',
            saveWithExpensifyTitle: 'Economize com o Expensify Card',
            saveWithExpensifyDescription: 'Use nosso calculador de economia para ver como o cashback do Expensify Card pode reduzir sua fatura do Expensify.',
            saveWithExpensifyButton: 'Saiba mais',
        },
        compareModal: {
            comparePlans: 'Comparar Planos',
            subtitle: `<muted-text>Desbloqueie os recursos de que você precisa com o plano ideal para você. <a href="${CONST.PRICING}">Consulte nossa página de preços</a> ou uma descrição completa dos recursos de cada um dos nossos planos.</muted-text>`,
        },
        details: {
            title: 'Detalhes da assinatura',
            annual: 'Assinatura anual',
            taxExempt: 'Solicitar status de isenção de impostos',
            taxExemptEnabled: 'Isento de impostos',
            taxExemptStatus: 'Status de isenção de impostos',
            payPerUse: 'Pagamento por uso',
            subscriptionSize: 'Tamanho da assinatura',
            headsUp:
                'Atenção: Se você não definir o tamanho da sua assinatura agora, nós a definiremos automaticamente com base no número de membros ativos do seu primeiro mês. Você estará então comprometido a pagar por pelo menos esse número de membros pelos próximos 12 meses. Você pode aumentar o tamanho da sua assinatura a qualquer momento, mas não pode diminuí-la até que sua assinatura termine.',
            zeroCommitment: 'Zero compromisso na taxa de assinatura anual com desconto',
        },
        subscriptionSize: {
            title: 'Tamanho da assinatura',
            yourSize: 'O tamanho da sua assinatura é o número de vagas disponíveis que podem ser preenchidas por qualquer membro ativo em um determinado mês.',
            eachMonth:
                'Todo mês, sua assinatura cobre até o número de membros ativos definido acima. Sempre que você aumentar o tamanho da sua assinatura, começará uma nova assinatura de 12 meses nesse novo tamanho.',
            note: 'Nota: Um membro ativo é qualquer pessoa que tenha criado, editado, enviado, aprovado, reembolsado ou exportado dados de despesas vinculados ao espaço de trabalho da sua empresa.',
            confirmDetails: 'Confirme os detalhes da sua nova assinatura anual:',
            subscriptionSize: 'Tamanho da assinatura',
            activeMembers: ({size}: SubscriptionSizeParams) => `${size} membros ativos/mês`,
            subscriptionRenews: 'Assinatura renova-se',
            youCantDowngrade: 'Você não pode fazer downgrade durante sua assinatura anual.',
            youAlreadyCommitted: ({size, date}: SubscriptionCommitmentParams) =>
                `Você já se comprometeu com uma assinatura anual de ${size} membros ativos por mês até ${date}. Você pode mudar para uma assinatura de pagamento por uso em ${date} desativando a renovação automática.`,
            error: {
                size: 'Por favor, insira um tamanho de assinatura válido.',
                sameSize: 'Por favor, insira um número diferente do tamanho atual da sua assinatura.',
            },
        },
        paymentCard: {
            addPaymentCard: 'Adicionar cartão de pagamento',
            enterPaymentCardDetails: 'Insira os detalhes do seu cartão de pagamento',
            security: 'A Expensify está em conformidade com PCI-DSS, usa criptografia de nível bancário e utiliza infraestrutura redundante para proteger seus dados.',
            learnMoreAboutSecurity: 'Saiba mais sobre nossa segurança.',
        },
        subscriptionSettings: {
            title: 'Configurações de assinatura',
            summary: ({subscriptionType, subscriptionSize, autoRenew, autoIncrease}: SubscriptionSettingsSummaryParams) =>
                `Tipo de assinatura: ${subscriptionType}, Tamanho da assinatura: ${subscriptionSize}, Renovação automática: ${autoRenew}, Aumento automático de assentos anuais: ${autoIncrease}`,
            none: 'none',
            on: 'em',
            off: 'desligado',
            annual: 'Anual',
            autoRenew: 'Renovação automática',
            autoIncrease: 'Aumento automático de assentos anuais',
            saveUpTo: ({amountWithCurrency}: SubscriptionSettingsSaveUpToParams) => `Economize até ${amountWithCurrency}/mês por membro ativo`,
            automaticallyIncrease:
                'Aumente automaticamente seus assentos anuais para acomodar membros ativos que excedam o tamanho da sua assinatura. Nota: Isso estenderá a data de término da sua assinatura anual.',
            disableAutoRenew: 'Desativar renovação automática',
            helpUsImprove: 'Ajude-nos a melhorar o Expensify',
            whatsMainReason: 'Qual é o principal motivo para você desativar a renovação automática?',
            renewsOn: ({date}: SubscriptionSettingsRenewsOnParams) => `Renova em ${date}.`,
            pricingConfiguration: 'O preço depende da configuração. Para o menor preço, escolha uma assinatura anual e obtenha o Expensify Card.',
            learnMore: {
                part1: 'Saiba mais em nosso',
                pricingPage: 'página de preços',
                part2: 'ou converse com nossa equipe no seu',
                adminsRoom: '#admins room.',
            },
            estimatedPrice: 'Preço estimado',
            changesBasedOn: 'Isso muda com base no uso do seu Expensify Card e nas opções de assinatura abaixo.',
        },
        requestEarlyCancellation: {
            title: 'Solicitar cancelamento antecipado',
            subtitle: 'Qual é o principal motivo pelo qual você está solicitando o cancelamento antecipado?',
            subscriptionCanceled: {
                title: 'Assinatura cancelada',
                subtitle: 'Sua assinatura anual foi cancelada.',
                info: 'Se você quiser continuar usando seu(s) espaço(s) de trabalho em uma base de pagamento por uso, está tudo certo.',
                preventFutureActivity: ({workspacesListRoute}: WorkspacesListRouteParams) =>
                    `Se você deseja evitar atividades e cobranças futuras, você deve <a href="${workspacesListRoute}">excluir seu(s) espaço(s) de trabalho</a>. Observe que, ao excluir seu(s) workspace(s), você será cobrado por qualquer atividade pendente que tenha ocorrido durante o mês corrente.`,
            },
            requestSubmitted: {
                title: 'Solicitação enviada',
                subtitle:
                    'Obrigado por nos informar que você está interessado em cancelar sua assinatura. Estamos analisando sua solicitação e entraremos em contato em breve pelo chat com o <concierge-link>Concierge</concierge-link>.',
            },
            acknowledgement: `Ao solicitar o cancelamento antecipado, reconheço e concordo que a Expensify não tem obrigação de atender a tal solicitação sob a Expensify.<a href=${CONST.OLD_DOT_PUBLIC_URLS.TERMS_URL}>Termos de Serviço</a>ou outro acordo de serviços aplicável entre mim e a Expensify e que a Expensify mantém a discrição exclusiva em relação à concessão de qualquer solicitação desse tipo.`,
        },
    },
    feedbackSurvey: {
        tooLimited: 'A funcionalidade precisa de melhorias',
        tooExpensive: 'Muito caro',
        inadequateSupport: 'Suporte ao cliente inadequado',
        businessClosing: 'Empresa fechando, reduzindo ou adquirida',
        additionalInfoTitle: 'Para qual software você está migrando e por quê?',
        additionalInfoInputLabel: 'Sua resposta',
    },
    roomChangeLog: {
        updateRoomDescription: 'defina a descrição da sala para:',
        clearRoomDescription: 'limpou a descrição da sala',
    },
    delegate: {
        switchAccount: 'Alternar contas:',
        copilotDelegatedAccess: 'Copilot: Acesso delegado',
        copilotDelegatedAccessDescription: 'Permitir que outros membros acessem sua conta.',
        addCopilot: 'Adicionar copiloto',
        membersCanAccessYourAccount: 'Esses membros podem acessar sua conta:',
        youCanAccessTheseAccounts: 'Você pode acessar essas contas através do alternador de contas:',
        role: ({role}: OptionalParam<DelegateRoleParams> = {}) => {
            switch (role) {
                case CONST.DELEGATE_ROLE.ALL:
                    return 'Cheio';
                case CONST.DELEGATE_ROLE.SUBMITTER:
                    return 'Limitado';
                default:
                    return '';
            }
        },
        genericError: 'Ops, algo deu errado. Por favor, tente novamente.',
        onBehalfOfMessage: ({delegator}: DelegatorParams) => `em nome de ${delegator}`,
        accessLevel: 'Nível de acesso',
        confirmCopilot: 'Confirme seu copiloto abaixo.',
        accessLevelDescription: 'Escolha um nível de acesso abaixo. Tanto o acesso Completo quanto o Limitado permitem que copilotos vejam todas as conversas e despesas.',
        roleDescription: ({role}: OptionalParam<DelegateRoleParams> = {}) => {
            switch (role) {
                case CONST.DELEGATE_ROLE.ALL:
                    return 'Permitir que outro membro realize todas as ações em sua conta, em seu nome. Inclui bate-papo, envios, aprovações, pagamentos, atualizações de configurações e mais.';
                case CONST.DELEGATE_ROLE.SUBMITTER:
                    return 'Permita que outro membro execute a maioria das ações em sua conta, em seu nome. Exclui aprovações, pagamentos, rejeições e bloqueios.';
                default:
                    return '';
            }
        },
        removeCopilot: 'Remover copilot',
        removeCopilotConfirmation: 'Tem certeza de que deseja remover este copiloto?',
        changeAccessLevel: 'Alterar nível de acesso',
        makeSureItIsYou: 'Vamos garantir que é você',
        enterMagicCode: ({contactMethod}: EnterMagicCodeParams) =>
            `Por favor, insira o código mágico enviado para ${contactMethod} para adicionar um copiloto. Ele deve chegar em um ou dois minutos.`,
        enterMagicCodeUpdate: ({contactMethod}: EnterMagicCodeParams) => `Por favor, insira o código mágico enviado para ${contactMethod} para atualizar seu copiloto.`,
        notAllowed: 'Não tão rápido...',
        noAccessMessage: 'Como copiloto, você não tem acesso a esta página. Desculpe!',
        notAllowedMessage: ({accountOwnerEmail}: AccountOwnerParams) =>
            `Como <a href="${CONST.DELEGATE_ROLE_HELP_DOT_ARTICLE_LINK}">copiloto</a> do ${accountOwnerEmail}, você não tem permissão para realizar essa ação. Desculpe-me!`,
        copilotAccess: 'Acesso ao Copilot',
    },
    debug: {
        debug: 'Debug',
        details: 'Detalhes',
        JSON: 'JSON',
        reportActions: 'Ações',
        reportActionPreview: 'Visualizar',
        nothingToPreview: 'Nada para visualizar',
        editJson: 'Editar JSON:',
        preview: 'Pré-visualização:',
        missingProperty: ({propertyName}: MissingPropertyParams) => `Faltando ${propertyName}`,
        invalidProperty: ({propertyName, expectedType}: InvalidPropertyParams) => `Propriedade inválida: ${propertyName} - Esperado: ${expectedType}`,
        invalidValue: ({expectedValues}: InvalidValueParams) => `Valor inválido - Esperado: ${expectedValues}`,
        missingValue: 'Valor ausente',
        createReportAction: 'Criar Ação de Relatório',
        reportAction: 'Relatar Ação',
        report: 'Relatório',
        transaction: 'Transação',
        violations: 'Violações',
        transactionViolation: 'Violação de Transação',
        hint: 'As alterações de dados não serão enviadas para o backend',
        textFields: 'Campos de texto',
        numberFields: 'Campos numéricos',
        booleanFields: 'Campos booleanos',
        constantFields: 'Campos constantes',
        dateTimeFields: 'Campos DateTime',
        date: 'Data',
        time: 'Tempo',
        none: 'Nenhum',
        visibleInLHN: 'Visível no LHN',
        GBR: 'GBR',
        RBR: 'RBR',
        true: 'verdadeiro',
        false: 'falso',
        viewReport: 'Visualizar Relatório',
        viewTransaction: 'Ver transação',
        createTransactionViolation: 'Criar violação de transação',
        reasonVisibleInLHN: {
            hasDraftComment: 'Tem comentário rascunho',
            hasGBR: 'Possui GBR',
            hasRBR: 'Possui RBR',
            pinnedByUser: 'Fixado por membro',
            hasIOUViolations: 'Possui violações de IOU',
            hasAddWorkspaceRoomErrors: 'Tem erros ao adicionar a sala do espaço de trabalho',
            isUnread: 'Está não lido (modo de foco)',
            isArchived: 'Está arquivado (modo mais recente)',
            isSelfDM: 'É auto DM',
            isFocused: 'Está temporariamente focado',
        },
        reasonGBR: {
            hasJoinRequest: 'Tem solicitação de entrada (sala de administração)',
            isUnreadWithMention: 'Está não lido com menção',
            isWaitingForAssigneeToCompleteAction: 'Está aguardando o responsável concluir a ação',
            hasChildReportAwaitingAction: 'Tem um relatório infantil aguardando ação',
            hasMissingInvoiceBankAccount: 'Falta a conta bancária da fatura',
        },
        reasonRBR: {
            hasErrors: 'Tem erros nos dados do relatório ou nas ações do relatório',
            hasViolations: 'Tem violações',
            hasTransactionThreadViolations: 'Tem violações de thread de transação',
        },
        indicatorStatus: {
            theresAReportAwaitingAction: 'Há um relatório aguardando ação',
            theresAReportWithErrors: 'Há um relatório com erros',
            theresAWorkspaceWithCustomUnitsErrors: 'Há um espaço de trabalho com erros de unidades personalizadas',
            theresAProblemWithAWorkspaceMember: 'Há um problema com um membro do espaço de trabalho',
            theresAProblemWithAWorkspaceQBOExport: 'Houve um problema com a configuração de exportação da conexão do espaço de trabalho.',
            theresAProblemWithAContactMethod: 'Há um problema com um método de contato',
            aContactMethodRequiresVerification: 'Um método de contato requer verificação',
            theresAProblemWithAPaymentMethod: 'Há um problema com um método de pagamento',
            theresAProblemWithAWorkspace: 'Há um problema com um espaço de trabalho',
            theresAProblemWithYourReimbursementAccount: 'Há um problema com sua conta de reembolso',
            theresABillingProblemWithYourSubscription: 'Há um problema de cobrança com a sua assinatura',
            yourSubscriptionHasBeenSuccessfullyRenewed: 'Sua assinatura foi renovada com sucesso',
            theresWasAProblemDuringAWorkspaceConnectionSync: 'Houve um problema durante a sincronização de conexão do espaço de trabalho',
            theresAProblemWithYourWallet: 'Há um problema com sua carteira',
            theresAProblemWithYourWalletTerms: 'Há um problema com os termos da sua carteira',
        },
    },
    emptySearchView: {
        takeATestDrive: 'Faça um test drive',
    },
    migratedUserWelcomeModal: {
        title: 'Bem-vindo ao New Expensify!',
        subtitle: 'O novo Expensify tem a mesma ótima automação, mas agora com uma colaboração incrível:',
        confirmText: 'Vamos lá!',
        features: {
            chat: '<strong>Converse diretamente em qualquer despesa</strong>, relatório ou espaço de trabalho',
            scanReceipt: '<strong>Escaneie recibos</strong> e receba o reembolso',
            crossPlatform: 'Faça <strong>tudo</strong> do seu telefone ou navegador',
        },
    },
    productTrainingTooltip: {
        // TODO: CONCIERGE_LHN_GBR tooltip will be replaced by a tooltip in the #admins room
        // https://github.com/Expensify/App/issues/57045#issuecomment-2701455668
        conciergeLHNGBR: '<tooltip>Comece <strong>aqui!</strong></tooltip>',
        saveSearchTooltip: '<tooltip><strong>Renomeie suas buscas salvas</strong> aqui!</tooltip>',
        globalCreateTooltip: '<tooltip><strong>Crie despesas</strong>, comece um bate-papo,\ne mais. Experimente!</tooltip>',
        bottomNavInboxTooltip: '<tooltip>Veja o que <strong>precisa da sua atenção</strong>\ne <strong>converse sobre despesas.</strong></tooltip>',
        workspaceChatTooltip: '<tooltip>Converse com os <strong>aprovadores</strong></tooltip>',
        GBRRBRChat: '<tooltip>Você verá 🟢 nas <strong>ações a serem tomadas</strong>\ne 🔴 nos <strong>itens a revisar.</strong></tooltip>',
        accountSwitcher: '<tooltip>Acesse suas <strong>contas Copilot</strong> aqui</tooltip>',
        expenseReportsFilter: '<tooltip>Bem-vindo! Encontre todos os\n<strong>relatórios da sua empresa</strong> aqui.</tooltip>',
        scanTestTooltip: {
            main: '<tooltip><strong>Escaneie nosso recibo de teste</strong> para ver como funciona!</tooltip>',
            manager: '<tooltip>Escolha nosso <strong>gerente de teste</strong> para experimentar!</tooltip>',
            confirmation: '<tooltip>Agora, <strong>envie sua despesa</strong> e veja\na mágica acontecer!</tooltip>',
            tryItOut: 'Experimentar',
            noThanks: 'Não, obrigado',
        },
        outstandingFilter: '<tooltip>Filtrar despesas\nque <strong>precisam de aprovação</strong></tooltip>',
        scanTestDriveTooltip: '<tooltip>Envie este recibo para\n<strong>concluir o teste!</strong></tooltip>',
    },
    discardChangesConfirmation: {
        title: 'Descartar alterações?',
        body: 'Tem certeza de que deseja descartar as alterações que fez?',
        confirmText: 'Descartar alterações',
    },
    scheduledCall: {
        book: {
            title: 'Agendar chamada',
            description: 'Encontre um horário que funcione para você.',
            slots: 'Horários disponíveis para',
        },
        confirmation: {
            title: 'Confirmar chamada',
            description: 'Certifique-se de que os detalhes abaixo estão corretos para você. Assim que você confirmar a chamada, enviaremos um convite com mais informações.',
            setupSpecialist: 'Seu especialista em configuração',
            meetingLength: 'Duração da reunião',
            dateTime: 'Data e hora',
            minutes: '30 minutos',
        },
        callScheduled: 'Chamada agendada',
    },
    autoSubmitModal: {
        title: 'Tudo pronto e enviado!',
        description: 'Todos os avisos e violações foram resolvidos, então:',
        submittedExpensesTitle: 'Estas despesas foram enviadas',
        submittedExpensesDescription: 'Essas despesas foram enviadas para o seu aprovador, mas ainda podem ser editadas até serem aprovadas.',
        pendingExpensesTitle: 'Despesas pendentes foram movidas',
        pendingExpensesDescription: 'Quaisquer despesas pendentes do cartão foram movidas para um relatório separado até serem lançadas.',
    },
    testDrive: {
        quickAction: {
            takeATwoMinuteTestDrive: 'Faça um test drive de 2 minutos',
        },
        modal: {
            title: 'Faça um test drive conosco',
            description: 'Faça um rápido tour pelo produto para se atualizar rapidamente. Sem paradas necessárias!',
            confirmText: 'Iniciar test drive',
            helpText: 'Pular',
            employee: {
                description:
                    '<muted-text>Ganhe <strong>3 meses gratuitos de Expensify</strong> para sua equipe! Basta inserir o e-mail do seu chefe abaixo e enviar uma despesa de teste.</muted-text>',
                email: 'Digite o e-mail do seu chefe',
                error: 'Esse membro possui um espaço de trabalho, por favor insira um novo membro para testar.',
            },
        },
        banner: {
            currentlyTestDrivingExpensify: 'Você está atualmente testando o Expensify',
            readyForTheRealThing: 'Pronto para a coisa real?',
            getStarted: 'Comece agora',
        },
        employeeInviteMessage: ({name}: EmployeeInviteMessageParams) =>
            `# ${name} convidou você para experimentar o Expensify\nEi! Acabei de conseguir *3 meses grátis* para testarmos o Expensify, a maneira mais rápida de lidar com despesas.\n\nAqui está um *recibo de teste* para mostrar como funciona:`,
    },
    export: {
        basicExport: 'Exportação básica',
        reportLevelExport: 'Todos os dados - nível de relatório',
        expenseLevelExport: 'Todos os dados - nível de despesa',
        exportInProgress: 'Exportação em andamento',
        conciergeWillSend: 'Concierge enviará o arquivo em breve.',
    },
};
// IMPORTANT: This line is manually replaced in generate translation files by scripts/generateTranslations.ts,
// so if you change it here, please update it there as well.
export default translations satisfies TranslationDeepObject<typeof en>;<|MERGE_RESOLUTION|>--- conflicted
+++ resolved
@@ -6195,13 +6195,7 @@
                 [CONST.SEARCH.WITHDRAWAL_TYPE.EXPENSIFY_CARD]: 'Expensify Card',
                 [CONST.SEARCH.WITHDRAWAL_TYPE.REIMBURSEMENT]: 'Reembolso',
             },
-<<<<<<< HEAD
-            has: {
-                receipt: 'Recibo',
-            },
             is: 'É',
-=======
->>>>>>> 9869d62e
             action: {
                 [CONST.SEARCH.ACTION_FILTERS.SUBMIT]: 'Enviar',
                 [CONST.SEARCH.ACTION_FILTERS.APPROVE]: 'Aprovar',
