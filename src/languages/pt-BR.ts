/**
 *   _____                      __         __
 *  / ___/__ ___  ___ _______ _/ /____ ___/ /
 * / (_ / -_) _ \/ -_) __/ _ \`/ __/ -_) _  /
 * \___/\__/_//_/\__/_/  \_,_/\__/\__/\_,_/
 *
 * This file was automatically generated. Please consider these alternatives before manually editing it:
 *
 * - Improve the prompts in prompts/translation, or
 * - Improve context annotations in src/languages/en.ts
 */
import {CONST as COMMON_CONST} from 'expensify-common';
import startCase from 'lodash/startCase';
import type {OnboardingCompanySize, OnboardingTask} from '@libs/actions/Welcome/OnboardingFlow';
import CONST from '@src/CONST';
import type {Country} from '@src/CONST';
import type OriginalMessage from '@src/types/onyx/OriginalMessage';
import type en from './en';
import type {
    AccountOwnerParams,
    ActionsAreCurrentlyRestricted,
    AddedOrDeletedPolicyReportFieldParams,
    AddedPolicyApprovalRuleParams,
    AddEmployeeParams,
    AddOrDeletePolicyCustomUnitRateParams,
    AddressLineParams,
    AdminCanceledRequestParams,
    AirlineParams,
    AlreadySignedInParams,
    ApprovalWorkflowErrorParams,
    ApprovedAmountParams,
    AssignCardParams,
    AssignedCardParams,
    AssigneeParams,
    AuthenticationErrorParams,
    AutoPayApprovedReportsLimitErrorParams,
    BadgeFreeTrialParams,
<<<<<<< HEAD
=======
    BankAccountLastFourParams,
>>>>>>> 4b22ec27
    BeginningOfArchivedRoomParams,
    BeginningOfChatHistoryAdminRoomParams,
    BeginningOfChatHistoryAnnounceRoomParams,
    BeginningOfChatHistoryDomainRoomParams,
    BeginningOfChatHistoryInvoiceRoomParams,
    BeginningOfChatHistoryPolicyExpenseChatParams,
    BeginningOfChatHistoryUserRoomParams,
    BillingBannerCardAuthenticationRequiredParams,
    BillingBannerCardExpiredParams,
    BillingBannerCardOnDisputeParams,
    BillingBannerDisputePendingParams,
    BillingBannerInsufficientFundsParams,
    BillingBannerOwnerAmountOwedOverdueParams,
    BillingBannerSubtitleWithDateParams,
    BusinessBankAccountParams,
    BusinessTaxIDParams,
    CanceledRequestParams,
    CardEndingParams,
    CardInfoParams,
    CardNextPaymentParams,
    CategoryNameParams,
    ChangeFieldParams,
    ChangeOwnerDuplicateSubscriptionParams,
    ChangeOwnerHasFailedSettlementsParams,
    ChangeOwnerSubscriptionParams,
    ChangeReportPolicyParams,
    ChangeTypeParams,
    CharacterLengthLimitParams,
    CharacterLimitParams,
    ChatWithAccountManagerParams,
    CompanyCardBankName,
    CompanyCardFeedNameParams,
    CompanyNameParams,
    ConfirmThatParams,
    ConnectionNameParams,
    ConnectionParams,
    ContactMethodParams,
    ContactMethodsRouteParams,
    CreateExpensesParams,
    CurrencyCodeParams,
    CurrencyInputDisabledTextParams,
    CustomersOrJobsLabelParams,
    CustomUnitRateParams,
    DateParams,
    DateShouldBeAfterParams,
    DateShouldBeBeforeParams,
    DefaultAmountParams,
    DefaultVendorDescriptionParams,
    DelegateRoleParams,
    DelegatorParams,
    DeleteActionParams,
    DeleteConfirmationParams,
    DeleteTransactionParams,
    DemotedFromWorkspaceParams,
    DidSplitAmountMessageParams,
    DuplicateTransactionParams,
    EarlyDiscountSubtitleParams,
    EarlyDiscountTitleParams,
    EditActionParams,
    EditDestinationSubtitleParams,
    ElectronicFundsParams,
    EmployeeInviteMessageParams,
    EmptyCategoriesSubtitleWithAccountingParams,
    EmptyTagsSubtitleWithAccountingParams,
    EnterMagicCodeParams,
    ExportAgainModalDescriptionParams,
    ExportedToIntegrationParams,
    ExportIntegrationSelectedParams,
    FeatureNameParams,
    FileLimitParams,
    FileTypeParams,
    FiltersAmountBetweenParams,
    FlightLayoverParams,
    FlightParams,
    FormattedMaxLengthParams,
    GoBackMessageParams,
    ImportedTagsMessageParams,
    ImportedTypesParams,
    ImportFieldParams,
    ImportMembersSuccessfulDescriptionParams,
    ImportPerDiemRatesSuccessfulDescriptionParams,
    ImportTagsSuccessfulDescriptionParams,
    IncorrectZipFormatParams,
    InstantSummaryParams,
    IntacctMappingTitleParams,
    IntegrationExportParams,
    IntegrationSyncFailedParams,
    InvalidPropertyParams,
    InvalidValueParams,
    IssueVirtualCardParams,
    LastSyncAccountingParams,
    LastSyncDateParams,
    LeftWorkspaceParams,
    LocalTimeParams,
    LoggedInAsParams,
    LogSizeParams,
    ManagerApprovedAmountParams,
    ManagerApprovedParams,
    MarkedReimbursedParams,
    MarkReimbursedFromIntegrationParams,
    MergeFailureDescriptionGenericParams,
    MergeFailureUncreatedAccountDescriptionParams,
    MergeSuccessDescriptionParams,
    MissingPropertyParams,
    MovedFromPersonalSpaceParams,
    MovedFromReportParams,
    MovedTransactionParams,
    NeedCategoryForExportToIntegrationParams,
    NewWorkspaceNameParams,
    NoLongerHaveAccessParams,
    NotAllowedExtensionParams,
    NotYouParams,
    OOOEventSummaryFullDayParams,
    OOOEventSummaryPartialDayParams,
    OptionalParam,
    OurEmailProviderParams,
    OwnerOwesAmountParams,
    PaidElsewhereParams,
    PaidWithExpensifyParams,
    ParentNavigationSummaryParams,
    PayerOwesAmountParams,
    PayerOwesParams,
    PayerPaidAmountParams,
    PayerPaidParams,
    PayerSettledParams,
    PaySomeoneParams,
    PolicyAddedReportFieldOptionParams,
    PolicyDisabledReportFieldAllOptionsParams,
    PolicyDisabledReportFieldOptionParams,
    PolicyExpenseChatNameParams,
    QBDSetupErrorBodyParams,
    RailTicketParams,
    ReconciliationWorksParams,
    RemovedFromApprovalWorkflowParams,
    RemovedTheRequestParams,
    RemoveMemberPromptParams,
    RemoveMembersWarningPrompt,
    RenamedRoomActionParams,
    RenamedWorkspaceNameActionParams,
    ReportArchiveReasonsClosedParams,
    ReportArchiveReasonsInvoiceReceiverPolicyDeletedParams,
    ReportArchiveReasonsMergedParams,
    ReportArchiveReasonsRemovedFromPolicyParams,
    ReportPolicyNameParams,
    RequestAmountParams,
    RequestCountParams,
    RequestedAmountMessageParams,
    RequiredFieldParams,
    ResolutionConstraintsParams,
    ReviewParams,
    RoleNamesParams,
    RoomNameReservedErrorParams,
    RoomRenamedToParams,
    SecondaryLoginParams,
    SetTheDistanceMerchantParams,
    SetTheRequestParams,
    SettledAfterAddedBankAccountParams,
    SettleExpensifyCardParams,
    SettlementAccountInfoParams,
    SettlementDateParams,
    ShareParams,
    SignUpNewFaceCodeParams,
    SizeExceededParams,
    SplitAmountParams,
    SplitExpenseEditTitleParams,
    SplitExpenseSubtitleParams,
    SpreadCategoriesParams,
    SpreadFieldNameParams,
    SpreadSheetColumnParams,
    StatementTitleParams,
    StepCounterParams,
    StripePaidParams,
    SubmitsToParams,
    SubmittedToVacationDelegateParams,
    SubscriptionCommitmentParams,
    SubscriptionSettingsRenewsOnParams,
    SubscriptionSettingsSaveUpToParams,
    SubscriptionSettingsSummaryParams,
    SubscriptionSizeParams,
    SyncStageNameConnectionsParams,
    TaskCreatedActionParams,
    TaxAmountParams,
    TermsParams,
    ThreadRequestReportNameParams,
    ThreadSentMoneyReportNameParams,
    TotalAmountGreaterOrLessThanOriginalParams,
    ToValidateLoginParams,
    TransferParams,
    TravelTypeParams,
    TrialStartedTitleParams,
    UnapproveWithIntegrationWarningParams,
    UnshareParams,
    UntilTimeParams,
    UpdatedCustomFieldParams,
    UpdatedPolicyApprovalRuleParams,
    UpdatedPolicyAuditRateParams,
    UpdatedPolicyCategoryDescriptionHintTypeParams,
    UpdatedPolicyCategoryExpenseLimitTypeParams,
    UpdatedPolicyCategoryGLCodeParams,
    UpdatedPolicyCategoryMaxAmountNoReceiptParams,
    UpdatedPolicyCategoryMaxExpenseAmountParams,
    UpdatedPolicyCategoryNameParams,
    UpdatedPolicyCategoryParams,
    UpdatedPolicyCurrencyParams,
    UpdatedPolicyCustomUnitRateParams,
    UpdatedPolicyCustomUnitTaxClaimablePercentageParams,
    UpdatedPolicyCustomUnitTaxRateExternalIDParams,
    UpdatedPolicyDescriptionParams,
    UpdatedPolicyFieldWithNewAndOldValueParams,
    UpdatedPolicyFieldWithValueParam,
    UpdatedPolicyFrequencyParams,
    UpdatedPolicyManualApprovalThresholdParams,
    UpdatedPolicyPreventSelfApprovalParams,
    UpdatedPolicyReportFieldDefaultValueParams,
    UpdatedPolicyTagFieldParams,
    UpdatedPolicyTagNameParams,
    UpdatedPolicyTagParams,
    UpdatedTheDistanceMerchantParams,
    UpdatedTheRequestParams,
    UpdatePolicyCustomUnitParams,
    UpdatePolicyCustomUnitTaxEnabledParams,
    UpdateRoleParams,
    UsePlusButtonParams,
    UserIsAlreadyMemberParams,
    UserSplitParams,
    VacationDelegateParams,
    ViolationsAutoReportedRejectedExpenseParams,
    ViolationsCashExpenseWithNoReceiptParams,
    ViolationsConversionSurchargeParams,
    ViolationsCustomRulesParams,
    ViolationsInvoiceMarkupParams,
    ViolationsMaxAgeParams,
    ViolationsMissingTagParams,
    ViolationsModifiedAmountParams,
    ViolationsOverCategoryLimitParams,
    ViolationsOverLimitParams,
    ViolationsPerDayLimitParams,
    ViolationsProhibitedExpenseParams,
    ViolationsReceiptRequiredParams,
    ViolationsRterParams,
    ViolationsTagOutOfPolicyParams,
    ViolationsTaxOutOfPolicyParams,
    WaitingOnBankAccountParams,
    WalletProgramParams,
    WelcomeEnterMagicCodeParams,
    WelcomeToRoomParams,
    WeSentYouMagicSignInLinkParams,
    WorkEmailMergingBlockedParams,
    WorkEmailResendCodeParams,
    WorkspaceLockedPlanTypeParams,
    WorkspaceMemberList,
    WorkspaceOwnerWillNeedToAddOrUpdatePaymentCardParams,
    WorkspaceRouteParams,
    WorkspacesListRouteParams,
    WorkspaceYouMayJoin,
    YourPlanPriceParams,
    YourPlanPriceValueParams,
    ZipCodeExampleFormatParams,
} from './params';
import type {TranslationDeepObject} from './types';

type StateValue = {
    stateISO: string;
    stateName: string;
};
type States = Record<keyof typeof COMMON_CONST.STATES, StateValue>;
type AllCountries = Record<Country, string>;
/* eslint-disable max-len */
const translations = {
    common: {
        count: 'Contagem',
        cancel: 'Cancelar',
        dismiss: 'Dispensar',
        yes: 'Sim',
        no: 'Não',
        ok: 'OK',
        notNow: 'Agora não',
        learnMore: 'Saiba mais.',
        buttonConfirm: 'Entendi',
        name: 'Nome',
        attachment: 'Anexo',
        attachments: 'Anexos',
        center: 'Centro',
        from: 'De',
        to: 'Para',
        in: 'Em',
        optional: 'Opcional',
        new: 'Novo',
        search: 'Pesquisar',
        reports: 'Relatórios',
        find: 'Encontrar',
        searchWithThreeDots: 'Pesquisar...',
        next: 'Próximo',
        previous: 'Anterior',
        goBack: 'Voltar',
        create: 'Criar',
        add: 'Adicionar',
        resend: 'Reenviar',
        save: 'Salvar',
        select: 'Selecionar',
        deselect: 'Desmarcar',
        selectMultiple: 'Selecionar múltiplos',
        saveChanges: 'Salvar alterações',
        submit: 'Enviar',
        rotate: 'Girar',
        zoom: 'Zoom',
        password: 'Senha',
        magicCode: 'Magic code',
        twoFactorCode: 'Código de dois fatores',
        workspaces: 'Workspaces',
        inbox: 'Caixa de entrada',
        success: 'Sucesso',
        group: 'Grupo',
        profile: 'Perfil',
        referral: 'Indicação',
        payments: 'Pagamentos',
        approvals: 'Aprovações',
        wallet: 'Carteira',
        preferences: 'Preferências',
        view: 'Visualizar',
        review: (reviewParams?: ReviewParams) => `Review${reviewParams?.amount ? ` ${reviewParams?.amount}` : ''}`,
        not: 'Não',
        signIn: 'Entrar',
        signInWithGoogle: 'Entrar com Google',
        signInWithApple: 'Entrar com Apple',
        signInWith: 'Entrar com',
        continue: 'Continuar',
        firstName: 'Primeiro nome',
        lastName: 'Sobrenome',
        scanning: 'Escaneando',
        addCardTermsOfService: 'Termos de Serviço da Expensify',
        perPerson: 'por pessoa',
        phone: 'Telefone',
        phoneNumber: 'Número de telefone',
        phoneNumberPlaceholder: '(xxx) xxx-xxxx',
        email: 'Email',
        and: 'e',
        or: 'ou',
        details: 'Detalhes',
        privacy: 'Privacidade',
        privacyPolicy: 'Política de Privacidade',
        hidden: 'Hidden',
        visible: 'Visível',
        delete: 'Excluir',
        archived: 'arquivado',
        contacts: 'Contatos',
        recents: 'Recentes',
        close: 'Fechar',
        download: 'Baixar',
        downloading: 'Baixando',
        uploading: 'Carregando',
        pin: 'Pin',
        unPin: 'Desafixar',
        back: 'Voltar',
        saveAndContinue: 'Salvar e continuar',
        settings: 'Configurações',
        termsOfService: 'Termos de Serviço',
        members: 'Membros',
        invite: 'Convidar',
        here: 'aqui',
        date: 'Data',
        dob: 'Data de nascimento',
        currentYear: 'Ano atual',
        currentMonth: 'Mês atual',
        ssnLast4: 'Últimos 4 dígitos do SSN',
        ssnFull9: 'Número completo de 9 dígitos do SSN',
        addressLine: ({lineNumber}: AddressLineParams) => `Endereço linha ${lineNumber}`,
        personalAddress: 'Endereço pessoal',
        companyAddress: 'Endereço da empresa',
        noPO: 'Sem caixas postais ou endereços de entrega, por favor.',
        city: 'Cidade',
        state: 'Estado',
        streetAddress: 'Endereço residencial',
        stateOrProvince: 'Estado / Província',
        country: 'País',
        zip: 'Código postal',
        zipPostCode: 'CEP / Código Postal',
        whatThis: 'O que é isso?',
        iAcceptThe: 'Eu aceito o',
        remove: 'Remover',
        admin: 'Administração',
        owner: 'Proprietário',
        dateFormat: 'YYYY-MM-DD',
        send: 'Enviar',
        na: 'N/A',
        noResultsFound: 'Nenhum resultado encontrado',
        noResultsFoundMatching: ({searchString}: {searchString: string}) => `Nenhum resultado encontrado correspondente a "${searchString}"`,
        recentDestinations: 'Destinos recentes',
        timePrefix: 'É',
        conjunctionFor: 'para',
        todayAt: 'Hoje às',
        tomorrowAt: 'Amanhã às',
        yesterdayAt: 'Ontem às',
        conjunctionAt: 'em',
        conjunctionTo: 'para',
        genericErrorMessage: 'Ops... algo deu errado e sua solicitação não pôde ser concluída. Por favor, tente novamente mais tarde.',
        percentage: 'Porcentagem',
        error: {
            invalidAmount: 'Quantia inválida',
            acceptTerms: 'Você deve aceitar os Termos de Serviço para continuar',
            phoneNumber: `Por favor, insira um número de telefone válido, com o código do país (ex.: ${CONST.EXAMPLE_PHONE_NUMBER})`,
            fieldRequired: 'Este campo é obrigatório',
            requestModified: 'Esta solicitação está sendo modificada por outro membro',
            characterLimitExceedCounter: ({length, limit}: CharacterLengthLimitParams) => `Limite de caracteres excedido (${length}/${limit})`,
            dateInvalid: 'Por favor, selecione uma data válida',
            invalidDateShouldBeFuture: 'Por favor, escolha hoje ou uma data futura',
            invalidTimeShouldBeFuture: 'Por favor, escolha um horário pelo menos um minuto à frente.',
            invalidCharacter: 'Caractere inválido',
            enterMerchant: 'Digite o nome de um comerciante',
            enterAmount: 'Insira um valor',
            missingMerchantName: 'Nome do comerciante ausente',
            missingAmount: 'Quantia faltante',
            missingDate: 'Data ausente',
            enterDate: 'Insira uma data',
            invalidTimeRange: 'Por favor, insira um horário usando o formato de 12 horas (por exemplo, 14:30).',
            pleaseCompleteForm: 'Por favor, complete o formulário acima para continuar.',
            pleaseSelectOne: 'Por favor, selecione uma opção acima',
            invalidRateError: 'Por favor, insira uma taxa válida',
            lowRateError: 'A taxa deve ser maior que 0',
            email: 'Por favor, insira um endereço de e-mail válido.',
            login: 'Ocorreu um erro ao fazer login. Por favor, tente novamente.',
        },
        comma: 'vírgula',
        semicolon: 'semicolon',
        please: 'Por favor',
        contactUs: 'entre em contato conosco',
        pleaseEnterEmailOrPhoneNumber: 'Por favor, insira um e-mail ou número de telefone',
        fixTheErrors: 'corrigir os erros',
        inTheFormBeforeContinuing: 'no formulário antes de continuar',
        confirm: 'Confirmar',
        reset: 'Redefinir',
        done: 'Concluído',
        more: 'Mais',
        debitCard: 'Cartão de débito',
        bankAccount: 'Conta bancária',
        personalBankAccount: 'Conta bancária pessoal',
        businessBankAccount: 'Conta bancária empresarial',
        join: 'Participar',
        leave: 'Sair',
        decline: 'Recusar',
        transferBalance: 'Transferir saldo',
        cantFindAddress: 'Não consegue encontrar seu endereço?',
        enterManually: 'Insira manualmente',
        message: 'Mensagem',
        leaveThread: 'Sair do tópico',
        you: 'Você',
        me: 'mim',
        youAfterPreposition: 'você',
        your: 'seu/sua/seus/suas (dependendo do contexto)',
        conciergeHelp: 'Por favor, entre em contato com o Concierge para obter ajuda.',
        youAppearToBeOffline: 'Você parece estar offline.',
        thisFeatureRequiresInternet: 'Este recurso requer uma conexão ativa com a internet.',
        attachmentWillBeAvailableOnceBackOnline: 'O anexo ficará disponível assim que estiver online novamente.',
        errorOccurredWhileTryingToPlayVideo: 'Ocorreu um erro ao tentar reproduzir este vídeo.',
        areYouSure: 'Você tem certeza?',
        verify: 'Verificar',
        yesContinue: 'Sim, continue.',
        websiteExample: 'e.g. https://www.expensify.com',
        zipCodeExampleFormat: ({zipSampleFormat}: ZipCodeExampleFormatParams) => (zipSampleFormat ? `e.g. ${zipSampleFormat}` : ''),
        description: 'Descrição',
        title: 'Título',
        assignee: 'Cessionário',
        createdBy: 'Criado por',
        with: 'com',
        shareCode: 'Compartilhar código',
        share: 'Compartilhar',
        per: 'por',
        mi: 'milha',
        km: 'quilômetro',
        copied: 'Copiado!',
        someone: 'Alguém',
        total: 'Total',
        edit: 'Editar',
        letsDoThis: `Vamos fazer isso!`,
        letsStart: `Vamos começar`,
        showMore: 'Mostrar mais',
        merchant: 'Comerciante',
        category: 'Categoria',
        report: 'Relatório',
        billable: 'Faturável',
        nonBillable: 'Não faturável',
        tag: 'Tag',
        receipt: 'Recibo',
        verified: 'Verificado',
        replace: 'Substituir',
        distance: 'Distância',
        mile: 'milha',
        miles: 'milhas',
        kilometer: 'quilômetro',
        kilometers: 'quilômetros',
        recent: 'Recente',
        all: 'Todos',
        am: 'AM',
        pm: 'PM',
        tbd: 'TBD',
        selectCurrency: 'Selecione uma moeda',
        selectSymbolOrCurrency: 'Selecione um símbolo ou moeda',
        card: 'Cartão',
        whyDoWeAskForThis: 'Por que pedimos isso?',
        required: 'Obrigatório',
        showing: 'Mostrando',
        of: 'of',
        default: 'Padrão',
        update: 'Atualizar',
        member: 'Membro',
        auditor: 'Auditor',
        role: 'Função',
        currency: 'Moeda',
        rate: 'Avaliar',
        emptyLHN: {
            title: 'Woohoo! Tudo em dia.',
            subtitleText1: 'Encontre um chat usando o',
            subtitleText2: 'botão acima, ou crie algo usando o',
            subtitleText3: 'botão abaixo.',
        },
        businessName: 'Nome da empresa',
        clear: 'Limpar',
        type: 'Tipo',
        action: 'Ação',
        expenses: 'Despesas',
        totalSpend: 'Gasto total',
        tax: 'Imposto',
        shared: 'Compartilhado',
        drafts: 'Rascunhos',
        draft: 'Rascunho',
        finished: 'Concluído',
        upgrade: 'Atualizar',
        downgradeWorkspace: 'Reduzir espaço de trabalho',
        companyID: 'ID da Empresa',
        userID: 'ID do Usuário',
        disable: 'Desativar',
        export: 'Exportar',
        basicExport: 'Exportação básica',
        initialValue: 'Valor inicial',
        currentDate: 'Data atual',
        value: 'Valor',
        downloadFailedTitle: 'Falha no download',
        downloadFailedDescription: 'Não foi possível concluir o seu download. Por favor, tente novamente mais tarde.',
        filterLogs: 'Filtrar Logs',
        network: 'Network',
        reportID: 'ID do Relatório',
        longID: 'ID longo',
        bankAccounts: 'Contas bancárias',
        chooseFile: 'Escolher arquivo',
        chooseFiles: 'Escolher arquivos',
        dropTitle: 'Deixe ir',
        dropMessage: 'Solte seu arquivo aqui',
        ignore: 'Ignore',
        enabled: 'Ativado',
        disabled: 'Desativado',
        import: 'Importar',
        offlinePrompt: 'Você não pode realizar esta ação no momento.',
        outstanding: 'Excelente',
        chats: 'Chats',
        tasks: 'Tarefas',
        unread: 'Não lido',
        sent: 'Enviado',
        links: 'Links',
        days: 'dias',
        rename: 'Renomear',
        address: 'Endereço',
        hourAbbreviation: 'h',
        minuteAbbreviation: 'm',
        skip: 'Pular',
        chatWithAccountManager: ({accountManagerDisplayName}: ChatWithAccountManagerParams) => `Precisa de algo específico? Converse com seu gerente de conta, ${accountManagerDisplayName}.`,
        chatNow: 'Converse agora',
        workEmail: 'E-mail de trabalho',
        destination: 'Destino',
        subrate: 'Subrate',
        perDiem: 'Per diem',
        validate: 'Validar',
        downloadAsPDF: 'Baixar como PDF',
        downloadAsCSV: 'Baixar como CSV',
        help: 'Ajuda',
        expenseReports: 'Relatórios de Despesas',
        rateOutOfPolicy: 'Taxa fora da política',
        reimbursable: 'Reembolsável',
        editYourProfile: 'Edite seu perfil',
        comments: 'Comentários',
        sharedIn: 'Compartilhado em',
        unreported: 'Não reportado',
        explore: 'Explorar',
        todo: 'A fazer',
        invoice: 'Fatura',
        expense: 'Despesa',
        chat: 'Bate-papo',
        task: 'Tarefa',
        trip: 'Viagem',
        apply: 'Aplicar',
        status: 'Status',
        on: 'Em',
        before: 'Antes',
        after: 'Depois',
        reschedule: 'Reagendar',
        general: 'Geral',
        workspacesTabTitle: 'Workspaces',
        getTheApp: 'Obtenha o aplicativo',
        scanReceiptsOnTheGo: 'Digitalize recibos com seu celular',
        headsUp: 'Atenção!',
        merge: 'Mesclar',
        unstableInternetConnection: 'Conexão de internet instável. Verifique sua rede e tente novamente.',
    },
    supportalNoAccess: {
        title: 'Não tão rápido',
        description: 'Você não está autorizado a realizar esta ação quando o suporte estiver conectado.',
    },
    lockedAccount: {
        title: 'Conta Bloqueada',
        description: 'Você não tem permissão para concluir esta ação, pois esta conta foi bloqueada. Entre em contato com concierge@expensify.com para os próximos passos.',
    },
    location: {
        useCurrent: 'Usar localização atual',
        notFound: 'Não conseguimos encontrar sua localização. Por favor, tente novamente ou insira um endereço manualmente.',
        permissionDenied: 'Parece que você negou o acesso à sua localização.',
        please: 'Por favor',
        allowPermission: 'permitir acesso à localização nas configurações',
        tryAgain: 'e tente novamente.',
    },
    contact: {
        importContacts: 'Importar contatos',
        importContactsTitle: 'Importe seus contatos',
        importContactsText: 'Importe contatos do seu telefone para que suas pessoas favoritas estejam sempre a um toque de distância.',
        importContactsExplanation: 'para que suas pessoas favoritas estejam sempre a um toque de distância.',
        importContactsNativeText: 'Só mais um passo! Dê-nos o sinal verde para importar seus contatos.',
    },
    anonymousReportFooter: {
        logoTagline: 'Participe da discussão.',
    },
    attachmentPicker: {
        cameraPermissionRequired: 'Acesso à câmera',
        expensifyDoesNotHaveAccessToCamera: 'O Expensify não pode tirar fotos sem acesso à sua câmera. Toque em configurações para atualizar as permissões.',
        attachmentError: 'Erro de anexo',
        errorWhileSelectingAttachment: 'Ocorreu um erro ao selecionar um anexo. Por favor, tente novamente.',
        errorWhileSelectingCorruptedAttachment: 'Ocorreu um erro ao selecionar um anexo corrompido. Por favor, tente outro arquivo.',
        takePhoto: 'Tirar foto',
        chooseFromGallery: 'Escolher da galeria',
        chooseDocument: 'Escolher arquivo',
        attachmentTooLarge: 'Anexo é muito grande',
        sizeExceeded: 'O tamanho do anexo é maior que o limite de 24 MB',
        sizeExceededWithLimit: ({maxUploadSizeInMB}: SizeExceededParams) => `O tamanho do anexo é maior que o limite de ${maxUploadSizeInMB} MB`,
        attachmentTooSmall: 'Anexo é muito pequeno',
        sizeNotMet: 'O tamanho do anexo deve ser maior que 240 bytes',
        wrongFileType: 'Tipo de arquivo inválido',
        notAllowedExtension: 'Este tipo de arquivo não é permitido. Por favor, tente um tipo de arquivo diferente.',
        folderNotAllowedMessage: 'Não é permitido fazer upload de uma pasta. Por favor, tente um arquivo diferente.',
        protectedPDFNotSupported: 'PDF protegido por senha não é suportado',
        attachmentImageResized: 'Esta imagem foi redimensionada para visualização. Baixe para resolução completa.',
        attachmentImageTooLarge: 'Esta imagem é muito grande para pré-visualizar antes de fazer o upload.',
        tooManyFiles: ({fileLimit}: FileLimitParams) => `Você pode enviar até ${fileLimit} arquivos de uma vez.`,
        sizeExceededWithValue: ({maxUploadSizeInMB}: SizeExceededParams) => `Os arquivos excedem ${maxUploadSizeInMB} MB. Por favor, tente novamente.`,
        someFilesCantBeUploaded: 'Alguns arquivos não podem ser enviados',
        sizeLimitExceeded: ({maxUploadSizeInMB}: SizeExceededParams) => `Os arquivos devem ter menos de ${maxUploadSizeInMB} MB. Arquivos maiores não serão enviados.`,
        maxFileLimitExceeded: 'Você pode enviar até 30 recibos por vez. Os extras não serão enviados.',
        unsupportedFileType: ({fileType}: FileTypeParams) => `Arquivos ${fileType} não são suportados. Apenas os tipos de arquivo suportados serão enviados.`,
        learnMoreAboutSupportedFiles: 'Saiba mais sobre formatos suportados.',
        passwordProtected: 'PDFs protegidos por senha não são suportados. Apenas arquivos suportados serão enviados.',
    },
    dropzone: {
        addAttachments: 'Adicionar anexos',
        addReceipt: 'Adicionar recibo',
        scanReceipts: 'Escanear recibos',
        replaceReceipt: 'Substituir recibo',
    },
    filePicker: {
        fileError: 'Erro de arquivo',
        errorWhileSelectingFile: 'Ocorreu um erro ao selecionar um arquivo. Por favor, tente novamente.',
    },
    connectionComplete: {
        title: 'Conexão concluída',
        supportingText: 'Você pode fechar esta janela e voltar para o aplicativo Expensify.',
    },
    avatarCropModal: {
        title: 'Editar foto',
        description: 'Arraste, amplie e gire sua imagem como quiser.',
    },
    composer: {
        noExtensionFoundForMimeType: 'Nenhuma extensão encontrada para o tipo mime',
        problemGettingImageYouPasted: 'Houve um problema ao obter a imagem que você colou.',
        commentExceededMaxLength: ({formattedMaxLength}: FormattedMaxLengthParams) => `O comprimento máximo do comentário é de ${formattedMaxLength} caracteres.`,
        taskTitleExceededMaxLength: ({formattedMaxLength}: FormattedMaxLengthParams) => `O comprimento máximo do título da tarefa é de ${formattedMaxLength} caracteres.`,
    },
    baseUpdateAppModal: {
        updateApp: 'Atualizar aplicativo',
        updatePrompt: 'Uma nova versão deste aplicativo está disponível.  \nAtualize agora ou reinicie o aplicativo mais tarde para baixar as últimas alterações.',
    },
    deeplinkWrapper: {
        launching: 'Lançando Expensify',
        expired: 'Sua sessão expirou.',
        signIn: 'Por favor, faça login novamente.',
        redirectedToDesktopApp: 'Redirecionamos você para o aplicativo de desktop.',
        youCanAlso: 'Você também pode',
        openLinkInBrowser: 'abra este link no seu navegador',
        loggedInAs: ({email}: LoggedInAsParams) => `Você está conectado como ${email}. Clique em "Abrir link" no prompt para entrar no aplicativo de desktop com esta conta.`,
        doNotSeePrompt: 'Não consegue ver o prompt?',
        tryAgain: 'Tente novamente',
        or: ', ou',
        continueInWeb: 'continuar para o aplicativo web',
    },
    validateCodeModal: {
        successfulSignInTitle: 'Abracadabra, você está conectado!',
        successfulSignInDescription: 'Volte para a sua aba original para continuar.',
        title: 'Aqui está o seu código mágico',
        description: 'Por favor, insira o código do dispositivo onde ele foi originalmente solicitado.',
        doNotShare: 'Não compartilhe seu código com ninguém. A Expensify nunca irá pedi-lo!',
        or: ', ou',
        signInHere: 'basta entrar aqui',
        expiredCodeTitle: 'Código mágico expirado',
        expiredCodeDescription: 'Volte para o dispositivo original e solicite um novo código.',
        successfulNewCodeRequest: 'Código solicitado. Por favor, verifique seu dispositivo.',
        tfaRequiredTitle: 'Autenticação de dois fatores\nnecessária',
        tfaRequiredDescription: 'Por favor, insira o código de autenticação de dois fatores onde você está tentando fazer login.',
        requestOneHere: 'solicite um aqui.',
    },
    moneyRequestConfirmationList: {
        paidBy: 'Pago por',
        whatsItFor: 'Para que serve?',
    },
    selectionList: {
        nameEmailOrPhoneNumber: 'Nome, e-mail ou número de telefone',
        findMember: 'Encontrar um membro',
        searchForSomeone: 'Procurar por alguém',
    },
    emptyList: {
        [CONST.IOU.TYPE.CREATE]: {
            title: 'Envie uma despesa, indique seu chefe',
            subtitleText: 'Quer que seu chefe use o Expensify também? Basta enviar uma despesa para ele e nós cuidaremos do resto.',
        },
    },
    videoChatButtonAndMenu: {
        tooltip: 'Agendar uma chamada',
    },
    hello: 'Olá',
    phoneCountryCode: '1',
    welcomeText: {
        getStarted: 'Comece abaixo.',
        anotherLoginPageIsOpen: 'Outra página de login está aberta.',
        anotherLoginPageIsOpenExplanation: 'Você abriu a página de login em uma aba separada. Por favor, faça login a partir dessa aba.',
        welcome: 'Bem-vindo!',
        welcomeWithoutExclamation: 'Bem-vindo',
        phrase2: 'Dinheiro fala. E agora que bate-papo e pagamentos estão no mesmo lugar, também é fácil.',
        phrase3: 'Seus pagamentos chegam até você tão rápido quanto você consegue se expressar.',
        enterPassword: 'Por favor, insira sua senha',
        welcomeNewFace: ({login}: SignUpNewFaceCodeParams) => `${login}, é sempre ótimo ver um novo rosto por aqui!`,
        welcomeEnterMagicCode: ({login}: WelcomeEnterMagicCodeParams) => `Por favor, insira o código mágico enviado para ${login}. Ele deve chegar dentro de um ou dois minutos.`,
    },
    login: {
        hero: {
            header: 'Viagens e despesas, na velocidade do chat',
            body: 'Bem-vindo à próxima geração do Expensify, onde suas viagens e despesas se movem mais rapidamente com a ajuda de um chat contextual em tempo real.',
        },
    },
    thirdPartySignIn: {
        alreadySignedIn: ({email}: AlreadySignedInParams) => `Você já está conectado como ${email}.`,
        goBackMessage: ({provider}: GoBackMessageParams) => `Não quer entrar com ${provider}?`,
        continueWithMyCurrentSession: 'Continuar com minha sessão atual',
        redirectToDesktopMessage: 'Vamos redirecioná-lo para o aplicativo de desktop assim que você terminar de fazer login.',
        signInAgreementMessage: 'Ao fazer login, você concorda com o/a/as/os',
        termsOfService: 'Termos de Serviço',
        privacy: 'Privacidade',
    },
    samlSignIn: {
        welcomeSAMLEnabled: 'Continue fazendo login com single sign-on:',
        orContinueWithMagicCode: 'Você também pode entrar com um código mágico',
        useSingleSignOn: 'Usar login único',
        useMagicCode: 'Use o código mágico',
        launching: 'Lançando...',
        oneMoment: 'Um momento enquanto redirecionamos você para o portal de login único da sua empresa.',
    },
    reportActionCompose: {
        dropToUpload: 'Solte para enviar',
        sendAttachment: 'Enviar anexo',
        addAttachment: 'Adicionar anexo',
        writeSomething: 'Escreva algo...',
        blockedFromConcierge: 'Comunicação está bloqueada',
        fileUploadFailed: 'Falha no upload. Arquivo não é suportado.',
        localTime: ({user, time}: LocalTimeParams) => `São ${time} para ${user}`,
        edited: '(editado)',
        emoji: 'Emoji',
        collapse: 'Recolher',
        expand: 'Expandir',
    },
    reportActionContextMenu: {
        copyToClipboard: 'Copiar para a área de transferência',
        copied: 'Copiado!',
        copyLink: 'Copiar link',
        copyURLToClipboard: 'Copiar URL para a área de transferência',
        copyEmailToClipboard: 'Copiar e-mail para a área de transferência',
        markAsUnread: 'Marcar como não lida',
        markAsRead: 'Marcar como lido',
        editAction: ({action}: EditActionParams) => `Editar ${action?.actionName === CONST.REPORT.ACTIONS.TYPE.IOU ? 'despesa' : 'comentar'}`,
        deleteAction: ({action}: DeleteActionParams) => `Excluir ${action?.actionName === CONST.REPORT.ACTIONS.TYPE.IOU ? 'despesa' : 'comentar'}`,
        deleteConfirmation: ({action}: DeleteConfirmationParams) =>
            `Tem certeza de que deseja excluir este ${action?.actionName === CONST.REPORT.ACTIONS.TYPE.IOU ? 'despesa' : 'comentar'}?`,
        onlyVisible: 'Apenas visível para',
        replyInThread: 'Responder no tópico',
        joinThread: 'Participar do tópico',
        leaveThread: 'Sair do tópico',
        copyOnyxData: 'Copiar dados Onyx',
        flagAsOffensive: 'Marcar como ofensivo',
        menu: 'Menu',
    },
    emojiReactions: {
        addReactionTooltip: 'Adicionar reação',
        reactedWith: 'reagiu com',
    },
    reportActionsView: {
        beginningOfArchivedRoom: ({reportName, reportDetailsLink}: BeginningOfArchivedRoomParams) =>
            `Você perdeu a festa no <strong><a class="no-style-link" href="${reportDetailsLink}">${reportName}</a></strong>, não há nada para ver aqui.`,
        beginningOfChatHistoryDomainRoom: ({domainRoom}: BeginningOfChatHistoryDomainRoomParams) =>
            `Este bate-papo é com todos os membros da Expensify no domínio <strong>${domainRoom}</strong>. Use-o para conversar com colegas, compartilhar dicas e fazer perguntas.`,
        beginningOfChatHistoryAdminRoom: ({workspaceName}: BeginningOfChatHistoryAdminRoomParams) =>
            `Este bate-papo é com o administrador do <strong>${workspaceName}</strong>. Use-o para conversar sobre a configuração do espaço de trabalho e muito mais.`,
        beginningOfChatHistoryAnnounceRoom: ({workspaceName}: BeginningOfChatHistoryAnnounceRoomParams) =>
            `Este bate-papo é com todos na <strong>${workspaceName}</strong>. Use-o para os anúncios mais importantes.`,
        beginningOfChatHistoryUserRoom: ({reportName, reportDetailsLink}: BeginningOfChatHistoryUserRoomParams) =>
            `Esta sala de bate-papo é para qualquer coisa relacionada ao <strong><a class="no-style-link" href="${reportDetailsLink}">${reportName}</a></strong>.`,
        beginningOfChatHistoryInvoiceRoom: ({invoicePayer, invoiceReceiver}: BeginningOfChatHistoryInvoiceRoomParams) =>
            `Este bate-papo é para faturas entre <strong>${invoicePayer}</strong> e a <strong>${invoiceReceiver}</strong>. Use o botão + para enviar uma fatura.`,
        beginningOfChatHistory: 'Este chat é com',
        beginningOfChatHistoryPolicyExpenseChat: ({workspaceName, submitterDisplayName}: BeginningOfChatHistoryPolicyExpenseChatParams) =>
            `É aqui que <strong>${submitterDisplayName}</strong> enviará as despesas para a <strong>${workspaceName}</strong>. Basta usar o botão +.`,
        beginningOfChatHistorySelfDM: 'Este é o seu espaço pessoal. Use-o para anotações, tarefas, rascunhos e lembretes.',
        beginningOfChatHistorySystemDM: 'Bem-vindo! Vamos configurá-lo.',
        chatWithAccountManager: 'Converse com o seu gerente de conta aqui',
        sayHello: 'Diga olá!',
        yourSpace: 'Seu espaço',
        welcomeToRoom: ({roomName}: WelcomeToRoomParams) => `Bem-vindo(a) ao ${roomName}!`,
        usePlusButton: ({additionalText}: UsePlusButtonParams) => `Use o botão + para ${additionalText} uma despesa.`,
        askConcierge: 'Faça perguntas e receba suporte em tempo real 24/7.',
        conciergeSupport: 'Suporte 24/7',
        create: 'criar',
        iouTypes: {
            pay: 'pagar',
            split: 'dividir',
            submit: 'enviar',
            track: 'rastrear',
            invoice: 'fatura',
        },
    },
    adminOnlyCanPost: 'Apenas administradores podem enviar mensagens nesta sala.',
    reportAction: {
        asCopilot: 'como copiloto para',
    },
    mentionSuggestions: {
        hereAlternateText: 'Notificar todos nesta conversa',
    },
    newMessages: 'Novas mensagens',
    latestMessages: 'Mensagens recentes',
    youHaveBeenBanned: 'Nota: Você foi banido de conversar neste canal.',
    reportTypingIndicator: {
        isTyping: 'está digitando...',
        areTyping: 'estão digitando...',
        multipleMembers: 'Múltiplos membros',
    },
    reportArchiveReasons: {
        [CONST.REPORT.ARCHIVE_REASON.DEFAULT]: 'Esta sala de bate-papo foi arquivada.',
        [CONST.REPORT.ARCHIVE_REASON.ACCOUNT_CLOSED]: ({displayName}: ReportArchiveReasonsClosedParams) => `Este chat não está mais ativo porque ${displayName} encerrou sua conta.`,
        [CONST.REPORT.ARCHIVE_REASON.ACCOUNT_MERGED]: ({displayName, oldDisplayName}: ReportArchiveReasonsMergedParams) =>
            `Este chat não está mais ativo porque ${oldDisplayName} uniu sua conta com ${displayName}.`,
        [CONST.REPORT.ARCHIVE_REASON.REMOVED_FROM_POLICY]: ({displayName, policyName, shouldUseYou = false}: ReportArchiveReasonsRemovedFromPolicyParams) =>
            shouldUseYou
                ? `Este chat não está mais ativo porque <strong>você</strong> não é mais um membro do espaço de trabalho ${policyName}.`
                : `Este chat não está mais ativo porque ${displayName} não é mais um membro do espaço de trabalho ${policyName}.`,
        [CONST.REPORT.ARCHIVE_REASON.POLICY_DELETED]: ({policyName}: ReportArchiveReasonsInvoiceReceiverPolicyDeletedParams) =>
            `Este chat não está mais ativo porque ${policyName} não é mais um espaço de trabalho ativo.`,
        [CONST.REPORT.ARCHIVE_REASON.INVOICE_RECEIVER_POLICY_DELETED]: ({policyName}: ReportArchiveReasonsInvoiceReceiverPolicyDeletedParams) =>
            `Este chat não está mais ativo porque ${policyName} não é mais um espaço de trabalho ativo.`,
        [CONST.REPORT.ARCHIVE_REASON.BOOKING_END_DATE_HAS_PASSED]: 'Esta reserva está arquivada.',
    },
    writeCapabilityPage: {
        label: 'Quem pode postar',
        writeCapability: {
            all: 'Todos os membros',
            admins: 'Apenas administradores',
        },
    },
    sidebarScreen: {
        buttonFind: 'Encontre algo...',
        buttonMySettings: 'Minhas configurações',
        fabNewChat: 'Iniciar chat',
        fabNewChatExplained: 'Iniciar chat (Ação flutuante)',
        chatPinned: 'Conversa fixada',
        draftedMessage: 'Mensagem rascunhada',
        listOfChatMessages: 'Lista de mensagens de chat',
        listOfChats: 'Lista de conversas',
        saveTheWorld: 'Salve o mundo',
        tooltip: 'Comece aqui!',
        redirectToExpensifyClassicModal: {
            title: 'Em breve',
            description: 'Estamos ajustando mais alguns detalhes do Novo Expensify para acomodar sua configuração específica. Enquanto isso, acesse o Expensify Clássico.',
        },
    },
    allSettingsScreen: {
        subscription: 'Assinatura',
        domains: 'Domínios',
    },
    tabSelector: {
        chat: 'Bate-papo',
        room: 'Sala',
        distance: 'Distância',
        manual: 'Manual',
        scan: 'Digitalizar',
    },
    spreadsheet: {
        upload: 'Carregar uma planilha',
        import: 'Importar planilha',
        dragAndDrop: '<muted-link>Arraste e solte sua planilha aqui ou escolha um arquivo abaixo. Formatos suportados: .csv, .txt, .xls e .xlsx.</muted-link>',
        dragAndDropMultiLevelTag: `<muted-link>Arraste e solte sua planilha aqui ou escolha um arquivo abaixo. <a href="${CONST.IMPORT_SPREADSHEET.MULTI_LEVEL_TAGS_ARTICLE_LINK}">Saiba mais</a> sobre os formatos de arquivo suportados.</muted-link>`,
        chooseSpreadsheet: '<muted-link>Selecione um arquivo de planilha para importar. Formatos suportados: .csv, .txt, .xls e .xlsx.</muted-link>',
        chooseSpreadsheetMultiLevelTag: `<muted-link>Selecione um arquivo de planilha para importar. <a href="${CONST.IMPORT_SPREADSHEET.MULTI_LEVEL_TAGS_ARTICLE_LINK}">Saiba mais</a> sobre os formatos de arquivo suportados.</muted-link>`,
        fileContainsHeader: 'O arquivo contém cabeçalhos de coluna',
        column: ({name}: SpreadSheetColumnParams) => `Coluna ${name}`,
        fieldNotMapped: ({fieldName}: SpreadFieldNameParams) => `Ops! Um campo obrigatório ("${fieldName}") não foi mapeado. Por favor, revise e tente novamente.`,
        singleFieldMultipleColumns: ({fieldName}: SpreadFieldNameParams) => `Ops! Você mapeou um único campo ("${fieldName}") para várias colunas. Por favor, revise e tente novamente.`,
        emptyMappedField: ({fieldName}: SpreadFieldNameParams) => `Ops! O campo ("${fieldName}") contém um ou mais valores vazios. Por favor, revise e tente novamente.`,
        importSuccessfulTitle: 'Importação bem-sucedida',
        importCategoriesSuccessfulDescription: ({categories}: SpreadCategoriesParams) => (categories > 1 ? `${categories} categorias foram adicionadas.` : '1 categoria foi adicionada.'),
        importMembersSuccessfulDescription: ({added, updated}: ImportMembersSuccessfulDescriptionParams) => {
            if (!added && !updated) {
                return 'Nenhum membro foi adicionado ou atualizado.';
            }
            if (added && updated) {
                return `${added} membro${added > 1 ? 's' : ''} adicionado, ${updated} membro${updated > 1 ? 's' : ''} atualizado.`;
            }
            if (updated) {
                return updated > 1 ? `${updated} membros foram atualizados.` : '1 membro foi atualizado.';
            }
            return added > 1 ? `${added} membros foram adicionados.` : '1 membro foi adicionado.';
        },
        importTagsSuccessfulDescription: ({tags}: ImportTagsSuccessfulDescriptionParams) => (tags > 1 ? `${tags} tags foram adicionados.` : '1 tag foi adicionado.'),
        importMultiLevelTagsSuccessfulDescription: 'Tags de múltiplos níveis foram adicionadas.',
        importPerDiemRatesSuccessfulDescription: ({rates}: ImportPerDiemRatesSuccessfulDescriptionParams) =>
            rates > 1 ? `${rates} taxas de diárias foram adicionadas.` : '1 taxa de diária foi adicionada.',
        importFailedTitle: 'Importação falhou',
        importFailedDescription:
            'Por favor, certifique-se de que todos os campos estão preenchidos corretamente e tente novamente. Se o problema persistir, entre em contato com o Concierge.',
        importDescription: 'Escolha quais campos mapear da sua planilha clicando no menu suspenso ao lado de cada coluna importada abaixo.',
        sizeNotMet: 'O tamanho do arquivo deve ser maior que 0 bytes',
        invalidFileMessage:
            'O arquivo que você enviou está vazio ou contém dados inválidos. Por favor, certifique-se de que o arquivo está formatado corretamente e contém as informações necessárias antes de enviá-lo novamente.',
        importSpreadsheet: 'Importar planilha',
        downloadCSV: 'Baixar CSV',
    },
    receipt: {
        upload: 'Fazer upload de recibo',
        uploadMultiple: 'Fazer upload de recibos',
        dragReceiptBeforeEmail: 'Arraste um recibo para esta página, encaminhe um recibo para',
        dragReceiptsBeforeEmail: 'Arraste recibos para esta página, encaminhe recibos para',
        dragReceiptAfterEmail: 'ou escolha um arquivo para enviar abaixo.',
        dragReceiptsAfterEmail: 'ou escolha arquivos para enviar abaixo.',
        chooseReceipt: 'Escolha um recibo para enviar ou encaminhe um recibo para',
        chooseReceipts: 'Escolha recibos para enviar ou encaminhe recibos para',
        takePhoto: 'Tire uma foto',
        cameraAccess: 'O acesso à câmera é necessário para tirar fotos dos recibos.',
        deniedCameraAccess: 'O acesso à câmera ainda não foi concedido, por favor siga',
        deniedCameraAccessInstructions: 'essas instruções',
        cameraErrorTitle: 'Erro de câmera',
        cameraErrorMessage: 'Ocorreu um erro ao tirar a foto. Por favor, tente novamente.',
        locationAccessTitle: 'Permitir acesso à localização',
        locationAccessMessage: 'O acesso à localização nos ajuda a manter seu fuso horário e moeda precisos onde quer que você vá.',
        locationErrorTitle: 'Permitir acesso à localização',
        locationErrorMessage: 'O acesso à localização nos ajuda a manter seu fuso horário e moeda precisos onde quer que você vá.',
        allowLocationFromSetting: `O acesso à localização nos ajuda a manter seu fuso horário e moeda precisos onde quer que você vá. Por favor, permita o acesso à localização nas configurações de permissão do seu dispositivo.`,
        dropTitle: 'Deixe ir',
        dropMessage: 'Solte seu arquivo aqui',
        flash: 'flash',
        multiScan: 'multi-scan',
        shutter: 'obturador',
        gallery: 'galeria',
        deleteReceipt: 'Excluir recibo',
        deleteConfirmation: 'Tem certeza de que deseja excluir este recibo?',
        addReceipt: 'Adicionar recibo',
        scanFailed: 'O recibo não pôde ser escaneado, pois está faltando o comerciante, a data ou o valor.',
    },
    quickAction: {
        scanReceipt: 'Escanear recibo',
        recordDistance: 'Rastrear distância',
        requestMoney: 'Criar despesa',
        perDiem: 'Criar per diem',
        splitBill: 'Dividir despesa',
        splitScan: 'Dividir recibo',
        splitDistance: 'Dividir distância',
        paySomeone: ({name}: PaySomeoneParams = {}) => `Pagar ${name ?? 'alguém'}`,
        assignTask: 'Atribuir tarefa',
        header: 'Ação rápida',
        noLongerHaveReportAccess: 'Você não tem mais acesso ao seu destino de ação rápida anterior. Escolha um novo abaixo.',
        updateDestination: 'Atualizar destino',
        createReport: 'Criar relatório',
    },
    iou: {
        amount: 'Quantia',
        taxAmount: 'Valor do imposto',
        taxRate: 'Taxa de imposto',
        approve: ({
            formattedAmount,
        }: {
            formattedAmount?: string;
        } = {}) => (formattedAmount ? `Aprovar ${formattedAmount}` : 'Aprovar'),
        approved: 'Aprovado',
        cash: 'Dinheiro',
        card: 'Cartão',
        original: 'Original',
        split: 'Dividir',
        splitExpense: 'Dividir despesa',
        splitExpenseSubtitle: ({amount, merchant}: SplitExpenseSubtitleParams) => `${amount} de ${merchant}`,
        addSplit: 'Adicionar divisão',
        totalAmountGreaterThanOriginal: ({amount}: TotalAmountGreaterOrLessThanOriginalParams) => `O valor total é ${amount} maior que a despesa original.`,
        totalAmountLessThanOriginal: ({amount}: TotalAmountGreaterOrLessThanOriginalParams) => `O valor total é ${amount} a menos que a despesa original.`,
        splitExpenseZeroAmount: 'Por favor, insira um valor válido antes de continuar.',
        splitExpenseEditTitle: ({amount, merchant}: SplitExpenseEditTitleParams) => `Editar ${amount} para ${merchant}`,
        removeSplit: 'Remover divisão',
        paySomeone: ({name}: PaySomeoneParams = {}) => `Pagar ${name ?? 'alguém'}`,
        expense: 'Despesa',
        categorize: 'Categorizar',
        share: 'Compartilhar',
        participants: 'Participantes',
        createExpense: 'Criar despesa',
        trackDistance: 'Rastrear distância',
        createExpenses: ({expensesNumber}: CreateExpensesParams) => `Criar ${expensesNumber} despesas`,
        removeExpense: 'Remover despesa',
        removeThisExpense: 'Remover esta despesa',
        removeExpenseConfirmation: 'Tem certeza de que deseja remover este recibo? Esta ação não pode ser desfeita.',
        addExpense: 'Adicionar despesa',
        chooseRecipient: 'Escolher destinatário',
        createExpenseWithAmount: ({amount}: {amount: string}) => `Criar despesa de ${amount}`,
        confirmDetails: 'Confirmar detalhes',
        pay: 'Pagar',
        cancelPayment: 'Cancelar pagamento',
        cancelPaymentConfirmation: 'Tem certeza de que deseja cancelar este pagamento?',
        viewDetails: 'Ver detalhes',
        pending: 'Pendente',
        canceled: 'Cancelado',
        posted: 'Publicado',
        deleteReceipt: 'Excluir recibo',
        deletedTransaction: ({amount, merchant}: DeleteTransactionParams) => `excluiu uma despesa (${amount} para ${merchant})`,
        movedFromReport: ({reportName}: MovedFromReportParams) => `moveu uma despesa${reportName ? `de ${reportName}` : ''}`,
        movedTransaction: ({reportUrl, reportName}: MovedTransactionParams) => `moveu esta despesa${reportName ? `para <a href="${reportUrl}">${reportName}</a>` : ''}`,
        unreportedTransaction: 'movei esta despesa para o seu espaço pessoal',
        pendingMatchWithCreditCard: 'Recibo pendente de correspondência com transação do cartão',
        pendingMatch: 'Partida pendente',
        pendingMatchWithCreditCardDescription: 'Recibo pendente de correspondência com transação do cartão. Marcar como dinheiro para cancelar.',
        markAsCash: 'Marcar como dinheiro',
        routePending: 'Rota pendente...',
        receiptScanning: () => ({
            one: 'Escaneando recibo...',
            other: 'Digitalização de recibos...',
        }),
        scanMultipleReceipts: 'Digitalizar vários recibos',
        scanMultipleReceiptsDescription: 'Tire fotos de todos os seus recibos de uma vez, depois confirme os detalhes você mesmo ou deixe o SmartScan cuidar disso.',
        receiptScanInProgress: 'Digitalização de recibo em andamento',
        receiptScanInProgressDescription: 'Digitalização do recibo em andamento. Verifique mais tarde ou insira os detalhes agora.',
        removeFromReport: 'Remover do relatório',
        moveToPersonalSpace: 'Mover despesas para o espaço pessoal',
        duplicateTransaction: ({isSubmitted}: DuplicateTransactionParams) =>
            !isSubmitted
                ? 'Despesas duplicadas potenciais identificadas. Revise as duplicatas para permitir o envio.'
                : 'Despesas duplicadas potenciais identificadas. Revise os duplicados para permitir a aprovação.',
        receiptIssuesFound: () => ({
            one: 'Problema encontrado',
            other: 'Problemas encontrados',
        }),
        fieldPending: 'Pendente...',
        defaultRate: 'Taxa padrão',
        receiptMissingDetails: 'Recibo faltando detalhes',
        missingAmount: 'Quantia faltante',
        missingMerchant: 'Comerciante ausente',
        receiptStatusTitle: 'Escaneando…',
        receiptStatusText: 'Somente você pode ver este recibo enquanto ele está sendo escaneado. Verifique mais tarde ou insira os detalhes agora.',
        receiptScanningFailed: 'A digitalização do recibo falhou. Por favor, insira os detalhes manualmente.',
        transactionPendingDescription: 'Transação pendente. Pode levar alguns dias para ser registrada.',
        companyInfo: 'Informações da empresa',
        companyInfoDescription: 'Precisamos de mais alguns detalhes antes que você possa enviar sua primeira fatura.',
        yourCompanyName: 'Nome da sua empresa',
        yourCompanyWebsite: 'O site da sua empresa',
        yourCompanyWebsiteNote: 'Se você não tiver um site, pode fornecer o perfil da sua empresa no LinkedIn ou nas redes sociais.',
        invalidDomainError: 'Você inseriu um domínio inválido. Para continuar, insira um domínio válido.',
        publicDomainError: 'Você entrou em um domínio público. Para continuar, por favor, insira um domínio privado.',
        // TODO: This key should be deprecated. More details: https://github.com/Expensify/App/pull/59653#discussion_r2028653252
        expenseCountWithStatus: ({scanningReceipts = 0, pendingReceipts = 0}: RequestCountParams) => {
            const statusText: string[] = [];
            if (scanningReceipts > 0) {
                statusText.push(`${scanningReceipts} escaneando`);
            }
            if (pendingReceipts > 0) {
                statusText.push(`${pendingReceipts} pendentes`);
            }
            return {
                one: statusText.length > 0 ? `1 despesa (${statusText.join(', ')})` : `1 despesa`,
                other: (count: number) => (statusText.length > 0 ? `${count} despesas (${statusText.join(', ')})` : `${count} despesas`),
            };
        },
        expenseCount: () => {
            return {
                one: '1 despesa',
                other: (count: number) => `${count} despesas`,
            };
        },
        deleteExpense: () => ({
            one: 'Excluir despesa',
            other: 'Excluir despesas',
        }),
        deleteConfirmation: () => ({
            one: 'Tem certeza de que deseja excluir esta despesa?',
            other: 'Tem certeza de que deseja excluir estas despesas?',
        }),
        deleteReport: 'Excluir relatório',
        deleteReportConfirmation: 'Tem certeza de que deseja excluir este relatório?',
        settledExpensify: 'Pago',
        done: 'Concluído',
        settledElsewhere: 'Pago em outro lugar',
        individual: 'Individual',
        business: 'Negócio',
        settleExpensify: ({formattedAmount}: SettleExpensifyCardParams) => (formattedAmount ? `Pague ${formattedAmount} com Expensify` : `Pague com Expensify`),
        settlePersonal: ({formattedAmount}: SettleExpensifyCardParams) => (formattedAmount ? `Pagar ${formattedAmount} como indivíduo` : `Pagar com conta pessoal`),
        settleWallet: ({formattedAmount}: SettleExpensifyCardParams) => (formattedAmount ? `Pagar ${formattedAmount} com carteira` : `Pagar com carteira`),
        settlePayment: ({formattedAmount}: SettleExpensifyCardParams) => `Pagar ${formattedAmount}`,
        settleBusiness: ({formattedAmount}: SettleExpensifyCardParams) => (formattedAmount ? `Pagar ${formattedAmount} como empresa` : `Pagar com conta empresarial`),
        payElsewhere: ({formattedAmount}: SettleExpensifyCardParams) => (formattedAmount ? `Marcar ${formattedAmount} como pago` : `Marcar como pago`),
        settleInvoicePersonal: ({amount, last4Digits}: BusinessBankAccountParams) => (amount ? `Pago ${amount} com conta pessoal ${last4Digits}` : `Pago com conta pessoal`),
        settleInvoiceBusiness: ({amount, last4Digits}: BusinessBankAccountParams) => (amount ? `Pago ${amount} com conta empresarial ${last4Digits}` : `Pago com conta empresarial`),
        payWithPolicy: ({formattedAmount, policyName}: SettleExpensifyCardParams & {policyName: string}) =>
            formattedAmount ? `Pagar ${formattedAmount} via ${policyName}` : `Pagar via ${policyName}`,
        businessBankAccount: ({amount, last4Digits}: BusinessBankAccountParams) => (amount ? `Pago ${amount} com conta bancária ${last4Digits}` : `Pago com conta bancária ${last4Digits}`),
        automaticallyPaidWithBusinessBankAccount: ({amount, last4Digits}: BusinessBankAccountParams) =>
            `pago ${amount ? `${amount} ` : ''}com a conta bancária terminada em ${last4Digits} via <a href="${CONST.CONFIGURE_EXPENSE_REPORT_RULES_HELP_URL}">regras do espaço de trabalho</a>`,
        invoicePersonalBank: ({lastFour}: BankAccountLastFourParams) => `Conta pessoal • ${lastFour}`,
        invoiceBusinessBank: ({lastFour}: BankAccountLastFourParams) => `Conta empresarial • ${lastFour}`,
        nextStep: 'Próximos passos',
        finished: 'Concluído',
        sendInvoice: ({amount}: RequestAmountParams) => `Enviar fatura de ${amount}`,
        submitAmount: ({amount}: RequestAmountParams) => `Enviar ${amount}`,
        expenseAmount: ({formattedAmount, comment}: RequestedAmountMessageParams) => `${formattedAmount}${comment ? `para ${comment}` : ''}`,
        submitted: `enviado`,
        automaticallySubmitted: `enviado via <a href="${CONST.SELECT_WORKFLOWS_HELP_URL}">adiar envios</a>`,
        trackedAmount: ({formattedAmount, comment}: RequestedAmountMessageParams) => `rastreamento ${formattedAmount}${comment ? `para ${comment}` : ''}`,
        splitAmount: ({amount}: SplitAmountParams) => `dividir ${amount}`,
        didSplitAmount: ({formattedAmount, comment}: DidSplitAmountMessageParams) => `dividir ${formattedAmount}${comment ? `para ${comment}` : ''}`,
        yourSplit: ({amount}: UserSplitParams) => `Sua parte ${amount}`,
        payerOwesAmount: ({payer, amount, comment}: PayerOwesAmountParams) => `${payer} deve ${amount}${comment ? `para ${comment}` : ''}`,
        payerOwes: ({payer}: PayerOwesParams) => `${payer} deve:`,
        payerPaidAmount: ({payer, amount}: PayerPaidAmountParams) => `${payer ? `${payer} ` : ''} pagou ${amount}`,
        payerPaid: ({payer}: PayerPaidParams) => `${payer} pagou:`,
        payerSpentAmount: ({payer, amount}: PayerPaidAmountParams) => `${payer} gastou ${amount}`,
        payerSpent: ({payer}: PayerPaidParams) => `${payer} gastou:`,
        managerApproved: ({manager}: ManagerApprovedParams) => `${manager} aprovou:`,
        managerApprovedAmount: ({manager, amount}: ManagerApprovedAmountParams) => `${manager} aprovou ${amount}`,
        payerSettled: ({amount}: PayerSettledParams) => `pago ${amount}`,
        payerSettledWithMissingBankAccount: ({amount}: PayerSettledParams) => `pago ${amount}. Adicione uma conta bancária para receber seu pagamento.`,
        automaticallyApproved: `aprovado via <a href="${CONST.CONFIGURE_EXPENSE_REPORT_RULES_HELP_URL}">regras do workspace</a>`,
        approvedAmount: ({amount}: ApprovedAmountParams) => `aprovado ${amount}`,
        approvedMessage: `aprovado`,
        unapproved: `não aprovado`,
        automaticallyForwarded: `aprovado via <a href="${CONST.CONFIGURE_EXPENSE_REPORT_RULES_HELP_URL}">regras do workspace</a>`,
        forwarded: `aprovado`,
        rejectedThisReport: 'rejeitou este relatório',
        waitingOnBankAccount: ({submitterDisplayName}: WaitingOnBankAccountParams) => `iniciou o pagamento, mas está aguardando ${submitterDisplayName} adicionar uma conta bancária.`,
        adminCanceledRequest: ({manager}: AdminCanceledRequestParams) => `${manager ? `${manager}: ` : ''} cancelou o pagamento`,
        canceledRequest: ({amount, submitterDisplayName}: CanceledRequestParams) =>
            `cancelou o pagamento de ${amount}, porque ${submitterDisplayName} não ativou sua Expensify Wallet dentro de 30 dias`,
        settledAfterAddedBankAccount: ({submitterDisplayName, amount}: SettledAfterAddedBankAccountParams) =>
            `${submitterDisplayName} adicionou uma conta bancária. O pagamento de ${amount} foi realizado.`,
        paidElsewhere: ({payer}: PaidElsewhereParams = {}) => `${payer ? `${payer} ` : ''}marcado como pago`,
        paidWithExpensify: ({payer}: PaidWithExpensifyParams = {}) => `${payer ? `${payer} ` : ''}pago com carteira`,
        automaticallyPaidWithExpensify: ({payer}: PaidWithExpensifyParams = {}) =>
            `${payer ? `${payer} ` : ''} pagou com Expensify via <a href="${CONST.CONFIGURE_EXPENSE_REPORT_RULES_HELP_URL}">regras do workspace</a>`,
        noReimbursableExpenses: 'Este relatório possui um valor inválido',
        pendingConversionMessage: 'O total será atualizado quando você estiver online novamente.',
        changedTheExpense: 'alterou a despesa',
        setTheRequest: ({valueName, newValueToDisplay}: SetTheRequestParams) => `o ${valueName} para ${newValueToDisplay}`,
        setTheDistanceMerchant: ({translatedChangedField, newMerchant, newAmountToDisplay}: SetTheDistanceMerchantParams) =>
            `defina o ${translatedChangedField} para ${newMerchant}, o que definiu o valor para ${newAmountToDisplay}`,
        removedTheRequest: ({valueName, oldValueToDisplay}: RemovedTheRequestParams) => `o ${valueName} (anteriormente ${oldValueToDisplay})`,
        updatedTheRequest: ({valueName, newValueToDisplay, oldValueToDisplay}: UpdatedTheRequestParams) => `o ${valueName} para ${newValueToDisplay} (anteriormente ${oldValueToDisplay})`,
        updatedTheDistanceMerchant: ({translatedChangedField, newMerchant, oldMerchant, newAmountToDisplay, oldAmountToDisplay}: UpdatedTheDistanceMerchantParams) =>
            `alterou o ${translatedChangedField} para ${newMerchant} (anteriormente ${oldMerchant}), o que atualizou o valor para ${newAmountToDisplay} (anteriormente ${oldAmountToDisplay})`,
        threadExpenseReportName: ({formattedAmount, comment}: ThreadRequestReportNameParams) => `${formattedAmount} ${comment ? `para ${comment}` : 'despesa'}`,
        invoiceReportName: ({linkedReportID}: OriginalMessage<typeof CONST.REPORT.ACTIONS.TYPE.REPORT_PREVIEW>) => `Relatório de Fatura nº ${linkedReportID}`,
        threadPaySomeoneReportName: ({formattedAmount, comment}: ThreadSentMoneyReportNameParams) => `${formattedAmount} enviado${comment ? `para ${comment}` : ''}`,
        movedFromPersonalSpace: ({workspaceName, reportName}: MovedFromPersonalSpaceParams) => `moveu a despesa do espaço pessoal para ${workspaceName ?? `conversar com ${reportName}`}`,
        movedToPersonalSpace: 'movido despesa para o espaço pessoal',
        tagSelection: 'Selecione uma tag para organizar melhor seus gastos.',
        categorySelection: 'Selecione uma categoria para organizar melhor seus gastos.',
        error: {
            invalidCategoryLength: 'O nome da categoria excede 255 caracteres. Por favor, reduza-o ou escolha uma categoria diferente.',
            invalidTagLength: 'O nome da tag excede 255 caracteres. Por favor, reduza-o ou escolha uma tag diferente.',
            invalidAmount: 'Por favor, insira um valor válido antes de continuar.',
            invalidIntegerAmount: 'Por favor, insira um valor em dólares inteiros antes de continuar.',
            invalidTaxAmount: ({amount}: RequestAmountParams) => `O valor máximo do imposto é ${amount}`,
            invalidSplit: 'A soma das divisões deve ser igual ao valor total',
            invalidSplitParticipants: 'Por favor, insira um valor maior que zero para pelo menos dois participantes.',
            invalidSplitYourself: 'Por favor, insira um valor diferente de zero para sua divisão.',
            noParticipantSelected: 'Por favor, selecione um participante',
            other: 'Erro inesperado. Por favor, tente novamente mais tarde.',
            genericCreateFailureMessage: 'Erro inesperado ao enviar esta despesa. Por favor, tente novamente mais tarde.',
            genericCreateInvoiceFailureMessage: 'Erro inesperado ao enviar esta fatura. Por favor, tente novamente mais tarde.',
            genericHoldExpenseFailureMessage: 'Erro inesperado ao reter esta despesa. Por favor, tente novamente mais tarde.',
            genericUnholdExpenseFailureMessage: 'Erro inesperado ao remover esta despesa da retenção. Por favor, tente novamente mais tarde.',
            receiptDeleteFailureError: 'Erro inesperado ao excluir este recibo. Por favor, tente novamente mais tarde.',
            receiptFailureMessage: 'Houve um erro ao enviar seu recibo. Por favor,',
            receiptFailureMessageShort: 'Houve um erro ao enviar seu recibo.',
            tryAgainMessage: 'tente novamente',
            saveFileMessage: 'salvar o recibo',
            uploadLaterMessage: 'para enviar mais tarde.',
            genericDeleteFailureMessage: 'Erro inesperado ao excluir esta despesa. Por favor, tente novamente mais tarde.',
            genericEditFailureMessage: 'Erro inesperado ao editar esta despesa. Por favor, tente novamente mais tarde.',
            genericSmartscanFailureMessage: 'A transação está com campos faltando',
            duplicateWaypointsErrorMessage: 'Por favor, remova os pontos de passagem duplicados.',
            atLeastTwoDifferentWaypoints: 'Por favor, insira pelo menos dois endereços diferentes.',
            splitExpenseMultipleParticipantsErrorMessage: 'Uma despesa não pode ser dividida entre um espaço de trabalho e outros membros. Por favor, atualize sua seleção.',
            invalidMerchant: 'Por favor, insira um comerciante válido',
            atLeastOneAttendee: 'Pelo menos um participante deve ser selecionado',
            invalidQuantity: 'Por favor, insira uma quantidade válida',
            quantityGreaterThanZero: 'A quantidade deve ser maior que zero',
            invalidSubrateLength: 'Deve haver pelo menos uma subtarifa',
            invalidRate: 'Taxa não válida para este espaço de trabalho. Por favor, selecione uma taxa disponível no espaço de trabalho.',
        },
        dismissReceiptError: 'Dispensar erro',
        dismissReceiptErrorConfirmation: 'Atenção! Ignorar este erro removerá seu recibo enviado completamente. Tem certeza?',
        waitingOnEnabledWallet: ({submitterDisplayName}: WaitingOnBankAccountParams) => `começou a acertar. O pagamento está em espera até que ${submitterDisplayName} ative sua carteira.`,
        enableWallet: 'Ativar carteira',
        hold: 'Manter',
        unhold: 'Remover retenção',
        holdExpense: 'Reter despesa',
        unholdExpense: 'Desbloquear despesa',
        heldExpense: 'mantido esta despesa',
        unheldExpense: 'liberou esta despesa',
        moveUnreportedExpense: 'Mover despesa não relatada',
        addUnreportedExpense: 'Adicionar despesa não relatada',
        selectUnreportedExpense: 'Selecione pelo menos uma despesa para adicionar ao relatório.',
        emptyStateUnreportedExpenseTitle: 'Nenhuma despesa não relatada',
        emptyStateUnreportedExpenseSubtitle: 'Parece que você não tem nenhuma despesa não relatada. Tente criar uma abaixo.',
        addUnreportedExpenseConfirm: 'Adicionar ao relatório',
        explainHold: 'Explique por que você está retendo esta despesa.',
        undoSubmit: 'Desfazer envio',
        retracted: 'retraído',
        undoClose: 'Desfazer fechamento',
        reopened: 'reaberto',
        reopenReport: 'Reabrir relatório',
        reopenExportedReportConfirmation: ({connectionName}: {connectionName: string}) =>
            `Este relatório já foi exportado para ${connectionName}. Alterá-lo pode levar a discrepâncias de dados. Tem certeza de que deseja reabrir este relatório?`,
        reason: 'Razão',
        holdReasonRequired: 'É necessário fornecer um motivo ao reter.',
        expenseWasPutOnHold: 'Despesa foi colocada em espera',
        expenseOnHold: 'Esta despesa foi colocada em espera. Por favor, reveja os comentários para os próximos passos.',
        expensesOnHold: 'Todas as despesas foram suspensas. Por favor, revise os comentários para os próximos passos.',
        expenseDuplicate: 'Esta despesa tem detalhes semelhantes a outra. Por favor, revise os duplicados para continuar.',
        someDuplicatesArePaid: 'Alguns desses duplicados já foram aprovados ou pagos.',
        reviewDuplicates: 'Revisar duplicatas',
        keepAll: 'Manter tudo',
        confirmApprove: 'Confirmar valor de aprovação',
        confirmApprovalAmount: 'Aprovar apenas despesas em conformidade, ou aprovar o relatório inteiro.',
        confirmApprovalAllHoldAmount: () => ({
            one: 'Esta despesa está em espera. Você quer aprovar mesmo assim?',
            other: 'Essas despesas estão em espera. Você quer aprovar mesmo assim?',
        }),
        confirmPay: 'Confirmar valor do pagamento',
        confirmPayAmount: 'Pague o que não está em espera, ou pague o relatório inteiro.',
        confirmPayAllHoldAmount: () => ({
            one: 'Esta despesa está em espera. Você quer pagar mesmo assim?',
            other: 'Essas despesas estão em espera. Você quer pagar mesmo assim?',
        }),
        payOnly: 'Pagar apenas',
        approveOnly: 'Aprovar apenas',
        holdEducationalTitle: 'Esta solicitação está em andamento',
        holdEducationalText: 'aguarde',
        whatIsHoldExplain: 'Colocar em espera é como apertar "pausa" em uma despesa para solicitar mais detalhes antes da aprovação ou pagamento.',
        holdIsLeftBehind: 'Despesas retidas são movidas para outro relatório após aprovação ou pagamento.',
        unholdWhenReady: 'Os aprovadores podem liberar despesas quando estiverem prontas para aprovação ou pagamento.',
        changePolicyEducational: {
            title: 'Você moveu este relatório!',
            description: 'Verifique novamente esses itens, que tendem a mudar ao mover relatórios para um novo espaço de trabalho.',
            reCategorize: '<strong>Recategorize quaisquer despesas</strong> para cumprir as regras do espaço de trabalho.',
            workflows: 'Este relatório pode agora estar sujeito a um <strong>fluxo de aprovação</strong> diferente.',
        },
        changeWorkspace: 'Alterar espaço de trabalho',
        set: 'set',
        changed: 'alterado',
        removed: 'removido',
        transactionPending: 'Transação pendente.',
        chooseARate: 'Selecione uma taxa de reembolso por milha ou quilômetro para o espaço de trabalho',
        unapprove: 'Desaprovar',
        unapproveReport: 'Desaprovar relatório',
        headsUp: 'Atenção!',
        unapproveWithIntegrationWarning: ({accountingIntegration}: UnapproveWithIntegrationWarningParams) =>
            `Este relatório já foi exportado para ${accountingIntegration}. Alterá-lo pode levar a discrepâncias de dados. Tem certeza de que deseja desaprovar este relatório?`,
        reimbursable: 'reembolsável',
        nonReimbursable: 'não reembolsável',
        bookingPending: 'Esta reserva está pendente',
        bookingPendingDescription: 'Esta reserva está pendente porque ainda não foi paga.',
        bookingArchived: 'Esta reserva está arquivada',
        bookingArchivedDescription: 'Esta reserva está arquivada porque a data da viagem já passou. Adicione uma despesa para o valor final, se necessário.',
        attendees: 'Participantes',
        whoIsYourAccountant: 'Quem é o seu contador?',
        paymentComplete: 'Pagamento concluído',
        time: 'Tempo',
        startDate: 'Data de início',
        endDate: 'Data de término',
        startTime: 'Hora de início',
        endTime: 'Hora de término',
        deleteSubrate: 'Excluir subrate',
        deleteSubrateConfirmation: 'Tem certeza de que deseja excluir esta subtarifa?',
        quantity: 'Quantidade',
        subrateSelection: 'Selecione uma sub-taxa e insira uma quantidade.',
        qty: 'Qtd.',
        firstDayText: () => ({
            one: `Primeiro dia: 1 hora`,
            other: (count: number) => `Primeiro dia: ${count.toFixed(2)} horas`,
        }),
        lastDayText: () => ({
            one: `Último dia: 1 hora`,
            other: (count: number) => `Último dia: ${count.toFixed(2)} horas`,
        }),
        tripLengthText: () => ({
            one: `Viagem: 1 dia inteiro`,
            other: (count: number) => `Viagem: ${count} dias completos`,
        }),
        dates: 'Datas',
        rates: 'Taxas',
        submitsTo: ({name}: SubmitsToParams) => `Envia para ${name}`,
        moveExpenses: () => ({one: 'Mover despesa', other: 'Mover despesas'}),
    },
    transactionMerge: {
        listPage: {
            header: 'Mesclar despesas',
            noEligibleExpenseFound: 'Nenhuma despesa elegível encontrada',
            noEligibleExpenseFoundSubtitle: `Você não tem despesas que possam ser mescladas com esta. <a href="${CONST.HELP_DOC_LINKS.MERGE_EXPENSES}">Saiba mais</a> sobre despesas elegíveis.`,
            selectTransactionToMerge: ({reportName}: {reportName: string}) =>
                `Selecione uma <a href="${CONST.HELP_DOC_LINKS.MERGE_EXPENSES}">despesa elegível</a> para mesclar <strong>${reportName}</strong>.`,
        },
        receiptPage: {
            header: 'Selecionar recibo',
            pageTitle: 'Selecione o recibo que deseja manter:',
        },
        detailsPage: {
            header: 'Selecionar detalhes',
            pageTitle: 'Selecione os detalhes que deseja manter:',
            noDifferences: 'Nenhuma diferença encontrada entre as transações',
            pleaseSelectError: ({field}: {field: string}) => `Por favor selecione um(a) ${field}`,
            selectAllDetailsError: 'Selecione todos os detalhes antes de continuar.',
        },
        confirmationPage: {
            header: 'Confirmar detalhes',
            pageTitle: 'Confirme os detalhes que deseja manter. Os demais serão excluídos.',
            confirmButton: 'Mesclar despesas',
        },
    },
    share: {
        shareToExpensify: 'Compartilhar no Expensify',
        messageInputLabel: 'Mensagem',
    },
    notificationPreferencesPage: {
        header: 'Preferências de notificações',
        label: 'Notifique-me sobre novas mensagens',
        notificationPreferences: {
            always: 'Imediatamente',
            daily: 'Diário',
            mute: 'Silenciar',
            hidden: 'Hidden',
        },
    },
    loginField: {
        numberHasNotBeenValidated: 'O número não foi validado. Clique no botão para reenviar o link de validação via mensagem de texto.',
        emailHasNotBeenValidated: 'O e-mail não foi validado. Clique no botão para reenviar o link de validação via mensagem de texto.',
    },
    avatarWithImagePicker: {
        uploadPhoto: 'Carregar foto',
        removePhoto: 'Remover foto',
        editImage: 'Editar foto',
        viewPhoto: 'Ver foto',
        imageUploadFailed: 'Falha no upload da imagem',
        deleteWorkspaceError: 'Desculpe, houve um problema inesperado ao excluir o avatar do seu espaço de trabalho.',
        sizeExceeded: ({maxUploadSizeInMB}: SizeExceededParams) => `A imagem selecionada excede o tamanho máximo de upload de ${maxUploadSizeInMB} MB.`,
        resolutionConstraints: ({minHeightInPx, minWidthInPx, maxHeightInPx, maxWidthInPx}: ResolutionConstraintsParams) =>
            `Por favor, carregue uma imagem maior que ${minHeightInPx}x${minWidthInPx} pixels e menor que ${maxHeightInPx}x${maxWidthInPx} pixels.`,
        notAllowedExtension: ({allowedExtensions}: NotAllowedExtensionParams) => `A foto de perfil deve ser de um dos seguintes tipos: ${allowedExtensions.join(', ')}.`,
    },
    modal: {
        backdropLabel: 'Fundo do Modal',
    },
    profilePage: {
        profile: 'Perfil',
        preferredPronouns: 'Pronomes preferidos',
        selectYourPronouns: 'Selecione seus pronomes',
        selfSelectYourPronoun: 'Selecione seu pronome',
        emailAddress: 'Endereço de e-mail',
        setMyTimezoneAutomatically: 'Defina meu fuso horário automaticamente',
        timezone: 'Fuso horário',
        invalidFileMessage: 'Arquivo inválido. Por favor, tente uma imagem diferente.',
        avatarUploadFailureMessage: 'Ocorreu um erro ao enviar o avatar. Por favor, tente novamente.',
        online: 'Online',
        offline: 'Offline',
        syncing: 'Sincronizando',
        profileAvatar: 'Avatar do perfil',
        publicSection: {
            title: 'Público',
            subtitle: 'Esses detalhes são exibidos no seu perfil público. Qualquer pessoa pode vê-los.',
        },
        privateSection: {
            title: 'Privado',
            subtitle: 'Esses detalhes são usados para viagens e pagamentos. Eles nunca são exibidos no seu perfil público.',
        },
    },
    securityPage: {
        title: 'Opções de segurança',
        subtitle: 'Ative a autenticação de dois fatores para manter sua conta segura.',
        goToSecurity: 'Voltar para a página de segurança',
    },
    shareCodePage: {
        title: 'Seu código',
        subtitle: 'Convide membros para o Expensify compartilhando seu código QR pessoal ou link de indicação.',
    },
    pronounsPage: {
        pronouns: 'Pronomes',
        isShownOnProfile: 'Seus pronomes são exibidos no seu perfil.',
        placeholderText: 'Pesquisar para ver opções',
    },
    contacts: {
        contactMethod: 'Método de contato',
        contactMethods: 'Métodos de contato',
        featureRequiresValidate: 'Este recurso requer que você valide sua conta.',
        validateAccount: 'Valide sua conta',
        helpTextBeforeEmail: 'Adicione mais maneiras para as pessoas encontrarem você e encaminharem recibos para',
        helpTextAfterEmail: 'de vários endereços de e-mail.',
        pleaseVerify: 'Por favor, verifique este método de contato',
        getInTouch: 'Sempre que precisarmos entrar em contato com você, usaremos este método de contato.',
        enterMagicCode: ({contactMethod}: EnterMagicCodeParams) => `Por favor, insira o código mágico enviado para ${contactMethod}. Ele deve chegar em um ou dois minutos.`,
        setAsDefault: 'Definir como padrão',
        yourDefaultContactMethod: 'Este é o seu método de contato padrão atual. Antes de poder excluí-lo, você precisará escolher outro método de contato e clicar em “Definir como padrão”.',
        removeContactMethod: 'Remover método de contato',
        removeAreYouSure: 'Tem certeza de que deseja remover este método de contato? Esta ação não pode ser desfeita.',
        failedNewContact: 'Falha ao adicionar este método de contato.',
        genericFailureMessages: {
            requestContactMethodValidateCode: 'Falha ao enviar um novo código mágico. Por favor, aguarde um pouco e tente novamente.',
            validateSecondaryLogin: 'Código mágico incorreto ou inválido. Por favor, tente novamente ou solicite um novo código.',
            deleteContactMethod: 'Falha ao excluir o método de contato. Por favor, entre em contato com o Concierge para obter ajuda.',
            setDefaultContactMethod: 'Falha ao definir um novo método de contato padrão. Por favor, entre em contato com o Concierge para obter ajuda.',
            addContactMethod: 'Falha ao adicionar este método de contato. Por favor, entre em contato com o Concierge para obter ajuda.',
            enteredMethodIsAlreadySubmitted: 'Este método de contato já existe',
            passwordRequired: 'senha necessária.',
            contactMethodRequired: 'Método de contato é obrigatório',
            invalidContactMethod: 'Método de contato inválido',
        },
        newContactMethod: 'Novo método de contato',
        goBackContactMethods: 'Voltar para métodos de contato',
    },
    // cspell:disable
    pronouns: {
        coCos: 'Co / Cos',
        eEyEmEir: 'E / Ey / Em / Eir',
        faeFaer: 'Fae / Faer',
        heHimHis: 'Ele / Dele / Seu',
        heHimHisTheyThemTheirs: 'Ele / Dele / Eles / Deles',
        sheHerHers: 'Ela / Dela / Delas',
        sheHerHersTheyThemTheirs: 'Ela / Delas / Eles / Deles',
        merMers: 'Mer / Mers',
        neNirNirs: 'Ne / Nir / Nirs',
        neeNerNers: 'Nee / Ner / Ners',
        perPers: 'Per / Pers',
        theyThemTheirs: 'Eles / Deles / Deles',
        thonThons: 'Thon / Thons',
        veVerVis: 'Ve / Ver / Vis',
        viVir: 'Vi / Vir',
        xeXemXyr: 'Xe / Xem / Xyr',
        zeZieZirHir: 'Ze / Zie / Zir / Hir',
        zeHirHirs: 'Ze / Hir',
        callMeByMyName: 'Chame-me pelo meu nome',
    },
    // cspell:enable
    displayNamePage: {
        headerTitle: 'Nome de exibição',
        isShownOnProfile: 'Seu nome de exibição é mostrado no seu perfil.',
    },
    timezonePage: {
        timezone: 'Fuso horário',
        isShownOnProfile: 'Seu fuso horário é exibido no seu perfil.',
        getLocationAutomatically: 'Determinar automaticamente sua localização',
    },
    updateRequiredView: {
        updateRequired: 'Atualização necessária',
        pleaseInstall: 'Por favor, atualize para a versão mais recente do New Expensify.',
        pleaseInstallExpensifyClassic: 'Por favor, instale a versão mais recente do Expensify.',
        toGetLatestChanges: 'Para celular ou desktop, baixe e instale a versão mais recente. Para web, atualize seu navegador.',
        newAppNotAvailable: 'O novo aplicativo Expensify não está mais disponível.',
    },
    initialSettingsPage: {
        about: 'Sobre',
        aboutPage: {
            description: 'O novo aplicativo Expensify é desenvolvido por uma comunidade de desenvolvedores de código aberto de todo o mundo. Ajude-nos a construir o futuro do Expensify.',
            appDownloadLinks: 'Links para download do app',
            viewKeyboardShortcuts: 'Ver atalhos de teclado',
            viewTheCode: 'Ver o código',
            viewOpenJobs: 'Ver vagas abertas',
            reportABug: 'Relatar um bug',
            troubleshoot: 'Solução de problemas',
        },
        appDownloadLinks: {
            android: {
                label: 'Android',
            },
            ios: {
                label: 'iOS',
            },
            desktop: {
                label: 'macOS',
            },
        },
        troubleshoot: {
            clearCacheAndRestart: 'Limpar cache e reiniciar',
            viewConsole: 'Ver console de depuração',
            debugConsole: 'Console de depuração',
            description:
                '<muted-text>Use as ferramentas abaixo para ajudar a solucionar problemas na experiência da Expensify. Se você encontrar algum problema, <concierge-link>envie um bug</concierge-link>.</muted-text>',
            confirmResetDescription: 'Todas as mensagens de rascunho não enviadas serão perdidas, mas o restante dos seus dados está seguro.',
            resetAndRefresh: 'Redefinir e atualizar',
            clientSideLogging: 'Registro no lado do cliente',
            noLogsToShare: 'Sem registros para compartilhar',
            useProfiling: 'Usar perfilamento',
            profileTrace: 'Rastreamento de perfil',
            results: 'Resultados',
            releaseOptions: 'Opções de lançamento',
            testingPreferences: 'Testando preferências',
            useStagingServer: 'Usar Servidor de Staging',
            forceOffline: 'Forçar offline',
            simulatePoorConnection: 'Simular conexão de internet ruim',
            simulateFailingNetworkRequests: 'Simular falhas em solicitações de rede',
            authenticationStatus: 'Status de autenticação',
            deviceCredentials: 'Credenciais do dispositivo',
            invalidate: 'Invalidar',
            destroy: 'Destruir',
            maskExportOnyxStateData: 'Mascarar dados sensíveis dos membros ao exportar o estado do Onyx',
            exportOnyxState: 'Exportar estado do Onyx',
            importOnyxState: 'Importar estado do Onyx',
            testCrash: 'Teste de falha',
            resetToOriginalState: 'Redefinir para o estado original',
            usingImportedState: 'Você está usando um estado importado. Clique aqui para limpá-lo.',
            debugMode: 'Modo de depuração',
            invalidFile: 'Arquivo inválido',
            invalidFileDescription: 'O arquivo que você está tentando importar não é válido. Por favor, tente novamente.',
            invalidateWithDelay: 'Invalidar com atraso',
            recordTroubleshootData: 'Registro de dados de solução de problemas',
            softKillTheApp: 'Eliminar suavemente o aplicativo',
            kill: 'Matar',
        },
        debugConsole: {
            saveLog: 'Salvar log',
            shareLog: 'Compartilhar log',
            enterCommand: 'Digite o comando',
            execute: 'Executar',
            noLogsAvailable: 'Nenhum registro disponível',
            logSizeTooLarge: ({size}: LogSizeParams) => `O tamanho do log excede o limite de ${size} MB. Por favor, use "Salvar log" para baixar o arquivo de log.`,
            logs: 'Logs',
            viewConsole: 'Ver console',
        },
        security: 'Segurança',
        signOut: 'Sair',
        restoreStashed: 'Restaurar login armazenado',
        signOutConfirmationText: 'Você perderá todas as alterações offline se sair.',
        versionLetter: 'v',
        readTheTermsAndPrivacy: {
            phrase1: 'Leia o',
            phrase2: 'Termos de Serviço',
            phrase3: 'e',
            phrase4: 'Privacidade',
        },
        help: 'Ajuda',
        whatIsNew: 'O que há de novo',
        accountSettings: 'Configurações da conta',
        account: 'Conta',
        general: 'Geral',
    },
    closeAccountPage: {
        closeAccount: 'Fechar conta',
        reasonForLeavingPrompt: 'Nós odiaríamos ver você partir! Poderia nos dizer o motivo, para que possamos melhorar?',
        enterMessageHere: 'Insira a mensagem aqui',
        closeAccountWarning: 'Fechar sua conta não pode ser desfeito.',
        closeAccountPermanentlyDeleteData: 'Tem certeza de que deseja excluir sua conta? Isso excluirá permanentemente quaisquer despesas pendentes.',
        enterDefaultContactToConfirm: 'Por favor, insira seu método de contato padrão para confirmar que deseja encerrar sua conta. Seu método de contato padrão é:',
        enterDefaultContact: 'Insira seu método de contato padrão',
        defaultContact: 'Método de contato padrão:',
        enterYourDefaultContactMethod: 'Por favor, insira seu método de contato padrão para encerrar sua conta.',
    },
    mergeAccountsPage: {
        mergeAccount: 'Mesclar contas',
        accountDetails: {
            accountToMergeInto: 'Insira a conta na qual você deseja mesclar',
            notReversibleConsent: 'Entendo que isso não é reversível.',
        },
        accountValidate: {
            confirmMerge: 'Tem certeza de que deseja mesclar as contas?',
            lossOfUnsubmittedData: `A fusão de suas contas é irreversível e resultará na perda de quaisquer despesas não enviadas para`,
            enterMagicCode: `Para continuar, por favor, insira o código mágico enviado para`,
            errors: {
                incorrectMagicCode: 'Código mágico incorreto ou inválido. Por favor, tente novamente ou solicite um novo código.',
                fallback: 'Algo deu errado. Por favor, tente novamente mais tarde.',
            },
        },
        mergeSuccess: {
            accountsMerged: 'Contas mescladas!',
            description: ({from, to}: MergeSuccessDescriptionParams) =>
                `<muted-text><centered-text>Você mesclou com êxito todos os dados de <strong>${from}</strong> em <strong>${to}</strong>. A partir de agora, você pode usar qualquer login para essa conta.</centered-text></muted-text>`,
        },
        mergePendingSAML: {
            weAreWorkingOnIt: 'Estamos trabalhando nisso',
            limitedSupport: 'Ainda não oferecemos suporte para a fusão de contas no New Expensify. Por favor, realize essa ação no Expensify Classic.',
            reachOutForHelp:
                '<muted-text><centered-text>Sinta-se à vontade para entrar em <concierge-link>contato com o Concierge</concierge-link> se tiver alguma dúvida!</centered-text></muted-text>',
            goToExpensifyClassic: 'Ir para Expensify Classic',
        },
        mergeFailureSAMLDomainControlDescription: ({email}: MergeFailureDescriptionGenericParams) =>
            `<muted-text><centered-text>Não é possível mesclar o <strong>${email}</strong> porque ele é controlado pelo <strong>${email.split('@').at(1) ?? ''}</strong>. Entre em <concierge-link>contato com o Concierge</concierge-link> para obter ajuda.</centered-text></muted-text>`,
        mergeFailureSAMLAccountDescription: ({email}: MergeFailureDescriptionGenericParams) =>
            `<muted-text><centered-text>Não é possível mesclar <strong>${email}</strong> com outras contas porque o administrador do domínio o definiu como seu login principal. Em vez disso, mescle outras contas a ele.</centered-text></muted-text>`,
        mergeFailure2FA: {
            description: ({email}: MergeFailureDescriptionGenericParams) =>
                `<muted-text><centered-text>Não é possível mesclar contas porque o site <strong>${email}</strong> tem a autenticação de dois fatores (2FA) ativada. Desative a 2FA para <strong>${email}</strong> e tente novamente.</centered-text></muted-text>`,
            learnMore: 'Saiba mais sobre como mesclar contas.',
        },
        mergeFailureAccountLockedDescription: ({email}: MergeFailureDescriptionGenericParams) =>
            `<muted-text><centered-text>Não é possível mesclar o site <strong>${email}</strong> porque ele está bloqueado. Entre em <concierge-link>contato com o Concierge</concierge-link> para obter ajuda.</centered-text></muted-text>`,
        mergeFailureUncreatedAccountDescription: ({email, contactMethodLink}: MergeFailureUncreatedAccountDescriptionParams) =>
            `<muted-text><centered-text>Não é possível mesclar contas porque <strong>${email}</strong> não tem uma conta Expensify. Em vez disso, <a href="${contactMethodLink}">adicione-o como um método de contato</a>.</centered-text></muted-text>`,
        mergeFailureSmartScannerAccountDescription: ({email}: MergeFailureDescriptionGenericParams) =>
            `<muted-text><centered-text>Não é possível mesclar <strong>${email}</strong> em outras contas. Em vez disso, mescle outras contas a ela.</centered-text></muted-text>`,
        mergeFailureInvoicedAccountDescription: ({email}: MergeFailureDescriptionGenericParams) =>
            `<muted-text><centered-text>Não é possível mesclar contas em <strong>${email}</strong> porque essa conta possui uma relação de faturamento.</centered-text></muted-text>`,
        mergeFailureTooManyAttempts: {
            heading: 'Tente novamente mais tarde',
            description: 'Houve muitas tentativas de mesclar contas. Por favor, tente novamente mais tarde.',
        },
        mergeFailureUnvalidatedAccount: {
            description: 'Você não pode mesclar em outras contas porque ela não está validada. Por favor, valide a conta e tente novamente.',
        },
        mergeFailureSelfMerge: {
            description: 'Você não pode mesclar uma conta consigo mesma.',
        },
        mergeFailureGenericHeading: 'Não é possível mesclar contas',
    },
    lockAccountPage: {
        reportSuspiciousActivity: 'Reportar atividade suspeita',
        lockAccount: 'Bloquear conta',
        unlockAccount: 'Desbloquear conta',
        compromisedDescription:
            'Notou algo estranho em sua conta? Relatar isso bloqueará imediatamente sua conta, interromperá novas transações do Cartão Expensify e impedirá alterações na conta.',
        domainAdminsDescription: 'Para administradores de domínio: Isso também pausa toda a atividade do Cartão Expensify e ações administrativas em seus domínios.',
        areYouSure: 'Tem certeza de que deseja bloquear sua conta Expensify?',
        ourTeamWill: 'Nossa equipe investigará e removerá qualquer acesso não autorizado. Para recuperar o acesso, será necessário trabalhar com o Concierge.',
    },
    failedToLockAccountPage: {
        failedToLockAccount: 'Falha ao bloquear a conta',
        failedToLockAccountDescription: `Não conseguimos bloquear sua conta. Por favor, converse com o Concierge para resolver este problema.`,
        chatWithConcierge: 'Converse com o Concierge',
    },
    unlockAccountPage: {
        accountLocked: 'Conta bloqueada',
        yourAccountIsLocked: 'Sua conta está bloqueada',
        chatToConciergeToUnlock: 'Converse com o Concierge para resolver preocupações de segurança e desbloquear sua conta.',
        chatWithConcierge: 'Converse com o Concierge',
    },
    passwordPage: {
        changePassword: 'Alterar senha',
        changingYourPasswordPrompt: 'Alterar sua senha atualizará sua senha tanto para sua conta Expensify.com quanto para sua conta New Expensify.',
        currentPassword: 'Senha atual',
        newPassword: 'Nova senha',
        newPasswordPrompt: 'Sua nova senha deve ser diferente da sua senha antiga e conter pelo menos 8 caracteres, 1 letra maiúscula, 1 letra minúscula e 1 número.',
    },
    twoFactorAuth: {
        headerTitle: 'Autenticação de dois fatores',
        twoFactorAuthEnabled: 'Autenticação de dois fatores ativada',
        whatIsTwoFactorAuth:
            'A autenticação de dois fatores (2FA) ajuda a manter sua conta segura. Ao fazer login, você precisará inserir um código gerado pelo seu aplicativo autenticador preferido.',
        disableTwoFactorAuth: 'Desativar a autenticação de dois fatores',
        explainProcessToRemove: 'Para desativar a autenticação de dois fatores (2FA), insira um código válido do seu aplicativo de autenticação.',
        disabled: 'A autenticação de dois fatores está agora desativada',
        noAuthenticatorApp: 'Você não precisará mais de um aplicativo autenticador para fazer login no Expensify.',
        stepCodes: 'Códigos de recuperação',
        keepCodesSafe: 'Mantenha esses códigos de recuperação em segurança!',
        codesLoseAccess:
            'Se você perder o acesso ao seu aplicativo autenticador e não tiver esses códigos, perderá o acesso à sua conta.\n\nNota: Configurar a autenticação de dois fatores irá desconectá-lo de todas as outras sessões ativas.',
        errorStepCodes: 'Por favor, copie ou baixe os códigos antes de continuar.',
        stepVerify: 'Verificar',
        scanCode: 'Escaneie o código QR usando seu',
        authenticatorApp: 'aplicativo autenticador',
        addKey: 'Ou adicione esta chave secreta ao seu aplicativo autenticador:',
        enterCode: 'Em seguida, insira o código de seis dígitos gerado pelo seu aplicativo autenticador.',
        stepSuccess: 'Concluído',
        enabled: 'Autenticação de dois fatores ativada',
        congrats: 'Parabéns! Agora você tem essa segurança extra.',
        copy: 'Copiar',
        disable: 'Desativar',
        enableTwoFactorAuth: 'Ativar autenticação de dois fatores',
        pleaseEnableTwoFactorAuth: 'Por favor, habilite a autenticação de dois fatores.',
        twoFactorAuthIsRequiredDescription: 'Para fins de segurança, a Xero exige autenticação de dois fatores para conectar a integração.',
        twoFactorAuthIsRequiredForAdminsHeader: 'Autenticação de dois fatores necessária',
        twoFactorAuthIsRequiredForAdminsTitle: 'Por favor, habilite a autenticação de dois fatores.',
        twoFactorAuthIsRequiredForAdminsDescription:
            'Sua conexão de contabilidade com a Xero requer o uso de autenticação de dois fatores. Para continuar usando o Expensify, por favor, ative-a.',
        twoFactorAuthCannotDisable: 'Não é possível desativar a 2FA',
        twoFactorAuthRequired: 'A autenticação de dois fatores (2FA) é necessária para sua conexão com o Xero e não pode ser desativada.',
    },
    recoveryCodeForm: {
        error: {
            pleaseFillRecoveryCode: 'Por favor, insira seu código de recuperação',
            incorrectRecoveryCode: 'Código de recuperação incorreto. Por favor, tente novamente.',
        },
        useRecoveryCode: 'Usar código de recuperação',
        recoveryCode: 'Código de recuperação',
        use2fa: 'Use o código de autenticação de dois fatores',
    },
    twoFactorAuthForm: {
        error: {
            pleaseFillTwoFactorAuth: 'Por favor, insira seu código de autenticação de dois fatores',
            incorrect2fa: 'Código de autenticação de dois fatores incorreto. Por favor, tente novamente.',
        },
    },
    passwordConfirmationScreen: {
        passwordUpdated: 'Senha atualizada!',
        allSet: 'Tudo pronto. Mantenha sua nova senha segura.',
    },
    privateNotes: {
        title: 'Notas privadas',
        personalNoteMessage: 'Mantenha notas sobre este chat aqui. Você é a única pessoa que pode adicionar, editar ou visualizar essas notas.',
        sharedNoteMessage: 'Mantenha anotações sobre este chat aqui. Funcionários da Expensify e outros membros do domínio team.expensify.com podem visualizar estas notas.',
        composerLabel: 'Notas',
        myNote: 'Minha nota',
        error: {
            genericFailureMessage: 'Notas privadas não puderam ser salvas',
        },
    },
    billingCurrency: {
        error: {
            securityCode: 'Por favor, insira um código de segurança válido.',
        },
        securityCode: 'Código de segurança',
        changeBillingCurrency: 'Alterar moeda de cobrança',
        changePaymentCurrency: 'Alterar moeda de pagamento',
        paymentCurrency: 'Moeda de pagamento',
        paymentCurrencyDescription: 'Selecione uma moeda padronizada para a qual todas as despesas pessoais devem ser convertidas.',
        note: `Observação: a alteração da moeda de pagamento pode afetar o valor que você pagará pela Expensify. Consulte nossa <a href="${CONST.PRICING}">página de preços</a> para obter detalhes completos.`,
    },
    addDebitCardPage: {
        addADebitCard: 'Adicionar um cartão de débito',
        nameOnCard: 'Nome no cartão',
        debitCardNumber: 'Número do cartão de débito',
        expiration: 'Data de validade',
        expirationDate: 'MMYY',
        cvv: 'CVV',
        billingAddress: 'Endereço de cobrança',
        growlMessageOnSave: 'Seu cartão de débito foi adicionado com sucesso',
        expensifyPassword: 'Senha do Expensify',
        error: {
            invalidName: 'O nome pode incluir apenas letras',
            addressZipCode: 'Por favor, insira um CEP válido.',
            debitCardNumber: 'Por favor, insira um número de cartão de débito válido.',
            expirationDate: 'Por favor, selecione uma data de validade válida',
            securityCode: 'Por favor, insira um código de segurança válido.',
            addressStreet: 'Por favor, insira um endereço de cobrança válido que não seja uma caixa postal.',
            addressState: 'Por favor, selecione um estado',
            addressCity: 'Por favor, insira uma cidade',
            genericFailureMessage: 'Ocorreu um erro ao adicionar seu cartão. Por favor, tente novamente.',
            password: 'Por favor, insira sua senha do Expensify.',
        },
    },
    addPaymentCardPage: {
        addAPaymentCard: 'Adicionar cartão de pagamento',
        nameOnCard: 'Nome no cartão',
        paymentCardNumber: 'Número do cartão',
        expiration: 'Data de validade',
        expirationDate: 'MM/YY',
        cvv: 'CVV',
        billingAddress: 'Endereço de cobrança',
        growlMessageOnSave: 'Seu cartão de pagamento foi adicionado com sucesso',
        expensifyPassword: 'Senha do Expensify',
        error: {
            invalidName: 'O nome pode incluir apenas letras',
            addressZipCode: 'Por favor, insira um CEP válido.',
            paymentCardNumber: 'Por favor, insira um número de cartão válido',
            expirationDate: 'Por favor, selecione uma data de validade válida',
            securityCode: 'Por favor, insira um código de segurança válido.',
            addressStreet: 'Por favor, insira um endereço de cobrança válido que não seja uma caixa postal.',
            addressState: 'Por favor, selecione um estado',
            addressCity: 'Por favor, insira uma cidade',
            genericFailureMessage: 'Ocorreu um erro ao adicionar seu cartão. Por favor, tente novamente.',
            password: 'Por favor, insira sua senha do Expensify.',
        },
    },
    walletPage: {
        balance: 'Saldo',
        paymentMethodsTitle: 'Métodos de pagamento',
        setDefaultConfirmation: 'Tornar método de pagamento padrão',
        setDefaultSuccess: 'Método de pagamento padrão definido!',
        deleteAccount: 'Excluir conta',
        deleteConfirmation: 'Tem certeza de que deseja excluir esta conta?',
        error: {
            notOwnerOfBankAccount: 'Ocorreu um erro ao definir esta conta bancária como seu método de pagamento padrão.',
            invalidBankAccount: 'Esta conta bancária está temporariamente suspensa',
            notOwnerOfFund: 'Ocorreu um erro ao definir este cartão como seu método de pagamento padrão.',
            setDefaultFailure: 'Algo deu errado. Por favor, converse com o Concierge para obter mais assistência.',
        },
        addBankAccountFailure: 'Ocorreu um erro inesperado ao tentar adicionar sua conta bancária. Por favor, tente novamente.',
        getPaidFaster: 'Receba pagamentos mais rápido',
        addPaymentMethod: 'Adicione um método de pagamento para enviar e receber pagamentos diretamente no aplicativo.',
        getPaidBackFaster: 'Receba o reembolso mais rápido',
        secureAccessToYourMoney: 'Acesso seguro ao seu dinheiro',
        receiveMoney: 'Receba dinheiro na sua moeda local',
        expensifyWallet: 'Expensify Wallet (Beta)',
        sendAndReceiveMoney: 'Envie e receba dinheiro com amigos. Apenas contas bancárias dos EUA.',
        enableWallet: 'Ativar carteira',
        addBankAccountToSendAndReceive: 'Adicione uma conta bancária para fazer ou receber pagamentos.',
        addDebitOrCreditCard: 'Adicionar cartão de débito ou crédito',
        assignedCards: 'Cartões atribuídos',
        assignedCardsDescription: 'Estes são cartões atribuídos por um administrador de espaço de trabalho para gerenciar os gastos da empresa.',
        expensifyCard: 'Expensify Card',
        walletActivationPending: 'Estamos revisando suas informações. Por favor, volte em alguns minutos!',
        walletActivationFailed: 'Infelizmente, sua carteira não pode ser ativada neste momento. Por favor, converse com o Concierge para obter mais assistência.',
        addYourBankAccount: 'Adicione sua conta bancária',
        addBankAccountBody: 'Vamos conectar sua conta bancária ao Expensify para que seja mais fácil do que nunca enviar e receber pagamentos diretamente no aplicativo.',
        chooseYourBankAccount: 'Escolha sua conta bancária',
        chooseAccountBody: 'Certifique-se de selecionar o correto.',
        confirmYourBankAccount: 'Confirme sua conta bancária',
        personalBankAccounts: 'Contas bancárias pessoais',
        businessBankAccounts: 'Contas bancárias empresariais',
    },
    cardPage: {
        expensifyCard: 'Expensify Card',
        expensifyTravelCard: 'Expensify Travel Card',
        availableSpend: 'Limite restante',
        smartLimit: {
            name: 'Limite inteligente',
            title: ({formattedLimit}: ViolationsOverLimitParams) =>
                `Você pode gastar até ${formattedLimit} neste cartão, e o limite será redefinido à medida que suas despesas enviadas forem aprovadas.`,
        },
        fixedLimit: {
            name: 'Limite fixo',
            title: ({formattedLimit}: ViolationsOverLimitParams) => `Você pode gastar até ${formattedLimit} neste cartão, e então ele será desativado.`,
        },
        monthlyLimit: {
            name: 'Limite mensal',
            title: ({formattedLimit}: ViolationsOverLimitParams) =>
                `Você pode gastar até ${formattedLimit} neste cartão por mês. O limite será redefinido no primeiro dia de cada mês do calendário.`,
        },
        virtualCardNumber: 'Número do cartão virtual',
        travelCardCvv: 'CVV do cartão de viagem',
        physicalCardNumber: 'Número do cartão físico',
        getPhysicalCard: 'Obter cartão físico',
        reportFraud: 'Relatar fraude de cartão virtual',
        reportTravelFraud: 'Reportar fraude no cartão de viagem',
        reviewTransaction: 'Revisar transação',
        suspiciousBannerTitle: 'Transação suspeita',
        suspiciousBannerDescription: 'Notamos transações suspeitas no seu cartão. Toque abaixo para revisar.',
        cardLocked: 'Seu cartão está temporariamente bloqueado enquanto nossa equipe revisa a conta da sua empresa.',
        cardDetails: {
            cardNumber: 'Número do cartão virtual',
            expiration: 'Expiração',
            cvv: 'CVV',
            address: 'Endereço',
            revealDetails: 'Revelar detalhes',
            revealCvv: 'Revelar CVV',
            copyCardNumber: 'Copiar número do cartão',
            updateAddress: 'Atualizar endereço',
        },
        cardAddedToWallet: ({platform}: {platform: 'Google' | 'Apple'}) => `Adicionado à Carteira ${platform}`,
        cardDetailsLoadingFailure: 'Ocorreu um erro ao carregar os detalhes do cartão. Por favor, verifique sua conexão com a internet e tente novamente.',
        validateCardTitle: 'Vamos garantir que é você',
        enterMagicCode: ({contactMethod}: EnterMagicCodeParams) =>
            `Por favor, insira o código mágico enviado para ${contactMethod} para visualizar os detalhes do seu cartão. Ele deve chegar dentro de um ou dois minutos.`,
    },
    workflowsPage: {
        workflowTitle: 'Gastar',
        workflowDescription: 'Configurar um fluxo de trabalho desde o momento em que a despesa ocorre, incluindo aprovação e pagamento.',
        delaySubmissionTitle: 'Atrasar envios',
        delaySubmissionDescription: 'Escolha um cronograma personalizado para enviar despesas ou deixe isso desativado para atualizações em tempo real sobre gastos.',
        submissionFrequency: 'Frequência de envio',
        submissionFrequencyDateOfMonth: 'Data do mês',
        addApprovalsTitle: 'Adicionar aprovações',
        addApprovalButton: 'Adicionar fluxo de trabalho de aprovação',
        addApprovalTip: 'Este fluxo de trabalho padrão se aplica a todos os membros, a menos que exista um fluxo de trabalho mais específico.',
        approver: 'Aprovador',
        addApprovalsDescription: 'Exigir aprovação adicional antes de autorizar um pagamento.',
        makeOrTrackPaymentsTitle: 'Fazer ou rastrear pagamentos',
        makeOrTrackPaymentsDescription: 'Adicione um pagador autorizado para pagamentos feitos no Expensify ou acompanhe pagamentos feitos em outros lugares.',
        editor: {
            submissionFrequency: 'Escolha quanto tempo o Expensify deve esperar antes de compartilhar despesas sem erros.',
        },
        frequencyDescription: 'Escolha com que frequência você gostaria que as despesas fossem enviadas automaticamente ou faça isso manualmente.',
        frequencies: {
            instant: 'Instantâneo',
            weekly: 'Semanalmente',
            monthly: 'Mensalmente',
            twiceAMonth: 'Duas vezes por mês',
            byTrip: 'Por viagem',
            manually: 'Manualmente',
            daily: 'Diário',
            lastDayOfMonth: 'Último dia do mês',
            lastBusinessDayOfMonth: 'Último dia útil do mês',
            ordinals: {
                one: 'st',
                two: 'nd',
                few: 'rd',
                other: 'th',
                /* eslint-disable @typescript-eslint/naming-convention */
                '1': 'Primeiro',
                '2': 'Segundo',
                '3': 'Terceiro',
                '4': 'Quarto',
                '5': 'Quinto',
                '6': 'Sexto',
                '7': 'Sétimo',
                '8': 'Oitavo',
                '9': 'Nono',
                '10': 'Décimo',
                /* eslint-enable @typescript-eslint/naming-convention */
            },
        },
        approverInMultipleWorkflows: 'Este membro já pertence a outro fluxo de aprovação. Quaisquer atualizações aqui serão refletidas lá também.',
        approverCircularReference: ({name1, name2}: ApprovalWorkflowErrorParams) =>
            `<strong>${name1}</strong> já aprova relatórios para <strong>${name2}</strong>. Por favor, escolha um aprovador diferente para evitar um fluxo de trabalho circular.`,
        emptyContent: {
            title: 'Nenhum membro para exibir',
            expensesFromSubtitle: 'Todos os membros do espaço de trabalho já pertencem a um fluxo de aprovação existente.',
            approverSubtitle: 'Todos os aprovadores pertencem a um fluxo de trabalho existente.',
        },
    },
    workflowsDelayedSubmissionPage: {
        autoReportingErrorMessage: 'A submissão atrasada não pôde ser alterada. Por favor, tente novamente ou entre em contato com o suporte.',
        autoReportingFrequencyErrorMessage: 'A frequência de envio não pôde ser alterada. Por favor, tente novamente ou entre em contato com o suporte.',
        monthlyOffsetErrorMessage: 'A frequência mensal não pôde ser alterada. Por favor, tente novamente ou entre em contato com o suporte.',
    },
    workflowsCreateApprovalsPage: {
        title: 'Confirmar',
        header: 'Adicione mais aprovadores e confirme.',
        additionalApprover: 'Aprovador adicional',
        submitButton: 'Adicionar fluxo de trabalho',
    },
    workflowsEditApprovalsPage: {
        title: 'Editar fluxo de aprovação',
        deleteTitle: 'Excluir fluxo de trabalho de aprovação',
        deletePrompt: 'Tem certeza de que deseja excluir este fluxo de aprovação? Todos os membros seguirão o fluxo padrão posteriormente.',
    },
    workflowsExpensesFromPage: {
        title: 'Despesas de',
        header: 'Quando os seguintes membros enviarem despesas:',
    },
    workflowsApproverPage: {
        genericErrorMessage: 'O aprovador não pôde ser alterado. Por favor, tente novamente ou entre em contato com o suporte.',
        header: 'Enviar para este membro para aprovação:',
    },
    workflowsPayerPage: {
        title: 'Pagador autorizado',
        genericErrorMessage: 'O pagador autorizado não pôde ser alterado. Por favor, tente novamente.',
        admins: 'Admins',
        payer: 'Pagador',
        paymentAccount: 'Conta de pagamento',
    },
    reportFraudPage: {
        title: 'Relatar fraude de cartão virtual',
        description:
            'Se os detalhes do seu cartão virtual forem roubados ou comprometidos, desativaremos permanentemente o seu cartão existente e forneceremos um novo cartão virtual e número.',
        deactivateCard: 'Desativar cartão',
        reportVirtualCardFraud: 'Relatar fraude de cartão virtual',
    },
    reportFraudConfirmationPage: {
        title: 'Fraude no cartão reportada',
        description: 'Desativamos permanentemente seu cartão existente. Quando você voltar para ver os detalhes do seu cartão, terá um novo cartão virtual disponível.',
        buttonText: 'Entendi, obrigado!',
    },
    activateCardPage: {
        activateCard: 'Ativar cartão',
        pleaseEnterLastFour: 'Por favor, insira os últimos quatro dígitos do seu cartão.',
        activatePhysicalCard: 'Ativar cartão físico',
        error: {
            thatDidNotMatch: 'Isso não corresponde aos últimos 4 dígitos do seu cartão. Por favor, tente novamente.',
            throttled:
                'Você digitou incorretamente os últimos 4 dígitos do seu Cartão Expensify muitas vezes. Se você tem certeza de que os números estão corretos, entre em contato com o Concierge para resolver. Caso contrário, tente novamente mais tarde.',
        },
    },
    getPhysicalCard: {
        header: 'Obter cartão físico',
        nameMessage: 'Digite seu nome e sobrenome, pois será exibido no seu cartão.',
        legalName: 'Nome legal',
        legalFirstName: 'Nome legal',
        legalLastName: 'Sobrenome legal',
        phoneMessage: 'Digite seu número de telefone.',
        phoneNumber: 'Número de telefone',
        address: 'Endereço',
        addressMessage: 'Insira seu endereço de entrega.',
        streetAddress: 'Endereço',
        city: 'Cidade',
        state: 'Estado',
        zipPostcode: 'CEP/Código Postal',
        country: 'País',
        confirmMessage: 'Por favor, confirme seus dados abaixo.',
        estimatedDeliveryMessage: 'Seu cartão físico chegará em 2-3 dias úteis.',
        next: 'Próximo',
        getPhysicalCard: 'Obter cartão físico',
        shipCard: 'Enviar cartão',
    },
    transferAmountPage: {
        transfer: ({amount}: TransferParams) => `Transfer${amount ? ` ${amount}` : ''}`,
        instant: 'Instantâneo (Cartão de débito)',
        instantSummary: ({rate, minAmount}: InstantSummaryParams) => `${rate}% de taxa (${minAmount} mínimo)`,
        ach: '1-3 dias úteis (Conta bancária)',
        achSummary: 'Sem taxa',
        whichAccount: 'Qual conta?',
        fee: 'Taxa',
        transferSuccess: 'Transferência bem-sucedida!',
        transferDetailBankAccount: 'Seu dinheiro deve chegar nos próximos 1-3 dias úteis.',
        transferDetailDebitCard: 'Seu dinheiro deve chegar imediatamente.',
        failedTransfer: 'Seu saldo não está totalmente liquidado. Por favor, transfira para uma conta bancária.',
        notHereSubTitle: 'Por favor, transfira seu saldo da página da carteira.',
        goToWallet: 'Ir para Carteira',
    },
    chooseTransferAccountPage: {
        chooseAccount: 'Escolher conta',
    },
    paymentMethodList: {
        addPaymentMethod: 'Adicionar método de pagamento',
        addNewDebitCard: 'Adicionar novo cartão de débito',
        addNewBankAccount: 'Adicionar nova conta bancária',
        accountLastFour: 'Terminando em',
        cardLastFour: 'Cartão terminando em',
        addFirstPaymentMethod: 'Adicione um método de pagamento para enviar e receber pagamentos diretamente no aplicativo.',
        defaultPaymentMethod: 'Padrão',
        bankAccountLastFour: ({lastFour}: BankAccountLastFourParams) => `Conta bancária • ${lastFour}`,
    },
    preferencesPage: {
        appSection: {
            title: 'Preferências do aplicativo',
        },
        testSection: {
            title: 'Testar preferências',
            subtitle: 'Configurações para ajudar a depurar e testar o aplicativo em estágio.',
        },
        receiveRelevantFeatureUpdatesAndExpensifyNews: 'Receba atualizações relevantes de recursos e notícias da Expensify',
        muteAllSounds: 'Silenciar todos os sons do Expensify',
    },
    priorityModePage: {
        priorityMode: 'Modo de prioridade',
        explainerText: 'Escolha se deseja #focus apenas em chats não lidos e fixados, ou mostrar tudo com os chats mais recentes e fixados no topo.',
        priorityModes: {
            default: {
                label: 'Mais recente',
                description: 'Mostrar todos os chats ordenados por mais recentes',
            },
            gsd: {
                label: '#foco',
                description: 'Mostrar apenas não lidos ordenados alfabeticamente',
            },
        },
    },
    reportDetailsPage: {
        inWorkspace: ({policyName}: ReportPolicyNameParams) => `em ${policyName}`,
        generatingPDF: 'Gerando PDF',
        waitForPDF: 'Por favor, aguarde enquanto geramos o PDF.',
        errorPDF: 'Ocorreu um erro ao tentar gerar seu PDF.',
        generatedPDF: 'Seu PDF de relatório foi gerado!',
    },
    reportDescriptionPage: {
        roomDescription: 'Descrição do quarto',
        roomDescriptionOptional: 'Descrição do quarto (opcional)',
        explainerText: 'Defina uma descrição personalizada para a sala.',
    },
    groupChat: {
        lastMemberTitle: 'Atenção!',
        lastMemberWarning: 'Como você é a última pessoa aqui, sair tornará este chat inacessível para todos os membros. Tem certeza de que deseja sair?',
        defaultReportName: ({displayName}: ReportArchiveReasonsClosedParams) => `Chat em grupo de ${displayName}`,
    },
    languagePage: {
        language: 'Idioma',
        aiGenerated: 'As traduções para este idioma são geradas automaticamente e podem conter erros.',
    },
    themePage: {
        theme: 'Tema',
        themes: {
            dark: {
                label: 'Escuro',
            },
            light: {
                label: 'Luz',
            },
            system: {
                label: 'Usar configurações do dispositivo',
            },
        },
        chooseThemeBelowOrSync: 'Escolha um tema abaixo ou sincronize com as configurações do seu dispositivo.',
    },
    termsOfUse: {
        phrase1: 'Ao fazer login, você concorda com o/a/as/os',
        phrase2: 'Termos de Serviço',
        phrase3: 'e',
        phrase4: 'Privacidade',
        phrase5: `A transmissão de dinheiro é fornecida por ${CONST.WALLET.PROGRAM_ISSUERS.EXPENSIFY_PAYMENTS} (NMLS ID:2017010) de acordo com seu`,
        phrase6: 'licenças',
    },
    validateCodeForm: {
        magicCodeNotReceived: 'Não recebeu um código mágico?',
        enterAuthenticatorCode: 'Por favor, insira seu código do autenticador',
        enterRecoveryCode: 'Por favor, insira seu código de recuperação',
        requiredWhen2FAEnabled: 'Necessário quando a 2FA está ativada',
        requestNewCode: 'Solicitar um novo código em',
        requestNewCodeAfterErrorOccurred: 'Solicitar um novo código',
        error: {
            pleaseFillMagicCode: 'Por favor, insira seu código mágico',
            incorrectMagicCode: 'Código mágico incorreto ou inválido. Por favor, tente novamente ou solicite um novo código.',
            pleaseFillTwoFactorAuth: 'Por favor, insira seu código de autenticação de dois fatores',
        },
    },
    passwordForm: {
        pleaseFillOutAllFields: 'Por favor, preencha todos os campos',
        pleaseFillPassword: 'Por favor, insira sua senha',
        pleaseFillTwoFactorAuth: 'Por favor, insira seu código de autenticação de dois fatores',
        enterYourTwoFactorAuthenticationCodeToContinue: 'Insira seu código de autenticação de dois fatores para continuar',
        forgot: 'Esqueceu?',
        requiredWhen2FAEnabled: 'Necessário quando a 2FA está ativada',
        error: {
            incorrectPassword: 'Senha incorreta. Por favor, tente novamente.',
            incorrectLoginOrPassword: 'Login ou senha incorretos. Por favor, tente novamente.',
            incorrect2fa: 'Código de autenticação de dois fatores incorreto. Por favor, tente novamente.',
            twoFactorAuthenticationEnabled: 'Você tem a autenticação em duas etapas ativada nesta conta. Por favor, faça login usando seu e-mail ou número de telefone.',
            invalidLoginOrPassword: 'Login ou senha inválidos. Por favor, tente novamente ou redefina sua senha.',
            unableToResetPassword:
                'Não conseguimos alterar sua senha. Isso provavelmente se deve a um link de redefinição de senha expirado em um e-mail antigo de redefinição de senha. Enviamos um novo link para que você possa tentar novamente. Verifique sua Caixa de Entrada e sua pasta de Spam; ele deve chegar em apenas alguns minutos.',
            noAccess: 'Você não tem acesso a este aplicativo. Por favor, adicione seu nome de usuário do GitHub para obter acesso.',
            accountLocked: 'Sua conta foi bloqueada após muitas tentativas sem sucesso. Por favor, tente novamente após 1 hora.',
            fallback: 'Algo deu errado. Por favor, tente novamente mais tarde.',
        },
    },
    loginForm: {
        phoneOrEmail: 'Telefone ou e-mail',
        error: {
            invalidFormatEmailLogin: 'O e-mail inserido é inválido. Por favor, corrija o formato e tente novamente.',
        },
        cannotGetAccountDetails: 'Não foi possível recuperar os detalhes da conta. Por favor, tente entrar novamente.',
        loginForm: 'Formulário de login',
        notYou: ({user}: NotYouParams) => `Não é ${user}?`,
    },
    onboarding: {
        welcome: 'Bem-vindo!',
        welcomeSignOffTitleManageTeam: 'Depois de concluir as tarefas acima, podemos explorar mais funcionalidades, como fluxos de trabalho de aprovação e regras!',
        welcomeSignOffTitle: 'É ótimo conhecê-lo!',
        explanationModal: {
            title: 'Bem-vindo ao Expensify',
            description: 'Um aplicativo para gerenciar seus gastos empresariais e pessoais na velocidade de um chat. Experimente e nos diga o que você acha. Muito mais por vir!',
            secondaryDescription: 'Para voltar para o Expensify Classic, basta tocar na sua foto de perfil > Ir para Expensify Classic.',
        },
        welcomeVideo: {
            title: 'Bem-vindo ao Expensify',
            description: 'Um aplicativo para gerenciar todos os seus gastos empresariais e pessoais em um chat. Feito para o seu negócio, sua equipe e seus amigos.',
        },
        getStarted: 'Comece agora',
        whatsYourName: 'Qual é o seu nome?',
        peopleYouMayKnow: 'Pessoas que você pode conhecer já estão aqui! Verifique seu e-mail para se juntar a elas.',
        workspaceYouMayJoin: ({domain, email}: WorkspaceYouMayJoin) => `Alguém do ${domain} já criou um espaço de trabalho. Por favor, insira o código mágico enviado para ${email}.`,
        joinAWorkspace: 'Participar de um espaço de trabalho',
        listOfWorkspaces: 'Aqui está a lista de espaços de trabalho que você pode ingressar. Não se preocupe, você sempre pode ingressar neles mais tarde, se preferir.',
        workspaceMemberList: ({employeeCount, policyOwner}: WorkspaceMemberList) => `${employeeCount} membro${employeeCount > 1 ? 's' : ''} • ${policyOwner}`,
        whereYouWork: 'Onde você trabalha?',
        errorSelection: 'Selecione uma opção para continuar',
        purpose: {
            title: 'O que você quer fazer hoje?',
            errorContinue: 'Por favor, pressione continuar para configurar',
            errorBackButton: 'Por favor, finalize as perguntas de configuração para começar a usar o aplicativo',
            [CONST.ONBOARDING_CHOICES.EMPLOYER]: 'Ser reembolsado pelo meu empregador',
            [CONST.ONBOARDING_CHOICES.MANAGE_TEAM]: 'Gerenciar as despesas da minha equipe',
            [CONST.ONBOARDING_CHOICES.PERSONAL_SPEND]: 'Acompanhe e planeje despesas',
            [CONST.ONBOARDING_CHOICES.CHAT_SPLIT]: 'Converse e divida despesas com amigos',
            [CONST.ONBOARDING_CHOICES.LOOKING_AROUND]: 'Algo mais',
        },
        employees: {
            title: 'Quantos funcionários você tem?',
            [CONST.ONBOARDING_COMPANY_SIZE.MICRO]: '1-10 funcionários',
            [CONST.ONBOARDING_COMPANY_SIZE.SMALL]: '11-50 funcionários',
            [CONST.ONBOARDING_COMPANY_SIZE.MEDIUM_SMALL]: '51-100 funcionários',
            [CONST.ONBOARDING_COMPANY_SIZE.MEDIUM]: '101-1.000 funcionários',
            [CONST.ONBOARDING_COMPANY_SIZE.LARGE]: 'Mais de 1.000 funcionários',
        },
        accounting: {
            title: 'Você usa algum software de contabilidade?',
            none: 'Nenhum',
        },
        interestedFeatures: {
            title: 'Quais recursos você está interessado?',
            featuresAlreadyEnabled: 'Seu espaço de trabalho já tem o seguinte habilitado:',
            featureYouMayBeInterestedIn: 'Ative recursos adicionais nos quais você possa estar interessado:',
        },
        error: {
            requiredFirstName: 'Por favor, insira seu primeiro nome para continuar',
        },
        workEmail: {
            title: 'Qual é o seu e-mail de trabalho?',
            subtitle: 'O Expensify funciona melhor quando você conecta seu e-mail de trabalho.',
            explanationModal: {
                descriptionOne: 'Encaminhe para receipts@expensify.com para digitalização',
                descriptionTwo: 'Junte-se aos seus colegas que já estão usando o Expensify',
                descriptionThree: 'Aproveite uma experiência mais personalizada',
            },
            addWorkEmail: 'Adicionar e-mail de trabalho',
        },
        workEmailValidation: {
            title: 'Verifique seu e-mail de trabalho',
            magicCodeSent: ({workEmail}: WorkEmailResendCodeParams) => `Por favor, insira o código mágico enviado para ${workEmail}. Ele deve chegar em um ou dois minutos.`,
        },
        workEmailValidationError: {
            publicEmail: 'Por favor, insira um e-mail de trabalho válido de um domínio privado, por exemplo, mitch@company.com.',
            offline: 'Não conseguimos adicionar seu e-mail de trabalho, pois você parece estar offline.',
        },
        mergeBlockScreen: {
            title: 'Não foi possível adicionar o e-mail de trabalho',
            subtitle: ({workEmail}: WorkEmailMergingBlockedParams) =>
                `Não conseguimos adicionar ${workEmail}. Por favor, tente novamente mais tarde em Configurações ou converse com o Concierge para obter orientação.`,
        },
        tasks: {
            testDriveAdminTask: {
                title: ({testDriveURL}) => `Faça um [test drive](${testDriveURL})`,
                description: ({testDriveURL}) => `[Faça um tour rápido pelo produto](${testDriveURL}) para ver por que o Expensify é a maneira mais rápida de fazer suas despesas.`,
            },
            testDriveEmployeeTask: {
                title: ({testDriveURL}) => `Faça um [test drive](${testDriveURL})`,
                description: ({testDriveURL}) => `[Faça um test drive](${testDriveURL}) conosco e sua equipe ganha *3 meses grátis de Expensify!*`,
            },
            createTestDriveAdminWorkspaceTask: {
                title: ({workspaceConfirmationLink}) => `[Crie](${workspaceConfirmationLink}) um espaço de trabalho`,
                description: 'Crie um espaço de trabalho e configure as definições com a ajuda do seu especialista em configuração!',
            },
            createWorkspaceTask: {
                title: ({workspaceSettingsLink}) => `Crie um [espaço de trabalho](${workspaceSettingsLink})`,
                description: ({workspaceSettingsLink}) =>
                    '*Crie um espaço de trabalho* para rastrear despesas, digitalizar recibos, conversar e muito mais.\n' +
                    '\n' +
                    '1. Clique em *Espaços de trabalho* > *Novo espaço de trabalho*.\n' +
                    '\n' +
                    `*Seu novo espaço de trabalho está pronto!* [Confira](${workspaceSettingsLink}).`,
            },
            setupCategoriesTask: {
                title: ({workspaceCategoriesLink}) => `Configure [categorias](${workspaceCategoriesLink})`,
                description: ({workspaceCategoriesLink}) =>
                    '*Configure categorias* para que sua equipe possa categorizar despesas para relatórios fáceis.\n' +
                    '\n' +
                    '1. Clique em *Espaços de trabalho*.\n' +
                    '3. Selecione seu espaço de trabalho.\n' +
                    '4. Clique em *Categorias*.\n' +
                    '5. Desative quaisquer categorias que você não precise.\n' +
                    '6. Adicione suas próprias categorias no canto superior direito.\n' +
                    '\n' +
                    `[Leve-me para as configurações de categoria do espaço de trabalho](${workspaceCategoriesLink}).\n` +
                    '\n' +
                    `![Configurar categorias](${CONST.CLOUDFRONT_URL}/videos/walkthrough-categories-v2.mp4)`,
            },
            combinedTrackSubmitExpenseTask: {
                title: 'Envie uma despesa',
                description:
                    '*Envie uma despesa* inserindo um valor ou digitalizando um recibo.\n' +
                    '\n' +
                    `1. Clique no botão ${CONST.CUSTOM_EMOJIS.GLOBAL_CREATE}.\n` +
                    '2. Escolha *Criar despesa*.\n' +
                    '3. Insira um valor ou digitalize um recibo.\n' +
                    `4. Adicione o e-mail ou número de telefone do seu chefe.\n` +
                    '5. Clique em *Criar*.\n' +
                    '\n' +
                    'E pronto!',
            },
            adminSubmitExpenseTask: {
                title: 'Envie uma despesa',
                description:
                    '*Envie uma despesa* inserindo um valor ou digitalizando um recibo.\n' +
                    '\n' +
                    `1. Clique no botão ${CONST.CUSTOM_EMOJIS.GLOBAL_CREATE}.\n` +
                    '2. Escolha *Criar despesa*.\n' +
                    '3. Insira um valor ou digitalize um recibo.\n' +
                    '4. Confirme os detalhes.\n' +
                    '5. Clique em *Criar*.\n' +
                    '\n' +
                    `E pronto!`,
            },
            trackExpenseTask: {
                title: 'Rastreie uma despesa',
                description:
                    '*Rastreie uma despesa* em qualquer moeda, com ou sem recibo.\n' +
                    '\n' +
                    `1. Clique no botão ${CONST.CUSTOM_EMOJIS.GLOBAL_CREATE}.\n` +
                    '2. Escolha *Criar despesa*.\n' +
                    '3. Insira um valor ou digitalize um recibo.\n' +
                    '4. Escolha seu espaço *pessoal*.\n' +
                    '5. Clique em *Criar*.\n' +
                    '\n' +
                    'E pronto! Sim, é simples assim.',
            },
            addAccountingIntegrationTask: {
                title: ({integrationName, workspaceAccountingLink}) =>
                    `Conecte-se${integrationName === CONST.ONBOARDING_ACCOUNTING_MAPPING.other ? '' : ' ao'} [${integrationName === CONST.ONBOARDING_ACCOUNTING_MAPPING.other ? 'seu' : ''} ${integrationName}](${workspaceAccountingLink})`,
                description: ({integrationName, workspaceAccountingLink}) =>
                    `Conecte-se${integrationName === CONST.ONBOARDING_ACCOUNTING_MAPPING.other ? ' ao seu' : ' ao'} ${integrationName} para categorização automática de despesas e sincronização que torna o fechamento do mês muito fácil.\n` +
                    '\n' +
                    '1. Clique em *Configurações*.\n' +
                    '2. Vá para *Espaços de trabalho*.\n' +
                    '3. Selecione seu espaço de trabalho.\n' +
                    '4. Clique em *Contabilidade*.\n' +
                    `5. Encontre ${integrationName}.\n` +
                    '6. Clique em *Conectar*.\n' +
                    '\n' +
                    `${
                        integrationName && CONST.connectionsVideoPaths[integrationName]
                            ? `[Leve-me para a contabilidade](${workspaceAccountingLink}).\n\n![Conecte-se ao ${integrationName}](${CONST.CLOUDFRONT_URL}/${CONST.connectionsVideoPaths[integrationName]})`
                            : `[Leve-me para a contabilidade](${workspaceAccountingLink}).`
                    }`,
            },
            connectCorporateCardTask: {
                title: ({corporateCardLink}) => `Conecte [seu cartão corporativo](${corporateCardLink})`,
                description: ({corporateCardLink}) =>
                    `Conecte seu cartão corporativo para importar e categorizar despesas automaticamente.\n` +
                    '\n' +
                    '1. Clique em *Espaços de trabalho*.\n' +
                    '2. Selecione seu espaço de trabalho.\n' +
                    '3. Clique em *Cartões corporativos*.\n' +
                    '4. Siga as instruções para conectar seu cartão.\n' +
                    '\n' +
                    `[Leve-me para conectar meus cartões corporativos](${corporateCardLink}).`,
            },

            inviteTeamTask: {
                title: ({workspaceMembersLink}) => `Convide [sua equipe](${workspaceMembersLink})`,
                description: ({workspaceMembersLink}) =>
                    '*Convide sua equipe* para o Expensify para que eles possam começar a rastrear despesas hoje mesmo.\n' +
                    '\n' +
                    '1. Clique em *Espaços de trabalho*.\n' +
                    '3. Selecione seu espaço de trabalho.\n' +
                    '4. Clique em *Membros* > *Convidar membro*.\n' +
                    '5. Insira e-mails ou números de telefone. \n' +
                    '6. Adicione uma mensagem de convite personalizada, se desejar!\n' +
                    '\n' +
                    `[Leve-me para os membros do espaço de trabalho](${workspaceMembersLink}).\n` +
                    '\n' +
                    `![Convide sua equipe](${CONST.CLOUDFRONT_URL}/videos/walkthrough-invite_members-v2.mp4)`,
            },

            setupCategoriesAndTags: {
                title: ({workspaceCategoriesLink, workspaceMoreFeaturesLink}) => `Configure [categorias](${workspaceCategoriesLink}) e [tags](${workspaceMoreFeaturesLink})`,
                description: ({workspaceCategoriesLink, workspaceAccountingLink}) =>
                    '*Configure categorias e tags* para que sua equipe possa categorizar despesas para relatórios fáceis.\n' +
                    '\n' +
                    `Importe-as automaticamente [conectando seu software de contabilidade](${workspaceAccountingLink}), ou configure-as manualmente nas [configurações do seu espaço de trabalho](${workspaceCategoriesLink}).`,
            },
            setupTagsTask: {
                title: ({workspaceMoreFeaturesLink}) => `Configure [tags](${workspaceMoreFeaturesLink})`,
                description: ({workspaceMoreFeaturesLink}) =>
                    'Use tags para adicionar detalhes extras de despesas, como projetos, clientes, locais e departamentos. Se você precisar de vários níveis de tags, pode fazer upgrade para o plano Control.\n' +
                    '\n' +
                    '1. Clique em *Espaços de trabalho*.\n' +
                    '3. Selecione seu espaço de trabalho.\n' +
                    '4. Clique em *Mais recursos*.\n' +
                    '5. Habilite *Tags*.\n' +
                    '6. Navegue até *Tags* no editor do espaço de trabalho.\n' +
                    '7. Clique em *+ Adicionar tag* para criar as suas.\n' +
                    '\n' +
                    `[Leve-me para mais recursos](${workspaceMoreFeaturesLink}).\n` +
                    '\n' +
                    `![Configurar tags](${CONST.CLOUDFRONT_URL}/videos/walkthrough-tags-v2.mp4)`,
            },

            inviteAccountantTask: {
                title: ({workspaceMembersLink}) => `Convide seu [contador](${workspaceMembersLink})`,
                description: ({workspaceMembersLink}) =>
                    '*Convide seu contador* para colaborar no seu espaço de trabalho e gerenciar as despesas da sua empresa.\n' +
                    '\n' +
                    '1. Clique em *Espaços de trabalho*.\n' +
                    '2. Selecione seu espaço de trabalho.\n' +
                    '3. Clique em *Membros*.\n' +
                    '4. Clique em *Convidar membro*.\n' +
                    '5. Insira o e-mail do seu contador.\n' +
                    '\n' +
                    `[Convide seu contador agora](${workspaceMembersLink}).`,
            },

            startChatTask: {
                title: 'Iniciar um bate-papo',
                description:
                    '*Inicie um bate-papo* com qualquer pessoa usando seu e-mail ou número de telefone.\n' +
                    '\n' +
                    `1. Clique no botão ${CONST.CUSTOM_EMOJIS.GLOBAL_CREATE}.\n` +
                    '2. Escolha *Iniciar bate-papo*.\n' +
                    '3. Insira um e-mail ou número de telefone.\n' +
                    '\n' +
                    'Se eles ainda não estiverem usando o Expensify, serão convidados automaticamente.\n' +
                    '\n' +
                    'Cada bate-papo também se transformará em um e-mail ou mensagem de texto que eles podem responder diretamente.',
            },

            splitExpenseTask: {
                title: 'Dividir uma despesa',
                description:
                    '*Divida despesas* com uma ou mais pessoas.\n' +
                    '\n' +
                    `1. Clique no botão ${CONST.CUSTOM_EMOJIS.GLOBAL_CREATE}.\n` +
                    '2. Escolha *Iniciar bate-papo*.\n' +
                    '3. Insira e-mails ou números de telefone.\n' +
                    '4. Clique no botão cinza *+* no bate-papo > *Dividir despesa*.\n' +
                    '5. Crie a despesa selecionando *Manual*, *Digitalizar* ou *Distância*.\n' +
                    '\n' +
                    'Sinta-se à vontade para adicionar mais detalhes, se quiser, ou apenas envie. Vamos te reembolsar!',
            },

            reviewWorkspaceSettingsTask: {
                title: ({workspaceSettingsLink}) => `Revise suas [configurações de espaço de trabalho](${workspaceSettingsLink})`,
                description: ({workspaceSettingsLink}) =>
                    'Veja como revisar e atualizar as configurações do seu espaço de trabalho:\n' +
                    '1. Clique na aba de configurações.\n' +
                    '2. Clique em *Espaços de trabalho* > [Seu espaço de trabalho].\n' +
                    `[Vá para o seu espaço de trabalho](${workspaceSettingsLink}). Vamos rastreá-los na sala #admins.`,
            },
            createReportTask: {
                title: 'Crie seu primeiro relatório',
                description:
                    'Veja como criar um relatório:\n' +
                    '\n' +
                    `1. Clique no botão ${CONST.CUSTOM_EMOJIS.GLOBAL_CREATE}.\n` +
                    '2. Escolha *Criar relatório*.\n' +
                    '3. Clique em *Adicionar despesa*.\n' +
                    '4. Adicione sua primeira despesa.\n' +
                    '\n' +
                    'E pronto!',
            },
        } satisfies Record<string, Pick<OnboardingTask, 'title' | 'description'>>,
        testDrive: {
            name: ({testDriveURL}: {testDriveURL?: string}) => (testDriveURL ? `Faça um [test drive](${testDriveURL})` : 'Faça um test drive'),
            embeddedDemoIframeTitle: 'Test Drive',
            employeeFakeReceipt: {
                description: 'Meu recibo de test drive!',
            },
        },
        messages: {
            onboardingEmployerOrSubmitMessage: 'Ser reembolsado é tão fácil quanto enviar uma mensagem. Vamos ver o básico.',
            onboardingPersonalSpendMessage: 'Veja como rastrear seus gastos em poucos cliques.',
            onboardingMangeTeamMessage: ({onboardingCompanySize}: {onboardingCompanySize?: OnboardingCompanySize}) =>
                `Aqui está uma lista de tarefas que eu recomendaria para uma empresa do seu tamanho com ${onboardingCompanySize} remetentes:`,
            onboardingTrackWorkspaceMessage:
                '# Vamos configurar você\n👋 Estou aqui para ajudar! Para você começar, adaptei as configurações do seu espaço de trabalho para microempreendedores individuais e empresas semelhantes. Você pode ajustar seu espaço de trabalho clicando no link abaixo!\n\nVeja como rastrear seus gastos em poucos cliques:',
            onboardingChatSplitMessage: 'Dividir contas com amigos é tão fácil quanto enviar uma mensagem. Veja como.',
            onboardingAdminMessage: 'Aprenda a gerenciar o espaço de trabalho da sua equipe como administrador e enviar suas próprias despesas.',
            onboardingLookingAroundMessage:
                'O Expensify é mais conhecido por despesas, viagens e gerenciamento de cartões corporativos, mas fazemos muito mais do que isso. Diga-me o que lhe interessa e eu o ajudarei a começar.',
            onboardingTestDriveReceiverMessage: '*Você tem 3 meses grátis! Comece abaixo.*',
        },
        workspace: {
            title: 'Mantenha-se organizado com um espaço de trabalho',
            subtitle: 'Desbloqueie ferramentas poderosas para simplificar o gerenciamento de despesas, tudo em um só lugar. Com um espaço de trabalho, você pode:',
            explanationModal: {
                descriptionOne: 'Acompanhe e organize recibos',
                descriptionTwo: 'Categorizar e etiquetar despesas',
                descriptionThree: 'Criar e compartilhar relatórios',
            },
            price: 'Experimente gratuitamente por 30 dias, depois faça o upgrade por apenas <strong>US$5/mês</strong>.',
            createWorkspace: 'Criar espaço de trabalho',
        },
        confirmWorkspace: {
            title: 'Confirmar espaço de trabalho',
            subtitle: 'Crie um espaço de trabalho para rastrear recibos, reembolsar despesas, gerenciar viagens, criar relatórios e muito mais — tudo na velocidade do chat.',
        },
        inviteMembers: {
            title: 'Convidar membros',
            subtitle: 'Gerencie e compartilhe suas despesas com um contador ou inicie um grupo de viagem com amigos.',
        },
    },
    featureTraining: {
        doNotShowAgain: 'Não me mostre isso novamente',
    },
    personalDetails: {
        error: {
            containsReservedWord: 'O nome não pode conter as palavras Expensify ou Concierge',
            hasInvalidCharacter: 'O nome não pode conter uma vírgula ou ponto e vírgula',
            requiredFirstName: 'O nome não pode estar vazio',
        },
    },
    privatePersonalDetails: {
        enterLegalName: 'Qual é o seu nome legal?',
        enterDateOfBirth: 'Qual é a sua data de nascimento?',
        enterAddress: 'Qual é o seu endereço?',
        enterPhoneNumber: 'Qual é o seu número de telefone?',
        personalDetails: 'Detalhes pessoais',
        privateDataMessage: 'Esses detalhes são usados para viagens e pagamentos. Eles nunca são exibidos no seu perfil público.',
        legalName: 'Nome legal',
        legalFirstName: 'Nome legal',
        legalLastName: 'Sobrenome legal',
        address: 'Endereço',
        error: {
            dateShouldBeBefore: ({dateString}: DateShouldBeBeforeParams) => `A data deve ser anterior a ${dateString}`,
            dateShouldBeAfter: ({dateString}: DateShouldBeAfterParams) => `A data deve ser após ${dateString}`,
            hasInvalidCharacter: 'O nome pode incluir apenas caracteres latinos',
            incorrectZipFormat: ({zipFormat}: IncorrectZipFormatParams = {}) => `Formato de código postal incorreto${zipFormat ? `Formato aceitável: ${zipFormat}` : ''}`,
            invalidPhoneNumber: `Por favor, certifique-se de que o número de telefone é válido (por exemplo, ${CONST.EXAMPLE_PHONE_NUMBER})`,
        },
    },
    resendValidationForm: {
        linkHasBeenResent: 'Link foi reenviado',
        weSentYouMagicSignInLink: ({login, loginType}: WeSentYouMagicSignInLinkParams) => `Enviei um link mágico de login para ${login}. Por favor, verifique seu ${loginType} para entrar.`,
        resendLink: 'Reenviar link',
    },
    unlinkLoginForm: {
        toValidateLogin: ({primaryLogin, secondaryLogin}: ToValidateLoginParams) =>
            `Para validar ${secondaryLogin}, por favor, reenvie o código mágico das Configurações da Conta de ${primaryLogin}.`,
        noLongerHaveAccess: ({primaryLogin}: NoLongerHaveAccessParams) => `Se você não tiver mais acesso a ${primaryLogin}, por favor, desvincule suas contas.`,
        unlink: 'Desvincular',
        linkSent: 'Link enviado!',
        successfullyUnlinkedLogin: 'Login secundário desvinculado com sucesso!',
    },
    emailDeliveryFailurePage: {
        ourEmailProvider: ({login}: OurEmailProviderParams) =>
            `Nosso provedor de e-mail suspendeu temporariamente os e-mails para ${login} devido a problemas de entrega. Para desbloquear seu login, siga estas etapas:`,
        confirmThat: ({login}: ConfirmThatParams) => `Confirme que ${login} está escrito corretamente e é um endereço de e-mail real e válido para entrega.`,
        emailAliases: 'Os aliases de e-mail, como "expenses@domain.com", devem ter acesso à sua própria caixa de entrada de e-mail para que seja um login válido do Expensify.',
        ensureYourEmailClient: 'Certifique-se de que seu cliente de e-mail permita e-mails de expensify.com.',
        youCanFindDirections: 'Você pode encontrar instruções sobre como concluir esta etapa',
        helpConfigure: 'mas você pode precisar que o seu departamento de TI ajude a configurar as suas configurações de e-mail.',
        onceTheAbove: 'Depois de concluir as etapas acima, por favor entre em contato com',
        toUnblock: 'para desbloquear seu login.',
    },
    smsDeliveryFailurePage: {
        smsDeliveryFailureMessage: ({login}: OurEmailProviderParams) =>
            `Não conseguimos entregar mensagens SMS para ${login}, então suspendemos temporariamente. Por favor, tente validar seu número:`,
        validationSuccess: 'Seu número foi validado! Clique abaixo para enviar um novo código mágico de login.',
        validationFailed: ({
            timeData,
        }: {
            timeData?: {
                days?: number;
                hours?: number;
                minutes?: number;
            } | null;
        }) => {
            if (!timeData) {
                return 'Por favor, aguarde um momento antes de tentar novamente.';
            }
            const timeParts = [];
            if (timeData.days) {
                timeParts.push(`${timeData.days} ${timeData.days === 1 ? 'dia' : 'dias'}`);
            }
            if (timeData.hours) {
                timeParts.push(`${timeData.hours} ${timeData.hours === 1 ? 'hora' : 'horas'}`);
            }
            if (timeData.minutes) {
                timeParts.push(`${timeData.minutes} ${timeData.minutes === 1 ? 'minuto' : 'minutos'}`);
            }
            let timeText = '';
            if (timeParts.length === 1) {
                timeText = timeParts.at(0) ?? '';
            } else if (timeParts.length === 2) {
                timeText = `${timeParts.at(0)} and ${timeParts.at(1)}`;
            } else if (timeParts.length === 3) {
                timeText = `${timeParts.at(0)}, ${timeParts.at(1)}, and ${timeParts.at(2)}`;
            }
            return `Aguarde! Você precisa esperar ${timeText} antes de tentar validar seu número novamente.`;
        },
    },
    welcomeSignUpForm: {
        join: 'Participar',
    },
    detailsPage: {
        localTime: 'Hora local',
    },
    newChatPage: {
        startGroup: 'Iniciar grupo',
        addToGroup: 'Adicionar ao grupo',
    },
    yearPickerPage: {
        year: 'Ano',
        selectYear: 'Por favor, selecione um ano',
    },
    focusModeUpdateModal: {
        title: 'Bem-vindo ao modo #focus!',
        prompt: 'Mantenha-se atualizado vendo apenas os chats não lidos ou que precisam da sua atenção. Não se preocupe, você pode mudar isso a qualquer momento em',
        settings: 'configurações',
    },
    notFound: {
        chatYouLookingForCannotBeFound: 'O chat que você está procurando não pode ser encontrado.',
        getMeOutOfHere: 'Me tire daqui',
        iouReportNotFound: 'Os detalhes do pagamento que você está procurando não podem ser encontrados.',
        notHere: 'Hmm... não está aqui',
        pageNotFound: 'Ops, esta página não pode ser encontrada.',
        noAccess: 'Este chat ou despesa pode ter sido excluído ou você não tem acesso a ele.\n\nPara qualquer dúvida, entre em contato com concierge@expensify.com',
        goBackHome: 'Voltar para a página inicial',
    },
    errorPage: {
        title: ({isBreakLine}: {isBreakLine: boolean}) => `Ops... ${isBreakLine ? '\n' : ''}Algo deu errado`,
        subtitle: 'Não foi possível concluir sua solicitação. Por favor, tente novamente mais tarde.',
    },
    setPasswordPage: {
        enterPassword: 'Digite uma senha',
        setPassword: 'Definir senha',
        newPasswordPrompt: 'Sua senha deve ter pelo menos 8 caracteres, 1 letra maiúscula, 1 letra minúscula e 1 número.',
        passwordFormTitle: 'Bem-vindo de volta ao Novo Expensify! Por favor, defina sua senha.',
        passwordNotSet: 'Não conseguimos definir sua nova senha. Enviamos um novo link de senha para você tentar novamente.',
        setPasswordLinkInvalid: 'Este link para definir a senha é inválido ou expirou. Um novo está esperando por você na sua caixa de entrada de e-mail!',
        validateAccount: 'Verificar conta',
    },
    statusPage: {
        status: 'Status',
        statusExplanation: 'Adicione um emoji para dar aos seus colegas e amigos uma maneira fácil de saber o que está acontecendo. Você também pode adicionar uma mensagem, se quiser!',
        today: 'Hoje',
        clearStatus: 'Limpar status',
        save: 'Salvar',
        message: 'Mensagem',
        timePeriods: {
            never: 'Nunca',
            thirtyMinutes: '30 minutos',
            oneHour: '1 hora',
            afterToday: 'Hoje',
            afterWeek: 'Uma semana',
            custom: 'Customizado',
        },
        untilTomorrow: 'Até amanhã',
        untilTime: ({time}: UntilTimeParams) => `Até ${time}`,
        date: 'Data',
        time: 'Tempo',
        clearAfter: 'Limpar após',
        whenClearStatus: 'Quando devemos limpar seu status?',
        vacationDelegate: 'Delegado de férias',
        setVacationDelegate: `Defina um delegado de férias para aprovar relatórios em seu nome enquanto estiver fora do escritório.`,
        vacationDelegateError: 'Ocorreu um erro ao atualizar seu delegado de férias.',
        asVacationDelegate: ({nameOrEmail: managerName}: VacationDelegateParams) => `como delegado de férias de ${managerName}`,
        toAsVacationDelegate: ({submittedToName, vacationDelegateName}: SubmittedToVacationDelegateParams) => `para ${submittedToName} como delegado de férias de ${vacationDelegateName}`,
        vacationDelegateWarning: ({nameOrEmail}: VacationDelegateParams) =>
            `Você está designando ${nameOrEmail} como seu delegado de férias. Essa pessoa ainda não está em todos os seus espaços de trabalho. Se você continuar, um e-mail será enviado para todos os administradores dos seus espaços solicitando a inclusão dela.`,
    },
    stepCounter: ({step, total, text}: StepCounterParams) => {
        let result = `Etapa ${step}`;
        if (total) {
            result = `${result} of ${total}`;
        }
        if (text) {
            result = `${result}: ${text}`;
        }
        return result;
    },
    bankAccount: {
        bankInfo: 'Informações bancárias',
        confirmBankInfo: 'Confirmar informações bancárias',
        manuallyAdd: 'Adicione sua conta bancária manualmente',
        letsDoubleCheck: 'Vamos verificar se tudo está correto.',
        accountEnding: 'Conta terminando em',
        thisBankAccount: 'Esta conta bancária será usada para pagamentos comerciais no seu espaço de trabalho.',
        accountNumber: 'Número da conta',
        routingNumber: 'Número de roteamento',
        chooseAnAccountBelow: 'Escolha uma conta abaixo',
        addBankAccount: 'Adicionar conta bancária',
        chooseAnAccount: 'Escolha uma conta',
        connectOnlineWithPlaid: 'Faça login no seu banco',
        connectManually: 'Conectar manualmente',
        desktopConnection: 'Nota: Para se conectar com Chase, Wells Fargo, Capital One ou Bank of America, por favor clique aqui para completar este processo em um navegador.',
        yourDataIsSecure: 'Seus dados estão seguros',
        toGetStarted: 'Adicione uma conta bancária para reembolsar despesas, emitir Cartões Expensify, coletar pagamentos de faturas e pagar contas, tudo em um só lugar.',
        plaidBodyCopy: 'Dê aos seus funcionários uma maneira mais fácil de pagar - e serem reembolsados - por despesas da empresa.',
        checkHelpLine: 'Seu número de roteamento e número da conta podem ser encontrados em um cheque da conta.',
        hasPhoneLoginError: ({contactMethodRoute}: ContactMethodParams) =>
            `Para conectar uma conta bancária, por favor <a href="${contactMethodRoute}">adicione um e-mail como seu login principal</a> e tente novamente. Você pode adicionar seu número de telefone como um login secundário.`,
        hasBeenThrottledError: 'Ocorreu um erro ao adicionar sua conta bancária. Por favor, aguarde alguns minutos e tente novamente.',
        hasCurrencyError: ({workspaceRoute}: WorkspaceRouteParams) =>
            `Ops! Parece que a moeda do seu espaço de trabalho está definida para uma moeda diferente de USD. Para continuar, por favor vá para <a href="${workspaceRoute}">suas configurações de espaço de trabalho</a> para definir para USD e tentar novamente.`,
        error: {
            youNeedToSelectAnOption: 'Por favor, selecione uma opção para continuar',
            noBankAccountAvailable: 'Desculpe, não há nenhuma conta bancária disponível.',
            noBankAccountSelected: 'Por favor, escolha uma conta',
            taxID: 'Por favor, insira um número de identificação fiscal válido.',
            website: 'Por favor, insira um site válido',
            zipCode: `Por favor, insira um código postal válido usando o formato: ${CONST.COUNTRY_ZIP_REGEX_DATA.US.samples}`,
            phoneNumber: 'Por favor, insira um número de telefone válido.',
            email: 'Por favor, insira um endereço de e-mail válido.',
            companyName: 'Por favor, insira um nome comercial válido.',
            addressCity: 'Por favor, insira uma cidade válida',
            addressStreet: 'Por favor, insira um endereço de rua válido',
            addressState: 'Por favor, selecione um estado válido.',
            incorporationDateFuture: 'A data de incorporação não pode estar no futuro',
            incorporationState: 'Por favor, selecione um estado válido.',
            industryCode: 'Por favor, insira um código de classificação de indústria válido com seis dígitos.',
            restrictedBusiness: 'Por favor, confirme se a empresa não está na lista de empresas restritas.',
            routingNumber: 'Por favor, insira um número de roteamento válido.',
            accountNumber: 'Por favor, insira um número de conta válido.',
            routingAndAccountNumberCannotBeSame: 'Os números de roteamento e de conta não podem coincidir.',
            companyType: 'Por favor, selecione um tipo de empresa válido',
            tooManyAttempts:
                'Devido a um alto número de tentativas de login, esta opção foi desativada por 24 horas. Por favor, tente novamente mais tarde ou insira os detalhes manualmente.',
            address: 'Por favor, insira um endereço válido',
            dob: 'Por favor, selecione uma data de nascimento válida',
            age: 'Deve ter mais de 18 anos de idade',
            ssnLast4: 'Por favor, insira os últimos 4 dígitos válidos do SSN',
            firstName: 'Por favor, insira um nome válido.',
            lastName: 'Por favor, insira um sobrenome válido',
            noDefaultDepositAccountOrDebitCardAvailable: 'Por favor, adicione uma conta de depósito padrão ou cartão de débito.',
            validationAmounts: 'Os valores de validação que você inseriu estão incorretos. Por favor, verifique novamente seu extrato bancário e tente novamente.',
            fullName: 'Por favor, insira um nome completo válido.',
            ownershipPercentage: 'Por favor, insira um número percentual válido',
            deletePaymentBankAccount:
                'Este banco conta não pode ser excluída porque é usada para pagamentos do Cartão Expensify. Se ainda assim deseja excluir essa conta, entre em contato com o Concierge.',
        },
    },
    addPersonalBankAccount: {
        countrySelectionStepHeader: 'Onde está localizada a sua conta bancária?',
        accountDetailsStepHeader: 'Quais são os detalhes da sua conta?',
        accountTypeStepHeader: 'Que tipo de conta é esta?',
        bankInformationStepHeader: 'Quais são os seus dados bancários?',
        accountHolderInformationStepHeader: 'Quais são os detalhes do titular da conta?',
        howDoWeProtectYourData: 'Como protegemos seus dados?',
        currencyHeader: 'Qual é a moeda da sua conta bancária?',
        confirmationStepHeader: 'Verifique suas informações.',
        confirmationStepSubHeader: 'Verifique os detalhes abaixo e marque a caixa de termos para confirmar.',
    },
    addPersonalBankAccountPage: {
        enterPassword: 'Digite a senha do Expensify',
        alreadyAdded: 'Esta conta já foi adicionada.',
        chooseAccountLabel: 'Conta',
        successTitle: 'Conta bancária pessoal adicionada!',
        successMessage: 'Parabéns, sua conta bancária está configurada e pronta para receber reembolsos.',
    },
    attachmentView: {
        unknownFilename: 'Nome de arquivo desconhecido',
        passwordRequired: 'Por favor, insira uma senha',
        passwordIncorrect: 'Senha incorreta. Por favor, tente novamente.',
        failedToLoadPDF: 'Falha ao carregar o arquivo PDF',
        pdfPasswordForm: {
            title: 'PDF protegido por senha',
            infoText: 'Este PDF está protegido por senha.',
            beforeLinkText: 'Por favor',
            linkText: 'insira a senha',
            afterLinkText: 'para visualizá-lo.',
            formLabel: 'Ver PDF',
        },
        attachmentNotFound: 'Anexo não encontrado',
    },
    messages: {
        errorMessageInvalidPhone: `Por favor, insira um número de telefone válido sem parênteses ou traços. Se você estiver fora dos EUA, inclua o código do seu país (ex.: ${CONST.EXAMPLE_PHONE_NUMBER}).`,
        errorMessageInvalidEmail: 'E-mail inválido',
        userIsAlreadyMember: ({login, name}: UserIsAlreadyMemberParams) => `${login} já é membro de ${name}`,
    },
    onfidoStep: {
        acceptTerms: 'Ao continuar com a solicitação para ativar sua Expensify Wallet, você confirma que leu, entendeu e aceita',
        facialScan: 'Política e Autorização de Varredura Facial da Onfido',
        tryAgain: 'Tente novamente',
        verifyIdentity: 'Verificar identidade',
        letsVerifyIdentity: 'Vamos verificar sua identidade',
        butFirst: `Mas primeiro, a parte chata. Leia as informações legais na próxima etapa e clique em "Aceitar" quando estiver pronto.`,
        genericError: 'Ocorreu um erro ao processar esta etapa. Por favor, tente novamente.',
        cameraPermissionsNotGranted: 'Ativar acesso à câmera',
        cameraRequestMessage: 'Precisamos de acesso à sua câmera para concluir a verificação da conta bancária. Por favor, habilite em Configurações > New Expensify.',
        microphonePermissionsNotGranted: 'Ativar acesso ao microfone',
        microphoneRequestMessage: 'Precisamos de acesso ao seu microfone para concluir a verificação da conta bancária. Por favor, habilite em Configurações > New Expensify.',
        originalDocumentNeeded: 'Por favor, envie uma imagem original do seu documento de identidade em vez de uma captura de tela ou imagem escaneada.',
        documentNeedsBetterQuality:
            'Seu documento de identificação parece estar danificado ou com recursos de segurança ausentes. Por favor, faça o upload de uma imagem original de um documento de identificação não danificado que esteja totalmente visível.',
        imageNeedsBetterQuality:
            'Há um problema com a qualidade da imagem do seu documento de identidade. Por favor, envie uma nova imagem onde todo o seu documento possa ser visto claramente.',
        selfieIssue: 'Há um problema com sua selfie/vídeo. Por favor, envie uma selfie/vídeo ao vivo.',
        selfieNotMatching: 'Sua selfie/vídeo não corresponde ao seu documento de identidade. Por favor, envie uma nova selfie/vídeo onde seu rosto possa ser visto claramente.',
        selfieNotLive: 'Sua selfie/vídeo não parece ser uma foto/vídeo ao vivo. Por favor, envie uma selfie/vídeo ao vivo.',
    },
    additionalDetailsStep: {
        headerTitle: 'Detalhes adicionais',
        helpText: 'Precisamos confirmar as seguintes informações antes que você possa enviar e receber dinheiro da sua carteira.',
        helpTextIdologyQuestions: 'Precisamos fazer apenas mais algumas perguntas para finalizar a validação da sua identidade.',
        helpLink: 'Saiba mais sobre por que precisamos disso.',
        legalFirstNameLabel: 'Nome legal',
        legalMiddleNameLabel: 'Nome do meio legal',
        legalLastNameLabel: 'Sobrenome legal',
        selectAnswer: 'Por favor, selecione uma resposta para continuar',
        ssnFull9Error: 'Por favor, insira um SSN válido de nove dígitos.',
        needSSNFull9: 'Estamos tendo problemas para verificar seu SSN. Por favor, insira os nove dígitos completos do seu SSN.',
        weCouldNotVerify: 'Não conseguimos verificar',
        pleaseFixIt: 'Por favor, corrija esta informação antes de continuar.',
        failedKYCTextBefore: 'Não conseguimos verificar sua identidade. Por favor, tente novamente mais tarde ou entre em contato com',
        failedKYCTextAfter: 'se você tiver alguma dúvida.',
    },
    termsStep: {
        headerTitle: 'Termos e taxas',
        headerTitleRefactor: 'Taxas e termos',
        haveReadAndAgree: 'Li e concordo em receber',
        electronicDisclosures: 'divulgações eletrônicas',
        agreeToThe: 'Eu concordo com o/a/as/os',
        walletAgreement: 'Acordo da Wallet',
        enablePayments: 'Habilitar pagamentos',
        monthlyFee: 'Taxa mensal',
        inactivity: 'Inatividade',
        noOverdraftOrCredit: 'Sem recurso de cheque especial/crédito.',
        electronicFundsWithdrawal: 'Retirada eletrônica de fundos',
        standard: 'Padrão',
        reviewTheFees: 'Dê uma olhada em algumas taxas.',
        checkTheBoxes: 'Por favor, marque as caixas abaixo.',
        agreeToTerms: 'Concorde com os termos e você estará pronto para começar!',
        shortTermsForm: {
            expensifyPaymentsAccount: ({walletProgram}: WalletProgramParams) => `A Expensify Wallet é emitida por ${walletProgram}.`,
            perPurchase: 'Por compra',
            atmWithdrawal: 'Saque em caixa eletrônico',
            cashReload: 'Recarga de dinheiro',
            inNetwork: 'na rede',
            outOfNetwork: 'fora da rede',
            atmBalanceInquiry: 'Consulta de saldo no caixa eletrônico',
            inOrOutOfNetwork: '(dentro da rede ou fora da rede)',
            customerService: 'Atendimento ao cliente',
            automatedOrLive: '(automated or live agent)',
            afterTwelveMonths: '(após 12 meses sem transações)',
            weChargeOneFee: 'Cobramos 1 outro tipo de taxa. É:',
            fdicInsurance: 'Seus fundos são elegíveis para seguro FDIC.',
            generalInfo: 'Para informações gerais sobre contas pré-pagas, visite',
            conditionsDetails: 'Para detalhes e condições de todas as taxas e serviços, visite',
            conditionsPhone: 'ou ligando para +1 833-400-0904.',
            instant: '(instant)',
            electronicFundsInstantFeeMin: ({amount}: TermsParams) => `(min ${amount})`,
        },
        longTermsForm: {
            listOfAllFees: 'Uma lista de todas as taxas do Expensify Wallet',
            typeOfFeeHeader: 'Todas as taxas',
            feeAmountHeader: 'Quantia',
            moreDetailsHeader: 'Detalhes',
            openingAccountTitle: 'Abrindo uma conta',
            openingAccountDetails: 'Não há taxa para abrir uma conta.',
            monthlyFeeDetails: 'Não há taxa mensal.',
            customerServiceTitle: 'Atendimento ao cliente',
            customerServiceDetails: 'Não há taxas de serviço ao cliente.',
            inactivityDetails: 'Não há taxa de inatividade.',
            sendingFundsTitle: 'Enviando fundos para outro titular de conta',
            sendingFundsDetails: 'Não há taxa para enviar fundos para outro titular de conta usando seu saldo, conta bancária ou cartão de débito.',
            electronicFundsStandardDetails:
                "There's no fee to transfer funds from your Expensify Wallet " +
                'to your bank account using the standard option. This transfer usually completes within 1-3 business' +
                ' days.',
            electronicFundsInstantDetails: ({percentage, amount}: ElectronicFundsParams) =>
                "There's a fee to transfer funds from your Expensify Wallet to " +
                'your linked debit card using the instant transfer option. This transfer usually completes within ' +
                `several minutes. The fee is ${percentage}% of the transfer amount (with a minimum fee of ${amount}).`,
            fdicInsuranceBancorp: ({amount}: TermsParams) =>
                'Your funds are eligible for FDIC insurance. Your funds will be held at or ' +
                `transferred to ${CONST.WALLET.PROGRAM_ISSUERS.BANCORP_BANK}, an FDIC-insured institution. Once there, your funds are insured up ` +
                `to ${amount} by the FDIC in the event ${CONST.WALLET.PROGRAM_ISSUERS.BANCORP_BANK} fails, if specific deposit insurance requirements ` +
                `are met and your card is registered. See`,
            fdicInsuranceBancorp2: 'para detalhes.',
            contactExpensifyPayments: `Entre em contato com ${CONST.WALLET.PROGRAM_ISSUERS.EXPENSIFY_PAYMENTS} ligando para +1 833-400-0904, ou por e-mail em`,
            contactExpensifyPayments2: 'ou faça login em',
            generalInformation: 'Para informações gerais sobre contas pré-pagas, visite',
            generalInformation2: 'Se você tiver uma reclamação sobre uma conta pré-paga, ligue para o Bureau de Proteção Financeira do Consumidor pelo 1-855-411-2372 ou visite',
            printerFriendlyView: 'Ver versão para impressão',
            automated: 'Automatizado',
            liveAgent: 'Agente ao vivo',
            instant: 'Instantâneo',
            electronicFundsInstantFeeMin: ({amount}: TermsParams) => `Min ${amount}`,
        },
    },
    activateStep: {
        headerTitle: 'Habilitar pagamentos',
        activatedTitle: 'Carteira ativada!',
        activatedMessage: 'Parabéns, sua carteira está configurada e pronta para fazer pagamentos.',
        checkBackLaterTitle: 'Só um minuto...',
        checkBackLaterMessage: 'Ainda estamos revisando suas informações. Por favor, volte mais tarde.',
        continueToPayment: 'Continuar para o pagamento',
        continueToTransfer: 'Continuar a transferir',
    },
    companyStep: {
        headerTitle: 'Informações da empresa',
        subtitle: 'Quase pronto! Por motivos de segurança, precisamos confirmar algumas informações:',
        legalBusinessName: 'Nome comercial legal',
        companyWebsite: 'Site da empresa',
        taxIDNumber: 'Número de identificação fiscal',
        taxIDNumberPlaceholder: '9 dígitos',
        companyType: 'Tipo de empresa',
        incorporationDate: 'Data de incorporação',
        incorporationState: 'Estado de incorporação',
        industryClassificationCode: 'Código de classificação da indústria',
        confirmCompanyIsNot: 'Confirmo que esta empresa não está na lista de',
        listOfRestrictedBusinesses: 'lista de negócios restritos',
        incorporationDatePlaceholder: 'Data de início (aaaa-mm-dd)',
        incorporationTypes: {
            LLC: 'LLC',
            CORPORATION: 'Corp',
            PARTNERSHIP: 'Parceria',
            COOPERATIVE: 'Cooperativa',
            SOLE_PROPRIETORSHIP: 'Empresa individual',
            OTHER: 'Outro',
        },
        industryClassification: 'Em qual setor a empresa está classificada?',
        industryClassificationCodePlaceholder: 'Pesquisar código de classificação da indústria',
    },
    requestorStep: {
        headerTitle: 'Informações pessoais',
        learnMore: 'Saiba mais',
        isMyDataSafe: 'Meus dados estão seguros?',
    },
    personalInfoStep: {
        personalInfo: 'Informações pessoais',
        enterYourLegalFirstAndLast: 'Qual é o seu nome legal?',
        legalFirstName: 'Nome legal',
        legalLastName: 'Sobrenome legal',
        legalName: 'Nome legal',
        enterYourDateOfBirth: 'Qual é a sua data de nascimento?',
        enterTheLast4: 'Quais são os últimos quatro dígitos do seu Número de Seguro Social?',
        dontWorry: 'Não se preocupe, não fazemos nenhuma verificação de crédito pessoal!',
        last4SSN: 'Últimos 4 do SSN',
        enterYourAddress: 'Qual é o seu endereço?',
        address: 'Endereço',
        letsDoubleCheck: 'Vamos verificar se tudo está correto.',
        byAddingThisBankAccount: 'Ao adicionar esta conta bancária, você confirma que leu, entendeu e aceitou',
        whatsYourLegalName: 'Qual é o seu nome legal?',
        whatsYourDOB: 'Qual é a sua data de nascimento?',
        whatsYourAddress: 'Qual é o seu endereço?',
        whatsYourSSN: 'Quais são os últimos quatro dígitos do seu Número de Seguro Social?',
        noPersonalChecks: 'Não se preocupe, não fazemos verificações de crédito pessoal aqui!',
        whatsYourPhoneNumber: 'Qual é o seu número de telefone?',
        weNeedThisToVerify: 'Precisamos disso para verificar sua carteira.',
    },
    businessInfoStep: {
        businessInfo: 'Informações da empresa',
        enterTheNameOfYourBusiness: 'Qual é o nome da sua empresa?',
        businessName: 'Nome legal da empresa',
        enterYourCompanyTaxIdNumber: 'Qual é o número de identificação fiscal da sua empresa?',
        taxIDNumber: 'Número de identificação fiscal',
        taxIDNumberPlaceholder: '9 dígitos',
        enterYourCompanyWebsite: 'Qual é o site da sua empresa?',
        companyWebsite: 'Site da empresa',
        enterYourCompanyPhoneNumber: 'Qual é o número de telefone da sua empresa?',
        enterYourCompanyAddress: 'Qual é o endereço da sua empresa?',
        selectYourCompanyType: 'Que tipo de empresa é essa?',
        companyType: 'Tipo de empresa',
        incorporationType: {
            LLC: 'LLC',
            CORPORATION: 'Corp',
            PARTNERSHIP: 'Parceria',
            COOPERATIVE: 'Cooperativa',
            SOLE_PROPRIETORSHIP: 'Empresa individual',
            OTHER: 'Outro',
        },
        selectYourCompanyIncorporationDate: 'Qual é a data de incorporação da sua empresa?',
        incorporationDate: 'Data de incorporação',
        incorporationDatePlaceholder: 'Data de início (aaaa-mm-dd)',
        incorporationState: 'Estado de incorporação',
        pleaseSelectTheStateYourCompanyWasIncorporatedIn: 'Em qual estado sua empresa foi incorporada?',
        letsDoubleCheck: 'Vamos verificar se tudo está correto.',
        companyAddress: 'Endereço da empresa',
        listOfRestrictedBusinesses: 'lista de negócios restritos',
        confirmCompanyIsNot: 'Confirmo que esta empresa não está na lista de',
        businessInfoTitle: 'Informações comerciais',
        legalBusinessName: 'Nome comercial legal',
        whatsTheBusinessName: 'Qual é o nome da empresa?',
        whatsTheBusinessAddress: 'Qual é o endereço comercial?',
        whatsTheBusinessContactInformation: 'Qual é a informação de contato comercial?',
        whatsTheBusinessRegistrationNumber: 'Qual é o número de registro da empresa?',
        whatsTheBusinessTaxIDEIN: ({country}: BusinessTaxIDParams) => {
            switch (country) {
                case CONST.COUNTRY.US:
                    return 'Qual é o Número de Identificação do Empregador (EIN)?';
                case CONST.COUNTRY.CA:
                    return 'Qual é o Número Comercial (BN)?';
                case CONST.COUNTRY.GB:
                    return 'Qual é o Número de Registro de IVA (VRN)?';
                case CONST.COUNTRY.AU:
                    return 'Qual é o Número Comercial Australiano (ABN)?';
                default:
                    return 'Qual é o número de IVA da UE?';
            }
        },
        whatsThisNumber: 'Qual é esse número?',
        whereWasTheBusinessIncorporated: 'Onde a empresa foi incorporada?',
        whatTypeOfBusinessIsIt: 'Que tipo de negócio é?',
        whatsTheBusinessAnnualPayment: 'Qual é o volume anual de pagamentos da empresa?',
        whatsYourExpectedAverageReimbursements: 'Qual é o seu valor médio de reembolso esperado?',
        registrationNumber: 'Número de registro',
        taxIDEIN: ({country}: BusinessTaxIDParams) => {
            switch (country) {
                case CONST.COUNTRY.US:
                    return 'EIN';
                case CONST.COUNTRY.CA:
                    return 'BN';
                case CONST.COUNTRY.GB:
                    return 'VRN';
                case CONST.COUNTRY.AU:
                    return 'ABN';
                default:
                    return 'IVA UE';
            }
        },
        businessAddress: 'Endereço comercial',
        businessType: 'Tipo de negócio',
        incorporation: 'Incorporação',
        incorporationCountry: 'País de incorporação',
        incorporationTypeName: 'Tipo de incorporação',
        businessCategory: 'Categoria de negócios',
        annualPaymentVolume: 'Volume de pagamento anual',
        annualPaymentVolumeInCurrency: ({currencyCode}: CurrencyCodeParams) => `Volume de pagamento anual em ${currencyCode}`,
        averageReimbursementAmount: 'Valor médio de reembolso',
        averageReimbursementAmountInCurrency: ({currencyCode}: CurrencyCodeParams) => `Valor médio de reembolso em ${currencyCode}`,
        selectIncorporationType: 'Selecione o tipo de incorporação',
        selectBusinessCategory: 'Selecione a categoria de negócios',
        selectAnnualPaymentVolume: 'Selecione o volume de pagamento anual',
        selectIncorporationCountry: 'Selecione o país de incorporação',
        selectIncorporationState: 'Selecione o estado de incorporação',
        selectAverageReimbursement: 'Selecionar valor médio de reembolso',
        findIncorporationType: 'Encontrar tipo de incorporação',
        findBusinessCategory: 'Encontrar categoria de negócios',
        findAnnualPaymentVolume: 'Encontre o volume de pagamento anual',
        findIncorporationState: 'Encontrar estado de incorporação',
        findAverageReimbursement: 'Encontrar valor médio de reembolso',
        error: {
            registrationNumber: 'Por favor, forneça um número de registro válido.',
            taxIDEIN: ({country}: BusinessTaxIDParams) => {
                switch (country) {
                    case CONST.COUNTRY.US:
                        return 'Por favor, informe um Número de Identificação do Empregador (EIN) válido';
                    case CONST.COUNTRY.CA:
                        return 'Por favor, informe um Número Comercial (BN) válido';
                    case CONST.COUNTRY.GB:
                        return 'Por favor, informe um Número de Registro de IVA (VRN) válido';
                    case CONST.COUNTRY.AU:
                        return 'Por favor, informe um Número Comercial Australiano (ABN) válido';
                    default:
                        return 'Por favor, informe um número de IVA da UE válido';
                }
            },
        },
    },
    beneficialOwnerInfoStep: {
        doYouOwn25percent: 'Você possui 25% ou mais de',
        doAnyIndividualOwn25percent: 'Algum indivíduo possui 25% ou mais de',
        areThereMoreIndividualsWhoOwn25percent: 'Existem mais indivíduos que possuem 25% ou mais de',
        regulationRequiresUsToVerifyTheIdentity: 'A regulamentação exige que verifiquemos a identidade de qualquer indivíduo que possua mais de 25% do negócio.',
        companyOwner: 'Proprietário de empresa',
        enterLegalFirstAndLastName: 'Qual é o nome legal do proprietário?',
        legalFirstName: 'Nome legal',
        legalLastName: 'Sobrenome legal',
        enterTheDateOfBirthOfTheOwner: 'Qual é a data de nascimento do proprietário?',
        enterTheLast4: 'Quais são os últimos 4 dígitos do Número de Seguro Social do proprietário?',
        last4SSN: 'Últimos 4 do SSN',
        dontWorry: 'Não se preocupe, não fazemos nenhuma verificação de crédito pessoal!',
        enterTheOwnersAddress: 'Qual é o endereço do proprietário?',
        letsDoubleCheck: 'Vamos verificar se tudo está correto.',
        legalName: 'Nome legal',
        address: 'Endereço',
        byAddingThisBankAccount: 'Ao adicionar esta conta bancária, você confirma que leu, entendeu e aceitou',
        owners: 'Proprietários',
    },
    ownershipInfoStep: {
        ownerInfo: 'Informações do proprietário',
        businessOwner: 'Proprietário de empresa',
        signerInfo: 'Informações do assinante',
        doYouOwn: ({companyName}: CompanyNameParams) => `Você possui 25% ou mais de ${companyName}?`,
        doesAnyoneOwn: ({companyName}: CompanyNameParams) => `Algum indivíduo possui 25% ou mais de ${companyName}?`,
        regulationsRequire: 'Regulamentos exigem que verifiquemos a identidade de qualquer indivíduo que possua mais de 25% do negócio.',
        legalFirstName: 'Nome legal',
        legalLastName: 'Sobrenome legal',
        whatsTheOwnersName: 'Qual é o nome legal do proprietário?',
        whatsYourName: 'Qual é o seu nome legal?',
        whatPercentage: 'Qual porcentagem do negócio pertence ao proprietário?',
        whatsYoursPercentage: 'Qual porcentagem do negócio você possui?',
        ownership: 'Propriedade',
        whatsTheOwnersDOB: 'Qual é a data de nascimento do proprietário?',
        whatsYourDOB: 'Qual é a sua data de nascimento?',
        whatsTheOwnersAddress: 'Qual é o endereço do proprietário?',
        whatsYourAddress: 'Qual é o seu endereço?',
        whatAreTheLast: 'Quais são os últimos 4 dígitos do Número de Seguro Social do proprietário?',
        whatsYourLast: 'Quais são os últimos 4 dígitos do seu Número de Seguro Social?',
        dontWorry: 'Não se preocupe, não fazemos nenhuma verificação de crédito pessoal!',
        last4: 'Últimos 4 do SSN',
        whyDoWeAsk: 'Por que pedimos isso?',
        letsDoubleCheck: 'Vamos verificar se tudo está correto.',
        legalName: 'Nome legal',
        ownershipPercentage: 'Porcentagem de propriedade',
        areThereOther: ({companyName}: CompanyNameParams) => `Existem outras pessoas que possuem 25% ou mais de ${companyName}?`,
        owners: 'Proprietários',
        addCertified: 'Adicione um organograma certificado que mostre os proprietários beneficiários',
        regulationRequiresChart:
            'A regulamentação exige que coletemos uma cópia certificada do organograma de propriedade que mostre cada indivíduo ou entidade que possua 25% ou mais do negócio.',
        uploadEntity: 'Carregar gráfico de propriedade da entidade',
        noteEntity: 'Nota: O gráfico de propriedade da entidade deve ser assinado pelo seu contador, consultor jurídico ou ser autenticado.',
        certified: 'Gráfico de propriedade de entidade certificada',
        selectCountry: 'Selecionar país',
        findCountry: 'Encontrar país',
        address: 'Endereço',
        chooseFile: 'Escolher arquivo',
        uploadDocuments: 'Carregar documentação adicional',
        pleaseUpload:
            'Por favor, envie documentação adicional abaixo para nos ajudar a verificar sua identidade como proprietário direto ou indireto de 25% ou mais da entidade empresarial.',
        acceptedFiles: 'Formatos de arquivo aceitos: PDF, PNG, JPEG. O tamanho total do arquivo para cada seção não pode exceder 5 MB.',
        proofOfBeneficialOwner: 'Prova de beneficiário final',
        proofOfBeneficialOwnerDescription:
            'Por favor, forneça uma declaração assinada e um organograma de um contador público, notário ou advogado verificando a propriedade de 25% ou mais do negócio. Deve estar datado dos últimos três meses e incluir o número da licença do signatário.',
        copyOfID: 'Cópia do documento de identidade do proprietário beneficiário',
        copyOfIDDescription: 'Exemplos: Passaporte, carteira de motorista, etc.',
        proofOfAddress: 'Comprovante de endereço para o proprietário beneficiário',
        proofOfAddressDescription: 'Exemplos: conta de luz, contrato de aluguel, etc.',
        codiceFiscale: 'Codice fiscale/Tax ID',
        codiceFiscaleDescription:
            'Por favor, faça o upload de um vídeo de uma visita ao local ou de uma chamada gravada com o oficial responsável pela assinatura. O oficial deve fornecer: nome completo, data de nascimento, nome da empresa, número de registro, número do código fiscal, endereço registrado, natureza do negócio e finalidade da conta.',
    },
    validationStep: {
        headerTitle: 'Validar conta bancária',
        buttonText: 'Concluir configuração',
        maxAttemptsReached: 'A validação para esta conta bancária foi desativada devido a muitas tentativas incorretas.',
        description: `Dentro de 1-2 dias úteis, enviaremos três (3) pequenas transações para sua conta bancária de um nome como "Expensify, Inc. Validation".`,
        descriptionCTA: 'Por favor, insira o valor de cada transação nos campos abaixo. Exemplo: 1.51.',
        reviewingInfo: 'Obrigado! Estamos revisando suas informações e entraremos em contato em breve. Por favor, verifique seu chat com o Concierge.',
        forNextStep: 'para os próximos passos para concluir a configuração da sua conta bancária.',
        letsChatCTA: 'Sim, vamos conversar',
        letsChatText: 'Quase lá! Precisamos da sua ajuda para verificar algumas últimas informações pelo chat. Pronto?',
        letsChatTitle: 'Vamos conversar!',
        enable2FATitle: 'Prevenir fraudes, habilitar autenticação de dois fatores (2FA)',
        enable2FAText: 'Levamos sua segurança a sério. Por favor, configure a autenticação de dois fatores (2FA) agora para adicionar uma camada extra de proteção à sua conta.',
        secureYourAccount: 'Proteja sua conta',
    },
    beneficialOwnersStep: {
        additionalInformation: 'Informações adicionais',
        checkAllThatApply: 'Marque todas as opções aplicáveis, caso contrário, deixe em branco.',
        iOwnMoreThan25Percent: 'Eu possuo mais de 25% de',
        someoneOwnsMoreThan25Percent: 'Outra pessoa possui mais de 25% de',
        additionalOwner: 'Proprietário beneficiário adicional',
        removeOwner: 'Remover este beneficiário final',
        addAnotherIndividual: 'Adicionar outra pessoa que possua mais de 25% de',
        agreement: 'Acordo:',
        termsAndConditions: 'termos e condições',
        certifyTrueAndAccurate: 'Eu certifico que as informações fornecidas são verdadeiras e precisas.',
        error: {
            certify: 'Deve certificar que as informações são verdadeiras e precisas',
        },
    },
    completeVerificationStep: {
        completeVerification: 'Concluir verificação',
        confirmAgreements: 'Por favor, confirme os acordos abaixo.',
        certifyTrueAndAccurate: 'Eu certifico que as informações fornecidas são verdadeiras e precisas.',
        certifyTrueAndAccurateError: 'Por favor, certifique-se de que as informações são verdadeiras e precisas.',
        isAuthorizedToUseBankAccount: 'Estou autorizado a usar esta conta bancária empresarial para despesas comerciais.',
        isAuthorizedToUseBankAccountError: 'Você deve ser um responsável controlador com autorização para operar a conta bancária da empresa.',
        termsAndConditions: 'termos e condições',
    },
    connectBankAccountStep: {
        finishButtonText: 'Concluir configuração',
        validateYourBankAccount: 'Valide sua conta bancária',
        validateButtonText: 'Validar',
        validationInputLabel: 'Transação',
        maxAttemptsReached: 'A validação para esta conta bancária foi desativada devido a muitas tentativas incorretas.',
        description: `Dentro de 1-2 dias úteis, enviaremos três (3) pequenas transações para sua conta bancária de um nome como "Expensify, Inc. Validation".`,
        descriptionCTA: 'Por favor, insira o valor de cada transação nos campos abaixo. Exemplo: 1.51.',
        reviewingInfo: 'Obrigado! Estamos revisando suas informações e entraremos em contato em breve. Por favor, verifique seu chat com o Concierge.',
        forNextSteps: 'para os próximos passos para concluir a configuração da sua conta bancária.',
        letsChatCTA: 'Sim, vamos conversar',
        letsChatText: 'Quase lá! Precisamos da sua ajuda para verificar algumas últimas informações pelo chat. Pronto?',
        letsChatTitle: 'Vamos conversar!',
        enable2FATitle: 'Prevenir fraudes, habilitar autenticação de dois fatores (2FA)',
        enable2FAText: 'Levamos sua segurança a sério. Por favor, configure a autenticação de dois fatores (2FA) agora para adicionar uma camada extra de proteção à sua conta.',
        secureYourAccount: 'Proteja sua conta',
    },
    countryStep: {
        confirmBusinessBank: 'Confirme a moeda e o país da conta bancária empresarial',
        confirmCurrency: 'Confirmar moeda e país',
        yourBusiness: 'A moeda da sua conta bancária empresarial deve corresponder à moeda do seu espaço de trabalho.',
        youCanChange: 'Você pode alterar a moeda do seu espaço de trabalho no seu',
        findCountry: 'Encontrar país',
        selectCountry: 'Selecionar país',
    },
    bankInfoStep: {
        whatAreYour: 'Quais são os detalhes da sua conta bancária empresarial?',
        letsDoubleCheck: 'Vamos verificar novamente se tudo está certo.',
        thisBankAccount: 'Esta conta bancária será usada para pagamentos comerciais no seu espaço de trabalho.',
        accountNumber: 'Número da conta',
        accountHolderNameDescription: 'Nome completo do signatário autorizado',
    },
    signerInfoStep: {
        signerInfo: 'Informações do assinante',
        areYouDirector: ({companyName}: CompanyNameParams) => `Você é um diretor ou executivo sênior na ${companyName}?`,
        regulationRequiresUs: 'A regulamentação exige que verifiquemos se o assinante tem autoridade para tomar essa ação em nome da empresa.',
        whatsYourName: 'Qual é o seu nome legal?',
        fullName: 'Nome completo legal',
        whatsYourJobTitle: 'Qual é o seu cargo?',
        jobTitle: 'Título do cargo',
        whatsYourDOB: 'Qual é a sua data de nascimento?',
        uploadID: 'Envie um documento de identidade e comprovante de endereço',
        personalAddress: 'Comprovante de endereço pessoal (por exemplo, conta de serviço público)',
        letsDoubleCheck: 'Vamos verificar se tudo está correto.',
        legalName: 'Nome legal',
        proofOf: 'Comprovante de endereço pessoal',
        enterOneEmail: ({companyName}: CompanyNameParams) => `Digite o e-mail do diretor ou executivo sênior da ${companyName}`,
        regulationRequiresOneMoreDirector: 'A regulamentação exige pelo menos mais um diretor ou executivo sênior como signatário.',
        hangTight: 'Aguarde...',
        enterTwoEmails: ({companyName}: CompanyNameParams) => `Digite os e-mails de dois diretores ou executivos seniores da ${companyName}`,
        sendReminder: 'Enviar um lembrete',
        chooseFile: 'Escolher arquivo',
        weAreWaiting: 'Estamos aguardando que outros verifiquem suas identidades como diretores ou executivos seniores da empresa.',
        id: 'Cópia do RG',
        proofOfDirectors: 'Prova de diretor(es)',
        proofOfDirectorsDescription: 'Exemplos: Perfil Corporativo da Oncorp ou Registro de Negócios.',
        codiceFiscale: 'Codice Fiscale',
        codiceFiscaleDescription: 'Codice Fiscale para Signatários, Usuários Autorizados e Proprietários Beneficiários.',
        PDSandFSG: 'Documentação de divulgação PDS + FSG',
        PDSandFSGDescription:
            'Nossa parceria com a Corpay utiliza uma conexão API para aproveitar sua vasta rede de parceiros bancários internacionais para viabilizar Reembolsos Globais na Expensify. De acordo com a regulamentação australiana, estamos fornecendo a você o Guia de Serviços Financeiros (FSG) e a Declaração de Divulgação de Produto (PDS) da Corpay.\n\nPor favor, leia os documentos FSG e PDS cuidadosamente, pois eles contêm detalhes completos e informações importantes sobre os produtos e serviços oferecidos pela Corpay. Guarde esses documentos para referência futura.',
        pleaseUpload: 'Por favor, envie documentação adicional abaixo para nos ajudar a verificar sua identidade como diretor ou executivo sênior da entidade empresarial.',
    },
    agreementsStep: {
        agreements: 'Acordos',
        pleaseConfirm: 'Por favor, confirme os acordos abaixo.',
        regulationRequiresUs: 'A regulamentação exige que verifiquemos a identidade de qualquer indivíduo que possua mais de 25% do negócio.',
        iAmAuthorized: 'Estou autorizado a usar a conta bancária empresarial para despesas comerciais.',
        iCertify: 'Certifico que as informações fornecidas são verdadeiras e precisas.',
        termsAndConditions: 'termos e condições',
        accept: 'Aceitar e adicionar conta bancária',
        iConsentToThe: 'Eu consinto com o',
        privacyNotice: 'aviso de privacidade',
        error: {
            authorized: 'Você deve ser um responsável controlador com autorização para operar a conta bancária da empresa.',
            certify: 'Por favor, certifique-se de que as informações são verdadeiras e precisas.',
            consent: 'Por favor, consinta com o aviso de privacidade',
        },
    },
    docusignStep: {
        subheader: 'Formulário Docusign',
        pleaseComplete:
            'Por favor, preencha o formulário de autorização ACH pelo link do Docusign abaixo e envie uma cópia assinada aqui para que possamos debitar diretamente da sua conta bancária.',
        pleaseCompleteTheBusinessAccount: 'Por favor, preencha a Solicitação de Conta Empresarial e o Acordo de Débito Direto.',
        pleaseCompleteTheDirect:
            'Por favor, preencha o Acordo de Débito Direto usando o link do Docusign abaixo e envie uma cópia assinada aqui para que possamos debitar diretamente da sua conta bancária.',
        takeMeTo: 'Ir para o Docusign',
        uploadAdditional: 'Enviar documentação adicional',
        pleaseUpload: 'Por favor, envie o formulário DEFT e a página de assinatura do Docusign.',
        pleaseUploadTheDirect: 'Por favor, envie os Acordos de Débito Direto e a página de assinatura do Docusign.',
    },
    finishStep: {
        letsFinish: 'Vamos terminar no chat!',
        thanksFor:
            'Obrigado por esses detalhes. Um agente de suporte dedicado agora revisará suas informações. Entraremos em contato se precisarmos de mais alguma coisa de você, mas, enquanto isso, sinta-se à vontade para nos contatar caso tenha alguma dúvida.',
        iHaveA: 'Eu tenho uma pergunta',
        enable2FA: 'Ative a autenticação de dois fatores (2FA) para prevenir fraudes',
        weTake: 'Levamos sua segurança a sério. Por favor, configure a autenticação de dois fatores (2FA) agora para adicionar uma camada extra de proteção à sua conta.',
        secure: 'Proteja sua conta',
    },
    reimbursementAccountLoadingAnimation: {
        oneMoment: 'Um momento',
        explanationLine: 'Estamos analisando suas informações. Você poderá continuar com os próximos passos em breve.',
    },
    session: {
        offlineMessageRetry: 'Parece que você está offline. Verifique sua conexão e tente novamente.',
    },
    travel: {
        header: 'Reservar viagem',
        title: 'Viaje com inteligência',
        subtitle: 'Use o Expensify Travel para obter as melhores ofertas de viagem e gerenciar todas as suas despesas empresariais em um só lugar.',
        features: {
            saveMoney: 'Economize em suas reservas',
            alerts: 'Receba atualizações e alertas em tempo real',
        },
        bookTravel: 'Reservar viagem',
        bookDemo: 'Agendar demonstração',
        bookADemo: 'Agendar uma demonstração',
        toLearnMore: 'para saber mais.',
        termsAndConditions: {
            header: 'Antes de continuarmos...',
            title: 'Termos e condições',
            label: 'Eu concordo com os termos e condições',
            subtitle: `Por favor, concorde com os <a href="${CONST.TRAVEL_TERMS_URL}">termos e condições</a> da Expensify Travel.`,
            error: 'Você deve concordar com os termos e condições do Expensify Travel para continuar.',
            defaultWorkspaceError:
                'Você precisa definir um espaço de trabalho padrão para habilitar o Expensify Travel. Vá para Configurações > Espaços de Trabalho > clique nos três pontos verticais ao lado de um espaço de trabalho > Definir como espaço de trabalho padrão, depois tente novamente!',
        },
        flight: 'Voo',
        flightDetails: {
            passenger: 'Passageiro',
            layover: ({layover}: FlightLayoverParams) => `<muted-text-label>Você tem uma <strong>escala de ${layover}</strong> antes deste voo</muted-text-label>`,
            takeOff: 'Decolagem',
            landing: 'Pouso',
            seat: 'Assento',
            class: 'Classe da Cabine',
            recordLocator: 'Localizador de registro',
            cabinClasses: {
                unknown: 'Unknown',
                economy: 'Economia',
                premiumEconomy: 'Premium Economy',
                business: 'Negócio',
                first: 'Primeiro',
            },
        },
        hotel: 'Hotel',
        hotelDetails: {
            guest: 'Convidado',
            checkIn: 'Check-in',
            checkOut: 'Check-out',
            roomType: 'Tipo de quarto',
            cancellation: 'Política de cancelamento',
            cancellationUntil: 'Cancelamento gratuito até',
            confirmation: 'Número de confirmação',
            cancellationPolicies: {
                unknown: 'Unknown',
                nonRefundable: 'Não reembolsável',
                freeCancellationUntil: 'Cancelamento gratuito até',
                partiallyRefundable: 'Parcialmente reembolsável',
            },
        },
        car: 'Carro',
        carDetails: {
            rentalCar: 'Aluguel de carro',
            pickUp: 'Pick-up',
            dropOff: 'Entrega',
            driver: 'Driver',
            carType: 'Tipo de carro',
            cancellation: 'Política de cancelamento',
            cancellationUntil: 'Cancelamento gratuito até',
            freeCancellation: 'Cancelamento gratuito',
            confirmation: 'Número de confirmação',
        },
        train: 'Rail',
        trainDetails: {
            passenger: 'Passageiro',
            departs: 'Parte',
            arrives: 'Chega',
            coachNumber: 'Número do coach',
            seat: 'Assento',
            fareDetails: 'Detalhes da tarifa',
            confirmation: 'Número de confirmação',
        },
        viewTrip: 'Ver viagem',
        modifyTrip: 'Modificar viagem',
        tripSupport: 'Suporte de viagem',
        tripDetails: 'Detalhes da viagem',
        viewTripDetails: 'Ver detalhes da viagem',
        trip: 'Viagem',
        trips: 'Viagens',
        tripSummary: 'Resumo da viagem',
        departs: 'Parte',
        errorMessage: 'Algo deu errado. Por favor, tente novamente mais tarde.',
        phoneError: {
            phrase1: 'Por favor',
            link: 'adicione um e-mail de trabalho como seu login principal',
            phrase2: 'para reservar viagens.',
        },
        domainSelector: {
            title: 'Domínio',
            subtitle: 'Escolha um domínio para a configuração do Expensify Travel.',
            recommended: 'Recomendado',
        },
        domainPermissionInfo: {
            title: 'Domínio',
            restrictionPrefix: `Você não tem permissão para habilitar o Expensify Travel para o domínio`,
            restrictionSuffix: `Você precisará pedir a alguém desse domínio para habilitar a viagem.`,
            accountantInvitationPrefix: `Se você é contador, considere se juntar ao`,
            accountantInvitationLink: `Programa de contadores ExpensifyApproved!`,
            accountantInvitationSuffix: `para habilitar viagens para este domínio.`,
        },
        publicDomainError: {
            title: 'Comece com o Expensify Travel',
            message: `Você precisará usar seu e-mail de trabalho (por exemplo, nome@empresa.com) com o Expensify Travel, não seu e-mail pessoal (por exemplo, nome@gmail.com).`,
        },
        blockedFeatureModal: {
            title: 'Expensify Travel foi desativado',
            message: `Seu administrador desativou o Expensify Travel. Por favor, siga a política de reservas da sua empresa para arranjos de viagem.`,
        },
        verifyCompany: {
            title: 'Comece a viajar hoje!',
            message: `Por favor, entre em contato com seu gerente de conta ou com salesteam@expensify.com para obter uma demonstração de viagem e ativá-la para sua empresa.`,
        },
        updates: {
            bookingTicketed: ({airlineCode, origin, destination, startDate, confirmationID = ''}: FlightParams) =>
                `Seu voo ${airlineCode} (${origin} → ${destination}) em ${startDate} foi reservado. Código de confirmação: ${confirmationID}`,
            ticketVoided: ({airlineCode, origin, destination, startDate}: FlightParams) => `Sua passagem para o voo ${airlineCode} (${origin} → ${destination}) em ${startDate} foi anulada.`,
            ticketRefunded: ({airlineCode, origin, destination, startDate}: FlightParams) =>
                `Seu bilhete para o voo ${airlineCode} (${origin} → ${destination}) em ${startDate} foi reembolsado ou trocado.`,
            flightCancelled: ({airlineCode, origin, destination, startDate}: FlightParams) =>
                `Seu voo ${airlineCode} (${origin} → ${destination}) em ${startDate} foi cancelado pela companhia aérea.`,
            flightScheduleChangePending: ({airlineCode}: AirlineParams) => `A companhia aérea propôs uma alteração de horário para o voo ${airlineCode}; estamos aguardando confirmação.`,
            flightScheduleChangeClosed: ({airlineCode, startDate}: AirlineParams) => `Mudança de horário confirmada: voo ${airlineCode} agora parte em ${startDate}.`,
            flightUpdated: ({airlineCode, origin, destination, startDate}: FlightParams) => `Seu voo ${airlineCode} (${origin} → ${destination}) em ${startDate} foi atualizado.`,
            flightCabinChanged: ({airlineCode, cabinClass}: AirlineParams) => `Sua classe de cabine foi atualizada para ${cabinClass} no voo ${airlineCode}.`,
            flightSeatConfirmed: ({airlineCode}: AirlineParams) => `Sua assento no voo ${airlineCode} foi confirmado.`,
            flightSeatChanged: ({airlineCode}: AirlineParams) => `Sua atribuição de assento no voo ${airlineCode} foi alterada.`,
            flightSeatCancelled: ({airlineCode}: AirlineParams) => `Sua atribuição de assento no voo ${airlineCode} foi removida.`,
            paymentDeclined: 'O pagamento para sua reserva aérea falhou. Por favor, tente novamente.',
            bookingCancelledByTraveler: ({type, id = ''}: TravelTypeParams) => `Você cancelou sua reserva de ${type} ${id}.`,
            bookingCancelledByVendor: ({type, id = ''}: TravelTypeParams) => `O fornecedor cancelou sua reserva de ${type} ${id}.`,
            bookingRebooked: ({type, id = ''}: TravelTypeParams) => `Sua reserva de ${type} foi remarcada. Novo número de confirmação: ${id}.`,
            bookingUpdated: ({type}: TravelTypeParams) => `Sua reserva de ${type} foi atualizada. Revise os novos detalhes no itinerário.`,
            railTicketRefund: ({origin, destination, startDate}: RailTicketParams) =>
                `Seu bilhete de trem de ${origin} → ${destination} em ${startDate} foi reembolsado. Um crédito será processado.`,
            railTicketExchange: ({origin, destination, startDate}: RailTicketParams) => `Seu bilhete de trem de ${origin} → ${destination} em ${startDate} foi trocado.`,
            railTicketUpdate: ({origin, destination, startDate}: RailTicketParams) => `Seu bilhete de trem de ${origin} → ${destination} em ${startDate} foi atualizado.`,
            defaultUpdate: ({type}: TravelTypeParams) => `Sua reserva de ${type} foi atualizada.`,
        },
    },
    workspace: {
        common: {
            card: 'Cartões',
            expensifyCard: 'Expensify Card',
            companyCards: 'Cartões corporativos',
            workflows: 'Fluxos de Trabalho',
            workspace: 'Workspace',
            findWorkspace: 'Encontrar espaço de trabalho',
            edit: 'Editar espaço de trabalho',
            enabled: 'Ativado',
            disabled: 'Desativado',
            everyone: 'Todos',
            delete: 'Excluir espaço de trabalho',
            settings: 'Configurações',
            reimburse: 'Reembolsos',
            categories: 'Categorias',
            tags: 'Tags',
            customField1: 'Campo personalizado 1',
            customField2: 'Campo personalizado 2',
            customFieldHint: 'Adicione uma codificação personalizada que se aplique a todos os gastos deste membro.',
            reportFields: 'Campos do relatório',
            reportTitle: 'Título do relatório',
            reportField: 'Campo de relatório',
            taxes: 'Impostos',
            bills: 'Faturas',
            invoices: 'Faturas',
            travel: 'Viagem',
            members: 'Membros',
            accounting: 'Contabilidade',
            receiptPartners: 'Parceiros de recibos',
            rules: 'Regras',
            displayedAs: 'Exibido como',
            plan: 'Plano',
            profile: 'Visão geral',
            bankAccount: 'Conta bancária',
            testTransactions: 'Testar transações',
            issueAndManageCards: 'Emitir e gerenciar cartões',
            reconcileCards: 'Conciliar cartões',
            selected: () => ({
                one: '1 selecionado',
                other: (count: number) => `${count} selecionado(s)`,
            }),
            settlementFrequency: 'Frequência de liquidação',
            setAsDefault: 'Definir como espaço de trabalho padrão',
            defaultNote: `Os recibos enviados para ${CONST.EMAIL.RECEIPTS} aparecerão neste espaço de trabalho.`,
            deleteConfirmation: 'Tem certeza de que deseja excluir este espaço de trabalho?',
            deleteWithCardsConfirmation: 'Tem certeza de que deseja excluir este espaço de trabalho? Isso removerá todos os feeds de cartões e cartões atribuídos.',
            unavailable: 'Espaço de trabalho indisponível',
            memberNotFound: 'Membro não encontrado. Para convidar um novo membro para o espaço de trabalho, por favor, use o botão de convite acima.',
            notAuthorized: `Você não tem acesso a esta página. Se você está tentando entrar neste espaço de trabalho, basta pedir ao proprietário do espaço de trabalho para adicioná-lo como membro. Algo mais? Entre em contato com ${CONST.EMAIL.CONCIERGE}.`,
            goToWorkspace: 'Ir para o espaço de trabalho',
            goToWorkspaces: 'Ir para espaços de trabalho',
            clearFilter: 'Limpar filtro',
            workspaceName: 'Nome do espaço de trabalho',
            workspaceOwner: 'Proprietário',
            workspaceType: 'Tipo de espaço de trabalho',
            workspaceAvatar: 'Avatar do espaço de trabalho',
            mustBeOnlineToViewMembers: 'Você precisa estar online para visualizar os membros deste espaço de trabalho.',
            moreFeatures: 'Mais recursos',
            requested: 'Solicitado',
            distanceRates: 'Taxas de distância',
            defaultDescription: 'Um lugar para todos os seus recibos e despesas.',
            descriptionHint: 'Compartilhar informações sobre este espaço de trabalho com todos os membros.',
            welcomeNote: 'Por favor, use o Expensify para enviar seus recibos para reembolso, obrigado!',
            subscription: 'Assinatura',
            markAsEntered: 'Marcar como inserido manualmente',
            markAsExported: 'Marcar como exportado',
            exportIntegrationSelected: ({connectionName}: ExportIntegrationSelectedParams) => `Exportar para ${CONST.POLICY.CONNECTIONS.NAME_USER_FRIENDLY[connectionName]}`,
            letsDoubleCheck: 'Vamos verificar se tudo está correto.',
            lineItemLevel: 'Nível de item linha',
            reportLevel: 'Nível de relatório',
            topLevel: 'Nível superior',
            appliedOnExport: 'Não importado para o Expensify, aplicado na exportação',
            shareNote: {
                header: 'Compartilhe seu espaço de trabalho com outros membros',
                content: {
                    firstPart:
                        'Compartilhe este código QR ou copie o link abaixo para facilitar que os membros solicitem acesso ao seu espaço de trabalho. Todas as solicitações para ingressar no espaço de trabalho aparecerão na',
                    secondPart: 'espaço para sua revisão.',
                },
            },
            connectTo: ({connectionName}: ConnectionNameParams) => `Conectar a ${CONST.POLICY.CONNECTIONS.NAME_USER_FRIENDLY[connectionName]}`,
            createNewConnection: 'Criar nova conexão',
            reuseExistingConnection: 'Reutilizar conexão existente',
            existingConnections: 'Conexões existentes',
            existingConnectionsDescription: ({connectionName}: ConnectionNameParams) =>
                `Como você já se conectou ao ${CONST.POLICY.CONNECTIONS.NAME_USER_FRIENDLY[connectionName]} antes, você pode optar por reutilizar uma conexão existente ou criar uma nova.`,
            lastSyncDate: ({connectionName, formattedDate}: LastSyncDateParams) => `${connectionName} - Última sincronização em ${formattedDate}`,
            authenticationError: ({connectionName}: AuthenticationErrorParams) => `Não é possível conectar a ${connectionName} devido a um erro de autenticação.`,
            learnMore: 'Saiba mais.',
            memberAlternateText: 'Os membros podem enviar e aprovar relatórios.',
            adminAlternateText: 'Os administradores têm acesso total de edição a todos os relatórios e configurações do espaço de trabalho.',
            auditorAlternateText: 'Os auditores podem visualizar e comentar nos relatórios.',
            roleName: ({role}: OptionalParam<RoleNamesParams> = {}) => {
                switch (role) {
                    case CONST.POLICY.ROLE.ADMIN:
                        return 'Administração';
                    case CONST.POLICY.ROLE.AUDITOR:
                        return 'Auditor';
                    case CONST.POLICY.ROLE.USER:
                        return 'Membro';
                    default:
                        return 'Membro';
                }
            },
            frequency: {
                manual: 'Manualmente',
                instant: 'Instantâneo',
                immediate: 'Diário',
                trip: 'Por viagem',
                weekly: 'Semanalmente',
                semimonthly: 'Duas vezes por mês',
                monthly: 'Mensalmente',
            },
            planType: 'Tipo de plano',
            submitExpense: 'Envie suas despesas abaixo:',
            defaultCategory: 'Categoria padrão',
            viewTransactions: 'Ver transações',
            policyExpenseChatName: ({displayName}: PolicyExpenseChatNameParams) => `Despesas de ${displayName}`,
            deepDiveExpensifyCard: `<muted-text-label>As transações do cartão Expensify serão exportadas automaticamente para uma “Conta de responsabilidade do cartão Expensify” criada com <a href="${CONST.DEEP_DIVE_EXPENSIFY_CARD}">nossa integração</a>.</muted-text-label>`,
        },
        receiptPartners: {
            uber: {
                subtitle: 'Automatize despesas de viagens e entrega de refeições em toda a sua organização.',
            },
        },
        perDiem: {
            subtitle: 'Defina taxas de diárias para controlar os gastos diários dos funcionários.',
            amount: 'Quantia',
            deleteRates: () => ({
                one: 'Taxa de exclusão',
                other: 'Excluir tarifas',
            }),
            deletePerDiemRate: 'Excluir taxa de diária',
            findPerDiemRate: 'Encontrar a taxa de diária',
            areYouSureDelete: () => ({
                one: 'Tem certeza de que deseja excluir esta taxa?',
                other: 'Tem certeza de que deseja excluir essas taxas?',
            }),
            emptyList: {
                title: 'Per diem',
                subtitle: 'Defina taxas de diárias para controlar os gastos diários dos funcionários. Importe taxas de uma planilha para começar.',
            },
            errors: {
                existingRateError: ({rate}: CustomUnitRateParams) => `Uma taxa com o valor ${rate} já existe`,
            },
            importPerDiemRates: 'Importar taxas de diária',
            editPerDiemRate: 'Editar taxa de diárias',
            editPerDiemRates: 'Editar taxas de diárias',
            editDestinationSubtitle: ({destination}: EditDestinationSubtitleParams) => `Atualizar este destino irá alterá-lo para todas as subtarifas de ${destination} por diem.`,
            editCurrencySubtitle: ({destination}: EditDestinationSubtitleParams) => `Atualizar esta moeda irá alterá-la para todas as subtarifas de per diem de ${destination}.`,
        },
        qbd: {
            exportOutOfPocketExpensesDescription: 'Defina como as despesas fora do bolso são exportadas para o QuickBooks Desktop.',
            exportOutOfPocketExpensesCheckToggle: 'Marcar cheques como "imprimir mais tarde"',
            exportDescription: 'Configure como os dados do Expensify são exportados para o QuickBooks Desktop.',
            date: 'Data de exportação',
            exportInvoices: 'Exportar faturas para',
            exportExpensifyCard: 'Exportar transações do Cartão Expensify como',
            account: 'Conta',
            accountDescription: 'Escolha onde postar lançamentos contábeis.',
            accountsPayable: 'Contas a pagar',
            accountsPayableDescription: 'Escolha onde criar contas de fornecedores.',
            bankAccount: 'Conta bancária',
            notConfigured: 'Não configurado',
            bankAccountDescription: 'Escolha de onde enviar os cheques.',
            creditCardAccount: 'Conta de cartão de crédito',
            exportDate: {
                label: 'Data de exportação',
                description: 'Use esta data ao exportar relatórios para o QuickBooks Desktop.',
                values: {
                    [CONST.QUICKBOOKS_EXPORT_DATE.LAST_EXPENSE]: {
                        label: 'Data da última despesa',
                        description: 'Data da despesa mais recente no relatório.',
                    },
                    [CONST.QUICKBOOKS_EXPORT_DATE.REPORT_EXPORTED]: {
                        label: 'Data de exportação',
                        description: 'Data em que o relatório foi exportado para o QuickBooks Desktop.',
                    },
                    [CONST.QUICKBOOKS_EXPORT_DATE.REPORT_SUBMITTED]: {
                        label: 'Data de envio',
                        description: 'Data em que o relatório foi enviado para aprovação.',
                    },
                },
            },
            exportCheckDescription: 'Vamos criar um cheque detalhado para cada relatório do Expensify e enviá-lo a partir da conta bancária abaixo.',
            exportJournalEntryDescription: 'Criaremos uma entrada de diário detalhada para cada relatório do Expensify e a postaremos na conta abaixo.',
            exportVendorBillDescription:
                'Criaremos uma fatura de fornecedor detalhada para cada relatório do Expensify e a adicionaremos à conta abaixo. Se este período estiver fechado, publicaremos no primeiro dia do próximo período aberto.',
            outOfPocketTaxEnabledDescription:
                'O QuickBooks Desktop não suporta impostos em exportações de lançamentos contábeis. Como você tem impostos habilitados no seu espaço de trabalho, essa opção de exportação não está disponível.',
            outOfPocketTaxEnabledError: 'As entradas de diário não estão disponíveis quando os impostos estão ativados. Por favor, escolha uma opção de exportação diferente.',
            accounts: {
                [CONST.QUICKBOOKS_DESKTOP_NON_REIMBURSABLE_EXPORT_ACCOUNT_TYPE.CREDIT_CARD]: 'Cartão de crédito',
                [CONST.QUICKBOOKS_DESKTOP_REIMBURSABLE_ACCOUNT_TYPE.VENDOR_BILL]: 'Fatura do fornecedor',
                [CONST.QUICKBOOKS_DESKTOP_REIMBURSABLE_ACCOUNT_TYPE.JOURNAL_ENTRY]: 'Lançamento contábil',
                [CONST.QUICKBOOKS_DESKTOP_REIMBURSABLE_ACCOUNT_TYPE.CHECK]: 'Verificar',
                [`${CONST.QUICKBOOKS_DESKTOP_NON_REIMBURSABLE_EXPORT_ACCOUNT_TYPE.CHECK}Description`]:
                    'Vamos criar um cheque detalhado para cada relatório do Expensify e enviá-lo a partir da conta bancária abaixo.',
                [`${CONST.QUICKBOOKS_DESKTOP_NON_REIMBURSABLE_EXPORT_ACCOUNT_TYPE.CREDIT_CARD}Description`]:
                    "Vamos corresponder automaticamente o nome do comerciante na transação do cartão de crédito a qualquer fornecedor correspondente no QuickBooks. Se não existirem fornecedores, criaremos um fornecedor 'Cartão de Crédito Diversos' para associação.",
                [`${CONST.QUICKBOOKS_DESKTOP_REIMBURSABLE_ACCOUNT_TYPE.VENDOR_BILL}Description`]:
                    'Criaremos uma fatura detalhada do fornecedor para cada relatório do Expensify com a data da última despesa e a adicionaremos à conta abaixo. Se este período estiver fechado, lançaremos no dia 1º do próximo período aberto.',
                [`${CONST.QUICKBOOKS_DESKTOP_NON_REIMBURSABLE_EXPORT_ACCOUNT_TYPE.CREDIT_CARD}AccountDescription`]: 'Escolha onde exportar as transações do cartão de crédito.',
                [`${CONST.QUICKBOOKS_DESKTOP_REIMBURSABLE_ACCOUNT_TYPE.VENDOR_BILL}AccountDescription`]: 'Escolha um fornecedor para aplicar a todas as transações de cartão de crédito.',
                [`${CONST.QUICKBOOKS_DESKTOP_REIMBURSABLE_ACCOUNT_TYPE.CHECK}AccountDescription`]: 'Escolha de onde enviar os cheques.',
                [`${CONST.QUICKBOOKS_DESKTOP_REIMBURSABLE_ACCOUNT_TYPE.VENDOR_BILL}Error`]:
                    'As contas de fornecedores não estão disponíveis quando os locais estão ativados. Por favor, escolha uma opção de exportação diferente.',
                [`${CONST.QUICKBOOKS_DESKTOP_REIMBURSABLE_ACCOUNT_TYPE.CHECK}Error`]:
                    'Cheques estão indisponíveis quando locais estão habilitados. Por favor, escolha uma opção de exportação diferente.',
                [`${CONST.QUICKBOOKS_DESKTOP_REIMBURSABLE_ACCOUNT_TYPE.JOURNAL_ENTRY}Error`]:
                    'As entradas de diário não estão disponíveis quando os impostos estão ativados. Por favor, escolha uma opção de exportação diferente.',
            },
            noAccountsFound: 'Nenhuma conta encontrada',
            noAccountsFoundDescription: 'Adicione a conta no QuickBooks Desktop e sincronize a conexão novamente.',
            qbdSetup: 'Configuração do QuickBooks Desktop',
            requiredSetupDevice: {
                title: 'Não é possível conectar a partir deste dispositivo',
                body1: 'Você precisará configurar esta conexão a partir do computador que hospeda o arquivo da sua empresa no QuickBooks Desktop.',
                body2: 'Depois de se conectar, você poderá sincronizar e exportar de qualquer lugar.',
            },
            setupPage: {
                title: 'Abra este link para conectar',
                body: 'Para concluir a configuração, abra o seguinte link no computador onde o QuickBooks Desktop está sendo executado.',
                setupErrorTitle: 'Algo deu errado',
                setupErrorBody: ({conciergeLink}: QBDSetupErrorBodyParams) =>
                    `<muted-text><centered-text>A conexão com o QuickBooks Desktop não está funcionando no momento. Tente novamente mais tarde ou <a href="${conciergeLink}">entre em contato com o Concierge</a> se o problema persistir.</centered-text></muted-text>`,
            },
            importDescription: 'Escolha quais configurações de codificação importar do QuickBooks Desktop para o Expensify.',
            classes: 'Classes',
            items: 'Itens',
            customers: 'Clientes/projetos',
            exportCompanyCardsDescription: 'Defina como as compras com cartão corporativo são exportadas para o QuickBooks Desktop.',
            defaultVendorDescription: 'Defina um fornecedor padrão que será aplicado a todas as transações de cartão de crédito ao exportar.',
            accountsDescription: 'Seu plano de contas do QuickBooks Desktop será importado para o Expensify como categorias.',
            accountsSwitchTitle: 'Escolha importar novas contas como categorias habilitadas ou desabilitadas.',
            accountsSwitchDescription: 'As categorias ativadas estarão disponíveis para os membros selecionarem ao criar suas despesas.',
            classesDescription: 'Escolha como lidar com as classes do QuickBooks Desktop no Expensify.',
            tagsDisplayedAsDescription: 'Nível de item de linha',
            reportFieldsDisplayedAsDescription: 'Nível de relatório',
            customersDescription: 'Escolha como lidar com clientes/projetos do QuickBooks Desktop no Expensify.',
            advancedConfig: {
                autoSyncDescription: 'O Expensify sincronizará automaticamente com o QuickBooks Desktop todos os dias.',
                createEntities: 'Auto-criar entidades',
                createEntitiesDescription: 'A Expensify criará automaticamente fornecedores no QuickBooks Desktop se eles ainda não existirem.',
            },
            itemsDescription: 'Escolha como lidar com itens do QuickBooks Desktop no Expensify.',
        },
        qbo: {
            connectedTo: 'Conectado a',
            importDescription: 'Escolha quais configurações de codificação importar do QuickBooks Online para o Expensify.',
            classes: 'Classes',
            locations: 'Locais',
            customers: 'Clientes/projetos',
            accountsDescription: 'Seu plano de contas do QuickBooks Online será importado para o Expensify como categorias.',
            accountsSwitchTitle: 'Escolha importar novas contas como categorias habilitadas ou desabilitadas.',
            accountsSwitchDescription: 'As categorias ativadas estarão disponíveis para os membros selecionarem ao criar suas despesas.',
            classesDescription: 'Escolha como lidar com as classes do QuickBooks Online no Expensify.',
            customersDescription: 'Escolha como lidar com clientes/projetos do QuickBooks Online no Expensify.',
            locationsDescription: 'Escolha como lidar com locais do QuickBooks Online no Expensify.',
            taxesDescription: 'Escolha como lidar com os impostos do QuickBooks Online no Expensify.',
            locationsLineItemsRestrictionDescription:
                'O QuickBooks Online não suporta Localizações no nível de linha para Cheques ou Faturas de Fornecedores. Se você gostaria de ter localizações no nível de linha, certifique-se de estar usando Lançamentos Contábeis e despesas de Cartão de Crédito/Débito.',
            taxesJournalEntrySwitchNote: 'QuickBooks Online não suporta impostos em lançamentos contábeis. Por favor, altere sua opção de exportação para fatura de fornecedor ou cheque.',
            exportDescription: 'Configure como os dados do Expensify são exportados para o QuickBooks Online.',
            date: 'Data de exportação',
            exportInvoices: 'Exportar faturas para',
            exportExpensifyCard: 'Exportar transações do Cartão Expensify como',
            exportDate: {
                label: 'Data de exportação',
                description: 'Use esta data ao exportar relatórios para o QuickBooks Online.',
                values: {
                    [CONST.QUICKBOOKS_EXPORT_DATE.LAST_EXPENSE]: {
                        label: 'Data da última despesa',
                        description: 'Data da despesa mais recente no relatório.',
                    },
                    [CONST.QUICKBOOKS_EXPORT_DATE.REPORT_EXPORTED]: {
                        label: 'Data de exportação',
                        description: 'Data em que o relatório foi exportado para o QuickBooks Online.',
                    },
                    [CONST.QUICKBOOKS_EXPORT_DATE.REPORT_SUBMITTED]: {
                        label: 'Data de envio',
                        description: 'Data em que o relatório foi enviado para aprovação.',
                    },
                },
            },
            receivable: 'Contas a receber', // This is an account name that will come directly from QBO, so I don't know why we need a translation for it. It should take whatever the name of the account is in QBO. Leaving this note for CS.
            archive: 'Arquivo de contas a receber', // This is an account name that will come directly from QBO, so I don't know why we need a translation for it. It should take whatever the name of the account is in QBO. Leaving this note for CS.
            exportInvoicesDescription: 'Use esta conta ao exportar faturas para o QuickBooks Online.',
            exportCompanyCardsDescription: 'Defina como as compras com cartão corporativo são exportadas para o QuickBooks Online.',
            vendor: 'Fornecedor',
            defaultVendorDescription: 'Defina um fornecedor padrão que será aplicado a todas as transações de cartão de crédito ao exportar.',
            exportOutOfPocketExpensesDescription: 'Defina como as despesas fora do bolso são exportadas para o QuickBooks Online.',
            exportCheckDescription: 'Vamos criar um cheque detalhado para cada relatório do Expensify e enviá-lo a partir da conta bancária abaixo.',
            exportJournalEntryDescription: 'Criaremos uma entrada de diário detalhada para cada relatório do Expensify e a postaremos na conta abaixo.',
            exportVendorBillDescription:
                'Criaremos uma fatura de fornecedor detalhada para cada relatório do Expensify e a adicionaremos à conta abaixo. Se este período estiver fechado, publicaremos no primeiro dia do próximo período aberto.',
            account: 'Conta',
            accountDescription: 'Escolha onde postar lançamentos contábeis.',
            accountsPayable: 'Contas a pagar',
            accountsPayableDescription: 'Escolha onde criar contas de fornecedores.',
            bankAccount: 'Conta bancária',
            notConfigured: 'Não configurado',
            bankAccountDescription: 'Escolha de onde enviar os cheques.',
            creditCardAccount: 'Conta de cartão de crédito',
            companyCardsLocationEnabledDescription:
                'O QuickBooks Online não oferece suporte a locais nas exportações de contas a pagar de fornecedores. Como você tem locais habilitados no seu espaço de trabalho, essa opção de exportação não está disponível.',
            outOfPocketTaxEnabledDescription:
                'QuickBooks Online não suporta impostos em exportações de lançamentos contábeis. Como você tem impostos ativados no seu espaço de trabalho, esta opção de exportação não está disponível.',
            outOfPocketTaxEnabledError: 'As entradas de diário não estão disponíveis quando os impostos estão ativados. Por favor, escolha uma opção de exportação diferente.',
            advancedConfig: {
                autoSyncDescription: 'A Expensify sincronizará automaticamente com o QuickBooks Online todos os dias.',
                inviteEmployees: 'Convidar funcionários',
                inviteEmployeesDescription: 'Importar registros de funcionários do QuickBooks Online e convidar funcionários para este espaço de trabalho.',
                createEntities: 'Auto-criar entidades',
                createEntitiesDescription:
                    'A Expensify criará automaticamente fornecedores no QuickBooks Online se eles ainda não existirem e criará automaticamente clientes ao exportar faturas.',
                reimbursedReportsDescription: 'Sempre que um relatório for pago usando Expensify ACH, o pagamento correspondente da conta será criado na conta do QuickBooks Online abaixo.',
                qboBillPaymentAccount: 'Conta de pagamento de fatura do QuickBooks',
                qboInvoiceCollectionAccount: 'Conta de cobrança de faturas do QuickBooks',
                accountSelectDescription: 'Escolha de onde pagar as contas e nós criaremos o pagamento no QuickBooks Online.',
                invoiceAccountSelectorDescription: 'Escolha onde receber os pagamentos de faturas e criaremos o pagamento no QuickBooks Online.',
            },
            accounts: {
                [CONST.QUICKBOOKS_NON_REIMBURSABLE_EXPORT_ACCOUNT_TYPE.DEBIT_CARD]: 'Cartão de débito',
                [CONST.QUICKBOOKS_NON_REIMBURSABLE_EXPORT_ACCOUNT_TYPE.CREDIT_CARD]: 'Cartão de crédito',
                [CONST.QUICKBOOKS_REIMBURSABLE_ACCOUNT_TYPE.VENDOR_BILL]: 'Fatura do fornecedor',
                [CONST.QUICKBOOKS_REIMBURSABLE_ACCOUNT_TYPE.JOURNAL_ENTRY]: 'Lançamento contábil',
                [CONST.QUICKBOOKS_REIMBURSABLE_ACCOUNT_TYPE.CHECK]: 'Verificar',
                [`${CONST.QUICKBOOKS_NON_REIMBURSABLE_EXPORT_ACCOUNT_TYPE.DEBIT_CARD}Description`]:
                    "Vamos corresponder automaticamente o nome do comerciante na transação do cartão de débito a quaisquer fornecedores correspondentes no QuickBooks. Se não existirem fornecedores, criaremos um fornecedor 'Cartão de Débito Diversos' para associação.",
                [`${CONST.QUICKBOOKS_NON_REIMBURSABLE_EXPORT_ACCOUNT_TYPE.CREDIT_CARD}Description`]:
                    "Vamos corresponder automaticamente o nome do comerciante na transação do cartão de crédito a qualquer fornecedor correspondente no QuickBooks. Se não existirem fornecedores, criaremos um fornecedor 'Cartão de Crédito Diversos' para associação.",
                [`${CONST.QUICKBOOKS_REIMBURSABLE_ACCOUNT_TYPE.VENDOR_BILL}Description`]:
                    'Criaremos uma fatura detalhada do fornecedor para cada relatório do Expensify com a data da última despesa e a adicionaremos à conta abaixo. Se este período estiver fechado, lançaremos no dia 1º do próximo período aberto.',
                [`${CONST.QUICKBOOKS_NON_REIMBURSABLE_EXPORT_ACCOUNT_TYPE.DEBIT_CARD}AccountDescription`]: 'Escolha onde exportar as transações do cartão de débito.',
                [`${CONST.QUICKBOOKS_NON_REIMBURSABLE_EXPORT_ACCOUNT_TYPE.CREDIT_CARD}AccountDescription`]: 'Escolha onde exportar as transações do cartão de crédito.',
                [`${CONST.QUICKBOOKS_REIMBURSABLE_ACCOUNT_TYPE.VENDOR_BILL}AccountDescription`]: 'Escolha um fornecedor para aplicar a todas as transações de cartão de crédito.',
                [`${CONST.QUICKBOOKS_REIMBURSABLE_ACCOUNT_TYPE.VENDOR_BILL}Error`]:
                    'As contas de fornecedores não estão disponíveis quando os locais estão ativados. Por favor, escolha uma opção de exportação diferente.',
                [`${CONST.QUICKBOOKS_REIMBURSABLE_ACCOUNT_TYPE.CHECK}Error`]:
                    'Cheques estão indisponíveis quando locais estão habilitados. Por favor, escolha uma opção de exportação diferente.',
                [`${CONST.QUICKBOOKS_REIMBURSABLE_ACCOUNT_TYPE.JOURNAL_ENTRY}Error`]:
                    'As entradas de diário não estão disponíveis quando os impostos estão ativados. Por favor, escolha uma opção de exportação diferente.',
            },
            exportDestinationAccountsMisconfigurationError: {
                [CONST.QUICKBOOKS_REIMBURSABLE_ACCOUNT_TYPE.VENDOR_BILL]: 'Escolha uma conta válida para exportação de fatura do fornecedor',
                [CONST.QUICKBOOKS_REIMBURSABLE_ACCOUNT_TYPE.JOURNAL_ENTRY]: 'Escolha uma conta válida para exportação de lançamento contábil',
                [CONST.QUICKBOOKS_REIMBURSABLE_ACCOUNT_TYPE.CHECK]: 'Escolha uma conta válida para exportação de cheques',
            },
            exportDestinationSetupAccountsInfo: {
                [CONST.QUICKBOOKS_REIMBURSABLE_ACCOUNT_TYPE.VENDOR_BILL]: 'Para usar a exportação de fatura de fornecedor, configure uma conta a pagar no QuickBooks Online.',
                [CONST.QUICKBOOKS_REIMBURSABLE_ACCOUNT_TYPE.JOURNAL_ENTRY]: 'Para usar a exportação de lançamentos contábeis, configure uma conta de diário no QuickBooks Online',
                [CONST.QUICKBOOKS_REIMBURSABLE_ACCOUNT_TYPE.CHECK]: 'Para usar a exportação de cheques, configure uma conta bancária no QuickBooks Online',
            },
            noAccountsFound: 'Nenhuma conta encontrada',
            noAccountsFoundDescription: 'Adicione a conta no QuickBooks Online e sincronize a conexão novamente.',
            accountingMethods: {
                label: 'Quando Exportar',
                description: 'Escolha quando exportar as despesas:',
                values: {
                    [COMMON_CONST.INTEGRATIONS.ACCOUNTING_METHOD.ACCRUAL]: 'Acumulação',
                    [COMMON_CONST.INTEGRATIONS.ACCOUNTING_METHOD.CASH]: 'Dinheiro',
                },
                alternateText: {
                    [COMMON_CONST.INTEGRATIONS.ACCOUNTING_METHOD.ACCRUAL]: 'Despesas do próprio bolso serão exportadas quando aprovadas em definitivo',
                    [COMMON_CONST.INTEGRATIONS.ACCOUNTING_METHOD.CASH]: 'Despesas do próprio bolso serão exportadas quando pagas',
                },
            },
        },
        workspaceList: {
            joinNow: 'Junte-se agora',
            askToJoin: 'Pedir para participar',
        },
        xero: {
            organization: 'Organização Xero',
            organizationDescription: 'Escolha a organização Xero da qual você gostaria de importar dados.',
            importDescription: 'Escolha quais configurações de codificação importar do Xero para o Expensify.',
            accountsDescription: 'Seu plano de contas do Xero será importado para o Expensify como categorias.',
            accountsSwitchTitle: 'Escolha importar novas contas como categorias habilitadas ou desabilitadas.',
            accountsSwitchDescription: 'As categorias ativadas estarão disponíveis para os membros selecionarem ao criar suas despesas.',
            trackingCategories: 'Categorias de rastreamento',
            trackingCategoriesDescription: 'Escolha como lidar com as categorias de rastreamento do Xero no Expensify.',
            mapTrackingCategoryTo: ({categoryName}: CategoryNameParams) => `Mapear ${categoryName} do Xero para`,
            mapTrackingCategoryToDescription: ({categoryName}: CategoryNameParams) => `Escolha onde mapear ${categoryName} ao exportar para Xero.`,
            customers: 'Refaturar clientes',
            customersDescription:
                'Escolha se deseja refaturar clientes no Expensify. Seus contatos de clientes do Xero podem ser marcados em despesas e serão exportados para o Xero como uma fatura de venda.',
            taxesDescription: 'Escolha como lidar com os impostos do Xero no Expensify.',
            notImported: 'Não importado',
            notConfigured: 'Não configurado',
            trackingCategoriesOptions: {
                [CONST.XERO_CONFIG.TRACKING_CATEGORY_OPTIONS.DEFAULT]: 'Contato padrão do Xero',
                [CONST.XERO_CONFIG.TRACKING_CATEGORY_OPTIONS.TAG]: 'Tags',
                [CONST.XERO_CONFIG.TRACKING_CATEGORY_OPTIONS.REPORT_FIELD]: 'Campos do relatório',
            },
            exportDescription: 'Configure como os dados do Expensify são exportados para o Xero.',
            purchaseBill: 'Fatura de compra',
            exportDeepDiveCompanyCard:
                'As despesas exportadas serão lançadas como transações bancárias na conta bancária do Xero abaixo, e as datas das transações corresponderão às datas no seu extrato bancário.',
            bankTransactions: 'Transações bancárias',
            xeroBankAccount: 'Conta bancária Xero',
            xeroBankAccountDescription: 'Escolha onde as despesas serão registradas como transações bancárias.',
            exportExpensesDescription: 'Os relatórios serão exportados como uma fatura de compra com a data e o status selecionados abaixo.',
            purchaseBillDate: 'Data de emissão da fatura de compra',
            exportInvoices: 'Exportar faturas como',
            salesInvoice: 'Fatura de vendas',
            exportInvoicesDescription: 'As faturas de vendas sempre exibem a data em que a fatura foi enviada.',
            advancedConfig: {
                autoSyncDescription: 'A Expensify sincronizará automaticamente com o Xero todos os dias.',
                purchaseBillStatusTitle: 'Status da fatura de compra',
                reimbursedReportsDescription: 'Sempre que um relatório for pago usando Expensify ACH, o pagamento correspondente da conta será criado na conta Xero abaixo.',
                xeroBillPaymentAccount: 'Conta de pagamento de fatura Xero',
                xeroInvoiceCollectionAccount: 'Conta de cobrança de faturas Xero',
                xeroBillPaymentAccountDescription: 'Escolha de onde pagar as contas e criaremos o pagamento no Xero.',
                invoiceAccountSelectorDescription: 'Escolha onde receber os pagamentos de faturas e nós criaremos o pagamento no Xero.',
            },
            exportDate: {
                label: 'Data de emissão da fatura de compra',
                description: 'Use esta data ao exportar relatórios para Xero.',
                values: {
                    [CONST.XERO_EXPORT_DATE.LAST_EXPENSE]: {
                        label: 'Data da última despesa',
                        description: 'Data da despesa mais recente no relatório.',
                    },
                    [CONST.XERO_EXPORT_DATE.REPORT_EXPORTED]: {
                        label: 'Data de exportação',
                        description: 'Data em que o relatório foi exportado para o Xero.',
                    },
                    [CONST.XERO_EXPORT_DATE.REPORT_SUBMITTED]: {
                        label: 'Data de envio',
                        description: 'Data em que o relatório foi enviado para aprovação.',
                    },
                },
            },
            invoiceStatus: {
                label: 'Status da fatura de compra',
                description: 'Use este status ao exportar faturas de compra para Xero.',
                values: {
                    [CONST.XERO_CONFIG.INVOICE_STATUS.DRAFT]: 'Rascunho',
                    [CONST.XERO_CONFIG.INVOICE_STATUS.AWAITING_APPROVAL]: 'Aguardando aprovação',
                    [CONST.XERO_CONFIG.INVOICE_STATUS.AWAITING_PAYMENT]: 'Aguardando pagamento',
                },
            },
            noAccountsFound: 'Nenhuma conta encontrada',
            noAccountsFoundDescription: 'Por favor, adicione a conta no Xero e sincronize a conexão novamente.',
            accountingMethods: {
                label: 'Quando Exportar',
                description: 'Escolha quando exportar as despesas:',
                values: {
                    [COMMON_CONST.INTEGRATIONS.ACCOUNTING_METHOD.ACCRUAL]: 'Acumulação',
                    [COMMON_CONST.INTEGRATIONS.ACCOUNTING_METHOD.CASH]: 'Dinheiro',
                },
                alternateText: {
                    [COMMON_CONST.INTEGRATIONS.ACCOUNTING_METHOD.ACCRUAL]: 'Despesas do próprio bolso serão exportadas quando aprovadas em definitivo',
                    [COMMON_CONST.INTEGRATIONS.ACCOUNTING_METHOD.CASH]: 'Despesas do próprio bolso serão exportadas quando pagas',
                },
            },
        },
        sageIntacct: {
            preferredExporter: 'Exportador preferido',
            taxSolution: 'Solução de impostos',
            notConfigured: 'Não configurado',
            exportDate: {
                label: 'Data de exportação',
                description: 'Use esta data ao exportar relatórios para Sage Intacct.',
                values: {
                    [CONST.SAGE_INTACCT_EXPORT_DATE.LAST_EXPENSE]: {
                        label: 'Data da última despesa',
                        description: 'Data da despesa mais recente no relatório.',
                    },
                    [CONST.SAGE_INTACCT_EXPORT_DATE.EXPORTED]: {
                        label: 'Data de exportação',
                        description: 'Data em que o relatório foi exportado para Sage Intacct.',
                    },
                    [CONST.SAGE_INTACCT_EXPORT_DATE.SUBMITTED]: {
                        label: 'Data de envio',
                        description: 'Data em que o relatório foi enviado para aprovação.',
                    },
                },
            },
            reimbursableExpenses: {
                description: 'Defina como as despesas fora do bolso são exportadas para o Sage Intacct.',
                values: {
                    [CONST.SAGE_INTACCT_REIMBURSABLE_EXPENSE_TYPE.EXPENSE_REPORT]: 'Relatórios de despesas',
                    [CONST.SAGE_INTACCT_REIMBURSABLE_EXPENSE_TYPE.VENDOR_BILL]: 'Faturas de fornecedores',
                },
            },
            nonReimbursableExpenses: {
                description: 'Defina como as compras com cartão corporativo são exportadas para o Sage Intacct.',
                values: {
                    [CONST.SAGE_INTACCT_NON_REIMBURSABLE_EXPENSE_TYPE.CREDIT_CARD_CHARGE]: 'Cartões de crédito',
                    [CONST.SAGE_INTACCT_NON_REIMBURSABLE_EXPENSE_TYPE.VENDOR_BILL]: 'Faturas de fornecedores',
                },
            },
            creditCardAccount: 'Conta de cartão de crédito',
            defaultVendor: 'Fornecedor padrão',
            defaultVendorDescription: ({isReimbursable}: DefaultVendorDescriptionParams) =>
                `Defina um fornecedor padrão que será aplicado às despesas reembolsáveis ${isReimbursable ? '' : 'não-'} que não têm um fornecedor correspondente no Sage Intacct.`,
            exportDescription: 'Configure como os dados do Expensify são exportados para o Sage Intacct.',
            exportPreferredExporterNote:
                'O exportador preferido pode ser qualquer administrador do espaço de trabalho, mas também deve ser um Administrador de Domínio se você definir contas de exportação diferentes para cartões de empresa individuais nas Configurações de Domínio.',
            exportPreferredExporterSubNote: 'Uma vez definido, o exportador preferido verá os relatórios para exportação em sua conta.',
            noAccountsFound: 'Nenhuma conta encontrada',
            noAccountsFoundDescription: `Por favor, adicione a conta no Sage Intacct e sincronize a conexão novamente.`,
            autoSync: 'Auto-sync',
            autoSyncDescription: 'Expensify irá sincronizar automaticamente com Sage Intacct todos os dias.',
            inviteEmployees: 'Convidar funcionários',
            inviteEmployeesDescription:
                'Importe registros de funcionários do Sage Intacct e convide funcionários para este espaço de trabalho. Seu fluxo de aprovação será padrão para aprovação do gerente e pode ser configurado ainda mais na página de Membros.',
            syncReimbursedReports: 'Sincronizar relatórios reembolsados',
            syncReimbursedReportsDescription: 'Sempre que um relatório for pago usando Expensify ACH, o pagamento correspondente da fatura será criado na conta Sage Intacct abaixo.',
            paymentAccount: 'Conta de pagamento Sage Intacct',
        },
        netsuite: {
            subsidiary: 'Subsidiária',
            subsidiarySelectDescription: 'Escolha a subsidiária no NetSuite da qual você gostaria de importar dados.',
            exportDescription: 'Configure como os dados do Expensify são exportados para o NetSuite.',
            exportInvoices: 'Exportar faturas para',
            journalEntriesTaxPostingAccount: 'Lançamento contábil na conta de imposto',
            journalEntriesProvTaxPostingAccount: 'Lançamentos contábeis na conta de lançamento de imposto provincial',
            foreignCurrencyAmount: 'Exportar valor em moeda estrangeira',
            exportToNextOpenPeriod: 'Exportar para o próximo período aberto',
            nonReimbursableJournalPostingAccount: 'Conta de lançamento de diário não reembolsável',
            reimbursableJournalPostingAccount: 'Conta de lançamento de diário reembolsável',
            journalPostingPreference: {
                label: 'Preferência de lançamento de lançamentos contábeis',
                values: {
                    [CONST.NETSUITE_JOURNAL_POSTING_PREFERENCE.JOURNALS_POSTING_INDIVIDUAL_LINE]: 'Entrada única e detalhada para cada relatório',
                    [CONST.NETSUITE_JOURNAL_POSTING_PREFERENCE.JOURNALS_POSTING_TOTAL_LINE]: 'Entrada única para cada despesa',
                },
            },
            invoiceItem: {
                label: 'Item de fatura',
                values: {
                    [CONST.NETSUITE_INVOICE_ITEM_PREFERENCE.CREATE]: {
                        label: 'Crie um para mim',
                        description: 'Vamos criar um "item de linha de fatura do Expensify" para você ao exportar (se ainda não existir um).',
                    },
                    [CONST.NETSUITE_INVOICE_ITEM_PREFERENCE.SELECT]: {
                        label: 'Selecionar existente',
                        description: 'Vamos vincular as faturas do Expensify ao item selecionado abaixo.',
                    },
                },
            },
            exportDate: {
                label: 'Data de exportação',
                description: 'Use esta data ao exportar relatórios para NetSuite.',
                values: {
                    [CONST.NETSUITE_EXPORT_DATE.LAST_EXPENSE]: {
                        label: 'Data da última despesa',
                        description: 'Data da despesa mais recente no relatório.',
                    },
                    [CONST.NETSUITE_EXPORT_DATE.EXPORTED]: {
                        label: 'Data de exportação',
                        description: 'Data em que o relatório foi exportado para o NetSuite.',
                    },
                    [CONST.NETSUITE_EXPORT_DATE.SUBMITTED]: {
                        label: 'Data de envio',
                        description: 'Data em que o relatório foi enviado para aprovação.',
                    },
                },
            },
            exportDestination: {
                values: {
                    [CONST.NETSUITE_EXPORT_DESTINATION.EXPENSE_REPORT]: {
                        label: 'Relatórios de despesas',
                        reimbursableDescription: 'Despesas do próprio bolso serão exportadas como relatórios de despesas para o NetSuite.',
                        nonReimbursableDescription: 'Despesas de cartão corporativo serão exportadas como relatórios de despesas para NetSuite.',
                    },
                    [CONST.NETSUITE_EXPORT_DESTINATION.VENDOR_BILL]: {
                        label: 'Faturas de fornecedores',
                        reimbursableDescription:
                            'Out-of-pocket expenses will export as bills payable to the NetSuite vendor specified below.\n' +
                            '\n' +
                            'If you’d like to set a specific vendor for each card, go to *Settings > Domains > Company Cards*.',
                        nonReimbursableDescription:
                            'Company card expenses will export as bills payable to the NetSuite vendor specified below.\n' +
                            '\n' +
                            'If you’d like to set a specific vendor for each card, go to *Settings > Domains > Company Cards*.',
                    },
                    [CONST.NETSUITE_EXPORT_DESTINATION.JOURNAL_ENTRY]: {
                        label: 'Lançamentos contábeis',
                        reimbursableDescription:
                            'Out-of-pocket expenses will export as journal entries to the NetSuite account specified below.\n' +
                            '\n' +
                            'If you’d like to set a specific vendor for each card, go to *Settings > Domains > Company Cards*.',
                        nonReimbursableDescription:
                            'Company card expenses will export as journal entries to the NetSuite account specified below.\n' +
                            '\n' +
                            'If you’d like to set a specific vendor for each card, go to *Settings > Domains > Company Cards*.',
                    },
                },
            },
            advancedConfig: {
                autoSyncDescription: 'A Expensify sincronizará automaticamente com o NetSuite todos os dias.',
                reimbursedReportsDescription: 'Sempre que um relatório for pago usando Expensify ACH, o pagamento correspondente da fatura será criado na conta do NetSuite abaixo.',
                reimbursementsAccount: 'Conta de reembolsos',
                reimbursementsAccountDescription: 'Escolha a conta bancária que você usará para reembolsos, e nós criaremos o pagamento associado no NetSuite.',
                collectionsAccount: 'Conta de cobranças',
                collectionsAccountDescription: 'Uma vez que uma fatura é marcada como paga no Expensify e exportada para o NetSuite, ela aparecerá na conta abaixo.',
                approvalAccount: 'Conta de aprovação A/P',
                approvalAccountDescription:
                    'Escolha a conta contra a qual as transações serão aprovadas no NetSuite. Se você estiver sincronizando relatórios reembolsados, esta também será a conta contra a qual os pagamentos de faturas serão criados.',
                defaultApprovalAccount: 'NetSuite padrão',
                inviteEmployees: 'Convide funcionários e defina aprovações',
                inviteEmployeesDescription:
                    'Importe registros de funcionários do NetSuite e convide funcionários para este workspace. Seu fluxo de aprovação será padrão para aprovação do gerente e pode ser configurado na página *Membros*.',
                autoCreateEntities: 'Auto-criar funcionários/fornecedores',
                enableCategories: 'Habilitar categorias recém-importadas',
                customFormID: 'ID do formulário personalizado',
                customFormIDDescription:
                    'Por padrão, o Expensify criará lançamentos usando o formulário de transação preferido definido no NetSuite. Alternativamente, você pode designar um formulário de transação específico a ser usado.',
                customFormIDReimbursable: 'Despesa do próprio bolso',
                customFormIDNonReimbursable: 'Despesa com cartão corporativo',
                exportReportsTo: {
                    label: 'Nível de aprovação do relatório de despesas',
                    description:
                        'Depois que um relatório de despesas é aprovado no Expensify e exportado para o NetSuite, você pode definir um nível adicional de aprovação no NetSuite antes de postar.',
                    values: {
                        [CONST.NETSUITE_REPORTS_APPROVAL_LEVEL.REPORTS_APPROVED_NONE]: 'Preferência padrão do NetSuite',
                        [CONST.NETSUITE_REPORTS_APPROVAL_LEVEL.REPORTS_SUPERVISOR_APPROVED]: 'Apenas aprovado pelo supervisor',
                        [CONST.NETSUITE_REPORTS_APPROVAL_LEVEL.REPORTS_ACCOUNTING_APPROVED]: 'Apenas contabilidade aprovada',
                        [CONST.NETSUITE_REPORTS_APPROVAL_LEVEL.REPORTS_APPROVED_BOTH]: 'Supervisor e contabilidade aprovados',
                    },
                },
                accountingMethods: {
                    label: 'Quando Exportar',
                    description: 'Escolha quando exportar as despesas:',
                    values: {
                        [COMMON_CONST.INTEGRATIONS.ACCOUNTING_METHOD.ACCRUAL]: 'Acumulação',
                        [COMMON_CONST.INTEGRATIONS.ACCOUNTING_METHOD.CASH]: 'Dinheiro',
                    },
                    alternateText: {
                        [COMMON_CONST.INTEGRATIONS.ACCOUNTING_METHOD.ACCRUAL]: 'Despesas do próprio bolso serão exportadas quando aprovadas em definitivo',
                        [COMMON_CONST.INTEGRATIONS.ACCOUNTING_METHOD.CASH]: 'Despesas do próprio bolso serão exportadas quando pagas',
                    },
                },
                exportVendorBillsTo: {
                    label: 'Nível de aprovação de fatura do fornecedor',
                    description:
                        'Uma vez que uma fatura de fornecedor é aprovada no Expensify e exportada para o NetSuite, você pode definir um nível adicional de aprovação no NetSuite antes de postar.',
                    values: {
                        [CONST.NETSUITE_VENDOR_BILLS_APPROVAL_LEVEL.VENDOR_BILLS_APPROVED_NONE]: 'Preferência padrão do NetSuite',
                        [CONST.NETSUITE_VENDOR_BILLS_APPROVAL_LEVEL.VENDOR_BILLS_APPROVAL_PENDING]: 'Aguardando aprovação',
                        [CONST.NETSUITE_VENDOR_BILLS_APPROVAL_LEVEL.VENDOR_BILLS_APPROVED]: 'Aprovado para postagem',
                    },
                },
                exportJournalsTo: {
                    label: 'Nível de aprovação de lançamento contábil',
                    description:
                        'Depois que um lançamento contábil é aprovado no Expensify e exportado para o NetSuite, você pode definir um nível adicional de aprovação no NetSuite antes de lançá-lo.',
                    values: {
                        [CONST.NETSUITE_JOURNALS_APPROVAL_LEVEL.JOURNALS_APPROVED_NONE]: 'Preferência padrão do NetSuite',
                        [CONST.NETSUITE_JOURNALS_APPROVAL_LEVEL.JOURNALS_APPROVAL_PENDING]: 'Aguardando aprovação',
                        [CONST.NETSUITE_JOURNALS_APPROVAL_LEVEL.JOURNALS_APPROVED]: 'Aprovado para postagem',
                    },
                },
                error: {
                    customFormID: 'Por favor, insira um ID de formulário personalizado numérico válido.',
                },
            },
            noAccountsFound: 'Nenhuma conta encontrada',
            noAccountsFoundDescription: 'Por favor, adicione a conta no NetSuite e sincronize a conexão novamente.',
            noVendorsFound: 'Nenhum fornecedor encontrado',
            noVendorsFoundDescription: 'Por favor, adicione fornecedores no NetSuite e sincronize a conexão novamente.',
            noItemsFound: 'Nenhum item de fatura encontrado',
            noItemsFoundDescription: 'Por favor, adicione itens de fatura no NetSuite e sincronize a conexão novamente.',
            noSubsidiariesFound: 'Nenhuma subsidiária encontrada',
            noSubsidiariesFoundDescription: 'Por favor, adicione uma subsidiária no NetSuite e sincronize a conexão novamente.',
            tokenInput: {
                title: 'Configuração do NetSuite',
                formSteps: {
                    installBundle: {
                        title: 'Instale o pacote Expensify',
                        description: 'No NetSuite, vá para *Customization > SuiteBundler > Search & Install Bundles* > procure por "Expensify" > instale o pacote.',
                    },
                    enableTokenAuthentication: {
                        title: 'Habilitar autenticação baseada em token',
                        description: 'No NetSuite, vá para *Setup > Company > Enable Features > SuiteCloud* > habilite a *token-based authentication*.',
                    },
                    enableSoapServices: {
                        title: 'Habilitar serviços web SOAP',
                        description: 'No NetSuite, vá para *Setup > Company > Enable Features > SuiteCloud* > habilite *SOAP Web Services*.',
                    },
                    createAccessToken: {
                        title: 'Criar um token de acesso',
                        description:
                            'No NetSuite, vá para *Setup > Users/Roles > Access Tokens* > crie um token de acesso para o aplicativo "Expensify" e para o papel "Expensify Integration" ou "Administrator".\n\n*Importante:* Certifique-se de salvar o *Token ID* e o *Token Secret* desta etapa. Você precisará deles para a próxima etapa.',
                    },
                    enterCredentials: {
                        title: 'Insira suas credenciais do NetSuite',
                        formInputs: {
                            netSuiteAccountID: 'NetSuite Account ID',
                            netSuiteTokenID: 'Token ID',
                            netSuiteTokenSecret: 'Token Secret',
                        },
                        netSuiteAccountIDDescription: 'No NetSuite, vá para *Setup > Integration > SOAP Web Services Preferences*.',
                    },
                },
            },
            import: {
                expenseCategories: 'Categorias de despesas',
                expenseCategoriesDescription: 'Suas categorias de despesas do NetSuite serão importadas para o Expensify como categorias.',
                crossSubsidiaryCustomers: 'Clientes/projetos entre subsidiárias',
                importFields: {
                    departments: {
                        title: 'Departamentos',
                        subtitle: 'Escolha como lidar com os *departments* do NetSuite no Expensify.',
                    },
                    classes: {
                        title: 'Classes',
                        subtitle: 'Escolha como lidar com *classes* no Expensify.',
                    },
                    locations: {
                        title: 'Locais',
                        subtitle: 'Escolha como lidar com *localizações* no Expensify.',
                    },
                },
                customersOrJobs: {
                    title: 'Clientes/projetos',
                    subtitle: 'Escolha como gerenciar *clientes* e *projetos* do NetSuite no Expensify.',
                    importCustomers: 'Importar clientes',
                    importJobs: 'Importar projetos',
                    customers: 'clientes',
                    jobs: 'projetos',
                    label: ({importFields, importType}: CustomersOrJobsLabelParams) => `${importFields.join('e')}, ${importType}`,
                },
                importTaxDescription: 'Importar grupos de impostos do NetSuite.',
                importCustomFields: {
                    chooseOptionBelow: 'Escolha uma opção abaixo:',
                    label: ({importedTypes}: ImportedTypesParams) => `Importado como ${importedTypes.join('e')}`,
                    requiredFieldError: ({fieldName}: RequiredFieldParams) => `Por favor, insira o ${fieldName}`,
                    customSegments: {
                        title: 'Segmentos/registros personalizados',
                        addText: 'Adicionar segmento/registro personalizado',
                        recordTitle: 'Segmento/registro personalizado',
                        helpLink: CONST.NETSUITE_IMPORT.HELP_LINKS.CUSTOM_SEGMENTS,
                        helpLinkText: 'Ver instruções detalhadas',
                        helpText: 'sobre a configuração de segmentos/registros personalizados.',
                        emptyTitle: 'Adicionar um segmento personalizado ou registro personalizado',
                        fields: {
                            segmentName: 'Nome',
                            internalID: 'ID Interno',
                            scriptID: 'Script ID',
                            customRecordScriptID: 'ID da coluna de transação',
                            mapping: 'Exibido como',
                        },
                        removeTitle: 'Remover segmento/registro personalizado',
                        removePrompt: 'Tem certeza de que deseja remover este segmento/registro personalizado?',
                        addForm: {
                            customSegmentName: 'nome do segmento personalizado',
                            customRecordName: 'nome do registro personalizado',
                            segmentTitle: 'Segmento personalizado',
                            customSegmentAddTitle: 'Adicionar segmento personalizado',
                            customRecordAddTitle: 'Adicionar registro personalizado',
                            recordTitle: 'Registro personalizado',
                            segmentRecordType: 'Você quer adicionar um segmento personalizado ou um registro personalizado?',
                            customSegmentNameTitle: 'Qual é o nome do segmento personalizado?',
                            customRecordNameTitle: 'Qual é o nome do registro personalizado?',
                            customSegmentNameFooter: `Você pode encontrar nomes de segmentos personalizados no NetSuite na página *Customizations > Links, Records & Fields > Custom Segments*.\n\n_Para instruções mais detalhadas, [visite nosso site de ajuda](${CONST.NETSUITE_IMPORT.HELP_LINKS.CUSTOM_SEGMENTS})_.`,
                            customRecordNameFooter: `Você pode encontrar nomes de registros personalizados no NetSuite inserindo o "Campo de Coluna de Transação" na pesquisa global.\n\n_Para instruções mais detalhadas, [visite nosso site de ajuda](${CONST.NETSUITE_IMPORT.HELP_LINKS.CUSTOM_SEGMENTS})_.`,
                            customSegmentInternalIDTitle: 'Qual é o ID interno?',
                            customSegmentInternalIDFooter: `Primeiro, certifique-se de que você ativou os IDs internos no NetSuite em *Home > Set Preferences > Show Internal ID.*\n\nVocê pode encontrar IDs internos de segmentos personalizados no NetSuite em:\n\n1. *Customization > Lists, Records, & Fields > Custom Segments*.\n2. Clique em um segmento personalizado.\n3. Clique no hyperlink ao lado de *Custom Record Type*.\n4. Encontre o ID interno na tabela na parte inferior.\n\n_Para instruções mais detalhadas, [visite nosso site de ajuda](${CONST.NETSUITE_IMPORT.HELP_LINKS.CUSTOM_LISTS})_.`,
                            customRecordInternalIDFooter: `Você pode encontrar os IDs internos de registros personalizados no NetSuite seguindo estas etapas:\n\n1. Digite "Transaction Line Fields" na busca global.\n2. Clique em um registro personalizado.\n3. Encontre o ID interno no lado esquerdo.\n\n_Para instruções mais detalhadas, [visite nosso site de ajuda](${CONST.NETSUITE_IMPORT.HELP_LINKS.CUSTOM_SEGMENTS})_.`,
                            customSegmentScriptIDTitle: 'Qual é o ID do script?',
                            customSegmentScriptIDFooter: `Você pode encontrar IDs de script de segmento personalizado no NetSuite em:\n\n1. *Customization > Lists, Records, & Fields > Custom Segments*.\n2. Clique em um segmento personalizado.\n3. Clique na guia *Application and Sourcing* perto da parte inferior, então:\n    a. Se você quiser exibir o segmento personalizado como uma *tag* (no nível do item de linha) no Expensify, clique na subguia *Transaction Columns* e use o *Field ID*.\n    b. Se você quiser exibir o segmento personalizado como um *report field* (no nível do relatório) no Expensify, clique na subguia *Transactions* e use o *Field ID*.\n\n_Para instruções mais detalhadas, [visite nosso site de ajuda](${CONST.NETSUITE_IMPORT.HELP_LINKS.CUSTOM_LISTS})_.`,
                            customRecordScriptIDTitle: 'Qual é o ID da coluna de transação?',
                            customRecordScriptIDFooter: `Você pode encontrar IDs de script de registro personalizado no NetSuite em:\n\n1. Digite "Transaction Line Fields" na pesquisa global.\n2. Clique em um registro personalizado.\n3. Encontre o ID do script no lado esquerdo.\n\n_Para instruções mais detalhadas, [visite nosso site de ajuda](${CONST.NETSUITE_IMPORT.HELP_LINKS.CUSTOM_SEGMENTS})_.`,
                            customSegmentMappingTitle: 'Como este segmento personalizado deve ser exibido no Expensify?',
                            customRecordMappingTitle: 'Como este registro personalizado deve ser exibido no Expensify?',
                        },
                        errors: {
                            uniqueFieldError: ({fieldName}: RequiredFieldParams) => `Um segmento/registro personalizado com este ${fieldName?.toLowerCase()} já existe`,
                        },
                    },
                    customLists: {
                        title: 'Listas personalizadas',
                        addText: 'Adicionar lista personalizada',
                        recordTitle: 'Lista personalizada',
                        helpLink: CONST.NETSUITE_IMPORT.HELP_LINKS.CUSTOM_LISTS,
                        helpLinkText: 'Ver instruções detalhadas',
                        helpText: 'sobre a configuração de listas personalizadas.',
                        emptyTitle: 'Adicionar uma lista personalizada',
                        fields: {
                            listName: 'Nome',
                            internalID: 'ID Interno',
                            transactionFieldID: 'ID do campo de transação',
                            mapping: 'Exibido como',
                        },
                        removeTitle: 'Remover lista personalizada',
                        removePrompt: 'Tem certeza de que deseja remover esta lista personalizada?',
                        addForm: {
                            listNameTitle: 'Escolha uma lista personalizada',
                            transactionFieldIDTitle: 'Qual é o ID do campo de transação?',
                            transactionFieldIDFooter: `Você pode encontrar os IDs dos campos de transação no NetSuite seguindo estas etapas:\n\n1. Digite "Transaction Line Fields" na pesquisa global.\n2. Clique em uma lista personalizada.\n3. Encontre o ID do campo de transação no lado esquerdo.\n\n_Para instruções mais detalhadas, [visite nosso site de ajuda](${CONST.NETSUITE_IMPORT.HELP_LINKS.CUSTOM_LISTS})_.`,
                            mappingTitle: 'Como essa lista personalizada deve ser exibida no Expensify?',
                        },
                        errors: {
                            uniqueTransactionFieldIDError: `Uma lista personalizada com este ID de campo de transação já existe`,
                        },
                    },
                },
                importTypes: {
                    [CONST.INTEGRATION_ENTITY_MAP_TYPES.NETSUITE_DEFAULT]: {
                        label: 'NetSuite employee default',
                        description: 'Não importado para o Expensify, aplicado na exportação',
                        footerContent: ({importField}: ImportFieldParams) =>
                            `Se você usar ${importField} no NetSuite, aplicaremos o padrão definido no registro do funcionário ao exportar para Relatório de Despesas ou Lançamento Contábil.`,
                    },
                    [CONST.INTEGRATION_ENTITY_MAP_TYPES.TAG]: {
                        label: 'Tags',
                        description: 'Nível de item linha',
                        footerContent: ({importField}: ImportFieldParams) => `${startCase(importField)} será selecionável para cada despesa individual no relatório de um funcionário.`,
                    },
                    [CONST.INTEGRATION_ENTITY_MAP_TYPES.REPORT_FIELD]: {
                        label: 'Campos do relatório',
                        description: 'Nível de relatório',
                        footerContent: ({importField}: ImportFieldParams) => `${startCase(importField)} seleção será aplicada a todas as despesas no relatório de um funcionário.`,
                    },
                },
            },
        },
        intacct: {
            sageIntacctSetup: 'Configuração do Sage Intacct',
            prerequisitesTitle: 'Antes de se conectar...',
            downloadExpensifyPackage: 'Baixe o pacote Expensify para Sage Intacct',
            followSteps: 'Siga os passos nas nossas instruções de Como fazer: Conectar ao Sage Intacct',
            enterCredentials: 'Insira suas credenciais do Sage Intacct',
            entity: 'Entity',
            employeeDefault: 'Padrão de funcionário Sage Intacct',
            employeeDefaultDescription: 'O departamento padrão do funcionário será aplicado às suas despesas no Sage Intacct, se existir.',
            displayedAsTagDescription: 'O departamento será selecionável para cada despesa individual no relatório de um funcionário.',
            displayedAsReportFieldDescription: 'A seleção de departamento será aplicada a todas as despesas no relatório de um funcionário.',
            toggleImportTitleFirstPart: 'Escolha como lidar com o Sage Intacct',
            toggleImportTitleSecondPart: 'in Expensify.',
            expenseTypes: 'Tipos de despesas',
            expenseTypesDescription: 'Seus tipos de despesas do Sage Intacct serão importados para o Expensify como categorias.',
            accountTypesDescription: 'Seu plano de contas do Sage Intacct será importado para o Expensify como categorias.',
            importTaxDescription: 'Importar taxa de imposto de compra do Sage Intacct.',
            userDefinedDimensions: 'Dimensões definidas pelo usuário',
            addUserDefinedDimension: 'Adicionar dimensão definida pelo usuário',
            integrationName: 'Nome da integração',
            dimensionExists: 'Uma dimensão com este nome já existe.',
            removeDimension: 'Remover dimensão definida pelo usuário',
            removeDimensionPrompt: 'Tem certeza de que deseja remover esta dimensão definida pelo usuário?',
            userDefinedDimension: 'Dimensão definida pelo usuário',
            addAUserDefinedDimension: 'Adicionar uma dimensão definida pelo usuário',
            detailedInstructionsLink: 'Ver instruções detalhadas',
            detailedInstructionsRestOfSentence: 'sobre a adição de dimensões definidas pelo usuário.',
            userDimensionsAdded: () => ({
                one: '1 UDD adicionado',
                other: (count: number) => `${count} UDDs adicionados`,
            }),
            mappingTitle: ({mappingName}: IntacctMappingTitleParams) => {
                switch (mappingName) {
                    case CONST.SAGE_INTACCT_CONFIG.MAPPINGS.DEPARTMENTS:
                        return 'departamentos';
                    case CONST.SAGE_INTACCT_CONFIG.MAPPINGS.CLASSES:
                        return 'classes';
                    case CONST.SAGE_INTACCT_CONFIG.MAPPINGS.LOCATIONS:
                        return 'locais';
                    case CONST.SAGE_INTACCT_CONFIG.MAPPINGS.CUSTOMERS:
                        return 'clientes';
                    case CONST.SAGE_INTACCT_CONFIG.MAPPINGS.PROJECTS:
                        return 'projetos (trabalhos)';
                    default:
                        return 'mapeamentos';
                }
            },
        },
        type: {
            free: 'Grátis',
            control: 'Controle',
            collect: 'Coletar',
        },
        companyCards: {
            addCards: 'Adicionar cartões',
            selectCards: 'Selecionar cartões',
            addNewCard: {
                other: 'Outro',
                cardProviders: {
                    gl1025: 'American Express Corporate Cards',
                    cdf: 'Mastercard Commercial Cards',
                    vcf: 'Visa Commercial Cards',
                    stripe: 'Stripe Cards',
                },
                yourCardProvider: `Quem é o emissor do seu cartão?`,
                whoIsYourBankAccount: 'Qual é o seu banco?',
                whereIsYourBankLocated: 'Onde está localizado o seu banco?',
                howDoYouWantToConnect: 'Como você deseja se conectar ao seu banco?',
                learnMoreAboutOptions: {
                    text: 'Saiba mais sobre estes',
                    linkText: 'opções.',
                },
                commercialFeedDetails: 'Requer configuração com seu banco. Isso é normalmente usado por empresas maiores e geralmente é a melhor opção se você se qualificar.',
                commercialFeedPlaidDetails: `Requer configuração com seu banco, mas nós iremos guiá-lo. Isso geralmente é limitado a empresas maiores.`,
                directFeedDetails: 'A abordagem mais simples. Conecte-se imediatamente usando suas credenciais principais. Este método é o mais comum.',
                enableFeed: {
                    title: ({provider}: GoBackMessageParams) => `Ative seu feed ${provider}`,
                    heading:
                        'Temos uma integração direta com o emissor do seu cartão e podemos importar seus dados de transação para o Expensify de forma rápida e precisa.\n\nPara começar, simplesmente:',
                    visa: 'Temos integrações globais com a Visa, embora a elegibilidade varie de acordo com o banco e o programa do cartão.\n\nPara começar, simplesmente:',
                    mastercard: 'Temos integrações globais com a Mastercard, embora a elegibilidade varie de acordo com o banco e o programa do cartão.\n\nPara começar, simplesmente:',
                    vcf: `1. Visite [este artigo de ajuda](${CONST.COMPANY_CARDS_VISA_COMMERCIAL_CARD_HELP}) para obter instruções detalhadas sobre como configurar seus Cartões Comerciais Visa.\n\n2. [Entre em contato com seu banco](${CONST.COMPANY_CARDS_VISA_COMMERCIAL_CARD_HELP}) para verificar se eles oferecem suporte a um feed comercial para o seu programa e peça para ativá-lo.\n\n3. *Assim que o feed estiver ativado e você tiver seus detalhes, continue para a próxima tela.*`,
                    gl1025: `1. Visite [este artigo de ajuda](${CONST.COMPANY_CARDS_AMEX_COMMERCIAL_CARD_HELP}) para descobrir se a American Express pode habilitar um feed comercial para o seu programa.\n\n2. Assim que o feed for habilitado, a Amex enviará uma carta de produção.\n\n3. *Assim que tiver as informações do feed, continue para a próxima tela.*`,
                    cdf: `1. Visite [este artigo de ajuda](${CONST.COMPANY_CARDS_MASTERCARD_COMMERCIAL_CARDS}) para obter instruções detalhadas sobre como configurar seus cartões comerciais Mastercard.\n\n2. [Contate seu banco](${CONST.COMPANY_CARDS_MASTERCARD_COMMERCIAL_CARDS}) para verificar se eles oferecem suporte a um feed comercial para o seu programa e peça para ativá-lo.\n\n3. *Depois que o feed estiver ativado e você tiver seus detalhes, continue para a próxima tela.*`,
                    stripe: `1. Visite o Dashboard do Stripe e vá para [Configurações](${CONST.COMPANY_CARDS_STRIPE_HELP}).\n\n2. Em Integrações de Produto, clique em Ativar ao lado de Expensify.\n\n3. Assim que o feed estiver ativado, clique em Enviar abaixo e nós trabalharemos para adicioná-lo.`,
                },
                whatBankIssuesCard: 'Qual banco emite esses cartões?',
                enterNameOfBank: 'Digite o nome do banco',
                feedDetails: {
                    vcf: {
                        title: 'Quais são os detalhes do feed Visa?',
                        processorLabel: 'ID do Processador',
                        bankLabel: 'ID da instituição financeira (banco)',
                        companyLabel: 'ID da Empresa',
                        helpLabel: 'Onde encontro esses IDs?',
                    },
                    gl1025: {
                        title: `Qual é o nome do arquivo de entrega Amex?`,
                        fileNameLabel: 'Nome do arquivo de entrega',
                        helpLabel: 'Onde encontro o nome do arquivo de entrega?',
                    },
                    cdf: {
                        title: `Qual é o ID de distribuição do Mastercard?`,
                        distributionLabel: 'Distribution ID',
                        helpLabel: 'Onde encontro o ID de distribuição?',
                    },
                },
                amexCorporate: 'Selecione esta opção se a frente dos seus cartões disser "Corporate"',
                amexBusiness: 'Selecione esta opção se a frente dos seus cartões disser "Business"',
                amexPersonal: 'Selecione esta opção se seus cartões forem pessoais',
                error: {
                    pleaseSelectProvider: 'Por favor, selecione um provedor de cartão antes de continuar.',
                    pleaseSelectBankAccount: 'Por favor, selecione uma conta bancária antes de continuar.',
                    pleaseSelectBank: 'Por favor, selecione um banco antes de continuar.',
                    pleaseSelectCountry: 'Por favor, selecione um país antes de continuar.',
                    pleaseSelectFeedType: 'Por favor, selecione um tipo de feed antes de continuar.',
                },
            },
            statementCloseDate: {
                [CONST.COMPANY_CARDS.STATEMENT_CLOSE_DATE.LAST_DAY_OF_MONTH]: 'Último dia do mês',
                [CONST.COMPANY_CARDS.STATEMENT_CLOSE_DATE.LAST_BUSINESS_DAY_OF_MONTH]: 'Último dia útil do mês',
                [CONST.COMPANY_CARDS.STATEMENT_CLOSE_DATE.CUSTOM_DAY_OF_MONTH]: 'Dia personalizado do mês',
            },
            assignCard: 'Atribuir cartão',
            findCard: 'Encontrar cartão',
            cardNumber: 'Número do cartão',
            commercialFeed: 'Feed comercial',
            feedName: ({feedName}: CompanyCardFeedNameParams) => `Cartões ${feedName}`,
            directFeed: 'Feed direto',
            whoNeedsCardAssigned: 'Quem precisa de um cartão atribuído?',
            chooseCard: 'Escolha um cartão',
            chooseCardFor: ({assignee, feed}: AssignCardParams) => `Escolha um cartão para ${assignee} do feed de cartões ${feed}.`,
            noActiveCards: 'Nenhum cartão ativo neste feed',
            somethingMightBeBroken: 'Ou algo pode estar quebrado. De qualquer forma, se você tiver alguma dúvida, apenas',
            contactConcierge: 'contatar Concierge',
            chooseTransactionStartDate: 'Escolha uma data de início para a transação',
            startDateDescription: 'Importaremos todas as transações a partir desta data. Se nenhuma data for especificada, iremos o mais longe possível conforme permitido pelo seu banco.',
            fromTheBeginning: 'Desde o início',
            customStartDate: 'Data de início personalizada',
            customCloseDate: 'Data de fechamento personalizada',
            letsDoubleCheck: 'Vamos verificar se tudo está correto.',
            confirmationDescription: 'Começaremos a importar transações imediatamente.',
            cardholder: 'Titular do cartão',
            card: 'Cartão',
            cardName: 'Nome do cartão',
            brokenConnectionErrorFirstPart: `A conexão do feed do cartão está quebrada. Por favor,`,
            brokenConnectionErrorLink: 'faça login no seu banco',
            brokenConnectionErrorSecondPart: 'para que possamos estabelecer a conexão novamente.',
            assignedCard: ({assignee, link}: AssignedCardParams) => `atribuiu ${assignee} um ${link}! As transações importadas aparecerão neste chat.`,
            companyCard: 'cartão corporativo',
            chooseCardFeed: 'Escolher feed de cartão',
            ukRegulation:
                'A Expensify, Inc. é um agente da Plaid Financial Ltd., uma instituição de pagamento autorizada e regulada pela Financial Conduct Authority sob as Payment Services Regulations 2017 (Número de Referência da Empresa: 804718). A Plaid fornece a você serviços de informações de conta regulados através da Expensify Limited como seu agente.',
        },
        expensifyCard: {
            issueAndManageCards: 'Emita e gerencie seus Cartões Expensify',
            getStartedIssuing: 'Comece emitindo seu primeiro cartão virtual ou físico.',
            verificationInProgress: 'Verificação em andamento...',
            verifyingTheDetails: 'Estamos verificando alguns detalhes. Concierge informará você quando os Cartões Expensify estiverem prontos para serem emitidos.',
            disclaimer:
                'O Expensify Visa® Commercial Card é emitido pelo The Bancorp Bank, N.A., Membro FDIC, de acordo com uma licença da Visa U.S.A. Inc. e pode não ser aceito em todos os comerciantes que aceitam cartões Visa. Apple® e o logotipo da Apple® são marcas registradas da Apple Inc., registradas nos EUA e em outros países. App Store é uma marca de serviço da Apple Inc. Google Play e o logotipo do Google Play são marcas registradas da Google LLC.',
            issueCard: 'Emitir cartão',
            findCard: 'Encontrar cartão',
            newCard: 'Novo cartão',
            name: 'Nome',
            lastFour: 'Últimos 4',
            limit: 'Limite',
            currentBalance: 'Saldo atual',
            currentBalanceDescription: 'O saldo atual é a soma de todas as transações postadas no Expensify Card que ocorreram desde a última data de liquidação.',
            balanceWillBeSettledOn: ({settlementDate}: SettlementDateParams) => `O saldo será liquidado em ${settlementDate}`,
            settleBalance: 'Liquidar saldo',
            cardLimit: 'Limite do cartão',
            remainingLimit: 'Limite restante',
            requestLimitIncrease: 'Solicitar aumento de limite',
            remainingLimitDescription:
                'Consideramos vários fatores ao calcular seu limite restante: seu tempo como cliente, as informações relacionadas ao negócio que você forneceu durante o cadastro e o dinheiro disponível na sua conta bancária empresarial. Seu limite restante pode flutuar diariamente.',
            earnedCashback: 'Cash back',
            earnedCashbackDescription: 'O saldo de cashback é baseado nos gastos mensais liquidados do Cartão Expensify em todo o seu espaço de trabalho.',
            issueNewCard: 'Emitir novo cartão',
            finishSetup: 'Concluir configuração',
            chooseBankAccount: 'Escolher conta bancária',
            chooseExistingBank: 'Escolha uma conta bancária empresarial existente para pagar o saldo do seu Expensify Card, ou adicione uma nova conta bancária',
            accountEndingIn: 'Conta terminando em',
            addNewBankAccount: 'Adicionar uma nova conta bancária',
            settlementAccount: 'Conta de liquidação',
            settlementAccountDescription: 'Escolha uma conta para pagar o saldo do seu Cartão Expensify.',
            settlementAccountInfo: ({reconciliationAccountSettingsLink, accountNumber}: SettlementAccountInfoParams) =>
                `Certifique-se de que essa conta corresponda à sua <a href="${reconciliationAccountSettingsLink}">conta de Reconciliação</a> (${accountNumber}) para que a Reconciliação Contínua funcione corretamente.`,
            settlementFrequency: 'Frequência de liquidação',
            settlementFrequencyDescription: 'Escolha com que frequência você pagará o saldo do seu Cartão Expensify.',
            settlementFrequencyInfo: 'Se você quiser mudar para liquidação mensal, precisará conectar sua conta bancária via Plaid e ter um histórico de saldo positivo de 90 dias.',
            frequency: {
                daily: 'Diário',
                monthly: 'Mensalmente',
            },
            cardDetails: 'Detalhes do cartão',
            virtual: 'Virtual',
            physical: 'Físico',
            deactivate: 'Desativar cartão',
            changeCardLimit: 'Alterar limite do cartão',
            changeLimit: 'Alterar limite',
            smartLimitWarning: ({limit}: CharacterLimitParams) =>
                `Se você alterar o limite deste cartão para ${limit}, novas transações serão recusadas até que você aprove mais despesas no cartão.`,
            monthlyLimitWarning: ({limit}: CharacterLimitParams) => `Se você alterar o limite deste cartão para ${limit}, novas transações serão recusadas até o próximo mês.`,
            fixedLimitWarning: ({limit}: CharacterLimitParams) => `Se você alterar o limite deste cartão para ${limit}, novas transações serão recusadas.`,
            changeCardLimitType: 'Alterar tipo de limite do cartão',
            changeLimitType: 'Alterar tipo de limite',
            changeCardSmartLimitTypeWarning: ({limit}: CharacterLimitParams) =>
                `Se você alterar o tipo de limite deste cartão para Limite Inteligente, novas transações serão recusadas porque o limite não aprovado de ${limit} já foi atingido.`,
            changeCardMonthlyLimitTypeWarning: ({limit}: CharacterLimitParams) =>
                `Se você mudar o tipo de limite deste cartão para Mensal, novas transações serão recusadas porque o limite mensal de ${limit} já foi atingido.`,
            addShippingDetails: 'Adicionar detalhes de envio',
            issuedCard: ({assignee}: AssigneeParams) => `emitiu um Cartão Expensify para ${assignee}! O cartão chegará em 2-3 dias úteis.`,
            issuedCardNoShippingDetails: ({assignee}: AssigneeParams) =>
                `emitiu um Cartão Expensify para ${assignee}! O cartão será enviado assim que os detalhes de envio forem adicionados.`,
            issuedCardVirtual: ({assignee, link}: IssueVirtualCardParams) => `emitiu ${assignee} um ${link} virtual! O cartão pode ser usado imediatamente.`,
            addedShippingDetails: ({assignee}: AssigneeParams) => `${assignee} adicionou os detalhes de envio. O Cartão Expensify chegará em 2-3 dias úteis.`,
            verifyingHeader: 'Verificando',
            bankAccountVerifiedHeader: 'Conta bancária verificada',
            verifyingBankAccount: 'Verificando conta bancária...',
            verifyingBankAccountDescription: 'Por favor, aguarde enquanto confirmamos se esta conta pode ser usada para emitir Cartões Expensify.',
            bankAccountVerified: 'Conta bancária verificada!',
            bankAccountVerifiedDescription: 'Agora você pode emitir Expensify Cards para os membros do seu espaço de trabalho.',
            oneMoreStep: 'Mais um passo...',
            oneMoreStepDescription: 'Parece que precisamos verificar manualmente sua conta bancária. Por favor, vá até o Concierge onde suas instruções estão esperando por você.',
            gotIt: 'Entendi',
            goToConcierge: 'Ir para o Concierge',
        },
        categories: {
            deleteCategories: 'Excluir categorias',
            deleteCategoriesPrompt: 'Tem certeza de que deseja excluir estas categorias?',
            deleteCategory: 'Excluir categoria',
            deleteCategoryPrompt: 'Tem certeza de que deseja excluir esta categoria?',
            disableCategories: 'Desativar categorias',
            disableCategory: 'Desativar categoria',
            enableCategories: 'Ativar categorias',
            enableCategory: 'Habilitar categoria',
            defaultSpendCategories: 'Categorias de despesas padrão',
            spendCategoriesDescription: 'Personalize como os gastos com comerciantes são categorizados para transações de cartão de crédito e recibos digitalizados.',
            deleteFailureMessage: 'Ocorreu um erro ao excluir a categoria, por favor, tente novamente.',
            categoryName: 'Nome da categoria',
            requiresCategory: 'Os membros devem categorizar todas as despesas',
            needCategoryForExportToIntegration: ({connectionName}: NeedCategoryForExportToIntegrationParams) =>
                `Todas as despesas devem ser categorizadas para exportar para ${connectionName}.`,
            subtitle: 'Obtenha uma melhor visão geral de onde o dinheiro está sendo gasto. Use nossas categorias padrão ou adicione as suas próprias.',
            emptyCategories: {
                title: 'Você não criou nenhuma categoria',
                subtitle: 'Adicione uma categoria para organizar seus gastos.',
                subtitleWithAccounting: ({accountingPageURL}: EmptyCategoriesSubtitleWithAccountingParams) =>
                    `<muted-text><centered-text>No momento, suas categorias estão sendo importadas de uma conexão de contabilidade. Vá para a <a href="${accountingPageURL}">contabilidade</a> para fazer alterações.</centered-text></muted-text>`,
            },
            updateFailureMessage: 'Ocorreu um erro ao atualizar a categoria, por favor, tente novamente.',
            createFailureMessage: 'Ocorreu um erro ao criar a categoria, por favor, tente novamente.',
            addCategory: 'Adicionar categoria',
            editCategory: 'Editar categoria',
            editCategories: 'Editar categorias',
            findCategory: 'Encontrar categoria',
            categoryRequiredError: 'O nome da categoria é obrigatório',
            existingCategoryError: 'Já existe uma categoria com este nome',
            invalidCategoryName: 'Nome de categoria inválido',
            importedFromAccountingSoftware: 'As categorias abaixo são importadas do seu',
            payrollCode: 'Código de folha de pagamento',
            updatePayrollCodeFailureMessage: 'Ocorreu um erro ao atualizar o código da folha de pagamento, por favor, tente novamente.',
            glCode: 'Código GL',
            updateGLCodeFailureMessage: 'Ocorreu um erro ao atualizar o código GL, por favor, tente novamente.',
            importCategories: 'Importar categorias',
            cannotDeleteOrDisableAllCategories: {
                title: 'Não é possível excluir ou desativar todas as categorias',
                description: `Pelo menos uma categoria deve permanecer habilitada porque seu espaço de trabalho requer categorias.`,
            },
        },
        moreFeatures: {
            subtitle: 'Use os toggles abaixo para habilitar mais recursos à medida que você cresce. Cada recurso aparecerá no menu de navegação para personalização adicional.',
            spendSection: {
                title: 'Gastar',
                subtitle: 'Habilite a funcionalidade que ajuda a expandir sua equipe.',
            },
            manageSection: {
                title: 'Gerenciar',
                subtitle: 'Adicione controles que ajudem a manter os gastos dentro do orçamento.',
            },
            earnSection: {
                title: 'Ganhar',
                subtitle: 'Otimize sua receita e receba pagamentos mais rapidamente.',
            },
            organizeSection: {
                title: 'Organizar',
                subtitle: 'Agrupe e analise os gastos, registre todos os impostos pagos.',
            },
            integrateSection: {
                title: 'Integrar',
                subtitle: 'Conecte o Expensify a produtos financeiros populares.',
            },
            distanceRates: {
                title: 'Taxas de distância',
                subtitle: 'Adicione, atualize e aplique tarifas.',
            },
            perDiem: {
                title: 'Per diem',
                subtitle: 'Defina taxas de diárias para controlar os gastos diários dos funcionários.',
            },
            expensifyCard: {
                title: 'Expensify Card',
                subtitle: 'Obtenha insights e controle sobre os gastos.',
                disableCardTitle: 'Desativar Expensify Card',
                disableCardPrompt: 'Você não pode desativar o Expensify Card porque ele já está em uso. Entre em contato com o Concierge para os próximos passos.',
                disableCardButton: 'Converse com o Concierge',
                feed: {
                    title: 'Obtenha o Cartão Expensify',
                    subTitle: 'Simplifique as despesas do seu negócio e economize até 50% na sua fatura do Expensify, além de:',
                    features: {
                        cashBack: 'Cashback em todas as compras nos EUA',
                        unlimited: 'Cartões virtuais ilimitados',
                        spend: 'Controles de gastos e limites personalizados',
                    },
                    ctaTitle: 'Emitir novo cartão',
                },
            },
            companyCards: {
                title: 'Cartões corporativos',
                subtitle: 'Importar despesas de cartões corporativos existentes.',
                feed: {
                    title: 'Importar cartões corporativos',
                    features: {
                        support: 'Suporte para todos os principais provedores de cartão',
                        assignCards: 'Atribuir cartões para toda a equipe',
                        automaticImport: 'Importação automática de transações',
                    },
                },
                disableCardTitle: 'Desativar cartões corporativos',
                disableCardPrompt: 'Você não pode desativar cartões da empresa porque esse recurso está em uso. Entre em contato com o Concierge para os próximos passos.',
                disableCardButton: 'Converse com o Concierge',
                cardDetails: 'Detalhes do cartão',
                cardNumber: 'Número do cartão',
                cardholder: 'Titular do cartão',
                cardName: 'Nome do cartão',
                integrationExport: ({integration, type}: IntegrationExportParams) => (integration && type ? `${integration} ${type.toLowerCase()} exportação` : `exportação ${integration}`),
                integrationExportTitleFirstPart: ({integration}: IntegrationExportParams) => `Escolha a conta ${integration} para onde as transações devem ser exportadas.`,
                integrationExportTitlePart: 'Selecione um diferente',
                integrationExportTitleLinkPart: 'opção de exportação',
                integrationExportTitleSecondPart: 'para alterar as contas disponíveis.',
                lastUpdated: 'Última atualização',
                transactionStartDate: 'Data de início da transação',
                updateCard: 'Atualizar cartão',
                unassignCard: 'Desatribuir cartão',
                unassign: 'Desatribuir',
                unassignCardDescription: 'Desatribuir este cartão removerá todas as transações em relatórios de rascunho da conta do titular do cartão.',
                assignCard: 'Atribuir cartão',
                cardFeedName: 'Nome do feed do cartão',
                cardFeedNameDescription: 'Dê um nome único ao feed do cartão para que você possa distingui-lo dos outros.',
                cardFeedTransaction: 'Excluir transações',
                cardFeedTransactionDescription: 'Escolha se os portadores de cartão podem excluir transações de cartão. Novas transações seguirão essas regras.',
                cardFeedRestrictDeletingTransaction: 'Restringir a exclusão de transações',
                cardFeedAllowDeletingTransaction: 'Permitir excluir transações',
                removeCardFeed: 'Remover feed de cartão',
                removeCardFeedTitle: ({feedName}: CompanyCardFeedNameParams) => `Remover feed ${feedName}`,
                removeCardFeedDescription: 'Tem certeza de que deseja remover este feed de cartão? Isso desatribuirá todos os cartões.',
                error: {
                    feedNameRequired: 'O nome do feed do cartão é obrigatório',
                    statementCloseDateRequired: 'Favor selecionar uma data de fechamento do extrato.',
                },
                corporate: 'Restringir a exclusão de transações',
                personal: 'Permitir excluir transações',
                setFeedNameDescription: 'Dê ao feed do cartão um nome único para que você possa diferenciá-lo dos outros.',
                setTransactionLiabilityDescription: 'Quando ativado, os portadores de cartão podem excluir transações de cartão. Novas transações seguirão esta regra.',
                emptyAddedFeedTitle: 'Atribuir cartões corporativos',
                emptyAddedFeedDescription: 'Comece atribuindo seu primeiro cartão a um membro.',
                pendingFeedTitle: `Estamos analisando sua solicitação...`,
                pendingFeedDescription: `Atualmente, estamos revisando os detalhes do seu feed. Assim que isso for concluído, entraremos em contato com você via`,
                pendingBankTitle: 'Verifique a janela do seu navegador',
                pendingBankDescription: ({bankName}: CompanyCardBankName) =>
                    `Por favor, conecte-se ao ${bankName} através da janela do navegador que acabou de abrir. Se nenhuma tiver sido aberta,`,
                pendingBankLink: 'por favor, clique aqui',
                giveItNameInstruction: 'Dê um nome ao cartão que o diferencie dos outros.',
                updating: 'Atualizando...',
                noAccountsFound: 'Nenhuma conta encontrada',
                defaultCard: 'Cartão padrão',
                downgradeTitle: `Não é possível rebaixar o espaço de trabalho`,
                downgradeSubTitleFirstPart: `Este espaço de trabalho não pode ser rebaixado porque vários feeds de cartão estão conectados (excluindo os Cartões Expensify). Por favor,`,
                downgradeSubTitleMiddlePart: `manter apenas um feed de cartão`,
                downgradeSubTitleLastPart: 'para prosseguir.',
                noAccountsFoundDescription: ({connection}: ConnectionParams) => `Por favor, adicione a conta em ${connection} e sincronize a conexão novamente.`,
                expensifyCardBannerTitle: 'Obtenha o Cartão Expensify',
                expensifyCardBannerSubtitle: 'Aproveite o cashback em todas as compras nos EUA, até 50% de desconto na sua fatura do Expensify, cartões virtuais ilimitados e muito mais.',
                expensifyCardBannerLearnMoreButton: 'Saiba mais',
                statementCloseDateTitle: 'Statement close date',
                statementCloseDateDescription: 'Informe-nos quando o extrato do seu cartão for encerrado e criaremos um extrato correspondente na Expensify.',
            },
            workflows: {
                title: 'Fluxos de Trabalho',
                subtitle: 'Configure como os gastos são aprovados e pagos.',
                disableApprovalPrompt:
                    'Os cartões Expensify deste espaço de trabalho atualmente dependem de aprovação para definir seus Limites Inteligentes. Por favor, altere os tipos de limite de quaisquer cartões Expensify com Limites Inteligentes antes de desativar as aprovações.',
            },
            invoices: {
                title: 'Faturas',
                subtitle: 'Envie e receba faturas.',
            },
            categories: {
                title: 'Categorias',
                subtitle: 'Acompanhe e organize os gastos.',
            },
            tags: {
                title: 'Tags',
                subtitle: 'Classifique custos e acompanhe despesas faturáveis.',
            },
            taxes: {
                title: 'Impostos',
                subtitle: 'Documente e recupere impostos elegíveis.',
            },
            reportFields: {
                title: 'Campos do relatório',
                subtitle: 'Configurar campos personalizados para despesas.',
            },
            connections: {
                title: 'Contabilidade',
                subtitle: 'Sincronize seu plano de contas e mais.',
            },
            receiptPartners: {
                title: 'Parceiros de recibos',
                subtitle: 'Importar recibos automaticamente.',
            },
            connectionsWarningModal: {
                featureEnabledTitle: 'Não tão rápido...',
                featureEnabledText: 'Para ativar ou desativar este recurso, você precisará alterar suas configurações de importação de contabilidade.',
                disconnectText: 'Para desativar a contabilidade, você precisará desconectar sua conexão contábil do seu espaço de trabalho.',
                manageSettings: 'Gerenciar configurações',
            },
            receiptPartnersWarningModal: {
                featureEnabledTitle: 'Desconectar Uber',
                disconnectText: 'Para desativar este recurso, desconecte primeiro a integração do Uber for Business.',
                confirmText: 'Entendi',
            },
            workflowWarningModal: {
                featureEnabledTitle: 'Não tão rápido...',
                featureEnabledText:
                    'Os Cartões Expensify neste espaço de trabalho dependem de fluxos de aprovação para definir seus Limites Inteligentes.\n\nPor favor, altere os tipos de limite de quaisquer cartões com Limites Inteligentes antes de desativar os fluxos de trabalho.',
                confirmText: 'Ir para Cartões Expensify',
            },
            rules: {
                title: 'Regras',
                subtitle: 'Exigir recibos, sinalizar gastos altos e mais.',
            },
        },
        reports: {
            reportsCustomTitleExamples: 'Exemplos:',
            customReportNamesSubtitle: 'Personalize os títulos dos relatórios usando nosso',
            customNameTitle: 'Título padrão do relatório',
            customNameDescription: 'Escolha um nome personalizado para relatórios de despesas usando nosso',
            customNameDescriptionLink: 'fórmulas extensivas',
            customNameInputLabel: 'Nome',
            customNameEmailPhoneExample: 'Email ou telefone do membro: {report:submit:from}',
            customNameStartDateExample: 'Data de início do relatório: {report:startdate}',
            customNameWorkspaceNameExample: 'Nome do espaço de trabalho: {report:workspacename}',
            customNameReportIDExample: 'ID do Relatório: {report:id}',
            customNameTotalExample: 'Total: {report:total}.',
            preventMembersFromChangingCustomNamesTitle: 'Impedir que os membros alterem os nomes dos relatórios personalizados',
        },
        reportFields: {
            addField: 'Adicionar campo',
            delete: 'Excluir campo',
            deleteFields: 'Excluir campos',
            findReportField: 'Encontrar campo do relatório',
            deleteConfirmation: 'Tem certeza de que deseja excluir este campo do relatório?',
            deleteFieldsConfirmation: 'Tem certeza de que deseja excluir esses campos de relatório?',
            emptyReportFields: {
                title: 'Você não criou nenhum campo de relatório',
                subtitle: 'Adicione um campo personalizado (texto, data ou lista suspensa) que aparece nos relatórios.',
            },
            subtitle: 'Os campos do relatório se aplicam a todos os gastos e podem ser úteis quando você deseja solicitar informações adicionais.',
            disableReportFields: 'Desativar campos do relatório',
            disableReportFieldsConfirmation: 'Você tem certeza? Campos de texto e data serão excluídos, e listas serão desativadas.',
            importedFromAccountingSoftware: 'Os campos do relatório abaixo são importados do seu',
            textType: 'Texto',
            dateType: 'Data',
            dropdownType: 'Lista',
            textAlternateText: 'Adicione um campo para entrada de texto livre.',
            dateAlternateText: 'Adicione um calendário para seleção de data.',
            dropdownAlternateText: 'Adicione uma lista de opções para escolher.',
            nameInputSubtitle: 'Escolha um nome para o campo do relatório.',
            typeInputSubtitle: 'Escolha qual tipo de campo de relatório usar.',
            initialValueInputSubtitle: 'Insira um valor inicial para mostrar no campo do relatório.',
            listValuesInputSubtitle: 'Esses valores aparecerão no menu suspenso do campo do seu relatório. Os valores habilitados podem ser selecionados pelos membros.',
            listInputSubtitle: 'Esses valores aparecerão na lista de campos do seu relatório. Valores habilitados podem ser selecionados pelos membros.',
            deleteValue: 'Excluir valor',
            deleteValues: 'Excluir valores',
            disableValue: 'Desativar valor',
            disableValues: 'Desativar valores',
            enableValue: 'Ativar valor',
            enableValues: 'Ativar valores',
            emptyReportFieldsValues: {
                title: 'Você não criou nenhum valor de lista',
                subtitle: 'Adicione valores personalizados para aparecerem nos relatórios.',
            },
            deleteValuePrompt: 'Tem certeza de que deseja excluir este valor da lista?',
            deleteValuesPrompt: 'Tem certeza de que deseja excluir esses valores da lista?',
            listValueRequiredError: 'Por favor, insira um nome de valor da lista',
            existingListValueError: 'Um valor de lista com este nome já existe',
            editValue: 'Editar valor',
            listValues: 'Listar valores',
            addValue: 'Adicionar valor',
            existingReportFieldNameError: 'Um campo de relatório com este nome já existe',
            reportFieldNameRequiredError: 'Por favor, insira um nome de campo de relatório',
            reportFieldTypeRequiredError: 'Por favor, escolha um tipo de campo de relatório',
            reportFieldInitialValueRequiredError: 'Por favor, escolha um valor inicial para o campo do relatório',
            genericFailureMessage: 'Ocorreu um erro ao atualizar o campo do relatório. Por favor, tente novamente.',
        },
        tags: {
            tagName: 'Nome da tag',
            requiresTag: 'Os membros devem etiquetar todas as despesas',
            trackBillable: 'Acompanhar despesas faturáveis',
            customTagName: 'Nome de tag personalizada',
            enableTag: 'Habilitar tag',
            enableTags: 'Habilitar tags',
            requireTag: 'Require tag',
            requireTags: 'Exigir tags',
            notRequireTags: 'Não exigir',
            disableTag: 'Desativar tag',
            disableTags: 'Desativar tags',
            addTag: 'Adicionar tag',
            editTag: 'Editar tag',
            editTags: 'Editar tags',
            findTag: 'Find tag',
            subtitle: 'Tags adicionam maneiras mais detalhadas de classificar custos.',
            dependentMultiLevelTagsSubtitle: {
                phrase1: 'Você está usando',
                phrase2: 'tags dependentes',
                phrase3: '. Você pode',
                phrase4: 'reimportar uma planilha',
                phrase5: 'para atualizar suas tags.',
            },
            emptyTags: {
                title: 'Você não criou nenhuma tag',
                //  We need to remove the subtitle and use the below one when we remove the canUseMultiLevelTags beta
                subtitle: 'Adicione uma tag para rastrear projetos, locais, departamentos e mais.',
                subtitleHTML: `<muted-text><centered-text>Importe uma planilha para adicionar tags para rastrear projetos, locais, departamentos e muito mais. <a href="${CONST.IMPORT_TAGS_EXPENSIFY_URL}">Saiba mais</a> sobre a formatação de arquivos de tags.</centered-text></muted-text>`,
                subtitleWithAccounting: ({accountingPageURL}: EmptyTagsSubtitleWithAccountingParams) =>
                    `<muted-text><centered-text>No momento, suas tags estão sendo importadas de uma conexão de contabilidade. Vá para a <a href="${accountingPageURL}">contabilidade</a> para fazer alterações.</centered-text></muted-text>`,
            },
            deleteTag: 'Excluir tag',
            deleteTags: 'Excluir tags',
            deleteTagConfirmation: 'Tem certeza de que deseja excluir esta tag?',
            deleteTagsConfirmation: 'Tem certeza de que deseja excluir estas tags?',
            deleteFailureMessage: 'Ocorreu um erro ao excluir a tag, por favor, tente novamente.',
            tagRequiredError: 'O nome da tag é obrigatório',
            existingTagError: 'Uma tag com este nome já existe',
            invalidTagNameError: 'O nome da tag não pode ser 0. Por favor, escolha um valor diferente.',
            genericFailureMessage: 'Ocorreu um erro ao atualizar a tag, por favor, tente novamente.',
            importedFromAccountingSoftware: 'As tags abaixo são importadas do seu',
            glCode: 'Código GL',
            updateGLCodeFailureMessage: 'Ocorreu um erro ao atualizar o código GL, por favor, tente novamente.',
            tagRules: 'Regras de tag',
            approverDescription: 'Aprovador',
            importTags: 'Importar tags',
            importTagsSupportingText: 'Codifique suas despesas com um tipo de etiqueta ou várias.',
            configureMultiLevelTags: 'Configure sua lista de tags para marcação em vários níveis.',
            importMultiLevelTagsSupportingText: `Aqui está uma prévia das suas tags. Se tudo estiver correto, clique abaixo para importá-las.`,
            importMultiLevelTags: {
                firstRowTitle: 'A primeira linha é o título de cada lista de tags',
                independentTags: 'Estas são tags independentes',
                glAdjacentColumn: 'Há um código GL na coluna adjacente',
            },
            tagLevel: {
                singleLevel: 'Único nível de tags',
                multiLevel: 'Tags multiníveis',
            },
            switchSingleToMultiLevelTagWarning: {
                title: 'Alternar Níveis de Tag',
                prompt1: 'Mudar os níveis de tag apagará todas as tags atuais.',
                prompt2: 'Sugerimos que você primeiro',
                prompt3: 'baixar um backup',
                prompt4: 'exportando suas tags.',
                prompt5: 'Saiba mais',
                prompt6: 'sobre os níveis de tag.',
            },
            importedTagsMessage: ({columnCounts}: ImportedTagsMessageParams) =>
                `Encontramos *${columnCounts} colunas* na sua planilha. Selecione *Nome* ao lado da coluna que contém os nomes das tags. Você também pode selecionar *Ativado* ao lado da coluna que define o status das tags.`,
            cannotDeleteOrDisableAllTags: {
                title: 'Não é possível excluir ou desativar todas as tags',
                description: `Pelo menos uma tag deve permanecer habilitada porque seu espaço de trabalho exige tags.`,
            },
            cannotMakeAllTagsOptional: {
                title: 'Não é possível tornar todas as tags opcionais',
                description: `Pelo menos uma etiqueta deve permanecer obrigatória porque as configurações do seu espaço de trabalho exigem etiquetas.`,
            },
            tagCount: () => ({
                one: '1 Dia',
                other: (count: number) => `${count} Tags`,
            }),
        },
        taxes: {
            subtitle: 'Adicione nomes de impostos, taxas e defina padrões.',
            addRate: 'Adicionar taxa',
            workspaceDefault: 'Moeda padrão do espaço de trabalho',
            foreignDefault: 'Moeda estrangeira padrão',
            customTaxName: 'Nome do imposto personalizado',
            value: 'Valor',
            taxReclaimableOn: 'Imposto recuperável em',
            taxRate: 'Taxa de imposto',
            findTaxRate: 'Encontrar taxa de imposto',
            error: {
                taxRateAlreadyExists: 'Este nome de imposto já está em uso',
                taxCodeAlreadyExists: 'Este código fiscal já está em uso',
                valuePercentageRange: 'Por favor, insira uma porcentagem válida entre 0 e 100',
                customNameRequired: 'Nome personalizado do imposto é obrigatório',
                deleteFailureMessage: 'Ocorreu um erro ao excluir a taxa de imposto. Por favor, tente novamente ou peça ajuda ao Concierge.',
                updateFailureMessage: 'Ocorreu um erro ao atualizar a taxa de imposto. Por favor, tente novamente ou peça ajuda ao Concierge.',
                createFailureMessage: 'Ocorreu um erro ao criar a taxa de imposto. Por favor, tente novamente ou peça ajuda ao Concierge.',
                updateTaxClaimableFailureMessage: 'A parte recuperável deve ser menor que o valor da taxa de distância',
            },
            deleteTaxConfirmation: 'Tem certeza de que deseja excluir este imposto?',
            deleteMultipleTaxConfirmation: ({taxAmount}: TaxAmountParams) => `Tem certeza de que deseja excluir ${taxAmount} impostos?`,
            actions: {
                delete: 'Taxa de exclusão',
                deleteMultiple: 'Excluir tarifas',
                enable: 'Habilitar taxa',
                disable: 'Desativar taxa',
                enableTaxRates: () => ({
                    one: 'Habilitar taxa',
                    other: 'Habilitar taxas',
                }),
                disableTaxRates: () => ({
                    one: 'Desativar taxa',
                    other: 'Desativar taxas',
                }),
            },
            importedFromAccountingSoftware: 'Os impostos abaixo são importados do seu',
            taxCode: 'Código fiscal',
            updateTaxCodeFailureMessage: 'Ocorreu um erro ao atualizar o código de imposto, por favor, tente novamente.',
        },
        emptyWorkspace: {
            title: 'Criar um espaço de trabalho',
            subtitle: 'Crie um espaço de trabalho para rastrear recibos, reembolsar despesas, gerenciar viagens, enviar faturas e muito mais — tudo na velocidade do chat.',
            createAWorkspaceCTA: 'Começar',
            features: {
                trackAndCollect: 'Acompanhe e colete recibos',
                reimbursements: 'Reembolsar funcionários',
                companyCards: 'Gerenciar cartões da empresa',
            },
            notFound: 'Nenhum workspace encontrado',
            description: 'As salas são um ótimo lugar para discutir e trabalhar com várias pessoas. Para começar a colaborar, crie ou entre em um espaço de trabalho.',
        },
        new: {
            newWorkspace: 'Novo workspace',
            getTheExpensifyCardAndMore: 'Obtenha o Expensify Card e mais',
            confirmWorkspace: 'Confirmar Workspace',
            myGroupWorkspace: ({workspaceNumber}: {workspaceNumber?: number}) => `Meu Espaço de Trabalho em Grupo${workspaceNumber ? ` ${workspaceNumber}` : ''}`,
            workspaceName: ({userName, workspaceNumber}: NewWorkspaceNameParams) => `Workspace de ${userName}${workspaceNumber ? ` ${workspaceNumber}` : ''}`,
        },
        people: {
            genericFailureMessage: 'Ocorreu um erro ao remover um membro do espaço de trabalho, por favor, tente novamente.',
            removeMembersPrompt: ({memberName}: {memberName: string}) => ({
                one: `Tem certeza de que deseja remover ${memberName}?`,
                other: 'Tem certeza de que deseja remover esses membros?',
            }),
            removeMembersWarningPrompt: ({memberName, ownerName}: RemoveMembersWarningPrompt) =>
                `${memberName} é um aprovador neste espaço de trabalho. Quando você deixar de compartilhar este espaço de trabalho com ele, nós o substituiremos no fluxo de aprovação pelo proprietário do espaço de trabalho, ${ownerName}.`,
            removeMembersTitle: () => ({
                one: 'Remover membro',
                other: 'Remover membros',
            }),
            findMember: 'Encontrar membro',
            removeWorkspaceMemberButtonTitle: 'Remover do espaço de trabalho',
            removeGroupMemberButtonTitle: 'Remover do grupo',
            removeRoomMemberButtonTitle: 'Remover do chat',
            removeMemberPrompt: ({memberName}: RemoveMemberPromptParams) => `Tem certeza de que deseja remover ${memberName}?`,
            removeMemberTitle: 'Remover membro',
            transferOwner: 'Transferir proprietário',
            makeMember: 'Tornar membro',
            makeAdmin: 'Tornar administrador',
            makeAuditor: 'Criar auditor',
            selectAll: 'Selecionar tudo',
            error: {
                genericAdd: 'Houve um problema ao adicionar este membro ao espaço de trabalho',
                cannotRemove: 'Você não pode remover a si mesmo ou o proprietário do espaço de trabalho',
                genericRemove: 'Houve um problema ao remover esse membro do espaço de trabalho',
            },
            addedWithPrimary: 'Alguns membros foram adicionados com seus logins primários.',
            invitedBySecondaryLogin: ({secondaryLogin}: SecondaryLoginParams) => `Adicionado pelo login secundário ${secondaryLogin}.`,
            membersListTitle: 'Diretório de todos os membros do espaço de trabalho.',
            importMembers: 'Importar membros',
        },
        card: {
            getStartedIssuing: 'Comece emitindo seu primeiro cartão virtual ou físico.',
            issueCard: 'Emitir cartão',
            issueNewCard: {
                whoNeedsCard: 'Quem precisa de um cartão?',
                findMember: 'Encontrar membro',
                chooseCardType: 'Escolha um tipo de cartão',
                physicalCard: 'Cartão físico',
                physicalCardDescription: 'Ótimo para quem gasta com frequência',
                virtualCard: 'Cartão virtual',
                virtualCardDescription: 'Instantâneo e flexível',
                chooseLimitType: 'Escolha um tipo de limite',
                smartLimit: 'Limite Inteligente',
                smartLimitDescription: 'Gastar até um determinado valor antes de exigir aprovação',
                monthly: 'Mensalmente',
                monthlyDescription: 'Gastar até um certo valor por mês',
                fixedAmount: 'Quantia fixa',
                fixedAmountDescription: 'Gaste até um determinado valor uma vez',
                setLimit: 'Definir um limite',
                cardLimitError: 'Por favor, insira um valor menor que $21.474.836',
                giveItName: 'Dê um nome',
                giveItNameInstruction: 'Torne-o único o suficiente para diferenciá-lo de outros cartões. Casos de uso específicos são ainda melhores!',
                cardName: 'Nome do cartão',
                letsDoubleCheck: 'Vamos verificar se tudo está correto.',
                willBeReady: 'Este cartão estará pronto para uso imediatamente.',
                cardholder: 'Titular do cartão',
                cardType: 'Tipo de cartão',
                limit: 'Limite',
                limitType: 'Tipo de limite',
                name: 'Nome',
            },
            deactivateCardModal: {
                deactivate: 'Desativar',
                deactivateCard: 'Desativar cartão',
                deactivateConfirmation: 'Desativar este cartão recusará todas as transações futuras e não poderá ser desfeito.',
            },
        },
        accounting: {
            settings: 'configurações',
            title: 'Conexões',
            subtitle:
                'Conecte-se ao seu sistema de contabilidade para codificar transações com seu plano de contas, fazer a correspondência automática de pagamentos e manter suas finanças sincronizadas.',
            qbo: 'QuickBooks Online',
            qbd: 'QuickBooks Desktop',
            xero: 'Xero',
            netsuite: 'NetSuite',
            intacct: 'Sage Intacct',
            sap: 'SAP',
            oracle: 'Oracle',
            microsoftDynamics: 'Microsoft Dynamics',
            talkYourOnboardingSpecialist: 'Converse com seu especialista de configuração.',
            talkYourAccountManager: 'Converse com o seu gerente de conta.',
            talkToConcierge: 'Converse com o Concierge.',
            needAnotherAccounting: 'Precisa de outro software de contabilidade?',
            connectionName: ({connectionName}: ConnectionNameParams) => {
                switch (connectionName) {
                    case CONST.POLICY.CONNECTIONS.NAME.QBO:
                        return 'QuickBooks Online';
                    case CONST.POLICY.CONNECTIONS.NAME.XERO:
                        return 'Xero';
                    case CONST.POLICY.CONNECTIONS.NAME.NETSUITE:
                        return 'NetSuite';
                    case CONST.POLICY.CONNECTIONS.NAME.SAGE_INTACCT:
                        return 'Sage Intacct';
                    default: {
                        return '';
                    }
                }
            },
            errorODIntegration: 'Há um erro com uma conexão que foi configurada no Expensify Classic.',
            goToODToFix: 'Vá para o Expensify Classic para resolver este problema.',
            goToODToSettings: 'Vá para o Expensify Classic para gerenciar suas configurações.',
            setup: 'Conectar',
            lastSync: ({relativeDate}: LastSyncAccountingParams) => `Última sincronização ${relativeDate}`,
            notSync: 'Não sincronizado',
            import: 'Importar',
            export: 'Exportar',
            advanced: 'Avançado',
            other: 'Outro',
            syncNow: 'Sincronizar agora',
            disconnect: 'Desconectar',
            reinstall: 'Reinstalar conector',
            disconnectTitle: ({connectionName}: OptionalParam<ConnectionNameParams> = {}) => {
                const integrationName =
                    connectionName && CONST.POLICY.CONNECTIONS.NAME_USER_FRIENDLY[connectionName] ? CONST.POLICY.CONNECTIONS.NAME_USER_FRIENDLY[connectionName] : 'integração';
                return `Desconectar ${integrationName}`;
            },
            connectTitle: ({connectionName}: ConnectionNameParams) => `Conectar ${CONST.POLICY.CONNECTIONS.NAME_USER_FRIENDLY[connectionName] ?? 'integração contábil'}`,
            syncError: ({connectionName}: ConnectionNameParams) => {
                switch (connectionName) {
                    case CONST.POLICY.CONNECTIONS.NAME.QBO:
                        return 'Não é possível conectar ao QuickBooks Online';
                    case CONST.POLICY.CONNECTIONS.NAME.XERO:
                        return 'Não é possível conectar ao Xero';
                    case CONST.POLICY.CONNECTIONS.NAME.NETSUITE:
                        return 'Não é possível conectar ao NetSuite';
                    case CONST.POLICY.CONNECTIONS.NAME.QBD:
                        return 'Não é possível conectar ao QuickBooks Desktop';
                    default: {
                        return 'Não é possível conectar à integração';
                    }
                }
            },
            accounts: 'Plano de contas',
            taxes: 'Impostos',
            imported: 'Importado',
            notImported: 'Não importado',
            importAsCategory: 'Importado como categorias',
            importTypes: {
                [CONST.INTEGRATION_ENTITY_MAP_TYPES.IMPORTED]: 'Importado',
                [CONST.INTEGRATION_ENTITY_MAP_TYPES.TAG]: 'Importado como tags',
                [CONST.INTEGRATION_ENTITY_MAP_TYPES.DEFAULT]: 'Importado',
                [CONST.INTEGRATION_ENTITY_MAP_TYPES.NOT_IMPORTED]: 'Não importado',
                [CONST.INTEGRATION_ENTITY_MAP_TYPES.NONE]: 'Não importado',
                [CONST.INTEGRATION_ENTITY_MAP_TYPES.REPORT_FIELD]: 'Importado como campos de relatório',
                [CONST.INTEGRATION_ENTITY_MAP_TYPES.NETSUITE_DEFAULT]: 'NetSuite employee default',
            },
            disconnectPrompt: ({connectionName}: OptionalParam<ConnectionNameParams> = {}) => {
                const integrationName =
                    connectionName && CONST.POLICY.CONNECTIONS.NAME_USER_FRIENDLY[connectionName] ? CONST.POLICY.CONNECTIONS.NAME_USER_FRIENDLY[connectionName] : 'esta integração';
                return `Tem certeza de que deseja desconectar ${integrationName}?`;
            },
            connectPrompt: ({connectionName}: ConnectionNameParams) =>
                `Tem certeza de que deseja conectar ${CONST.POLICY.CONNECTIONS.NAME_USER_FRIENDLY[connectionName] ?? 'esta integração contábil'}? Isso removerá quaisquer conexões contábeis existentes.`,
            enterCredentials: 'Insira suas credenciais',
            connections: {
                syncStageName: ({stage}: SyncStageNameConnectionsParams) => {
                    switch (stage) {
                        case 'quickbooksOnlineImportCustomers':
                        case 'quickbooksDesktopImportCustomers':
                            return 'Importando clientes';
                        case 'quickbooksOnlineImportEmployees':
                        case 'netSuiteSyncImportEmployees':
                        case 'intacctImportEmployees':
                        case 'quickbooksDesktopImportEmployees':
                            return 'Importando funcionários';
                        case 'quickbooksOnlineImportAccounts':
                        case 'quickbooksDesktopImportAccounts':
                            return 'Importando contas';
                        case 'quickbooksOnlineImportClasses':
                        case 'quickbooksDesktopImportClasses':
                            return 'Importando classes';
                        case 'quickbooksOnlineImportLocations':
                            return 'Importando locais';
                        case 'quickbooksOnlineImportProcessing':
                            return 'Processando dados importados';
                        case 'quickbooksOnlineSyncBillPayments':
                        case 'intacctImportSyncBillPayments':
                            return 'Sincronizando relatórios reembolsados e pagamentos de contas';
                        case 'quickbooksOnlineSyncTaxCodes':
                            return 'Importando códigos fiscais';
                        case 'quickbooksOnlineCheckConnection':
                            return 'Verificando a conexão com o QuickBooks Online';
                        case 'quickbooksOnlineImportMain':
                            return 'Importando dados do QuickBooks Online';
                        case 'startingImportXero':
                            return 'Importando dados do Xero';
                        case 'startingImportQBO':
                            return 'Importando dados do QuickBooks Online';
                        case 'startingImportQBD':
                        case 'quickbooksDesktopImportMore':
                            return 'Importando dados do QuickBooks Desktop';
                        case 'quickbooksDesktopImportTitle':
                            return 'Importando título';
                        case 'quickbooksDesktopImportApproveCertificate':
                            return 'Importando certificado de aprovação';
                        case 'quickbooksDesktopImportDimensions':
                            return 'Importando dimensões';
                        case 'quickbooksDesktopImportSavePolicy':
                            return 'Importando política de salvamento';
                        case 'quickbooksDesktopWebConnectorReminder':
                            return 'Ainda sincronizando dados com o QuickBooks... Por favor, certifique-se de que o Web Connector está em execução.';
                        case 'quickbooksOnlineSyncTitle':
                            return 'Sincronizando dados do QuickBooks Online';
                        case 'quickbooksOnlineSyncLoadData':
                        case 'xeroSyncStep':
                        case 'intacctImportData':
                            return 'Carregando dados';
                        case 'quickbooksOnlineSyncApplyCategories':
                            return 'Atualizando categorias';
                        case 'quickbooksOnlineSyncApplyCustomers':
                            return 'Atualizando clientes/projetos';
                        case 'quickbooksOnlineSyncApplyEmployees':
                            return 'Atualizando lista de pessoas';
                        case 'quickbooksOnlineSyncApplyClassesLocations':
                            return 'Atualizando campos do relatório';
                        case 'jobDone':
                            return 'Aguardando o carregamento dos dados importados';
                        case 'xeroSyncImportChartOfAccounts':
                            return 'Sincronizando plano de contas';
                        case 'xeroSyncImportCategories':
                            return 'Sincronizando categorias';
                        case 'xeroSyncImportCustomers':
                            return 'Sincronizando clientes';
                        case 'xeroSyncXeroReimbursedReports':
                            return 'Marcando relatórios do Expensify como reembolsados';
                        case 'xeroSyncExpensifyReimbursedReports':
                            return 'Marcando faturas e contas do Xero como pagas';
                        case 'xeroSyncImportTrackingCategories':
                            return 'Sincronizando categorias de rastreamento';
                        case 'xeroSyncImportBankAccounts':
                            return 'Sincronizando contas bancárias';
                        case 'xeroSyncImportTaxRates':
                            return 'Sincronizando taxas de imposto';
                        case 'xeroCheckConnection':
                            return 'Verificando conexão com o Xero';
                        case 'xeroSyncTitle':
                            return 'Sincronizando dados do Xero';
                        case 'netSuiteSyncConnection':
                            return 'Inicializando conexão com o NetSuite';
                        case 'netSuiteSyncCustomers':
                            return 'Importando clientes';
                        case 'netSuiteSyncInitData':
                            return 'Recuperando dados do NetSuite';
                        case 'netSuiteSyncImportTaxes':
                            return 'Importando impostos';
                        case 'netSuiteSyncImportItems':
                            return 'Importando itens';
                        case 'netSuiteSyncData':
                            return 'Importando dados para o Expensify';
                        case 'netSuiteSyncAccounts':
                            return 'Sincronizando contas';
                        case 'netSuiteSyncCurrencies':
                            return 'Sincronizando moedas';
                        case 'netSuiteSyncCategories':
                            return 'Sincronizando categorias';
                        case 'netSuiteSyncReportFields':
                            return 'Importando dados como campos de relatório do Expensify';
                        case 'netSuiteSyncTags':
                            return 'Importando dados como tags do Expensify';
                        case 'netSuiteSyncUpdateConnectionData':
                            return 'Atualizando informações de conexão';
                        case 'netSuiteSyncNetSuiteReimbursedReports':
                            return 'Marcando relatórios do Expensify como reembolsados';
                        case 'netSuiteSyncExpensifyReimbursedReports':
                            return 'Marcando faturas e contas do NetSuite como pagas';
                        case 'netSuiteImportVendorsTitle':
                            return 'Importando fornecedores';
                        case 'netSuiteImportCustomListsTitle':
                            return 'Importando listas personalizadas';
                        case 'netSuiteSyncImportCustomLists':
                            return 'Importando listas personalizadas';
                        case 'netSuiteSyncImportSubsidiaries':
                            return 'Importando subsidiárias';
                        case 'netSuiteSyncImportVendors':
                        case 'quickbooksDesktopImportVendors':
                            return 'Importando fornecedores';
                        case 'intacctCheckConnection':
                            return 'Verificando conexão com Sage Intacct';
                        case 'intacctImportDimensions':
                            return 'Importando dimensões do Sage Intacct';
                        case 'intacctImportTitle':
                            return 'Importando dados do Sage Intacct';
                        default: {
                            // eslint-disable-next-line @typescript-eslint/restrict-template-expressions
                            return `Tradução ausente para a etapa: ${stage}`;
                        }
                    }
                },
            },
            preferredExporter: 'Exportador preferido',
            exportPreferredExporterNote:
                'O exportador preferido pode ser qualquer administrador do espaço de trabalho, mas também deve ser um Administrador de Domínio se você definir contas de exportação diferentes para cartões de empresa individuais nas Configurações de Domínio.',
            exportPreferredExporterSubNote: 'Uma vez definido, o exportador preferido verá os relatórios para exportação em sua conta.',
            exportAs: 'Exportar como',
            exportOutOfPocket: 'Exportar despesas do próprio bolso como',
            exportCompanyCard: 'Exportar despesas de cartões corporativos como',
            exportDate: 'Data de exportação',
            defaultVendor: 'Fornecedor padrão',
            autoSync: 'Auto-sync',
            autoSyncDescription: 'Sincronize NetSuite e Expensify automaticamente, todos os dias. Exporte o relatório finalizado em tempo real.',
            reimbursedReports: 'Sincronizar relatórios reembolsados',
            cardReconciliation: 'Reconciliação de cartão',
            reconciliationAccount: 'Conta de reconciliação',
            continuousReconciliation: 'Reconciliação Contínua',
            saveHoursOnReconciliation:
                'Economize horas na reconciliação de cada período contábil ao permitir que a Expensify reconcilie continuamente os extratos e liquidações do Cartão Expensify em seu nome.',
            enableContinuousReconciliation: 'Para ativar a Reconciliação Contínua, por favor, ative',
            chooseReconciliationAccount: {
                chooseBankAccount: 'Escolha a conta bancária na qual os pagamentos do seu Expensify Card serão reconciliados.',
                accountMatches: 'Certifique-se de que esta conta corresponde à sua',
                settlementAccount: 'Conta de liquidação do Cartão Expensify',
                reconciliationWorks: ({lastFourPAN}: ReconciliationWorksParams) => `(terminando em ${lastFourPAN}) para que a Reconciliação Contínua funcione corretamente.`,
            },
        },
        export: {
            notReadyHeading: 'Não está pronto para exportar',
            notReadyDescription:
                'Relatórios de despesas rascunho ou pendentes não podem ser exportados para o sistema contábil. Por favor, aprove ou pague essas despesas antes de exportá-las.',
        },
        invoices: {
            sendInvoice: 'Enviar fatura',
            sendFrom: 'Enviar de',
            invoicingDetails: 'Detalhes de faturamento',
            invoicingDetailsDescription: 'Esta informação aparecerá em suas faturas.',
            companyName: 'Nome da empresa',
            companyWebsite: 'Site da empresa',
            paymentMethods: {
                personal: 'Pessoal',
                business: 'Negócio',
                chooseInvoiceMethod: 'Escolha um método de pagamento abaixo:',
                payingAsIndividual: 'Pagando como indivíduo',
                payingAsBusiness: 'Pagando como uma empresa',
            },
            invoiceBalance: 'Saldo da fatura',
            invoiceBalanceSubtitle:
                'Este é o seu saldo atual de recebimento de pagamentos de faturas. Ele será transferido automaticamente para sua conta bancária se você tiver adicionado uma.',
            bankAccountsSubtitle: 'Adicione uma conta bancária para fazer e receber pagamentos de faturas.',
        },
        invite: {
            member: 'Convidar membro',
            members: 'Convidar membros',
            invitePeople: 'Convidar novos membros',
            genericFailureMessage: 'Ocorreu um erro ao convidar o membro para o espaço de trabalho. Por favor, tente novamente.',
            pleaseEnterValidLogin: `Por favor, certifique-se de que o e-mail ou número de telefone é válido (por exemplo, ${CONST.EXAMPLE_PHONE_NUMBER}).`,
            user: 'usuário',
            users: 'usuários',
            invited: 'convidado',
            removed: 'removido',
            to: 'para',
            from: 'de',
        },
        inviteMessage: {
            confirmDetails: 'Confirmar detalhes',
            inviteMessagePrompt: 'Torne seu convite ainda mais especial adicionando uma mensagem abaixo!',
            personalMessagePrompt: 'Mensagem',
            genericFailureMessage: 'Ocorreu um erro ao convidar o membro para o espaço de trabalho. Por favor, tente novamente.',
            inviteNoMembersError: 'Por favor, selecione pelo menos um membro para convidar',
            joinRequest: ({user, workspaceName}: {user: string; workspaceName: string}) => `${user} solicitou para entrar em ${workspaceName}`,
        },
        distanceRates: {
            oopsNotSoFast: 'Ops! Não tão rápido...',
            workspaceNeeds: 'Um espaço de trabalho precisa de pelo menos uma tarifa de distância ativada.',
            distance: 'Distância',
            centrallyManage: 'Gerencie tarifas centralmente, acompanhe em milhas ou quilômetros e defina uma categoria padrão.',
            rate: 'Avaliar',
            addRate: 'Adicionar taxa',
            findRate: 'Encontrar taxa',
            trackTax: 'Acompanhar imposto',
            deleteRates: () => ({
                one: 'Taxa de exclusão',
                other: 'Excluir tarifas',
            }),
            enableRates: () => ({
                one: 'Habilitar taxa',
                other: 'Habilitar taxas',
            }),
            disableRates: () => ({
                one: 'Desativar taxa',
                other: 'Desativar taxas',
            }),
            enableRate: 'Habilitar taxa',
            status: 'Status',
            unit: 'Unidade',
            taxFeatureNotEnabledMessage: 'Os impostos devem estar ativados no espaço de trabalho para usar este recurso. Vá para',
            changePromptMessage: 'para fazer essa alteração.',
            deleteDistanceRate: 'Excluir taxa de distância',
            areYouSureDelete: () => ({
                one: 'Tem certeza de que deseja excluir esta taxa?',
                other: 'Tem certeza de que deseja excluir essas taxas?',
            }),
            errors: {
                rateNameRequired: 'O nome da taxa é obrigatório',
                existingRateName: 'Já existe uma tarifa de distância com este nome.',
            },
        },
        editor: {
            descriptionInputLabel: 'Descrição',
            nameInputLabel: 'Nome',
            typeInputLabel: 'Tipo',
            initialValueInputLabel: 'Valor inicial',
            nameInputHelpText: 'Este é o nome que você verá no seu espaço de trabalho.',
            nameIsRequiredError: 'Você precisará dar um nome ao seu espaço de trabalho',
            currencyInputLabel: 'Moeda padrão',
            currencyInputHelpText: 'Todas as despesas neste espaço de trabalho serão convertidas para esta moeda.',
            currencyInputDisabledText: ({currency}: CurrencyInputDisabledTextParams) =>
                `A moeda padrão não pode ser alterada porque este espaço de trabalho está vinculado a uma conta bancária em ${currency}.`,
            save: 'Salvar',
            genericFailureMessage: 'Ocorreu um erro ao atualizar o espaço de trabalho. Por favor, tente novamente.',
            avatarUploadFailureMessage: 'Ocorreu um erro ao enviar o avatar. Por favor, tente novamente.',
            addressContext: 'Um Endereço de Espaço de Trabalho é necessário para habilitar o Expensify Travel. Por favor, insira um endereço associado ao seu negócio.',
        },
        bankAccount: {
            continueWithSetup: 'Continuar configuração',
            youAreAlmostDone:
                'Você está quase terminando de configurar sua conta bancária, o que permitirá emitir cartões corporativos, reembolsar despesas, coletar faturas e pagar contas.',
            streamlinePayments: 'Simplifique os pagamentos',
            connectBankAccountNote: 'Nota: Contas bancárias pessoais não podem ser usadas para pagamentos em espaços de trabalho.',
            oneMoreThing: 'Mais uma coisa!',
            allSet: 'Tudo pronto!',
            accountDescriptionWithCards: 'Esta conta bancária será usada para emitir cartões corporativos, reembolsar despesas, cobrar faturas e pagar contas.',
            letsFinishInChat: 'Vamos terminar no chat!',
            finishInChat: 'Concluir no chat',
            almostDone: 'Quase pronto!',
            disconnectBankAccount: 'Desconectar conta bancária',
            startOver: 'Começar de novo',
            updateDetails: 'Atualizar detalhes',
            yesDisconnectMyBankAccount: 'Sim, desconectar minha conta bancária',
            yesStartOver: 'Sim, comece de novo.',
            disconnectYour: 'Desconecte seu',
            bankAccountAnyTransactions: 'conta bancária. Quaisquer transações pendentes para esta conta ainda serão concluídas.',
            clearProgress: 'Recomeçar apagará o progresso que você fez até agora.',
            areYouSure: 'Você tem certeza?',
            workspaceCurrency: 'Moeda do espaço de trabalho',
            updateCurrencyPrompt:
                'Parece que seu espaço de trabalho está atualmente configurado para uma moeda diferente de USD. Por favor, clique no botão abaixo para atualizar sua moeda para USD agora.',
            updateToUSD: 'Atualizar para USD',
            updateWorkspaceCurrency: 'Atualizar moeda do espaço de trabalho',
            workspaceCurrencyNotSupported: 'Moeda do espaço de trabalho não suportada',
            yourWorkspace: 'Seu espaço de trabalho está configurado para uma moeda não suportada. Veja o/a',
            listOfSupportedCurrencies: 'lista de moedas suportadas',
        },
        changeOwner: {
            changeOwnerPageTitle: 'Transferir proprietário',
            addPaymentCardTitle: 'Insira seu cartão de pagamento para transferir a propriedade',
            addPaymentCardButtonText: 'Aceitar os termos e adicionar cartão de pagamento',
            addPaymentCardReadAndAcceptTextPart1: 'Ler e aceitar',
            addPaymentCardReadAndAcceptTextPart2: 'política para adicionar seu cartão',
            addPaymentCardTerms: 'termos',
            addPaymentCardPrivacy: 'privacidade',
            addPaymentCardAnd: '&',
            addPaymentCardPciCompliant: 'Compatível com PCI-DSS',
            addPaymentCardBankLevelEncrypt: 'Criptografia de nível bancário',
            addPaymentCardRedundant: 'Infraestrutura redundante',
            addPaymentCardLearnMore: 'Saiba mais sobre nosso(a)',
            addPaymentCardSecurity: 'segurança',
            amountOwedTitle: 'Saldo pendente',
            amountOwedButtonText: 'OK',
            amountOwedText: 'Esta conta tem um saldo pendente de um mês anterior.\n\nVocê deseja quitar o saldo e assumir a cobrança deste espaço de trabalho?',
            ownerOwesAmountTitle: 'Saldo pendente',
            ownerOwesAmountButtonText: 'Transferir saldo',
            ownerOwesAmountText: ({email, amount}: OwnerOwesAmountParams) =>
                `A conta proprietária deste espaço de trabalho (${email}) tem um saldo pendente de um mês anterior.\n\nVocê deseja transferir este valor (${amount}) para assumir a cobrança deste espaço de trabalho? Seu cartão de pagamento será cobrado imediatamente.`,
            subscriptionTitle: 'Assumir assinatura anual',
            subscriptionButtonText: 'Transferir assinatura',
            subscriptionText: ({usersCount, finalCount}: ChangeOwnerSubscriptionParams) =>
                `Assumir este espaço de trabalho irá mesclar sua assinatura anual com sua assinatura atual. Isso aumentará o tamanho da sua assinatura em ${usersCount} membros, tornando o novo tamanho da sua assinatura ${finalCount}. Você gostaria de continuar?`,
            duplicateSubscriptionTitle: 'Alerta de assinatura duplicada',
            duplicateSubscriptionButtonText: 'Continuar',
            duplicateSubscriptionText: ({email, workspaceName}: ChangeOwnerDuplicateSubscriptionParams) =>
                `Parece que você pode estar tentando assumir a cobrança dos espaços de trabalho de ${email}, mas para isso, você precisa ser um administrador em todos os espaços de trabalho deles primeiro.\n\nClique em "Continuar" se você quiser apenas assumir a cobrança do espaço de trabalho ${workspaceName}.\n\nSe você quiser assumir a cobrança de toda a assinatura deles, peça para que eles o adicionem como administrador em todos os espaços de trabalho antes de assumir a cobrança.`,
            hasFailedSettlementsTitle: 'Não é possível transferir a propriedade',
            hasFailedSettlementsButtonText: 'Entendi',
            hasFailedSettlementsText: ({email}: ChangeOwnerHasFailedSettlementsParams) =>
                `Você não pode assumir a cobrança porque ${email} tem um acerto de cartão Expensify em atraso. Por favor, peça para que eles entrem em contato com concierge@expensify.com para resolver o problema. Depois, você poderá assumir a cobrança deste espaço de trabalho.`,
            failedToClearBalanceTitle: 'Falha ao limpar o saldo',
            failedToClearBalanceButtonText: 'OK',
            failedToClearBalanceText: 'Não conseguimos limpar o saldo. Por favor, tente novamente mais tarde.',
            successTitle: 'Uhu! Tudo pronto.',
            successDescription: 'Você agora é o proprietário deste espaço de trabalho.',
            errorTitle: 'Ops! Não tão rápido...',
            errorDescriptionPartOne: 'Houve um problema ao transferir a propriedade deste espaço de trabalho. Tente novamente, ou',
            errorDescriptionPartTwo: 'entre em contato com o Concierge',
            errorDescriptionPartThree: 'para ajuda.',
        },
        exportAgainModal: {
            title: 'Cuidado!',
            description: ({reportName, connectionName}: ExportAgainModalDescriptionParams) =>
                `Os seguintes relatórios já foram exportados para ${CONST.POLICY.CONNECTIONS.NAME_USER_FRIENDLY[connectionName]}:\n\n${reportName}\n\nTem certeza de que deseja exportá-los novamente?`,
            confirmText: 'Sim, exportar novamente',
            cancelText: 'Cancelar',
        },
        upgrade: {
            reportFields: {
                title: 'Campos do relatório',
                description: `Os campos de relatório permitem que você especifique detalhes no nível do cabeçalho, distintos das tags que se referem a despesas em itens de linha individuais. Esses detalhes podem abranger nomes específicos de projetos, informações de viagens de negócios, locais e mais.`,
                onlyAvailableOnPlan: 'Os campos de relatório estão disponíveis apenas no plano Control, a partir de',
            },
            [CONST.POLICY.CONNECTIONS.NAME.NETSUITE]: {
                title: 'NetSuite',
                description: `Aproveite a sincronização automatizada e reduza as entradas manuais com a integração Expensify + NetSuite. Obtenha insights financeiros detalhados e em tempo real com suporte a segmentos nativos e personalizados, incluindo mapeamento de projetos e clientes.`,
                onlyAvailableOnPlan: 'Nossa integração com o NetSuite está disponível apenas no plano Control, a partir de',
            },
            [CONST.POLICY.CONNECTIONS.NAME.SAGE_INTACCT]: {
                title: 'Sage Intacct',
                description: `Aproveite a sincronização automática e reduza as entradas manuais com a integração Expensify + Sage Intacct. Obtenha insights financeiros detalhados e em tempo real com dimensões definidas pelo usuário, além de codificação de despesas por departamento, classe, localização, cliente e projeto (trabalho).`,
                onlyAvailableOnPlan: 'Nossa integração com o Sage Intacct está disponível apenas no plano Control, a partir de',
            },
            [CONST.POLICY.CONNECTIONS.NAME.QBD]: {
                title: 'QuickBooks Desktop',
                description: `Aproveite a sincronização automatizada e reduza entradas manuais com a integração Expensify + QuickBooks Desktop. Obtenha eficiência máxima com uma conexão bidirecional em tempo real e codificação de despesas por classe, item, cliente e projeto.`,
                onlyAvailableOnPlan: 'Nossa integração com o QuickBooks Desktop está disponível apenas no plano Control, a partir de',
            },
            [CONST.UPGRADE_FEATURE_INTRO_MAPPING.approvals.id]: {
                title: 'Advanced Approvals',
                description: `Se você deseja adicionar mais camadas de aprovação ao processo – ou apenas garantir que as maiores despesas recebam uma segunda análise – nós temos a solução. As aprovações avançadas ajudam você a implementar as verificações corretas em cada nível para manter os gastos da sua equipe sob controle.`,
                onlyAvailableOnPlan: 'As aprovações avançadas estão disponíveis apenas no plano Control, que começa em',
            },
            categories: {
                title: 'Categorias',
                description: `As categorias ajudam você a organizar melhor as despesas para acompanhar onde está gastando seu dinheiro. Use nossa lista de categorias sugeridas ou crie as suas próprias.`,
                onlyAvailableOnPlan: 'As categorias estão disponíveis no plano Collect, a partir de',
            },
            glCodes: {
                title: 'códigos GL',
                description: `Adicione códigos GL às suas categorias e tags para facilitar a exportação de despesas para seus sistemas de contabilidade e folha de pagamento.`,
                onlyAvailableOnPlan: 'Os códigos GL estão disponíveis apenas no plano Control, a partir de',
            },
            glAndPayrollCodes: {
                title: 'Códigos GL & Payroll',
                description: `Adicione códigos GL e de Folha de Pagamento às suas categorias para facilitar a exportação de despesas para seus sistemas contábeis e de folha de pagamento.`,
                onlyAvailableOnPlan: 'Os códigos GL e de folha de pagamento estão disponíveis apenas no plano Control, a partir de',
            },
            taxCodes: {
                title: 'Códigos fiscais',
                description: `Adicione códigos fiscais aos seus impostos para facilitar a exportação de despesas para seus sistemas de contabilidade e folha de pagamento.`,
                onlyAvailableOnPlan: 'Os códigos fiscais estão disponíveis apenas no plano Control, a partir de',
            },
            companyCards: {
                title: 'Cartões ilimitados da empresa',
                description: `Precisa adicionar mais feeds de cartão? Desbloqueie cartões corporativos ilimitados para sincronizar transações de todos os principais emissores de cartão.`,
                onlyAvailableOnPlan: 'Isso está disponível apenas no plano Control, a partir de',
            },
            rules: {
                title: 'Regras',
                description: `As regras funcionam em segundo plano e mantêm seus gastos sob controle, para que você não precise se preocupar com pequenos detalhes.\n\nExija detalhes de despesas como recibos e descrições, defina limites e padrões, e automatize aprovações e pagamentos – tudo em um só lugar.`,
                onlyAvailableOnPlan: 'As regras estão disponíveis apenas no plano Control, a partir de',
            },
            perDiem: {
                title: 'Per diem',
                description:
                    'Per diem é uma ótima maneira de manter seus custos diários em conformidade e previsíveis sempre que seus funcionários viajarem. Aproveite recursos como taxas personalizadas, categorias padrão e detalhes mais granulares, como destinos e subtaxas.',
                onlyAvailableOnPlan: 'Per diem estão disponíveis apenas no plano Control, a partir de',
            },
            travel: {
                title: 'Viagem',
                description: 'Expensify Travel é uma nova plataforma de reserva e gestão de viagens corporativas que permite aos membros reservar acomodações, voos, transporte e mais.',
                onlyAvailableOnPlan: 'Viagens estão disponíveis no plano Collect, a partir de',
            },
            multiLevelTags: {
                title: 'Tags multiníveis',
                description:
                    'As Tags de Múltiplos Níveis ajudam você a rastrear despesas com maior precisão. Atribua várias tags a cada item de linha — como departamento, cliente ou centro de custo — para capturar o contexto completo de cada despesa. Isso permite relatórios mais detalhados, fluxos de trabalho de aprovação e exportações contábeis.',
                onlyAvailableOnPlan: 'As tags de múltiplos níveis estão disponíveis apenas no plano Control, a partir de',
            },
            pricing: {
                perActiveMember: 'por membro ativo por mês.',
                perMember: 'por membro por mês.',
            },
            note: {
                upgradeWorkspace: 'Atualize seu espaço de trabalho para acessar este recurso, ou',
                learnMore: 'saiba mais',
                aboutOurPlans: 'sobre nossos planos e preços.',
            },
            upgradeToUnlock: 'Desbloquear este recurso',
            completed: {
                headline: `Você atualizou seu espaço de trabalho!`,
                successMessage: ({policyName}: ReportPolicyNameParams) => `Você atualizou com sucesso ${policyName} para o plano Control!`,
                categorizeMessage: `Você atualizou com sucesso para um workspace no plano Collect. Agora você pode categorizar suas despesas!`,
                travelMessage: `Você atualizou com sucesso para um espaço de trabalho no plano Collect. Agora você pode começar a reservar e gerenciar viagens!`,
                viewSubscription: 'Ver sua assinatura',
                moreDetails: 'para mais detalhes.',
                gotIt: 'Entendi, obrigado',
            },
            commonFeatures: {
                title: 'Faça upgrade para o plano Control',
                note: 'Desbloqueie nossos recursos mais poderosos, incluindo:',
                benefits: {
                    startsAt: 'O plano Control começa em',
                    perMember: 'por membro ativo por mês.',
                    learnMore: 'Saiba mais',
                    pricing: 'sobre nossos planos e preços.',
                    benefit1: 'Conexões avançadas de contabilidade (NetSuite, Sage Intacct e mais)',
                    benefit2: 'Regras inteligentes de despesas',
                    benefit3: 'Fluxos de aprovação em múltiplos níveis',
                    benefit4: 'Controles de segurança aprimorados',
                    toUpgrade: 'Para atualizar, clique',
                    selectWorkspace: 'selecione um espaço de trabalho e altere o tipo de plano para',
                },
            },
        },
        downgrade: {
            commonFeatures: {
                title: 'Fazer downgrade para o plano Collect',
                note: 'Se você fizer o downgrade, perderá acesso a estes recursos e mais:',
                benefits: {
                    note: 'Para uma comparação completa de nossos planos, confira nosso',
                    pricingPage: 'página de preços',
                    confirm: 'Tem certeza de que deseja rebaixar e remover suas configurações?',
                    warning: 'Isso não pode ser desfeito.',
                    benefit1: 'Conexões contábeis (exceto QuickBooks Online e Xero)',
                    benefit2: 'Regras inteligentes de despesas',
                    benefit3: 'Fluxos de aprovação em múltiplos níveis',
                    benefit4: 'Controles de segurança aprimorados',
                    headsUp: 'Atenção!',
                    multiWorkspaceNote:
                        'Você precisará rebaixar todos os seus espaços de trabalho antes do seu primeiro pagamento mensal para começar uma assinatura na taxa Collect. Clique',
                    selectStep: '> selecione cada espaço de trabalho > altere o tipo de plano para',
                },
            },
            completed: {
                headline: 'Seu espaço de trabalho foi rebaixado',
                description: 'Você tem outros espaços de trabalho no plano Control. Para ser cobrado na taxa Collect, você deve rebaixar todos os espaços de trabalho.',
                gotIt: 'Entendi, obrigado',
            },
        },
        payAndDowngrade: {
            title: 'Pagar e rebaixar',
            headline: 'Seu pagamento final',
            description1: 'Sua fatura final para esta assinatura será',
            description2: ({date}: DateParams) => `Veja sua análise abaixo para ${date}:`,
            subscription:
                'Atenção! Esta ação encerrará sua assinatura do Expensify, excluirá este espaço de trabalho e removerá todos os membros do espaço de trabalho. Se você quiser manter este espaço de trabalho e apenas se remover, peça a outro administrador para assumir a cobrança primeiro.',
            genericFailureMessage: 'Ocorreu um erro ao pagar sua conta. Por favor, tente novamente.',
        },
        restrictedAction: {
            restricted: 'Restricted',
            actionsAreCurrentlyRestricted: ({workspaceName}: ActionsAreCurrentlyRestricted) => `Ações no espaço de trabalho ${workspaceName} estão atualmente restritas`,
            workspaceOwnerWillNeedToAddOrUpdatePaymentCard: ({workspaceOwnerName}: WorkspaceOwnerWillNeedToAddOrUpdatePaymentCardParams) =>
                `O proprietário do espaço de trabalho, ${workspaceOwnerName}, precisará adicionar ou atualizar o cartão de pagamento registrado para desbloquear novas atividades do espaço de trabalho.`,
            youWillNeedToAddOrUpdatePaymentCard: 'Você precisará adicionar ou atualizar o cartão de pagamento registrado para desbloquear novas atividades do espaço de trabalho.',
            addPaymentCardToUnlock: 'Adicione um cartão de pagamento para desbloquear!',
            addPaymentCardToContinueUsingWorkspace: 'Adicione um cartão de pagamento para continuar usando este workspace',
            pleaseReachOutToYourWorkspaceAdmin: 'Por favor, entre em contato com o administrador do seu espaço de trabalho para quaisquer perguntas.',
            chatWithYourAdmin: 'Converse com seu administrador',
            chatInAdmins: 'Converse em #admins',
            addPaymentCard: 'Adicionar cartão de pagamento',
        },
        rules: {
            individualExpenseRules: {
                title: 'Despesas',
                subtitle: 'Defina controles de gastos e padrões para despesas individuais. Você também pode criar regras para',
                receiptRequiredAmount: 'Valor necessário do recibo',
                receiptRequiredAmountDescription: 'Exigir recibos quando o gasto exceder este valor, a menos que seja substituído por uma regra de categoria.',
                maxExpenseAmount: 'Valor máximo da despesa',
                maxExpenseAmountDescription: 'Marcar gastos que excedam este valor, a menos que sejam substituídos por uma regra de categoria.',
                maxAge: 'Idade máxima',
                maxExpenseAge: 'Idade máxima da despesa',
                maxExpenseAgeDescription: 'Marcar despesas mais antigas que um número específico de dias.',
                maxExpenseAgeDays: () => ({
                    one: '1 dia',
                    other: (count: number) => `${count} dias`,
                }),
                billableDefault: 'Padrão faturável',
                billableDefaultDescription: 'Escolha se as despesas em dinheiro e cartão de crédito devem ser faturáveis por padrão. Despesas faturáveis são ativadas ou desativadas em',
                billable: 'Faturável',
                billableDescription: 'Despesas são mais frequentemente refaturadas para clientes.',
                nonBillable: 'Não faturável',
                nonBillableDescription: 'Despesas são ocasionalmente refaturadas para clientes',
                eReceipts: 'eReceipts',
                eReceiptsHint: 'eReceipts são criados automaticamente',
                eReceiptsHintLink: 'para a maioria das transações de crédito em USD',
                attendeeTracking: 'Rastreamento de participantes',
                attendeeTrackingHint: 'Acompanhe o custo por pessoa para cada despesa.',
                prohibitedDefaultDescription:
                    'Marque qualquer recibo onde apareçam álcool, jogos de azar ou outros itens restritos. Despesas com recibos onde esses itens aparecem exigirão revisão manual.',
                prohibitedExpenses: 'Despesas proibidas',
                alcohol: 'Álcool',
                hotelIncidentals: 'Despesas incidentais do hotel',
                gambling: 'Jogos de azar',
                tobacco: 'Tabaco',
                adultEntertainment: 'Entretenimento adulto',
            },
            expenseReportRules: {
                title: 'Relatórios de despesas',
                subtitle: 'Automatize a conformidade, aprovações e pagamentos de relatórios de despesas.',
                preventSelfApprovalsTitle: 'Prevenir autoaprovações',
                preventSelfApprovalsSubtitle: 'Impedir que os membros do espaço de trabalho aprovem seus próprios relatórios de despesas.',
                autoApproveCompliantReportsTitle: 'Aprovar automaticamente relatórios em conformidade',
                autoApproveCompliantReportsSubtitle: 'Configure quais relatórios de despesas são elegíveis para aprovação automática.',
                autoApproveReportsUnderTitle: 'Aprovar automaticamente relatórios abaixo de',
                autoApproveReportsUnderDescription: 'Relatórios de despesas totalmente compatíveis abaixo deste valor serão aprovados automaticamente.',
                randomReportAuditTitle: 'Auditoria de relatório aleatória',
                randomReportAuditDescription: 'Exigir que alguns relatórios sejam aprovados manualmente, mesmo que sejam elegíveis para aprovação automática.',
                autoPayApprovedReportsTitle: 'Relatórios aprovados para pagamento automático',
                autoPayApprovedReportsSubtitle: 'Configure quais relatórios de despesas são elegíveis para pagamento automático.',
                autoPayApprovedReportsLimitError: ({currency}: AutoPayApprovedReportsLimitErrorParams = {}) => `Por favor, insira um valor menor que ${currency ?? ''}20.000`,
                autoPayApprovedReportsLockedSubtitle: 'Vá para mais recursos e ative os fluxos de trabalho, depois adicione pagamentos para desbloquear este recurso.',
                autoPayReportsUnderTitle: 'Relatórios de pagamento automático abaixo de',
                autoPayReportsUnderDescription: 'Relatórios de despesas totalmente compatíveis abaixo deste valor serão pagos automaticamente.',
                unlockFeatureGoToSubtitle: 'Ir para',
                unlockFeatureEnableWorkflowsSubtitle: ({featureName}: FeatureNameParams) => `e habilite fluxos de trabalho, depois adicione ${featureName} para desbloquear este recurso.`,
                enableFeatureSubtitle: ({featureName}: FeatureNameParams) => `e ative ${featureName} para desbloquear este recurso.`,
            },
            categoryRules: {
                title: 'Regras de categoria',
                approver: 'Aprovador',
                requireDescription: 'Requer descrição',
                descriptionHint: 'Dica de descrição',
                descriptionHintDescription: ({categoryName}: CategoryNameParams) =>
                    `Lembre os funcionários de fornecer informações adicionais para gastos com “${categoryName}”. Esta dica aparece no campo de descrição das despesas.`,
                descriptionHintLabel: 'Dica',
                descriptionHintSubtitle: 'Dica profissional: Quanto mais curto, melhor!',
                maxAmount: 'Valor máximo',
                flagAmountsOver: 'Sinalizar valores acima de',
                flagAmountsOverDescription: ({categoryName}: CategoryNameParams) => `Aplica-se à categoria “${categoryName}”.`,
                flagAmountsOverSubtitle: 'Isso substitui o valor máximo para todas as despesas.',
                expenseLimitTypes: {
                    expense: 'Despesa individual',
                    expenseSubtitle: 'Marcar valores de despesas por categoria. Esta regra substitui a regra geral do espaço de trabalho para o valor máximo de despesa.',
                    daily: 'Total da categoria',
                    dailySubtitle: 'Marcar o total de gastos por categoria em cada relatório de despesas.',
                },
                requireReceiptsOver: 'Exigir recibos acima de',
                requireReceiptsOverList: {
                    default: ({defaultAmount}: DefaultAmountParams) => `${defaultAmount} ${CONST.DOT_SEPARATOR} Padrão`,
                    never: 'Nunca exigir recibos',
                    always: 'Sempre exigir recibos',
                },
                defaultTaxRate: 'Taxa de imposto padrão',
                goTo: 'Ir para',
                andEnableWorkflows: 'e habilite fluxos de trabalho, depois adicione aprovações para desbloquear este recurso.',
            },
            customRules: {
                title: 'Regras personalizadas',
                subtitle: 'Descrição',
                description: 'Insira regras personalizadas para relatórios de despesas',
            },
        },
        planTypePage: {
            planTypes: {
                team: {
                    label: 'Coletar',
                    description: 'Para equipes que buscam automatizar seus processos.',
                },
                corporate: {
                    label: 'Controle',
                    description: 'Para organizações com requisitos avançados.',
                },
            },
            description: 'Escolha um plano que seja ideal para você. Para uma lista detalhada de recursos e preços, confira nosso',
            subscriptionLink: 'tipos de planos e página de ajuda de preços',
            lockedPlanDescription: ({count, annualSubscriptionEndDate}: WorkspaceLockedPlanTypeParams) => ({
                one: `Você se comprometeu com 1 membro ativo no plano Control até que sua assinatura anual termine em ${annualSubscriptionEndDate}. Você pode mudar para a assinatura de pagamento por uso e fazer downgrade para o plano Collect a partir de ${annualSubscriptionEndDate} desativando a renovação automática em`,
                other: `Você se comprometeu com ${count} membros ativos no plano Control até que sua assinatura anual termine em ${annualSubscriptionEndDate}. Você pode mudar para a assinatura de pagamento por uso e fazer downgrade para o plano Collect a partir de ${annualSubscriptionEndDate} desativando a renovação automática em`,
            }),
            subscriptions: 'Assinaturas',
        },
    },
    getAssistancePage: {
        title: 'Obter assistência',
        subtitle: 'Estamos aqui para abrir seu caminho para a grandeza!',
        description: 'Escolha entre as opções de suporte abaixo:',
        chatWithConcierge: 'Converse com o Concierge',
        scheduleSetupCall: 'Agendar uma chamada de configuração',
        scheduleACall: 'Agendar chamada',
        questionMarkButtonTooltip: 'Obtenha assistência da nossa equipe',
        exploreHelpDocs: 'Explorar documentos de ajuda',
        registerForWebinar: 'Registrar-se para o webinar',
        onboardingHelp: 'Ajuda de integração',
    },
    emojiPicker: {
        skinTonePickerLabel: 'Alterar o tom de pele padrão',
        headers: {
            frequentlyUsed: 'Frequente Utilização',
            smileysAndEmotion: 'Smileys & Emotion',
            peopleAndBody: 'Pessoas e Corpo',
            animalsAndNature: 'Animais e Natureza',
            foodAndDrink: 'Comidas e Bebidas',
            travelAndPlaces: 'Viagens e Lugares',
            activities: 'Atividades',
            objects: 'Objetos',
            symbols: 'Símbolos',
            flags: 'Bandeiras',
        },
    },
    newRoomPage: {
        newRoom: 'Nova sala',
        groupName: 'Nome do grupo',
        roomName: 'Nome da sala',
        visibility: 'Visibilidade',
        restrictedDescription: 'As pessoas no seu espaço de trabalho podem encontrar esta sala',
        privateDescription: 'As pessoas convidadas para esta sala podem encontrá-la',
        publicDescription: 'Qualquer pessoa pode encontrar esta sala',
        // eslint-disable-next-line @typescript-eslint/naming-convention
        public_announceDescription: 'Qualquer pessoa pode encontrar esta sala',
        createRoom: 'Criar sala',
        roomAlreadyExistsError: 'Uma sala com este nome já existe',
        roomNameReservedError: ({reservedName}: RoomNameReservedErrorParams) => `${reservedName} é uma sala padrão em todos os espaços de trabalho. Por favor, escolha outro nome.`,
        roomNameInvalidError: 'Os nomes das salas podem incluir apenas letras minúsculas, números e hífens.',
        pleaseEnterRoomName: 'Por favor, insira um nome para a sala',
        pleaseSelectWorkspace: 'Por favor, selecione um espaço de trabalho',
        renamedRoomAction: ({oldName, newName, actorName, isExpenseReport}: RenamedRoomActionParams) => {
            const actor = actorName ? `${actorName} ` : '';
            return isExpenseReport ? `${actor} renomeado para "${newName}" (anteriormente "${oldName}")` : `${actor} renomeou esta sala para "${newName}" (anteriormente "${oldName}")`;
        },
        roomRenamedTo: ({newName}: RoomRenamedToParams) => `Sala renomeada para ${newName}`,
        social: 'social',
        selectAWorkspace: 'Selecione um espaço de trabalho',
        growlMessageOnRenameError: 'Não foi possível renomear a sala do espaço de trabalho. Verifique sua conexão e tente novamente.',
        visibilityOptions: {
            restricted: 'Workspace', // the translation for "restricted" visibility is actually workspace. This is so we can display restricted visibility rooms as "workspace" without having to change what's stored.
            private: 'Privado',
            public: 'Público',
            // eslint-disable-next-line @typescript-eslint/naming-convention
            public_announce: 'Anúncio Público',
        },
    },
    workspaceApprovalModes: {
        submitAndClose: 'Enviar e Fechar',
        submitAndApprove: 'Enviar e Aprovar',
        advanced: 'ADVANCED',
        dynamicExternal: 'DYNAMIC_EXTERNAL',
        smartReport: 'SMARTREPORT',
        billcom: 'BILLCOM',
    },
    workspaceActions: {
        addApprovalRule: ({approverEmail, approverName, field, name}: AddedPolicyApprovalRuleParams) =>
            `adicionou ${approverName} (${approverEmail}) como aprovador para o ${field} "${name}"`,
        deleteApprovalRule: ({approverEmail, approverName, field, name}: AddedPolicyApprovalRuleParams) =>
            `removeu ${approverName} (${approverEmail}) como aprovador para o ${field} "${name}"`,
        updateApprovalRule: ({field, name, newApproverEmail, newApproverName, oldApproverEmail, oldApproverName}: UpdatedPolicyApprovalRuleParams) => {
            const formatApprover = (displayName?: string, email?: string) => (displayName ? `${displayName} (${email})` : email);
            return `alterou o aprovador para o ${field} "${name}" para ${formatApprover(newApproverName, newApproverEmail)} (anteriormente ${formatApprover(oldApproverName, oldApproverEmail)})`;
        },
        addCategory: ({categoryName}: UpdatedPolicyCategoryParams) => `adicionou a categoria "${categoryName}"`,
        deleteCategory: ({categoryName}: UpdatedPolicyCategoryParams) => `removeu a categoria "${categoryName}"`,
        updateCategory: ({oldValue, categoryName}: UpdatedPolicyCategoryParams) => `${oldValue ? 'disabled' : 'habilitado'} a categoria "${categoryName}"`,
        updateCategoryPayrollCode: ({oldValue, categoryName, newValue}: UpdatedPolicyCategoryGLCodeParams) => {
            if (!oldValue) {
                return `adicionou o código de folha de pagamento "${newValue}" à categoria "${categoryName}"`;
            }
            if (!newValue && oldValue) {
                return `removeu o código de folha de pagamento "${oldValue}" da categoria "${categoryName}"`;
            }
            return `alterou o código de folha de pagamento da categoria "${categoryName}" para "${newValue}" (anteriormente "${oldValue}")`;
        },
        updateCategoryGLCode: ({oldValue, categoryName, newValue}: UpdatedPolicyCategoryGLCodeParams) => {
            if (!oldValue) {
                return `adicionou o código GL "${newValue}" à categoria "${categoryName}"`;
            }
            if (!newValue && oldValue) {
                return `removeu o código GL "${oldValue}" da categoria "${categoryName}"`;
            }
            return `alterou o código GL da categoria “${categoryName}” para “${newValue}” (anteriormente “${oldValue}“)`;
        },
        updateAreCommentsRequired: ({oldValue, categoryName}: UpdatedPolicyCategoryParams) => {
            return `alterou a descrição da categoria "${categoryName}" para ${!oldValue ? 'obrigatório' : 'não é necessário'} (anteriormente ${!oldValue ? 'não é necessário' : 'obrigatório'})`;
        },
        updateCategoryMaxExpenseAmount: ({categoryName, oldAmount, newAmount}: UpdatedPolicyCategoryMaxExpenseAmountParams) => {
            if (newAmount && !oldAmount) {
                return `adicionou um valor máximo de ${newAmount} à categoria "${categoryName}"`;
            }
            if (oldAmount && !newAmount) {
                return `removeu o valor máximo de ${oldAmount} da categoria "${categoryName}"`;
            }
            return `alterou o valor máximo da categoria "${categoryName}" para ${newAmount} (anteriormente ${oldAmount})`;
        },
        updateCategoryExpenseLimitType: ({categoryName, oldValue, newValue}: UpdatedPolicyCategoryExpenseLimitTypeParams) => {
            if (!oldValue) {
                return `adicionou um tipo de limite de ${newValue} à categoria "${categoryName}"`;
            }
            return `alterou o tipo de limite da categoria "${categoryName}" para ${newValue} (anteriormente ${oldValue})`;
        },
        updateCategoryMaxAmountNoReceipt: ({categoryName, oldValue, newValue}: UpdatedPolicyCategoryMaxAmountNoReceiptParams) => {
            if (!oldValue) {
                return `atualizou a categoria "${categoryName}" alterando Recibos para ${newValue}`;
            }
            return `alterou a categoria "${categoryName}" para ${newValue} (anteriormente ${oldValue})`;
        },
        setCategoryName: ({oldName, newName}: UpdatedPolicyCategoryNameParams) => `renomeou a categoria "${oldName}" para "${newName}"`,
        updatedDescriptionHint: ({categoryName, oldValue, newValue}: UpdatedPolicyCategoryDescriptionHintTypeParams) => {
            if (!newValue) {
                return `removeu a dica de descrição "${oldValue}" da categoria "${categoryName}"`;
            }
            return !oldValue
                ? `adicionou a dica de descrição "${newValue}" à categoria "${categoryName}"`
                : `alterou a dica de descrição da categoria "${categoryName}" para “${newValue}” (anteriormente “${oldValue}”)`;
        },
        updateTagListName: ({oldName, newName}: UpdatedPolicyCategoryNameParams) => `alterou o nome da lista de tags para "${newName}" (anteriormente "${oldName}")`,
        addTag: ({tagListName, tagName}: UpdatedPolicyTagParams) => `adicionou a tag "${tagName}" à lista "${tagListName}"`,
        updateTagName: ({tagListName, newName, oldName}: UpdatedPolicyTagNameParams) => `atualizou a lista de tags "${tagListName}" alterando a tag "${oldName}" para "${newName}"`,
        updateTagEnabled: ({tagListName, tagName, enabled}: UpdatedPolicyTagParams) => `${enabled ? 'habilitado' : 'disabled'} a tag "${tagName}" na lista "${tagListName}"`,
        deleteTag: ({tagListName, tagName}: UpdatedPolicyTagParams) => `removeu a tag "${tagName}" da lista "${tagListName}"`,
        deleteMultipleTags: ({count, tagListName}: UpdatedPolicyTagParams) => `removidos "${count}" tags da lista "${tagListName}"`,
        updateTag: ({tagListName, newValue, tagName, updatedField, oldValue}: UpdatedPolicyTagFieldParams) => {
            if (oldValue) {
                return `atualizou a tag "${tagName}" na lista "${tagListName}" alterando o ${updatedField} para "${newValue}" (anteriormente "${oldValue}")`;
            }
            return `atualizou a tag "${tagName}" na lista "${tagListName}" adicionando um ${updatedField} de "${newValue}"`;
        },
        updateCustomUnit: ({customUnitName, newValue, oldValue, updatedField}: UpdatePolicyCustomUnitParams) =>
            `alterou o ${customUnitName} ${updatedField} para "${newValue}" (anteriormente "${oldValue}")`,
        updateCustomUnitTaxEnabled: ({newValue}: UpdatePolicyCustomUnitTaxEnabledParams) => `Rastreamento de impostos ${newValue ? 'habilitado' : 'disabled'} em taxas de distância`,
        addCustomUnitRate: ({customUnitName, rateName}: AddOrDeletePolicyCustomUnitRateParams) => `adicionou uma nova taxa "${customUnitName}" "${rateName}"`,
        updatedCustomUnitRate: ({customUnitName, customUnitRateName, newValue, oldValue, updatedField}: UpdatedPolicyCustomUnitRateParams) =>
            `alterou a taxa do ${customUnitName} ${updatedField} "${customUnitRateName}" para "${newValue}" (anteriormente "${oldValue}")`,
        updatedCustomUnitTaxRateExternalID: ({customUnitRateName, newValue, newTaxPercentage, oldTaxPercentage, oldValue}: UpdatedPolicyCustomUnitTaxRateExternalIDParams) => {
            if (oldTaxPercentage && oldValue) {
                return `alterou a alíquota de imposto na taxa de distância "${customUnitRateName}" para "${newValue} (${newTaxPercentage})" (anteriormente "${oldValue} (${oldTaxPercentage})")`;
            }
            return `adicionou a taxa de imposto "${newValue} (${newTaxPercentage})" à taxa de distância "${customUnitRateName}"`;
        },
        updatedCustomUnitTaxClaimablePercentage: ({customUnitRateName, newValue, oldValue}: UpdatedPolicyCustomUnitTaxClaimablePercentageParams) => {
            if (oldValue) {
                return `alterou a parte recuperável do imposto na taxa de distância "${customUnitRateName}" para "${newValue}" (anteriormente "${oldValue}")`;
            }
            return `adicionou uma parte recuperável de impostos de "${newValue}" à taxa de distância "${customUnitRateName}"`;
        },
        deleteCustomUnitRate: ({customUnitName, rateName}: AddOrDeletePolicyCustomUnitRateParams) => `removeu a taxa "${rateName}" de "${customUnitName}"`,
        addedReportField: ({fieldType, fieldName}: AddedOrDeletedPolicyReportFieldParams) => `adicionado campo de relatório ${fieldType} "${fieldName}"`,
        updateReportFieldDefaultValue: ({defaultValue, fieldName}: UpdatedPolicyReportFieldDefaultValueParams) =>
            `defina o valor padrão do campo de relatório "${fieldName}" para "${defaultValue}"`,
        addedReportFieldOption: ({fieldName, optionName}: PolicyAddedReportFieldOptionParams) => `adicionou a opção "${optionName}" ao campo do relatório "${fieldName}"`,
        removedReportFieldOption: ({fieldName, optionName}: PolicyAddedReportFieldOptionParams) => `removeu a opção "${optionName}" do campo de relatório "${fieldName}"`,
        updateReportFieldOptionDisabled: ({fieldName, optionName, optionEnabled}: PolicyDisabledReportFieldOptionParams) =>
            `${optionEnabled ? 'habilitado' : 'disabled'} a opção "${optionName}" para o campo do relatório "${fieldName}"`,
        updateReportFieldAllOptionsDisabled: ({fieldName, optionName, allEnabled, toggledOptionsCount}: PolicyDisabledReportFieldAllOptionsParams) => {
            if (toggledOptionsCount && toggledOptionsCount > 1) {
                return `${allEnabled ? 'habilitado' : 'disabled'} todas as opções para o campo de relatório "${fieldName}"`;
            }
            return `${allEnabled ? 'habilitado' : 'disabled'} a opção "${optionName}" para o campo do relatório "${fieldName}", tornando todas as opções ${allEnabled ? 'habilitado' : 'disabled'}`;
        },
        deleteReportField: ({fieldType, fieldName}: AddedOrDeletedPolicyReportFieldParams) => `removido campo de relatório ${fieldType} "${fieldName}"`,
        preventSelfApproval: ({oldValue, newValue}: UpdatedPolicyPreventSelfApprovalParams) =>
            `atualizado "Prevenir autoaprovação" para "${newValue === 'true' ? 'Ativado' : 'Desativado'}" (anteriormente "${oldValue === 'true' ? 'Ativado' : 'Desativado'}")`,
        updateMaxExpenseAmountNoReceipt: ({oldValue, newValue}: UpdatedPolicyFieldWithNewAndOldValueParams) =>
            `alterou o valor máximo exigido para despesas com recibo para ${newValue} (anteriormente ${oldValue})`,
        updateMaxExpenseAmount: ({oldValue, newValue}: UpdatedPolicyFieldWithNewAndOldValueParams) =>
            `alterou o valor máximo de despesa para violações para ${newValue} (anteriormente ${oldValue})`,
        updateMaxExpenseAge: ({oldValue, newValue}: UpdatedPolicyFieldWithNewAndOldValueParams) =>
            `atualizado "Idade máxima da despesa (dias)" para "${newValue}" (anteriormente "${oldValue === 'false' ? CONST.POLICY.DEFAULT_MAX_EXPENSE_AGE : oldValue}")`,
        updateMonthlyOffset: ({oldValue, newValue}: UpdatedPolicyFieldWithNewAndOldValueParams) => {
            if (!oldValue) {
                return `defina a data de envio do relatório mensal para "${newValue}"`;
            }
            return `atualizou a data de envio do relatório mensal para "${newValue}" (anteriormente "${oldValue}")`;
        },
        updateDefaultBillable: ({oldValue, newValue}: UpdatedPolicyFieldWithNewAndOldValueParams) =>
            `atualizou "Refaturar despesas para clientes" para "${newValue}" (anteriormente "${oldValue}")`,
        updateDefaultTitleEnforced: ({value}: UpdatedPolicyFieldWithValueParam) => `transformado "Aplicar títulos padrão de relatórios" ${value ? 'em' : 'desligado'}`,
        renamedWorkspaceNameAction: ({oldName, newName}: RenamedWorkspaceNameActionParams) => `atualizou o nome deste espaço de trabalho para "${newName}" (anteriormente "${oldName}")`,
        updateWorkspaceDescription: ({newDescription, oldDescription}: UpdatedPolicyDescriptionParams) =>
            !oldDescription
                ? `defina a descrição deste espaço de trabalho para "${newDescription}"`
                : `atualizou a descrição deste espaço de trabalho para "${newDescription}" (anteriormente "${oldDescription}")`,
        removedFromApprovalWorkflow: ({submittersNames}: RemovedFromApprovalWorkflowParams) => {
            let joinedNames = '';
            if (submittersNames.length === 1) {
                joinedNames = submittersNames.at(0) ?? '';
            } else if (submittersNames.length === 2) {
                joinedNames = submittersNames.join('e');
            } else if (submittersNames.length > 2) {
                joinedNames = `${submittersNames.slice(0, submittersNames.length - 1).join(', ')} and ${submittersNames.at(-1)}`;
            }
            return {
                one: `removeu você do fluxo de aprovação e do chat de despesas de ${joinedNames}. Relatórios enviados anteriormente continuarão disponíveis para aprovação na sua Caixa de Entrada.`,
                other: `removeu você dos fluxos de aprovação e chats de despesas de ${joinedNames}. Relatórios enviados anteriormente continuarão disponíveis para aprovação na sua Caixa de Entrada.`,
            };
        },
        demotedFromWorkspace: ({policyName, oldRole}: DemotedFromWorkspaceParams) =>
            `atualizou seu papel em ${policyName} de ${oldRole} para usuário. Você foi removido de todos os chats de despesas de remetentes, exceto o seu próprio.`,
        updatedWorkspaceCurrencyAction: ({oldCurrency, newCurrency}: UpdatedPolicyCurrencyParams) => `atualizou a moeda padrão para ${newCurrency} (anteriormente ${oldCurrency})`,
        updatedWorkspaceFrequencyAction: ({oldFrequency, newFrequency}: UpdatedPolicyFrequencyParams) =>
            `atualizou a frequência de relatórios automáticos para "${newFrequency}" (anteriormente "${oldFrequency}")`,
        updateApprovalMode: ({newValue, oldValue}: ChangeFieldParams) => `atualizou o modo de aprovação para "${newValue}" (anteriormente "${oldValue}")`,
        upgradedWorkspace: 'atualizou este espaço de trabalho para o plano Control',
        downgradedWorkspace: 'rebaixou este espaço de trabalho para o plano Collect',
        updatedAuditRate: ({oldAuditRate, newAuditRate}: UpdatedPolicyAuditRateParams) =>
            `alterou a taxa de relatórios encaminhados aleatoriamente para aprovação manual para ${Math.round(newAuditRate * 100)}% (anteriormente ${Math.round(oldAuditRate * 100)}%)`,
        updatedManualApprovalThreshold: ({oldLimit, newLimit}: UpdatedPolicyManualApprovalThresholdParams) =>
            `alterou o limite de aprovação manual para todas as despesas para ${newLimit} (anteriormente ${oldLimit})`,
    },
    roomMembersPage: {
        memberNotFound: 'Membro não encontrado.',
        useInviteButton: 'Para convidar um novo membro para o chat, por favor, use o botão de convite acima.',
        notAuthorized: `Você não tem acesso a esta página. Se você está tentando entrar nesta sala, peça a um membro da sala para adicioná-lo. Algo mais? Entre em contato com ${CONST.EMAIL.CONCIERGE}`,
        removeMembersPrompt: ({memberName}: {memberName: string}) => ({
            one: `Tem certeza de que deseja remover ${memberName} da sala?`,
            other: 'Tem certeza de que deseja remover os membros selecionados da sala?',
        }),
        error: {
            genericAdd: 'Houve um problema ao adicionar este membro à sala',
        },
    },
    newTaskPage: {
        assignTask: 'Atribuir tarefa',
        assignMe: 'Atribuir a mim',
        confirmTask: 'Confirmar tarefa',
        confirmError: 'Por favor, insira um título e selecione um destino para compartilhar.',
        descriptionOptional: 'Descrição (opcional)',
        pleaseEnterTaskName: 'Por favor, insira um título',
        pleaseEnterTaskDestination: 'Por favor, selecione onde você deseja compartilhar esta tarefa.',
    },
    task: {
        task: 'Tarefa',
        title: 'Título',
        description: 'Descrição',
        assignee: 'Cessionário',
        completed: 'Concluído',
        action: 'Completo',
        messages: {
            created: ({title}: TaskCreatedActionParams) => `tarefa para ${title}`,
            completed: 'marcado como concluído',
            canceled: 'tarefa excluída',
            reopened: 'marcado como incompleto',
            error: 'Você não tem permissão para realizar a ação solicitada.',
        },
        markAsComplete: 'Marcar como concluído',
        markAsIncomplete: 'Marcar como incompleto',
        assigneeError: 'Ocorreu um erro ao atribuir esta tarefa. Por favor, tente outro responsável.',
        genericCreateTaskFailureMessage: 'Houve um erro ao criar esta tarefa. Por favor, tente novamente mais tarde.',
        deleteTask: 'Excluir tarefa',
        deleteConfirmation: 'Tem certeza de que deseja excluir esta tarefa?',
    },
    statementPage: {
        title: ({year, monthName}: StatementTitleParams) => `Extrato de ${monthName} ${year}`,
    },
    keyboardShortcutsPage: {
        title: 'Atalhos de teclado',
        subtitle: 'Economize tempo com esses atalhos de teclado úteis:',
        shortcuts: {
            openShortcutDialog: 'Abre o diálogo de atalhos de teclado',
            markAllMessagesAsRead: 'Marcar todas as mensagens como lidas',
            escape: 'Escapar diálogos',
            search: 'Abrir diálogo de pesquisa',
            newChat: 'Nova tela de chat',
            copy: 'Copiar comentário',
            openDebug: 'Abrir a caixa de diálogo de preferências de teste',
        },
    },
    guides: {
        screenShare: 'Compartilhar tela',
        screenShareRequest: 'A Expensify está convidando você para um compartilhamento de tela',
    },
    search: {
        resultsAreLimited: 'Os resultados da pesquisa são limitados.',
        viewResults: 'Ver resultados',
        resetFilters: 'Redefinir filtros',
        searchResults: {
            emptyResults: {
                title: 'Nada para mostrar',
                subtitle: 'Tente ajustar seus critérios de busca ou criar algo com o botão verde +.',
            },
            emptyExpenseResults: {
                title: 'Você ainda não criou nenhuma despesa ainda',
                subtitle: 'Crie uma despesa ou faça um test drive do Expensify para saber mais.',
                subtitleWithOnlyCreateButton: 'Use o botão verde abaixo para criar uma despesa.',
            },
            emptyReportResults: {
                title: 'Você ainda não criou nenhum relatório',
                subtitle: 'Crie um relatório ou faça um test drive do Expensify para saber mais.',
                subtitleWithOnlyCreateButton: 'Use o botão verde abaixo para criar um relatório.',
            },
            emptyInvoiceResults: {
                title: 'Você ainda não criou nenhuma fatura ainda',
                subtitle: 'Envie uma fatura ou faça um test drive do Expensify para saber mais.',
                subtitleWithOnlyCreateButton: 'Use o botão verde abaixo para enviar uma fatura.',
            },
            emptyTripResults: {
                title: 'Nenhuma viagem para exibir',
                subtitle: 'Comece reservando sua primeira viagem abaixo.',
                buttonText: 'Reservar uma viagem',
            },
            emptySubmitResults: {
                title: 'Nenhuma despesa para enviar',
                subtitle: 'Você está liberado. Dê uma volta da vitória!',
                buttonText: 'Criar relatório',
            },
            emptyApproveResults: {
                title: 'Nenhuma despesa para aprovar',
                subtitle: 'Zero despesas. Máximo relaxamento. Bem feito!',
            },
            emptyPayResults: {
                title: 'Nenhuma despesa a pagar',
                subtitle: 'Parabéns! Você cruzou a linha de chegada.',
            },
            emptyExportResults: {
                title: 'Nenhuma despesa para exportar',
                subtitle: 'Hora de relaxar, bom trabalho.',
            },
            emptyStatementsResults: {
                title: 'Nenhuma despesa a ser exibida',
                subtitle: 'Nenhum resultado. Tente ajustar seus filtros.',
            },
            emptyUnapprovedResults: {
                title: 'Nenhuma despesa para aprovar',
                subtitle: 'Zero despesas. Máximo relaxamento. Bem feito!',
            },
        },
        statements: 'Declarações',
        unapprovedCash: 'Dinheiro não aprovado',
        unapprovedCard: 'Cartão não aprovado',
        saveSearch: 'Salvar pesquisa',
        deleteSavedSearch: 'Excluir pesquisa salva',
        deleteSavedSearchConfirm: 'Tem certeza de que deseja excluir esta pesquisa?',
        searchName: 'Pesquisar nome',
        savedSearchesMenuItemTitle: 'Salvo',
        groupedExpenses: 'despesas agrupadas',
        bulkActions: {
            approve: 'Aprovar',
            pay: 'Pagar',
            delete: 'Excluir',
            hold: 'Manter',
            unhold: 'Remover retenção',
            noOptionsAvailable: 'Nenhuma opção disponível para o grupo de despesas selecionado.',
        },
        filtersHeader: 'Filtros',
        filters: {
            date: {
                before: ({date}: OptionalParam<DateParams> = {}) => `Antes de ${date ?? ''}`,
                after: ({date}: OptionalParam<DateParams> = {}) => `Após ${date ?? ''}`,
                on: ({date}: OptionalParam<DateParams> = {}) => `On ${date ?? ''}`,
                presets: {
                    [CONST.SEARCH.DATE_PRESETS.NEVER]: 'Nunca',
                    [CONST.SEARCH.DATE_PRESETS.LAST_MONTH]: 'Último mês',
                    [CONST.SEARCH.DATE_PRESETS.LAST_STATEMENT]: 'Última declaração',
                },
            },
            status: 'Status',
            keyword: 'Palavra-chave',
            hasKeywords: 'Tem palavras-chave',
            currency: 'Moeda',
            link: 'Link',
            pinned: 'Fixado',
            unread: 'Não lido',
            completed: 'Concluído',
            amount: {
                lessThan: ({amount}: OptionalParam<RequestAmountParams> = {}) => `Menos de ${amount ?? ''}`,
                greaterThan: ({amount}: OptionalParam<RequestAmountParams> = {}) => `Maior que ${amount ?? ''}`,
                between: ({greaterThan, lessThan}: FiltersAmountBetweenParams) => `Entre ${greaterThan} e ${lessThan}`,
            },
            card: {
                expensify: 'Expensify',
                individualCards: 'Cartões individuais',
                closedCards: 'Cartões fechados',
                cardFeeds: 'Feeds de cartão',
                cardFeedName: ({cardFeedBankName, cardFeedLabel}: {cardFeedBankName: string; cardFeedLabel?: string}) =>
                    `Todos os ${cardFeedBankName}${cardFeedLabel ? ` - ${cardFeedLabel}` : ''}`,
                cardFeedNameCSV: ({cardFeedLabel}: {cardFeedLabel?: string}) => `All CSV Imported Cards${cardFeedLabel ? ` - ${cardFeedLabel}` : ''}`,
            },
            current: 'Atual',
            past: 'Passado',
            submitted: 'Data de envio',
            approved: 'Data aprovada',
            paid: 'Data de pagamento',
            exported: 'Data exportada',
            posted: 'Data de postagem',
            withdrawn: 'Data de retirada',
            billable: 'Faturável',
            reimbursable: 'Reembolsável',
            groupBy: {
                reports: 'Relatório',
                members: 'Membro',
                cards: 'Cartão',
            },
            feed: 'Feed',
            withdrawalType: {
                [CONST.SEARCH.WITHDRAWAL_TYPE.EXPENSIFY_CARD]: 'Expensify Card',
                [CONST.SEARCH.WITHDRAWAL_TYPE.REIMBURSEMENT]: 'Reembolso',
            },
        },
        groupBy: 'Agrupar por',
        moneyRequestReport: {
            emptyStateTitle: 'Este relatório não possui despesas.',
            emptyStateSubtitle: 'Você pode adicionar despesas a este relatório usando o botão acima.',
        },
        noCategory: 'Sem categoria',
        noTag: 'Sem etiqueta',
        expenseType: 'Tipo de despesa',
        withdrawalType: 'Tipo de retirada',
        recentSearches: 'Pesquisas recentes',
        recentChats: 'Chats recentes',
        searchIn: 'Pesquisar em',
        searchPlaceholder: 'Pesquisar por algo',
        suggestions: 'Sugestões',
        exportSearchResults: {
            title: 'Criar exportação',
            description: 'Uau, isso é um monte de itens! Vamos agrupá-los, e o Concierge enviará um arquivo para você em breve.',
        },
        exportAll: {
            selectAllMatchingItems: 'Selecione todos os itens correspondentes',
            allMatchingItemsSelected: 'Todos os itens correspondentes selecionados',
        },
    },
    genericErrorPage: {
        title: 'Ops, algo deu errado!',
        body: {
            helpTextMobile: 'Por favor, feche e reabra o aplicativo, ou mude para',
            helpTextWeb: 'web.',
            helpTextConcierge: 'Se o problema persistir, entre em contato com',
        },
        refresh: 'Atualizar',
    },
    fileDownload: {
        success: {
            title: 'Baixado!',
            message: 'Anexo baixado com sucesso!',
            qrMessage:
                'Verifique sua pasta de fotos ou downloads para uma cópia do seu código QR. Dica: Adicione-o a uma apresentação para que seu público possa escanear e se conectar diretamente com você.',
        },
        generalError: {
            title: 'Erro de anexo',
            message: 'Anexo não pode ser baixado',
        },
        permissionError: {
            title: 'Acesso ao armazenamento',
            message: 'O Expensify não pode salvar anexos sem acesso ao armazenamento. Toque em configurações para atualizar as permissões.',
        },
    },
    desktopApplicationMenu: {
        mainMenu: 'Novo Expensify',
        about: 'About New Expensify',
        update: 'Atualizar o Novo Expensify',
        checkForUpdates: 'Verificar atualizações',
        toggleDevTools: 'Alternar Ferramentas de Desenvolvedor',
        viewShortcuts: 'Ver atalhos de teclado',
        services: 'Serviços',
        hide: 'Ocultar New Expensify',
        hideOthers: 'Ocultar Outros',
        showAll: 'Mostrar tudo',
        quit: 'Sair do New Expensify',
        fileMenu: 'Arquivo',
        closeWindow: 'Fechar Janela',
        editMenu: 'Editar',
        undo: 'Desfazer',
        redo: 'Refazer',
        cut: 'Cortar',
        copy: 'Copiar',
        paste: 'Colar',
        pasteAndMatchStyle: 'Colar e Combinar Estilo',
        pasteAsPlainText: 'Colar como Texto Simples',
        delete: 'Excluir',
        selectAll: 'Selecionar Tudo',
        speechSubmenu: 'Fala',
        startSpeaking: 'Comece a Falar',
        stopSpeaking: 'Pare de Falar',
        viewMenu: 'Visualizar',
        reload: 'Recarregar',
        forceReload: 'Forçar Recarregamento',
        resetZoom: 'Tamanho Real',
        zoomIn: 'Aproximar',
        zoomOut: 'Reduzir Zoom',
        togglefullscreen: 'Alternar Tela Cheia',
        historyMenu: 'Histórico',
        back: 'Voltar',
        forward: 'Encaminhar',
        windowMenu: 'Janela',
        minimize: 'Minimizar',
        zoom: 'Zoom',
        front: 'Trazer Tudo para Frente',
        helpMenu: 'Ajuda',
        learnMore: 'Saiba mais',
        documentation: 'Documentação',
        communityDiscussions: 'Discussões da Comunidade',
        searchIssues: 'Pesquisar Problemas',
    },
    historyMenu: {
        forward: 'Encaminhar',
        back: 'Voltar',
    },
    checkForUpdatesModal: {
        available: {
            title: 'Atualização disponível',
            message: ({isSilentUpdating}: {isSilentUpdating: boolean}) =>
                `A nova versão estará disponível em breve.${!isSilentUpdating ? 'Nós notificaremos você quando estivermos prontos para atualizar.' : ''}`,
            soundsGood: 'Parece bom',
        },
        notAvailable: {
            title: 'Atualização indisponível',
            message: 'Não há atualizações disponíveis no momento. Por favor, verifique novamente mais tarde!',
            okay: 'Okay',
        },
        error: {
            title: 'Falha na verificação de atualização',
            message: 'Não conseguimos verificar uma atualização. Por favor, tente novamente em breve.',
        },
    },
    report: {
        newReport: {
            createReport: 'Criar relatório',
            chooseWorkspace: 'Escolha um espaço de trabalho para este relatório.',
        },
        genericCreateReportFailureMessage: 'Erro inesperado ao criar este chat. Por favor, tente novamente mais tarde.',
        genericAddCommentFailureMessage: 'Erro inesperado ao postar o comentário. Por favor, tente novamente mais tarde.',
        genericUpdateReportFieldFailureMessage: 'Erro inesperado ao atualizar o campo. Por favor, tente novamente mais tarde.',
        genericUpdateReportNameEditFailureMessage: 'Erro inesperado ao renomear o relatório. Por favor, tente novamente mais tarde.',
        noActivityYet: 'Nenhuma atividade ainda',
        actions: {
            type: {
                changeField: ({oldValue, newValue, fieldName}: ChangeFieldParams) => `alterado ${fieldName} de ${oldValue} para ${newValue}`,
                changeFieldEmpty: ({newValue, fieldName}: ChangeFieldParams) => `alterado ${fieldName} para ${newValue}`,
                changeReportPolicy: ({fromPolicyName, toPolicyName}: ChangeReportPolicyParams) => {
                    if (!toPolicyName) {
                        return `Espaço de trabalho alterado${fromPolicyName ? ` (anteriormente ${fromPolicyName})` : ''}`;
                    }
                    return `Espaço de trabalho alterado para ${toPolicyName}${fromPolicyName ? ` (anteriormente ${fromPolicyName})` : ''}`;
                },
                changeType: ({oldType, newType}: ChangeTypeParams) => `alterado o tipo de ${oldType} para ${newType}`,
                exportedToCSV: `exportado para CSV`,
                exportedToIntegration: {
                    automatic: ({label}: ExportedToIntegrationParams) => `exportado para ${label}`,
                    automaticActionOne: ({label}: ExportedToIntegrationParams) => `exportado para ${label} via`,
                    automaticActionTwo: 'configurações de contabilidade',
                    manual: ({label}: ExportedToIntegrationParams) => `marcou este relatório como exportado manualmente para ${label}.`,
                    automaticActionThree: 'e criou com sucesso um registro para',
                    reimburseableLink: 'despesas do próprio bolso',
                    nonReimbursableLink: 'despesas com cartão corporativo',
                    pending: ({label}: ExportedToIntegrationParams) => `iniciou a exportação deste relatório para ${label}...`,
                },
                integrationsMessage: ({errorMessage, label, linkText, linkURL}: IntegrationSyncFailedParams) =>
                    `falha ao exportar este relatório para ${label} ("${errorMessage} ${linkText ? `<a href="${linkURL}">${linkText}</a>` : ''}")`,
                managerAttachReceipt: `adicionou um recibo`,
                managerDetachReceipt: `removeu um recibo`,
                markedReimbursed: ({amount, currency}: MarkedReimbursedParams) => `pago ${currency}${amount} em outro lugar`,
                markedReimbursedFromIntegration: ({amount, currency}: MarkReimbursedFromIntegrationParams) => `pagou ${currency}${amount} via integração`,
                outdatedBankAccount: `não foi possível processar o pagamento devido a um problema com a conta bancária do pagador`,
                reimbursementACHBounce: `não foi possível processar o pagamento, pois o pagador não tem fundos suficientes`,
                reimbursementACHCancelled: `cancelou o pagamento`,
                reimbursementAccountChanged: `não foi possível processar o pagamento, pois o pagador mudou de conta bancária`,
                reimbursementDelayed: `processou o pagamento, mas ele está atrasado em mais 1-2 dias úteis`,
                selectedForRandomAudit: `selecionado aleatoriamente para revisão`,
                selectedForRandomAuditMarkdown: `[randomly selected](https://help.expensify.com/articles/expensify-classic/reports/Set-a-random-report-audit-schedule) para revisão`,
                share: ({to}: ShareParams) => `membro convidado ${to}`,
                unshare: ({to}: UnshareParams) => `membro removido ${to}`,
                stripePaid: ({amount, currency}: StripePaidParams) => `pago ${currency}${amount}`,
                takeControl: `assumiu o controle`,
                integrationSyncFailed: ({label, errorMessage, workspaceAccountingLink}: IntegrationSyncFailedParams) =>
                    `Ocorreu um problema ao sincronizar com ${label}${errorMessage ? ` ("${errorMessage}")` : ''}. Corrija o problema nas <a href="${workspaceAccountingLink}">configurações do workspace</a>.`,
                addEmployee: ({email, role}: AddEmployeeParams) => `adicionado ${email} como ${role === 'member' ? 'a' : 'um/uma'} ${role}`,
                updateRole: ({email, currentRole, newRole}: UpdateRoleParams) => `atualizou o papel de ${email} para ${newRole} (anteriormente ${currentRole})`,
                updatedCustomField1: ({email, previousValue, newValue}: UpdatedCustomFieldParams) => {
                    if (!newValue) {
                        return `removeu o campo personalizado 1 de ${email} (anteriormente "${previousValue}")`;
                    }
                    return !previousValue
                        ? `adicionado "${newValue}" ao campo personalizado 1 de ${email}`
                        : `alterou o campo personalizado 1 de ${email} para "${newValue}" (anteriormente "${previousValue}")`;
                },
                updatedCustomField2: ({email, previousValue, newValue}: UpdatedCustomFieldParams) => {
                    if (!newValue) {
                        return `removeu o campo personalizado 2 de ${email} (anteriormente "${previousValue}")`;
                    }
                    return !previousValue
                        ? `adicionado "${newValue}" ao campo personalizado 2 de ${email}`
                        : `alterou o campo personalizado 2 de ${email} para "${newValue}" (anteriormente "${previousValue}")`;
                },
                leftWorkspace: ({nameOrEmail}: LeftWorkspaceParams) => `${nameOrEmail} saiu do workspace`,
                removeMember: ({email, role}: AddEmployeeParams) => `removeu ${role} ${email}`,
                removedConnection: ({connectionName}: ConnectionNameParams) => `removeu a conexão com ${CONST.POLICY.CONNECTIONS.NAME_USER_FRIENDLY[connectionName]}`,
                addedConnection: ({connectionName}: ConnectionNameParams) => `conectado a ${CONST.POLICY.CONNECTIONS.NAME_USER_FRIENDLY[connectionName]}`,
                leftTheChat: 'saiu do chat',
            },
        },
    },
    chronos: {
        oooEventSummaryFullDay: ({summary, dayCount, date}: OOOEventSummaryFullDayParams) => `${summary} para ${dayCount} ${dayCount === 1 ? 'dia' : 'dias'} até ${date}`,
        oooEventSummaryPartialDay: ({summary, timePeriod, date}: OOOEventSummaryPartialDayParams) => `${summary} de ${timePeriod} em ${date}`,
    },
    footer: {
        features: 'Recursos',
        expenseManagement: 'Gerenciamento de Despesas',
        spendManagement: 'Gestão de Despesas',
        expenseReports: 'Relatórios de Despesas',
        companyCreditCard: 'Cartão de Crédito Corporativo',
        receiptScanningApp: 'Aplicativo de Digitalização de Recibos',
        billPay: 'Bill Pay',
        invoicing: 'Faturamento',
        CPACard: 'Cartão CPA',
        payroll: 'Folha de pagamento',
        travel: 'Viagem',
        resources: 'Recursos',
        expensifyApproved: 'ExpensifyApproved!',
        pressKit: 'Press Kit',
        support: 'Suporte',
        expensifyHelp: 'ExpensifyHelp',
        terms: 'Termos de Serviço',
        privacy: 'Privacidade',
        learnMore: 'Saiba Mais',
        aboutExpensify: 'Sobre a Expensify',
        blog: 'Blog',
        jobs: 'Trabalhos',
        expensifyOrg: 'Expensify.org',
        investorRelations: 'Investor Relations',
        getStarted: 'Começar',
        createAccount: 'Criar uma Nova Conta',
        logIn: 'Entrar',
    },
    allStates: COMMON_CONST.STATES as States,
    allCountries: CONST.ALL_COUNTRIES as AllCountries,
    accessibilityHints: {
        navigateToChatsList: 'Navegar de volta para a lista de conversas',
        chatWelcomeMessage: 'Mensagem de boas-vindas do chat',
        navigatesToChat: 'Navega para um chat',
        newMessageLineIndicator: 'Indicador de nova linha de mensagem',
        chatMessage: 'Mensagem de chat',
        lastChatMessagePreview: 'Visualização da última mensagem do chat',
        workspaceName: 'Nome do espaço de trabalho',
        chatUserDisplayNames: 'Nomes de exibição dos membros do chat',
        scrollToNewestMessages: 'Rolar para as mensagens mais recentes',
        preStyledText: 'Texto pré-formatado',
        viewAttachment: 'Ver anexo',
    },
    parentReportAction: {
        deletedReport: 'Relatório excluído',
        deletedMessage: 'Mensagem deletada',
        deletedExpense: 'Despesa excluída',
        reversedTransaction: 'Transação revertida',
        deletedTask: 'Tarefa excluída',
        hiddenMessage: 'Mensagem oculta',
    },
    threads: {
        thread: 'Tópico',
        replies: 'Respostas',
        reply: 'Responder',
        from: 'De',
        in: 'em',
        parentNavigationSummary: ({reportName, workspaceName}: ParentNavigationSummaryParams) => `De ${reportName}${workspaceName ? `em ${workspaceName}` : ''}`,
    },
    qrCodes: {
        copy: 'Copiar URL',
        copied: 'Copiado!',
    },
    moderation: {
        flagDescription: 'Todas as mensagens sinalizadas serão enviadas para um moderador para revisão.',
        chooseAReason: 'Escolha um motivo para sinalizar abaixo:',
        spam: 'Spam',
        spamDescription: 'Promoção não solicitada e fora de tópico',
        inconsiderate: 'Inconsiderado',
        inconsiderateDescription: 'Frases insultuosas ou desrespeitosas, com intenções questionáveis',
        intimidation: 'Intimidação',
        intimidationDescription: 'Perseguir agressivamente uma agenda apesar de objeções válidas',
        bullying: 'Bullying',
        bullyingDescription: 'Alvejando um indivíduo para obter obediência',
        harassment: 'Assédio',
        harassmentDescription: 'Comportamento racista, misógino ou amplamente discriminatório',
        assault: 'Agressão',
        assaultDescription: 'Ataque emocional especificamente direcionado com a intenção de causar dano',
        flaggedContent: 'Esta mensagem foi marcada como violadora das nossas regras da comunidade e o conteúdo foi ocultado.',
        hideMessage: 'Ocultar mensagem',
        revealMessage: 'Revelar mensagem',
        levelOneResult: 'Envia aviso anônimo e a mensagem é reportada para revisão.',
        levelTwoResult: 'Mensagem oculta do canal, além de aviso anônimo e mensagem reportada para revisão.',
        levelThreeResult: 'Mensagem removida do canal, além de um aviso anônimo, e a mensagem foi relatada para revisão.',
    },
    actionableMentionWhisperOptions: {
        invite: 'Convide-os',
        nothing: 'Não faça nada',
    },
    actionableMentionJoinWorkspaceOptions: {
        accept: 'Aceitar',
        decline: 'Recusar',
    },
    actionableMentionTrackExpense: {
        submit: 'Envie para alguém',
        categorize: 'Categorize it',
        share: 'Compartilhar com meu contador',
        nothing: 'Nada por agora',
    },
    teachersUnitePage: {
        teachersUnite: 'Professores Unidos',
        joinExpensifyOrg:
            'Junte-se à Expensify.org para eliminar a injustiça ao redor do mundo. A atual campanha "Professores Unidos" apoia educadores em todos os lugares dividindo os custos de materiais escolares essenciais.',
        iKnowATeacher: 'Eu conheço um professor(a)',
        iAmATeacher: 'Sou professor(a)',
        getInTouch: 'Excelente! Por favor, compartilhe as informações deles para que possamos entrar em contato.',
        introSchoolPrincipal: 'Introdução ao diretor da sua escola',
        schoolPrincipalVerifyExpense:
            'A Expensify.org divide o custo dos materiais escolares essenciais para que estudantes de famílias de baixa renda possam ter uma melhor experiência de aprendizado. Seu diretor será solicitado a verificar suas despesas.',
        principalFirstName: 'Nome principal',
        principalLastName: 'Sobrenome do diretor',
        principalWorkEmail: 'Email principal de trabalho',
        updateYourEmail: 'Atualize seu endereço de e-mail',
        updateEmail: 'Atualizar endereço de e-mail',
        schoolMailAsDefault: ({contactMethodsRoute}: ContactMethodsRouteParams) =>
            `Antes de prosseguir, certifique-se de definir seu e-mail escolar como seu método de contato padrão. Você pode fazer isso em Configurações > Perfil > <a href="${contactMethodsRoute}">Métodos de contato</a>.`,
        error: {
            enterPhoneEmail: 'Insira um e-mail ou número de telefone válido',
            enterEmail: 'Digite um e-mail',
            enterValidEmail: 'Insira um e-mail válido',
            tryDifferentEmail: 'Por favor, tente um e-mail diferente.',
        },
    },
    cardTransactions: {
        notActivated: 'Não ativado',
        outOfPocket: 'Despesa do próprio bolso',
        companySpend: 'Gastos da empresa',
    },
    distance: {
        addStop: 'Adicionar parada',
        deleteWaypoint: 'Excluir ponto de referência',
        deleteWaypointConfirmation: 'Tem certeza de que deseja excluir este ponto de referência?',
        address: 'Endereço',
        waypointDescription: {
            start: 'Iniciar',
            stop: 'Pare',
        },
        mapPending: {
            title: 'Mapa pendente',
            subtitle: 'O mapa será gerado quando você voltar a ficar online.',
            onlineSubtitle: 'Um momento enquanto configuramos o mapa',
            errorTitle: 'Erro no mapa',
            errorSubtitle: 'Ocorreu um erro ao carregar o mapa. Por favor, tente novamente.',
        },
        error: {
            selectSuggestedAddress: 'Por favor, selecione um endereço sugerido ou use a localização atual',
        },
    },
    reportCardLostOrDamaged: {
        screenTitle: 'Boletim perdido ou danificado',
        nextButtonLabel: 'Próximo',
        reasonTitle: 'Por que você precisa de um novo cartão?',
        cardDamaged: 'Meu cartão foi danificado',
        cardLostOrStolen: 'Meu cartão foi perdido ou roubado',
        confirmAddressTitle: 'Por favor, confirme o endereço de correspondência para o seu novo cartão.',
        cardDamagedInfo: 'Seu novo cartão chegará em 2-3 dias úteis. Seu cartão atual continuará funcionando até que você ative o novo.',
        cardLostOrStolenInfo: 'Seu cartão atual será permanentemente desativado assim que seu pedido for feito. A maioria dos cartões chega em alguns dias úteis.',
        address: 'Endereço',
        deactivateCardButton: 'Desativar cartão',
        shipNewCardButton: 'Enviar novo cartão',
        addressError: 'Endereço é obrigatório',
        reasonError: 'Motivo é obrigatório',
        successTitle: 'Seu novo cartão está a caminho!',
        successDescription: 'Você precisará ativá-lo assim que ele chegar em alguns dias úteis. Enquanto isso, você pode usar um cartão virtual.',
    },
    eReceipt: {
        guaranteed: 'eReceipt garantido',
        transactionDate: 'Data da transação',
    },
    referralProgram: {
        [CONST.REFERRAL_PROGRAM.CONTENT_TYPES.START_CHAT]: {
            buttonText: 'Inicie um chat, <success><strong>indique um amigo</strong></success>.',
            header: 'Inicie um chat, indique um amigo',
            body: 'Quer que seus amigos usem o Expensify também? Basta iniciar um chat com eles e nós cuidaremos do resto.',
        },
        [CONST.REFERRAL_PROGRAM.CONTENT_TYPES.SUBMIT_EXPENSE]: {
            buttonText: 'Enviar uma despesa, <success><strong>indique seu chefe</strong></success>.',
            header: 'Envie uma despesa, indique seu chefe',
            body: 'Quer que seu chefe use o Expensify também? Basta enviar uma despesa para ele e nós cuidaremos do resto.',
        },
        [CONST.REFERRAL_PROGRAM.CONTENT_TYPES.REFER_FRIEND]: {
            header: 'Indique um amigo',
            body: 'Quer que seus amigos usem o Expensify também? Basta conversar, pagar ou dividir uma despesa com eles e nós cuidaremos do resto. Ou simplesmente compartilhe seu link de convite!',
        },
        [CONST.REFERRAL_PROGRAM.CONTENT_TYPES.SHARE_CODE]: {
            buttonText: 'Indique um amigo',
            header: 'Indique um amigo',
            body: 'Quer que seus amigos usem o Expensify também? Basta conversar, pagar ou dividir uma despesa com eles e nós cuidaremos do resto. Ou simplesmente compartilhe seu link de convite!',
        },
        copyReferralLink: 'Copiar link de convite',
    },
    systemChatFooterMessage: {
        [CONST.INTRO_CHOICES.MANAGE_TEAM]: {
            phrase1: 'Converse com seu especialista em configuração em',
            phrase2: 'para ajuda',
        },
        default: {
            phrase1: 'Mensagem',
            phrase2: 'para ajuda com a configuração',
        },
    },
    violations: {
        allTagLevelsRequired: 'Todas as tags são obrigatórias',
        autoReportedRejectedExpense: ({rejectReason, rejectedBy}: ViolationsAutoReportedRejectedExpenseParams) => `${rejectedBy} rejeitou esta despesa com o comentário "${rejectReason}"`,
        billableExpense: 'Faturável não é mais válido',
        cashExpenseWithNoReceipt: ({formattedLimit}: ViolationsCashExpenseWithNoReceiptParams = {}) => `Receipt required${formattedLimit ? `acima de ${formattedLimit}` : ''}`,
        categoryOutOfPolicy: 'Categoria não é mais válida',
        conversionSurcharge: ({surcharge}: ViolationsConversionSurchargeParams) => `Aplicado ${surcharge}% de sobretaxa de conversão`,
        customUnitOutOfPolicy: 'Taxa não válida para este workspace',
        duplicatedTransaction: 'Duplicar',
        fieldRequired: 'Os campos do relatório são obrigatórios',
        futureDate: 'Data futura não permitida',
        invoiceMarkup: ({invoiceMarkup}: ViolationsInvoiceMarkupParams) => `Marcado em ${invoiceMarkup}%`,
        maxAge: ({maxAge}: ViolationsMaxAgeParams) => `Data anterior a ${maxAge} dias`,
        missingCategory: 'Categoria ausente',
        missingComment: 'Descrição necessária para a categoria selecionada',
        missingTag: ({tagName}: ViolationsMissingTagParams = {}) => `Faltando ${tagName ?? 'tag'}`,
        modifiedAmount: ({type, displayPercentVariance}: ViolationsModifiedAmountParams) => {
            switch (type) {
                case 'distance':
                    return 'O valor difere da distância calculada';
                case 'card':
                    return 'Quantia maior que a transação do cartão';
                default:
                    if (displayPercentVariance) {
                        return `Quantia ${displayPercentVariance}% maior que o recibo escaneado`;
                    }
                    return 'Quantia maior que o recibo escaneado';
            }
        },
        modifiedDate: 'A data difere do recibo digitalizado',
        nonExpensiworksExpense: 'Despesa não Expensiworks',
        overAutoApprovalLimit: ({formattedLimit}: ViolationsOverLimitParams) => `Despesa excede o limite de aprovação automática de ${formattedLimit}`,
        overCategoryLimit: ({formattedLimit}: ViolationsOverCategoryLimitParams) => `Quantia acima do limite de ${formattedLimit}/pessoa da categoria`,
        overLimit: ({formattedLimit}: ViolationsOverLimitParams) => `Quantia acima do limite de ${formattedLimit}/pessoa`,
        overTripLimit: ({formattedLimit}: ViolationsOverLimitParams) => `Valor acima do limite de ${formattedLimit}/viagem`,
        overLimitAttendee: ({formattedLimit}: ViolationsOverLimitParams) => `Quantia acima do limite de ${formattedLimit}/pessoa`,
        perDayLimit: ({formattedLimit}: ViolationsPerDayLimitParams) => `Quantia acima do limite diário de ${formattedLimit}/pessoa para a categoria`,
        receiptNotSmartScanned:
            'Recibo e detalhes da despesa adicionados manualmente. <a href="https://help.expensify.com/articles/expensify-classic/reports/Automatic-Receipt-Audit">Saiba mais.</a>',
        receiptRequired: ({formattedLimit, category}: ViolationsReceiptRequiredParams) => {
            let message = 'Recibo necessário';
            if (formattedLimit ?? category) {
                message += 'sobre';
                if (formattedLimit) {
                    message += ` ${formattedLimit}`;
                }
                if (category) {
                    message += 'limite de categoria';
                }
            }
            return message;
        },
        prohibitedExpense: ({prohibitedExpenseType}: ViolationsProhibitedExpenseParams) => {
            const preMessage = 'Despesa proibida:';
            switch (prohibitedExpenseType) {
                case 'alcohol':
                    return `${preMessage} álcool`;
                case 'gambling':
                    return `${preMessage} jogos de azar`;
                case 'tobacco':
                    return `${preMessage} tabaco`;
                case 'adultEntertainment':
                    return `${preMessage} entretenimento adulto`;
                case 'hotelIncidentals':
                    return `${preMessage} despesas incidentais de hotel`;
                default:
                    return `${preMessage}${prohibitedExpenseType}`;
            }
        },
        customRules: ({message}: ViolationsCustomRulesParams) => message,
        reviewRequired: 'Revisão necessária',
        rter: ({brokenBankConnection, email, isAdmin, isTransactionOlderThan7Days, member, rterType}: ViolationsRterParams) => {
            if (rterType === CONST.RTER_VIOLATION_TYPES.BROKEN_CARD_CONNECTION_530) {
                return 'Não é possível associar automaticamente o recibo devido a uma conexão bancária interrompida.';
            }
            if (brokenBankConnection || rterType === CONST.RTER_VIOLATION_TYPES.BROKEN_CARD_CONNECTION) {
                return isAdmin
                    ? `Não é possível associar automaticamente o recibo devido a uma conexão bancária interrompida que ${email} precisa corrigir.`
                    : 'Não é possível associar automaticamente o recibo devido a uma conexão bancária interrompida que você precisa corrigir.';
            }
            if (!isTransactionOlderThan7Days) {
                return isAdmin ? `Peça a ${member} para marcar como dinheiro ou espere 7 dias e tente novamente.` : 'Aguardando a fusão com a transação do cartão.';
            }
            return '';
        },
        brokenConnection530Error: 'Recibo pendente devido a conexão bancária interrompida',
        adminBrokenConnectionError: 'Recibo pendente devido a uma conexão bancária interrompida. Por favor, resolva em',
        memberBrokenConnectionError: 'Recibo pendente devido a uma conexão bancária interrompida. Por favor, peça a um administrador do espaço de trabalho para resolver.',
        markAsCashToIgnore: 'Marcar como dinheiro para ignorar e solicitar pagamento.',
        smartscanFailed: ({canEdit = true}) => `Falha na digitalização do recibo.${canEdit ? 'Insira os detalhes manualmente.' : ''}`,
        receiptGeneratedWithAI: 'Recibo potencial gerado por IA',
        someTagLevelsRequired: ({tagName}: ViolationsTagOutOfPolicyParams = {}) => `Faltando ${tagName ?? 'Tag'}`,
        tagOutOfPolicy: ({tagName}: ViolationsTagOutOfPolicyParams = {}) => `${tagName ?? 'Tag'} não é mais válido`,
        taxAmountChanged: 'O valor do imposto foi modificado',
        taxOutOfPolicy: ({taxName}: ViolationsTaxOutOfPolicyParams = {}) => `${taxName ?? 'Imposto'} não é mais válido`,
        taxRateChanged: 'A alíquota de imposto foi modificada',
        taxRequired: 'Taxa de imposto ausente',
        none: 'Nenhum',
        taxCodeToKeep: 'Escolha qual código de imposto manter',
        tagToKeep: 'Escolha qual tag manter',
        isTransactionReimbursable: 'Escolha se a transação é reembolsável',
        merchantToKeep: 'Escolha qual comerciante manter',
        descriptionToKeep: 'Escolha qual descrição manter',
        categoryToKeep: 'Escolha qual categoria manter',
        isTransactionBillable: 'Escolha se a transação é faturável',
        keepThisOne: 'Keep this one',
        confirmDetails: `Confirme os detalhes que você está mantendo`,
        confirmDuplicatesInfo: `As solicitações duplicadas que você não mantiver serão mantidas para o membro excluir.`,
        hold: 'Esta despesa foi colocada em espera',
        resolvedDuplicates: 'resolvido o duplicado',
    },
    reportViolations: {
        [CONST.REPORT_VIOLATIONS.FIELD_REQUIRED]: ({fieldName}: RequiredFieldParams) => `${fieldName} é obrigatório`,
    },
    violationDismissal: {
        rter: {
            manual: 'marcou este recibo como dinheiro vivo',
        },
        duplicatedTransaction: {
            manual: 'resolvido o duplicado',
        },
    },
    videoPlayer: {
        play: 'Jogar',
        pause: 'Pausar',
        fullscreen: 'Tela cheia',
        playbackSpeed: 'Velocidade de reprodução',
        expand: 'Expandir',
        mute: 'Silenciar',
        unmute: 'Reativar som',
        normal: 'Normal',
    },
    exitSurvey: {
        header: 'Antes de você ir',
        reasonPage: {
            title: 'Por favor, nos diga por que você está saindo',
            subtitle: 'Antes de você ir, por favor nos diga por que gostaria de mudar para o Expensify Classic.',
        },
        reasons: {
            [CONST.EXIT_SURVEY.REASONS.FEATURE_NOT_AVAILABLE]: 'Preciso de um recurso que está disponível apenas no Expensify Classic.',
            [CONST.EXIT_SURVEY.REASONS.DONT_UNDERSTAND]: 'Não entendo como usar o New Expensify.',
            [CONST.EXIT_SURVEY.REASONS.PREFER_CLASSIC]: 'Eu entendo como usar o New Expensify, mas eu prefiro o Expensify Classic.',
        },
        prompts: {
            [CONST.EXIT_SURVEY.REASONS.FEATURE_NOT_AVAILABLE]: 'Que recurso você precisa que não está disponível no Novo Expensify?',
            [CONST.EXIT_SURVEY.REASONS.DONT_UNDERSTAND]: 'O que você está tentando fazer?',
            [CONST.EXIT_SURVEY.REASONS.PREFER_CLASSIC]: 'Por que você prefere o Expensify Classic?',
        },
        responsePlaceholder: 'Sua resposta',
        thankYou: 'Obrigado pelo feedback!',
        thankYouSubtitle: 'Suas respostas nos ajudarão a construir um produto melhor para realizar tarefas. Muito obrigado!',
        goToExpensifyClassic: 'Mudar para Expensify Classic',
        offlineTitle: 'Parece que você está preso aqui...',
        offline:
            'Parece que você está offline. Infelizmente, o Expensify Classic não funciona offline, mas o Novo Expensify funciona. Se você preferir usar o Expensify Classic, tente novamente quando tiver uma conexão com a internet.',
        quickTip: 'Dica rápida...',
        quickTipSubTitle: 'Você pode ir direto para o Expensify Classic visitando expensify.com. Adicione aos favoritos para um atalho fácil!',
        bookACall: 'Agendar uma chamada',
        noThanks: 'Não, obrigado.',
        bookACallTitle: 'Gostaria de falar com um gerente de produto?',
        benefits: {
            [CONST.EXIT_SURVEY.BENEFIT.CHATTING_DIRECTLY]: 'Conversando diretamente em despesas e relatórios',
            [CONST.EXIT_SURVEY.BENEFIT.EVERYTHING_MOBILE]: 'Capacidade de fazer tudo no celular',
            [CONST.EXIT_SURVEY.BENEFIT.TRAVEL_EXPENSE]: 'Viagem e despesas na velocidade do chat',
        },
        bookACallTextTop: 'Ao mudar para o Expensify Classic, você perderá:',
        bookACallTextBottom:
            'Estamos ansiosos para fazer uma ligação com você para entender o motivo. Você pode agendar uma chamada com um dos nossos gerentes de produto sêniores para discutir suas necessidades.',
        takeMeToExpensifyClassic: 'Leve-me para o Expensify Classic',
    },
    listBoundary: {
        errorMessage: 'Ocorreu um erro ao carregar mais mensagens',
        tryAgain: 'Tente novamente',
    },
    systemMessage: {
        mergedWithCashTransaction: 'correspondeu um recibo a esta transação',
    },
    subscription: {
        authenticatePaymentCard: 'Autenticar cartão de pagamento',
        mobileReducedFunctionalityMessage: 'Você não pode fazer alterações na sua assinatura no aplicativo móvel.',
        badge: {
            freeTrial: ({numOfDays}: BadgeFreeTrialParams) => `Teste gratuito: ${numOfDays} ${numOfDays === 1 ? 'dia' : 'dias'} restantes`,
        },
        billingBanner: {
            policyOwnerAmountOwed: {
                title: 'Suas informações de pagamento estão desatualizadas',
                subtitle: ({date}: BillingBannerSubtitleWithDateParams) => `Atualize seu cartão de pagamento até ${date} para continuar usando todos os seus recursos favoritos.`,
            },
            policyOwnerAmountOwedOverdue: {
                title: 'Seu pagamento não pôde ser processado',
                subtitle: ({date, purchaseAmountOwed}: BillingBannerOwnerAmountOwedOverdueParams) =>
                    date && purchaseAmountOwed
                        ? `Sua cobrança de ${date} no valor de ${purchaseAmountOwed} não pôde ser processada. Por favor, adicione um cartão de pagamento para quitar o valor devido.`
                        : 'Por favor, adicione um cartão de pagamento para quitar o valor devido.',
            },
            policyOwnerUnderInvoicing: {
                title: 'Suas informações de pagamento estão desatualizadas',
                subtitle: ({date}: BillingBannerSubtitleWithDateParams) => `Seu pagamento está atrasado. Por favor, pague sua fatura até ${date} para evitar a interrupção do serviço.`,
            },
            policyOwnerUnderInvoicingOverdue: {
                title: 'Suas informações de pagamento estão desatualizadas',
                subtitle: 'Seu pagamento está atrasado. Por favor, pague sua fatura.',
            },
            billingDisputePending: {
                title: 'Não foi possível cobrar no seu cartão',
                subtitle: ({amountOwed, cardEnding}: BillingBannerDisputePendingParams) =>
                    `Você contestou a cobrança de ${amountOwed} no cartão com final ${cardEnding}. Sua conta será bloqueada até que a disputa seja resolvida com seu banco.`,
            },
            cardAuthenticationRequired: {
                title: 'Não foi possível cobrar no seu cartão',
                subtitle: ({cardEnding}: BillingBannerCardAuthenticationRequiredParams) =>
                    `Seu cartão de pagamento não foi totalmente autenticado. Por favor, complete o processo de autenticação para ativar seu cartão de pagamento com final ${cardEnding}.`,
            },
            insufficientFunds: {
                title: 'Não foi possível cobrar no seu cartão',
                subtitle: ({amountOwed}: BillingBannerInsufficientFundsParams) =>
                    `Seu cartão de pagamento foi recusado devido a fundos insuficientes. Por favor, tente novamente ou adicione um novo cartão de pagamento para quitar seu saldo pendente de ${amountOwed}.`,
            },
            cardExpired: {
                title: 'Não foi possível cobrar no seu cartão',
                subtitle: ({amountOwed}: BillingBannerCardExpiredParams) =>
                    `Seu cartão de pagamento expirou. Por favor, adicione um novo cartão de pagamento para quitar seu saldo pendente de ${amountOwed}.`,
            },
            cardExpireSoon: {
                title: 'Seu cartão está prestes a expirar em breve',
                subtitle: 'Seu cartão de pagamento expirará no final deste mês. Clique no menu de três pontos abaixo para atualizá-lo e continuar usando todos os seus recursos favoritos.',
            },
            retryBillingSuccess: {
                title: 'Sucesso!',
                subtitle: 'Seu cartão foi cobrado com sucesso.',
            },
            retryBillingError: {
                title: 'Não foi possível cobrar no seu cartão',
                subtitle:
                    'Antes de tentar novamente, por favor, ligue diretamente para o seu banco para autorizar cobranças da Expensify e remover quaisquer bloqueios. Caso contrário, tente adicionar um cartão de pagamento diferente.',
            },
            cardOnDispute: ({amountOwed, cardEnding}: BillingBannerCardOnDisputeParams) =>
                `Você contestou a cobrança de ${amountOwed} no cartão com final ${cardEnding}. Sua conta será bloqueada até que a disputa seja resolvida com seu banco.`,
            preTrial: {
                title: 'Inicie uma avaliação gratuita',
                subtitleStart: 'Como próximo passo,',
                subtitleLink: 'complete sua lista de verificação de configuração',
                subtitleEnd: 'para que sua equipe possa começar a registrar despesas.',
            },
            trialStarted: {
                title: ({numOfDays}: TrialStartedTitleParams) => `Teste: ${numOfDays} ${numOfDays === 1 ? 'dia' : 'dias'} restantes!`,
                subtitle: 'Adicione um cartão de pagamento para continuar usando todos os seus recursos favoritos.',
            },
            trialEnded: {
                title: 'Seu teste gratuito terminou',
                subtitle: 'Adicione um cartão de pagamento para continuar usando todos os seus recursos favoritos.',
            },
            earlyDiscount: {
                claimOffer: 'Resgatar oferta',
                noThanks: 'Não, obrigado.',
                subscriptionPageTitle: ({discountType}: EarlyDiscountTitleParams) =>
                    `<strong>${discountType}% de desconto no seu primeiro ano!</strong> Basta adicionar um cartão de pagamento e iniciar uma assinatura anual.`,
                onboardingChatTitle: ({discountType}: EarlyDiscountTitleParams) => `Oferta por tempo limitado: ${discountType}% de desconto no seu primeiro ano!`,
                subtitle: ({days, hours, minutes, seconds}: EarlyDiscountSubtitleParams) => `Reivindicar dentro de ${days > 0 ? `${days}d :` : ''}${hours}h : ${minutes}m : ${seconds}s`,
            },
        },
        cardSection: {
            title: 'Pagamento',
            subtitle: 'Adicione um cartão para pagar sua assinatura do Expensify.',
            addCardButton: 'Adicionar cartão de pagamento',
            cardNextPayment: ({nextPaymentDate}: CardNextPaymentParams) => `Sua próxima data de pagamento é ${nextPaymentDate}.`,
            cardEnding: ({cardNumber}: CardEndingParams) => `Cartão com final ${cardNumber}`,
            cardInfo: ({name, expiration, currency}: CardInfoParams) => `Nome: ${name}, Validade: ${expiration}, Moeda: ${currency}`,
            changeCard: 'Alterar cartão de pagamento',
            changeCurrency: 'Alterar moeda de pagamento',
            cardNotFound: 'Nenhum cartão de pagamento adicionado',
            retryPaymentButton: 'Tentar novamente o pagamento',
            authenticatePayment: 'Autenticar pagamento',
            requestRefund: 'Solicitar reembolso',
            requestRefundModal: {
                full: 'Obter um reembolso é fácil, basta rebaixar sua conta antes da próxima data de cobrança e você receberá um reembolso. <br /> <br /> Atenção: Rebaixar sua conta significa que seu(s) espaço(s) de trabalho será(ão) excluído(s). Esta ação não pode ser desfeita, mas você sempre pode criar um novo espaço de trabalho se mudar de ideia.',
                confirm: 'Excluir espaço(s) de trabalho e rebaixar',
            },
            viewPaymentHistory: 'Ver histórico de pagamentos',
        },
        yourPlan: {
            title: 'Seu plano',
            exploreAllPlans: 'Explore todos os planos',
            customPricing: 'Preços personalizados',
            asLowAs: ({price}: YourPlanPriceValueParams) => `a partir de ${price} por membro ativo/mês`,
            pricePerMemberMonth: ({price}: YourPlanPriceValueParams) => `${price} por membro/mês`,
            pricePerMemberPerMonth: ({price}: YourPlanPriceValueParams) => `${price} por membro por mês`,
            perMemberMonth: 'por membro/mês',
            collect: {
                title: 'Coletar',
                description: 'O plano para pequenas empresas que oferece despesas, viagens e chat.',
                priceAnnual: ({lower, upper}: YourPlanPriceParams) => `De ${lower}/membro ativo com o Expensify Card, ${upper}/membro ativo sem o Expensify Card.`,
                pricePayPerUse: ({lower, upper}: YourPlanPriceParams) => `De ${lower}/membro ativo com o Expensify Card, ${upper}/membro ativo sem o Expensify Card.`,
                benefit1: 'Digitalização de recibos',
                benefit2: 'Reembolsos',
                benefit3: 'Gerenciamento de cartões corporativos',
                benefit4: 'Aprovações de despesas e viagens',
                benefit5: 'Reserva de viagem e regras',
                benefit6: 'Integrações QuickBooks/Xero',
                benefit7: 'Converse sobre despesas, relatórios e salas',
                benefit8: 'Suporte humano e de IA',
            },
            control: {
                title: 'Controle',
                description: 'Despesa, viagem e chat para grandes empresas.',
                priceAnnual: ({lower, upper}: YourPlanPriceParams) => `De ${lower}/membro ativo com o Expensify Card, ${upper}/membro ativo sem o Expensify Card.`,
                pricePayPerUse: ({lower, upper}: YourPlanPriceParams) => `De ${lower}/membro ativo com o Expensify Card, ${upper}/membro ativo sem o Expensify Card.`,
                benefit1: 'Tudo no plano Collect',
                benefit2: 'Fluxos de aprovação em múltiplos níveis',
                benefit3: 'Regras de despesas personalizadas',
                benefit4: 'Integrações ERP (NetSuite, Sage Intacct, Oracle)',
                benefit5: 'Integrações de RH (Workday, Certinia)',
                benefit6: 'SAML/SSO',
                benefit7: 'Insights e relatórios personalizados',
                benefit8: 'Orçamento',
            },
            thisIsYourCurrentPlan: 'Este é o seu plano atual',
            downgrade: 'Fazer downgrade para Collect',
            upgrade: 'Atualizar para Control',
            addMembers: 'Adicionar membros',
            saveWithExpensifyTitle: 'Economize com o Expensify Card',
            saveWithExpensifyDescription: 'Use nosso calculador de economia para ver como o cashback do Expensify Card pode reduzir sua fatura do Expensify.',
            saveWithExpensifyButton: 'Saiba mais',
        },
        compareModal: {
            comparePlans: 'Comparar Planos',
            unlockTheFeatures: 'Desbloqueie os recursos que você precisa com o plano certo para você.',
            viewOurPricing: 'Veja nossa página de preços',
            forACompleteFeatureBreakdown: 'para uma análise completa dos recursos de cada um dos nossos planos.',
        },
        details: {
            title: 'Detalhes da assinatura',
            annual: 'Assinatura anual',
            taxExempt: 'Solicitar status de isenção de impostos',
            taxExemptEnabled: 'Isento de impostos',
            taxExemptStatus: 'Status de isenção de impostos',
            payPerUse: 'Pagamento por uso',
            subscriptionSize: 'Tamanho da assinatura',
            headsUp:
                'Atenção: Se você não definir o tamanho da sua assinatura agora, nós a definiremos automaticamente com base no número de membros ativos do seu primeiro mês. Você estará então comprometido a pagar por pelo menos esse número de membros pelos próximos 12 meses. Você pode aumentar o tamanho da sua assinatura a qualquer momento, mas não pode diminuí-la até que sua assinatura termine.',
            zeroCommitment: 'Zero compromisso na taxa de assinatura anual com desconto',
        },
        subscriptionSize: {
            title: 'Tamanho da assinatura',
            yourSize: 'O tamanho da sua assinatura é o número de vagas disponíveis que podem ser preenchidas por qualquer membro ativo em um determinado mês.',
            eachMonth:
                'Todo mês, sua assinatura cobre até o número de membros ativos definido acima. Sempre que você aumentar o tamanho da sua assinatura, começará uma nova assinatura de 12 meses nesse novo tamanho.',
            note: 'Nota: Um membro ativo é qualquer pessoa que tenha criado, editado, enviado, aprovado, reembolsado ou exportado dados de despesas vinculados ao espaço de trabalho da sua empresa.',
            confirmDetails: 'Confirme os detalhes da sua nova assinatura anual:',
            subscriptionSize: 'Tamanho da assinatura',
            activeMembers: ({size}: SubscriptionSizeParams) => `${size} membros ativos/mês`,
            subscriptionRenews: 'Assinatura renova-se',
            youCantDowngrade: 'Você não pode fazer downgrade durante sua assinatura anual.',
            youAlreadyCommitted: ({size, date}: SubscriptionCommitmentParams) =>
                `Você já se comprometeu com uma assinatura anual de ${size} membros ativos por mês até ${date}. Você pode mudar para uma assinatura de pagamento por uso em ${date} desativando a renovação automática.`,
            error: {
                size: 'Por favor, insira um tamanho de assinatura válido.',
                sameSize: 'Por favor, insira um número diferente do tamanho atual da sua assinatura.',
            },
        },
        paymentCard: {
            addPaymentCard: 'Adicionar cartão de pagamento',
            enterPaymentCardDetails: 'Insira os detalhes do seu cartão de pagamento',
            security: 'A Expensify está em conformidade com PCI-DSS, usa criptografia de nível bancário e utiliza infraestrutura redundante para proteger seus dados.',
            learnMoreAboutSecurity: 'Saiba mais sobre nossa segurança.',
        },
        subscriptionSettings: {
            title: 'Configurações de assinatura',
            summary: ({subscriptionType, subscriptionSize, autoRenew, autoIncrease}: SubscriptionSettingsSummaryParams) =>
                `Tipo de assinatura: ${subscriptionType}, Tamanho da assinatura: ${subscriptionSize}, Renovação automática: ${autoRenew}, Aumento automático de assentos anuais: ${autoIncrease}`,
            none: 'none',
            on: 'em',
            off: 'desligado',
            annual: 'Anual',
            autoRenew: 'Renovação automática',
            autoIncrease: 'Aumento automático de assentos anuais',
            saveUpTo: ({amountWithCurrency}: SubscriptionSettingsSaveUpToParams) => `Economize até ${amountWithCurrency}/mês por membro ativo`,
            automaticallyIncrease:
                'Aumente automaticamente seus assentos anuais para acomodar membros ativos que excedam o tamanho da sua assinatura. Nota: Isso estenderá a data de término da sua assinatura anual.',
            disableAutoRenew: 'Desativar renovação automática',
            helpUsImprove: 'Ajude-nos a melhorar o Expensify',
            whatsMainReason: 'Qual é o principal motivo para você desativar a renovação automática?',
            renewsOn: ({date}: SubscriptionSettingsRenewsOnParams) => `Renova em ${date}.`,
            pricingConfiguration: 'O preço depende da configuração. Para o menor preço, escolha uma assinatura anual e obtenha o Expensify Card.',
            learnMore: {
                part1: 'Saiba mais em nosso',
                pricingPage: 'página de preços',
                part2: 'ou converse com nossa equipe no seu',
                adminsRoom: '#admins room.',
            },
            estimatedPrice: 'Preço estimado',
            changesBasedOn: 'Isso muda com base no uso do seu Expensify Card e nas opções de assinatura abaixo.',
        },
        requestEarlyCancellation: {
            title: 'Solicitar cancelamento antecipado',
            subtitle: 'Qual é o principal motivo pelo qual você está solicitando o cancelamento antecipado?',
            subscriptionCanceled: {
                title: 'Assinatura cancelada',
                subtitle: 'Sua assinatura anual foi cancelada.',
                info: 'Se você quiser continuar usando seu(s) espaço(s) de trabalho em uma base de pagamento por uso, está tudo certo.',
                preventFutureActivity: ({workspacesListRoute}: WorkspacesListRouteParams) =>
                    `Se você deseja evitar atividades e cobranças futuras, você deve <a href="${workspacesListRoute}">excluir seu(s) espaço(s) de trabalho</a>. Observe que, ao excluir seu(s) workspace(s), você será cobrado por qualquer atividade pendente que tenha ocorrido durante o mês corrente.`,
            },
            requestSubmitted: {
                title: 'Solicitação enviada',
                subtitle: {
                    part1: 'Obrigado por nos informar que você está interessado em cancelar sua assinatura. Estamos revisando sua solicitação e entraremos em contato em breve através do seu chat com',
                    link: 'Concierge',
                    part2: '.',
                },
            },
            acknowledgement: `Ao solicitar o cancelamento antecipado, reconheço e concordo que a Expensify não tem obrigação de atender a tal solicitação sob a Expensify.<a href=${CONST.OLD_DOT_PUBLIC_URLS.TERMS_URL}>Termos de Serviço</a>ou outro acordo de serviços aplicável entre mim e a Expensify e que a Expensify mantém a discrição exclusiva em relação à concessão de qualquer solicitação desse tipo.`,
        },
    },
    feedbackSurvey: {
        tooLimited: 'A funcionalidade precisa de melhorias',
        tooExpensive: 'Muito caro',
        inadequateSupport: 'Suporte ao cliente inadequado',
        businessClosing: 'Empresa fechando, reduzindo ou adquirida',
        additionalInfoTitle: 'Para qual software você está migrando e por quê?',
        additionalInfoInputLabel: 'Sua resposta',
    },
    roomChangeLog: {
        updateRoomDescription: 'defina a descrição da sala para:',
        clearRoomDescription: 'limpou a descrição da sala',
    },
    delegate: {
        switchAccount: 'Alternar contas:',
        copilotDelegatedAccess: 'Copilot: Acesso delegado',
        copilotDelegatedAccessDescription: 'Permitir que outros membros acessem sua conta.',
        addCopilot: 'Adicionar copiloto',
        membersCanAccessYourAccount: 'Esses membros podem acessar sua conta:',
        youCanAccessTheseAccounts: 'Você pode acessar essas contas através do alternador de contas:',
        role: ({role}: OptionalParam<DelegateRoleParams> = {}) => {
            switch (role) {
                case CONST.DELEGATE_ROLE.ALL:
                    return 'Cheio';
                case CONST.DELEGATE_ROLE.SUBMITTER:
                    return 'Limitado';
                default:
                    return '';
            }
        },
        genericError: 'Ops, algo deu errado. Por favor, tente novamente.',
        onBehalfOfMessage: ({delegator}: DelegatorParams) => `em nome de ${delegator}`,
        accessLevel: 'Nível de acesso',
        confirmCopilot: 'Confirme seu copiloto abaixo.',
        accessLevelDescription: 'Escolha um nível de acesso abaixo. Tanto o acesso Completo quanto o Limitado permitem que copilotos vejam todas as conversas e despesas.',
        roleDescription: ({role}: OptionalParam<DelegateRoleParams> = {}) => {
            switch (role) {
                case CONST.DELEGATE_ROLE.ALL:
                    return 'Permitir que outro membro realize todas as ações em sua conta, em seu nome. Inclui bate-papo, envios, aprovações, pagamentos, atualizações de configurações e mais.';
                case CONST.DELEGATE_ROLE.SUBMITTER:
                    return 'Permita que outro membro execute a maioria das ações em sua conta, em seu nome. Exclui aprovações, pagamentos, rejeições e bloqueios.';
                default:
                    return '';
            }
        },
        removeCopilot: 'Remover copilot',
        removeCopilotConfirmation: 'Tem certeza de que deseja remover este copiloto?',
        changeAccessLevel: 'Alterar nível de acesso',
        makeSureItIsYou: 'Vamos garantir que é você',
        enterMagicCode: ({contactMethod}: EnterMagicCodeParams) =>
            `Por favor, insira o código mágico enviado para ${contactMethod} para adicionar um copiloto. Ele deve chegar em um ou dois minutos.`,
        enterMagicCodeUpdate: ({contactMethod}: EnterMagicCodeParams) => `Por favor, insira o código mágico enviado para ${contactMethod} para atualizar seu copiloto.`,
        notAllowed: 'Não tão rápido...',
        noAccessMessage: 'Como copiloto, você não tem acesso a esta página. Desculpe!',
        notAllowedMessage: ({accountOwnerEmail}: AccountOwnerParams) =>
            `Como <a href="${CONST.DELEGATE_ROLE_HELP_DOT_ARTICLE_LINK}">copiloto</a> do ${accountOwnerEmail}, você não tem permissão para realizar essa ação. Desculpe-me!`,
        copilotAccess: 'Acesso ao Copilot',
    },
    debug: {
        debug: 'Debug',
        details: 'Detalhes',
        JSON: 'JSON',
        reportActions: 'Ações',
        reportActionPreview: 'Visualizar',
        nothingToPreview: 'Nada para visualizar',
        editJson: 'Editar JSON:',
        preview: 'Pré-visualização:',
        missingProperty: ({propertyName}: MissingPropertyParams) => `Faltando ${propertyName}`,
        invalidProperty: ({propertyName, expectedType}: InvalidPropertyParams) => `Propriedade inválida: ${propertyName} - Esperado: ${expectedType}`,
        invalidValue: ({expectedValues}: InvalidValueParams) => `Valor inválido - Esperado: ${expectedValues}`,
        missingValue: 'Valor ausente',
        createReportAction: 'Criar Ação de Relatório',
        reportAction: 'Relatar Ação',
        report: 'Relatório',
        transaction: 'Transação',
        violations: 'Violações',
        transactionViolation: 'Violação de Transação',
        hint: 'As alterações de dados não serão enviadas para o backend',
        textFields: 'Campos de texto',
        numberFields: 'Campos numéricos',
        booleanFields: 'Campos booleanos',
        constantFields: 'Campos constantes',
        dateTimeFields: 'Campos DateTime',
        date: 'Data',
        time: 'Tempo',
        none: 'Nenhum',
        visibleInLHN: 'Visível no LHN',
        GBR: 'GBR',
        RBR: 'RBR',
        true: 'true',
        false: 'false',
        viewReport: 'Visualizar Relatório',
        viewTransaction: 'Ver transação',
        createTransactionViolation: 'Criar violação de transação',
        reasonVisibleInLHN: {
            hasDraftComment: 'Tem comentário rascunho',
            hasGBR: 'Possui GBR',
            hasRBR: 'Possui RBR',
            pinnedByUser: 'Fixado por membro',
            hasIOUViolations: 'Possui violações de IOU',
            hasAddWorkspaceRoomErrors: 'Tem erros ao adicionar a sala do espaço de trabalho',
            isUnread: 'Está não lido (modo de foco)',
            isArchived: 'Está arquivado (modo mais recente)',
            isSelfDM: 'É auto DM',
            isFocused: 'Está temporariamente focado',
        },
        reasonGBR: {
            hasJoinRequest: 'Tem solicitação de entrada (sala de administração)',
            isUnreadWithMention: 'Está não lido com menção',
            isWaitingForAssigneeToCompleteAction: 'Está aguardando o responsável concluir a ação',
            hasChildReportAwaitingAction: 'Tem um relatório infantil aguardando ação',
            hasMissingInvoiceBankAccount: 'Falta a conta bancária da fatura',
        },
        reasonRBR: {
            hasErrors: 'Tem erros nos dados do relatório ou nas ações do relatório',
            hasViolations: 'Tem violações',
            hasTransactionThreadViolations: 'Tem violações de thread de transação',
        },
        indicatorStatus: {
            theresAReportAwaitingAction: 'Há um relatório aguardando ação',
            theresAReportWithErrors: 'Há um relatório com erros',
            theresAWorkspaceWithCustomUnitsErrors: 'Há um espaço de trabalho com erros de unidades personalizadas',
            theresAProblemWithAWorkspaceMember: 'Há um problema com um membro do espaço de trabalho',
            theresAProblemWithAWorkspaceQBOExport: 'Houve um problema com a configuração de exportação da conexão do espaço de trabalho.',
            theresAProblemWithAContactMethod: 'Há um problema com um método de contato',
            aContactMethodRequiresVerification: 'Um método de contato requer verificação',
            theresAProblemWithAPaymentMethod: 'Há um problema com um método de pagamento',
            theresAProblemWithAWorkspace: 'Há um problema com um espaço de trabalho',
            theresAProblemWithYourReimbursementAccount: 'Há um problema com sua conta de reembolso',
            theresABillingProblemWithYourSubscription: 'Há um problema de cobrança com a sua assinatura',
            yourSubscriptionHasBeenSuccessfullyRenewed: 'Sua assinatura foi renovada com sucesso',
            theresWasAProblemDuringAWorkspaceConnectionSync: 'Houve um problema durante a sincronização de conexão do espaço de trabalho',
            theresAProblemWithYourWallet: 'Há um problema com sua carteira',
            theresAProblemWithYourWalletTerms: 'Há um problema com os termos da sua carteira',
        },
    },
    emptySearchView: {
        takeATestDrive: 'Faça um test drive',
    },
    migratedUserWelcomeModal: {
        title: 'Viagens e despesas, na velocidade do chat',
        subtitle: 'O novo Expensify tem a mesma ótima automação, mas agora com uma colaboração incrível:',
        confirmText: 'Vamos lá!',
        features: {
            chat: '<strong>Converse diretamente em qualquer despesa</strong>, relatório ou espaço de trabalho',
            scanReceipt: '<strong>Escaneie recibos</strong> e receba o reembolso',
            crossPlatform: 'Faça <strong>tudo</strong> do seu telefone ou navegador',
        },
    },
    productTrainingTooltip: {
        // TODO: CONCIERGE_LHN_GBR tooltip will be replaced by a tooltip in the #admins room
        // https://github.com/Expensify/App/issues/57045#issuecomment-2701455668
        conciergeLHNGBR: '<tooltip>Comece <strong>aqui!</strong></tooltip>',
        saveSearchTooltip: '<tooltip><strong>Renomeie suas buscas salvas</strong> aqui!</tooltip>',
        globalCreateTooltip: '<tooltip><strong>Crie despesas</strong>, comece um bate-papo,\ne mais. Experimente!</tooltip>',
        bottomNavInboxTooltip: '<tooltip>Veja o que <strong>precisa da sua atenção</strong>\ne <strong>converse sobre despesas.</strong></tooltip>',
        workspaceChatTooltip: '<tooltip>Converse com os <strong>aprovadores</strong></tooltip>',
        GBRRBRChat: '<tooltip>Você verá 🟢 nas <strong>ações a serem tomadas</strong>\ne 🔴 nos <strong>itens a revisar.</strong></tooltip>',
        accountSwitcher: '<tooltip>Acesse suas <strong>contas Copilot</strong> aqui</tooltip>',
        expenseReportsFilter: '<tooltip>Bem-vindo! Encontre todos os\n<strong>relatórios da sua empresa</strong> aqui.</tooltip>',
        scanTestTooltip: {
            main: '<tooltip><strong>Escaneie nosso recibo de teste</strong> para ver como funciona!</tooltip>',
            manager: '<tooltip>Escolha nosso <strong>gerente de teste</strong> para experimentar!</tooltip>',
            confirmation: '<tooltip>Agora, <strong>envie sua despesa</strong> e veja\na mágica acontecer!</tooltip>',
            tryItOut: 'Experimentar',
            noThanks: 'Não, obrigado',
        },
        outstandingFilter: '<tooltip>Filtrar despesas\nque <strong>precisam de aprovação</strong></tooltip>',
        scanTestDriveTooltip: '<tooltip>Envie este recibo para\n<strong>concluir o teste!</strong></tooltip>',
    },
    discardChangesConfirmation: {
        title: 'Descartar alterações?',
        body: 'Tem certeza de que deseja descartar as alterações que fez?',
        confirmText: 'Descartar alterações',
    },
    scheduledCall: {
        book: {
            title: 'Agendar chamada',
            description: 'Encontre um horário que funcione para você.',
            slots: 'Horários disponíveis para',
        },
        confirmation: {
            title: 'Confirmar chamada',
            description: 'Certifique-se de que os detalhes abaixo estão corretos para você. Assim que você confirmar a chamada, enviaremos um convite com mais informações.',
            setupSpecialist: 'Seu especialista em configuração',
            meetingLength: 'Duração da reunião',
            dateTime: 'Data e hora',
            minutes: '30 minutos',
        },
        callScheduled: 'Chamada agendada',
    },
    autoSubmitModal: {
        title: 'Tudo pronto e enviado!',
        description: 'Todos os avisos e violações foram resolvidos, então:',
        submittedExpensesTitle: 'Estas despesas foram enviadas',
        submittedExpensesDescription: 'Essas despesas foram enviadas para o seu aprovador, mas ainda podem ser editadas até serem aprovadas.',
        pendingExpensesTitle: 'Despesas pendentes foram movidas',
        pendingExpensesDescription: 'Quaisquer despesas pendentes do cartão foram movidas para um relatório separado até serem lançadas.',
    },
    testDrive: {
        quickAction: {
            takeATwoMinuteTestDrive: 'Faça um test drive de 2 minutos',
        },
        modal: {
            title: 'Faça um test drive conosco',
            description: 'Faça um rápido tour pelo produto para se atualizar rapidamente. Sem paradas necessárias!',
            confirmText: 'Iniciar test drive',
            helpText: 'Pular',
            employee: {
                description:
                    '<muted-text>Ganhe <strong>3 meses gratuitos de Expensify</strong> para sua equipe! Basta inserir o e-mail do seu chefe abaixo e enviar uma despesa de teste.</muted-text>',
                email: 'Digite o e-mail do seu chefe',
                error: 'Esse membro possui um espaço de trabalho, por favor insira um novo membro para testar.',
            },
        },
        banner: {
            currentlyTestDrivingExpensify: 'Você está atualmente testando o Expensify',
            readyForTheRealThing: 'Pronto para a coisa real?',
            getStarted: 'Comece agora',
        },
        employeeInviteMessage: ({name}: EmployeeInviteMessageParams) =>
            `# ${name} convidou você para experimentar o Expensify\nEi! Acabei de conseguir *3 meses grátis* para testarmos o Expensify, a maneira mais rápida de lidar com despesas.\n\nAqui está um *recibo de teste* para mostrar como funciona:`,
    },
    export: {
        basicExport: 'Exportação básica',
        reportLevelExport: 'Todos os dados - nível de relatório',
        expenseLevelExport: 'Todos os dados - nível de despesa',
        exportInProgress: 'Exportação em andamento',
        conciergeWillSend: 'Concierge enviará o arquivo em breve.',
    },
};
// IMPORTANT: This line is manually replaced in generate translation files by scripts/generateTranslations.ts,
// so if you change it here, please update it there as well.
export default translations satisfies TranslationDeepObject<typeof en>;<|MERGE_RESOLUTION|>--- conflicted
+++ resolved
@@ -35,10 +35,7 @@
     AuthenticationErrorParams,
     AutoPayApprovedReportsLimitErrorParams,
     BadgeFreeTrialParams,
-<<<<<<< HEAD
-=======
     BankAccountLastFourParams,
->>>>>>> 4b22ec27
     BeginningOfArchivedRoomParams,
     BeginningOfChatHistoryAdminRoomParams,
     BeginningOfChatHistoryAnnounceRoomParams,
