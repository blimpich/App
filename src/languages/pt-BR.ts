/**
 *   _____                      __         __
 *  / ___/__ ___  ___ _______ _/ /____ ___/ /
 * / (_ / -_) _ \/ -_) __/ _ \`/ __/ -_) _  /
 * \___/\__/_//_/\__/_/  \_,_/\__/\__/\_,_/
 *
 * This file was automatically generated. Please consider these alternatives before manually editing it:
 *
 * - Improve the prompts in prompts/translation, or
 * - Improve context annotations in src/languages/en.ts
 */
import {CONST as COMMON_CONST} from 'expensify-common';
import startCase from 'lodash/startCase';
import type {OnboardingCompanySize, OnboardingTask} from '@libs/actions/Welcome/OnboardingFlow';
import CONST from '@src/CONST';
import type {Country} from '@src/CONST';
import type OriginalMessage from '@src/types/onyx/OriginalMessage';
import type en from './en';
import type {
    AccountOwnerParams,
    ActionsAreCurrentlyRestricted,
    AddedOrDeletedPolicyReportFieldParams,
    AddedPolicyApprovalRuleParams,
    AddEmployeeParams,
    AddOrDeletePolicyCustomUnitRateParams,
    AddressLineParams,
    AdminCanceledRequestParams,
    AirlineParams,
    AlreadySignedInParams,
    ApprovalWorkflowErrorParams,
    ApprovedAmountParams,
    AssignCardParams,
    AssignedCardParams,
    AssigneeParams,
    AuthenticationErrorParams,
    AutoPayApprovedReportsLimitErrorParams,
    BadgeFreeTrialParams,
    BankAccountLastFourParams,
    BeginningOfArchivedRoomParams,
    BeginningOfChatHistoryAdminRoomParams,
    BeginningOfChatHistoryAnnounceRoomParams,
    BeginningOfChatHistoryDomainRoomParams,
    BeginningOfChatHistoryInvoiceRoomParams,
    BeginningOfChatHistoryPolicyExpenseChatParams,
    BeginningOfChatHistoryUserRoomParams,
    BillingBannerCardAuthenticationRequiredParams,
    BillingBannerCardExpiredParams,
    BillingBannerCardOnDisputeParams,
    BillingBannerDisputePendingParams,
    BillingBannerInsufficientFundsParams,
    BillingBannerOwnerAmountOwedOverdueParams,
    BillingBannerSubtitleWithDateParams,
    BusinessBankAccountParams,
    BusinessTaxIDParams,
    CanceledRequestParams,
    CardEndingParams,
    CardInfoParams,
    CardNextPaymentParams,
    CategoryNameParams,
    ChangeFieldParams,
    ChangeOwnerDuplicateSubscriptionParams,
    ChangeOwnerHasFailedSettlementsParams,
    ChangeOwnerSubscriptionParams,
    ChangeReportPolicyParams,
    ChangeTypeParams,
    CharacterLengthLimitParams,
    CharacterLimitParams,
    ChatWithAccountManagerParams,
    CompanyCardBankName,
    CompanyCardFeedNameParams,
    CompanyNameParams,
    ConfirmThatParams,
    ConnectionNameParams,
    ConnectionParams,
    ContactMethodParams,
    ContactMethodsRouteParams,
    CreateExpensesParams,
    CurrencyCodeParams,
    CurrencyInputDisabledTextParams,
    CustomersOrJobsLabelParams,
    CustomUnitRateParams,
    DateParams,
    DateShouldBeAfterParams,
    DateShouldBeBeforeParams,
    DefaultAmountParams,
    DefaultVendorDescriptionParams,
    DelegateRoleParams,
    DelegateSubmitParams,
    DelegatorParams,
    DeleteActionParams,
    DeleteConfirmationParams,
    DeleteTransactionParams,
    DemotedFromWorkspaceParams,
    DidSplitAmountMessageParams,
    DuplicateTransactionParams,
    EarlyDiscountSubtitleParams,
    EarlyDiscountTitleParams,
    EditActionParams,
    EditDestinationSubtitleParams,
    ElectronicFundsParams,
    EmployeeInviteMessageParams,
    EnterMagicCodeParams,
    ExportAgainModalDescriptionParams,
    ExportedToIntegrationParams,
    ExportIntegrationSelectedParams,
    FeatureNameParams,
    FileLimitParams,
    FileTypeParams,
    FiltersAmountBetweenParams,
    FlightLayoverParams,
    FlightParams,
    FormattedMaxLengthParams,
    GoBackMessageParams,
    ImportedTagsMessageParams,
    ImportedTypesParams,
    ImportFieldParams,
    ImportMembersSuccessfulDescriptionParams,
    ImportPerDiemRatesSuccessfulDescriptionParams,
    ImportTagsSuccessfulDescriptionParams,
    IncorrectZipFormatParams,
    InstantSummaryParams,
    IntacctMappingTitleParams,
    IntegrationExportParams,
    IntegrationSyncFailedParams,
    InvalidPropertyParams,
    InvalidValueParams,
    IssueVirtualCardParams,
    LastSyncAccountingParams,
    LastSyncDateParams,
    LeftWorkspaceParams,
    LocalTimeParams,
    LoggedInAsParams,
    LogSizeParams,
    ManagerApprovedAmountParams,
    ManagerApprovedParams,
    MarkedReimbursedParams,
    MarkReimbursedFromIntegrationParams,
    MissingPropertyParams,
    MovedFromPersonalSpaceParams,
    MovedFromReportParams,
    MovedTransactionParams,
    NeedCategoryForExportToIntegrationParams,
    NewWorkspaceNameParams,
    NoLongerHaveAccessParams,
    NotAllowedExtensionParams,
    NotYouParams,
    OOOEventSummaryFullDayParams,
    OOOEventSummaryPartialDayParams,
    OptionalParam,
    OurEmailProviderParams,
    OwnerOwesAmountParams,
    PaidElsewhereParams,
    PaidWithExpensifyParams,
    ParentNavigationSummaryParams,
    PayerOwesAmountParams,
    PayerOwesParams,
    PayerPaidAmountParams,
    PayerPaidParams,
    PayerSettledParams,
    PaySomeoneParams,
    PolicyAddedReportFieldOptionParams,
    PolicyDisabledReportFieldAllOptionsParams,
    PolicyDisabledReportFieldOptionParams,
    PolicyExpenseChatNameParams,
    RailTicketParams,
    ReconciliationWorksParams,
    RemovedFromApprovalWorkflowParams,
    RemovedTheRequestParams,
    RemoveMemberPromptParams,
    RemoveMembersWarningPrompt,
    RenamedRoomActionParams,
    RenamedWorkspaceNameActionParams,
    ReportArchiveReasonsClosedParams,
    ReportArchiveReasonsInvoiceReceiverPolicyDeletedParams,
    ReportArchiveReasonsMergedParams,
    ReportArchiveReasonsRemovedFromPolicyParams,
    ReportPolicyNameParams,
    RequestAmountParams,
    RequestCountParams,
    RequestedAmountMessageParams,
    RequiredFieldParams,
    ResolutionConstraintsParams,
    ReviewParams,
    RoleNamesParams,
    RoomNameReservedErrorParams,
    RoomRenamedToParams,
    SecondaryLoginParams,
    SetTheDistanceMerchantParams,
    SetTheRequestParams,
    SettledAfterAddedBankAccountParams,
    SettleExpensifyCardParams,
    SettlementAccountInfoParams,
    SettlementDateParams,
    ShareParams,
    SignUpNewFaceCodeParams,
    SizeExceededParams,
    SplitAmountParams,
    SplitExpenseEditTitleParams,
    SplitExpenseSubtitleParams,
    SpreadCategoriesParams,
    SpreadFieldNameParams,
    SpreadSheetColumnParams,
    StatementTitleParams,
    StepCounterParams,
    StripePaidParams,
    SubmitsToParams,
    SubmittedToVacationDelegateParams,
    SubscriptionCommitmentParams,
    SubscriptionSettingsRenewsOnParams,
    SubscriptionSettingsSaveUpToParams,
    SubscriptionSettingsSummaryParams,
    SubscriptionSizeParams,
    SyncStageNameConnectionsParams,
    TaskCreatedActionParams,
    TaxAmountParams,
    TermsParams,
    ThreadRequestReportNameParams,
    ThreadSentMoneyReportNameParams,
    TotalAmountGreaterOrLessThanOriginalParams,
    ToValidateLoginParams,
    TransferParams,
    TravelTypeParams,
    TrialStartedTitleParams,
    UnapproveWithIntegrationWarningParams,
    UnshareParams,
    UntilTimeParams,
    UpdatedCustomFieldParams,
    UpdatedPolicyApprovalRuleParams,
    UpdatedPolicyAuditRateParams,
    UpdatedPolicyCategoryDescriptionHintTypeParams,
    UpdatedPolicyCategoryExpenseLimitTypeParams,
    UpdatedPolicyCategoryGLCodeParams,
    UpdatedPolicyCategoryMaxAmountNoReceiptParams,
    UpdatedPolicyCategoryMaxExpenseAmountParams,
    UpdatedPolicyCategoryNameParams,
    UpdatedPolicyCategoryParams,
    UpdatedPolicyCurrencyParams,
    UpdatedPolicyCustomUnitRateParams,
    UpdatedPolicyCustomUnitTaxClaimablePercentageParams,
    UpdatedPolicyCustomUnitTaxRateExternalIDParams,
    UpdatedPolicyDescriptionParams,
    UpdatedPolicyFieldWithNewAndOldValueParams,
    UpdatedPolicyFieldWithValueParam,
    UpdatedPolicyFrequencyParams,
    UpdatedPolicyManualApprovalThresholdParams,
    UpdatedPolicyPreventSelfApprovalParams,
    UpdatedPolicyReportFieldDefaultValueParams,
    UpdatedPolicyTagFieldParams,
    UpdatedPolicyTagNameParams,
    UpdatedPolicyTagParams,
    UpdatedTheDistanceMerchantParams,
    UpdatedTheRequestParams,
    UpdatePolicyCustomUnitParams,
    UpdatePolicyCustomUnitTaxEnabledParams,
    UpdateRoleParams,
    UsePlusButtonParams,
    UserIsAlreadyMemberParams,
    UserSplitParams,
    VacationDelegateParams,
    ViolationsAutoReportedRejectedExpenseParams,
    ViolationsCashExpenseWithNoReceiptParams,
    ViolationsConversionSurchargeParams,
    ViolationsCustomRulesParams,
    ViolationsInvoiceMarkupParams,
    ViolationsMaxAgeParams,
    ViolationsMissingTagParams,
    ViolationsModifiedAmountParams,
    ViolationsOverCategoryLimitParams,
    ViolationsOverLimitParams,
    ViolationsPerDayLimitParams,
    ViolationsProhibitedExpenseParams,
    ViolationsReceiptRequiredParams,
    ViolationsRterParams,
    ViolationsTagOutOfPolicyParams,
    ViolationsTaxOutOfPolicyParams,
    WaitingOnBankAccountParams,
    WalletProgramParams,
    WelcomeEnterMagicCodeParams,
    WelcomeToRoomParams,
    WeSentYouMagicSignInLinkParams,
    WorkEmailMergingBlockedParams,
    WorkEmailResendCodeParams,
    WorkspaceLockedPlanTypeParams,
    WorkspaceMemberList,
    WorkspaceOwnerWillNeedToAddOrUpdatePaymentCardParams,
    WorkspaceRouteParams,
    WorkspacesListRouteParams,
    WorkspaceYouMayJoin,
    YourPlanPriceParams,
    YourPlanPriceValueParams,
    ZipCodeExampleFormatParams,
} from './params';
import type {TranslationDeepObject} from './types';

type StateValue = {
    stateISO: string;
    stateName: string;
};
type States = Record<keyof typeof COMMON_CONST.STATES, StateValue>;
type AllCountries = Record<Country, string>;
/* eslint-disable max-len */
const translations = {
    common: {
        count: 'Contagem',
        cancel: 'Cancelar',
        dismiss: 'Dispensar',
        yes: 'Sim',
        no: 'Não',
        ok: 'OK',
        notNow: 'Agora não',
        learnMore: 'Saiba mais.',
        buttonConfirm: 'Entendi',
        name: 'Nome',
        attachment: 'Anexo',
        attachments: 'Anexos',
        center: 'Centro',
        from: 'De',
        to: 'Para',
        in: 'Em',
        optional: 'Opcional',
        new: 'Novo',
        search: 'Pesquisar',
        reports: 'Relatórios',
        find: 'Encontrar',
        searchWithThreeDots: 'Pesquisar...',
        next: 'Próximo',
        previous: 'Anterior',
        goBack: 'Voltar',
        create: 'Criar',
        add: 'Adicionar',
        resend: 'Reenviar',
        save: 'Salvar',
        select: 'Selecionar',
        deselect: 'Desmarcar',
        selectMultiple: 'Selecionar múltiplos',
        saveChanges: 'Salvar alterações',
        submit: 'Enviar',
        rotate: 'Girar',
        zoom: 'Zoom',
        password: 'Senha',
        magicCode: 'Magic code',
        twoFactorCode: 'Código de dois fatores',
        workspaces: 'Workspaces',
        inbox: 'Caixa de entrada',
        success: 'Sucesso',
        group: 'Grupo',
        profile: 'Perfil',
        referral: 'Indicação',
        payments: 'Pagamentos',
        approvals: 'Aprovações',
        wallet: 'Carteira',
        preferences: 'Preferências',
        view: 'Visualizar',
        review: (reviewParams?: ReviewParams) => `Review${reviewParams?.amount ? ` ${reviewParams?.amount}` : ''}`,
        not: 'Não',
        signIn: 'Entrar',
        signInWithGoogle: 'Entrar com Google',
        signInWithApple: 'Entrar com Apple',
        signInWith: 'Entrar com',
        continue: 'Continuar',
        firstName: 'Primeiro nome',
        lastName: 'Sobrenome',
        scanning: 'Escaneando',
        addCardTermsOfService: 'Termos de Serviço da Expensify',
        perPerson: 'por pessoa',
        phone: 'Telefone',
        phoneNumber: 'Número de telefone',
        phoneNumberPlaceholder: '(xxx) xxx-xxxx',
        email: 'Email',
        and: 'e',
        or: 'ou',
        details: 'Detalhes',
        privacy: 'Privacidade',
        privacyPolicy: 'Política de Privacidade',
        hidden: 'Hidden',
        visible: 'Visível',
        delete: 'Excluir',
        archived: 'arquivado',
        contacts: 'Contatos',
        recents: 'Recentes',
        close: 'Fechar',
        download: 'Baixar',
        downloading: 'Baixando',
        uploading: 'Carregando',
        pin: 'Pin',
        unPin: 'Desafixar',
        back: 'Voltar',
        saveAndContinue: 'Salvar e continuar',
        settings: 'Configurações',
        termsOfService: 'Termos de Serviço',
        members: 'Membros',
        invite: 'Convidar',
        here: 'aqui',
        date: 'Data',
        dob: 'Data de nascimento',
        currentYear: 'Ano atual',
        currentMonth: 'Mês atual',
        ssnLast4: 'Últimos 4 dígitos do SSN',
        ssnFull9: 'Número completo de 9 dígitos do SSN',
        addressLine: ({lineNumber}: AddressLineParams) => `Endereço linha ${lineNumber}`,
        personalAddress: 'Endereço pessoal',
        companyAddress: 'Endereço da empresa',
        noPO: 'Sem caixas postais ou endereços de entrega, por favor.',
        city: 'Cidade',
        state: 'Estado',
        streetAddress: 'Endereço residencial',
        stateOrProvince: 'Estado / Província',
        country: 'País',
        zip: 'Código postal',
        zipPostCode: 'CEP / Código Postal',
        whatThis: 'O que é isso?',
        iAcceptThe: 'Eu aceito o',
        remove: 'Remover',
        admin: 'Administração',
        owner: 'Proprietário',
        dateFormat: 'YYYY-MM-DD',
        send: 'Enviar',
        na: 'N/A',
        noResultsFound: 'Nenhum resultado encontrado',
        noResultsFoundMatching: ({searchString}: {searchString: string}) => `Nenhum resultado encontrado correspondente a "${searchString}"`,
        recentDestinations: 'Destinos recentes',
        timePrefix: 'É',
        conjunctionFor: 'para',
        todayAt: 'Hoje às',
        tomorrowAt: 'Amanhã às',
        yesterdayAt: 'Ontem às',
        conjunctionAt: 'em',
        conjunctionTo: 'para',
        genericErrorMessage: 'Ops... algo deu errado e sua solicitação não pôde ser concluída. Por favor, tente novamente mais tarde.',
        percentage: 'Porcentagem',
        error: {
            invalidAmount: 'Quantia inválida',
            acceptTerms: 'Você deve aceitar os Termos de Serviço para continuar',
            phoneNumber: `Por favor, insira um número de telefone válido, com o código do país (ex.: ${CONST.EXAMPLE_PHONE_NUMBER})`,
            fieldRequired: 'Este campo é obrigatório',
            requestModified: 'Esta solicitação está sendo modificada por outro membro',
            characterLimitExceedCounter: ({length, limit}: CharacterLengthLimitParams) => `Limite de caracteres excedido (${length}/${limit})`,
            dateInvalid: 'Por favor, selecione uma data válida',
            invalidDateShouldBeFuture: 'Por favor, escolha hoje ou uma data futura',
            invalidTimeShouldBeFuture: 'Por favor, escolha um horário pelo menos um minuto à frente.',
            invalidCharacter: 'Caractere inválido',
            enterMerchant: 'Digite o nome de um comerciante',
            enterAmount: 'Insira um valor',
            missingMerchantName: 'Nome do comerciante ausente',
            missingAmount: 'Quantia faltante',
            missingDate: 'Data ausente',
            enterDate: 'Insira uma data',
            invalidTimeRange: 'Por favor, insira um horário usando o formato de 12 horas (por exemplo, 14:30).',
            pleaseCompleteForm: 'Por favor, complete o formulário acima para continuar.',
            pleaseSelectOne: 'Por favor, selecione uma opção acima',
            invalidRateError: 'Por favor, insira uma taxa válida',
            lowRateError: 'A taxa deve ser maior que 0',
            email: 'Por favor, insira um endereço de e-mail válido.',
            login: 'Ocorreu um erro ao fazer login. Por favor, tente novamente.',
        },
        comma: 'vírgula',
        semicolon: 'semicolon',
        please: 'Por favor',
        contactUs: 'entre em contato conosco',
        pleaseEnterEmailOrPhoneNumber: 'Por favor, insira um e-mail ou número de telefone',
        fixTheErrors: 'corrigir os erros',
        inTheFormBeforeContinuing: 'no formulário antes de continuar',
        confirm: 'Confirmar',
        reset: 'Redefinir',
        done: 'Concluído',
        more: 'Mais',
        debitCard: 'Cartão de débito',
        bankAccount: 'Conta bancária',
        personalBankAccount: 'Conta bancária pessoal',
        businessBankAccount: 'Conta bancária empresarial',
        join: 'Participar',
        leave: 'Sair',
        decline: 'Recusar',
        transferBalance: 'Transferir saldo',
        cantFindAddress: 'Não consegue encontrar seu endereço?',
        enterManually: 'Insira manualmente',
        message: 'Mensagem',
        leaveThread: 'Sair do tópico',
        you: 'Você',
        youAfterPreposition: 'você',
        your: 'seu/sua/seus/suas (dependendo do contexto)',
        conciergeHelp: 'Por favor, entre em contato com o Concierge para obter ajuda.',
        youAppearToBeOffline: 'Você parece estar offline.',
        thisFeatureRequiresInternet: 'Este recurso requer uma conexão ativa com a internet.',
        attachmentWillBeAvailableOnceBackOnline: 'O anexo ficará disponível assim que estiver online novamente.',
        errorOccurredWhileTryingToPlayVideo: 'Ocorreu um erro ao tentar reproduzir este vídeo.',
        areYouSure: 'Você tem certeza?',
        verify: 'Verificar',
        yesContinue: 'Sim, continue.',
        websiteExample: 'e.g. https://www.expensify.com',
        zipCodeExampleFormat: ({zipSampleFormat}: ZipCodeExampleFormatParams) => (zipSampleFormat ? `e.g. ${zipSampleFormat}` : ''),
        description: 'Descrição',
        title: 'Título',
        assignee: 'Cessionário',
        createdBy: 'Criado por',
        with: 'com',
        shareCode: 'Compartilhar código',
        share: 'Compartilhar',
        per: 'por',
        mi: 'milha',
        km: 'quilômetro',
        copied: 'Copiado!',
        someone: 'Alguém',
        total: 'Total',
        edit: 'Editar',
        letsDoThis: `Vamos fazer isso!`,
        letsStart: `Vamos começar`,
        showMore: 'Mostrar mais',
        merchant: 'Comerciante',
        category: 'Categoria',
        report: 'Relatório',
        billable: 'Faturável',
        nonBillable: 'Não faturável',
        tag: 'Tag',
        receipt: 'Recibo',
        verified: 'Verificado',
        replace: 'Substituir',
        distance: 'Distância',
        mile: 'milha',
        miles: 'milhas',
        kilometer: 'quilômetro',
        kilometers: 'quilômetros',
        recent: 'Recente',
        all: 'Todos',
        am: 'AM',
        pm: 'PM',
        tbd: 'TBD',
        selectCurrency: 'Selecione uma moeda',
        card: 'Cartão',
        whyDoWeAskForThis: 'Por que pedimos isso?',
        required: 'Obrigatório',
        showing: 'Mostrando',
        of: 'of',
        default: 'Padrão',
        update: 'Atualizar',
        member: 'Membro',
        auditor: 'Auditor',
        role: 'Função',
        currency: 'Moeda',
        rate: 'Avaliar',
        emptyLHN: {
            title: 'Woohoo! Tudo em dia.',
            subtitleText1: 'Encontre um chat usando o',
            subtitleText2: 'botão acima, ou crie algo usando o',
            subtitleText3: 'botão abaixo.',
        },
        businessName: 'Nome da empresa',
        clear: 'Limpar',
        type: 'Tipo',
        action: 'Ação',
        expenses: 'Despesas',
        totalSpend: 'Gasto total',
        tax: 'Imposto',
        shared: 'Compartilhado',
        drafts: 'Rascunhos',
        draft: 'Rascunho',
        finished: 'Concluído',
        upgrade: 'Atualizar',
        downgradeWorkspace: 'Reduzir espaço de trabalho',
        companyID: 'ID da Empresa',
        userID: 'ID do Usuário',
        disable: 'Desativar',
        export: 'Exportar',
        basicExport: 'Exportação básica',
        initialValue: 'Valor inicial',
        currentDate: 'Data atual',
        value: 'Valor',
        downloadFailedTitle: 'Falha no download',
        downloadFailedDescription: 'Não foi possível concluir o seu download. Por favor, tente novamente mais tarde.',
        filterLogs: 'Filtrar Logs',
        network: 'Network',
        reportID: 'ID do Relatório',
        longID: 'ID longo',
        bankAccounts: 'Contas bancárias',
        chooseFile: 'Escolher arquivo',
        chooseFiles: 'Escolher arquivos',
        dropTitle: 'Deixe ir',
        dropMessage: 'Solte seu arquivo aqui',
        ignore: 'Ignore',
        enabled: 'Ativado',
        disabled: 'Desativado',
        import: 'Importar',
        offlinePrompt: 'Você não pode realizar esta ação no momento.',
        outstanding: 'Excelente',
        chats: 'Chats',
        tasks: 'Tarefas',
        unread: 'Não lido',
        sent: 'Enviado',
        links: 'Links',
        days: 'dias',
        rename: 'Renomear',
        address: 'Endereço',
        hourAbbreviation: 'h',
        minuteAbbreviation: 'm',
        skip: 'Pular',
        chatWithAccountManager: ({accountManagerDisplayName}: ChatWithAccountManagerParams) => `Precisa de algo específico? Converse com seu gerente de conta, ${accountManagerDisplayName}.`,
        chatNow: 'Converse agora',
        workEmail: 'E-mail de trabalho',
        destination: 'Destino',
        subrate: 'Subrate',
        perDiem: 'Per diem',
        validate: 'Validar',
        downloadAsPDF: 'Baixar como PDF',
        downloadAsCSV: 'Baixar como CSV',
        help: 'Ajuda',
        expenseReports: 'Relatórios de Despesas',
        rateOutOfPolicy: 'Taxa fora da política',
        reimbursable: 'Reembolsável',
        editYourProfile: 'Edite seu perfil',
        comments: 'Comentários',
        sharedIn: 'Compartilhado em',
        unreported: 'Não reportado',
        explore: 'Explorar',
        todo: 'A fazer',
        invoice: 'Fatura',
        expense: 'Despesa',
        chat: 'Bate-papo',
        task: 'Tarefa',
        trip: 'Viagem',
        apply: 'Aplicar',
        status: 'Status',
        on: 'Em',
        before: 'Antes',
        after: 'Depois',
        reschedule: 'Reagendar',
        general: 'Geral',
        workspacesTabTitle: 'Workspaces',
        getTheApp: 'Obtenha o aplicativo',
        scanReceiptsOnTheGo: 'Digitalize recibos com seu celular',
        headsUp: 'Atenção!',
    },
    supportalNoAccess: {
        title: 'Não tão rápido',
        description: 'Você não está autorizado a realizar esta ação quando o suporte estiver conectado.',
    },
    lockedAccount: {
        title: 'Conta Bloqueada',
        description: 'Você não tem permissão para concluir esta ação, pois esta conta foi bloqueada. Entre em contato com concierge@expensify.com para os próximos passos.',
    },
    location: {
        useCurrent: 'Usar localização atual',
        notFound: 'Não conseguimos encontrar sua localização. Por favor, tente novamente ou insira um endereço manualmente.',
        permissionDenied: 'Parece que você negou o acesso à sua localização.',
        please: 'Por favor',
        allowPermission: 'permitir acesso à localização nas configurações',
        tryAgain: 'e tente novamente.',
    },
    contact: {
        importContacts: 'Importar contatos',
        importContactsTitle: 'Importe seus contatos',
        importContactsText: 'Importe contatos do seu telefone para que suas pessoas favoritas estejam sempre a um toque de distância.',
        importContactsExplanation: 'para que suas pessoas favoritas estejam sempre a um toque de distância.',
        importContactsNativeText: 'Só mais um passo! Dê-nos o sinal verde para importar seus contatos.',
    },
    anonymousReportFooter: {
        logoTagline: 'Participe da discussão.',
    },
    attachmentPicker: {
        cameraPermissionRequired: 'Acesso à câmera',
        expensifyDoesNotHaveAccessToCamera: 'O Expensify não pode tirar fotos sem acesso à sua câmera. Toque em configurações para atualizar as permissões.',
        attachmentError: 'Erro de anexo',
        errorWhileSelectingAttachment: 'Ocorreu um erro ao selecionar um anexo. Por favor, tente novamente.',
        errorWhileSelectingCorruptedAttachment: 'Ocorreu um erro ao selecionar um anexo corrompido. Por favor, tente outro arquivo.',
        takePhoto: 'Tirar foto',
        chooseFromGallery: 'Escolher da galeria',
        chooseDocument: 'Escolher arquivo',
        attachmentTooLarge: 'Anexo é muito grande',
        sizeExceeded: 'O tamanho do anexo é maior que o limite de 24 MB',
        sizeExceededWithLimit: ({maxUploadSizeInMB}: SizeExceededParams) => `O tamanho do anexo é maior que o limite de ${maxUploadSizeInMB} MB`,
        attachmentTooSmall: 'Anexo é muito pequeno',
        sizeNotMet: 'O tamanho do anexo deve ser maior que 240 bytes',
        wrongFileType: 'Tipo de arquivo inválido',
        notAllowedExtension: 'Este tipo de arquivo não é permitido. Por favor, tente um tipo de arquivo diferente.',
        folderNotAllowedMessage: 'Não é permitido fazer upload de uma pasta. Por favor, tente um arquivo diferente.',
        protectedPDFNotSupported: 'PDF protegido por senha não é suportado',
        attachmentImageResized: 'Esta imagem foi redimensionada para visualização. Baixe para resolução completa.',
        attachmentImageTooLarge: 'Esta imagem é muito grande para pré-visualizar antes de fazer o upload.',
        tooManyFiles: ({fileLimit}: FileLimitParams) => `Você pode enviar até ${fileLimit} arquivos de uma vez.`,
        sizeExceededWithValue: ({maxUploadSizeInMB}: SizeExceededParams) => `Os arquivos excedem ${maxUploadSizeInMB} MB. Por favor, tente novamente.`,
        someFilesCantBeUploaded: 'Alguns arquivos não podem ser enviados',
        sizeLimitExceeded: ({maxUploadSizeInMB}: SizeExceededParams) => `Os arquivos devem ter menos de ${maxUploadSizeInMB} MB. Arquivos maiores não serão enviados.`,
        maxFileLimitExceeded: 'Você pode enviar até 30 recibos por vez. Os extras não serão enviados.',
        unsupportedFileType: ({fileType}: FileTypeParams) => `Arquivos ${fileType} não são suportados. Apenas os tipos de arquivo suportados serão enviados.`,
        learnMoreAboutSupportedFiles: 'Saiba mais sobre formatos suportados.',
        passwordProtected: 'PDFs protegidos por senha não são suportados. Apenas arquivos suportados serão enviados.',
    },
    dropzone: {
        addAttachments: 'Adicionar anexos',
        addReceipt: 'Adicionar recibo',
        scanReceipts: 'Escanear recibos',
        replaceReceipt: 'Substituir recibo',
    },
    filePicker: {
        fileError: 'Erro de arquivo',
        errorWhileSelectingFile: 'Ocorreu um erro ao selecionar um arquivo. Por favor, tente novamente.',
    },
    connectionComplete: {
        title: 'Conexão concluída',
        supportingText: 'Você pode fechar esta janela e voltar para o aplicativo Expensify.',
    },
    avatarCropModal: {
        title: 'Editar foto',
        description: 'Arraste, amplie e gire sua imagem como quiser.',
    },
    composer: {
        noExtensionFoundForMimeType: 'Nenhuma extensão encontrada para o tipo mime',
        problemGettingImageYouPasted: 'Houve um problema ao obter a imagem que você colou.',
        commentExceededMaxLength: ({formattedMaxLength}: FormattedMaxLengthParams) => `O comprimento máximo do comentário é de ${formattedMaxLength} caracteres.`,
        taskTitleExceededMaxLength: ({formattedMaxLength}: FormattedMaxLengthParams) => `O comprimento máximo do título da tarefa é de ${formattedMaxLength} caracteres.`,
    },
    baseUpdateAppModal: {
        updateApp: 'Atualizar aplicativo',
        updatePrompt: 'Uma nova versão deste aplicativo está disponível.  \nAtualize agora ou reinicie o aplicativo mais tarde para baixar as últimas alterações.',
    },
    deeplinkWrapper: {
        launching: 'Lançando Expensify',
        expired: 'Sua sessão expirou.',
        signIn: 'Por favor, faça login novamente.',
        redirectedToDesktopApp: 'Redirecionamos você para o aplicativo de desktop.',
        youCanAlso: 'Você também pode',
        openLinkInBrowser: 'abra este link no seu navegador',
        loggedInAs: ({email}: LoggedInAsParams) => `Você está conectado como ${email}. Clique em "Abrir link" no prompt para entrar no aplicativo de desktop com esta conta.`,
        doNotSeePrompt: 'Não consegue ver o prompt?',
        tryAgain: 'Tente novamente',
        or: ', ou',
        continueInWeb: 'continuar para o aplicativo web',
    },
    validateCodeModal: {
        successfulSignInTitle: 'Abracadabra, você está conectado!',
        successfulSignInDescription: 'Volte para a sua aba original para continuar.',
        title: 'Aqui está o seu código mágico',
        description: 'Por favor, insira o código do dispositivo onde ele foi originalmente solicitado.',
        doNotShare: 'Não compartilhe seu código com ninguém. A Expensify nunca irá pedi-lo!',
        or: ', ou',
        signInHere: 'basta entrar aqui',
        expiredCodeTitle: 'Código mágico expirado',
        expiredCodeDescription: 'Volte para o dispositivo original e solicite um novo código.',
        successfulNewCodeRequest: 'Código solicitado. Por favor, verifique seu dispositivo.',
        tfaRequiredTitle: 'Autenticação de dois fatores\nnecessária',
        tfaRequiredDescription: 'Por favor, insira o código de autenticação de dois fatores onde você está tentando fazer login.',
        requestOneHere: 'solicite um aqui.',
    },
    moneyRequestConfirmationList: {
        paidBy: 'Pago por',
        whatsItFor: 'Para que serve?',
    },
    selectionList: {
        nameEmailOrPhoneNumber: 'Nome, e-mail ou número de telefone',
        findMember: 'Encontrar um membro',
        searchForSomeone: 'Procurar por alguém',
    },
    emptyList: {
        [CONST.IOU.TYPE.CREATE]: {
            title: 'Envie uma despesa, indique seu chefe',
            subtitleText: 'Quer que seu chefe use o Expensify também? Basta enviar uma despesa para ele e nós cuidaremos do resto.',
        },
    },
    videoChatButtonAndMenu: {
        tooltip: 'Agendar uma chamada',
    },
    hello: 'Olá',
    phoneCountryCode: '1',
    welcomeText: {
        getStarted: 'Comece abaixo.',
        anotherLoginPageIsOpen: 'Outra página de login está aberta.',
        anotherLoginPageIsOpenExplanation: 'Você abriu a página de login em uma aba separada. Por favor, faça login a partir dessa aba.',
        welcome: 'Bem-vindo!',
        welcomeWithoutExclamation: 'Bem-vindo',
        phrase2: 'Dinheiro fala. E agora que bate-papo e pagamentos estão no mesmo lugar, também é fácil.',
        phrase3: 'Seus pagamentos chegam até você tão rápido quanto você consegue se expressar.',
        enterPassword: 'Por favor, insira sua senha',
        welcomeNewFace: ({login}: SignUpNewFaceCodeParams) => `${login}, é sempre ótimo ver um novo rosto por aqui!`,
        welcomeEnterMagicCode: ({login}: WelcomeEnterMagicCodeParams) => `Por favor, insira o código mágico enviado para ${login}. Ele deve chegar dentro de um ou dois minutos.`,
    },
    login: {
        hero: {
            header: 'Viagens e despesas, na velocidade do chat',
            body: 'Bem-vindo à próxima geração do Expensify, onde suas viagens e despesas se movem mais rapidamente com a ajuda de um chat contextual em tempo real.',
        },
    },
    thirdPartySignIn: {
        alreadySignedIn: ({email}: AlreadySignedInParams) => `Você já está conectado como ${email}.`,
        goBackMessage: ({provider}: GoBackMessageParams) => `Não quer entrar com ${provider}?`,
        continueWithMyCurrentSession: 'Continuar com minha sessão atual',
        redirectToDesktopMessage: 'Vamos redirecioná-lo para o aplicativo de desktop assim que você terminar de fazer login.',
        signInAgreementMessage: 'Ao fazer login, você concorda com o/a/as/os',
        termsOfService: 'Termos de Serviço',
        privacy: 'Privacidade',
    },
    samlSignIn: {
        welcomeSAMLEnabled: 'Continue fazendo login com single sign-on:',
        orContinueWithMagicCode: 'Você também pode entrar com um código mágico',
        useSingleSignOn: 'Usar login único',
        useMagicCode: 'Use o código mágico',
        launching: 'Lançando...',
        oneMoment: 'Um momento enquanto redirecionamos você para o portal de login único da sua empresa.',
    },
    reportActionCompose: {
        dropToUpload: 'Solte para enviar',
        sendAttachment: 'Enviar anexo',
        addAttachment: 'Adicionar anexo',
        writeSomething: 'Escreva algo...',
        blockedFromConcierge: 'Comunicação está bloqueada',
        fileUploadFailed: 'Falha no upload. Arquivo não é suportado.',
        localTime: ({user, time}: LocalTimeParams) => `São ${time} para ${user}`,
        edited: '(editado)',
        emoji: 'Emoji',
        collapse: 'Recolher',
        expand: 'Expandir',
    },
    reportActionContextMenu: {
        copyToClipboard: 'Copiar para a área de transferência',
        copied: 'Copiado!',
        copyLink: 'Copiar link',
        copyURLToClipboard: 'Copiar URL para a área de transferência',
        copyEmailToClipboard: 'Copiar e-mail para a área de transferência',
        markAsUnread: 'Marcar como não lida',
        markAsRead: 'Marcar como lido',
        editAction: ({action}: EditActionParams) => `Editar ${action?.actionName === CONST.REPORT.ACTIONS.TYPE.IOU ? 'despesa' : 'comentar'}`,
        deleteAction: ({action}: DeleteActionParams) => `Excluir ${action?.actionName === CONST.REPORT.ACTIONS.TYPE.IOU ? 'despesa' : 'comentar'}`,
        deleteConfirmation: ({action}: DeleteConfirmationParams) =>
            `Tem certeza de que deseja excluir este ${action?.actionName === CONST.REPORT.ACTIONS.TYPE.IOU ? 'despesa' : 'comentar'}?`,
        onlyVisible: 'Apenas visível para',
        replyInThread: 'Responder no tópico',
        joinThread: 'Participar do tópico',
        leaveThread: 'Sair do tópico',
        copyOnyxData: 'Copiar dados Onyx',
        flagAsOffensive: 'Marcar como ofensivo',
        menu: 'Menu',
    },
    emojiReactions: {
        addReactionTooltip: 'Adicionar reação',
        reactedWith: 'reagiu com',
    },
    reportActionsView: {
        beginningOfArchivedRoom: ({reportName, reportDetailsLink}: BeginningOfArchivedRoomParams) =>
            `Você perdeu a festa no <strong><a class="no-style-link" href="${reportDetailsLink}">${reportName}</a></strong>, não há nada para ver aqui.`,
        beginningOfChatHistoryDomainRoom: ({domainRoom}: BeginningOfChatHistoryDomainRoomParams) =>
            `Este bate-papo é com todos os membros da Expensify no domínio <strong>${domainRoom}</strong>. Use-o para conversar com colegas, compartilhar dicas e fazer perguntas.`,
        beginningOfChatHistoryAdminRoom: ({workspaceName}: BeginningOfChatHistoryAdminRoomParams) =>
            `Este bate-papo é com o administrador do <strong>${workspaceName}</strong>. Use-o para conversar sobre a configuração do espaço de trabalho e muito mais.`,
        beginningOfChatHistoryAnnounceRoom: ({workspaceName}: BeginningOfChatHistoryAnnounceRoomParams) =>
            `Este bate-papo é com todos na <strong>${workspaceName}</strong>. Use-o para os anúncios mais importantes.`,
        beginningOfChatHistoryUserRoom: ({reportName, reportDetailsLink}: BeginningOfChatHistoryUserRoomParams) =>
            `Esta sala de bate-papo é para qualquer coisa relacionada ao <strong><a class="no-style-link" href="${reportDetailsLink}">${reportName}</a></strong>.`,
        beginningOfChatHistoryInvoiceRoom: ({invoicePayer, invoiceReceiver}: BeginningOfChatHistoryInvoiceRoomParams) =>
            `Este bate-papo é para faturas entre <strong>${invoicePayer}</strong> e a <strong>${invoiceReceiver}</strong>. Use o botão + para enviar uma fatura.`,
        beginningOfChatHistory: 'Este chat é com',
        beginningOfChatHistoryPolicyExpenseChat: ({workspaceName, submitterDisplayName}: BeginningOfChatHistoryPolicyExpenseChatParams) =>
            `É aqui que <strong>${submitterDisplayName}</strong> enviará as despesas para a <strong>${workspaceName}</strong>. Basta usar o botão +.`,
        beginningOfChatHistorySelfDM: 'Este é o seu espaço pessoal. Use-o para anotações, tarefas, rascunhos e lembretes.',
        beginningOfChatHistorySystemDM: 'Bem-vindo! Vamos configurá-lo.',
        chatWithAccountManager: 'Converse com o seu gerente de conta aqui',
        sayHello: 'Diga olá!',
        yourSpace: 'Seu espaço',
        welcomeToRoom: ({roomName}: WelcomeToRoomParams) => `Bem-vindo(a) ao ${roomName}!`,
        usePlusButton: ({additionalText}: UsePlusButtonParams) => `Use o botão + para ${additionalText} uma despesa.`,
        askConcierge: 'Faça perguntas e receba suporte em tempo real 24/7.',
        conciergeSupport: 'Suporte 24/7',
        create: 'criar',
        iouTypes: {
            pay: 'pagar',
            split: 'dividir',
            submit: 'enviar',
            track: 'rastrear',
            invoice: 'fatura',
        },
    },
    adminOnlyCanPost: 'Apenas administradores podem enviar mensagens nesta sala.',
    reportAction: {
        asCopilot: 'como copiloto para',
    },
    mentionSuggestions: {
        hereAlternateText: 'Notificar todos nesta conversa',
    },
    newMessages: 'Novas mensagens',
    youHaveBeenBanned: 'Nota: Você foi banido de conversar neste canal.',
    reportTypingIndicator: {
        isTyping: 'está digitando...',
        areTyping: 'estão digitando...',
        multipleMembers: 'Múltiplos membros',
    },
    reportArchiveReasons: {
        [CONST.REPORT.ARCHIVE_REASON.DEFAULT]: 'Esta sala de bate-papo foi arquivada.',
        [CONST.REPORT.ARCHIVE_REASON.ACCOUNT_CLOSED]: ({displayName}: ReportArchiveReasonsClosedParams) => `Este chat não está mais ativo porque ${displayName} encerrou sua conta.`,
        [CONST.REPORT.ARCHIVE_REASON.ACCOUNT_MERGED]: ({displayName, oldDisplayName}: ReportArchiveReasonsMergedParams) =>
            `Este chat não está mais ativo porque ${oldDisplayName} uniu sua conta com ${displayName}.`,
        [CONST.REPORT.ARCHIVE_REASON.REMOVED_FROM_POLICY]: ({displayName, policyName, shouldUseYou = false}: ReportArchiveReasonsRemovedFromPolicyParams) =>
            shouldUseYou
                ? `Este chat não está mais ativo porque <strong>você</strong> não é mais um membro do espaço de trabalho ${policyName}.`
                : `Este chat não está mais ativo porque ${displayName} não é mais um membro do espaço de trabalho ${policyName}.`,
        [CONST.REPORT.ARCHIVE_REASON.POLICY_DELETED]: ({policyName}: ReportArchiveReasonsInvoiceReceiverPolicyDeletedParams) =>
            `Este chat não está mais ativo porque ${policyName} não é mais um espaço de trabalho ativo.`,
        [CONST.REPORT.ARCHIVE_REASON.INVOICE_RECEIVER_POLICY_DELETED]: ({policyName}: ReportArchiveReasonsInvoiceReceiverPolicyDeletedParams) =>
            `Este chat não está mais ativo porque ${policyName} não é mais um espaço de trabalho ativo.`,
        [CONST.REPORT.ARCHIVE_REASON.BOOKING_END_DATE_HAS_PASSED]: 'Esta reserva está arquivada.',
    },
    writeCapabilityPage: {
        label: 'Quem pode postar',
        writeCapability: {
            all: 'Todos os membros',
            admins: 'Apenas administradores',
        },
    },
    sidebarScreen: {
        buttonFind: 'Encontre algo...',
        buttonMySettings: 'Minhas configurações',
        fabNewChat: 'Iniciar chat',
        fabNewChatExplained: 'Iniciar chat (Ação flutuante)',
        chatPinned: 'Conversa fixada',
        draftedMessage: 'Mensagem rascunhada',
        listOfChatMessages: 'Lista de mensagens de chat',
        listOfChats: 'Lista de conversas',
        saveTheWorld: 'Salve o mundo',
        tooltip: 'Comece aqui!',
        redirectToExpensifyClassicModal: {
            title: 'Em breve',
            description: 'Estamos ajustando mais alguns detalhes do Novo Expensify para acomodar sua configuração específica. Enquanto isso, acesse o Expensify Clássico.',
        },
    },
    allSettingsScreen: {
        subscription: 'Assinatura',
        domains: 'Domínios',
    },
    tabSelector: {
        chat: 'Bate-papo',
        room: 'Sala',
        distance: 'Distância',
        manual: 'Manual',
        scan: 'Digitalizar',
    },
    spreadsheet: {
        upload: 'Carregar uma planilha',
        import: 'Importar planilha',
        dragAndDrop: '<muted-link>Arraste e solte sua planilha aqui ou escolha um arquivo abaixo. Formatos suportados: .csv, .txt, .xls e .xlsx.</muted-link>',
        dragAndDropMultiLevelTag: `<muted-link>Arraste e solte sua planilha aqui ou escolha um arquivo abaixo. <a href="${CONST.IMPORT_SPREADSHEET.MULTI_LEVEL_TAGS_ARTICLE_LINK}">Saiba mais</a> sobre os formatos de arquivo suportados.</muted-link>`,
        chooseSpreadsheet: '<muted-link>Selecione um arquivo de planilha para importar. Formatos suportados: .csv, .txt, .xls e .xlsx.</muted-link>',
        chooseSpreadsheetMultiLevelTag: `<muted-link>Selecione um arquivo de planilha para importar. <a href="${CONST.IMPORT_SPREADSHEET.MULTI_LEVEL_TAGS_ARTICLE_LINK}">Saiba mais</a> sobre os formatos de arquivo suportados.</muted-link>`,
        fileContainsHeader: 'O arquivo contém cabeçalhos de coluna',
        column: ({name}: SpreadSheetColumnParams) => `Coluna ${name}`,
        fieldNotMapped: ({fieldName}: SpreadFieldNameParams) => `Ops! Um campo obrigatório ("${fieldName}") não foi mapeado. Por favor, revise e tente novamente.`,
        singleFieldMultipleColumns: ({fieldName}: SpreadFieldNameParams) => `Ops! Você mapeou um único campo ("${fieldName}") para várias colunas. Por favor, revise e tente novamente.`,
        emptyMappedField: ({fieldName}: SpreadFieldNameParams) => `Ops! O campo ("${fieldName}") contém um ou mais valores vazios. Por favor, revise e tente novamente.`,
        importSuccessfulTitle: 'Importação bem-sucedida',
        importCategoriesSuccessfulDescription: ({categories}: SpreadCategoriesParams) => (categories > 1 ? `${categories} categorias foram adicionadas.` : '1 categoria foi adicionada.'),
        importMembersSuccessfulDescription: ({added, updated}: ImportMembersSuccessfulDescriptionParams) => {
            if (!added && !updated) {
                return 'Nenhum membro foi adicionado ou atualizado.';
            }
            if (added && updated) {
                return `${added} membro${added > 1 ? 's' : ''} adicionado, ${updated} membro${updated > 1 ? 's' : ''} atualizado.`;
            }
            if (updated) {
                return updated > 1 ? `${updated} membros foram atualizados.` : '1 membro foi atualizado.';
            }
            return added > 1 ? `${added} membros foram adicionados.` : '1 membro foi adicionado.';
        },
        importTagsSuccessfulDescription: ({tags}: ImportTagsSuccessfulDescriptionParams) => (tags > 1 ? `${tags} tags foram adicionados.` : '1 tag foi adicionado.'),
        importMultiLevelTagsSuccessfulDescription: 'Tags de múltiplos níveis foram adicionadas.',
        importPerDiemRatesSuccessfulDescription: ({rates}: ImportPerDiemRatesSuccessfulDescriptionParams) =>
            rates > 1 ? `${rates} taxas de diárias foram adicionadas.` : '1 taxa de diária foi adicionada.',
        importFailedTitle: 'Importação falhou',
        importFailedDescription:
            'Por favor, certifique-se de que todos os campos estão preenchidos corretamente e tente novamente. Se o problema persistir, entre em contato com o Concierge.',
        importDescription: 'Escolha quais campos mapear da sua planilha clicando no menu suspenso ao lado de cada coluna importada abaixo.',
        sizeNotMet: 'O tamanho do arquivo deve ser maior que 0 bytes',
        invalidFileMessage:
            'O arquivo que você enviou está vazio ou contém dados inválidos. Por favor, certifique-se de que o arquivo está formatado corretamente e contém as informações necessárias antes de enviá-lo novamente.',
        importSpreadsheet: 'Importar planilha',
        downloadCSV: 'Baixar CSV',
    },
    receipt: {
        upload: 'Fazer upload de recibo',
        uploadMultiple: 'Fazer upload de recibos',
        dragReceiptBeforeEmail: 'Arraste um recibo para esta página, encaminhe um recibo para',
        dragReceiptsBeforeEmail: 'Arraste recibos para esta página, encaminhe recibos para',
        dragReceiptAfterEmail: 'ou escolha um arquivo para enviar abaixo.',
        dragReceiptsAfterEmail: 'ou escolha arquivos para enviar abaixo.',
        chooseReceipt: 'Escolha um recibo para enviar ou encaminhe um recibo para',
        chooseReceipts: 'Escolha recibos para enviar ou encaminhe recibos para',
        takePhoto: 'Tire uma foto',
        cameraAccess: 'O acesso à câmera é necessário para tirar fotos dos recibos.',
        deniedCameraAccess: 'O acesso à câmera ainda não foi concedido, por favor siga',
        deniedCameraAccessInstructions: 'essas instruções',
        cameraErrorTitle: 'Erro de câmera',
        cameraErrorMessage: 'Ocorreu um erro ao tirar a foto. Por favor, tente novamente.',
        locationAccessTitle: 'Permitir acesso à localização',
        locationAccessMessage: 'O acesso à localização nos ajuda a manter seu fuso horário e moeda precisos onde quer que você vá.',
        locationErrorTitle: 'Permitir acesso à localização',
        locationErrorMessage: 'O acesso à localização nos ajuda a manter seu fuso horário e moeda precisos onde quer que você vá.',
        allowLocationFromSetting: `O acesso à localização nos ajuda a manter seu fuso horário e moeda precisos onde quer que você vá. Por favor, permita o acesso à localização nas configurações de permissão do seu dispositivo.`,
        dropTitle: 'Deixe ir',
        dropMessage: 'Solte seu arquivo aqui',
        flash: 'flash',
        multiScan: 'multi-scan',
        shutter: 'obturador',
        gallery: 'galeria',
        deleteReceipt: 'Excluir recibo',
        deleteConfirmation: 'Tem certeza de que deseja excluir este recibo?',
        addReceipt: 'Adicionar recibo',
        scanFailed: 'O recibo não pôde ser escaneado, pois está faltando o comerciante, a data ou o valor.',
    },
    quickAction: {
        scanReceipt: 'Escanear recibo',
        recordDistance: 'Rastrear distância',
        requestMoney: 'Criar despesa',
        perDiem: 'Criar per diem',
        splitBill: 'Dividir despesa',
        splitScan: 'Dividir recibo',
        splitDistance: 'Dividir distância',
        paySomeone: ({name}: PaySomeoneParams = {}) => `Pagar ${name ?? 'alguém'}`,
        assignTask: 'Atribuir tarefa',
        header: 'Ação rápida',
        noLongerHaveReportAccess: 'Você não tem mais acesso ao seu destino de ação rápida anterior. Escolha um novo abaixo.',
        updateDestination: 'Atualizar destino',
        createReport: 'Criar relatório',
    },
    iou: {
        amount: 'Quantia',
        taxAmount: 'Valor do imposto',
        taxRate: 'Taxa de imposto',
        approve: ({
            formattedAmount,
        }: {
            formattedAmount?: string;
        } = {}) => (formattedAmount ? `Aprovar ${formattedAmount}` : 'Aprovar'),
        approved: 'Aprovado',
        cash: 'Dinheiro',
        card: 'Cartão',
        original: 'Original',
        split: 'Dividir',
        splitExpense: 'Dividir despesa',
        splitExpenseSubtitle: ({amount, merchant}: SplitExpenseSubtitleParams) => `${amount} de ${merchant}`,
        addSplit: 'Adicionar divisão',
        totalAmountGreaterThanOriginal: ({amount}: TotalAmountGreaterOrLessThanOriginalParams) => `O valor total é ${amount} maior que a despesa original.`,
        totalAmountLessThanOriginal: ({amount}: TotalAmountGreaterOrLessThanOriginalParams) => `O valor total é ${amount} a menos que a despesa original.`,
        splitExpenseZeroAmount: 'Por favor, insira um valor válido antes de continuar.',
        splitExpenseEditTitle: ({amount, merchant}: SplitExpenseEditTitleParams) => `Editar ${amount} para ${merchant}`,
        removeSplit: 'Remover divisão',
        paySomeone: ({name}: PaySomeoneParams = {}) => `Pagar ${name ?? 'alguém'}`,
        expense: 'Despesa',
        categorize: 'Categorizar',
        share: 'Compartilhar',
        participants: 'Participantes',
        createExpense: 'Criar despesa',
        trackDistance: 'Rastrear distância',
        createExpenses: ({expensesNumber}: CreateExpensesParams) => `Criar ${expensesNumber} despesas`,
        removeExpense: 'Remover despesa',
        removeThisExpense: 'Remover esta despesa',
        removeExpenseConfirmation: 'Tem certeza de que deseja remover este recibo? Esta ação não pode ser desfeita.',
        addExpense: 'Adicionar despesa',
        chooseRecipient: 'Escolher destinatário',
        createExpenseWithAmount: ({amount}: {amount: string}) => `Criar despesa de ${amount}`,
        confirmDetails: 'Confirmar detalhes',
        pay: 'Pagar',
        cancelPayment: 'Cancelar pagamento',
        cancelPaymentConfirmation: 'Tem certeza de que deseja cancelar este pagamento?',
        viewDetails: 'Ver detalhes',
        pending: 'Pendente',
        canceled: 'Cancelado',
        posted: 'Publicado',
        deleteReceipt: 'Excluir recibo',
        deletedTransaction: ({amount, merchant}: DeleteTransactionParams) => `excluiu uma despesa neste relatório (${merchant} - ${amount})`,
        movedFromReport: ({reportName}: MovedFromReportParams) => `moveu uma despesa${reportName ? `de ${reportName}` : ''}`,
        movedTransaction: ({reportUrl, reportName}: MovedTransactionParams) => `moveu esta despesa${reportName ? `para <a href="${reportUrl}">${reportName}</a>` : ''}`,
        unreportedTransaction: 'movei esta despesa para o seu espaço pessoal',
        pendingMatchWithCreditCard: 'Recibo pendente de correspondência com transação do cartão',
        pendingMatch: 'Partida pendente',
        pendingMatchWithCreditCardDescription: 'Recibo pendente de correspondência com transação do cartão. Marcar como dinheiro para cancelar.',
        markAsCash: 'Marcar como dinheiro',
        routePending: 'Rota pendente...',
        receiptScanning: () => ({
            one: 'Escaneando recibo...',
            other: 'Digitalização de recibos...',
        }),
        scanMultipleReceipts: 'Digitalizar vários recibos',
        scanMultipleReceiptsDescription: 'Tire fotos de todos os seus recibos de uma vez, depois confirme os detalhes você mesmo ou deixe o SmartScan cuidar disso.',
        receiptScanInProgress: 'Digitalização de recibo em andamento',
        receiptScanInProgressDescription: 'Digitalização do recibo em andamento. Verifique mais tarde ou insira os detalhes agora.',
        removeFromReport: 'Remover do relatório',
        moveToPersonalSpace: 'Mover despesas para o espaço pessoal',
        duplicateTransaction: ({isSubmitted}: DuplicateTransactionParams) =>
            !isSubmitted
                ? 'Despesas duplicadas potenciais identificadas. Revise as duplicatas para permitir o envio.'
                : 'Despesas duplicadas potenciais identificadas. Revise os duplicados para permitir a aprovação.',
        receiptIssuesFound: () => ({
            one: 'Problema encontrado',
            other: 'Problemas encontrados',
        }),
        fieldPending: 'Pendente...',
        defaultRate: 'Taxa padrão',
        receiptMissingDetails: 'Recibo faltando detalhes',
        missingAmount: 'Quantia faltante',
        missingMerchant: 'Comerciante ausente',
        receiptStatusTitle: 'Escaneando…',
        receiptStatusText: 'Somente você pode ver este recibo enquanto ele está sendo escaneado. Verifique mais tarde ou insira os detalhes agora.',
        receiptScanningFailed: 'A digitalização do recibo falhou. Por favor, insira os detalhes manualmente.',
        transactionPendingDescription: 'Transação pendente. Pode levar alguns dias para ser registrada.',
        companyInfo: 'Informações da empresa',
        companyInfoDescription: 'Precisamos de mais alguns detalhes antes que você possa enviar sua primeira fatura.',
        yourCompanyName: 'Nome da sua empresa',
        yourCompanyWebsite: 'O site da sua empresa',
        yourCompanyWebsiteNote: 'Se você não tiver um site, pode fornecer o perfil da sua empresa no LinkedIn ou nas redes sociais.',
        invalidDomainError: 'Você inseriu um domínio inválido. Para continuar, insira um domínio válido.',
        publicDomainError: 'Você entrou em um domínio público. Para continuar, por favor, insira um domínio privado.',
        // TODO: This key should be deprecated. More details: https://github.com/Expensify/App/pull/59653#discussion_r2028653252
        expenseCountWithStatus: ({scanningReceipts = 0, pendingReceipts = 0}: RequestCountParams) => {
            const statusText: string[] = [];
            if (scanningReceipts > 0) {
                statusText.push(`${scanningReceipts} escaneando`);
            }
            if (pendingReceipts > 0) {
                statusText.push(`${pendingReceipts} pendentes`);
            }
            return {
                one: statusText.length > 0 ? `1 despesa (${statusText.join(', ')})` : `1 despesa`,
                other: (count: number) => (statusText.length > 0 ? `${count} despesas (${statusText.join(', ')})` : `${count} despesas`),
            };
        },
        expenseCount: () => {
            return {
                one: '1 despesa',
                other: (count: number) => `${count} despesas`,
            };
        },
        deleteExpense: () => ({
            one: 'Excluir despesa',
            other: 'Excluir despesas',
        }),
        deleteConfirmation: () => ({
            one: 'Tem certeza de que deseja excluir esta despesa?',
            other: 'Tem certeza de que deseja excluir estas despesas?',
        }),
        deleteReport: 'Excluir relatório',
        deleteReportConfirmation: 'Tem certeza de que deseja excluir este relatório?',
        settledExpensify: 'Pago',
        done: 'Concluído',
        settledElsewhere: 'Pago em outro lugar',
        individual: 'Individual',
        business: 'Negócio',
        settleExpensify: ({formattedAmount}: SettleExpensifyCardParams) => (formattedAmount ? `Pague ${formattedAmount} com Expensify` : `Pague com Expensify`),
        settlePersonal: ({formattedAmount}: SettleExpensifyCardParams) => (formattedAmount ? `Pagar ${formattedAmount} como indivíduo` : `Pagar com conta pessoal`),
        settleWallet: ({formattedAmount}: SettleExpensifyCardParams) => (formattedAmount ? `Pagar ${formattedAmount} com carteira` : `Pagar com carteira`),
        settlePayment: ({formattedAmount}: SettleExpensifyCardParams) => `Pagar ${formattedAmount}`,
        settleBusiness: ({formattedAmount}: SettleExpensifyCardParams) => (formattedAmount ? `Pagar ${formattedAmount} como empresa` : `Pagar com conta empresarial`),
        payElsewhere: ({formattedAmount}: SettleExpensifyCardParams) => (formattedAmount ? `Marcar ${formattedAmount} como pago` : `Marcar como pago`),
        settleInvoicePersonal: ({amount, last4Digits}: BusinessBankAccountParams) => (amount ? `Pago ${amount} com conta pessoal ${last4Digits}` : `Pago com conta pessoal`),
        settleInvoiceBusiness: ({amount, last4Digits}: BusinessBankAccountParams) => (amount ? `Pago ${amount} com conta empresarial ${last4Digits}` : `Pago com conta empresarial`),
        payWithPolicy: ({formattedAmount, policyName}: SettleExpensifyCardParams & {policyName: string}) =>
            formattedAmount ? `Pagar ${formattedAmount} via ${policyName}` : `Pagar via ${policyName}`,
        businessBankAccount: ({amount, last4Digits}: BusinessBankAccountParams) => (amount ? `Pago ${amount} com conta bancária ${last4Digits}` : `Pago com conta bancária ${last4Digits}`),
        automaticallyPaidWithBusinessBankAccount: ({amount, last4Digits}: BusinessBankAccountParams) =>
            `pago ${amount ? `${amount} ` : ''}com a conta bancária terminada em ${last4Digits} via <a href="${CONST.CONFIGURE_EXPENSE_REPORT_RULES_HELP_URL}">regras do espaço de trabalho</a>`,
        invoicePersonalBank: ({lastFour}: BankAccountLastFourParams) => `Conta pessoal • ${lastFour}`,
        invoiceBusinessBank: ({lastFour}: BankAccountLastFourParams) => `Conta empresarial • ${lastFour}`,
        nextStep: 'Próximos passos',
        finished: 'Concluído',
        sendInvoice: ({amount}: RequestAmountParams) => `Enviar fatura de ${amount}`,
        submitAmount: ({amount}: RequestAmountParams) => `Enviar ${amount}`,
        expenseAmount: ({formattedAmount, comment}: RequestedAmountMessageParams) => `${formattedAmount}${comment ? `para ${comment}` : ''}`,
        submitted: `enviado`,
        automaticallySubmitted: `enviado via <a href="${CONST.SELECT_WORKFLOWS_HELP_URL}">adiar envios</a>`,
        trackedAmount: ({formattedAmount, comment}: RequestedAmountMessageParams) => `rastreamento ${formattedAmount}${comment ? `para ${comment}` : ''}`,
        splitAmount: ({amount}: SplitAmountParams) => `dividir ${amount}`,
        didSplitAmount: ({formattedAmount, comment}: DidSplitAmountMessageParams) => `dividir ${formattedAmount}${comment ? `para ${comment}` : ''}`,
        yourSplit: ({amount}: UserSplitParams) => `Sua parte ${amount}`,
        payerOwesAmount: ({payer, amount, comment}: PayerOwesAmountParams) => `${payer} deve ${amount}${comment ? `para ${comment}` : ''}`,
        payerOwes: ({payer}: PayerOwesParams) => `${payer} deve:`,
        payerPaidAmount: ({payer, amount}: PayerPaidAmountParams) => `${payer ? `${payer} ` : ''} pagou ${amount}`,
        payerPaid: ({payer}: PayerPaidParams) => `${payer} pagou:`,
        payerSpentAmount: ({payer, amount}: PayerPaidAmountParams) => `${payer} gastou ${amount}`,
        payerSpent: ({payer}: PayerPaidParams) => `${payer} gastou:`,
        managerApproved: ({manager}: ManagerApprovedParams) => `${manager} aprovou:`,
        managerApprovedAmount: ({manager, amount}: ManagerApprovedAmountParams) => `${manager} aprovou ${amount}`,
        payerSettled: ({amount}: PayerSettledParams) => `pago ${amount}`,
        payerSettledWithMissingBankAccount: ({amount}: PayerSettledParams) => `pago ${amount}. Adicione uma conta bancária para receber seu pagamento.`,
        automaticallyApproved: `aprovado via <a href="${CONST.CONFIGURE_EXPENSE_REPORT_RULES_HELP_URL}">regras do workspace</a>`,
        approvedAmount: ({amount}: ApprovedAmountParams) => `aprovado ${amount}`,
        approvedMessage: `aprovado`,
        unapproved: `não aprovado`,
        automaticallyForwarded: `aprovado via <a href="${CONST.CONFIGURE_EXPENSE_REPORT_RULES_HELP_URL}">regras do workspace</a>`,
        forwarded: `aprovado`,
        rejectedThisReport: 'rejeitou este relatório',
        waitingOnBankAccount: ({submitterDisplayName}: WaitingOnBankAccountParams) => `iniciou o pagamento, mas está aguardando ${submitterDisplayName} adicionar uma conta bancária.`,
        adminCanceledRequest: ({manager}: AdminCanceledRequestParams) => `${manager ? `${manager}: ` : ''} cancelou o pagamento`,
        canceledRequest: ({amount, submitterDisplayName}: CanceledRequestParams) =>
            `cancelou o pagamento de ${amount}, porque ${submitterDisplayName} não ativou sua Expensify Wallet dentro de 30 dias`,
        settledAfterAddedBankAccount: ({submitterDisplayName, amount}: SettledAfterAddedBankAccountParams) =>
            `${submitterDisplayName} adicionou uma conta bancária. O pagamento de ${amount} foi realizado.`,
        paidElsewhere: ({payer}: PaidElsewhereParams = {}) => `${payer ? `${payer} ` : ''}marcado como pago`,
        paidWithExpensify: ({payer}: PaidWithExpensifyParams = {}) => `${payer ? `${payer} ` : ''}pago com carteira`,
        automaticallyPaidWithExpensify: ({payer}: PaidWithExpensifyParams = {}) =>
            `${payer ? `${payer} ` : ''} pagou com Expensify via <a href="${CONST.CONFIGURE_EXPENSE_REPORT_RULES_HELP_URL}">regras do workspace</a>`,
        noReimbursableExpenses: 'Este relatório possui um valor inválido',
        pendingConversionMessage: 'O total será atualizado quando você estiver online novamente.',
        changedTheExpense: 'alterou a despesa',
        setTheRequest: ({valueName, newValueToDisplay}: SetTheRequestParams) => `o ${valueName} para ${newValueToDisplay}`,
        setTheDistanceMerchant: ({translatedChangedField, newMerchant, newAmountToDisplay}: SetTheDistanceMerchantParams) =>
            `defina o ${translatedChangedField} para ${newMerchant}, o que definiu o valor para ${newAmountToDisplay}`,
        removedTheRequest: ({valueName, oldValueToDisplay}: RemovedTheRequestParams) => `o ${valueName} (anteriormente ${oldValueToDisplay})`,
        updatedTheRequest: ({valueName, newValueToDisplay, oldValueToDisplay}: UpdatedTheRequestParams) => `o ${valueName} para ${newValueToDisplay} (anteriormente ${oldValueToDisplay})`,
        updatedTheDistanceMerchant: ({translatedChangedField, newMerchant, oldMerchant, newAmountToDisplay, oldAmountToDisplay}: UpdatedTheDistanceMerchantParams) =>
            `alterou o ${translatedChangedField} para ${newMerchant} (anteriormente ${oldMerchant}), o que atualizou o valor para ${newAmountToDisplay} (anteriormente ${oldAmountToDisplay})`,
        threadExpenseReportName: ({formattedAmount, comment}: ThreadRequestReportNameParams) => `${formattedAmount} ${comment ? `para ${comment}` : 'despesa'}`,
        invoiceReportName: ({linkedReportID}: OriginalMessage<typeof CONST.REPORT.ACTIONS.TYPE.REPORT_PREVIEW>) => `Relatório de Fatura nº ${linkedReportID}`,
        threadPaySomeoneReportName: ({formattedAmount, comment}: ThreadSentMoneyReportNameParams) => `${formattedAmount} enviado${comment ? `para ${comment}` : ''}`,
        movedFromPersonalSpace: ({workspaceName, reportName}: MovedFromPersonalSpaceParams) => `moveu a despesa do espaço pessoal para ${workspaceName ?? `conversar com ${reportName}`}`,
        movedToPersonalSpace: 'movido despesa para o espaço pessoal',
        tagSelection: 'Selecione uma tag para organizar melhor seus gastos.',
        categorySelection: 'Selecione uma categoria para organizar melhor seus gastos.',
        error: {
            invalidCategoryLength: 'O nome da categoria excede 255 caracteres. Por favor, reduza-o ou escolha uma categoria diferente.',
            invalidTagLength: 'O nome da tag excede 255 caracteres. Por favor, reduza-o ou escolha uma tag diferente.',
            invalidAmount: 'Por favor, insira um valor válido antes de continuar.',
            invalidIntegerAmount: 'Por favor, insira um valor em dólares inteiros antes de continuar.',
            invalidTaxAmount: ({amount}: RequestAmountParams) => `O valor máximo do imposto é ${amount}`,
            invalidSplit: 'A soma das divisões deve ser igual ao valor total',
            invalidSplitParticipants: 'Por favor, insira um valor maior que zero para pelo menos dois participantes.',
            invalidSplitYourself: 'Por favor, insira um valor diferente de zero para sua divisão.',
            noParticipantSelected: 'Por favor, selecione um participante',
            other: 'Erro inesperado. Por favor, tente novamente mais tarde.',
            genericCreateFailureMessage: 'Erro inesperado ao enviar esta despesa. Por favor, tente novamente mais tarde.',
            genericCreateInvoiceFailureMessage: 'Erro inesperado ao enviar esta fatura. Por favor, tente novamente mais tarde.',
            genericHoldExpenseFailureMessage: 'Erro inesperado ao reter esta despesa. Por favor, tente novamente mais tarde.',
            genericUnholdExpenseFailureMessage: 'Erro inesperado ao remover esta despesa da retenção. Por favor, tente novamente mais tarde.',
            receiptDeleteFailureError: 'Erro inesperado ao excluir este recibo. Por favor, tente novamente mais tarde.',
            receiptFailureMessage: 'Houve um erro ao enviar seu recibo. Por favor,',
            receiptFailureMessageShort: 'Houve um erro ao enviar seu recibo.',
            tryAgainMessage: 'tente novamente',
            saveFileMessage: 'salvar o recibo',
            uploadLaterMessage: 'para enviar mais tarde.',
            genericDeleteFailureMessage: 'Erro inesperado ao excluir esta despesa. Por favor, tente novamente mais tarde.',
            genericEditFailureMessage: 'Erro inesperado ao editar esta despesa. Por favor, tente novamente mais tarde.',
            genericSmartscanFailureMessage: 'A transação está com campos faltando',
            duplicateWaypointsErrorMessage: 'Por favor, remova os pontos de passagem duplicados.',
            atLeastTwoDifferentWaypoints: 'Por favor, insira pelo menos dois endereços diferentes.',
            splitExpenseMultipleParticipantsErrorMessage: 'Uma despesa não pode ser dividida entre um espaço de trabalho e outros membros. Por favor, atualize sua seleção.',
            invalidMerchant: 'Por favor, insira um comerciante válido',
            atLeastOneAttendee: 'Pelo menos um participante deve ser selecionado',
            invalidQuantity: 'Por favor, insira uma quantidade válida',
            quantityGreaterThanZero: 'A quantidade deve ser maior que zero',
            invalidSubrateLength: 'Deve haver pelo menos uma subtarifa',
            invalidRate: 'Taxa não válida para este espaço de trabalho. Por favor, selecione uma taxa disponível no espaço de trabalho.',
        },
        dismissReceiptError: 'Dispensar erro',
        dismissReceiptErrorConfirmation: 'Atenção! Ignorar este erro removerá seu recibo enviado completamente. Tem certeza?',
        waitingOnEnabledWallet: ({submitterDisplayName}: WaitingOnBankAccountParams) => `começou a acertar. O pagamento está em espera até que ${submitterDisplayName} ative sua carteira.`,
        enableWallet: 'Ativar carteira',
        hold: 'Manter',
        unhold: 'Remover retenção',
        holdExpense: 'Reter despesa',
        unholdExpense: 'Desbloquear despesa',
        heldExpense: 'mantido esta despesa',
        unheldExpense: 'liberou esta despesa',
        moveUnreportedExpense: 'Mover despesa não relatada',
        addUnreportedExpense: 'Adicionar despesa não relatada',
        selectUnreportedExpense: 'Selecione pelo menos uma despesa para adicionar ao relatório.',
        emptyStateUnreportedExpenseTitle: 'Nenhuma despesa não relatada',
        emptyStateUnreportedExpenseSubtitle: 'Parece que você não tem nenhuma despesa não relatada. Tente criar uma abaixo.',
        addUnreportedExpenseConfirm: 'Adicionar ao relatório',
        explainHold: 'Explique por que você está retendo esta despesa.',
        undoSubmit: 'Desfazer envio',
        retracted: 'retraído',
        undoClose: 'Desfazer fechamento',
        reopened: 'reaberto',
        reopenReport: 'Reabrir relatório',
        reopenExportedReportConfirmation: ({connectionName}: {connectionName: string}) =>
            `Este relatório já foi exportado para ${connectionName}. Alterá-lo pode levar a discrepâncias de dados. Tem certeza de que deseja reabrir este relatório?`,
        reason: 'Razão',
        holdReasonRequired: 'É necessário fornecer um motivo ao reter.',
        expenseWasPutOnHold: 'Despesa foi colocada em espera',
        expenseOnHold: 'Esta despesa foi colocada em espera. Por favor, reveja os comentários para os próximos passos.',
        expensesOnHold: 'Todas as despesas foram suspensas. Por favor, revise os comentários para os próximos passos.',
        expenseDuplicate: 'Esta despesa tem detalhes semelhantes a outra. Por favor, revise os duplicados para continuar.',
        someDuplicatesArePaid: 'Alguns desses duplicados já foram aprovados ou pagos.',
        reviewDuplicates: 'Revisar duplicatas',
        keepAll: 'Manter tudo',
        confirmApprove: 'Confirmar valor de aprovação',
        confirmApprovalAmount: 'Aprovar apenas despesas em conformidade, ou aprovar o relatório inteiro.',
        confirmApprovalAllHoldAmount: () => ({
            one: 'Esta despesa está em espera. Você quer aprovar mesmo assim?',
            other: 'Essas despesas estão em espera. Você quer aprovar mesmo assim?',
        }),
        confirmPay: 'Confirmar valor do pagamento',
        confirmPayAmount: 'Pague o que não está em espera, ou pague o relatório inteiro.',
        confirmPayAllHoldAmount: () => ({
            one: 'Esta despesa está em espera. Você quer pagar mesmo assim?',
            other: 'Essas despesas estão em espera. Você quer pagar mesmo assim?',
        }),
        payOnly: 'Pagar apenas',
        approveOnly: 'Aprovar apenas',
        holdEducationalTitle: 'Esta solicitação está em andamento',
        holdEducationalText: 'aguarde',
        whatIsHoldExplain: 'Colocar em espera é como apertar "pausa" em uma despesa para solicitar mais detalhes antes da aprovação ou pagamento.',
        holdIsLeftBehind: 'Despesas retidas são movidas para outro relatório após aprovação ou pagamento.',
        unholdWhenReady: 'Os aprovadores podem liberar despesas quando estiverem prontas para aprovação ou pagamento.',
        changePolicyEducational: {
            title: 'Você moveu este relatório!',
            description: 'Verifique novamente esses itens, que tendem a mudar ao mover relatórios para um novo espaço de trabalho.',
            reCategorize: '<strong>Recategorize quaisquer despesas</strong> para cumprir as regras do espaço de trabalho.',
            workflows: 'Este relatório pode agora estar sujeito a um <strong>fluxo de aprovação</strong> diferente.',
        },
        changeWorkspace: 'Alterar espaço de trabalho',
        set: 'set',
        changed: 'alterado',
        removed: 'removido',
        transactionPending: 'Transação pendente.',
        chooseARate: 'Selecione uma taxa de reembolso por milha ou quilômetro para o espaço de trabalho',
        unapprove: 'Desaprovar',
        unapproveReport: 'Desaprovar relatório',
        headsUp: 'Atenção!',
        unapproveWithIntegrationWarning: ({accountingIntegration}: UnapproveWithIntegrationWarningParams) =>
            `Este relatório já foi exportado para ${accountingIntegration}. Alterá-lo pode levar a discrepâncias de dados. Tem certeza de que deseja desaprovar este relatório?`,
        reimbursable: 'reembolsável',
        nonReimbursable: 'não reembolsável',
        bookingPending: 'Esta reserva está pendente',
        bookingPendingDescription: 'Esta reserva está pendente porque ainda não foi paga.',
        bookingArchived: 'Esta reserva está arquivada',
        bookingArchivedDescription: 'Esta reserva está arquivada porque a data da viagem já passou. Adicione uma despesa para o valor final, se necessário.',
        attendees: 'Participantes',
        whoIsYourAccountant: 'Quem é o seu contador?',
        paymentComplete: 'Pagamento concluído',
        time: 'Tempo',
        startDate: 'Data de início',
        endDate: 'Data de término',
        startTime: 'Hora de início',
        endTime: 'Hora de término',
        deleteSubrate: 'Excluir subrate',
        deleteSubrateConfirmation: 'Tem certeza de que deseja excluir esta subtarifa?',
        quantity: 'Quantidade',
        subrateSelection: 'Selecione uma sub-taxa e insira uma quantidade.',
        qty: 'Qtd.',
        firstDayText: () => ({
            one: `Primeiro dia: 1 hora`,
            other: (count: number) => `Primeiro dia: ${count.toFixed(2)} horas`,
        }),
        lastDayText: () => ({
            one: `Último dia: 1 hora`,
            other: (count: number) => `Último dia: ${count.toFixed(2)} horas`,
        }),
        tripLengthText: () => ({
            one: `Viagem: 1 dia inteiro`,
            other: (count: number) => `Viagem: ${count} dias completos`,
        }),
        dates: 'Datas',
        rates: 'Taxas',
        submitsTo: ({name}: SubmitsToParams) => `Envia para ${name}`,
        moveExpenses: () => ({one: 'Mover despesa', other: 'Mover despesas'}),
    },
    share: {
        shareToExpensify: 'Compartilhar no Expensify',
        messageInputLabel: 'Mensagem',
    },
    notificationPreferencesPage: {
        header: 'Preferências de notificações',
        label: 'Notifique-me sobre novas mensagens',
        notificationPreferences: {
            always: 'Imediatamente',
            daily: 'Diário',
            mute: 'Silenciar',
            hidden: 'Hidden',
        },
    },
    loginField: {
        numberHasNotBeenValidated: 'O número não foi validado. Clique no botão para reenviar o link de validação via mensagem de texto.',
        emailHasNotBeenValidated: 'O e-mail não foi validado. Clique no botão para reenviar o link de validação via mensagem de texto.',
    },
    avatarWithImagePicker: {
        uploadPhoto: 'Carregar foto',
        removePhoto: 'Remover foto',
        editImage: 'Editar foto',
        viewPhoto: 'Ver foto',
        imageUploadFailed: 'Falha no upload da imagem',
        deleteWorkspaceError: 'Desculpe, houve um problema inesperado ao excluir o avatar do seu espaço de trabalho.',
        sizeExceeded: ({maxUploadSizeInMB}: SizeExceededParams) => `A imagem selecionada excede o tamanho máximo de upload de ${maxUploadSizeInMB} MB.`,
        resolutionConstraints: ({minHeightInPx, minWidthInPx, maxHeightInPx, maxWidthInPx}: ResolutionConstraintsParams) =>
            `Por favor, carregue uma imagem maior que ${minHeightInPx}x${minWidthInPx} pixels e menor que ${maxHeightInPx}x${maxWidthInPx} pixels.`,
        notAllowedExtension: ({allowedExtensions}: NotAllowedExtensionParams) => `A foto de perfil deve ser de um dos seguintes tipos: ${allowedExtensions.join(', ')}.`,
    },
    modal: {
        backdropLabel: 'Fundo do Modal',
    },
    profilePage: {
        profile: 'Perfil',
        preferredPronouns: 'Pronomes preferidos',
        selectYourPronouns: 'Selecione seus pronomes',
        selfSelectYourPronoun: 'Selecione seu pronome',
        emailAddress: 'Endereço de e-mail',
        setMyTimezoneAutomatically: 'Defina meu fuso horário automaticamente',
        timezone: 'Fuso horário',
        invalidFileMessage: 'Arquivo inválido. Por favor, tente uma imagem diferente.',
        avatarUploadFailureMessage: 'Ocorreu um erro ao enviar o avatar. Por favor, tente novamente.',
        online: 'Online',
        offline: 'Offline',
        syncing: 'Sincronizando',
        profileAvatar: 'Avatar do perfil',
        publicSection: {
            title: 'Público',
            subtitle: 'Esses detalhes são exibidos no seu perfil público. Qualquer pessoa pode vê-los.',
        },
        privateSection: {
            title: 'Privado',
            subtitle: 'Esses detalhes são usados para viagens e pagamentos. Eles nunca são exibidos no seu perfil público.',
        },
    },
    securityPage: {
        title: 'Opções de segurança',
        subtitle: 'Ative a autenticação de dois fatores para manter sua conta segura.',
        goToSecurity: 'Voltar para a página de segurança',
    },
    shareCodePage: {
        title: 'Seu código',
        subtitle: 'Convide membros para o Expensify compartilhando seu código QR pessoal ou link de indicação.',
    },
    pronounsPage: {
        pronouns: 'Pronomes',
        isShownOnProfile: 'Seus pronomes são exibidos no seu perfil.',
        placeholderText: 'Pesquisar para ver opções',
    },
    contacts: {
        contactMethod: 'Método de contato',
        contactMethods: 'Métodos de contato',
        featureRequiresValidate: 'Este recurso requer que você valide sua conta.',
        validateAccount: 'Valide sua conta',
        helpTextBeforeEmail: 'Adicione mais maneiras para as pessoas encontrarem você e encaminharem recibos para',
        helpTextAfterEmail: 'de vários endereços de e-mail.',
        pleaseVerify: 'Por favor, verifique este método de contato',
        getInTouch: 'Sempre que precisarmos entrar em contato com você, usaremos este método de contato.',
        enterMagicCode: ({contactMethod}: EnterMagicCodeParams) => `Por favor, insira o código mágico enviado para ${contactMethod}. Ele deve chegar em um ou dois minutos.`,
        setAsDefault: 'Definir como padrão',
        yourDefaultContactMethod: 'Este é o seu método de contato padrão atual. Antes de poder excluí-lo, você precisará escolher outro método de contato e clicar em “Definir como padrão”.',
        removeContactMethod: 'Remover método de contato',
        removeAreYouSure: 'Tem certeza de que deseja remover este método de contato? Esta ação não pode ser desfeita.',
        failedNewContact: 'Falha ao adicionar este método de contato.',
        genericFailureMessages: {
            requestContactMethodValidateCode: 'Falha ao enviar um novo código mágico. Por favor, aguarde um pouco e tente novamente.',
            validateSecondaryLogin: 'Código mágico incorreto ou inválido. Por favor, tente novamente ou solicite um novo código.',
            deleteContactMethod: 'Falha ao excluir o método de contato. Por favor, entre em contato com o Concierge para obter ajuda.',
            setDefaultContactMethod: 'Falha ao definir um novo método de contato padrão. Por favor, entre em contato com o Concierge para obter ajuda.',
            addContactMethod: 'Falha ao adicionar este método de contato. Por favor, entre em contato com o Concierge para obter ajuda.',
            enteredMethodIsAlreadySubmitted: 'Este método de contato já existe',
            passwordRequired: 'senha necessária.',
            contactMethodRequired: 'Método de contato é obrigatório',
            invalidContactMethod: 'Método de contato inválido',
        },
        newContactMethod: 'Novo método de contato',
        goBackContactMethods: 'Voltar para métodos de contato',
    },
    // cspell:disable
    pronouns: {
        coCos: 'Co / Cos',
        eEyEmEir: 'E / Ey / Em / Eir',
        faeFaer: 'Fae / Faer',
        heHimHis: 'Ele / Dele / Seu',
        heHimHisTheyThemTheirs: 'Ele / Dele / Eles / Deles',
        sheHerHers: 'Ela / Dela / Delas',
        sheHerHersTheyThemTheirs: 'Ela / Delas / Eles / Deles',
        merMers: 'Mer / Mers',
        neNirNirs: 'Ne / Nir / Nirs',
        neeNerNers: 'Nee / Ner / Ners',
        perPers: 'Per / Pers',
        theyThemTheirs: 'Eles / Deles / Deles',
        thonThons: 'Thon / Thons',
        veVerVis: 'Ve / Ver / Vis',
        viVir: 'Vi / Vir',
        xeXemXyr: 'Xe / Xem / Xyr',
        zeZieZirHir: 'Ze / Zie / Zir / Hir',
        zeHirHirs: 'Ze / Hir',
        callMeByMyName: 'Chame-me pelo meu nome',
    },
    // cspell:enable
    displayNamePage: {
        headerTitle: 'Nome de exibição',
        isShownOnProfile: 'Seu nome de exibição é mostrado no seu perfil.',
    },
    timezonePage: {
        timezone: 'Fuso horário',
        isShownOnProfile: 'Seu fuso horário é exibido no seu perfil.',
        getLocationAutomatically: 'Determinar automaticamente sua localização',
    },
    updateRequiredView: {
        updateRequired: 'Atualização necessária',
        pleaseInstall: 'Por favor, atualize para a versão mais recente do New Expensify.',
        pleaseInstallExpensifyClassic: 'Por favor, instale a versão mais recente do Expensify.',
        toGetLatestChanges: 'Para celular ou desktop, baixe e instale a versão mais recente. Para web, atualize seu navegador.',
        newAppNotAvailable: 'O novo aplicativo Expensify não está mais disponível.',
    },
    initialSettingsPage: {
        about: 'Sobre',
        aboutPage: {
            description: 'O novo aplicativo Expensify é desenvolvido por uma comunidade de desenvolvedores de código aberto de todo o mundo. Ajude-nos a construir o futuro do Expensify.',
            appDownloadLinks: 'Links para download do app',
            viewKeyboardShortcuts: 'Ver atalhos de teclado',
            viewTheCode: 'Ver o código',
            viewOpenJobs: 'Ver vagas abertas',
            reportABug: 'Relatar um bug',
            troubleshoot: 'Solução de problemas',
        },
        appDownloadLinks: {
            android: {
                label: 'Android',
            },
            ios: {
                label: 'iOS',
            },
            desktop: {
                label: 'macOS',
            },
        },
        troubleshoot: {
            clearCacheAndRestart: 'Limpar cache e reiniciar',
            viewConsole: 'Ver console de depuração',
            debugConsole: 'Console de depuração',
            description: 'Use as ferramentas abaixo para ajudar a solucionar problemas na experiência do Expensify. Se você encontrar algum problema, por favor',
            submitBug: 'enviar um bug',
            confirmResetDescription: 'Todas as mensagens de rascunho não enviadas serão perdidas, mas o restante dos seus dados está seguro.',
            resetAndRefresh: 'Redefinir e atualizar',
            clientSideLogging: 'Registro no lado do cliente',
            noLogsToShare: 'Sem registros para compartilhar',
            useProfiling: 'Usar perfilamento',
            profileTrace: 'Rastreamento de perfil',
            results: 'Resultados',
            releaseOptions: 'Opções de lançamento',
            testingPreferences: 'Testando preferências',
            useStagingServer: 'Usar Servidor de Staging',
            forceOffline: 'Forçar offline',
            simulatePoorConnection: 'Simular conexão de internet ruim',
            simulateFailingNetworkRequests: 'Simular falhas em solicitações de rede',
            authenticationStatus: 'Status de autenticação',
            deviceCredentials: 'Credenciais do dispositivo',
            invalidate: 'Invalidar',
            destroy: 'Destruir',
            maskExportOnyxStateData: 'Mascarar dados sensíveis dos membros ao exportar o estado do Onyx',
            exportOnyxState: 'Exportar estado do Onyx',
            importOnyxState: 'Importar estado do Onyx',
            testCrash: 'Teste de falha',
            resetToOriginalState: 'Redefinir para o estado original',
            usingImportedState: 'Você está usando um estado importado. Clique aqui para limpá-lo.',
            debugMode: 'Modo de depuração',
            invalidFile: 'Arquivo inválido',
            invalidFileDescription: 'O arquivo que você está tentando importar não é válido. Por favor, tente novamente.',
            invalidateWithDelay: 'Invalidar com atraso',
            recordTroubleshootData: 'Registro de dados de solução de problemas',
            softKillTheApp: 'Eliminar suavemente o aplicativo',
            kill: 'Matar',
        },
        debugConsole: {
            saveLog: 'Salvar log',
            shareLog: 'Compartilhar log',
            enterCommand: 'Digite o comando',
            execute: 'Executar',
            noLogsAvailable: 'Nenhum registro disponível',
            logSizeTooLarge: ({size}: LogSizeParams) => `O tamanho do log excede o limite de ${size} MB. Por favor, use "Salvar log" para baixar o arquivo de log.`,
            logs: 'Logs',
            viewConsole: 'Ver console',
        },
        security: 'Segurança',
        signOut: 'Sair',
        restoreStashed: 'Restaurar login armazenado',
        signOutConfirmationText: 'Você perderá todas as alterações offline se sair.',
        versionLetter: 'v',
        readTheTermsAndPrivacy: {
            phrase1: 'Leia o',
            phrase2: 'Termos de Serviço',
            phrase3: 'e',
            phrase4: 'Privacidade',
        },
        help: 'Ajuda',
        whatIsNew: 'O que há de novo',
        accountSettings: 'Configurações da conta',
        account: 'Conta',
        general: 'Geral',
    },
    closeAccountPage: {
        closeAccount: 'Fechar conta',
        reasonForLeavingPrompt: 'Nós odiaríamos ver você partir! Poderia nos dizer o motivo, para que possamos melhorar?',
        enterMessageHere: 'Insira a mensagem aqui',
        closeAccountWarning: 'Fechar sua conta não pode ser desfeito.',
        closeAccountPermanentlyDeleteData: 'Tem certeza de que deseja excluir sua conta? Isso excluirá permanentemente quaisquer despesas pendentes.',
        enterDefaultContactToConfirm: 'Por favor, insira seu método de contato padrão para confirmar que deseja encerrar sua conta. Seu método de contato padrão é:',
        enterDefaultContact: 'Insira seu método de contato padrão',
        defaultContact: 'Método de contato padrão:',
        enterYourDefaultContactMethod: 'Por favor, insira seu método de contato padrão para encerrar sua conta.',
    },
    mergeAccountsPage: {
        mergeAccount: 'Mesclar contas',
        accountDetails: {
            accountToMergeInto: 'Insira a conta na qual você deseja mesclar',
            notReversibleConsent: 'Entendo que isso não é reversível.',
        },
        accountValidate: {
            confirmMerge: 'Tem certeza de que deseja mesclar as contas?',
            lossOfUnsubmittedData: `A fusão de suas contas é irreversível e resultará na perda de quaisquer despesas não enviadas para`,
            enterMagicCode: `Para continuar, por favor, insira o código mágico enviado para`,
            errors: {
                incorrectMagicCode: 'Código mágico incorreto ou inválido. Por favor, tente novamente ou solicite um novo código.',
                fallback: 'Algo deu errado. Por favor, tente novamente mais tarde.',
            },
        },
        mergeSuccess: {
            accountsMerged: 'Contas mescladas!',
            successfullyMergedAllData: {
                beforeFirstEmail: `Você mesclou com sucesso todos os dados de`,
                beforeSecondEmail: `em`,
                afterSecondEmail: `. A partir de agora, você pode usar qualquer login para esta conta.`,
            },
        },
        mergePendingSAML: {
            weAreWorkingOnIt: 'Estamos trabalhando nisso',
            limitedSupport: 'Ainda não oferecemos suporte para a fusão de contas no New Expensify. Por favor, realize essa ação no Expensify Classic.',
            reachOutForHelp: {
                beforeLink: 'Sinta-se à vontade para',
                linkText: 'entre em contato com o Concierge',
                afterLink: 'se você tiver alguma dúvida!',
            },
            goToExpensifyClassic: 'Ir para Expensify Classic',
        },
        mergeFailureSAMLDomainControl: {
            beforeFirstEmail: 'Você não pode mesclar',
            beforeDomain: 'porque é controlado por',
            afterDomain: '. Por favor',
            linkText: 'entre em contato com o Concierge',
            afterLink: 'para assistência.',
        },
        mergeFailureSAMLAccount: {
            beforeEmail: 'Você não pode mesclar',
            afterEmail: 'em outras contas porque o administrador do seu domínio definiu como seu login principal. Por favor, mescle outras contas nele.',
        },
        mergeFailure2FA: {
            oldAccount2FAEnabled: {
                beforeFirstEmail: 'Você não pode mesclar contas porque',
                beforeSecondEmail: 'tem a autenticação de dois fatores (2FA) ativada. Por favor, desative a 2FA para',
                afterSecondEmail: 'e tente novamente.',
            },
            learnMore: 'Saiba mais sobre como mesclar contas.',
        },
        mergeFailureAccountLocked: {
            beforeEmail: 'Você não pode mesclar',
            afterEmail: 'porque está bloqueado. Por favor,',
            linkText: 'entre em contato com o Concierge',
            afterLink: `para assistência.`,
        },
        mergeFailureUncreatedAccount: {
            noExpensifyAccount: {
                beforeEmail: 'Você não pode mesclar contas porque',
                afterEmail: 'não tem uma conta Expensify.',
            },
            addContactMethod: {
                beforeLink: 'Por favor',
                linkText: 'adicione como um método de contato',
                afterLink: 'em vez disso.',
            },
        },
        mergeFailureSmartScannerAccount: {
            beforeEmail: 'Você não pode mesclar',
            afterEmail: 'em outras contas. Por favor, mescle outras contas nela em vez disso.',
        },
        mergeFailureInvoicedAccount: {
            beforeEmail: 'Você não pode mesclar contas com ',
            afterEmail: ' porque esta conta possui uma relação de faturamento com nota fiscal emitida.',
        },

        mergeFailureTooManyAttempts: {
            heading: 'Tente novamente mais tarde',
            description: 'Houve muitas tentativas de mesclar contas. Por favor, tente novamente mais tarde.',
        },
        mergeFailureUnvalidatedAccount: {
            description: 'Você não pode mesclar em outras contas porque ela não está validada. Por favor, valide a conta e tente novamente.',
        },
        mergeFailureSelfMerge: {
            description: 'Você não pode mesclar uma conta consigo mesma.',
        },
        mergeFailureGenericHeading: 'Não é possível mesclar contas',
    },
    lockAccountPage: {
        reportSuspiciousActivity: 'Reportar atividade suspeita',
        lockAccount: 'Bloquear conta',
        unlockAccount: 'Desbloquear conta',
        compromisedDescription:
            'Notou algo estranho em sua conta? Relatar isso bloqueará imediatamente sua conta, interromperá novas transações do Cartão Expensify e impedirá alterações na conta.',
        domainAdminsDescription: 'Para administradores de domínio: Isso também pausa toda a atividade do Cartão Expensify e ações administrativas em seus domínios.',
        areYouSure: 'Tem certeza de que deseja bloquear sua conta Expensify?',
        ourTeamWill: 'Nossa equipe investigará e removerá qualquer acesso não autorizado. Para recuperar o acesso, será necessário trabalhar com o Concierge.',
    },
    failedToLockAccountPage: {
        failedToLockAccount: 'Falha ao bloquear a conta',
        failedToLockAccountDescription: `Não conseguimos bloquear sua conta. Por favor, converse com o Concierge para resolver este problema.`,
        chatWithConcierge: 'Converse com o Concierge',
    },
    unlockAccountPage: {
        accountLocked: 'Conta bloqueada',
        yourAccountIsLocked: 'Sua conta está bloqueada',
        chatToConciergeToUnlock: 'Converse com o Concierge para resolver preocupações de segurança e desbloquear sua conta.',
        chatWithConcierge: 'Converse com o Concierge',
    },
    passwordPage: {
        changePassword: 'Alterar senha',
        changingYourPasswordPrompt: 'Alterar sua senha atualizará sua senha tanto para sua conta Expensify.com quanto para sua conta New Expensify.',
        currentPassword: 'Senha atual',
        newPassword: 'Nova senha',
        newPasswordPrompt: 'Sua nova senha deve ser diferente da sua senha antiga e conter pelo menos 8 caracteres, 1 letra maiúscula, 1 letra minúscula e 1 número.',
    },
    twoFactorAuth: {
        headerTitle: 'Autenticação de dois fatores',
        twoFactorAuthEnabled: 'Autenticação de dois fatores ativada',
        whatIsTwoFactorAuth:
            'A autenticação de dois fatores (2FA) ajuda a manter sua conta segura. Ao fazer login, você precisará inserir um código gerado pelo seu aplicativo autenticador preferido.',
        disableTwoFactorAuth: 'Desativar a autenticação de dois fatores',
        explainProcessToRemove: 'Para desativar a autenticação de dois fatores (2FA), insira um código válido do seu aplicativo de autenticação.',
        disabled: 'A autenticação de dois fatores está agora desativada',
        noAuthenticatorApp: 'Você não precisará mais de um aplicativo autenticador para fazer login no Expensify.',
        stepCodes: 'Códigos de recuperação',
        keepCodesSafe: 'Mantenha esses códigos de recuperação em segurança!',
        codesLoseAccess:
            'Se você perder o acesso ao seu aplicativo autenticador e não tiver esses códigos, perderá o acesso à sua conta.\n\nNota: Configurar a autenticação de dois fatores irá desconectá-lo de todas as outras sessões ativas.',
        errorStepCodes: 'Por favor, copie ou baixe os códigos antes de continuar.',
        stepVerify: 'Verificar',
        scanCode: 'Escaneie o código QR usando seu',
        authenticatorApp: 'aplicativo autenticador',
        addKey: 'Ou adicione esta chave secreta ao seu aplicativo autenticador:',
        enterCode: 'Em seguida, insira o código de seis dígitos gerado pelo seu aplicativo autenticador.',
        stepSuccess: 'Concluído',
        enabled: 'Autenticação de dois fatores ativada',
        congrats: 'Parabéns! Agora você tem essa segurança extra.',
        copy: 'Copiar',
        disable: 'Desativar',
        enableTwoFactorAuth: 'Ativar autenticação de dois fatores',
        pleaseEnableTwoFactorAuth: 'Por favor, habilite a autenticação de dois fatores.',
        twoFactorAuthIsRequiredDescription: 'Para fins de segurança, a Xero exige autenticação de dois fatores para conectar a integração.',
        twoFactorAuthIsRequiredForAdminsHeader: 'Autenticação de dois fatores necessária',
        twoFactorAuthIsRequiredForAdminsTitle: 'Por favor, habilite a autenticação de dois fatores.',
        twoFactorAuthIsRequiredForAdminsDescription:
            'Sua conexão de contabilidade com a Xero requer o uso de autenticação de dois fatores. Para continuar usando o Expensify, por favor, ative-a.',
        twoFactorAuthCannotDisable: 'Não é possível desativar a 2FA',
        twoFactorAuthRequired: 'A autenticação de dois fatores (2FA) é necessária para sua conexão com o Xero e não pode ser desativada.',
    },
    recoveryCodeForm: {
        error: {
            pleaseFillRecoveryCode: 'Por favor, insira seu código de recuperação',
            incorrectRecoveryCode: 'Código de recuperação incorreto. Por favor, tente novamente.',
        },
        useRecoveryCode: 'Usar código de recuperação',
        recoveryCode: 'Código de recuperação',
        use2fa: 'Use o código de autenticação de dois fatores',
    },
    twoFactorAuthForm: {
        error: {
            pleaseFillTwoFactorAuth: 'Por favor, insira seu código de autenticação de dois fatores',
            incorrect2fa: 'Código de autenticação de dois fatores incorreto. Por favor, tente novamente.',
        },
    },
    passwordConfirmationScreen: {
        passwordUpdated: 'Senha atualizada!',
        allSet: 'Tudo pronto. Mantenha sua nova senha segura.',
    },
    privateNotes: {
        title: 'Notas privadas',
        personalNoteMessage: 'Mantenha notas sobre este chat aqui. Você é a única pessoa que pode adicionar, editar ou visualizar essas notas.',
        sharedNoteMessage: 'Mantenha anotações sobre este chat aqui. Funcionários da Expensify e outros membros do domínio team.expensify.com podem visualizar estas notas.',
        composerLabel: 'Notas',
        myNote: 'Minha nota',
        error: {
            genericFailureMessage: 'Notas privadas não puderam ser salvas',
        },
    },
    billingCurrency: {
        error: {
            securityCode: 'Por favor, insira um código de segurança válido.',
        },
        securityCode: 'Código de segurança',
        changeBillingCurrency: 'Alterar moeda de cobrança',
        changePaymentCurrency: 'Alterar moeda de pagamento',
        paymentCurrency: 'Moeda de pagamento',
        paymentCurrencyDescription: 'Selecione uma moeda padronizada para a qual todas as despesas pessoais devem ser convertidas.',
        note: 'Nota: Alterar sua moeda de pagamento pode impactar quanto você pagará pelo Expensify. Consulte nosso',
        noteLink: 'página de preços',
        noteDetails: 'para detalhes completos.',
    },
    addDebitCardPage: {
        addADebitCard: 'Adicionar um cartão de débito',
        nameOnCard: 'Nome no cartão',
        debitCardNumber: 'Número do cartão de débito',
        expiration: 'Data de validade',
        expirationDate: 'MMYY',
        cvv: 'CVV',
        billingAddress: 'Endereço de cobrança',
        growlMessageOnSave: 'Seu cartão de débito foi adicionado com sucesso',
        expensifyPassword: 'Senha do Expensify',
        error: {
            invalidName: 'O nome pode incluir apenas letras',
            addressZipCode: 'Por favor, insira um CEP válido.',
            debitCardNumber: 'Por favor, insira um número de cartão de débito válido.',
            expirationDate: 'Por favor, selecione uma data de validade válida',
            securityCode: 'Por favor, insira um código de segurança válido.',
            addressStreet: 'Por favor, insira um endereço de cobrança válido que não seja uma caixa postal.',
            addressState: 'Por favor, selecione um estado',
            addressCity: 'Por favor, insira uma cidade',
            genericFailureMessage: 'Ocorreu um erro ao adicionar seu cartão. Por favor, tente novamente.',
            password: 'Por favor, insira sua senha do Expensify.',
        },
    },
    addPaymentCardPage: {
        addAPaymentCard: 'Adicionar cartão de pagamento',
        nameOnCard: 'Nome no cartão',
        paymentCardNumber: 'Número do cartão',
        expiration: 'Data de validade',
        expirationDate: 'MM/YY',
        cvv: 'CVV',
        billingAddress: 'Endereço de cobrança',
        growlMessageOnSave: 'Seu cartão de pagamento foi adicionado com sucesso',
        expensifyPassword: 'Senha do Expensify',
        error: {
            invalidName: 'O nome pode incluir apenas letras',
            addressZipCode: 'Por favor, insira um CEP válido.',
            paymentCardNumber: 'Por favor, insira um número de cartão válido',
            expirationDate: 'Por favor, selecione uma data de validade válida',
            securityCode: 'Por favor, insira um código de segurança válido.',
            addressStreet: 'Por favor, insira um endereço de cobrança válido que não seja uma caixa postal.',
            addressState: 'Por favor, selecione um estado',
            addressCity: 'Por favor, insira uma cidade',
            genericFailureMessage: 'Ocorreu um erro ao adicionar seu cartão. Por favor, tente novamente.',
            password: 'Por favor, insira sua senha do Expensify.',
        },
    },
    walletPage: {
        balance: 'Saldo',
        paymentMethodsTitle: 'Métodos de pagamento',
        setDefaultConfirmation: 'Tornar método de pagamento padrão',
        setDefaultSuccess: 'Método de pagamento padrão definido!',
        deleteAccount: 'Excluir conta',
        deleteConfirmation: 'Tem certeza de que deseja excluir esta conta?',
        error: {
            notOwnerOfBankAccount: 'Ocorreu um erro ao definir esta conta bancária como seu método de pagamento padrão.',
            invalidBankAccount: 'Esta conta bancária está temporariamente suspensa',
            notOwnerOfFund: 'Ocorreu um erro ao definir este cartão como seu método de pagamento padrão.',
            setDefaultFailure: 'Algo deu errado. Por favor, converse com o Concierge para obter mais assistência.',
        },
        addBankAccountFailure: 'Ocorreu um erro inesperado ao tentar adicionar sua conta bancária. Por favor, tente novamente.',
        getPaidFaster: 'Receba pagamentos mais rápido',
        addPaymentMethod: 'Adicione um método de pagamento para enviar e receber pagamentos diretamente no aplicativo.',
        getPaidBackFaster: 'Receba o reembolso mais rápido',
        secureAccessToYourMoney: 'Acesso seguro ao seu dinheiro',
        receiveMoney: 'Receba dinheiro na sua moeda local',
        expensifyWallet: 'Expensify Wallet (Beta)',
        sendAndReceiveMoney: 'Envie e receba dinheiro com amigos. Apenas contas bancárias dos EUA.',
        enableWallet: 'Ativar carteira',
<<<<<<< HEAD
        addBankAccountToSendAndReceive: 'Receba reembolso pelas despesas que você enviar para um espaço de trabalho.',
        addBankAccount: 'Adicionar conta bancária',
        addDebitOrCreditCard: 'Adicionar cartão de débito ou crédito',
=======
        addBankAccountToSendAndReceive: 'Adicione uma conta bancária para fazer ou receber pagamentos.',
>>>>>>> a23ee2d6
        assignedCards: 'Cartões atribuídos',
        assignedCardsDescription: 'Estes são cartões atribuídos por um administrador de espaço de trabalho para gerenciar os gastos da empresa.',
        expensifyCard: 'Expensify Card',
        walletActivationPending: 'Estamos revisando suas informações. Por favor, volte em alguns minutos!',
        walletActivationFailed: 'Infelizmente, sua carteira não pode ser ativada neste momento. Por favor, converse com o Concierge para obter mais assistência.',
        addYourBankAccount: 'Adicione sua conta bancária',
        addBankAccountBody: 'Vamos conectar sua conta bancária ao Expensify para que seja mais fácil do que nunca enviar e receber pagamentos diretamente no aplicativo.',
        chooseYourBankAccount: 'Escolha sua conta bancária',
        chooseAccountBody: 'Certifique-se de selecionar o correto.',
        confirmYourBankAccount: 'Confirme sua conta bancária',
        personalBankAccounts: 'Contas bancárias pessoais',
        businessBankAccounts: 'Contas bancárias empresariais',
    },
    cardPage: {
        expensifyCard: 'Expensify Card',
        expensifyTravelCard: 'Expensify Travel Card',
        availableSpend: 'Limite restante',
        smartLimit: {
            name: 'Limite inteligente',
            title: ({formattedLimit}: ViolationsOverLimitParams) =>
                `Você pode gastar até ${formattedLimit} neste cartão, e o limite será redefinido à medida que suas despesas enviadas forem aprovadas.`,
        },
        fixedLimit: {
            name: 'Limite fixo',
            title: ({formattedLimit}: ViolationsOverLimitParams) => `Você pode gastar até ${formattedLimit} neste cartão, e então ele será desativado.`,
        },
        monthlyLimit: {
            name: 'Limite mensal',
            title: ({formattedLimit}: ViolationsOverLimitParams) =>
                `Você pode gastar até ${formattedLimit} neste cartão por mês. O limite será redefinido no primeiro dia de cada mês do calendário.`,
        },
        virtualCardNumber: 'Número do cartão virtual',
        travelCardCvv: 'CVV do cartão de viagem',
        physicalCardNumber: 'Número do cartão físico',
        getPhysicalCard: 'Obter cartão físico',
        reportFraud: 'Relatar fraude de cartão virtual',
        reportTravelFraud: 'Reportar fraude no cartão de viagem',
        reviewTransaction: 'Revisar transação',
        suspiciousBannerTitle: 'Transação suspeita',
        suspiciousBannerDescription: 'Notamos transações suspeitas no seu cartão. Toque abaixo para revisar.',
        cardLocked: 'Seu cartão está temporariamente bloqueado enquanto nossa equipe revisa a conta da sua empresa.',
        cardDetails: {
            cardNumber: 'Número do cartão virtual',
            expiration: 'Expiração',
            cvv: 'CVV',
            address: 'Endereço',
            revealDetails: 'Revelar detalhes',
            revealCvv: 'Revelar CVV',
            copyCardNumber: 'Copiar número do cartão',
            updateAddress: 'Atualizar endereço',
        },
        cardAddedToWallet: ({platform}: {platform: 'Google' | 'Apple'}) => `Adicionado à Carteira ${platform}`,
        cardDetailsLoadingFailure: 'Ocorreu um erro ao carregar os detalhes do cartão. Por favor, verifique sua conexão com a internet e tente novamente.',
        validateCardTitle: 'Vamos garantir que é você',
        enterMagicCode: ({contactMethod}: EnterMagicCodeParams) =>
            `Por favor, insira o código mágico enviado para ${contactMethod} para visualizar os detalhes do seu cartão. Ele deve chegar dentro de um ou dois minutos.`,
    },
    workflowsPage: {
        workflowTitle: 'Gastar',
        workflowDescription: 'Configurar um fluxo de trabalho desde o momento em que a despesa ocorre, incluindo aprovação e pagamento.',
        delaySubmissionTitle: 'Atrasar envios',
        delaySubmissionDescription: 'Escolha um cronograma personalizado para enviar despesas ou deixe isso desativado para atualizações em tempo real sobre gastos.',
        submissionFrequency: 'Frequência de envio',
        submissionFrequencyDateOfMonth: 'Data do mês',
        addApprovalsTitle: 'Adicionar aprovações',
        addApprovalButton: 'Adicionar fluxo de trabalho de aprovação',
        addApprovalTip: 'Este fluxo de trabalho padrão se aplica a todos os membros, a menos que exista um fluxo de trabalho mais específico.',
        approver: 'Aprovador',
        addApprovalsDescription: 'Exigir aprovação adicional antes de autorizar um pagamento.',
        makeOrTrackPaymentsTitle: 'Fazer ou rastrear pagamentos',
        makeOrTrackPaymentsDescription: 'Adicione um pagador autorizado para pagamentos feitos no Expensify ou acompanhe pagamentos feitos em outros lugares.',
        editor: {
            submissionFrequency: 'Escolha quanto tempo o Expensify deve esperar antes de compartilhar despesas sem erros.',
        },
        frequencyDescription: 'Escolha com que frequência você gostaria que as despesas fossem enviadas automaticamente ou faça isso manualmente.',
        frequencies: {
            instant: 'Instantâneo',
            weekly: 'Semanalmente',
            monthly: 'Mensalmente',
            twiceAMonth: 'Duas vezes por mês',
            byTrip: 'Por viagem',
            manually: 'Manualmente',
            daily: 'Diário',
            lastDayOfMonth: 'Último dia do mês',
            lastBusinessDayOfMonth: 'Último dia útil do mês',
            ordinals: {
                one: 'st',
                two: 'nd',
                few: 'rd',
                other: 'th',
                /* eslint-disable @typescript-eslint/naming-convention */
                '1': 'Primeiro',
                '2': 'Segundo',
                '3': 'Terceiro',
                '4': 'Quarto',
                '5': 'Quinto',
                '6': 'Sexto',
                '7': 'Sétimo',
                '8': 'Oitavo',
                '9': 'Nono',
                '10': 'Décimo',
                /* eslint-enable @typescript-eslint/naming-convention */
            },
        },
        approverInMultipleWorkflows: 'Este membro já pertence a outro fluxo de aprovação. Quaisquer atualizações aqui serão refletidas lá também.',
        approverCircularReference: ({name1, name2}: ApprovalWorkflowErrorParams) =>
            `<strong>${name1}</strong> já aprova relatórios para <strong>${name2}</strong>. Por favor, escolha um aprovador diferente para evitar um fluxo de trabalho circular.`,
        emptyContent: {
            title: 'Nenhum membro para exibir',
            expensesFromSubtitle: 'Todos os membros do espaço de trabalho já pertencem a um fluxo de aprovação existente.',
            approverSubtitle: 'Todos os aprovadores pertencem a um fluxo de trabalho existente.',
        },
    },
    workflowsDelayedSubmissionPage: {
        autoReportingErrorMessage: 'A submissão atrasada não pôde ser alterada. Por favor, tente novamente ou entre em contato com o suporte.',
        autoReportingFrequencyErrorMessage: 'A frequência de envio não pôde ser alterada. Por favor, tente novamente ou entre em contato com o suporte.',
        monthlyOffsetErrorMessage: 'A frequência mensal não pôde ser alterada. Por favor, tente novamente ou entre em contato com o suporte.',
    },
    workflowsCreateApprovalsPage: {
        title: 'Confirmar',
        header: 'Adicione mais aprovadores e confirme.',
        additionalApprover: 'Aprovador adicional',
        submitButton: 'Adicionar fluxo de trabalho',
    },
    workflowsEditApprovalsPage: {
        title: 'Editar fluxo de aprovação',
        deleteTitle: 'Excluir fluxo de trabalho de aprovação',
        deletePrompt: 'Tem certeza de que deseja excluir este fluxo de aprovação? Todos os membros seguirão o fluxo padrão posteriormente.',
    },
    workflowsExpensesFromPage: {
        title: 'Despesas de',
        header: 'Quando os seguintes membros enviarem despesas:',
    },
    workflowsApproverPage: {
        genericErrorMessage: 'O aprovador não pôde ser alterado. Por favor, tente novamente ou entre em contato com o suporte.',
        header: 'Enviar para este membro para aprovação:',
    },
    workflowsPayerPage: {
        title: 'Pagador autorizado',
        genericErrorMessage: 'O pagador autorizado não pôde ser alterado. Por favor, tente novamente.',
        admins: 'Admins',
        payer: 'Pagador',
        paymentAccount: 'Conta de pagamento',
    },
    reportFraudPage: {
        title: 'Relatar fraude de cartão virtual',
        description:
            'Se os detalhes do seu cartão virtual forem roubados ou comprometidos, desativaremos permanentemente o seu cartão existente e forneceremos um novo cartão virtual e número.',
        deactivateCard: 'Desativar cartão',
        reportVirtualCardFraud: 'Relatar fraude de cartão virtual',
    },
    reportFraudConfirmationPage: {
        title: 'Fraude no cartão reportada',
        description: 'Desativamos permanentemente seu cartão existente. Quando você voltar para ver os detalhes do seu cartão, terá um novo cartão virtual disponível.',
        buttonText: 'Entendi, obrigado!',
    },
    activateCardPage: {
        activateCard: 'Ativar cartão',
        pleaseEnterLastFour: 'Por favor, insira os últimos quatro dígitos do seu cartão.',
        activatePhysicalCard: 'Ativar cartão físico',
        error: {
            thatDidNotMatch: 'Isso não corresponde aos últimos 4 dígitos do seu cartão. Por favor, tente novamente.',
            throttled:
                'Você digitou incorretamente os últimos 4 dígitos do seu Cartão Expensify muitas vezes. Se você tem certeza de que os números estão corretos, entre em contato com o Concierge para resolver. Caso contrário, tente novamente mais tarde.',
        },
    },
    getPhysicalCard: {
        header: 'Obter cartão físico',
        nameMessage: 'Digite seu nome e sobrenome, pois será exibido no seu cartão.',
        legalName: 'Nome legal',
        legalFirstName: 'Nome legal',
        legalLastName: 'Sobrenome legal',
        phoneMessage: 'Digite seu número de telefone.',
        phoneNumber: 'Número de telefone',
        address: 'Endereço',
        addressMessage: 'Insira seu endereço de entrega.',
        streetAddress: 'Endereço',
        city: 'Cidade',
        state: 'Estado',
        zipPostcode: 'CEP/Código Postal',
        country: 'País',
        confirmMessage: 'Por favor, confirme seus dados abaixo.',
        estimatedDeliveryMessage: 'Seu cartão físico chegará em 2-3 dias úteis.',
        next: 'Próximo',
        getPhysicalCard: 'Obter cartão físico',
        shipCard: 'Enviar cartão',
    },
    transferAmountPage: {
        transfer: ({amount}: TransferParams) => `Transfer${amount ? ` ${amount}` : ''}`,
        instant: 'Instantâneo (Cartão de débito)',
        instantSummary: ({rate, minAmount}: InstantSummaryParams) => `${rate}% de taxa (${minAmount} mínimo)`,
        ach: '1-3 dias úteis (Conta bancária)',
        achSummary: 'Sem taxa',
        whichAccount: 'Qual conta?',
        fee: 'Taxa',
        transferSuccess: 'Transferência bem-sucedida!',
        transferDetailBankAccount: 'Seu dinheiro deve chegar nos próximos 1-3 dias úteis.',
        transferDetailDebitCard: 'Seu dinheiro deve chegar imediatamente.',
        failedTransfer: 'Seu saldo não está totalmente liquidado. Por favor, transfira para uma conta bancária.',
        notHereSubTitle: 'Por favor, transfira seu saldo da página da carteira.',
        goToWallet: 'Ir para Carteira',
    },
    chooseTransferAccountPage: {
        chooseAccount: 'Escolher conta',
    },
    paymentMethodList: {
        addPaymentMethod: 'Adicionar método de pagamento',
        addNewDebitCard: 'Adicionar novo cartão de débito',
        addNewBankAccount: 'Adicionar nova conta bancária',
        accountLastFour: 'Terminando em',
        cardLastFour: 'Cartão terminando em',
        addFirstPaymentMethod: 'Adicione um método de pagamento para enviar e receber pagamentos diretamente no aplicativo.',
        defaultPaymentMethod: 'Padrão',
        bankAccountLastFour: ({lastFour}: BankAccountLastFourParams) => `Conta bancária • ${lastFour}`,
    },
    preferencesPage: {
        appSection: {
            title: 'Preferências do aplicativo',
        },
        testSection: {
            title: 'Testar preferências',
            subtitle: 'Configurações para ajudar a depurar e testar o aplicativo em estágio.',
        },
        receiveRelevantFeatureUpdatesAndExpensifyNews: 'Receba atualizações relevantes de recursos e notícias da Expensify',
        muteAllSounds: 'Silenciar todos os sons do Expensify',
    },
    priorityModePage: {
        priorityMode: 'Modo de prioridade',
        explainerText: 'Escolha se deseja #focus apenas em chats não lidos e fixados, ou mostrar tudo com os chats mais recentes e fixados no topo.',
        priorityModes: {
            default: {
                label: 'Mais recente',
                description: 'Mostrar todos os chats ordenados por mais recentes',
            },
            gsd: {
                label: '#foco',
                description: 'Mostrar apenas não lidos ordenados alfabeticamente',
            },
        },
    },
    reportDetailsPage: {
        inWorkspace: ({policyName}: ReportPolicyNameParams) => `em ${policyName}`,
        generatingPDF: 'Gerando PDF',
        waitForPDF: 'Por favor, aguarde enquanto geramos o PDF.',
        errorPDF: 'Ocorreu um erro ao tentar gerar seu PDF.',
        generatedPDF: 'Seu PDF de relatório foi gerado!',
    },
    reportDescriptionPage: {
        roomDescription: 'Descrição do quarto',
        roomDescriptionOptional: 'Descrição do quarto (opcional)',
        explainerText: 'Defina uma descrição personalizada para a sala.',
    },
    groupChat: {
        lastMemberTitle: 'Atenção!',
        lastMemberWarning: 'Como você é a última pessoa aqui, sair tornará este chat inacessível para todos os membros. Tem certeza de que deseja sair?',
        defaultReportName: ({displayName}: ReportArchiveReasonsClosedParams) => `Chat em grupo de ${displayName}`,
    },
    languagePage: {
        language: 'Idioma',
        aiGenerated: 'As traduções para este idioma são geradas automaticamente e podem conter erros.',
    },
    themePage: {
        theme: 'Tema',
        themes: {
            dark: {
                label: 'Escuro',
            },
            light: {
                label: 'Luz',
            },
            system: {
                label: 'Usar configurações do dispositivo',
            },
        },
        chooseThemeBelowOrSync: 'Escolha um tema abaixo ou sincronize com as configurações do seu dispositivo.',
    },
    termsOfUse: {
        phrase1: 'Ao fazer login, você concorda com o/a/as/os',
        phrase2: 'Termos de Serviço',
        phrase3: 'e',
        phrase4: 'Privacidade',
        phrase5: `A transmissão de dinheiro é fornecida por ${CONST.WALLET.PROGRAM_ISSUERS.EXPENSIFY_PAYMENTS} (NMLS ID:2017010) de acordo com seu`,
        phrase6: 'licenças',
    },
    validateCodeForm: {
        magicCodeNotReceived: 'Não recebeu um código mágico?',
        enterAuthenticatorCode: 'Por favor, insira seu código do autenticador',
        enterRecoveryCode: 'Por favor, insira seu código de recuperação',
        requiredWhen2FAEnabled: 'Necessário quando a 2FA está ativada',
        requestNewCode: 'Solicitar um novo código em',
        requestNewCodeAfterErrorOccurred: 'Solicitar um novo código',
        error: {
            pleaseFillMagicCode: 'Por favor, insira seu código mágico',
            incorrectMagicCode: 'Código mágico incorreto ou inválido. Por favor, tente novamente ou solicite um novo código.',
            pleaseFillTwoFactorAuth: 'Por favor, insira seu código de autenticação de dois fatores',
        },
    },
    passwordForm: {
        pleaseFillOutAllFields: 'Por favor, preencha todos os campos',
        pleaseFillPassword: 'Por favor, insira sua senha',
        pleaseFillTwoFactorAuth: 'Por favor, insira seu código de autenticação de dois fatores',
        enterYourTwoFactorAuthenticationCodeToContinue: 'Insira seu código de autenticação de dois fatores para continuar',
        forgot: 'Esqueceu?',
        requiredWhen2FAEnabled: 'Necessário quando a 2FA está ativada',
        error: {
            incorrectPassword: 'Senha incorreta. Por favor, tente novamente.',
            incorrectLoginOrPassword: 'Login ou senha incorretos. Por favor, tente novamente.',
            incorrect2fa: 'Código de autenticação de dois fatores incorreto. Por favor, tente novamente.',
            twoFactorAuthenticationEnabled: 'Você tem a autenticação em duas etapas ativada nesta conta. Por favor, faça login usando seu e-mail ou número de telefone.',
            invalidLoginOrPassword: 'Login ou senha inválidos. Por favor, tente novamente ou redefina sua senha.',
            unableToResetPassword:
                'Não conseguimos alterar sua senha. Isso provavelmente se deve a um link de redefinição de senha expirado em um e-mail antigo de redefinição de senha. Enviamos um novo link para que você possa tentar novamente. Verifique sua Caixa de Entrada e sua pasta de Spam; ele deve chegar em apenas alguns minutos.',
            noAccess: 'Você não tem acesso a este aplicativo. Por favor, adicione seu nome de usuário do GitHub para obter acesso.',
            accountLocked: 'Sua conta foi bloqueada após muitas tentativas sem sucesso. Por favor, tente novamente após 1 hora.',
            fallback: 'Algo deu errado. Por favor, tente novamente mais tarde.',
        },
    },
    loginForm: {
        phoneOrEmail: 'Telefone ou e-mail',
        error: {
            invalidFormatEmailLogin: 'O e-mail inserido é inválido. Por favor, corrija o formato e tente novamente.',
        },
        cannotGetAccountDetails: 'Não foi possível recuperar os detalhes da conta. Por favor, tente entrar novamente.',
        loginForm: 'Formulário de login',
        notYou: ({user}: NotYouParams) => `Não é ${user}?`,
    },
    onboarding: {
        welcome: 'Bem-vindo!',
        welcomeSignOffTitleManageTeam: 'Depois de concluir as tarefas acima, podemos explorar mais funcionalidades, como fluxos de trabalho de aprovação e regras!',
        welcomeSignOffTitle: 'É ótimo conhecê-lo!',
        explanationModal: {
            title: 'Bem-vindo ao Expensify',
            description: 'Um aplicativo para gerenciar seus gastos empresariais e pessoais na velocidade de um chat. Experimente e nos diga o que você acha. Muito mais por vir!',
            secondaryDescription: 'Para voltar para o Expensify Classic, basta tocar na sua foto de perfil > Ir para Expensify Classic.',
        },
        welcomeVideo: {
            title: 'Bem-vindo ao Expensify',
            description: 'Um aplicativo para gerenciar todos os seus gastos empresariais e pessoais em um chat. Feito para o seu negócio, sua equipe e seus amigos.',
        },
        getStarted: 'Comece agora',
        whatsYourName: 'Qual é o seu nome?',
        peopleYouMayKnow: 'Pessoas que você pode conhecer já estão aqui! Verifique seu e-mail para se juntar a elas.',
        workspaceYouMayJoin: ({domain, email}: WorkspaceYouMayJoin) => `Alguém do ${domain} já criou um espaço de trabalho. Por favor, insira o código mágico enviado para ${email}.`,
        joinAWorkspace: 'Participar de um espaço de trabalho',
        listOfWorkspaces: 'Aqui está a lista de espaços de trabalho que você pode ingressar. Não se preocupe, você sempre pode ingressar neles mais tarde, se preferir.',
        workspaceMemberList: ({employeeCount, policyOwner}: WorkspaceMemberList) => `${employeeCount} membro${employeeCount > 1 ? 's' : ''} • ${policyOwner}`,
        whereYouWork: 'Onde você trabalha?',
        errorSelection: 'Selecione uma opção para continuar',
        purpose: {
            title: 'O que você quer fazer hoje?',
            errorContinue: 'Por favor, pressione continuar para configurar',
            errorBackButton: 'Por favor, finalize as perguntas de configuração para começar a usar o aplicativo',
            [CONST.ONBOARDING_CHOICES.EMPLOYER]: 'Ser reembolsado pelo meu empregador',
            [CONST.ONBOARDING_CHOICES.MANAGE_TEAM]: 'Gerenciar as despesas da minha equipe',
            [CONST.ONBOARDING_CHOICES.PERSONAL_SPEND]: 'Acompanhe e planeje despesas',
            [CONST.ONBOARDING_CHOICES.CHAT_SPLIT]: 'Converse e divida despesas com amigos',
            [CONST.ONBOARDING_CHOICES.LOOKING_AROUND]: 'Algo mais',
        },
        employees: {
            title: 'Quantos funcionários você tem?',
            [CONST.ONBOARDING_COMPANY_SIZE.MICRO]: '1-10 funcionários',
            [CONST.ONBOARDING_COMPANY_SIZE.SMALL]: '11-50 funcionários',
            [CONST.ONBOARDING_COMPANY_SIZE.MEDIUM_SMALL]: '51-100 funcionários',
            [CONST.ONBOARDING_COMPANY_SIZE.MEDIUM]: '101-1.000 funcionários',
            [CONST.ONBOARDING_COMPANY_SIZE.LARGE]: 'Mais de 1.000 funcionários',
        },
        accounting: {
            title: 'Você usa algum software de contabilidade?',
            none: 'Nenhum',
        },
        interestedFeatures: {
            title: 'Quais recursos você está interessado?',
            featuresAlreadyEnabled: 'Seu espaço de trabalho já tem o seguinte habilitado:',
            featureYouMayBeInterestedIn: 'Ative recursos adicionais nos quais você possa estar interessado:',
        },
        error: {
            requiredFirstName: 'Por favor, insira seu primeiro nome para continuar',
        },
        workEmail: {
            title: 'Qual é o seu e-mail de trabalho?',
            subtitle: 'O Expensify funciona melhor quando você conecta seu e-mail de trabalho.',
            explanationModal: {
                descriptionOne: 'Encaminhe para receipts@expensify.com para digitalização',
                descriptionTwo: 'Junte-se aos seus colegas que já estão usando o Expensify',
                descriptionThree: 'Aproveite uma experiência mais personalizada',
            },
            addWorkEmail: 'Adicionar e-mail de trabalho',
        },
        workEmailValidation: {
            title: 'Verifique seu e-mail de trabalho',
            magicCodeSent: ({workEmail}: WorkEmailResendCodeParams) => `Por favor, insira o código mágico enviado para ${workEmail}. Ele deve chegar em um ou dois minutos.`,
        },
        workEmailValidationError: {
            publicEmail: 'Por favor, insira um e-mail de trabalho válido de um domínio privado, por exemplo, mitch@company.com.',
            offline: 'Não conseguimos adicionar seu e-mail de trabalho, pois você parece estar offline.',
        },
        mergeBlockScreen: {
            title: 'Não foi possível adicionar o e-mail de trabalho',
            subtitle: ({workEmail}: WorkEmailMergingBlockedParams) =>
                `Não conseguimos adicionar ${workEmail}. Por favor, tente novamente mais tarde em Configurações ou converse com o Concierge para obter orientação.`,
        },
        tasks: {
            testDriveAdminTask: {
                title: ({testDriveURL}) => `Faça um [test drive](${testDriveURL})`,
                description: ({testDriveURL}) => `[Faça um tour rápido pelo produto](${testDriveURL}) para ver por que o Expensify é a maneira mais rápida de fazer suas despesas.`,
            },
            testDriveEmployeeTask: {
                title: ({testDriveURL}) => `Faça um [test drive](${testDriveURL})`,
                description: ({testDriveURL}) => `[Faça um test drive](${testDriveURL}) conosco e sua equipe ganha *3 meses grátis de Expensify!*`,
            },
            createTestDriveAdminWorkspaceTask: {
                title: ({workspaceConfirmationLink}) => `[Crie](${workspaceConfirmationLink}) um espaço de trabalho`,
                description: 'Crie um espaço de trabalho e configure as definições com a ajuda do seu especialista em configuração!',
            },
            createWorkspaceTask: {
                title: ({workspaceSettingsLink}) => `Crie um [espaço de trabalho](${workspaceSettingsLink})`,
                description: ({workspaceSettingsLink}) =>
                    '*Crie um espaço de trabalho* para rastrear despesas, digitalizar recibos, conversar e muito mais.\n' +
                    '\n' +
                    '1. Clique em *Espaços de trabalho* > *Novo espaço de trabalho*.\n' +
                    '\n' +
                    `*Seu novo espaço de trabalho está pronto!* [Confira](${workspaceSettingsLink}).`,
            },
            setupCategoriesTask: {
                title: ({workspaceCategoriesLink}) => `Configure [categorias](${workspaceCategoriesLink})`,
                description: ({workspaceCategoriesLink}) =>
                    '*Configure categorias* para que sua equipe possa categorizar despesas para relatórios fáceis.\n' +
                    '\n' +
                    '1. Clique em *Espaços de trabalho*.\n' +
                    '3. Selecione seu espaço de trabalho.\n' +
                    '4. Clique em *Categorias*.\n' +
                    '5. Desative quaisquer categorias que você não precise.\n' +
                    '6. Adicione suas próprias categorias no canto superior direito.\n' +
                    '\n' +
                    `[Leve-me para as configurações de categoria do espaço de trabalho](${workspaceCategoriesLink}).\n` +
                    '\n' +
                    `![Configurar categorias](${CONST.CLOUDFRONT_URL}/videos/walkthrough-categories-v2.mp4)`,
            },
            combinedTrackSubmitExpenseTask: {
                title: 'Envie uma despesa',
                description:
                    '*Envie uma despesa* inserindo um valor ou digitalizando um recibo.\n' +
                    '\n' +
                    `1. Clique no botão ${CONST.CUSTOM_EMOJIS.GLOBAL_CREATE}.\n` +
                    '2. Escolha *Criar despesa*.\n' +
                    '3. Insira um valor ou digitalize um recibo.\n' +
                    `4. Adicione o e-mail ou número de telefone do seu chefe.\n` +
                    '5. Clique em *Criar*.\n' +
                    '\n' +
                    'E pronto!',
            },
            adminSubmitExpenseTask: {
                title: 'Envie uma despesa',
                description:
                    '*Envie uma despesa* inserindo um valor ou digitalizando um recibo.\n' +
                    '\n' +
                    `1. Clique no botão ${CONST.CUSTOM_EMOJIS.GLOBAL_CREATE}.\n` +
                    '2. Escolha *Criar despesa*.\n' +
                    '3. Insira um valor ou digitalize um recibo.\n' +
                    '4. Confirme os detalhes.\n' +
                    '5. Clique em *Criar*.\n' +
                    '\n' +
                    `E pronto!`,
            },
            trackExpenseTask: {
                title: 'Rastreie uma despesa',
                description:
                    '*Rastreie uma despesa* em qualquer moeda, com ou sem recibo.\n' +
                    '\n' +
                    `1. Clique no botão ${CONST.CUSTOM_EMOJIS.GLOBAL_CREATE}.\n` +
                    '2. Escolha *Criar despesa*.\n' +
                    '3. Insira um valor ou digitalize um recibo.\n' +
                    '4. Escolha seu espaço *pessoal*.\n' +
                    '5. Clique em *Criar*.\n' +
                    '\n' +
                    'E pronto! Sim, é simples assim.',
            },
            addAccountingIntegrationTask: {
                title: ({integrationName, workspaceAccountingLink}) =>
                    `Conecte-se${integrationName === CONST.ONBOARDING_ACCOUNTING_MAPPING.other ? '' : ' ao'} [${integrationName === CONST.ONBOARDING_ACCOUNTING_MAPPING.other ? 'seu' : ''} ${integrationName}](${workspaceAccountingLink})`,
                description: ({integrationName, workspaceAccountingLink}) =>
                    `Conecte-se${integrationName === CONST.ONBOARDING_ACCOUNTING_MAPPING.other ? ' ao seu' : ' ao'} ${integrationName} para categorização automática de despesas e sincronização que torna o fechamento do mês muito fácil.\n` +
                    '\n' +
                    '1. Clique em *Configurações*.\n' +
                    '2. Vá para *Espaços de trabalho*.\n' +
                    '3. Selecione seu espaço de trabalho.\n' +
                    '4. Clique em *Contabilidade*.\n' +
                    `5. Encontre ${integrationName}.\n` +
                    '6. Clique em *Conectar*.\n' +
                    '\n' +
                    `${
                        integrationName && CONST.connectionsVideoPaths[integrationName]
                            ? `[Leve-me para a contabilidade](${workspaceAccountingLink}).\n\n![Conecte-se ao ${integrationName}](${CONST.CLOUDFRONT_URL}/${CONST.connectionsVideoPaths[integrationName]})`
                            : `[Leve-me para a contabilidade](${workspaceAccountingLink}).`
                    }`,
            },
            connectCorporateCardTask: {
                title: ({corporateCardLink}) => `Conecte [seu cartão corporativo](${corporateCardLink})`,
                description: ({corporateCardLink}) =>
                    `Conecte seu cartão corporativo para importar e categorizar despesas automaticamente.\n` +
                    '\n' +
                    '1. Clique em *Espaços de trabalho*.\n' +
                    '2. Selecione seu espaço de trabalho.\n' +
                    '3. Clique em *Cartões corporativos*.\n' +
                    '4. Siga as instruções para conectar seu cartão.\n' +
                    '\n' +
                    `[Leve-me para conectar meus cartões corporativos](${corporateCardLink}).`,
            },

            inviteTeamTask: {
                title: ({workspaceMembersLink}) => `Convide [sua equipe](${workspaceMembersLink})`,
                description: ({workspaceMembersLink}) =>
                    '*Convide sua equipe* para o Expensify para que eles possam começar a rastrear despesas hoje mesmo.\n' +
                    '\n' +
                    '1. Clique em *Espaços de trabalho*.\n' +
                    '3. Selecione seu espaço de trabalho.\n' +
                    '4. Clique em *Membros* > *Convidar membro*.\n' +
                    '5. Insira e-mails ou números de telefone. \n' +
                    '6. Adicione uma mensagem de convite personalizada, se desejar!\n' +
                    '\n' +
                    `[Leve-me para os membros do espaço de trabalho](${workspaceMembersLink}).\n` +
                    '\n' +
                    `![Convide sua equipe](${CONST.CLOUDFRONT_URL}/videos/walkthrough-invite_members-v2.mp4)`,
            },

            setupCategoriesAndTags: {
                title: ({workspaceCategoriesLink, workspaceMoreFeaturesLink}) => `Configure [categorias](${workspaceCategoriesLink}) e [tags](${workspaceMoreFeaturesLink})`,
                description: ({workspaceCategoriesLink, workspaceAccountingLink}) =>
                    '*Configure categorias e tags* para que sua equipe possa categorizar despesas para relatórios fáceis.\n' +
                    '\n' +
                    `Importe-as automaticamente [conectando seu software de contabilidade](${workspaceAccountingLink}), ou configure-as manualmente nas [configurações do seu espaço de trabalho](${workspaceCategoriesLink}).`,
            },
            setupTagsTask: {
                title: ({workspaceMoreFeaturesLink}) => `Configure [tags](${workspaceMoreFeaturesLink})`,
                description: ({workspaceMoreFeaturesLink}) =>
                    'Use tags para adicionar detalhes extras de despesas, como projetos, clientes, locais e departamentos. Se você precisar de vários níveis de tags, pode fazer upgrade para o plano Control.\n' +
                    '\n' +
                    '1. Clique em *Espaços de trabalho*.\n' +
                    '3. Selecione seu espaço de trabalho.\n' +
                    '4. Clique em *Mais recursos*.\n' +
                    '5. Habilite *Tags*.\n' +
                    '6. Navegue até *Tags* no editor do espaço de trabalho.\n' +
                    '7. Clique em *+ Adicionar tag* para criar as suas.\n' +
                    '\n' +
                    `[Leve-me para mais recursos](${workspaceMoreFeaturesLink}).\n` +
                    '\n' +
                    `![Configurar tags](${CONST.CLOUDFRONT_URL}/videos/walkthrough-tags-v2.mp4)`,
            },

            inviteAccountantTask: {
                title: ({workspaceMembersLink}) => `Convide seu [contador](${workspaceMembersLink})`,
                description: ({workspaceMembersLink}) =>
                    '*Convide seu contador* para colaborar no seu espaço de trabalho e gerenciar as despesas da sua empresa.\n' +
                    '\n' +
                    '1. Clique em *Espaços de trabalho*.\n' +
                    '2. Selecione seu espaço de trabalho.\n' +
                    '3. Clique em *Membros*.\n' +
                    '4. Clique em *Convidar membro*.\n' +
                    '5. Insira o e-mail do seu contador.\n' +
                    '\n' +
                    `[Convide seu contador agora](${workspaceMembersLink}).`,
            },

            startChatTask: {
                title: 'Iniciar um bate-papo',
                description:
                    '*Inicie um bate-papo* com qualquer pessoa usando seu e-mail ou número de telefone.\n' +
                    '\n' +
                    `1. Clique no botão ${CONST.CUSTOM_EMOJIS.GLOBAL_CREATE}.\n` +
                    '2. Escolha *Iniciar bate-papo*.\n' +
                    '3. Insira um e-mail ou número de telefone.\n' +
                    '\n' +
                    'Se eles ainda não estiverem usando o Expensify, serão convidados automaticamente.\n' +
                    '\n' +
                    'Cada bate-papo também se transformará em um e-mail ou mensagem de texto que eles podem responder diretamente.',
            },

            splitExpenseTask: {
                title: 'Dividir uma despesa',
                description:
                    '*Divida despesas* com uma ou mais pessoas.\n' +
                    '\n' +
                    `1. Clique no botão ${CONST.CUSTOM_EMOJIS.GLOBAL_CREATE}.\n` +
                    '2. Escolha *Iniciar bate-papo*.\n' +
                    '3. Insira e-mails ou números de telefone.\n' +
                    '4. Clique no botão cinza *+* no bate-papo > *Dividir despesa*.\n' +
                    '5. Crie a despesa selecionando *Manual*, *Digitalizar* ou *Distância*.\n' +
                    '\n' +
                    'Sinta-se à vontade para adicionar mais detalhes, se quiser, ou apenas envie. Vamos te reembolsar!',
            },

            reviewWorkspaceSettingsTask: {
                title: ({workspaceSettingsLink}) => `Revise suas [configurações de espaço de trabalho](${workspaceSettingsLink})`,
                description: ({workspaceSettingsLink}) =>
                    'Veja como revisar e atualizar as configurações do seu espaço de trabalho:\n' +
                    '1. Clique na aba de configurações.\n' +
                    '2. Clique em *Espaços de trabalho* > [Seu espaço de trabalho].\n' +
                    `[Vá para o seu espaço de trabalho](${workspaceSettingsLink}). Vamos rastreá-los na sala #admins.`,
            },
            createReportTask: {
                title: 'Crie seu primeiro relatório',
                description:
                    'Veja como criar um relatório:\n' +
                    '\n' +
                    `1. Clique no botão ${CONST.CUSTOM_EMOJIS.GLOBAL_CREATE}.\n` +
                    '2. Escolha *Criar relatório*.\n' +
                    '3. Clique em *Adicionar despesa*.\n' +
                    '4. Adicione sua primeira despesa.\n' +
                    '\n' +
                    'E pronto!',
            },
        } satisfies Record<string, Pick<OnboardingTask, 'title' | 'description'>>,
        testDrive: {
            name: ({testDriveURL}: {testDriveURL?: string}) => (testDriveURL ? `Faça um [test drive](${testDriveURL})` : 'Faça um test drive'),
            embeddedDemoIframeTitle: 'Test Drive',
            employeeFakeReceipt: {
                description: 'Meu recibo de test drive!',
            },
        },
        messages: {
            onboardingEmployerOrSubmitMessage: 'Ser reembolsado é tão fácil quanto enviar uma mensagem. Vamos ver o básico.',
            onboardingPersonalSpendMessage: 'Veja como rastrear seus gastos em poucos cliques.',
            onboardingMangeTeamMessage: ({onboardingCompanySize}: {onboardingCompanySize?: OnboardingCompanySize}) =>
                `Aqui está uma lista de tarefas que eu recomendaria para uma empresa do seu tamanho com ${onboardingCompanySize} remetentes:`,
            onboardingTrackWorkspaceMessage:
                '# Vamos configurar você\n👋 Estou aqui para ajudar! Para você começar, adaptei as configurações do seu espaço de trabalho para microempreendedores individuais e empresas semelhantes. Você pode ajustar seu espaço de trabalho clicando no link abaixo!\n\nVeja como rastrear seus gastos em poucos cliques:',
            onboardingChatSplitMessage: 'Dividir contas com amigos é tão fácil quanto enviar uma mensagem. Veja como.',
            onboardingAdminMessage: 'Aprenda a gerenciar o espaço de trabalho da sua equipe como administrador e enviar suas próprias despesas.',
            onboardingLookingAroundMessage:
                'O Expensify é mais conhecido por despesas, viagens e gerenciamento de cartões corporativos, mas fazemos muito mais do que isso. Diga-me o que lhe interessa e eu o ajudarei a começar.',
            onboardingTestDriveReceiverMessage: '*Você tem 3 meses grátis! Comece abaixo.*',
        },
        workspace: {
            title: 'Mantenha-se organizado com um espaço de trabalho',
            subtitle: 'Desbloqueie ferramentas poderosas para simplificar o gerenciamento de despesas, tudo em um só lugar. Com um espaço de trabalho, você pode:',
            explanationModal: {
                descriptionOne: 'Acompanhe e organize recibos',
                descriptionTwo: 'Categorizar e etiquetar despesas',
                descriptionThree: 'Criar e compartilhar relatórios',
            },
            price: 'Experimente gratuitamente por 30 dias, depois faça o upgrade por apenas <strong>US$5/mês</strong>.',
            createWorkspace: 'Criar espaço de trabalho',
        },
        confirmWorkspace: {
            title: 'Confirmar espaço de trabalho',
            subtitle: 'Crie um espaço de trabalho para rastrear recibos, reembolsar despesas, gerenciar viagens, criar relatórios e muito mais — tudo na velocidade do chat.',
        },
        inviteMembers: {
            title: 'Convidar membros',
            subtitle: 'Gerencie e compartilhe suas despesas com um contador ou inicie um grupo de viagem com amigos.',
        },
    },
    featureTraining: {
        doNotShowAgain: 'Não me mostre isso novamente',
    },
    personalDetails: {
        error: {
            containsReservedWord: 'O nome não pode conter as palavras Expensify ou Concierge',
            hasInvalidCharacter: 'O nome não pode conter uma vírgula ou ponto e vírgula',
            requiredFirstName: 'O nome não pode estar vazio',
        },
    },
    privatePersonalDetails: {
        enterLegalName: 'Qual é o seu nome legal?',
        enterDateOfBirth: 'Qual é a sua data de nascimento?',
        enterAddress: 'Qual é o seu endereço?',
        enterPhoneNumber: 'Qual é o seu número de telefone?',
        personalDetails: 'Detalhes pessoais',
        privateDataMessage: 'Esses detalhes são usados para viagens e pagamentos. Eles nunca são exibidos no seu perfil público.',
        legalName: 'Nome legal',
        legalFirstName: 'Nome legal',
        legalLastName: 'Sobrenome legal',
        address: 'Endereço',
        error: {
            dateShouldBeBefore: ({dateString}: DateShouldBeBeforeParams) => `A data deve ser anterior a ${dateString}`,
            dateShouldBeAfter: ({dateString}: DateShouldBeAfterParams) => `A data deve ser após ${dateString}`,
            hasInvalidCharacter: 'O nome pode incluir apenas caracteres latinos',
            incorrectZipFormat: ({zipFormat}: IncorrectZipFormatParams = {}) => `Formato de código postal incorreto${zipFormat ? `Formato aceitável: ${zipFormat}` : ''}`,
            invalidPhoneNumber: `Por favor, certifique-se de que o número de telefone é válido (por exemplo, ${CONST.EXAMPLE_PHONE_NUMBER})`,
        },
    },
    resendValidationForm: {
        linkHasBeenResent: 'Link foi reenviado',
        weSentYouMagicSignInLink: ({login, loginType}: WeSentYouMagicSignInLinkParams) => `Enviei um link mágico de login para ${login}. Por favor, verifique seu ${loginType} para entrar.`,
        resendLink: 'Reenviar link',
    },
    unlinkLoginForm: {
        toValidateLogin: ({primaryLogin, secondaryLogin}: ToValidateLoginParams) =>
            `Para validar ${secondaryLogin}, por favor, reenvie o código mágico das Configurações da Conta de ${primaryLogin}.`,
        noLongerHaveAccess: ({primaryLogin}: NoLongerHaveAccessParams) => `Se você não tiver mais acesso a ${primaryLogin}, por favor, desvincule suas contas.`,
        unlink: 'Desvincular',
        linkSent: 'Link enviado!',
        successfullyUnlinkedLogin: 'Login secundário desvinculado com sucesso!',
    },
    emailDeliveryFailurePage: {
        ourEmailProvider: ({login}: OurEmailProviderParams) =>
            `Nosso provedor de e-mail suspendeu temporariamente os e-mails para ${login} devido a problemas de entrega. Para desbloquear seu login, siga estas etapas:`,
        confirmThat: ({login}: ConfirmThatParams) => `Confirme que ${login} está escrito corretamente e é um endereço de e-mail real e válido para entrega.`,
        emailAliases: 'Os aliases de e-mail, como "expenses@domain.com", devem ter acesso à sua própria caixa de entrada de e-mail para que seja um login válido do Expensify.',
        ensureYourEmailClient: 'Certifique-se de que seu cliente de e-mail permita e-mails de expensify.com.',
        youCanFindDirections: 'Você pode encontrar instruções sobre como concluir esta etapa',
        helpConfigure: 'mas você pode precisar que o seu departamento de TI ajude a configurar as suas configurações de e-mail.',
        onceTheAbove: 'Depois de concluir as etapas acima, por favor entre em contato com',
        toUnblock: 'para desbloquear seu login.',
    },
    smsDeliveryFailurePage: {
        smsDeliveryFailureMessage: ({login}: OurEmailProviderParams) =>
            `Não conseguimos entregar mensagens SMS para ${login}, então suspendemos temporariamente. Por favor, tente validar seu número:`,
        validationSuccess: 'Seu número foi validado! Clique abaixo para enviar um novo código mágico de login.',
        validationFailed: ({
            timeData,
        }: {
            timeData?: {
                days?: number;
                hours?: number;
                minutes?: number;
            } | null;
        }) => {
            if (!timeData) {
                return 'Por favor, aguarde um momento antes de tentar novamente.';
            }
            const timeParts = [];
            if (timeData.days) {
                timeParts.push(`${timeData.days} ${timeData.days === 1 ? 'dia' : 'dias'}`);
            }
            if (timeData.hours) {
                timeParts.push(`${timeData.hours} ${timeData.hours === 1 ? 'hora' : 'horas'}`);
            }
            if (timeData.minutes) {
                timeParts.push(`${timeData.minutes} ${timeData.minutes === 1 ? 'minuto' : 'minutos'}`);
            }
            let timeText = '';
            if (timeParts.length === 1) {
                timeText = timeParts.at(0) ?? '';
            } else if (timeParts.length === 2) {
                timeText = `${timeParts.at(0)} and ${timeParts.at(1)}`;
            } else if (timeParts.length === 3) {
                timeText = `${timeParts.at(0)}, ${timeParts.at(1)}, and ${timeParts.at(2)}`;
            }
            return `Aguarde! Você precisa esperar ${timeText} antes de tentar validar seu número novamente.`;
        },
    },
    welcomeSignUpForm: {
        join: 'Participar',
    },
    detailsPage: {
        localTime: 'Hora local',
    },
    newChatPage: {
        startGroup: 'Iniciar grupo',
        addToGroup: 'Adicionar ao grupo',
    },
    yearPickerPage: {
        year: 'Ano',
        selectYear: 'Por favor, selecione um ano',
    },
    focusModeUpdateModal: {
        title: 'Bem-vindo ao modo #focus!',
        prompt: 'Mantenha-se atualizado vendo apenas os chats não lidos ou que precisam da sua atenção. Não se preocupe, você pode mudar isso a qualquer momento em',
        settings: 'configurações',
    },
    notFound: {
        chatYouLookingForCannotBeFound: 'O chat que você está procurando não pode ser encontrado.',
        getMeOutOfHere: 'Me tire daqui',
        iouReportNotFound: 'Os detalhes do pagamento que você está procurando não podem ser encontrados.',
        notHere: 'Hmm... não está aqui',
        pageNotFound: 'Ops, esta página não pode ser encontrada.',
        noAccess: 'Este chat ou despesa pode ter sido excluído ou você não tem acesso a ele.\n\nPara qualquer dúvida, entre em contato com concierge@expensify.com',
        goBackHome: 'Voltar para a página inicial',
    },
    errorPage: {
        title: ({isBreakLine}: {isBreakLine: boolean}) => `Ops... ${isBreakLine ? '\n' : ''}Algo deu errado`,
        subtitle: 'Não foi possível concluir sua solicitação. Por favor, tente novamente mais tarde.',
    },
    setPasswordPage: {
        enterPassword: 'Digite uma senha',
        setPassword: 'Definir senha',
        newPasswordPrompt: 'Sua senha deve ter pelo menos 8 caracteres, 1 letra maiúscula, 1 letra minúscula e 1 número.',
        passwordFormTitle: 'Bem-vindo de volta ao Novo Expensify! Por favor, defina sua senha.',
        passwordNotSet: 'Não conseguimos definir sua nova senha. Enviamos um novo link de senha para você tentar novamente.',
        setPasswordLinkInvalid: 'Este link para definir a senha é inválido ou expirou. Um novo está esperando por você na sua caixa de entrada de e-mail!',
        validateAccount: 'Verificar conta',
    },
    statusPage: {
        status: 'Status',
        statusExplanation: 'Adicione um emoji para dar aos seus colegas e amigos uma maneira fácil de saber o que está acontecendo. Você também pode adicionar uma mensagem, se quiser!',
        today: 'Hoje',
        clearStatus: 'Limpar status',
        save: 'Salvar',
        message: 'Mensagem',
        timePeriods: {
            never: 'Nunca',
            thirtyMinutes: '30 minutos',
            oneHour: '1 hora',
            afterToday: 'Hoje',
            afterWeek: 'Uma semana',
            custom: 'Customizado',
        },
        untilTomorrow: 'Até amanhã',
        untilTime: ({time}: UntilTimeParams) => `Até ${time}`,
        date: 'Data',
        time: 'Tempo',
        clearAfter: 'Limpar após',
        whenClearStatus: 'Quando devemos limpar seu status?',
        vacationDelegate: 'Delegado de férias',
        setVacationDelegate: `Defina um delegado de férias para aprovar relatórios em seu nome enquanto estiver fora do escritório.`,
        vacationDelegateError: 'Ocorreu um erro ao atualizar seu delegado de férias.',
        asVacationDelegate: ({nameOrEmail: managerName}: VacationDelegateParams) => `como delegado de férias de ${managerName}`,
        toAsVacationDelegate: ({submittedToName, vacationDelegateName}: SubmittedToVacationDelegateParams) => `para ${submittedToName} como delegado de férias de ${vacationDelegateName}`,
        vacationDelegateWarning: ({nameOrEmail}: VacationDelegateParams) =>
            `Você está designando ${nameOrEmail} como seu delegado de férias. Essa pessoa ainda não está em todos os seus espaços de trabalho. Se você continuar, um e-mail será enviado para todos os administradores dos seus espaços solicitando a inclusão dela.`,
    },
    stepCounter: ({step, total, text}: StepCounterParams) => {
        let result = `Etapa ${step}`;
        if (total) {
            result = `${result} of ${total}`;
        }
        if (text) {
            result = `${result}: ${text}`;
        }
        return result;
    },
    bankAccount: {
        bankInfo: 'Informações bancárias',
        confirmBankInfo: 'Confirmar informações bancárias',
        manuallyAdd: 'Adicione sua conta bancária manualmente',
        letsDoubleCheck: 'Vamos verificar se tudo está correto.',
        accountEnding: 'Conta terminando em',
        thisBankAccount: 'Esta conta bancária será usada para pagamentos comerciais no seu espaço de trabalho.',
        accountNumber: 'Número da conta',
        routingNumber: 'Número de roteamento',
        chooseAnAccountBelow: 'Escolha uma conta abaixo',
        addBankAccount: 'Adicionar conta bancária',
        chooseAnAccount: 'Escolha uma conta',
        connectOnlineWithPlaid: 'Faça login no seu banco',
        connectManually: 'Conectar manualmente',
        desktopConnection: 'Nota: Para se conectar com Chase, Wells Fargo, Capital One ou Bank of America, por favor clique aqui para completar este processo em um navegador.',
        yourDataIsSecure: 'Seus dados estão seguros',
        toGetStarted: 'Adicione uma conta bancária para reembolsar despesas, emitir Cartões Expensify, coletar pagamentos de faturas e pagar contas, tudo em um só lugar.',
        plaidBodyCopy: 'Dê aos seus funcionários uma maneira mais fácil de pagar - e serem reembolsados - por despesas da empresa.',
        checkHelpLine: 'Seu número de roteamento e número da conta podem ser encontrados em um cheque da conta.',
        hasPhoneLoginError: ({contactMethodRoute}: ContactMethodParams) =>
            `Para conectar uma conta bancária, por favor <a href="${contactMethodRoute}">adicione um e-mail como seu login principal</a> e tente novamente. Você pode adicionar seu número de telefone como um login secundário.`,
        hasBeenThrottledError: 'Ocorreu um erro ao adicionar sua conta bancária. Por favor, aguarde alguns minutos e tente novamente.',
        hasCurrencyError: ({workspaceRoute}: WorkspaceRouteParams) =>
            `Ops! Parece que a moeda do seu espaço de trabalho está definida para uma moeda diferente de USD. Para continuar, por favor vá para <a href="${workspaceRoute}">suas configurações de espaço de trabalho</a> para definir para USD e tentar novamente.`,
        error: {
            youNeedToSelectAnOption: 'Por favor, selecione uma opção para continuar',
            noBankAccountAvailable: 'Desculpe, não há nenhuma conta bancária disponível.',
            noBankAccountSelected: 'Por favor, escolha uma conta',
            taxID: 'Por favor, insira um número de identificação fiscal válido.',
            website: 'Por favor, insira um site válido',
            zipCode: `Por favor, insira um código postal válido usando o formato: ${CONST.COUNTRY_ZIP_REGEX_DATA.US.samples}`,
            phoneNumber: 'Por favor, insira um número de telefone válido.',
            email: 'Por favor, insira um endereço de e-mail válido.',
            companyName: 'Por favor, insira um nome comercial válido.',
            addressCity: 'Por favor, insira uma cidade válida',
            addressStreet: 'Por favor, insira um endereço de rua válido',
            addressState: 'Por favor, selecione um estado válido.',
            incorporationDateFuture: 'A data de incorporação não pode estar no futuro',
            incorporationState: 'Por favor, selecione um estado válido.',
            industryCode: 'Por favor, insira um código de classificação de indústria válido com seis dígitos.',
            restrictedBusiness: 'Por favor, confirme se a empresa não está na lista de empresas restritas.',
            routingNumber: 'Por favor, insira um número de roteamento válido.',
            accountNumber: 'Por favor, insira um número de conta válido.',
            routingAndAccountNumberCannotBeSame: 'Os números de roteamento e de conta não podem coincidir.',
            companyType: 'Por favor, selecione um tipo de empresa válido',
            tooManyAttempts:
                'Devido a um alto número de tentativas de login, esta opção foi desativada por 24 horas. Por favor, tente novamente mais tarde ou insira os detalhes manualmente.',
            address: 'Por favor, insira um endereço válido',
            dob: 'Por favor, selecione uma data de nascimento válida',
            age: 'Deve ter mais de 18 anos de idade',
            ssnLast4: 'Por favor, insira os últimos 4 dígitos válidos do SSN',
            firstName: 'Por favor, insira um nome válido.',
            lastName: 'Por favor, insira um sobrenome válido',
            noDefaultDepositAccountOrDebitCardAvailable: 'Por favor, adicione uma conta de depósito padrão ou cartão de débito.',
            validationAmounts: 'Os valores de validação que você inseriu estão incorretos. Por favor, verifique novamente seu extrato bancário e tente novamente.',
            fullName: 'Por favor, insira um nome completo válido.',
            ownershipPercentage: 'Por favor, insira um número percentual válido',
            deletePaymentBankAccount:
                'Este banco conta não pode ser excluída porque é usada para pagamentos do Cartão Expensify. Se ainda assim deseja excluir essa conta, entre em contato com o Concierge.',
        },
    },
    addPersonalBankAccount: {
        countrySelectionStepHeader: 'Onde está localizada a sua conta bancária?',
        accountDetailsStepHeader: 'Quais são os detalhes da sua conta?',
        accountTypeStepHeader: 'Que tipo de conta é esta?',
        bankInformationStepHeader: 'Quais são os seus dados bancários?',
        accountHolderInformationStepHeader: 'Quais são os detalhes do titular da conta?',
        howDoWeProtectYourData: 'Como protegemos seus dados?',
        currencyHeader: 'Qual é a moeda da sua conta bancária?',
        confirmationStepHeader: 'Verifique suas informações.',
        confirmationStepSubHeader: 'Verifique os detalhes abaixo e marque a caixa de termos para confirmar.',
    },
    addPersonalBankAccountPage: {
        enterPassword: 'Digite a senha do Expensify',
        alreadyAdded: 'Esta conta já foi adicionada.',
        chooseAccountLabel: 'Conta',
        successTitle: 'Conta bancária pessoal adicionada!',
        successMessage: 'Parabéns, sua conta bancária está configurada e pronta para receber reembolsos.',
    },
    attachmentView: {
        unknownFilename: 'Nome de arquivo desconhecido',
        passwordRequired: 'Por favor, insira uma senha',
        passwordIncorrect: 'Senha incorreta. Por favor, tente novamente.',
        failedToLoadPDF: 'Falha ao carregar o arquivo PDF',
        pdfPasswordForm: {
            title: 'PDF protegido por senha',
            infoText: 'Este PDF está protegido por senha.',
            beforeLinkText: 'Por favor',
            linkText: 'insira a senha',
            afterLinkText: 'para visualizá-lo.',
            formLabel: 'Ver PDF',
        },
        attachmentNotFound: 'Anexo não encontrado',
    },
    messages: {
        errorMessageInvalidPhone: `Por favor, insira um número de telefone válido sem parênteses ou traços. Se você estiver fora dos EUA, inclua o código do seu país (ex.: ${CONST.EXAMPLE_PHONE_NUMBER}).`,
        errorMessageInvalidEmail: 'E-mail inválido',
        userIsAlreadyMember: ({login, name}: UserIsAlreadyMemberParams) => `${login} já é membro de ${name}`,
    },
    onfidoStep: {
        acceptTerms: 'Ao continuar com a solicitação para ativar sua Expensify Wallet, você confirma que leu, entendeu e aceita',
        facialScan: 'Política e Autorização de Varredura Facial da Onfido',
        tryAgain: 'Tente novamente',
        verifyIdentity: 'Verificar identidade',
        letsVerifyIdentity: 'Vamos verificar sua identidade',
        butFirst: `Mas primeiro, a parte chata. Leia as informações legais na próxima etapa e clique em "Aceitar" quando estiver pronto.`,
        genericError: 'Ocorreu um erro ao processar esta etapa. Por favor, tente novamente.',
        cameraPermissionsNotGranted: 'Ativar acesso à câmera',
        cameraRequestMessage: 'Precisamos de acesso à sua câmera para concluir a verificação da conta bancária. Por favor, habilite em Configurações > New Expensify.',
        microphonePermissionsNotGranted: 'Ativar acesso ao microfone',
        microphoneRequestMessage: 'Precisamos de acesso ao seu microfone para concluir a verificação da conta bancária. Por favor, habilite em Configurações > New Expensify.',
        originalDocumentNeeded: 'Por favor, envie uma imagem original do seu documento de identidade em vez de uma captura de tela ou imagem escaneada.',
        documentNeedsBetterQuality:
            'Seu documento de identificação parece estar danificado ou com recursos de segurança ausentes. Por favor, faça o upload de uma imagem original de um documento de identificação não danificado que esteja totalmente visível.',
        imageNeedsBetterQuality:
            'Há um problema com a qualidade da imagem do seu documento de identidade. Por favor, envie uma nova imagem onde todo o seu documento possa ser visto claramente.',
        selfieIssue: 'Há um problema com sua selfie/vídeo. Por favor, envie uma selfie/vídeo ao vivo.',
        selfieNotMatching: 'Sua selfie/vídeo não corresponde ao seu documento de identidade. Por favor, envie uma nova selfie/vídeo onde seu rosto possa ser visto claramente.',
        selfieNotLive: 'Sua selfie/vídeo não parece ser uma foto/vídeo ao vivo. Por favor, envie uma selfie/vídeo ao vivo.',
    },
    additionalDetailsStep: {
        headerTitle: 'Detalhes adicionais',
        helpText: 'Precisamos confirmar as seguintes informações antes que você possa enviar e receber dinheiro da sua carteira.',
        helpTextIdologyQuestions: 'Precisamos fazer apenas mais algumas perguntas para finalizar a validação da sua identidade.',
        helpLink: 'Saiba mais sobre por que precisamos disso.',
        legalFirstNameLabel: 'Nome legal',
        legalMiddleNameLabel: 'Nome do meio legal',
        legalLastNameLabel: 'Sobrenome legal',
        selectAnswer: 'Por favor, selecione uma resposta para continuar',
        ssnFull9Error: 'Por favor, insira um SSN válido de nove dígitos.',
        needSSNFull9: 'Estamos tendo problemas para verificar seu SSN. Por favor, insira os nove dígitos completos do seu SSN.',
        weCouldNotVerify: 'Não conseguimos verificar',
        pleaseFixIt: 'Por favor, corrija esta informação antes de continuar.',
        failedKYCTextBefore: 'Não conseguimos verificar sua identidade. Por favor, tente novamente mais tarde ou entre em contato com',
        failedKYCTextAfter: 'se você tiver alguma dúvida.',
    },
    termsStep: {
        headerTitle: 'Termos e taxas',
        headerTitleRefactor: 'Taxas e termos',
        haveReadAndAgree: 'Li e concordo em receber',
        electronicDisclosures: 'divulgações eletrônicas',
        agreeToThe: 'Eu concordo com o/a/as/os',
        walletAgreement: 'Acordo da Wallet',
        enablePayments: 'Habilitar pagamentos',
        monthlyFee: 'Taxa mensal',
        inactivity: 'Inatividade',
        noOverdraftOrCredit: 'Sem recurso de cheque especial/crédito.',
        electronicFundsWithdrawal: 'Retirada eletrônica de fundos',
        standard: 'Padrão',
        reviewTheFees: 'Dê uma olhada em algumas taxas.',
        checkTheBoxes: 'Por favor, marque as caixas abaixo.',
        agreeToTerms: 'Concorde com os termos e você estará pronto para começar!',
        shortTermsForm: {
            expensifyPaymentsAccount: ({walletProgram}: WalletProgramParams) => `A Expensify Wallet é emitida por ${walletProgram}.`,
            perPurchase: 'Por compra',
            atmWithdrawal: 'Saque em caixa eletrônico',
            cashReload: 'Recarga de dinheiro',
            inNetwork: 'na rede',
            outOfNetwork: 'fora da rede',
            atmBalanceInquiry: 'Consulta de saldo no caixa eletrônico',
            inOrOutOfNetwork: '(dentro da rede ou fora da rede)',
            customerService: 'Atendimento ao cliente',
            automatedOrLive: '(automated or live agent)',
            afterTwelveMonths: '(após 12 meses sem transações)',
            weChargeOneFee: 'Cobramos 1 outro tipo de taxa. É:',
            fdicInsurance: 'Seus fundos são elegíveis para seguro FDIC.',
            generalInfo: 'Para informações gerais sobre contas pré-pagas, visite',
            conditionsDetails: 'Para detalhes e condições de todas as taxas e serviços, visite',
            conditionsPhone: 'ou ligando para +1 833-400-0904.',
            instant: '(instant)',
            electronicFundsInstantFeeMin: ({amount}: TermsParams) => `(min ${amount})`,
        },
        longTermsForm: {
            listOfAllFees: 'Uma lista de todas as taxas do Expensify Wallet',
            typeOfFeeHeader: 'Todas as taxas',
            feeAmountHeader: 'Quantia',
            moreDetailsHeader: 'Detalhes',
            openingAccountTitle: 'Abrindo uma conta',
            openingAccountDetails: 'Não há taxa para abrir uma conta.',
            monthlyFeeDetails: 'Não há taxa mensal.',
            customerServiceTitle: 'Atendimento ao cliente',
            customerServiceDetails: 'Não há taxas de serviço ao cliente.',
            inactivityDetails: 'Não há taxa de inatividade.',
            sendingFundsTitle: 'Enviando fundos para outro titular de conta',
            sendingFundsDetails: 'Não há taxa para enviar fundos para outro titular de conta usando seu saldo, conta bancária ou cartão de débito.',
            electronicFundsStandardDetails:
                "There's no fee to transfer funds from your Expensify Wallet " +
                'to your bank account using the standard option. This transfer usually completes within 1-3 business' +
                ' days.',
            electronicFundsInstantDetails: ({percentage, amount}: ElectronicFundsParams) =>
                "There's a fee to transfer funds from your Expensify Wallet to " +
                'your linked debit card using the instant transfer option. This transfer usually completes within ' +
                `several minutes. The fee is ${percentage}% of the transfer amount (with a minimum fee of ${amount}).`,
            fdicInsuranceBancorp: ({amount}: TermsParams) =>
                'Your funds are eligible for FDIC insurance. Your funds will be held at or ' +
                `transferred to ${CONST.WALLET.PROGRAM_ISSUERS.BANCORP_BANK}, an FDIC-insured institution. Once there, your funds are insured up ` +
                `to ${amount} by the FDIC in the event ${CONST.WALLET.PROGRAM_ISSUERS.BANCORP_BANK} fails, if specific deposit insurance requirements ` +
                `are met and your card is registered. See`,
            fdicInsuranceBancorp2: 'para detalhes.',
            contactExpensifyPayments: `Entre em contato com ${CONST.WALLET.PROGRAM_ISSUERS.EXPENSIFY_PAYMENTS} ligando para +1 833-400-0904, ou por e-mail em`,
            contactExpensifyPayments2: 'ou faça login em',
            generalInformation: 'Para informações gerais sobre contas pré-pagas, visite',
            generalInformation2: 'Se você tiver uma reclamação sobre uma conta pré-paga, ligue para o Bureau de Proteção Financeira do Consumidor pelo 1-855-411-2372 ou visite',
            printerFriendlyView: 'Ver versão para impressão',
            automated: 'Automatizado',
            liveAgent: 'Agente ao vivo',
            instant: 'Instantâneo',
            electronicFundsInstantFeeMin: ({amount}: TermsParams) => `Min ${amount}`,
        },
    },
    activateStep: {
        headerTitle: 'Habilitar pagamentos',
        activatedTitle: 'Carteira ativada!',
        activatedMessage: 'Parabéns, sua carteira está configurada e pronta para fazer pagamentos.',
        checkBackLaterTitle: 'Só um minuto...',
        checkBackLaterMessage: 'Ainda estamos revisando suas informações. Por favor, volte mais tarde.',
        continueToPayment: 'Continuar para o pagamento',
        continueToTransfer: 'Continuar a transferir',
    },
    companyStep: {
        headerTitle: 'Informações da empresa',
        subtitle: 'Quase pronto! Por motivos de segurança, precisamos confirmar algumas informações:',
        legalBusinessName: 'Nome comercial legal',
        companyWebsite: 'Site da empresa',
        taxIDNumber: 'Número de identificação fiscal',
        taxIDNumberPlaceholder: '9 dígitos',
        companyType: 'Tipo de empresa',
        incorporationDate: 'Data de incorporação',
        incorporationState: 'Estado de incorporação',
        industryClassificationCode: 'Código de classificação da indústria',
        confirmCompanyIsNot: 'Confirmo que esta empresa não está na lista de',
        listOfRestrictedBusinesses: 'lista de negócios restritos',
        incorporationDatePlaceholder: 'Data de início (aaaa-mm-dd)',
        incorporationTypes: {
            LLC: 'LLC',
            CORPORATION: 'Corp',
            PARTNERSHIP: 'Parceria',
            COOPERATIVE: 'Cooperativa',
            SOLE_PROPRIETORSHIP: 'Empresa individual',
            OTHER: 'Outro',
        },
        industryClassification: 'Em qual setor a empresa está classificada?',
        industryClassificationCodePlaceholder: 'Pesquisar código de classificação da indústria',
    },
    requestorStep: {
        headerTitle: 'Informações pessoais',
        learnMore: 'Saiba mais',
        isMyDataSafe: 'Meus dados estão seguros?',
    },
    personalInfoStep: {
        personalInfo: 'Informações pessoais',
        enterYourLegalFirstAndLast: 'Qual é o seu nome legal?',
        legalFirstName: 'Nome legal',
        legalLastName: 'Sobrenome legal',
        legalName: 'Nome legal',
        enterYourDateOfBirth: 'Qual é a sua data de nascimento?',
        enterTheLast4: 'Quais são os últimos quatro dígitos do seu Número de Seguro Social?',
        dontWorry: 'Não se preocupe, não fazemos nenhuma verificação de crédito pessoal!',
        last4SSN: 'Últimos 4 do SSN',
        enterYourAddress: 'Qual é o seu endereço?',
        address: 'Endereço',
        letsDoubleCheck: 'Vamos verificar se tudo está correto.',
        byAddingThisBankAccount: 'Ao adicionar esta conta bancária, você confirma que leu, entendeu e aceitou',
        whatsYourLegalName: 'Qual é o seu nome legal?',
        whatsYourDOB: 'Qual é a sua data de nascimento?',
        whatsYourAddress: 'Qual é o seu endereço?',
        whatsYourSSN: 'Quais são os últimos quatro dígitos do seu Número de Seguro Social?',
        noPersonalChecks: 'Não se preocupe, não fazemos verificações de crédito pessoal aqui!',
        whatsYourPhoneNumber: 'Qual é o seu número de telefone?',
        weNeedThisToVerify: 'Precisamos disso para verificar sua carteira.',
    },
    businessInfoStep: {
        businessInfo: 'Informações da empresa',
        enterTheNameOfYourBusiness: 'Qual é o nome da sua empresa?',
        businessName: 'Nome legal da empresa',
        enterYourCompanyTaxIdNumber: 'Qual é o número de identificação fiscal da sua empresa?',
        taxIDNumber: 'Número de identificação fiscal',
        taxIDNumberPlaceholder: '9 dígitos',
        enterYourCompanyWebsite: 'Qual é o site da sua empresa?',
        companyWebsite: 'Site da empresa',
        enterYourCompanyPhoneNumber: 'Qual é o número de telefone da sua empresa?',
        enterYourCompanyAddress: 'Qual é o endereço da sua empresa?',
        selectYourCompanyType: 'Que tipo de empresa é essa?',
        companyType: 'Tipo de empresa',
        incorporationType: {
            LLC: 'LLC',
            CORPORATION: 'Corp',
            PARTNERSHIP: 'Parceria',
            COOPERATIVE: 'Cooperativa',
            SOLE_PROPRIETORSHIP: 'Empresa individual',
            OTHER: 'Outro',
        },
        selectYourCompanyIncorporationDate: 'Qual é a data de incorporação da sua empresa?',
        incorporationDate: 'Data de incorporação',
        incorporationDatePlaceholder: 'Data de início (aaaa-mm-dd)',
        incorporationState: 'Estado de incorporação',
        pleaseSelectTheStateYourCompanyWasIncorporatedIn: 'Em qual estado sua empresa foi incorporada?',
        letsDoubleCheck: 'Vamos verificar se tudo está correto.',
        companyAddress: 'Endereço da empresa',
        listOfRestrictedBusinesses: 'lista de negócios restritos',
        confirmCompanyIsNot: 'Confirmo que esta empresa não está na lista de',
        businessInfoTitle: 'Informações comerciais',
        legalBusinessName: 'Nome comercial legal',
        whatsTheBusinessName: 'Qual é o nome da empresa?',
        whatsTheBusinessAddress: 'Qual é o endereço comercial?',
        whatsTheBusinessContactInformation: 'Qual é a informação de contato comercial?',
        whatsTheBusinessRegistrationNumber: 'Qual é o número de registro da empresa?',
        whatsTheBusinessTaxIDEIN: ({country}: BusinessTaxIDParams) => {
            switch (country) {
                case CONST.COUNTRY.US:
                    return 'Qual é o Número de Identificação do Empregador (EIN)?';
                case CONST.COUNTRY.CA:
                    return 'Qual é o Número Comercial (BN)?';
                case CONST.COUNTRY.GB:
                    return 'Qual é o Número de Registro de IVA (VRN)?';
                case CONST.COUNTRY.AU:
                    return 'Qual é o Número Comercial Australiano (ABN)?';
                default:
                    return 'Qual é o número de IVA da UE?';
            }
        },
        whatsThisNumber: 'Qual é esse número?',
        whereWasTheBusinessIncorporated: 'Onde a empresa foi incorporada?',
        whatTypeOfBusinessIsIt: 'Que tipo de negócio é?',
        whatsTheBusinessAnnualPayment: 'Qual é o volume anual de pagamentos da empresa?',
        whatsYourExpectedAverageReimbursements: 'Qual é o seu valor médio de reembolso esperado?',
        registrationNumber: 'Número de registro',
        taxIDEIN: ({country}: BusinessTaxIDParams) => {
            switch (country) {
                case CONST.COUNTRY.US:
                    return 'EIN';
                case CONST.COUNTRY.CA:
                    return 'BN';
                case CONST.COUNTRY.GB:
                    return 'VRN';
                case CONST.COUNTRY.AU:
                    return 'ABN';
                default:
                    return 'IVA UE';
            }
        },
        businessAddress: 'Endereço comercial',
        businessType: 'Tipo de negócio',
        incorporation: 'Incorporação',
        incorporationCountry: 'País de incorporação',
        incorporationTypeName: 'Tipo de incorporação',
        businessCategory: 'Categoria de negócios',
        annualPaymentVolume: 'Volume de pagamento anual',
        annualPaymentVolumeInCurrency: ({currencyCode}: CurrencyCodeParams) => `Volume de pagamento anual em ${currencyCode}`,
        averageReimbursementAmount: 'Valor médio de reembolso',
        averageReimbursementAmountInCurrency: ({currencyCode}: CurrencyCodeParams) => `Valor médio de reembolso em ${currencyCode}`,
        selectIncorporationType: 'Selecione o tipo de incorporação',
        selectBusinessCategory: 'Selecione a categoria de negócios',
        selectAnnualPaymentVolume: 'Selecione o volume de pagamento anual',
        selectIncorporationCountry: 'Selecione o país de incorporação',
        selectIncorporationState: 'Selecione o estado de incorporação',
        selectAverageReimbursement: 'Selecionar valor médio de reembolso',
        findIncorporationType: 'Encontrar tipo de incorporação',
        findBusinessCategory: 'Encontrar categoria de negócios',
        findAnnualPaymentVolume: 'Encontre o volume de pagamento anual',
        findIncorporationState: 'Encontrar estado de incorporação',
        findAverageReimbursement: 'Encontrar valor médio de reembolso',
        error: {
            registrationNumber: 'Por favor, forneça um número de registro válido.',
            taxIDEIN: ({country}: BusinessTaxIDParams) => {
                switch (country) {
                    case CONST.COUNTRY.US:
                        return 'Por favor, informe um Número de Identificação do Empregador (EIN) válido';
                    case CONST.COUNTRY.CA:
                        return 'Por favor, informe um Número Comercial (BN) válido';
                    case CONST.COUNTRY.GB:
                        return 'Por favor, informe um Número de Registro de IVA (VRN) válido';
                    case CONST.COUNTRY.AU:
                        return 'Por favor, informe um Número Comercial Australiano (ABN) válido';
                    default:
                        return 'Por favor, informe um número de IVA da UE válido';
                }
            },
        },
    },
    beneficialOwnerInfoStep: {
        doYouOwn25percent: 'Você possui 25% ou mais de',
        doAnyIndividualOwn25percent: 'Algum indivíduo possui 25% ou mais de',
        areThereMoreIndividualsWhoOwn25percent: 'Existem mais indivíduos que possuem 25% ou mais de',
        regulationRequiresUsToVerifyTheIdentity: 'A regulamentação exige que verifiquemos a identidade de qualquer indivíduo que possua mais de 25% do negócio.',
        companyOwner: 'Proprietário de empresa',
        enterLegalFirstAndLastName: 'Qual é o nome legal do proprietário?',
        legalFirstName: 'Nome legal',
        legalLastName: 'Sobrenome legal',
        enterTheDateOfBirthOfTheOwner: 'Qual é a data de nascimento do proprietário?',
        enterTheLast4: 'Quais são os últimos 4 dígitos do Número de Seguro Social do proprietário?',
        last4SSN: 'Últimos 4 do SSN',
        dontWorry: 'Não se preocupe, não fazemos nenhuma verificação de crédito pessoal!',
        enterTheOwnersAddress: 'Qual é o endereço do proprietário?',
        letsDoubleCheck: 'Vamos verificar se tudo está correto.',
        legalName: 'Nome legal',
        address: 'Endereço',
        byAddingThisBankAccount: 'Ao adicionar esta conta bancária, você confirma que leu, entendeu e aceitou',
        owners: 'Proprietários',
    },
    ownershipInfoStep: {
        ownerInfo: 'Informações do proprietário',
        businessOwner: 'Proprietário de empresa',
        signerInfo: 'Informações do assinante',
        doYouOwn: ({companyName}: CompanyNameParams) => `Você possui 25% ou mais de ${companyName}?`,
        doesAnyoneOwn: ({companyName}: CompanyNameParams) => `Algum indivíduo possui 25% ou mais de ${companyName}?`,
        regulationsRequire: 'Regulamentos exigem que verifiquemos a identidade de qualquer indivíduo que possua mais de 25% do negócio.',
        legalFirstName: 'Nome legal',
        legalLastName: 'Sobrenome legal',
        whatsTheOwnersName: 'Qual é o nome legal do proprietário?',
        whatsYourName: 'Qual é o seu nome legal?',
        whatPercentage: 'Qual porcentagem do negócio pertence ao proprietário?',
        whatsYoursPercentage: 'Qual porcentagem do negócio você possui?',
        ownership: 'Propriedade',
        whatsTheOwnersDOB: 'Qual é a data de nascimento do proprietário?',
        whatsYourDOB: 'Qual é a sua data de nascimento?',
        whatsTheOwnersAddress: 'Qual é o endereço do proprietário?',
        whatsYourAddress: 'Qual é o seu endereço?',
        whatAreTheLast: 'Quais são os últimos 4 dígitos do Número de Seguro Social do proprietário?',
        whatsYourLast: 'Quais são os últimos 4 dígitos do seu Número de Seguro Social?',
        dontWorry: 'Não se preocupe, não fazemos nenhuma verificação de crédito pessoal!',
        last4: 'Últimos 4 do SSN',
        whyDoWeAsk: 'Por que pedimos isso?',
        letsDoubleCheck: 'Vamos verificar se tudo está correto.',
        legalName: 'Nome legal',
        ownershipPercentage: 'Porcentagem de propriedade',
        areThereOther: ({companyName}: CompanyNameParams) => `Existem outras pessoas que possuem 25% ou mais de ${companyName}?`,
        owners: 'Proprietários',
        addCertified: 'Adicione um organograma certificado que mostre os proprietários beneficiários',
        regulationRequiresChart:
            'A regulamentação exige que coletemos uma cópia certificada do organograma de propriedade que mostre cada indivíduo ou entidade que possua 25% ou mais do negócio.',
        uploadEntity: 'Carregar gráfico de propriedade da entidade',
        noteEntity: 'Nota: O gráfico de propriedade da entidade deve ser assinado pelo seu contador, consultor jurídico ou ser autenticado.',
        certified: 'Gráfico de propriedade de entidade certificada',
        selectCountry: 'Selecionar país',
        findCountry: 'Encontrar país',
        address: 'Endereço',
        chooseFile: 'Escolher arquivo',
        uploadDocuments: 'Carregar documentação adicional',
        pleaseUpload:
            'Por favor, envie documentação adicional abaixo para nos ajudar a verificar sua identidade como proprietário direto ou indireto de 25% ou mais da entidade empresarial.',
        acceptedFiles: 'Formatos de arquivo aceitos: PDF, PNG, JPEG. O tamanho total do arquivo para cada seção não pode exceder 5 MB.',
        proofOfBeneficialOwner: 'Prova de beneficiário final',
        proofOfBeneficialOwnerDescription:
            'Por favor, forneça uma declaração assinada e um organograma de um contador público, notário ou advogado verificando a propriedade de 25% ou mais do negócio. Deve estar datado dos últimos três meses e incluir o número da licença do signatário.',
        copyOfID: 'Cópia do documento de identidade do proprietário beneficiário',
        copyOfIDDescription: 'Exemplos: Passaporte, carteira de motorista, etc.',
        proofOfAddress: 'Comprovante de endereço para o proprietário beneficiário',
        proofOfAddressDescription: 'Exemplos: conta de luz, contrato de aluguel, etc.',
        codiceFiscale: 'Codice fiscale/Tax ID',
        codiceFiscaleDescription:
            'Por favor, faça o upload de um vídeo de uma visita ao local ou de uma chamada gravada com o oficial responsável pela assinatura. O oficial deve fornecer: nome completo, data de nascimento, nome da empresa, número de registro, número do código fiscal, endereço registrado, natureza do negócio e finalidade da conta.',
    },
    validationStep: {
        headerTitle: 'Validar conta bancária',
        buttonText: 'Concluir configuração',
        maxAttemptsReached: 'A validação para esta conta bancária foi desativada devido a muitas tentativas incorretas.',
        description: `Dentro de 1-2 dias úteis, enviaremos três (3) pequenas transações para sua conta bancária de um nome como "Expensify, Inc. Validation".`,
        descriptionCTA: 'Por favor, insira o valor de cada transação nos campos abaixo. Exemplo: 1.51.',
        reviewingInfo: 'Obrigado! Estamos revisando suas informações e entraremos em contato em breve. Por favor, verifique seu chat com o Concierge.',
        forNextStep: 'para os próximos passos para concluir a configuração da sua conta bancária.',
        letsChatCTA: 'Sim, vamos conversar',
        letsChatText: 'Quase lá! Precisamos da sua ajuda para verificar algumas últimas informações pelo chat. Pronto?',
        letsChatTitle: 'Vamos conversar!',
        enable2FATitle: 'Prevenir fraudes, habilitar autenticação de dois fatores (2FA)',
        enable2FAText: 'Levamos sua segurança a sério. Por favor, configure a autenticação de dois fatores (2FA) agora para adicionar uma camada extra de proteção à sua conta.',
        secureYourAccount: 'Proteja sua conta',
    },
    beneficialOwnersStep: {
        additionalInformation: 'Informações adicionais',
        checkAllThatApply: 'Marque todas as opções aplicáveis, caso contrário, deixe em branco.',
        iOwnMoreThan25Percent: 'Eu possuo mais de 25% de',
        someoneOwnsMoreThan25Percent: 'Outra pessoa possui mais de 25% de',
        additionalOwner: 'Proprietário beneficiário adicional',
        removeOwner: 'Remover este beneficiário final',
        addAnotherIndividual: 'Adicionar outra pessoa que possua mais de 25% de',
        agreement: 'Acordo:',
        termsAndConditions: 'termos e condições',
        certifyTrueAndAccurate: 'Eu certifico que as informações fornecidas são verdadeiras e precisas.',
        error: {
            certify: 'Deve certificar que as informações são verdadeiras e precisas',
        },
    },
    completeVerificationStep: {
        completeVerification: 'Concluir verificação',
        confirmAgreements: 'Por favor, confirme os acordos abaixo.',
        certifyTrueAndAccurate: 'Eu certifico que as informações fornecidas são verdadeiras e precisas.',
        certifyTrueAndAccurateError: 'Por favor, certifique-se de que as informações são verdadeiras e precisas.',
        isAuthorizedToUseBankAccount: 'Estou autorizado a usar esta conta bancária empresarial para despesas comerciais.',
        isAuthorizedToUseBankAccountError: 'Você deve ser um responsável controlador com autorização para operar a conta bancária da empresa.',
        termsAndConditions: 'termos e condições',
    },
    connectBankAccountStep: {
        finishButtonText: 'Concluir configuração',
        validateYourBankAccount: 'Valide sua conta bancária',
        validateButtonText: 'Validar',
        validationInputLabel: 'Transação',
        maxAttemptsReached: 'A validação para esta conta bancária foi desativada devido a muitas tentativas incorretas.',
        description: `Dentro de 1-2 dias úteis, enviaremos três (3) pequenas transações para sua conta bancária de um nome como "Expensify, Inc. Validation".`,
        descriptionCTA: 'Por favor, insira o valor de cada transação nos campos abaixo. Exemplo: 1.51.',
        reviewingInfo: 'Obrigado! Estamos revisando suas informações e entraremos em contato em breve. Por favor, verifique seu chat com o Concierge.',
        forNextSteps: 'para os próximos passos para concluir a configuração da sua conta bancária.',
        letsChatCTA: 'Sim, vamos conversar',
        letsChatText: 'Quase lá! Precisamos da sua ajuda para verificar algumas últimas informações pelo chat. Pronto?',
        letsChatTitle: 'Vamos conversar!',
        enable2FATitle: 'Prevenir fraudes, habilitar autenticação de dois fatores (2FA)',
        enable2FAText: 'Levamos sua segurança a sério. Por favor, configure a autenticação de dois fatores (2FA) agora para adicionar uma camada extra de proteção à sua conta.',
        secureYourAccount: 'Proteja sua conta',
    },
    countryStep: {
        confirmBusinessBank: 'Confirme a moeda e o país da conta bancária empresarial',
        confirmCurrency: 'Confirmar moeda e país',
        yourBusiness: 'A moeda da sua conta bancária empresarial deve corresponder à moeda do seu espaço de trabalho.',
        youCanChange: 'Você pode alterar a moeda do seu espaço de trabalho no seu',
        findCountry: 'Encontrar país',
        selectCountry: 'Selecionar país',
    },
    bankInfoStep: {
        whatAreYour: 'Quais são os detalhes da sua conta bancária empresarial?',
        letsDoubleCheck: 'Vamos verificar novamente se tudo está certo.',
        thisBankAccount: 'Esta conta bancária será usada para pagamentos comerciais no seu espaço de trabalho.',
        accountNumber: 'Número da conta',
        accountHolderNameDescription: 'Nome completo do signatário autorizado',
    },
    signerInfoStep: {
        signerInfo: 'Informações do assinante',
        areYouDirector: ({companyName}: CompanyNameParams) => `Você é um diretor ou executivo sênior na ${companyName}?`,
        regulationRequiresUs: 'A regulamentação exige que verifiquemos se o assinante tem autoridade para tomar essa ação em nome da empresa.',
        whatsYourName: 'Qual é o seu nome legal?',
        fullName: 'Nome completo legal',
        whatsYourJobTitle: 'Qual é o seu cargo?',
        jobTitle: 'Título do cargo',
        whatsYourDOB: 'Qual é a sua data de nascimento?',
        uploadID: 'Envie um documento de identidade e comprovante de endereço',
        personalAddress: 'Comprovante de endereço pessoal (por exemplo, conta de serviço público)',
        letsDoubleCheck: 'Vamos verificar se tudo está correto.',
        legalName: 'Nome legal',
        proofOf: 'Comprovante de endereço pessoal',
        enterOneEmail: ({companyName}: CompanyNameParams) => `Digite o e-mail do diretor ou executivo sênior da ${companyName}`,
        regulationRequiresOneMoreDirector: 'A regulamentação exige pelo menos mais um diretor ou executivo sênior como signatário.',
        hangTight: 'Aguarde...',
        enterTwoEmails: ({companyName}: CompanyNameParams) => `Digite os e-mails de dois diretores ou executivos seniores da ${companyName}`,
        sendReminder: 'Enviar um lembrete',
        chooseFile: 'Escolher arquivo',
        weAreWaiting: 'Estamos aguardando que outros verifiquem suas identidades como diretores ou executivos seniores da empresa.',
        id: 'Cópia do RG',
        proofOfDirectors: 'Prova de diretor(es)',
        proofOfDirectorsDescription: 'Exemplos: Perfil Corporativo da Oncorp ou Registro de Negócios.',
        codiceFiscale: 'Codice Fiscale',
        codiceFiscaleDescription: 'Codice Fiscale para Signatários, Usuários Autorizados e Proprietários Beneficiários.',
        PDSandFSG: 'Documentação de divulgação PDS + FSG',
        PDSandFSGDescription:
            'Nossa parceria com a Corpay utiliza uma conexão API para aproveitar sua vasta rede de parceiros bancários internacionais para viabilizar Reembolsos Globais na Expensify. De acordo com a regulamentação australiana, estamos fornecendo a você o Guia de Serviços Financeiros (FSG) e a Declaração de Divulgação de Produto (PDS) da Corpay.\n\nPor favor, leia os documentos FSG e PDS cuidadosamente, pois eles contêm detalhes completos e informações importantes sobre os produtos e serviços oferecidos pela Corpay. Guarde esses documentos para referência futura.',
        pleaseUpload: 'Por favor, envie documentação adicional abaixo para nos ajudar a verificar sua identidade como diretor ou executivo sênior da entidade empresarial.',
    },
    agreementsStep: {
        agreements: 'Acordos',
        pleaseConfirm: 'Por favor, confirme os acordos abaixo.',
        regulationRequiresUs: 'A regulamentação exige que verifiquemos a identidade de qualquer indivíduo que possua mais de 25% do negócio.',
        iAmAuthorized: 'Estou autorizado a usar a conta bancária empresarial para despesas comerciais.',
        iCertify: 'Certifico que as informações fornecidas são verdadeiras e precisas.',
        termsAndConditions: 'termos e condições',
        accept: 'Aceitar e adicionar conta bancária',
        iConsentToThe: 'Eu consinto com o',
        privacyNotice: 'aviso de privacidade',
        error: {
            authorized: 'Você deve ser um responsável controlador com autorização para operar a conta bancária da empresa.',
            certify: 'Por favor, certifique-se de que as informações são verdadeiras e precisas.',
            consent: 'Por favor, consinta com o aviso de privacidade',
        },
    },
    docusignStep: {
        subheader: 'Formulário Docusign',
        pleaseComplete:
            'Por favor, preencha o formulário de autorização ACH pelo link do Docusign abaixo e envie uma cópia assinada aqui para que possamos debitar diretamente da sua conta bancária.',
        pleaseCompleteTheBusinessAccount: 'Por favor, preencha a Solicitação de Conta Empresarial e o Acordo de Débito Direto.',
        pleaseCompleteTheDirect:
            'Por favor, preencha o Acordo de Débito Direto usando o link do Docusign abaixo e envie uma cópia assinada aqui para que possamos debitar diretamente da sua conta bancária.',
        takeMeTo: 'Ir para o Docusign',
        uploadAdditional: 'Enviar documentação adicional',
        pleaseUpload: 'Por favor, envie o formulário DEFT e a página de assinatura do Docusign.',
        pleaseUploadTheDirect: 'Por favor, envie os Acordos de Débito Direto e a página de assinatura do Docusign.',
    },
    finishStep: {
        letsFinish: 'Vamos terminar no chat!',
        thanksFor:
            'Obrigado por esses detalhes. Um agente de suporte dedicado agora revisará suas informações. Entraremos em contato se precisarmos de mais alguma coisa de você, mas, enquanto isso, sinta-se à vontade para nos contatar caso tenha alguma dúvida.',
        iHaveA: 'Eu tenho uma pergunta',
        enable2FA: 'Ative a autenticação de dois fatores (2FA) para prevenir fraudes',
        weTake: 'Levamos sua segurança a sério. Por favor, configure a autenticação de dois fatores (2FA) agora para adicionar uma camada extra de proteção à sua conta.',
        secure: 'Proteja sua conta',
    },
    reimbursementAccountLoadingAnimation: {
        oneMoment: 'Um momento',
        explanationLine: 'Estamos analisando suas informações. Você poderá continuar com os próximos passos em breve.',
    },
    session: {
        offlineMessageRetry: 'Parece que você está offline. Verifique sua conexão e tente novamente.',
    },
    travel: {
        header: 'Reservar viagem',
        title: 'Viaje com inteligência',
        subtitle: 'Use o Expensify Travel para obter as melhores ofertas de viagem e gerenciar todas as suas despesas empresariais em um só lugar.',
        features: {
            saveMoney: 'Economize em suas reservas',
            alerts: 'Receba atualizações e alertas em tempo real',
        },
        bookTravel: 'Reservar viagem',
        bookDemo: 'Agendar demonstração',
        bookADemo: 'Agendar uma demonstração',
        toLearnMore: 'para saber mais.',
        termsAndConditions: {
            header: 'Antes de continuarmos...',
            title: 'Termos e condições',
            label: 'Eu concordo com os termos e condições',
            subtitle: `Por favor, concorde com os <a href="${CONST.TRAVEL_TERMS_URL}">termos e condições</a> da Expensify Travel.`,
            error: 'Você deve concordar com os termos e condições do Expensify Travel para continuar.',
            defaultWorkspaceError:
                'Você precisa definir um espaço de trabalho padrão para habilitar o Expensify Travel. Vá para Configurações > Espaços de Trabalho > clique nos três pontos verticais ao lado de um espaço de trabalho > Definir como espaço de trabalho padrão, depois tente novamente!',
        },
        flight: 'Voo',
        flightDetails: {
            passenger: 'Passageiro',
            layover: ({layover}: FlightLayoverParams) => `<muted-text-label>Você tem uma <strong>escala de ${layover}</strong> antes deste voo</muted-text-label>`,
            takeOff: 'Decolagem',
            landing: 'Pouso',
            seat: 'Assento',
            class: 'Classe da Cabine',
            recordLocator: 'Localizador de registro',
            cabinClasses: {
                unknown: 'Unknown',
                economy: 'Economia',
                premiumEconomy: 'Premium Economy',
                business: 'Negócio',
                first: 'Primeiro',
            },
        },
        hotel: 'Hotel',
        hotelDetails: {
            guest: 'Convidado',
            checkIn: 'Check-in',
            checkOut: 'Check-out',
            roomType: 'Tipo de quarto',
            cancellation: 'Política de cancelamento',
            cancellationUntil: 'Cancelamento gratuito até',
            confirmation: 'Número de confirmação',
            cancellationPolicies: {
                unknown: 'Unknown',
                nonRefundable: 'Não reembolsável',
                freeCancellationUntil: 'Cancelamento gratuito até',
                partiallyRefundable: 'Parcialmente reembolsável',
            },
        },
        car: 'Carro',
        carDetails: {
            rentalCar: 'Aluguel de carro',
            pickUp: 'Pick-up',
            dropOff: 'Entrega',
            driver: 'Driver',
            carType: 'Tipo de carro',
            cancellation: 'Política de cancelamento',
            cancellationUntil: 'Cancelamento gratuito até',
            freeCancellation: 'Cancelamento gratuito',
            confirmation: 'Número de confirmação',
        },
        train: 'Rail',
        trainDetails: {
            passenger: 'Passageiro',
            departs: 'Parte',
            arrives: 'Chega',
            coachNumber: 'Número do coach',
            seat: 'Assento',
            fareDetails: 'Detalhes da tarifa',
            confirmation: 'Número de confirmação',
        },
        viewTrip: 'Ver viagem',
        modifyTrip: 'Modificar viagem',
        tripSupport: 'Suporte de viagem',
        tripDetails: 'Detalhes da viagem',
        viewTripDetails: 'Ver detalhes da viagem',
        trip: 'Viagem',
        trips: 'Viagens',
        tripSummary: 'Resumo da viagem',
        departs: 'Parte',
        errorMessage: 'Algo deu errado. Por favor, tente novamente mais tarde.',
        phoneError: {
            phrase1: 'Por favor',
            link: 'adicione um e-mail de trabalho como seu login principal',
            phrase2: 'para reservar viagens.',
        },
        domainSelector: {
            title: 'Domínio',
            subtitle: 'Escolha um domínio para a configuração do Expensify Travel.',
            recommended: 'Recomendado',
        },
        domainPermissionInfo: {
            title: 'Domínio',
            restrictionPrefix: `Você não tem permissão para habilitar o Expensify Travel para o domínio`,
            restrictionSuffix: `Você precisará pedir a alguém desse domínio para habilitar a viagem.`,
            accountantInvitationPrefix: `Se você é contador, considere se juntar ao`,
            accountantInvitationLink: `Programa de contadores ExpensifyApproved!`,
            accountantInvitationSuffix: `para habilitar viagens para este domínio.`,
        },
        publicDomainError: {
            title: 'Comece com o Expensify Travel',
            message: `Você precisará usar seu e-mail de trabalho (por exemplo, nome@empresa.com) com o Expensify Travel, não seu e-mail pessoal (por exemplo, nome@gmail.com).`,
        },
        blockedFeatureModal: {
            title: 'Expensify Travel foi desativado',
            message: `Seu administrador desativou o Expensify Travel. Por favor, siga a política de reservas da sua empresa para arranjos de viagem.`,
        },
        verifyCompany: {
            title: 'Comece a viajar hoje!',
            message: `Por favor, entre em contato com seu gerente de conta ou com salesteam@expensify.com para obter uma demonstração de viagem e ativá-la para sua empresa.`,
        },
        updates: {
            bookingTicketed: ({airlineCode, origin, destination, startDate, confirmationID = ''}: FlightParams) =>
                `Seu voo ${airlineCode} (${origin} → ${destination}) em ${startDate} foi reservado. Código de confirmação: ${confirmationID}`,
            ticketVoided: ({airlineCode, origin, destination, startDate}: FlightParams) => `Sua passagem para o voo ${airlineCode} (${origin} → ${destination}) em ${startDate} foi anulada.`,
            ticketRefunded: ({airlineCode, origin, destination, startDate}: FlightParams) =>
                `Seu bilhete para o voo ${airlineCode} (${origin} → ${destination}) em ${startDate} foi reembolsado ou trocado.`,
            flightCancelled: ({airlineCode, origin, destination, startDate}: FlightParams) =>
                `Seu voo ${airlineCode} (${origin} → ${destination}) em ${startDate} foi cancelado pela companhia aérea.`,
            flightScheduleChangePending: ({airlineCode}: AirlineParams) => `A companhia aérea propôs uma alteração de horário para o voo ${airlineCode}; estamos aguardando confirmação.`,
            flightScheduleChangeClosed: ({airlineCode, startDate}: AirlineParams) => `Mudança de horário confirmada: voo ${airlineCode} agora parte em ${startDate}.`,
            flightUpdated: ({airlineCode, origin, destination, startDate}: FlightParams) => `Seu voo ${airlineCode} (${origin} → ${destination}) em ${startDate} foi atualizado.`,
            flightCabinChanged: ({airlineCode, cabinClass}: AirlineParams) => `Sua classe de cabine foi atualizada para ${cabinClass} no voo ${airlineCode}.`,
            flightSeatConfirmed: ({airlineCode}: AirlineParams) => `Sua assento no voo ${airlineCode} foi confirmado.`,
            flightSeatChanged: ({airlineCode}: AirlineParams) => `Sua atribuição de assento no voo ${airlineCode} foi alterada.`,
            flightSeatCancelled: ({airlineCode}: AirlineParams) => `Sua atribuição de assento no voo ${airlineCode} foi removida.`,
            paymentDeclined: 'O pagamento para sua reserva aérea falhou. Por favor, tente novamente.',
            bookingCancelledByTraveler: ({type, id = ''}: TravelTypeParams) => `Você cancelou sua reserva de ${type} ${id}.`,
            bookingCancelledByVendor: ({type, id = ''}: TravelTypeParams) => `O fornecedor cancelou sua reserva de ${type} ${id}.`,
            bookingRebooked: ({type, id = ''}: TravelTypeParams) => `Sua reserva de ${type} foi remarcada. Novo número de confirmação: ${id}.`,
            bookingUpdated: ({type}: TravelTypeParams) => `Sua reserva de ${type} foi atualizada. Revise os novos detalhes no itinerário.`,
            railTicketRefund: ({origin, destination, startDate}: RailTicketParams) =>
                `Seu bilhete de trem de ${origin} → ${destination} em ${startDate} foi reembolsado. Um crédito será processado.`,
            railTicketExchange: ({origin, destination, startDate}: RailTicketParams) => `Seu bilhete de trem de ${origin} → ${destination} em ${startDate} foi trocado.`,
            railTicketUpdate: ({origin, destination, startDate}: RailTicketParams) => `Seu bilhete de trem de ${origin} → ${destination} em ${startDate} foi atualizado.`,
            defaultUpdate: ({type}: TravelTypeParams) => `Sua reserva de ${type} foi atualizada.`,
        },
    },
    workspace: {
        common: {
            card: 'Cartões',
            expensifyCard: 'Expensify Card',
            companyCards: 'Cartões corporativos',
            workflows: 'Fluxos de Trabalho',
            workspace: 'Workspace',
            findWorkspace: 'Encontrar espaço de trabalho',
            edit: 'Editar espaço de trabalho',
            enabled: 'Ativado',
            disabled: 'Desativado',
            everyone: 'Todos',
            delete: 'Excluir espaço de trabalho',
            settings: 'Configurações',
            reimburse: 'Reembolsos',
            categories: 'Categorias',
            tags: 'Tags',
            customField1: 'Campo personalizado 1',
            customField2: 'Campo personalizado 2',
            customFieldHint: 'Adicione uma codificação personalizada que se aplique a todos os gastos deste membro.',
            reportFields: 'Campos do relatório',
            reportTitle: 'Título do relatório',
            reportField: 'Campo de relatório',
            taxes: 'Impostos',
            bills: 'Faturas',
            invoices: 'Faturas',
            travel: 'Viagem',
            members: 'Membros',
            accounting: 'Contabilidade',
            rules: 'Regras',
            displayedAs: 'Exibido como',
            plan: 'Plano',
            profile: 'Visão geral',
            bankAccount: 'Conta bancária',
            testTransactions: 'Testar transações',
            issueAndManageCards: 'Emitir e gerenciar cartões',
            reconcileCards: 'Conciliar cartões',
            selected: () => ({
                one: '1 selecionado',
                other: (count: number) => `${count} selecionado(s)`,
            }),
            settlementFrequency: 'Frequência de liquidação',
            setAsDefault: 'Definir como espaço de trabalho padrão',
            defaultNote: `Os recibos enviados para ${CONST.EMAIL.RECEIPTS} aparecerão neste espaço de trabalho.`,
            deleteConfirmation: 'Tem certeza de que deseja excluir este espaço de trabalho?',
            deleteWithCardsConfirmation: 'Tem certeza de que deseja excluir este espaço de trabalho? Isso removerá todos os feeds de cartões e cartões atribuídos.',
            unavailable: 'Espaço de trabalho indisponível',
            memberNotFound: 'Membro não encontrado. Para convidar um novo membro para o espaço de trabalho, por favor, use o botão de convite acima.',
            notAuthorized: `Você não tem acesso a esta página. Se você está tentando entrar neste espaço de trabalho, basta pedir ao proprietário do espaço de trabalho para adicioná-lo como membro. Algo mais? Entre em contato com ${CONST.EMAIL.CONCIERGE}.`,
            goToWorkspace: 'Ir para o espaço de trabalho',
            goToWorkspaces: 'Ir para espaços de trabalho',
            clearFilter: 'Limpar filtro',
            workspaceName: 'Nome do espaço de trabalho',
            workspaceOwner: 'Proprietário',
            workspaceType: 'Tipo de espaço de trabalho',
            workspaceAvatar: 'Avatar do espaço de trabalho',
            mustBeOnlineToViewMembers: 'Você precisa estar online para visualizar os membros deste espaço de trabalho.',
            moreFeatures: 'Mais recursos',
            requested: 'Solicitado',
            distanceRates: 'Taxas de distância',
            defaultDescription: 'Um lugar para todos os seus recibos e despesas.',
            descriptionHint: 'Compartilhar informações sobre este espaço de trabalho com todos os membros.',
            welcomeNote: 'Por favor, use o Expensify para enviar seus recibos para reembolso, obrigado!',
            subscription: 'Assinatura',
            markAsEntered: 'Marcar como inserido manualmente',
            markAsExported: 'Marcar como exportado',
            exportIntegrationSelected: ({connectionName}: ExportIntegrationSelectedParams) => `Exportar para ${CONST.POLICY.CONNECTIONS.NAME_USER_FRIENDLY[connectionName]}`,
            letsDoubleCheck: 'Vamos verificar se tudo está correto.',
            lineItemLevel: 'Nível de item linha',
            reportLevel: 'Nível de relatório',
            topLevel: 'Nível superior',
            appliedOnExport: 'Não importado para o Expensify, aplicado na exportação',
            shareNote: {
                header: 'Compartilhe seu espaço de trabalho com outros membros',
                content: {
                    firstPart:
                        'Compartilhe este código QR ou copie o link abaixo para facilitar que os membros solicitem acesso ao seu espaço de trabalho. Todas as solicitações para ingressar no espaço de trabalho aparecerão na',
                    secondPart: 'espaço para sua revisão.',
                },
            },
            connectTo: ({connectionName}: ConnectionNameParams) => `Conectar a ${CONST.POLICY.CONNECTIONS.NAME_USER_FRIENDLY[connectionName]}`,
            createNewConnection: 'Criar nova conexão',
            reuseExistingConnection: 'Reutilizar conexão existente',
            existingConnections: 'Conexões existentes',
            existingConnectionsDescription: ({connectionName}: ConnectionNameParams) =>
                `Como você já se conectou ao ${CONST.POLICY.CONNECTIONS.NAME_USER_FRIENDLY[connectionName]} antes, você pode optar por reutilizar uma conexão existente ou criar uma nova.`,
            lastSyncDate: ({connectionName, formattedDate}: LastSyncDateParams) => `${connectionName} - Última sincronização em ${formattedDate}`,
            authenticationError: ({connectionName}: AuthenticationErrorParams) => `Não é possível conectar a ${connectionName} devido a um erro de autenticação.`,
            learnMore: 'Saiba mais.',
            memberAlternateText: 'Os membros podem enviar e aprovar relatórios.',
            adminAlternateText: 'Os administradores têm acesso total de edição a todos os relatórios e configurações do espaço de trabalho.',
            auditorAlternateText: 'Os auditores podem visualizar e comentar nos relatórios.',
            roleName: ({role}: OptionalParam<RoleNamesParams> = {}) => {
                switch (role) {
                    case CONST.POLICY.ROLE.ADMIN:
                        return 'Administração';
                    case CONST.POLICY.ROLE.AUDITOR:
                        return 'Auditor';
                    case CONST.POLICY.ROLE.USER:
                        return 'Membro';
                    default:
                        return 'Membro';
                }
            },
            frequency: {
                manual: 'Manualmente',
                instant: 'Instantâneo',
                immediate: 'Diário',
                trip: 'Por viagem',
                weekly: 'Semanalmente',
                semimonthly: 'Duas vezes por mês',
                monthly: 'Mensalmente',
            },
            planType: 'Tipo de plano',
            submitExpense: 'Envie suas despesas abaixo:',
            defaultCategory: 'Categoria padrão',
            viewTransactions: 'Ver transações',
            policyExpenseChatName: ({displayName}: PolicyExpenseChatNameParams) => `Despesas de ${displayName}`,
        },
        perDiem: {
            subtitle: 'Defina taxas de diárias para controlar os gastos diários dos funcionários.',
            amount: 'Quantia',
            deleteRates: () => ({
                one: 'Taxa de exclusão',
                other: 'Excluir tarifas',
            }),
            deletePerDiemRate: 'Excluir taxa de diária',
            findPerDiemRate: 'Encontrar a taxa de diária',
            areYouSureDelete: () => ({
                one: 'Tem certeza de que deseja excluir esta taxa?',
                other: 'Tem certeza de que deseja excluir essas taxas?',
            }),
            emptyList: {
                title: 'Per diem',
                subtitle: 'Defina taxas de diárias para controlar os gastos diários dos funcionários. Importe taxas de uma planilha para começar.',
            },
            errors: {
                existingRateError: ({rate}: CustomUnitRateParams) => `Uma taxa com o valor ${rate} já existe`,
            },
            importPerDiemRates: 'Importar taxas de diária',
            editPerDiemRate: 'Editar taxa de diárias',
            editPerDiemRates: 'Editar taxas de diárias',
            editDestinationSubtitle: ({destination}: EditDestinationSubtitleParams) => `Atualizar este destino irá alterá-lo para todas as subtarifas de ${destination} por diem.`,
            editCurrencySubtitle: ({destination}: EditDestinationSubtitleParams) => `Atualizar esta moeda irá alterá-la para todas as subtarifas de per diem de ${destination}.`,
        },
        qbd: {
            exportOutOfPocketExpensesDescription: 'Defina como as despesas fora do bolso são exportadas para o QuickBooks Desktop.',
            exportOutOfPocketExpensesCheckToggle: 'Marcar cheques como "imprimir mais tarde"',
            exportDescription: 'Configure como os dados do Expensify são exportados para o QuickBooks Desktop.',
            date: 'Data de exportação',
            exportInvoices: 'Exportar faturas para',
            exportExpensifyCard: 'Exportar transações do Cartão Expensify como',
            account: 'Conta',
            accountDescription: 'Escolha onde postar lançamentos contábeis.',
            accountsPayable: 'Contas a pagar',
            accountsPayableDescription: 'Escolha onde criar contas de fornecedores.',
            bankAccount: 'Conta bancária',
            notConfigured: 'Não configurado',
            bankAccountDescription: 'Escolha de onde enviar os cheques.',
            creditCardAccount: 'Conta de cartão de crédito',
            exportDate: {
                label: 'Data de exportação',
                description: 'Use esta data ao exportar relatórios para o QuickBooks Desktop.',
                values: {
                    [CONST.QUICKBOOKS_EXPORT_DATE.LAST_EXPENSE]: {
                        label: 'Data da última despesa',
                        description: 'Data da despesa mais recente no relatório.',
                    },
                    [CONST.QUICKBOOKS_EXPORT_DATE.REPORT_EXPORTED]: {
                        label: 'Data de exportação',
                        description: 'Data em que o relatório foi exportado para o QuickBooks Desktop.',
                    },
                    [CONST.QUICKBOOKS_EXPORT_DATE.REPORT_SUBMITTED]: {
                        label: 'Data de envio',
                        description: 'Data em que o relatório foi enviado para aprovação.',
                    },
                },
            },
            exportCheckDescription: 'Vamos criar um cheque detalhado para cada relatório do Expensify e enviá-lo a partir da conta bancária abaixo.',
            exportJournalEntryDescription: 'Criaremos uma entrada de diário detalhada para cada relatório do Expensify e a postaremos na conta abaixo.',
            exportVendorBillDescription:
                'Criaremos uma fatura de fornecedor detalhada para cada relatório do Expensify e a adicionaremos à conta abaixo. Se este período estiver fechado, publicaremos no primeiro dia do próximo período aberto.',
            deepDiveExpensifyCard: 'As transações do Cartão Expensify serão exportadas automaticamente para uma "Conta de Responsabilidade do Cartão Expensify" criada com',
            deepDiveExpensifyCardIntegration: 'nossa integração.',
            outOfPocketTaxEnabledDescription:
                'O QuickBooks Desktop não suporta impostos em exportações de lançamentos contábeis. Como você tem impostos habilitados no seu espaço de trabalho, essa opção de exportação não está disponível.',
            outOfPocketTaxEnabledError: 'As entradas de diário não estão disponíveis quando os impostos estão ativados. Por favor, escolha uma opção de exportação diferente.',
            accounts: {
                [CONST.QUICKBOOKS_DESKTOP_NON_REIMBURSABLE_EXPORT_ACCOUNT_TYPE.CREDIT_CARD]: 'Cartão de crédito',
                [CONST.QUICKBOOKS_DESKTOP_REIMBURSABLE_ACCOUNT_TYPE.VENDOR_BILL]: 'Fatura do fornecedor',
                [CONST.QUICKBOOKS_DESKTOP_REIMBURSABLE_ACCOUNT_TYPE.JOURNAL_ENTRY]: 'Lançamento contábil',
                [CONST.QUICKBOOKS_DESKTOP_REIMBURSABLE_ACCOUNT_TYPE.CHECK]: 'Verificar',
                [`${CONST.QUICKBOOKS_DESKTOP_NON_REIMBURSABLE_EXPORT_ACCOUNT_TYPE.CHECK}Description`]:
                    'Vamos criar um cheque detalhado para cada relatório do Expensify e enviá-lo a partir da conta bancária abaixo.',
                [`${CONST.QUICKBOOKS_DESKTOP_NON_REIMBURSABLE_EXPORT_ACCOUNT_TYPE.CREDIT_CARD}Description`]:
                    "Vamos corresponder automaticamente o nome do comerciante na transação do cartão de crédito a qualquer fornecedor correspondente no QuickBooks. Se não existirem fornecedores, criaremos um fornecedor 'Cartão de Crédito Diversos' para associação.",
                [`${CONST.QUICKBOOKS_DESKTOP_REIMBURSABLE_ACCOUNT_TYPE.VENDOR_BILL}Description`]:
                    'Criaremos uma fatura detalhada do fornecedor para cada relatório do Expensify com a data da última despesa e a adicionaremos à conta abaixo. Se este período estiver fechado, lançaremos no dia 1º do próximo período aberto.',
                [`${CONST.QUICKBOOKS_DESKTOP_NON_REIMBURSABLE_EXPORT_ACCOUNT_TYPE.CREDIT_CARD}AccountDescription`]: 'Escolha onde exportar as transações do cartão de crédito.',
                [`${CONST.QUICKBOOKS_DESKTOP_REIMBURSABLE_ACCOUNT_TYPE.VENDOR_BILL}AccountDescription`]: 'Escolha um fornecedor para aplicar a todas as transações de cartão de crédito.',
                [`${CONST.QUICKBOOKS_DESKTOP_REIMBURSABLE_ACCOUNT_TYPE.CHECK}AccountDescription`]: 'Escolha de onde enviar os cheques.',
                [`${CONST.QUICKBOOKS_DESKTOP_REIMBURSABLE_ACCOUNT_TYPE.VENDOR_BILL}Error`]:
                    'As contas de fornecedores não estão disponíveis quando os locais estão ativados. Por favor, escolha uma opção de exportação diferente.',
                [`${CONST.QUICKBOOKS_DESKTOP_REIMBURSABLE_ACCOUNT_TYPE.CHECK}Error`]:
                    'Cheques estão indisponíveis quando locais estão habilitados. Por favor, escolha uma opção de exportação diferente.',
                [`${CONST.QUICKBOOKS_DESKTOP_REIMBURSABLE_ACCOUNT_TYPE.JOURNAL_ENTRY}Error`]:
                    'As entradas de diário não estão disponíveis quando os impostos estão ativados. Por favor, escolha uma opção de exportação diferente.',
            },
            noAccountsFound: 'Nenhuma conta encontrada',
            noAccountsFoundDescription: 'Adicione a conta no QuickBooks Desktop e sincronize a conexão novamente.',
            qbdSetup: 'Configuração do QuickBooks Desktop',
            requiredSetupDevice: {
                title: 'Não é possível conectar a partir deste dispositivo',
                body1: 'Você precisará configurar esta conexão a partir do computador que hospeda o arquivo da sua empresa no QuickBooks Desktop.',
                body2: 'Depois de se conectar, você poderá sincronizar e exportar de qualquer lugar.',
            },
            setupPage: {
                title: 'Abra este link para conectar',
                body: 'Para concluir a configuração, abra o seguinte link no computador onde o QuickBooks Desktop está sendo executado.',
                setupErrorTitle: 'Algo deu errado',
                setupErrorBody1: 'A conexão do QuickBooks Desktop não está funcionando no momento. Por favor, tente novamente mais tarde ou',
                setupErrorBody2: 'se o problema persistir.',
                setupErrorBodyContactConcierge: 'entre em contato com o Concierge',
            },
            importDescription: 'Escolha quais configurações de codificação importar do QuickBooks Desktop para o Expensify.',
            classes: 'Classes',
            items: 'Itens',
            customers: 'Clientes/projetos',
            exportCompanyCardsDescription: 'Defina como as compras com cartão corporativo são exportadas para o QuickBooks Desktop.',
            defaultVendorDescription: 'Defina um fornecedor padrão que será aplicado a todas as transações de cartão de crédito ao exportar.',
            accountsDescription: 'Seu plano de contas do QuickBooks Desktop será importado para o Expensify como categorias.',
            accountsSwitchTitle: 'Escolha importar novas contas como categorias habilitadas ou desabilitadas.',
            accountsSwitchDescription: 'As categorias ativadas estarão disponíveis para os membros selecionarem ao criar suas despesas.',
            classesDescription: 'Escolha como lidar com as classes do QuickBooks Desktop no Expensify.',
            tagsDisplayedAsDescription: 'Nível de item de linha',
            reportFieldsDisplayedAsDescription: 'Nível de relatório',
            customersDescription: 'Escolha como lidar com clientes/projetos do QuickBooks Desktop no Expensify.',
            advancedConfig: {
                autoSyncDescription: 'O Expensify sincronizará automaticamente com o QuickBooks Desktop todos os dias.',
                createEntities: 'Auto-criar entidades',
                createEntitiesDescription: 'A Expensify criará automaticamente fornecedores no QuickBooks Desktop se eles ainda não existirem.',
            },
            itemsDescription: 'Escolha como lidar com itens do QuickBooks Desktop no Expensify.',
        },
        qbo: {
            connectedTo: 'Conectado a',
            importDescription: 'Escolha quais configurações de codificação importar do QuickBooks Online para o Expensify.',
            classes: 'Classes',
            locations: 'Locais',
            customers: 'Clientes/projetos',
            accountsDescription: 'Seu plano de contas do QuickBooks Online será importado para o Expensify como categorias.',
            accountsSwitchTitle: 'Escolha importar novas contas como categorias habilitadas ou desabilitadas.',
            accountsSwitchDescription: 'As categorias ativadas estarão disponíveis para os membros selecionarem ao criar suas despesas.',
            classesDescription: 'Escolha como lidar com as classes do QuickBooks Online no Expensify.',
            customersDescription: 'Escolha como lidar com clientes/projetos do QuickBooks Online no Expensify.',
            locationsDescription: 'Escolha como lidar com locais do QuickBooks Online no Expensify.',
            taxesDescription: 'Escolha como lidar com os impostos do QuickBooks Online no Expensify.',
            locationsLineItemsRestrictionDescription:
                'O QuickBooks Online não suporta Localizações no nível de linha para Cheques ou Faturas de Fornecedores. Se você gostaria de ter localizações no nível de linha, certifique-se de estar usando Lançamentos Contábeis e despesas de Cartão de Crédito/Débito.',
            taxesJournalEntrySwitchNote: 'QuickBooks Online não suporta impostos em lançamentos contábeis. Por favor, altere sua opção de exportação para fatura de fornecedor ou cheque.',
            exportDescription: 'Configure como os dados do Expensify são exportados para o QuickBooks Online.',
            date: 'Data de exportação',
            exportInvoices: 'Exportar faturas para',
            exportExpensifyCard: 'Exportar transações do Cartão Expensify como',
            deepDiveExpensifyCard: 'As transações do Cartão Expensify serão exportadas automaticamente para uma "Conta de Responsabilidade do Cartão Expensify" criada com',
            deepDiveExpensifyCardIntegration: 'nossa integração.',
            exportDate: {
                label: 'Data de exportação',
                description: 'Use esta data ao exportar relatórios para o QuickBooks Online.',
                values: {
                    [CONST.QUICKBOOKS_EXPORT_DATE.LAST_EXPENSE]: {
                        label: 'Data da última despesa',
                        description: 'Data da despesa mais recente no relatório.',
                    },
                    [CONST.QUICKBOOKS_EXPORT_DATE.REPORT_EXPORTED]: {
                        label: 'Data de exportação',
                        description: 'Data em que o relatório foi exportado para o QuickBooks Online.',
                    },
                    [CONST.QUICKBOOKS_EXPORT_DATE.REPORT_SUBMITTED]: {
                        label: 'Data de envio',
                        description: 'Data em que o relatório foi enviado para aprovação.',
                    },
                },
            },
            receivable: 'Contas a receber', // This is an account name that will come directly from QBO, so I don't know why we need a translation for it. It should take whatever the name of the account is in QBO. Leaving this note for CS.
            archive: 'Arquivo de contas a receber', // This is an account name that will come directly from QBO, so I don't know why we need a translation for it. It should take whatever the name of the account is in QBO. Leaving this note for CS.
            exportInvoicesDescription: 'Use esta conta ao exportar faturas para o QuickBooks Online.',
            exportCompanyCardsDescription: 'Defina como as compras com cartão corporativo são exportadas para o QuickBooks Online.',
            vendor: 'Fornecedor',
            defaultVendorDescription: 'Defina um fornecedor padrão que será aplicado a todas as transações de cartão de crédito ao exportar.',
            exportOutOfPocketExpensesDescription: 'Defina como as despesas fora do bolso são exportadas para o QuickBooks Online.',
            exportCheckDescription: 'Vamos criar um cheque detalhado para cada relatório do Expensify e enviá-lo a partir da conta bancária abaixo.',
            exportJournalEntryDescription: 'Criaremos uma entrada de diário detalhada para cada relatório do Expensify e a postaremos na conta abaixo.',
            exportVendorBillDescription:
                'Criaremos uma fatura de fornecedor detalhada para cada relatório do Expensify e a adicionaremos à conta abaixo. Se este período estiver fechado, publicaremos no primeiro dia do próximo período aberto.',
            account: 'Conta',
            accountDescription: 'Escolha onde postar lançamentos contábeis.',
            accountsPayable: 'Contas a pagar',
            accountsPayableDescription: 'Escolha onde criar contas de fornecedores.',
            bankAccount: 'Conta bancária',
            notConfigured: 'Não configurado',
            bankAccountDescription: 'Escolha de onde enviar os cheques.',
            creditCardAccount: 'Conta de cartão de crédito',
            companyCardsLocationEnabledDescription:
                'O QuickBooks Online não oferece suporte a locais nas exportações de contas a pagar de fornecedores. Como você tem locais habilitados no seu espaço de trabalho, essa opção de exportação não está disponível.',
            outOfPocketTaxEnabledDescription:
                'QuickBooks Online não suporta impostos em exportações de lançamentos contábeis. Como você tem impostos ativados no seu espaço de trabalho, esta opção de exportação não está disponível.',
            outOfPocketTaxEnabledError: 'As entradas de diário não estão disponíveis quando os impostos estão ativados. Por favor, escolha uma opção de exportação diferente.',
            advancedConfig: {
                autoSyncDescription: 'A Expensify sincronizará automaticamente com o QuickBooks Online todos os dias.',
                inviteEmployees: 'Convidar funcionários',
                inviteEmployeesDescription: 'Importar registros de funcionários do QuickBooks Online e convidar funcionários para este espaço de trabalho.',
                createEntities: 'Auto-criar entidades',
                createEntitiesDescription:
                    'A Expensify criará automaticamente fornecedores no QuickBooks Online se eles ainda não existirem e criará automaticamente clientes ao exportar faturas.',
                reimbursedReportsDescription: 'Sempre que um relatório for pago usando Expensify ACH, o pagamento correspondente da conta será criado na conta do QuickBooks Online abaixo.',
                qboBillPaymentAccount: 'Conta de pagamento de fatura do QuickBooks',
                qboInvoiceCollectionAccount: 'Conta de cobrança de faturas do QuickBooks',
                accountSelectDescription: 'Escolha de onde pagar as contas e nós criaremos o pagamento no QuickBooks Online.',
                invoiceAccountSelectorDescription: 'Escolha onde receber os pagamentos de faturas e criaremos o pagamento no QuickBooks Online.',
            },
            accounts: {
                [CONST.QUICKBOOKS_NON_REIMBURSABLE_EXPORT_ACCOUNT_TYPE.DEBIT_CARD]: 'Cartão de débito',
                [CONST.QUICKBOOKS_NON_REIMBURSABLE_EXPORT_ACCOUNT_TYPE.CREDIT_CARD]: 'Cartão de crédito',
                [CONST.QUICKBOOKS_REIMBURSABLE_ACCOUNT_TYPE.VENDOR_BILL]: 'Fatura do fornecedor',
                [CONST.QUICKBOOKS_REIMBURSABLE_ACCOUNT_TYPE.JOURNAL_ENTRY]: 'Lançamento contábil',
                [CONST.QUICKBOOKS_REIMBURSABLE_ACCOUNT_TYPE.CHECK]: 'Verificar',
                [`${CONST.QUICKBOOKS_NON_REIMBURSABLE_EXPORT_ACCOUNT_TYPE.DEBIT_CARD}Description`]:
                    "Vamos corresponder automaticamente o nome do comerciante na transação do cartão de débito a quaisquer fornecedores correspondentes no QuickBooks. Se não existirem fornecedores, criaremos um fornecedor 'Cartão de Débito Diversos' para associação.",
                [`${CONST.QUICKBOOKS_NON_REIMBURSABLE_EXPORT_ACCOUNT_TYPE.CREDIT_CARD}Description`]:
                    "Vamos corresponder automaticamente o nome do comerciante na transação do cartão de crédito a qualquer fornecedor correspondente no QuickBooks. Se não existirem fornecedores, criaremos um fornecedor 'Cartão de Crédito Diversos' para associação.",
                [`${CONST.QUICKBOOKS_REIMBURSABLE_ACCOUNT_TYPE.VENDOR_BILL}Description`]:
                    'Criaremos uma fatura detalhada do fornecedor para cada relatório do Expensify com a data da última despesa e a adicionaremos à conta abaixo. Se este período estiver fechado, lançaremos no dia 1º do próximo período aberto.',
                [`${CONST.QUICKBOOKS_NON_REIMBURSABLE_EXPORT_ACCOUNT_TYPE.DEBIT_CARD}AccountDescription`]: 'Escolha onde exportar as transações do cartão de débito.',
                [`${CONST.QUICKBOOKS_NON_REIMBURSABLE_EXPORT_ACCOUNT_TYPE.CREDIT_CARD}AccountDescription`]: 'Escolha onde exportar as transações do cartão de crédito.',
                [`${CONST.QUICKBOOKS_REIMBURSABLE_ACCOUNT_TYPE.VENDOR_BILL}AccountDescription`]: 'Escolha um fornecedor para aplicar a todas as transações de cartão de crédito.',
                [`${CONST.QUICKBOOKS_REIMBURSABLE_ACCOUNT_TYPE.VENDOR_BILL}Error`]:
                    'As contas de fornecedores não estão disponíveis quando os locais estão ativados. Por favor, escolha uma opção de exportação diferente.',
                [`${CONST.QUICKBOOKS_REIMBURSABLE_ACCOUNT_TYPE.CHECK}Error`]:
                    'Cheques estão indisponíveis quando locais estão habilitados. Por favor, escolha uma opção de exportação diferente.',
                [`${CONST.QUICKBOOKS_REIMBURSABLE_ACCOUNT_TYPE.JOURNAL_ENTRY}Error`]:
                    'As entradas de diário não estão disponíveis quando os impostos estão ativados. Por favor, escolha uma opção de exportação diferente.',
            },
            exportDestinationAccountsMisconfigurationError: {
                [CONST.QUICKBOOKS_REIMBURSABLE_ACCOUNT_TYPE.VENDOR_BILL]: 'Escolha uma conta válida para exportação de fatura do fornecedor',
                [CONST.QUICKBOOKS_REIMBURSABLE_ACCOUNT_TYPE.JOURNAL_ENTRY]: 'Escolha uma conta válida para exportação de lançamento contábil',
                [CONST.QUICKBOOKS_REIMBURSABLE_ACCOUNT_TYPE.CHECK]: 'Escolha uma conta válida para exportação de cheques',
            },
            exportDestinationSetupAccountsInfo: {
                [CONST.QUICKBOOKS_REIMBURSABLE_ACCOUNT_TYPE.VENDOR_BILL]: 'Para usar a exportação de fatura de fornecedor, configure uma conta a pagar no QuickBooks Online.',
                [CONST.QUICKBOOKS_REIMBURSABLE_ACCOUNT_TYPE.JOURNAL_ENTRY]: 'Para usar a exportação de lançamentos contábeis, configure uma conta de diário no QuickBooks Online',
                [CONST.QUICKBOOKS_REIMBURSABLE_ACCOUNT_TYPE.CHECK]: 'Para usar a exportação de cheques, configure uma conta bancária no QuickBooks Online',
            },
            noAccountsFound: 'Nenhuma conta encontrada',
            noAccountsFoundDescription: 'Adicione a conta no QuickBooks Online e sincronize a conexão novamente.',
            accountingMethods: {
                label: 'Quando Exportar',
                description: 'Escolha quando exportar as despesas:',
                values: {
                    [COMMON_CONST.INTEGRATIONS.ACCOUNTING_METHOD.ACCRUAL]: 'Acumulação',
                    [COMMON_CONST.INTEGRATIONS.ACCOUNTING_METHOD.CASH]: 'Dinheiro',
                },
                alternateText: {
                    [COMMON_CONST.INTEGRATIONS.ACCOUNTING_METHOD.ACCRUAL]: 'Despesas do próprio bolso serão exportadas quando aprovadas em definitivo',
                    [COMMON_CONST.INTEGRATIONS.ACCOUNTING_METHOD.CASH]: 'Despesas do próprio bolso serão exportadas quando pagas',
                },
            },
        },
        workspaceList: {
            joinNow: 'Junte-se agora',
            askToJoin: 'Pedir para participar',
        },
        xero: {
            organization: 'Organização Xero',
            organizationDescription: 'Escolha a organização Xero da qual você gostaria de importar dados.',
            importDescription: 'Escolha quais configurações de codificação importar do Xero para o Expensify.',
            accountsDescription: 'Seu plano de contas do Xero será importado para o Expensify como categorias.',
            accountsSwitchTitle: 'Escolha importar novas contas como categorias habilitadas ou desabilitadas.',
            accountsSwitchDescription: 'As categorias ativadas estarão disponíveis para os membros selecionarem ao criar suas despesas.',
            trackingCategories: 'Categorias de rastreamento',
            trackingCategoriesDescription: 'Escolha como lidar com as categorias de rastreamento do Xero no Expensify.',
            mapTrackingCategoryTo: ({categoryName}: CategoryNameParams) => `Mapear ${categoryName} do Xero para`,
            mapTrackingCategoryToDescription: ({categoryName}: CategoryNameParams) => `Escolha onde mapear ${categoryName} ao exportar para Xero.`,
            customers: 'Refaturar clientes',
            customersDescription:
                'Escolha se deseja refaturar clientes no Expensify. Seus contatos de clientes do Xero podem ser marcados em despesas e serão exportados para o Xero como uma fatura de venda.',
            taxesDescription: 'Escolha como lidar com os impostos do Xero no Expensify.',
            notImported: 'Não importado',
            notConfigured: 'Não configurado',
            trackingCategoriesOptions: {
                [CONST.XERO_CONFIG.TRACKING_CATEGORY_OPTIONS.DEFAULT]: 'Contato padrão do Xero',
                [CONST.XERO_CONFIG.TRACKING_CATEGORY_OPTIONS.TAG]: 'Tags',
                [CONST.XERO_CONFIG.TRACKING_CATEGORY_OPTIONS.REPORT_FIELD]: 'Campos do relatório',
            },
            exportDescription: 'Configure como os dados do Expensify são exportados para o Xero.',
            purchaseBill: 'Fatura de compra',
            exportDeepDiveCompanyCard:
                'As despesas exportadas serão lançadas como transações bancárias na conta bancária do Xero abaixo, e as datas das transações corresponderão às datas no seu extrato bancário.',
            bankTransactions: 'Transações bancárias',
            xeroBankAccount: 'Conta bancária Xero',
            xeroBankAccountDescription: 'Escolha onde as despesas serão registradas como transações bancárias.',
            exportExpensesDescription: 'Os relatórios serão exportados como uma fatura de compra com a data e o status selecionados abaixo.',
            purchaseBillDate: 'Data de emissão da fatura de compra',
            exportInvoices: 'Exportar faturas como',
            salesInvoice: 'Fatura de vendas',
            exportInvoicesDescription: 'As faturas de vendas sempre exibem a data em que a fatura foi enviada.',
            advancedConfig: {
                autoSyncDescription: 'A Expensify sincronizará automaticamente com o Xero todos os dias.',
                purchaseBillStatusTitle: 'Status da fatura de compra',
                reimbursedReportsDescription: 'Sempre que um relatório for pago usando Expensify ACH, o pagamento correspondente da conta será criado na conta Xero abaixo.',
                xeroBillPaymentAccount: 'Conta de pagamento de fatura Xero',
                xeroInvoiceCollectionAccount: 'Conta de cobrança de faturas Xero',
                xeroBillPaymentAccountDescription: 'Escolha de onde pagar as contas e criaremos o pagamento no Xero.',
                invoiceAccountSelectorDescription: 'Escolha onde receber os pagamentos de faturas e nós criaremos o pagamento no Xero.',
            },
            exportDate: {
                label: 'Data de emissão da fatura de compra',
                description: 'Use esta data ao exportar relatórios para Xero.',
                values: {
                    [CONST.XERO_EXPORT_DATE.LAST_EXPENSE]: {
                        label: 'Data da última despesa',
                        description: 'Data da despesa mais recente no relatório.',
                    },
                    [CONST.XERO_EXPORT_DATE.REPORT_EXPORTED]: {
                        label: 'Data de exportação',
                        description: 'Data em que o relatório foi exportado para o Xero.',
                    },
                    [CONST.XERO_EXPORT_DATE.REPORT_SUBMITTED]: {
                        label: 'Data de envio',
                        description: 'Data em que o relatório foi enviado para aprovação.',
                    },
                },
            },
            invoiceStatus: {
                label: 'Status da fatura de compra',
                description: 'Use este status ao exportar faturas de compra para Xero.',
                values: {
                    [CONST.XERO_CONFIG.INVOICE_STATUS.DRAFT]: 'Rascunho',
                    [CONST.XERO_CONFIG.INVOICE_STATUS.AWAITING_APPROVAL]: 'Aguardando aprovação',
                    [CONST.XERO_CONFIG.INVOICE_STATUS.AWAITING_PAYMENT]: 'Aguardando pagamento',
                },
            },
            noAccountsFound: 'Nenhuma conta encontrada',
            noAccountsFoundDescription: 'Por favor, adicione a conta no Xero e sincronize a conexão novamente.',
            accountingMethods: {
                label: 'Quando Exportar',
                description: 'Escolha quando exportar as despesas:',
                values: {
                    [COMMON_CONST.INTEGRATIONS.ACCOUNTING_METHOD.ACCRUAL]: 'Acumulação',
                    [COMMON_CONST.INTEGRATIONS.ACCOUNTING_METHOD.CASH]: 'Dinheiro',
                },
                alternateText: {
                    [COMMON_CONST.INTEGRATIONS.ACCOUNTING_METHOD.ACCRUAL]: 'Despesas do próprio bolso serão exportadas quando aprovadas em definitivo',
                    [COMMON_CONST.INTEGRATIONS.ACCOUNTING_METHOD.CASH]: 'Despesas do próprio bolso serão exportadas quando pagas',
                },
            },
        },
        sageIntacct: {
            preferredExporter: 'Exportador preferido',
            taxSolution: 'Solução de impostos',
            notConfigured: 'Não configurado',
            exportDate: {
                label: 'Data de exportação',
                description: 'Use esta data ao exportar relatórios para Sage Intacct.',
                values: {
                    [CONST.SAGE_INTACCT_EXPORT_DATE.LAST_EXPENSE]: {
                        label: 'Data da última despesa',
                        description: 'Data da despesa mais recente no relatório.',
                    },
                    [CONST.SAGE_INTACCT_EXPORT_DATE.EXPORTED]: {
                        label: 'Data de exportação',
                        description: 'Data em que o relatório foi exportado para Sage Intacct.',
                    },
                    [CONST.SAGE_INTACCT_EXPORT_DATE.SUBMITTED]: {
                        label: 'Data de envio',
                        description: 'Data em que o relatório foi enviado para aprovação.',
                    },
                },
            },
            reimbursableExpenses: {
                description: 'Defina como as despesas fora do bolso são exportadas para o Sage Intacct.',
                values: {
                    [CONST.SAGE_INTACCT_REIMBURSABLE_EXPENSE_TYPE.EXPENSE_REPORT]: 'Relatórios de despesas',
                    [CONST.SAGE_INTACCT_REIMBURSABLE_EXPENSE_TYPE.VENDOR_BILL]: 'Faturas de fornecedores',
                },
            },
            nonReimbursableExpenses: {
                description: 'Defina como as compras com cartão corporativo são exportadas para o Sage Intacct.',
                values: {
                    [CONST.SAGE_INTACCT_NON_REIMBURSABLE_EXPENSE_TYPE.CREDIT_CARD_CHARGE]: 'Cartões de crédito',
                    [CONST.SAGE_INTACCT_NON_REIMBURSABLE_EXPENSE_TYPE.VENDOR_BILL]: 'Faturas de fornecedores',
                },
            },
            creditCardAccount: 'Conta de cartão de crédito',
            defaultVendor: 'Fornecedor padrão',
            defaultVendorDescription: ({isReimbursable}: DefaultVendorDescriptionParams) =>
                `Defina um fornecedor padrão que será aplicado às despesas reembolsáveis ${isReimbursable ? '' : 'não-'} que não têm um fornecedor correspondente no Sage Intacct.`,
            exportDescription: 'Configure como os dados do Expensify são exportados para o Sage Intacct.',
            exportPreferredExporterNote:
                'O exportador preferido pode ser qualquer administrador do espaço de trabalho, mas também deve ser um Administrador de Domínio se você definir contas de exportação diferentes para cartões de empresa individuais nas Configurações de Domínio.',
            exportPreferredExporterSubNote: 'Uma vez definido, o exportador preferido verá os relatórios para exportação em sua conta.',
            noAccountsFound: 'Nenhuma conta encontrada',
            noAccountsFoundDescription: `Por favor, adicione a conta no Sage Intacct e sincronize a conexão novamente.`,
            autoSync: 'Auto-sync',
            autoSyncDescription: 'Expensify irá sincronizar automaticamente com Sage Intacct todos os dias.',
            inviteEmployees: 'Convidar funcionários',
            inviteEmployeesDescription:
                'Importe registros de funcionários do Sage Intacct e convide funcionários para este espaço de trabalho. Seu fluxo de aprovação será padrão para aprovação do gerente e pode ser configurado ainda mais na página de Membros.',
            syncReimbursedReports: 'Sincronizar relatórios reembolsados',
            syncReimbursedReportsDescription: 'Sempre que um relatório for pago usando Expensify ACH, o pagamento correspondente da fatura será criado na conta Sage Intacct abaixo.',
            paymentAccount: 'Conta de pagamento Sage Intacct',
        },
        netsuite: {
            subsidiary: 'Subsidiária',
            subsidiarySelectDescription: 'Escolha a subsidiária no NetSuite da qual você gostaria de importar dados.',
            exportDescription: 'Configure como os dados do Expensify são exportados para o NetSuite.',
            exportInvoices: 'Exportar faturas para',
            journalEntriesTaxPostingAccount: 'Lançamento contábil na conta de imposto',
            journalEntriesProvTaxPostingAccount: 'Lançamentos contábeis na conta de lançamento de imposto provincial',
            foreignCurrencyAmount: 'Exportar valor em moeda estrangeira',
            exportToNextOpenPeriod: 'Exportar para o próximo período aberto',
            nonReimbursableJournalPostingAccount: 'Conta de lançamento de diário não reembolsável',
            reimbursableJournalPostingAccount: 'Conta de lançamento de diário reembolsável',
            journalPostingPreference: {
                label: 'Preferência de lançamento de lançamentos contábeis',
                values: {
                    [CONST.NETSUITE_JOURNAL_POSTING_PREFERENCE.JOURNALS_POSTING_INDIVIDUAL_LINE]: 'Entrada única e detalhada para cada relatório',
                    [CONST.NETSUITE_JOURNAL_POSTING_PREFERENCE.JOURNALS_POSTING_TOTAL_LINE]: 'Entrada única para cada despesa',
                },
            },
            invoiceItem: {
                label: 'Item de fatura',
                values: {
                    [CONST.NETSUITE_INVOICE_ITEM_PREFERENCE.CREATE]: {
                        label: 'Crie um para mim',
                        description: 'Vamos criar um "item de linha de fatura do Expensify" para você ao exportar (se ainda não existir um).',
                    },
                    [CONST.NETSUITE_INVOICE_ITEM_PREFERENCE.SELECT]: {
                        label: 'Selecionar existente',
                        description: 'Vamos vincular as faturas do Expensify ao item selecionado abaixo.',
                    },
                },
            },
            exportDate: {
                label: 'Data de exportação',
                description: 'Use esta data ao exportar relatórios para NetSuite.',
                values: {
                    [CONST.NETSUITE_EXPORT_DATE.LAST_EXPENSE]: {
                        label: 'Data da última despesa',
                        description: 'Data da despesa mais recente no relatório.',
                    },
                    [CONST.NETSUITE_EXPORT_DATE.EXPORTED]: {
                        label: 'Data de exportação',
                        description: 'Data em que o relatório foi exportado para o NetSuite.',
                    },
                    [CONST.NETSUITE_EXPORT_DATE.SUBMITTED]: {
                        label: 'Data de envio',
                        description: 'Data em que o relatório foi enviado para aprovação.',
                    },
                },
            },
            exportDestination: {
                values: {
                    [CONST.NETSUITE_EXPORT_DESTINATION.EXPENSE_REPORT]: {
                        label: 'Relatórios de despesas',
                        reimbursableDescription: 'Despesas do próprio bolso serão exportadas como relatórios de despesas para o NetSuite.',
                        nonReimbursableDescription: 'Despesas de cartão corporativo serão exportadas como relatórios de despesas para NetSuite.',
                    },
                    [CONST.NETSUITE_EXPORT_DESTINATION.VENDOR_BILL]: {
                        label: 'Faturas de fornecedores',
                        reimbursableDescription:
                            'Out-of-pocket expenses will export as bills payable to the NetSuite vendor specified below.\n' +
                            '\n' +
                            'If you’d like to set a specific vendor for each card, go to *Settings > Domains > Company Cards*.',
                        nonReimbursableDescription:
                            'Company card expenses will export as bills payable to the NetSuite vendor specified below.\n' +
                            '\n' +
                            'If you’d like to set a specific vendor for each card, go to *Settings > Domains > Company Cards*.',
                    },
                    [CONST.NETSUITE_EXPORT_DESTINATION.JOURNAL_ENTRY]: {
                        label: 'Lançamentos contábeis',
                        reimbursableDescription:
                            'Out-of-pocket expenses will export as journal entries to the NetSuite account specified below.\n' +
                            '\n' +
                            'If you’d like to set a specific vendor for each card, go to *Settings > Domains > Company Cards*.',
                        nonReimbursableDescription:
                            'Company card expenses will export as journal entries to the NetSuite account specified below.\n' +
                            '\n' +
                            'If you’d like to set a specific vendor for each card, go to *Settings > Domains > Company Cards*.',
                    },
                },
            },
            advancedConfig: {
                autoSyncDescription: 'A Expensify sincronizará automaticamente com o NetSuite todos os dias.',
                reimbursedReportsDescription: 'Sempre que um relatório for pago usando Expensify ACH, o pagamento correspondente da fatura será criado na conta do NetSuite abaixo.',
                reimbursementsAccount: 'Conta de reembolsos',
                reimbursementsAccountDescription: 'Escolha a conta bancária que você usará para reembolsos, e nós criaremos o pagamento associado no NetSuite.',
                collectionsAccount: 'Conta de cobranças',
                collectionsAccountDescription: 'Uma vez que uma fatura é marcada como paga no Expensify e exportada para o NetSuite, ela aparecerá na conta abaixo.',
                approvalAccount: 'Conta de aprovação A/P',
                approvalAccountDescription:
                    'Escolha a conta contra a qual as transações serão aprovadas no NetSuite. Se você estiver sincronizando relatórios reembolsados, esta também será a conta contra a qual os pagamentos de faturas serão criados.',
                defaultApprovalAccount: 'NetSuite padrão',
                inviteEmployees: 'Convide funcionários e defina aprovações',
                inviteEmployeesDescription:
                    'Importe registros de funcionários do NetSuite e convide funcionários para este workspace. Seu fluxo de aprovação será padrão para aprovação do gerente e pode ser configurado na página *Membros*.',
                autoCreateEntities: 'Auto-criar funcionários/fornecedores',
                enableCategories: 'Habilitar categorias recém-importadas',
                customFormID: 'ID do formulário personalizado',
                customFormIDDescription:
                    'Por padrão, o Expensify criará lançamentos usando o formulário de transação preferido definido no NetSuite. Alternativamente, você pode designar um formulário de transação específico a ser usado.',
                customFormIDReimbursable: 'Despesa do próprio bolso',
                customFormIDNonReimbursable: 'Despesa com cartão corporativo',
                exportReportsTo: {
                    label: 'Nível de aprovação do relatório de despesas',
                    description:
                        'Depois que um relatório de despesas é aprovado no Expensify e exportado para o NetSuite, você pode definir um nível adicional de aprovação no NetSuite antes de postar.',
                    values: {
                        [CONST.NETSUITE_REPORTS_APPROVAL_LEVEL.REPORTS_APPROVED_NONE]: 'Preferência padrão do NetSuite',
                        [CONST.NETSUITE_REPORTS_APPROVAL_LEVEL.REPORTS_SUPERVISOR_APPROVED]: 'Apenas aprovado pelo supervisor',
                        [CONST.NETSUITE_REPORTS_APPROVAL_LEVEL.REPORTS_ACCOUNTING_APPROVED]: 'Apenas contabilidade aprovada',
                        [CONST.NETSUITE_REPORTS_APPROVAL_LEVEL.REPORTS_APPROVED_BOTH]: 'Supervisor e contabilidade aprovados',
                    },
                },
                accountingMethods: {
                    label: 'Quando Exportar',
                    description: 'Escolha quando exportar as despesas:',
                    values: {
                        [COMMON_CONST.INTEGRATIONS.ACCOUNTING_METHOD.ACCRUAL]: 'Acumulação',
                        [COMMON_CONST.INTEGRATIONS.ACCOUNTING_METHOD.CASH]: 'Dinheiro',
                    },
                    alternateText: {
                        [COMMON_CONST.INTEGRATIONS.ACCOUNTING_METHOD.ACCRUAL]: 'Despesas do próprio bolso serão exportadas quando aprovadas em definitivo',
                        [COMMON_CONST.INTEGRATIONS.ACCOUNTING_METHOD.CASH]: 'Despesas do próprio bolso serão exportadas quando pagas',
                    },
                },
                exportVendorBillsTo: {
                    label: 'Nível de aprovação de fatura do fornecedor',
                    description:
                        'Uma vez que uma fatura de fornecedor é aprovada no Expensify e exportada para o NetSuite, você pode definir um nível adicional de aprovação no NetSuite antes de postar.',
                    values: {
                        [CONST.NETSUITE_VENDOR_BILLS_APPROVAL_LEVEL.VENDOR_BILLS_APPROVED_NONE]: 'Preferência padrão do NetSuite',
                        [CONST.NETSUITE_VENDOR_BILLS_APPROVAL_LEVEL.VENDOR_BILLS_APPROVAL_PENDING]: 'Aguardando aprovação',
                        [CONST.NETSUITE_VENDOR_BILLS_APPROVAL_LEVEL.VENDOR_BILLS_APPROVED]: 'Aprovado para postagem',
                    },
                },
                exportJournalsTo: {
                    label: 'Nível de aprovação de lançamento contábil',
                    description:
                        'Depois que um lançamento contábil é aprovado no Expensify e exportado para o NetSuite, você pode definir um nível adicional de aprovação no NetSuite antes de lançá-lo.',
                    values: {
                        [CONST.NETSUITE_JOURNALS_APPROVAL_LEVEL.JOURNALS_APPROVED_NONE]: 'Preferência padrão do NetSuite',
                        [CONST.NETSUITE_JOURNALS_APPROVAL_LEVEL.JOURNALS_APPROVAL_PENDING]: 'Aguardando aprovação',
                        [CONST.NETSUITE_JOURNALS_APPROVAL_LEVEL.JOURNALS_APPROVED]: 'Aprovado para postagem',
                    },
                },
                error: {
                    customFormID: 'Por favor, insira um ID de formulário personalizado numérico válido.',
                },
            },
            noAccountsFound: 'Nenhuma conta encontrada',
            noAccountsFoundDescription: 'Por favor, adicione a conta no NetSuite e sincronize a conexão novamente.',
            noVendorsFound: 'Nenhum fornecedor encontrado',
            noVendorsFoundDescription: 'Por favor, adicione fornecedores no NetSuite e sincronize a conexão novamente.',
            noItemsFound: 'Nenhum item de fatura encontrado',
            noItemsFoundDescription: 'Por favor, adicione itens de fatura no NetSuite e sincronize a conexão novamente.',
            noSubsidiariesFound: 'Nenhuma subsidiária encontrada',
            noSubsidiariesFoundDescription: 'Por favor, adicione uma subsidiária no NetSuite e sincronize a conexão novamente.',
            tokenInput: {
                title: 'Configuração do NetSuite',
                formSteps: {
                    installBundle: {
                        title: 'Instale o pacote Expensify',
                        description: 'No NetSuite, vá para *Customization > SuiteBundler > Search & Install Bundles* > procure por "Expensify" > instale o pacote.',
                    },
                    enableTokenAuthentication: {
                        title: 'Habilitar autenticação baseada em token',
                        description: 'No NetSuite, vá para *Setup > Company > Enable Features > SuiteCloud* > habilite a *token-based authentication*.',
                    },
                    enableSoapServices: {
                        title: 'Habilitar serviços web SOAP',
                        description: 'No NetSuite, vá para *Setup > Company > Enable Features > SuiteCloud* > habilite *SOAP Web Services*.',
                    },
                    createAccessToken: {
                        title: 'Criar um token de acesso',
                        description:
                            'No NetSuite, vá para *Setup > Users/Roles > Access Tokens* > crie um token de acesso para o aplicativo "Expensify" e para o papel "Expensify Integration" ou "Administrator".\n\n*Importante:* Certifique-se de salvar o *Token ID* e o *Token Secret* desta etapa. Você precisará deles para a próxima etapa.',
                    },
                    enterCredentials: {
                        title: 'Insira suas credenciais do NetSuite',
                        formInputs: {
                            netSuiteAccountID: 'NetSuite Account ID',
                            netSuiteTokenID: 'Token ID',
                            netSuiteTokenSecret: 'Token Secret',
                        },
                        netSuiteAccountIDDescription: 'No NetSuite, vá para *Setup > Integration > SOAP Web Services Preferences*.',
                    },
                },
            },
            import: {
                expenseCategories: 'Categorias de despesas',
                expenseCategoriesDescription: 'Suas categorias de despesas do NetSuite serão importadas para o Expensify como categorias.',
                crossSubsidiaryCustomers: 'Clientes/projetos entre subsidiárias',
                importFields: {
                    departments: {
                        title: 'Departamentos',
                        subtitle: 'Escolha como lidar com os *departments* do NetSuite no Expensify.',
                    },
                    classes: {
                        title: 'Classes',
                        subtitle: 'Escolha como lidar com *classes* no Expensify.',
                    },
                    locations: {
                        title: 'Locais',
                        subtitle: 'Escolha como lidar com *localizações* no Expensify.',
                    },
                },
                customersOrJobs: {
                    title: 'Clientes/projetos',
                    subtitle: 'Escolha como gerenciar *clientes* e *projetos* do NetSuite no Expensify.',
                    importCustomers: 'Importar clientes',
                    importJobs: 'Importar projetos',
                    customers: 'clientes',
                    jobs: 'projetos',
                    label: ({importFields, importType}: CustomersOrJobsLabelParams) => `${importFields.join('e')}, ${importType}`,
                },
                importTaxDescription: 'Importar grupos de impostos do NetSuite.',
                importCustomFields: {
                    chooseOptionBelow: 'Escolha uma opção abaixo:',
                    label: ({importedTypes}: ImportedTypesParams) => `Importado como ${importedTypes.join('e')}`,
                    requiredFieldError: ({fieldName}: RequiredFieldParams) => `Por favor, insira o ${fieldName}`,
                    customSegments: {
                        title: 'Segmentos/registros personalizados',
                        addText: 'Adicionar segmento/registro personalizado',
                        recordTitle: 'Segmento/registro personalizado',
                        helpLink: CONST.NETSUITE_IMPORT.HELP_LINKS.CUSTOM_SEGMENTS,
                        helpLinkText: 'Ver instruções detalhadas',
                        helpText: 'sobre a configuração de segmentos/registros personalizados.',
                        emptyTitle: 'Adicionar um segmento personalizado ou registro personalizado',
                        fields: {
                            segmentName: 'Nome',
                            internalID: 'ID Interno',
                            scriptID: 'Script ID',
                            customRecordScriptID: 'ID da coluna de transação',
                            mapping: 'Exibido como',
                        },
                        removeTitle: 'Remover segmento/registro personalizado',
                        removePrompt: 'Tem certeza de que deseja remover este segmento/registro personalizado?',
                        addForm: {
                            customSegmentName: 'nome do segmento personalizado',
                            customRecordName: 'nome do registro personalizado',
                            segmentTitle: 'Segmento personalizado',
                            customSegmentAddTitle: 'Adicionar segmento personalizado',
                            customRecordAddTitle: 'Adicionar registro personalizado',
                            recordTitle: 'Registro personalizado',
                            segmentRecordType: 'Você quer adicionar um segmento personalizado ou um registro personalizado?',
                            customSegmentNameTitle: 'Qual é o nome do segmento personalizado?',
                            customRecordNameTitle: 'Qual é o nome do registro personalizado?',
                            customSegmentNameFooter: `Você pode encontrar nomes de segmentos personalizados no NetSuite na página *Customizations > Links, Records & Fields > Custom Segments*.\n\n_Para instruções mais detalhadas, [visite nosso site de ajuda](${CONST.NETSUITE_IMPORT.HELP_LINKS.CUSTOM_SEGMENTS})_.`,
                            customRecordNameFooter: `Você pode encontrar nomes de registros personalizados no NetSuite inserindo o "Campo de Coluna de Transação" na pesquisa global.\n\n_Para instruções mais detalhadas, [visite nosso site de ajuda](${CONST.NETSUITE_IMPORT.HELP_LINKS.CUSTOM_SEGMENTS})_.`,
                            customSegmentInternalIDTitle: 'Qual é o ID interno?',
                            customSegmentInternalIDFooter: `Primeiro, certifique-se de que você ativou os IDs internos no NetSuite em *Home > Set Preferences > Show Internal ID.*\n\nVocê pode encontrar IDs internos de segmentos personalizados no NetSuite em:\n\n1. *Customization > Lists, Records, & Fields > Custom Segments*.\n2. Clique em um segmento personalizado.\n3. Clique no hyperlink ao lado de *Custom Record Type*.\n4. Encontre o ID interno na tabela na parte inferior.\n\n_Para instruções mais detalhadas, [visite nosso site de ajuda](${CONST.NETSUITE_IMPORT.HELP_LINKS.CUSTOM_LISTS})_.`,
                            customRecordInternalIDFooter: `Você pode encontrar os IDs internos de registros personalizados no NetSuite seguindo estas etapas:\n\n1. Digite "Transaction Line Fields" na busca global.\n2. Clique em um registro personalizado.\n3. Encontre o ID interno no lado esquerdo.\n\n_Para instruções mais detalhadas, [visite nosso site de ajuda](${CONST.NETSUITE_IMPORT.HELP_LINKS.CUSTOM_SEGMENTS})_.`,
                            customSegmentScriptIDTitle: 'Qual é o ID do script?',
                            customSegmentScriptIDFooter: `Você pode encontrar IDs de script de segmento personalizado no NetSuite em:\n\n1. *Customization > Lists, Records, & Fields > Custom Segments*.\n2. Clique em um segmento personalizado.\n3. Clique na guia *Application and Sourcing* perto da parte inferior, então:\n    a. Se você quiser exibir o segmento personalizado como uma *tag* (no nível do item de linha) no Expensify, clique na subguia *Transaction Columns* e use o *Field ID*.\n    b. Se você quiser exibir o segmento personalizado como um *report field* (no nível do relatório) no Expensify, clique na subguia *Transactions* e use o *Field ID*.\n\n_Para instruções mais detalhadas, [visite nosso site de ajuda](${CONST.NETSUITE_IMPORT.HELP_LINKS.CUSTOM_LISTS})_.`,
                            customRecordScriptIDTitle: 'Qual é o ID da coluna de transação?',
                            customRecordScriptIDFooter: `Você pode encontrar IDs de script de registro personalizado no NetSuite em:\n\n1. Digite "Transaction Line Fields" na pesquisa global.\n2. Clique em um registro personalizado.\n3. Encontre o ID do script no lado esquerdo.\n\n_Para instruções mais detalhadas, [visite nosso site de ajuda](${CONST.NETSUITE_IMPORT.HELP_LINKS.CUSTOM_SEGMENTS})_.`,
                            customSegmentMappingTitle: 'Como este segmento personalizado deve ser exibido no Expensify?',
                            customRecordMappingTitle: 'Como este registro personalizado deve ser exibido no Expensify?',
                        },
                        errors: {
                            uniqueFieldError: ({fieldName}: RequiredFieldParams) => `Um segmento/registro personalizado com este ${fieldName?.toLowerCase()} já existe`,
                        },
                    },
                    customLists: {
                        title: 'Listas personalizadas',
                        addText: 'Adicionar lista personalizada',
                        recordTitle: 'Lista personalizada',
                        helpLink: CONST.NETSUITE_IMPORT.HELP_LINKS.CUSTOM_LISTS,
                        helpLinkText: 'Ver instruções detalhadas',
                        helpText: 'sobre a configuração de listas personalizadas.',
                        emptyTitle: 'Adicionar uma lista personalizada',
                        fields: {
                            listName: 'Nome',
                            internalID: 'ID Interno',
                            transactionFieldID: 'ID do campo de transação',
                            mapping: 'Exibido como',
                        },
                        removeTitle: 'Remover lista personalizada',
                        removePrompt: 'Tem certeza de que deseja remover esta lista personalizada?',
                        addForm: {
                            listNameTitle: 'Escolha uma lista personalizada',
                            transactionFieldIDTitle: 'Qual é o ID do campo de transação?',
                            transactionFieldIDFooter: `Você pode encontrar os IDs dos campos de transação no NetSuite seguindo estas etapas:\n\n1. Digite "Transaction Line Fields" na pesquisa global.\n2. Clique em uma lista personalizada.\n3. Encontre o ID do campo de transação no lado esquerdo.\n\n_Para instruções mais detalhadas, [visite nosso site de ajuda](${CONST.NETSUITE_IMPORT.HELP_LINKS.CUSTOM_LISTS})_.`,
                            mappingTitle: 'Como essa lista personalizada deve ser exibida no Expensify?',
                        },
                        errors: {
                            uniqueTransactionFieldIDError: `Uma lista personalizada com este ID de campo de transação já existe`,
                        },
                    },
                },
                importTypes: {
                    [CONST.INTEGRATION_ENTITY_MAP_TYPES.NETSUITE_DEFAULT]: {
                        label: 'NetSuite employee default',
                        description: 'Não importado para o Expensify, aplicado na exportação',
                        footerContent: ({importField}: ImportFieldParams) =>
                            `Se você usar ${importField} no NetSuite, aplicaremos o padrão definido no registro do funcionário ao exportar para Relatório de Despesas ou Lançamento Contábil.`,
                    },
                    [CONST.INTEGRATION_ENTITY_MAP_TYPES.TAG]: {
                        label: 'Tags',
                        description: 'Nível de item linha',
                        footerContent: ({importField}: ImportFieldParams) => `${startCase(importField)} será selecionável para cada despesa individual no relatório de um funcionário.`,
                    },
                    [CONST.INTEGRATION_ENTITY_MAP_TYPES.REPORT_FIELD]: {
                        label: 'Campos do relatório',
                        description: 'Nível de relatório',
                        footerContent: ({importField}: ImportFieldParams) => `${startCase(importField)} seleção será aplicada a todas as despesas no relatório de um funcionário.`,
                    },
                },
            },
        },
        intacct: {
            sageIntacctSetup: 'Configuração do Sage Intacct',
            prerequisitesTitle: 'Antes de se conectar...',
            downloadExpensifyPackage: 'Baixe o pacote Expensify para Sage Intacct',
            followSteps: 'Siga os passos nas nossas instruções de Como fazer: Conectar ao Sage Intacct',
            enterCredentials: 'Insira suas credenciais do Sage Intacct',
            entity: 'Entity',
            employeeDefault: 'Padrão de funcionário Sage Intacct',
            employeeDefaultDescription: 'O departamento padrão do funcionário será aplicado às suas despesas no Sage Intacct, se existir.',
            displayedAsTagDescription: 'O departamento será selecionável para cada despesa individual no relatório de um funcionário.',
            displayedAsReportFieldDescription: 'A seleção de departamento será aplicada a todas as despesas no relatório de um funcionário.',
            toggleImportTitleFirstPart: 'Escolha como lidar com o Sage Intacct',
            toggleImportTitleSecondPart: 'in Expensify.',
            expenseTypes: 'Tipos de despesas',
            expenseTypesDescription: 'Seus tipos de despesas do Sage Intacct serão importados para o Expensify como categorias.',
            accountTypesDescription: 'Seu plano de contas do Sage Intacct será importado para o Expensify como categorias.',
            importTaxDescription: 'Importar taxa de imposto de compra do Sage Intacct.',
            userDefinedDimensions: 'Dimensões definidas pelo usuário',
            addUserDefinedDimension: 'Adicionar dimensão definida pelo usuário',
            integrationName: 'Nome da integração',
            dimensionExists: 'Uma dimensão com este nome já existe.',
            removeDimension: 'Remover dimensão definida pelo usuário',
            removeDimensionPrompt: 'Tem certeza de que deseja remover esta dimensão definida pelo usuário?',
            userDefinedDimension: 'Dimensão definida pelo usuário',
            addAUserDefinedDimension: 'Adicionar uma dimensão definida pelo usuário',
            detailedInstructionsLink: 'Ver instruções detalhadas',
            detailedInstructionsRestOfSentence: 'sobre a adição de dimensões definidas pelo usuário.',
            userDimensionsAdded: () => ({
                one: '1 UDD adicionado',
                other: (count: number) => `${count} UDDs adicionados`,
            }),
            mappingTitle: ({mappingName}: IntacctMappingTitleParams) => {
                switch (mappingName) {
                    case CONST.SAGE_INTACCT_CONFIG.MAPPINGS.DEPARTMENTS:
                        return 'departamentos';
                    case CONST.SAGE_INTACCT_CONFIG.MAPPINGS.CLASSES:
                        return 'classes';
                    case CONST.SAGE_INTACCT_CONFIG.MAPPINGS.LOCATIONS:
                        return 'locais';
                    case CONST.SAGE_INTACCT_CONFIG.MAPPINGS.CUSTOMERS:
                        return 'clientes';
                    case CONST.SAGE_INTACCT_CONFIG.MAPPINGS.PROJECTS:
                        return 'projetos (trabalhos)';
                    default:
                        return 'mapeamentos';
                }
            },
        },
        type: {
            free: 'Grátis',
            control: 'Controle',
            collect: 'Coletar',
        },
        companyCards: {
            addCards: 'Adicionar cartões',
            selectCards: 'Selecionar cartões',
            addNewCard: {
                other: 'Outro',
                cardProviders: {
                    gl1025: 'American Express Corporate Cards',
                    cdf: 'Mastercard Commercial Cards',
                    vcf: 'Visa Commercial Cards',
                    stripe: 'Stripe Cards',
                },
                yourCardProvider: `Quem é o emissor do seu cartão?`,
                whoIsYourBankAccount: 'Qual é o seu banco?',
                whereIsYourBankLocated: 'Onde está localizado o seu banco?',
                howDoYouWantToConnect: 'Como você deseja se conectar ao seu banco?',
                learnMoreAboutOptions: {
                    text: 'Saiba mais sobre estes',
                    linkText: 'opções.',
                },
                commercialFeedDetails: 'Requer configuração com seu banco. Isso é normalmente usado por empresas maiores e geralmente é a melhor opção se você se qualificar.',
                commercialFeedPlaidDetails: `Requer configuração com seu banco, mas nós iremos guiá-lo. Isso geralmente é limitado a empresas maiores.`,
                directFeedDetails: 'A abordagem mais simples. Conecte-se imediatamente usando suas credenciais principais. Este método é o mais comum.',
                enableFeed: {
                    title: ({provider}: GoBackMessageParams) => `Ative seu feed ${provider}`,
                    heading:
                        'Temos uma integração direta com o emissor do seu cartão e podemos importar seus dados de transação para o Expensify de forma rápida e precisa.\n\nPara começar, simplesmente:',
                    visa: 'Temos integrações globais com a Visa, embora a elegibilidade varie de acordo com o banco e o programa do cartão.\n\nPara começar, simplesmente:',
                    mastercard: 'Temos integrações globais com a Mastercard, embora a elegibilidade varie de acordo com o banco e o programa do cartão.\n\nPara começar, simplesmente:',
                    vcf: `1. Visite [este artigo de ajuda](${CONST.COMPANY_CARDS_VISA_COMMERCIAL_CARD_HELP}) para obter instruções detalhadas sobre como configurar seus Cartões Comerciais Visa.\n\n2. [Entre em contato com seu banco](${CONST.COMPANY_CARDS_VISA_COMMERCIAL_CARD_HELP}) para verificar se eles oferecem suporte a um feed comercial para o seu programa e peça para ativá-lo.\n\n3. *Assim que o feed estiver ativado e você tiver seus detalhes, continue para a próxima tela.*`,
                    gl1025: `1. Visite [este artigo de ajuda](${CONST.COMPANY_CARDS_AMEX_COMMERCIAL_CARD_HELP}) para descobrir se a American Express pode habilitar um feed comercial para o seu programa.\n\n2. Assim que o feed for habilitado, a Amex enviará uma carta de produção.\n\n3. *Assim que tiver as informações do feed, continue para a próxima tela.*`,
                    cdf: `1. Visite [este artigo de ajuda](${CONST.COMPANY_CARDS_MASTERCARD_COMMERCIAL_CARDS}) para obter instruções detalhadas sobre como configurar seus cartões comerciais Mastercard.\n\n2. [Contate seu banco](${CONST.COMPANY_CARDS_MASTERCARD_COMMERCIAL_CARDS}) para verificar se eles oferecem suporte a um feed comercial para o seu programa e peça para ativá-lo.\n\n3. *Depois que o feed estiver ativado e você tiver seus detalhes, continue para a próxima tela.*`,
                    stripe: `1. Visite o Dashboard do Stripe e vá para [Configurações](${CONST.COMPANY_CARDS_STRIPE_HELP}).\n\n2. Em Integrações de Produto, clique em Ativar ao lado de Expensify.\n\n3. Assim que o feed estiver ativado, clique em Enviar abaixo e nós trabalharemos para adicioná-lo.`,
                },
                whatBankIssuesCard: 'Qual banco emite esses cartões?',
                enterNameOfBank: 'Digite o nome do banco',
                feedDetails: {
                    vcf: {
                        title: 'Quais são os detalhes do feed Visa?',
                        processorLabel: 'ID do Processador',
                        bankLabel: 'ID da instituição financeira (banco)',
                        companyLabel: 'ID da Empresa',
                        helpLabel: 'Onde encontro esses IDs?',
                    },
                    gl1025: {
                        title: `Qual é o nome do arquivo de entrega Amex?`,
                        fileNameLabel: 'Nome do arquivo de entrega',
                        helpLabel: 'Onde encontro o nome do arquivo de entrega?',
                    },
                    cdf: {
                        title: `Qual é o ID de distribuição do Mastercard?`,
                        distributionLabel: 'Distribution ID',
                        helpLabel: 'Onde encontro o ID de distribuição?',
                    },
                },
                amexCorporate: 'Selecione esta opção se a frente dos seus cartões disser "Corporate"',
                amexBusiness: 'Selecione esta opção se a frente dos seus cartões disser "Business"',
                amexPersonal: 'Selecione esta opção se seus cartões forem pessoais',
                error: {
                    pleaseSelectProvider: 'Por favor, selecione um provedor de cartão antes de continuar.',
                    pleaseSelectBankAccount: 'Por favor, selecione uma conta bancária antes de continuar.',
                    pleaseSelectBank: 'Por favor, selecione um banco antes de continuar.',
                    pleaseSelectCountry: 'Por favor, selecione um país antes de continuar.',
                    pleaseSelectFeedType: 'Por favor, selecione um tipo de feed antes de continuar.',
                },
            },
            statementCloseDate: {
                [CONST.COMPANY_CARDS.STATEMENT_CLOSE_DATE.LAST_DAY_OF_MONTH]: 'Último dia do mês',
                [CONST.COMPANY_CARDS.STATEMENT_CLOSE_DATE.LAST_BUSINESS_DAY_OF_MONTH]: 'Último dia útil do mês',
                [CONST.COMPANY_CARDS.STATEMENT_CLOSE_DATE.CUSTOM_DAY_OF_MONTH]: 'Dia personalizado do mês',
            },
            assignCard: 'Atribuir cartão',
            findCard: 'Encontrar cartão',
            cardNumber: 'Número do cartão',
            commercialFeed: 'Feed comercial',
            feedName: ({feedName}: CompanyCardFeedNameParams) => `Cartões ${feedName}`,
            directFeed: 'Feed direto',
            whoNeedsCardAssigned: 'Quem precisa de um cartão atribuído?',
            chooseCard: 'Escolha um cartão',
            chooseCardFor: ({assignee, feed}: AssignCardParams) => `Escolha um cartão para ${assignee} do feed de cartões ${feed}.`,
            noActiveCards: 'Nenhum cartão ativo neste feed',
            somethingMightBeBroken: 'Ou algo pode estar quebrado. De qualquer forma, se você tiver alguma dúvida, apenas',
            contactConcierge: 'contatar Concierge',
            chooseTransactionStartDate: 'Escolha uma data de início para a transação',
            startDateDescription: 'Importaremos todas as transações a partir desta data. Se nenhuma data for especificada, iremos o mais longe possível conforme permitido pelo seu banco.',
            fromTheBeginning: 'Desde o início',
            customStartDate: 'Data de início personalizada',
            customCloseDate: 'Data de fechamento personalizada',
            letsDoubleCheck: 'Vamos verificar se tudo está correto.',
            confirmationDescription: 'Começaremos a importar transações imediatamente.',
            cardholder: 'Titular do cartão',
            card: 'Cartão',
            cardName: 'Nome do cartão',
            brokenConnectionErrorFirstPart: `A conexão do feed do cartão está quebrada. Por favor,`,
            brokenConnectionErrorLink: 'faça login no seu banco',
            brokenConnectionErrorSecondPart: 'para que possamos estabelecer a conexão novamente.',
            assignedCard: ({assignee, link}: AssignedCardParams) => `atribuiu ${assignee} um ${link}! As transações importadas aparecerão neste chat.`,
            companyCard: 'cartão corporativo',
            chooseCardFeed: 'Escolher feed de cartão',
            ukRegulation:
                'A Expensify, Inc. é um agente da Plaid Financial Ltd., uma instituição de pagamento autorizada e regulada pela Financial Conduct Authority sob as Payment Services Regulations 2017 (Número de Referência da Empresa: 804718). A Plaid fornece a você serviços de informações de conta regulados através da Expensify Limited como seu agente.',
        },
        expensifyCard: {
            issueAndManageCards: 'Emita e gerencie seus Cartões Expensify',
            getStartedIssuing: 'Comece emitindo seu primeiro cartão virtual ou físico.',
            verificationInProgress: 'Verificação em andamento...',
            verifyingTheDetails: 'Estamos verificando alguns detalhes. Concierge informará você quando os Cartões Expensify estiverem prontos para serem emitidos.',
            disclaimer:
                'O Expensify Visa® Commercial Card é emitido pelo The Bancorp Bank, N.A., Membro FDIC, de acordo com uma licença da Visa U.S.A. Inc. e pode não ser aceito em todos os comerciantes que aceitam cartões Visa. Apple® e o logotipo da Apple® são marcas registradas da Apple Inc., registradas nos EUA e em outros países. App Store é uma marca de serviço da Apple Inc. Google Play e o logotipo do Google Play são marcas registradas da Google LLC.',
            issueCard: 'Emitir cartão',
            findCard: 'Encontrar cartão',
            newCard: 'Novo cartão',
            name: 'Nome',
            lastFour: 'Últimos 4',
            limit: 'Limite',
            currentBalance: 'Saldo atual',
            currentBalanceDescription: 'O saldo atual é a soma de todas as transações postadas no Expensify Card que ocorreram desde a última data de liquidação.',
            balanceWillBeSettledOn: ({settlementDate}: SettlementDateParams) => `O saldo será liquidado em ${settlementDate}`,
            settleBalance: 'Liquidar saldo',
            cardLimit: 'Limite do cartão',
            remainingLimit: 'Limite restante',
            requestLimitIncrease: 'Solicitar aumento de limite',
            remainingLimitDescription:
                'Consideramos vários fatores ao calcular seu limite restante: seu tempo como cliente, as informações relacionadas ao negócio que você forneceu durante o cadastro e o dinheiro disponível na sua conta bancária empresarial. Seu limite restante pode flutuar diariamente.',
            earnedCashback: 'Cash back',
            earnedCashbackDescription: 'O saldo de cashback é baseado nos gastos mensais liquidados do Cartão Expensify em todo o seu espaço de trabalho.',
            issueNewCard: 'Emitir novo cartão',
            finishSetup: 'Concluir configuração',
            chooseBankAccount: 'Escolher conta bancária',
            chooseExistingBank: 'Escolha uma conta bancária empresarial existente para pagar o saldo do seu Expensify Card, ou adicione uma nova conta bancária',
            accountEndingIn: 'Conta terminando em',
            addNewBankAccount: 'Adicionar uma nova conta bancária',
            settlementAccount: 'Conta de liquidação',
            settlementAccountDescription: 'Escolha uma conta para pagar o saldo do seu Cartão Expensify.',
            settlementAccountInfo: ({reconciliationAccountSettingsLink, accountNumber}: SettlementAccountInfoParams) =>
                `Certifique-se de que essa conta corresponda à sua <a href="${reconciliationAccountSettingsLink}">conta de Reconciliação</a> (${accountNumber}) para que a Reconciliação Contínua funcione corretamente.`,
            settlementFrequency: 'Frequência de liquidação',
            settlementFrequencyDescription: 'Escolha com que frequência você pagará o saldo do seu Cartão Expensify.',
            settlementFrequencyInfo: 'Se você quiser mudar para liquidação mensal, precisará conectar sua conta bancária via Plaid e ter um histórico de saldo positivo de 90 dias.',
            frequency: {
                daily: 'Diário',
                monthly: 'Mensalmente',
            },
            cardDetails: 'Detalhes do cartão',
            virtual: 'Virtual',
            physical: 'Físico',
            deactivate: 'Desativar cartão',
            changeCardLimit: 'Alterar limite do cartão',
            changeLimit: 'Alterar limite',
            smartLimitWarning: ({limit}: CharacterLimitParams) =>
                `Se você alterar o limite deste cartão para ${limit}, novas transações serão recusadas até que você aprove mais despesas no cartão.`,
            monthlyLimitWarning: ({limit}: CharacterLimitParams) => `Se você alterar o limite deste cartão para ${limit}, novas transações serão recusadas até o próximo mês.`,
            fixedLimitWarning: ({limit}: CharacterLimitParams) => `Se você alterar o limite deste cartão para ${limit}, novas transações serão recusadas.`,
            changeCardLimitType: 'Alterar tipo de limite do cartão',
            changeLimitType: 'Alterar tipo de limite',
            changeCardSmartLimitTypeWarning: ({limit}: CharacterLimitParams) =>
                `Se você alterar o tipo de limite deste cartão para Limite Inteligente, novas transações serão recusadas porque o limite não aprovado de ${limit} já foi atingido.`,
            changeCardMonthlyLimitTypeWarning: ({limit}: CharacterLimitParams) =>
                `Se você mudar o tipo de limite deste cartão para Mensal, novas transações serão recusadas porque o limite mensal de ${limit} já foi atingido.`,
            addShippingDetails: 'Adicionar detalhes de envio',
            issuedCard: ({assignee}: AssigneeParams) => `emitiu um Cartão Expensify para ${assignee}! O cartão chegará em 2-3 dias úteis.`,
            issuedCardNoShippingDetails: ({assignee}: AssigneeParams) =>
                `emitiu um Cartão Expensify para ${assignee}! O cartão será enviado assim que os detalhes de envio forem adicionados.`,
            issuedCardVirtual: ({assignee, link}: IssueVirtualCardParams) => `emitiu ${assignee} um ${link} virtual! O cartão pode ser usado imediatamente.`,
            addedShippingDetails: ({assignee}: AssigneeParams) => `${assignee} adicionou os detalhes de envio. O Cartão Expensify chegará em 2-3 dias úteis.`,
            verifyingHeader: 'Verificando',
            bankAccountVerifiedHeader: 'Conta bancária verificada',
            verifyingBankAccount: 'Verificando conta bancária...',
            verifyingBankAccountDescription: 'Por favor, aguarde enquanto confirmamos se esta conta pode ser usada para emitir Cartões Expensify.',
            bankAccountVerified: 'Conta bancária verificada!',
            bankAccountVerifiedDescription: 'Agora você pode emitir Expensify Cards para os membros do seu espaço de trabalho.',
            oneMoreStep: 'Mais um passo...',
            oneMoreStepDescription: 'Parece que precisamos verificar manualmente sua conta bancária. Por favor, vá até o Concierge onde suas instruções estão esperando por você.',
            gotIt: 'Entendi',
            goToConcierge: 'Ir para o Concierge',
        },
        categories: {
            deleteCategories: 'Excluir categorias',
            deleteCategoriesPrompt: 'Tem certeza de que deseja excluir estas categorias?',
            deleteCategory: 'Excluir categoria',
            deleteCategoryPrompt: 'Tem certeza de que deseja excluir esta categoria?',
            disableCategories: 'Desativar categorias',
            disableCategory: 'Desativar categoria',
            enableCategories: 'Ativar categorias',
            enableCategory: 'Habilitar categoria',
            defaultSpendCategories: 'Categorias de despesas padrão',
            spendCategoriesDescription: 'Personalize como os gastos com comerciantes são categorizados para transações de cartão de crédito e recibos digitalizados.',
            deleteFailureMessage: 'Ocorreu um erro ao excluir a categoria, por favor, tente novamente.',
            categoryName: 'Nome da categoria',
            requiresCategory: 'Os membros devem categorizar todas as despesas',
            needCategoryForExportToIntegration: ({connectionName}: NeedCategoryForExportToIntegrationParams) =>
                `Todas as despesas devem ser categorizadas para exportar para ${connectionName}.`,
            subtitle: 'Obtenha uma melhor visão geral de onde o dinheiro está sendo gasto. Use nossas categorias padrão ou adicione as suas próprias.',
            emptyCategories: {
                title: 'Você não criou nenhuma categoria',
                subtitle: 'Adicione uma categoria para organizar seus gastos.',
            },
            emptyCategoriesWithAccounting: {
                subtitle1: 'Suas categorias estão sendo importadas de uma conexão contábil. Vá para',
                subtitle2: 'contabilidade',
                subtitle3: 'fazer quaisquer alterações.',
            },
            updateFailureMessage: 'Ocorreu um erro ao atualizar a categoria, por favor, tente novamente.',
            createFailureMessage: 'Ocorreu um erro ao criar a categoria, por favor, tente novamente.',
            addCategory: 'Adicionar categoria',
            editCategory: 'Editar categoria',
            editCategories: 'Editar categorias',
            findCategory: 'Encontrar categoria',
            categoryRequiredError: 'O nome da categoria é obrigatório',
            existingCategoryError: 'Já existe uma categoria com este nome',
            invalidCategoryName: 'Nome de categoria inválido',
            importedFromAccountingSoftware: 'As categorias abaixo são importadas do seu',
            payrollCode: 'Código de folha de pagamento',
            updatePayrollCodeFailureMessage: 'Ocorreu um erro ao atualizar o código da folha de pagamento, por favor, tente novamente.',
            glCode: 'Código GL',
            updateGLCodeFailureMessage: 'Ocorreu um erro ao atualizar o código GL, por favor, tente novamente.',
            importCategories: 'Importar categorias',
            cannotDeleteOrDisableAllCategories: {
                title: 'Não é possível excluir ou desativar todas as categorias',
                description: `Pelo menos uma categoria deve permanecer habilitada porque seu espaço de trabalho requer categorias.`,
            },
        },
        moreFeatures: {
            subtitle: 'Use os toggles abaixo para habilitar mais recursos à medida que você cresce. Cada recurso aparecerá no menu de navegação para personalização adicional.',
            spendSection: {
                title: 'Gastar',
                subtitle: 'Habilite a funcionalidade que ajuda a expandir sua equipe.',
            },
            manageSection: {
                title: 'Gerenciar',
                subtitle: 'Adicione controles que ajudem a manter os gastos dentro do orçamento.',
            },
            earnSection: {
                title: 'Ganhar',
                subtitle: 'Otimize sua receita e receba pagamentos mais rapidamente.',
            },
            organizeSection: {
                title: 'Organizar',
                subtitle: 'Agrupe e analise os gastos, registre todos os impostos pagos.',
            },
            integrateSection: {
                title: 'Integrar',
                subtitle: 'Conecte o Expensify a produtos financeiros populares.',
            },
            distanceRates: {
                title: 'Taxas de distância',
                subtitle: 'Adicione, atualize e aplique tarifas.',
            },
            perDiem: {
                title: 'Per diem',
                subtitle: 'Defina taxas de diárias para controlar os gastos diários dos funcionários.',
            },
            expensifyCard: {
                title: 'Expensify Card',
                subtitle: 'Obtenha insights e controle sobre os gastos.',
                disableCardTitle: 'Desativar Expensify Card',
                disableCardPrompt: 'Você não pode desativar o Expensify Card porque ele já está em uso. Entre em contato com o Concierge para os próximos passos.',
                disableCardButton: 'Converse com o Concierge',
                feed: {
                    title: 'Obtenha o Cartão Expensify',
                    subTitle: 'Simplifique as despesas do seu negócio e economize até 50% na sua fatura do Expensify, além de:',
                    features: {
                        cashBack: 'Cashback em todas as compras nos EUA',
                        unlimited: 'Cartões virtuais ilimitados',
                        spend: 'Controles de gastos e limites personalizados',
                    },
                    ctaTitle: 'Emitir novo cartão',
                },
            },
            companyCards: {
                title: 'Cartões corporativos',
                subtitle: 'Importar despesas de cartões corporativos existentes.',
                feed: {
                    title: 'Importar cartões corporativos',
                    features: {
                        support: 'Suporte para todos os principais provedores de cartão',
                        assignCards: 'Atribuir cartões para toda a equipe',
                        automaticImport: 'Importação automática de transações',
                    },
                },
                disableCardTitle: 'Desativar cartões corporativos',
                disableCardPrompt: 'Você não pode desativar cartões da empresa porque esse recurso está em uso. Entre em contato com o Concierge para os próximos passos.',
                disableCardButton: 'Converse com o Concierge',
                cardDetails: 'Detalhes do cartão',
                cardNumber: 'Número do cartão',
                cardholder: 'Titular do cartão',
                cardName: 'Nome do cartão',
                integrationExport: ({integration, type}: IntegrationExportParams) => (integration && type ? `${integration} ${type.toLowerCase()} exportação` : `exportação ${integration}`),
                integrationExportTitleFirstPart: ({integration}: IntegrationExportParams) => `Escolha a conta ${integration} para onde as transações devem ser exportadas.`,
                integrationExportTitlePart: 'Selecione um diferente',
                integrationExportTitleLinkPart: 'opção de exportação',
                integrationExportTitleSecondPart: 'para alterar as contas disponíveis.',
                lastUpdated: 'Última atualização',
                transactionStartDate: 'Data de início da transação',
                updateCard: 'Atualizar cartão',
                unassignCard: 'Desatribuir cartão',
                unassign: 'Desatribuir',
                unassignCardDescription: 'Desatribuir este cartão removerá todas as transações em relatórios de rascunho da conta do titular do cartão.',
                assignCard: 'Atribuir cartão',
                cardFeedName: 'Nome do feed do cartão',
                cardFeedNameDescription: 'Dê um nome único ao feed do cartão para que você possa distingui-lo dos outros.',
                cardFeedTransaction: 'Excluir transações',
                cardFeedTransactionDescription: 'Escolha se os portadores de cartão podem excluir transações de cartão. Novas transações seguirão essas regras.',
                cardFeedRestrictDeletingTransaction: 'Restringir a exclusão de transações',
                cardFeedAllowDeletingTransaction: 'Permitir excluir transações',
                removeCardFeed: 'Remover feed de cartão',
                removeCardFeedTitle: ({feedName}: CompanyCardFeedNameParams) => `Remover feed ${feedName}`,
                removeCardFeedDescription: 'Tem certeza de que deseja remover este feed de cartão? Isso desatribuirá todos os cartões.',
                error: {
                    feedNameRequired: 'O nome do feed do cartão é obrigatório',
                    statementCloseDateRequired: 'Favor selecionar uma data de fechamento do extrato.',
                },
                corporate: 'Restringir a exclusão de transações',
                personal: 'Permitir excluir transações',
                setFeedNameDescription: 'Dê ao feed do cartão um nome único para que você possa diferenciá-lo dos outros.',
                setTransactionLiabilityDescription: 'Quando ativado, os portadores de cartão podem excluir transações de cartão. Novas transações seguirão esta regra.',
                emptyAddedFeedTitle: 'Atribuir cartões corporativos',
                emptyAddedFeedDescription: 'Comece atribuindo seu primeiro cartão a um membro.',
                pendingFeedTitle: `Estamos analisando sua solicitação...`,
                pendingFeedDescription: `Atualmente, estamos revisando os detalhes do seu feed. Assim que isso for concluído, entraremos em contato com você via`,
                pendingBankTitle: 'Verifique a janela do seu navegador',
                pendingBankDescription: ({bankName}: CompanyCardBankName) =>
                    `Por favor, conecte-se ao ${bankName} através da janela do navegador que acabou de abrir. Se nenhuma tiver sido aberta,`,
                pendingBankLink: 'por favor, clique aqui',
                giveItNameInstruction: 'Dê um nome ao cartão que o diferencie dos outros.',
                updating: 'Atualizando...',
                noAccountsFound: 'Nenhuma conta encontrada',
                defaultCard: 'Cartão padrão',
                downgradeTitle: `Não é possível rebaixar o espaço de trabalho`,
                downgradeSubTitleFirstPart: `Este espaço de trabalho não pode ser rebaixado porque vários feeds de cartão estão conectados (excluindo os Cartões Expensify). Por favor,`,
                downgradeSubTitleMiddlePart: `manter apenas um feed de cartão`,
                downgradeSubTitleLastPart: 'para prosseguir.',
                noAccountsFoundDescription: ({connection}: ConnectionParams) => `Por favor, adicione a conta em ${connection} e sincronize a conexão novamente.`,
                expensifyCardBannerTitle: 'Obtenha o Cartão Expensify',
                expensifyCardBannerSubtitle: 'Aproveite o cashback em todas as compras nos EUA, até 50% de desconto na sua fatura do Expensify, cartões virtuais ilimitados e muito mais.',
                expensifyCardBannerLearnMoreButton: 'Saiba mais',
                statementCloseDateTitle: 'Statement close date',
                statementCloseDateDescription: 'Informe-nos quando o extrato do seu cartão for encerrado e criaremos um extrato correspondente na Expensify.',
            },
            workflows: {
                title: 'Fluxos de Trabalho',
                subtitle: 'Configure como os gastos são aprovados e pagos.',
                disableApprovalPrompt:
                    'Os cartões Expensify deste espaço de trabalho atualmente dependem de aprovação para definir seus Limites Inteligentes. Por favor, altere os tipos de limite de quaisquer cartões Expensify com Limites Inteligentes antes de desativar as aprovações.',
            },
            invoices: {
                title: 'Faturas',
                subtitle: 'Envie e receba faturas.',
            },
            categories: {
                title: 'Categorias',
                subtitle: 'Acompanhe e organize os gastos.',
            },
            tags: {
                title: 'Tags',
                subtitle: 'Classifique custos e acompanhe despesas faturáveis.',
            },
            taxes: {
                title: 'Impostos',
                subtitle: 'Documente e recupere impostos elegíveis.',
            },
            reportFields: {
                title: 'Campos do relatório',
                subtitle: 'Configurar campos personalizados para despesas.',
            },
            connections: {
                title: 'Contabilidade',
                subtitle: 'Sincronize seu plano de contas e mais.',
            },
            connectionsWarningModal: {
                featureEnabledTitle: 'Não tão rápido...',
                featureEnabledText: 'Para ativar ou desativar este recurso, você precisará alterar suas configurações de importação de contabilidade.',
                disconnectText: 'Para desativar a contabilidade, você precisará desconectar sua conexão contábil do seu espaço de trabalho.',
                manageSettings: 'Gerenciar configurações',
            },
            workflowWarningModal: {
                featureEnabledTitle: 'Não tão rápido...',
                featureEnabledText:
                    'Os Cartões Expensify neste espaço de trabalho dependem de fluxos de aprovação para definir seus Limites Inteligentes.\n\nPor favor, altere os tipos de limite de quaisquer cartões com Limites Inteligentes antes de desativar os fluxos de trabalho.',
                confirmText: 'Ir para Cartões Expensify',
            },
            rules: {
                title: 'Regras',
                subtitle: 'Exigir recibos, sinalizar gastos altos e mais.',
            },
        },
        reportFields: {
            addField: 'Adicionar campo',
            delete: 'Excluir campo',
            deleteFields: 'Excluir campos',
            findReportField: 'Encontrar campo do relatório',
            deleteConfirmation: 'Tem certeza de que deseja excluir este campo do relatório?',
            deleteFieldsConfirmation: 'Tem certeza de que deseja excluir esses campos de relatório?',
            emptyReportFields: {
                title: 'Você não criou nenhum campo de relatório',
                subtitle: 'Adicione um campo personalizado (texto, data ou lista suspensa) que aparece nos relatórios.',
            },
            subtitle: 'Os campos do relatório se aplicam a todos os gastos e podem ser úteis quando você deseja solicitar informações adicionais.',
            disableReportFields: 'Desativar campos do relatório',
            disableReportFieldsConfirmation: 'Você tem certeza? Campos de texto e data serão excluídos, e listas serão desativadas.',
            importedFromAccountingSoftware: 'Os campos do relatório abaixo são importados do seu',
            textType: 'Texto',
            dateType: 'Data',
            dropdownType: 'Lista',
            textAlternateText: 'Adicione um campo para entrada de texto livre.',
            dateAlternateText: 'Adicione um calendário para seleção de data.',
            dropdownAlternateText: 'Adicione uma lista de opções para escolher.',
            nameInputSubtitle: 'Escolha um nome para o campo do relatório.',
            typeInputSubtitle: 'Escolha qual tipo de campo de relatório usar.',
            initialValueInputSubtitle: 'Insira um valor inicial para mostrar no campo do relatório.',
            listValuesInputSubtitle: 'Esses valores aparecerão no menu suspenso do campo do seu relatório. Os valores habilitados podem ser selecionados pelos membros.',
            listInputSubtitle: 'Esses valores aparecerão na lista de campos do seu relatório. Valores habilitados podem ser selecionados pelos membros.',
            deleteValue: 'Excluir valor',
            deleteValues: 'Excluir valores',
            disableValue: 'Desativar valor',
            disableValues: 'Desativar valores',
            enableValue: 'Ativar valor',
            enableValues: 'Ativar valores',
            emptyReportFieldsValues: {
                title: 'Você não criou nenhum valor de lista',
                subtitle: 'Adicione valores personalizados para aparecerem nos relatórios.',
            },
            deleteValuePrompt: 'Tem certeza de que deseja excluir este valor da lista?',
            deleteValuesPrompt: 'Tem certeza de que deseja excluir esses valores da lista?',
            listValueRequiredError: 'Por favor, insira um nome de valor da lista',
            existingListValueError: 'Um valor de lista com este nome já existe',
            editValue: 'Editar valor',
            listValues: 'Listar valores',
            addValue: 'Adicionar valor',
            existingReportFieldNameError: 'Um campo de relatório com este nome já existe',
            reportFieldNameRequiredError: 'Por favor, insira um nome de campo de relatório',
            reportFieldTypeRequiredError: 'Por favor, escolha um tipo de campo de relatório',
            reportFieldInitialValueRequiredError: 'Por favor, escolha um valor inicial para o campo do relatório',
            genericFailureMessage: 'Ocorreu um erro ao atualizar o campo do relatório. Por favor, tente novamente.',
        },
        tags: {
            tagName: 'Nome da tag',
            requiresTag: 'Os membros devem etiquetar todas as despesas',
            trackBillable: 'Acompanhar despesas faturáveis',
            customTagName: 'Nome de tag personalizada',
            enableTag: 'Habilitar tag',
            enableTags: 'Habilitar tags',
            requireTag: 'Require tag',
            requireTags: 'Exigir tags',
            notRequireTags: 'Não exigir',
            disableTag: 'Desativar tag',
            disableTags: 'Desativar tags',
            addTag: 'Adicionar tag',
            editTag: 'Editar tag',
            editTags: 'Editar tags',
            findTag: 'Find tag',
            subtitle: 'Tags adicionam maneiras mais detalhadas de classificar custos.',
            dependentMultiLevelTagsSubtitle: {
                phrase1: 'Você está usando',
                phrase2: 'tags dependentes',
                phrase3: '. Você pode',
                phrase4: 'reimportar uma planilha',
                phrase5: 'para atualizar suas tags.',
            },
            emptyTags: {
                title: 'Você não criou nenhuma tag',
                //  We need to remove the subtitle and use the below one when we remove the canUseMultiLevelTags beta
                subtitle: 'Adicione uma tag para rastrear projetos, locais, departamentos e mais.',
                subtitle1: 'Importe uma planilha para adicionar tags para rastrear projetos, locais, departamentos e mais.',
                subtitle2: 'Saiba mais',
                subtitle3: 'sobre arquivos de formatação de tags.',
            },
            emptyTagsWithAccounting: {
                subtitle1: 'Seus tags estão sendo importados de uma conexão contábil. Vá para',
                subtitle2: 'contabilidade',
                subtitle3: 'fazer quaisquer alterações.',
            },
            deleteTag: 'Excluir tag',
            deleteTags: 'Excluir tags',
            deleteTagConfirmation: 'Tem certeza de que deseja excluir esta tag?',
            deleteTagsConfirmation: 'Tem certeza de que deseja excluir estas tags?',
            deleteFailureMessage: 'Ocorreu um erro ao excluir a tag, por favor, tente novamente.',
            tagRequiredError: 'O nome da tag é obrigatório',
            existingTagError: 'Uma tag com este nome já existe',
            invalidTagNameError: 'O nome da tag não pode ser 0. Por favor, escolha um valor diferente.',
            genericFailureMessage: 'Ocorreu um erro ao atualizar a tag, por favor, tente novamente.',
            importedFromAccountingSoftware: 'As tags abaixo são importadas do seu',
            glCode: 'Código GL',
            updateGLCodeFailureMessage: 'Ocorreu um erro ao atualizar o código GL, por favor, tente novamente.',
            tagRules: 'Regras de tag',
            approverDescription: 'Aprovador',
            importTags: 'Importar tags',
            importTagsSupportingText: 'Codifique suas despesas com um tipo de etiqueta ou várias.',
            configureMultiLevelTags: 'Configure sua lista de tags para marcação em vários níveis.',
            importMultiLevelTagsSupportingText: `Aqui está uma prévia das suas tags. Se tudo estiver correto, clique abaixo para importá-las.`,
            importMultiLevelTags: {
                firstRowTitle: 'A primeira linha é o título de cada lista de tags',
                independentTags: 'Estas são tags independentes',
                glAdjacentColumn: 'Há um código GL na coluna adjacente',
            },
            tagLevel: {
                singleLevel: 'Único nível de tags',
                multiLevel: 'Tags multiníveis',
            },
            switchSingleToMultiLevelTagWarning: {
                title: 'Alternar Níveis de Tag',
                prompt1: 'Mudar os níveis de tag apagará todas as tags atuais.',
                prompt2: 'Sugerimos que você primeiro',
                prompt3: 'baixar um backup',
                prompt4: 'exportando suas tags.',
                prompt5: 'Saiba mais',
                prompt6: 'sobre os níveis de tag.',
            },
            importedTagsMessage: ({columnCounts}: ImportedTagsMessageParams) =>
                `Encontramos *${columnCounts} colunas* na sua planilha. Selecione *Nome* ao lado da coluna que contém os nomes das tags. Você também pode selecionar *Ativado* ao lado da coluna que define o status das tags.`,
            cannotDeleteOrDisableAllTags: {
                title: 'Não é possível excluir ou desativar todas as tags',
                description: `Pelo menos uma tag deve permanecer habilitada porque seu espaço de trabalho exige tags.`,
            },
            cannotMakeAllTagsOptional: {
                title: 'Não é possível tornar todas as tags opcionais',
                description: `Pelo menos uma etiqueta deve permanecer obrigatória porque as configurações do seu espaço de trabalho exigem etiquetas.`,
            },
            tagCount: () => ({
                one: '1 Dia',
                other: (count: number) => `${count} Tags`,
            }),
        },
        taxes: {
            subtitle: 'Adicione nomes de impostos, taxas e defina padrões.',
            addRate: 'Adicionar taxa',
            workspaceDefault: 'Moeda padrão do espaço de trabalho',
            foreignDefault: 'Moeda estrangeira padrão',
            customTaxName: 'Nome do imposto personalizado',
            value: 'Valor',
            taxReclaimableOn: 'Imposto recuperável em',
            taxRate: 'Taxa de imposto',
            findTaxRate: 'Encontrar taxa de imposto',
            error: {
                taxRateAlreadyExists: 'Este nome de imposto já está em uso',
                taxCodeAlreadyExists: 'Este código fiscal já está em uso',
                valuePercentageRange: 'Por favor, insira uma porcentagem válida entre 0 e 100',
                customNameRequired: 'Nome personalizado do imposto é obrigatório',
                deleteFailureMessage: 'Ocorreu um erro ao excluir a taxa de imposto. Por favor, tente novamente ou peça ajuda ao Concierge.',
                updateFailureMessage: 'Ocorreu um erro ao atualizar a taxa de imposto. Por favor, tente novamente ou peça ajuda ao Concierge.',
                createFailureMessage: 'Ocorreu um erro ao criar a taxa de imposto. Por favor, tente novamente ou peça ajuda ao Concierge.',
                updateTaxClaimableFailureMessage: 'A parte recuperável deve ser menor que o valor da taxa de distância',
            },
            deleteTaxConfirmation: 'Tem certeza de que deseja excluir este imposto?',
            deleteMultipleTaxConfirmation: ({taxAmount}: TaxAmountParams) => `Tem certeza de que deseja excluir ${taxAmount} impostos?`,
            actions: {
                delete: 'Taxa de exclusão',
                deleteMultiple: 'Excluir tarifas',
                enable: 'Habilitar taxa',
                disable: 'Desativar taxa',
                enableTaxRates: () => ({
                    one: 'Habilitar taxa',
                    other: 'Habilitar taxas',
                }),
                disableTaxRates: () => ({
                    one: 'Desativar taxa',
                    other: 'Desativar taxas',
                }),
            },
            importedFromAccountingSoftware: 'Os impostos abaixo são importados do seu',
            taxCode: 'Código fiscal',
            updateTaxCodeFailureMessage: 'Ocorreu um erro ao atualizar o código de imposto, por favor, tente novamente.',
        },
        emptyWorkspace: {
            title: 'Criar um espaço de trabalho',
            subtitle: 'Crie um espaço de trabalho para rastrear recibos, reembolsar despesas, gerenciar viagens, enviar faturas e muito mais — tudo na velocidade do chat.',
            createAWorkspaceCTA: 'Começar',
            features: {
                trackAndCollect: 'Acompanhe e colete recibos',
                reimbursements: 'Reembolsar funcionários',
                companyCards: 'Gerenciar cartões da empresa',
            },
            notFound: 'Nenhum workspace encontrado',
            description: 'As salas são um ótimo lugar para discutir e trabalhar com várias pessoas. Para começar a colaborar, crie ou entre em um espaço de trabalho.',
        },
        new: {
            newWorkspace: 'Novo workspace',
            getTheExpensifyCardAndMore: 'Obtenha o Expensify Card e mais',
            confirmWorkspace: 'Confirmar Workspace',
            myGroupWorkspace: ({workspaceNumber}: {workspaceNumber?: number}) => `Meu Espaço de Trabalho em Grupo${workspaceNumber ? ` ${workspaceNumber}` : ''}`,
            workspaceName: ({userName, workspaceNumber}: NewWorkspaceNameParams) => `Workspace de ${userName}${workspaceNumber ? ` ${workspaceNumber}` : ''}`,
        },
        people: {
            genericFailureMessage: 'Ocorreu um erro ao remover um membro do espaço de trabalho, por favor, tente novamente.',
            removeMembersPrompt: ({memberName}: {memberName: string}) => ({
                one: `Tem certeza de que deseja remover ${memberName}?`,
                other: 'Tem certeza de que deseja remover esses membros?',
            }),
            removeMembersWarningPrompt: ({memberName, ownerName}: RemoveMembersWarningPrompt) =>
                `${memberName} é um aprovador neste espaço de trabalho. Quando você deixar de compartilhar este espaço de trabalho com ele, nós o substituiremos no fluxo de aprovação pelo proprietário do espaço de trabalho, ${ownerName}.`,
            removeMembersTitle: () => ({
                one: 'Remover membro',
                other: 'Remover membros',
            }),
            findMember: 'Encontrar membro',
            removeWorkspaceMemberButtonTitle: 'Remover do espaço de trabalho',
            removeGroupMemberButtonTitle: 'Remover do grupo',
            removeRoomMemberButtonTitle: 'Remover do chat',
            removeMemberPrompt: ({memberName}: RemoveMemberPromptParams) => `Tem certeza de que deseja remover ${memberName}?`,
            removeMemberTitle: 'Remover membro',
            transferOwner: 'Transferir proprietário',
            makeMember: 'Tornar membro',
            makeAdmin: 'Tornar administrador',
            makeAuditor: 'Criar auditor',
            selectAll: 'Selecionar tudo',
            error: {
                genericAdd: 'Houve um problema ao adicionar este membro ao espaço de trabalho',
                cannotRemove: 'Você não pode remover a si mesmo ou o proprietário do espaço de trabalho',
                genericRemove: 'Houve um problema ao remover esse membro do espaço de trabalho',
            },
            addedWithPrimary: 'Alguns membros foram adicionados com seus logins primários.',
            invitedBySecondaryLogin: ({secondaryLogin}: SecondaryLoginParams) => `Adicionado pelo login secundário ${secondaryLogin}.`,
            membersListTitle: 'Diretório de todos os membros do espaço de trabalho.',
            importMembers: 'Importar membros',
        },
        card: {
            getStartedIssuing: 'Comece emitindo seu primeiro cartão virtual ou físico.',
            issueCard: 'Emitir cartão',
            issueNewCard: {
                whoNeedsCard: 'Quem precisa de um cartão?',
                findMember: 'Encontrar membro',
                chooseCardType: 'Escolha um tipo de cartão',
                physicalCard: 'Cartão físico',
                physicalCardDescription: 'Ótimo para quem gasta com frequência',
                virtualCard: 'Cartão virtual',
                virtualCardDescription: 'Instantâneo e flexível',
                chooseLimitType: 'Escolha um tipo de limite',
                smartLimit: 'Limite Inteligente',
                smartLimitDescription: 'Gastar até um determinado valor antes de exigir aprovação',
                monthly: 'Mensalmente',
                monthlyDescription: 'Gastar até um certo valor por mês',
                fixedAmount: 'Quantia fixa',
                fixedAmountDescription: 'Gaste até um determinado valor uma vez',
                setLimit: 'Definir um limite',
                cardLimitError: 'Por favor, insira um valor menor que $21.474.836',
                giveItName: 'Dê um nome',
                giveItNameInstruction: 'Torne-o único o suficiente para diferenciá-lo de outros cartões. Casos de uso específicos são ainda melhores!',
                cardName: 'Nome do cartão',
                letsDoubleCheck: 'Vamos verificar se tudo está correto.',
                willBeReady: 'Este cartão estará pronto para uso imediatamente.',
                cardholder: 'Titular do cartão',
                cardType: 'Tipo de cartão',
                limit: 'Limite',
                limitType: 'Tipo de limite',
                name: 'Nome',
            },
            deactivateCardModal: {
                deactivate: 'Desativar',
                deactivateCard: 'Desativar cartão',
                deactivateConfirmation: 'Desativar este cartão recusará todas as transações futuras e não poderá ser desfeito.',
            },
        },
        accounting: {
            settings: 'configurações',
            title: 'Conexões',
            subtitle:
                'Conecte-se ao seu sistema de contabilidade para codificar transações com seu plano de contas, fazer a correspondência automática de pagamentos e manter suas finanças sincronizadas.',
            qbo: 'QuickBooks Online',
            qbd: 'QuickBooks Desktop',
            xero: 'Xero',
            netsuite: 'NetSuite',
            intacct: 'Sage Intacct',
            sap: 'SAP',
            oracle: 'Oracle',
            microsoftDynamics: 'Microsoft Dynamics',
            talkYourOnboardingSpecialist: 'Converse com seu especialista de configuração.',
            talkYourAccountManager: 'Converse com o seu gerente de conta.',
            talkToConcierge: 'Converse com o Concierge.',
            needAnotherAccounting: 'Precisa de outro software de contabilidade?',
            connectionName: ({connectionName}: ConnectionNameParams) => {
                switch (connectionName) {
                    case CONST.POLICY.CONNECTIONS.NAME.QBO:
                        return 'QuickBooks Online';
                    case CONST.POLICY.CONNECTIONS.NAME.XERO:
                        return 'Xero';
                    case CONST.POLICY.CONNECTIONS.NAME.NETSUITE:
                        return 'NetSuite';
                    case CONST.POLICY.CONNECTIONS.NAME.SAGE_INTACCT:
                        return 'Sage Intacct';
                    default: {
                        return '';
                    }
                }
            },
            errorODIntegration: 'Há um erro com uma conexão que foi configurada no Expensify Classic.',
            goToODToFix: 'Vá para o Expensify Classic para resolver este problema.',
            goToODToSettings: 'Vá para o Expensify Classic para gerenciar suas configurações.',
            setup: 'Conectar',
            lastSync: ({relativeDate}: LastSyncAccountingParams) => `Última sincronização ${relativeDate}`,
            notSync: 'Não sincronizado',
            import: 'Importar',
            export: 'Exportar',
            advanced: 'Avançado',
            other: 'Outro',
            syncNow: 'Sincronizar agora',
            disconnect: 'Desconectar',
            reinstall: 'Reinstalar conector',
            disconnectTitle: ({connectionName}: OptionalParam<ConnectionNameParams> = {}) => {
                const integrationName =
                    connectionName && CONST.POLICY.CONNECTIONS.NAME_USER_FRIENDLY[connectionName] ? CONST.POLICY.CONNECTIONS.NAME_USER_FRIENDLY[connectionName] : 'integração';
                return `Desconectar ${integrationName}`;
            },
            connectTitle: ({connectionName}: ConnectionNameParams) => `Conectar ${CONST.POLICY.CONNECTIONS.NAME_USER_FRIENDLY[connectionName] ?? 'integração contábil'}`,
            syncError: ({connectionName}: ConnectionNameParams) => {
                switch (connectionName) {
                    case CONST.POLICY.CONNECTIONS.NAME.QBO:
                        return 'Não é possível conectar ao QuickBooks Online';
                    case CONST.POLICY.CONNECTIONS.NAME.XERO:
                        return 'Não é possível conectar ao Xero';
                    case CONST.POLICY.CONNECTIONS.NAME.NETSUITE:
                        return 'Não é possível conectar ao NetSuite';
                    case CONST.POLICY.CONNECTIONS.NAME.QBD:
                        return 'Não é possível conectar ao QuickBooks Desktop';
                    default: {
                        return 'Não é possível conectar à integração';
                    }
                }
            },
            accounts: 'Plano de contas',
            taxes: 'Impostos',
            imported: 'Importado',
            notImported: 'Não importado',
            importAsCategory: 'Importado como categorias',
            importTypes: {
                [CONST.INTEGRATION_ENTITY_MAP_TYPES.IMPORTED]: 'Importado',
                [CONST.INTEGRATION_ENTITY_MAP_TYPES.TAG]: 'Importado como tags',
                [CONST.INTEGRATION_ENTITY_MAP_TYPES.DEFAULT]: 'Importado',
                [CONST.INTEGRATION_ENTITY_MAP_TYPES.NOT_IMPORTED]: 'Não importado',
                [CONST.INTEGRATION_ENTITY_MAP_TYPES.NONE]: 'Não importado',
                [CONST.INTEGRATION_ENTITY_MAP_TYPES.REPORT_FIELD]: 'Importado como campos de relatório',
                [CONST.INTEGRATION_ENTITY_MAP_TYPES.NETSUITE_DEFAULT]: 'NetSuite employee default',
            },
            disconnectPrompt: ({connectionName}: OptionalParam<ConnectionNameParams> = {}) => {
                const integrationName =
                    connectionName && CONST.POLICY.CONNECTIONS.NAME_USER_FRIENDLY[connectionName] ? CONST.POLICY.CONNECTIONS.NAME_USER_FRIENDLY[connectionName] : 'esta integração';
                return `Tem certeza de que deseja desconectar ${integrationName}?`;
            },
            connectPrompt: ({connectionName}: ConnectionNameParams) =>
                `Tem certeza de que deseja conectar ${CONST.POLICY.CONNECTIONS.NAME_USER_FRIENDLY[connectionName] ?? 'esta integração contábil'}? Isso removerá quaisquer conexões contábeis existentes.`,
            enterCredentials: 'Insira suas credenciais',
            connections: {
                syncStageName: ({stage}: SyncStageNameConnectionsParams) => {
                    switch (stage) {
                        case 'quickbooksOnlineImportCustomers':
                        case 'quickbooksDesktopImportCustomers':
                            return 'Importando clientes';
                        case 'quickbooksOnlineImportEmployees':
                        case 'netSuiteSyncImportEmployees':
                        case 'intacctImportEmployees':
                        case 'quickbooksDesktopImportEmployees':
                            return 'Importando funcionários';
                        case 'quickbooksOnlineImportAccounts':
                        case 'quickbooksDesktopImportAccounts':
                            return 'Importando contas';
                        case 'quickbooksOnlineImportClasses':
                        case 'quickbooksDesktopImportClasses':
                            return 'Importando classes';
                        case 'quickbooksOnlineImportLocations':
                            return 'Importando locais';
                        case 'quickbooksOnlineImportProcessing':
                            return 'Processando dados importados';
                        case 'quickbooksOnlineSyncBillPayments':
                        case 'intacctImportSyncBillPayments':
                            return 'Sincronizando relatórios reembolsados e pagamentos de contas';
                        case 'quickbooksOnlineSyncTaxCodes':
                            return 'Importando códigos fiscais';
                        case 'quickbooksOnlineCheckConnection':
                            return 'Verificando a conexão com o QuickBooks Online';
                        case 'quickbooksOnlineImportMain':
                            return 'Importando dados do QuickBooks Online';
                        case 'startingImportXero':
                            return 'Importando dados do Xero';
                        case 'startingImportQBO':
                            return 'Importando dados do QuickBooks Online';
                        case 'startingImportQBD':
                        case 'quickbooksDesktopImportMore':
                            return 'Importando dados do QuickBooks Desktop';
                        case 'quickbooksDesktopImportTitle':
                            return 'Importando título';
                        case 'quickbooksDesktopImportApproveCertificate':
                            return 'Importando certificado de aprovação';
                        case 'quickbooksDesktopImportDimensions':
                            return 'Importando dimensões';
                        case 'quickbooksDesktopImportSavePolicy':
                            return 'Importando política de salvamento';
                        case 'quickbooksDesktopWebConnectorReminder':
                            return 'Ainda sincronizando dados com o QuickBooks... Por favor, certifique-se de que o Web Connector está em execução.';
                        case 'quickbooksOnlineSyncTitle':
                            return 'Sincronizando dados do QuickBooks Online';
                        case 'quickbooksOnlineSyncLoadData':
                        case 'xeroSyncStep':
                        case 'intacctImportData':
                            return 'Carregando dados';
                        case 'quickbooksOnlineSyncApplyCategories':
                            return 'Atualizando categorias';
                        case 'quickbooksOnlineSyncApplyCustomers':
                            return 'Atualizando clientes/projetos';
                        case 'quickbooksOnlineSyncApplyEmployees':
                            return 'Atualizando lista de pessoas';
                        case 'quickbooksOnlineSyncApplyClassesLocations':
                            return 'Atualizando campos do relatório';
                        case 'jobDone':
                            return 'Aguardando o carregamento dos dados importados';
                        case 'xeroSyncImportChartOfAccounts':
                            return 'Sincronizando plano de contas';
                        case 'xeroSyncImportCategories':
                            return 'Sincronizando categorias';
                        case 'xeroSyncImportCustomers':
                            return 'Sincronizando clientes';
                        case 'xeroSyncXeroReimbursedReports':
                            return 'Marcando relatórios do Expensify como reembolsados';
                        case 'xeroSyncExpensifyReimbursedReports':
                            return 'Marcando faturas e contas do Xero como pagas';
                        case 'xeroSyncImportTrackingCategories':
                            return 'Sincronizando categorias de rastreamento';
                        case 'xeroSyncImportBankAccounts':
                            return 'Sincronizando contas bancárias';
                        case 'xeroSyncImportTaxRates':
                            return 'Sincronizando taxas de imposto';
                        case 'xeroCheckConnection':
                            return 'Verificando conexão com o Xero';
                        case 'xeroSyncTitle':
                            return 'Sincronizando dados do Xero';
                        case 'netSuiteSyncConnection':
                            return 'Inicializando conexão com o NetSuite';
                        case 'netSuiteSyncCustomers':
                            return 'Importando clientes';
                        case 'netSuiteSyncInitData':
                            return 'Recuperando dados do NetSuite';
                        case 'netSuiteSyncImportTaxes':
                            return 'Importando impostos';
                        case 'netSuiteSyncImportItems':
                            return 'Importando itens';
                        case 'netSuiteSyncData':
                            return 'Importando dados para o Expensify';
                        case 'netSuiteSyncAccounts':
                            return 'Sincronizando contas';
                        case 'netSuiteSyncCurrencies':
                            return 'Sincronizando moedas';
                        case 'netSuiteSyncCategories':
                            return 'Sincronizando categorias';
                        case 'netSuiteSyncReportFields':
                            return 'Importando dados como campos de relatório do Expensify';
                        case 'netSuiteSyncTags':
                            return 'Importando dados como tags do Expensify';
                        case 'netSuiteSyncUpdateConnectionData':
                            return 'Atualizando informações de conexão';
                        case 'netSuiteSyncNetSuiteReimbursedReports':
                            return 'Marcando relatórios do Expensify como reembolsados';
                        case 'netSuiteSyncExpensifyReimbursedReports':
                            return 'Marcando faturas e contas do NetSuite como pagas';
                        case 'netSuiteImportVendorsTitle':
                            return 'Importando fornecedores';
                        case 'netSuiteImportCustomListsTitle':
                            return 'Importando listas personalizadas';
                        case 'netSuiteSyncImportCustomLists':
                            return 'Importando listas personalizadas';
                        case 'netSuiteSyncImportSubsidiaries':
                            return 'Importando subsidiárias';
                        case 'netSuiteSyncImportVendors':
                        case 'quickbooksDesktopImportVendors':
                            return 'Importando fornecedores';
                        case 'intacctCheckConnection':
                            return 'Verificando conexão com Sage Intacct';
                        case 'intacctImportDimensions':
                            return 'Importando dimensões do Sage Intacct';
                        case 'intacctImportTitle':
                            return 'Importando dados do Sage Intacct';
                        default: {
                            // eslint-disable-next-line @typescript-eslint/restrict-template-expressions
                            return `Tradução ausente para a etapa: ${stage}`;
                        }
                    }
                },
            },
            preferredExporter: 'Exportador preferido',
            exportPreferredExporterNote:
                'O exportador preferido pode ser qualquer administrador do espaço de trabalho, mas também deve ser um Administrador de Domínio se você definir contas de exportação diferentes para cartões de empresa individuais nas Configurações de Domínio.',
            exportPreferredExporterSubNote: 'Uma vez definido, o exportador preferido verá os relatórios para exportação em sua conta.',
            exportAs: 'Exportar como',
            exportOutOfPocket: 'Exportar despesas do próprio bolso como',
            exportCompanyCard: 'Exportar despesas de cartões corporativos como',
            exportDate: 'Data de exportação',
            defaultVendor: 'Fornecedor padrão',
            autoSync: 'Auto-sync',
            autoSyncDescription: 'Sincronize NetSuite e Expensify automaticamente, todos os dias. Exporte o relatório finalizado em tempo real.',
            reimbursedReports: 'Sincronizar relatórios reembolsados',
            cardReconciliation: 'Reconciliação de cartão',
            reconciliationAccount: 'Conta de reconciliação',
            continuousReconciliation: 'Reconciliação Contínua',
            saveHoursOnReconciliation:
                'Economize horas na reconciliação de cada período contábil ao permitir que a Expensify reconcilie continuamente os extratos e liquidações do Cartão Expensify em seu nome.',
            enableContinuousReconciliation: 'Para ativar a Reconciliação Contínua, por favor, ative',
            chooseReconciliationAccount: {
                chooseBankAccount: 'Escolha a conta bancária na qual os pagamentos do seu Expensify Card serão reconciliados.',
                accountMatches: 'Certifique-se de que esta conta corresponde à sua',
                settlementAccount: 'Conta de liquidação do Cartão Expensify',
                reconciliationWorks: ({lastFourPAN}: ReconciliationWorksParams) => `(terminando em ${lastFourPAN}) para que a Reconciliação Contínua funcione corretamente.`,
            },
        },
        export: {
            notReadyHeading: 'Não está pronto para exportar',
            notReadyDescription:
                'Relatórios de despesas rascunho ou pendentes não podem ser exportados para o sistema contábil. Por favor, aprove ou pague essas despesas antes de exportá-las.',
        },
        invoices: {
            sendInvoice: 'Enviar fatura',
            sendFrom: 'Enviar de',
            invoicingDetails: 'Detalhes de faturamento',
            invoicingDetailsDescription: 'Esta informação aparecerá em suas faturas.',
            companyName: 'Nome da empresa',
            companyWebsite: 'Site da empresa',
            paymentMethods: {
                personal: 'Pessoal',
                business: 'Negócio',
                chooseInvoiceMethod: 'Escolha um método de pagamento abaixo:',
                payingAsIndividual: 'Pagando como indivíduo',
                payingAsBusiness: 'Pagando como uma empresa',
            },
            invoiceBalance: 'Saldo da fatura',
            invoiceBalanceSubtitle:
                'Este é o seu saldo atual de recebimento de pagamentos de faturas. Ele será transferido automaticamente para sua conta bancária se você tiver adicionado uma.',
            bankAccountsSubtitle: 'Adicione uma conta bancária para fazer e receber pagamentos de faturas.',
        },
        invite: {
            member: 'Convidar membro',
            members: 'Convidar membros',
            invitePeople: 'Convidar novos membros',
            genericFailureMessage: 'Ocorreu um erro ao convidar o membro para o espaço de trabalho. Por favor, tente novamente.',
            pleaseEnterValidLogin: `Por favor, certifique-se de que o e-mail ou número de telefone é válido (por exemplo, ${CONST.EXAMPLE_PHONE_NUMBER}).`,
            user: 'usuário',
            users: 'usuários',
            invited: 'convidado',
            removed: 'removido',
            to: 'para',
            from: 'de',
        },
        inviteMessage: {
            confirmDetails: 'Confirmar detalhes',
            inviteMessagePrompt: 'Torne seu convite ainda mais especial adicionando uma mensagem abaixo!',
            personalMessagePrompt: 'Mensagem',
            genericFailureMessage: 'Ocorreu um erro ao convidar o membro para o espaço de trabalho. Por favor, tente novamente.',
            inviteNoMembersError: 'Por favor, selecione pelo menos um membro para convidar',
            joinRequest: ({user, workspaceName}: {user: string; workspaceName: string}) => `${user} solicitou para entrar em ${workspaceName}`,
        },
        distanceRates: {
            oopsNotSoFast: 'Ops! Não tão rápido...',
            workspaceNeeds: 'Um espaço de trabalho precisa de pelo menos uma tarifa de distância ativada.',
            distance: 'Distância',
            centrallyManage: 'Gerencie tarifas centralmente, acompanhe em milhas ou quilômetros e defina uma categoria padrão.',
            rate: 'Avaliar',
            addRate: 'Adicionar taxa',
            findRate: 'Encontrar taxa',
            trackTax: 'Acompanhar imposto',
            deleteRates: () => ({
                one: 'Taxa de exclusão',
                other: 'Excluir tarifas',
            }),
            enableRates: () => ({
                one: 'Habilitar taxa',
                other: 'Habilitar taxas',
            }),
            disableRates: () => ({
                one: 'Desativar taxa',
                other: 'Desativar taxas',
            }),
            enableRate: 'Habilitar taxa',
            status: 'Status',
            unit: 'Unidade',
            taxFeatureNotEnabledMessage: 'Os impostos devem estar ativados no espaço de trabalho para usar este recurso. Vá para',
            changePromptMessage: 'para fazer essa alteração.',
            deleteDistanceRate: 'Excluir taxa de distância',
            areYouSureDelete: () => ({
                one: 'Tem certeza de que deseja excluir esta taxa?',
                other: 'Tem certeza de que deseja excluir essas taxas?',
            }),
            errors: {
                rateNameRequired: 'O nome da taxa é obrigatório',
                existingRateName: 'Já existe uma tarifa de distância com este nome.',
            },
        },
        editor: {
            descriptionInputLabel: 'Descrição',
            nameInputLabel: 'Nome',
            typeInputLabel: 'Tipo',
            initialValueInputLabel: 'Valor inicial',
            nameInputHelpText: 'Este é o nome que você verá no seu espaço de trabalho.',
            nameIsRequiredError: 'Você precisará dar um nome ao seu espaço de trabalho',
            currencyInputLabel: 'Moeda padrão',
            currencyInputHelpText: 'Todas as despesas neste espaço de trabalho serão convertidas para esta moeda.',
            currencyInputDisabledText: ({currency}: CurrencyInputDisabledTextParams) =>
                `A moeda padrão não pode ser alterada porque este espaço de trabalho está vinculado a uma conta bancária em ${currency}.`,
            save: 'Salvar',
            genericFailureMessage: 'Ocorreu um erro ao atualizar o espaço de trabalho. Por favor, tente novamente.',
            avatarUploadFailureMessage: 'Ocorreu um erro ao enviar o avatar. Por favor, tente novamente.',
            addressContext: 'Um Endereço de Espaço de Trabalho é necessário para habilitar o Expensify Travel. Por favor, insira um endereço associado ao seu negócio.',
        },
        bankAccount: {
            continueWithSetup: 'Continuar configuração',
            youAreAlmostDone:
                'Você está quase terminando de configurar sua conta bancária, o que permitirá emitir cartões corporativos, reembolsar despesas, coletar faturas e pagar contas.',
            streamlinePayments: 'Simplifique os pagamentos',
            connectBankAccountNote: 'Nota: Contas bancárias pessoais não podem ser usadas para pagamentos em espaços de trabalho.',
            oneMoreThing: 'Mais uma coisa!',
            allSet: 'Tudo pronto!',
            accountDescriptionWithCards: 'Esta conta bancária será usada para emitir cartões corporativos, reembolsar despesas, cobrar faturas e pagar contas.',
            letsFinishInChat: 'Vamos terminar no chat!',
            finishInChat: 'Concluir no chat',
            almostDone: 'Quase pronto!',
            disconnectBankAccount: 'Desconectar conta bancária',
            startOver: 'Começar de novo',
            updateDetails: 'Atualizar detalhes',
            yesDisconnectMyBankAccount: 'Sim, desconectar minha conta bancária',
            yesStartOver: 'Sim, comece de novo.',
            disconnectYour: 'Desconecte seu',
            bankAccountAnyTransactions: 'conta bancária. Quaisquer transações pendentes para esta conta ainda serão concluídas.',
            clearProgress: 'Recomeçar apagará o progresso que você fez até agora.',
            areYouSure: 'Você tem certeza?',
            workspaceCurrency: 'Moeda do espaço de trabalho',
            updateCurrencyPrompt:
                'Parece que seu espaço de trabalho está atualmente configurado para uma moeda diferente de USD. Por favor, clique no botão abaixo para atualizar sua moeda para USD agora.',
            updateToUSD: 'Atualizar para USD',
            updateWorkspaceCurrency: 'Atualizar moeda do espaço de trabalho',
            workspaceCurrencyNotSupported: 'Moeda do espaço de trabalho não suportada',
            yourWorkspace: 'Seu espaço de trabalho está configurado para uma moeda não suportada. Veja o/a',
            listOfSupportedCurrencies: 'lista de moedas suportadas',
        },
        changeOwner: {
            changeOwnerPageTitle: 'Transferir proprietário',
            addPaymentCardTitle: 'Insira seu cartão de pagamento para transferir a propriedade',
            addPaymentCardButtonText: 'Aceitar os termos e adicionar cartão de pagamento',
            addPaymentCardReadAndAcceptTextPart1: 'Ler e aceitar',
            addPaymentCardReadAndAcceptTextPart2: 'política para adicionar seu cartão',
            addPaymentCardTerms: 'termos',
            addPaymentCardPrivacy: 'privacidade',
            addPaymentCardAnd: '&',
            addPaymentCardPciCompliant: 'Compatível com PCI-DSS',
            addPaymentCardBankLevelEncrypt: 'Criptografia de nível bancário',
            addPaymentCardRedundant: 'Infraestrutura redundante',
            addPaymentCardLearnMore: 'Saiba mais sobre nosso(a)',
            addPaymentCardSecurity: 'segurança',
            amountOwedTitle: 'Saldo pendente',
            amountOwedButtonText: 'OK',
            amountOwedText: 'Esta conta tem um saldo pendente de um mês anterior.\n\nVocê deseja quitar o saldo e assumir a cobrança deste espaço de trabalho?',
            ownerOwesAmountTitle: 'Saldo pendente',
            ownerOwesAmountButtonText: 'Transferir saldo',
            ownerOwesAmountText: ({email, amount}: OwnerOwesAmountParams) =>
                `A conta proprietária deste espaço de trabalho (${email}) tem um saldo pendente de um mês anterior.\n\nVocê deseja transferir este valor (${amount}) para assumir a cobrança deste espaço de trabalho? Seu cartão de pagamento será cobrado imediatamente.`,
            subscriptionTitle: 'Assumir assinatura anual',
            subscriptionButtonText: 'Transferir assinatura',
            subscriptionText: ({usersCount, finalCount}: ChangeOwnerSubscriptionParams) =>
                `Assumir este espaço de trabalho irá mesclar sua assinatura anual com sua assinatura atual. Isso aumentará o tamanho da sua assinatura em ${usersCount} membros, tornando o novo tamanho da sua assinatura ${finalCount}. Você gostaria de continuar?`,
            duplicateSubscriptionTitle: 'Alerta de assinatura duplicada',
            duplicateSubscriptionButtonText: 'Continuar',
            duplicateSubscriptionText: ({email, workspaceName}: ChangeOwnerDuplicateSubscriptionParams) =>
                `Parece que você pode estar tentando assumir a cobrança dos espaços de trabalho de ${email}, mas para isso, você precisa ser um administrador em todos os espaços de trabalho deles primeiro.\n\nClique em "Continuar" se você quiser apenas assumir a cobrança do espaço de trabalho ${workspaceName}.\n\nSe você quiser assumir a cobrança de toda a assinatura deles, peça para que eles o adicionem como administrador em todos os espaços de trabalho antes de assumir a cobrança.`,
            hasFailedSettlementsTitle: 'Não é possível transferir a propriedade',
            hasFailedSettlementsButtonText: 'Entendi',
            hasFailedSettlementsText: ({email}: ChangeOwnerHasFailedSettlementsParams) =>
                `Você não pode assumir a cobrança porque ${email} tem um acerto de cartão Expensify em atraso. Por favor, peça para que eles entrem em contato com concierge@expensify.com para resolver o problema. Depois, você poderá assumir a cobrança deste espaço de trabalho.`,
            failedToClearBalanceTitle: 'Falha ao limpar o saldo',
            failedToClearBalanceButtonText: 'OK',
            failedToClearBalanceText: 'Não conseguimos limpar o saldo. Por favor, tente novamente mais tarde.',
            successTitle: 'Uhu! Tudo pronto.',
            successDescription: 'Você agora é o proprietário deste espaço de trabalho.',
            errorTitle: 'Ops! Não tão rápido...',
            errorDescriptionPartOne: 'Houve um problema ao transferir a propriedade deste espaço de trabalho. Tente novamente, ou',
            errorDescriptionPartTwo: 'entre em contato com o Concierge',
            errorDescriptionPartThree: 'para ajuda.',
        },
        exportAgainModal: {
            title: 'Cuidado!',
            description: ({reportName, connectionName}: ExportAgainModalDescriptionParams) =>
                `Os seguintes relatórios já foram exportados para ${CONST.POLICY.CONNECTIONS.NAME_USER_FRIENDLY[connectionName]}:\n\n${reportName}\n\nTem certeza de que deseja exportá-los novamente?`,
            confirmText: 'Sim, exportar novamente',
            cancelText: 'Cancelar',
        },
        upgrade: {
            reportFields: {
                title: 'Campos do relatório',
                description: `Os campos de relatório permitem que você especifique detalhes no nível do cabeçalho, distintos das tags que se referem a despesas em itens de linha individuais. Esses detalhes podem abranger nomes específicos de projetos, informações de viagens de negócios, locais e mais.`,
                onlyAvailableOnPlan: 'Os campos de relatório estão disponíveis apenas no plano Control, a partir de',
            },
            [CONST.POLICY.CONNECTIONS.NAME.NETSUITE]: {
                title: 'NetSuite',
                description: `Aproveite a sincronização automatizada e reduza as entradas manuais com a integração Expensify + NetSuite. Obtenha insights financeiros detalhados e em tempo real com suporte a segmentos nativos e personalizados, incluindo mapeamento de projetos e clientes.`,
                onlyAvailableOnPlan: 'Nossa integração com o NetSuite está disponível apenas no plano Control, a partir de',
            },
            [CONST.POLICY.CONNECTIONS.NAME.SAGE_INTACCT]: {
                title: 'Sage Intacct',
                description: `Aproveite a sincronização automática e reduza as entradas manuais com a integração Expensify + Sage Intacct. Obtenha insights financeiros detalhados e em tempo real com dimensões definidas pelo usuário, além de codificação de despesas por departamento, classe, localização, cliente e projeto (trabalho).`,
                onlyAvailableOnPlan: 'Nossa integração com o Sage Intacct está disponível apenas no plano Control, a partir de',
            },
            [CONST.POLICY.CONNECTIONS.NAME.QBD]: {
                title: 'QuickBooks Desktop',
                description: `Aproveite a sincronização automatizada e reduza entradas manuais com a integração Expensify + QuickBooks Desktop. Obtenha eficiência máxima com uma conexão bidirecional em tempo real e codificação de despesas por classe, item, cliente e projeto.`,
                onlyAvailableOnPlan: 'Nossa integração com o QuickBooks Desktop está disponível apenas no plano Control, a partir de',
            },
            [CONST.UPGRADE_FEATURE_INTRO_MAPPING.approvals.id]: {
                title: 'Advanced Approvals',
                description: `Se você deseja adicionar mais camadas de aprovação ao processo – ou apenas garantir que as maiores despesas recebam uma segunda análise – nós temos a solução. As aprovações avançadas ajudam você a implementar as verificações corretas em cada nível para manter os gastos da sua equipe sob controle.`,
                onlyAvailableOnPlan: 'As aprovações avançadas estão disponíveis apenas no plano Control, que começa em',
            },
            categories: {
                title: 'Categorias',
                description: `As categorias ajudam você a organizar melhor as despesas para acompanhar onde está gastando seu dinheiro. Use nossa lista de categorias sugeridas ou crie as suas próprias.`,
                onlyAvailableOnPlan: 'As categorias estão disponíveis no plano Collect, a partir de',
            },
            glCodes: {
                title: 'códigos GL',
                description: `Adicione códigos GL às suas categorias e tags para facilitar a exportação de despesas para seus sistemas de contabilidade e folha de pagamento.`,
                onlyAvailableOnPlan: 'Os códigos GL estão disponíveis apenas no plano Control, a partir de',
            },
            glAndPayrollCodes: {
                title: 'Códigos GL & Payroll',
                description: `Adicione códigos GL e de Folha de Pagamento às suas categorias para facilitar a exportação de despesas para seus sistemas contábeis e de folha de pagamento.`,
                onlyAvailableOnPlan: 'Os códigos GL e de folha de pagamento estão disponíveis apenas no plano Control, a partir de',
            },
            taxCodes: {
                title: 'Códigos fiscais',
                description: `Adicione códigos fiscais aos seus impostos para facilitar a exportação de despesas para seus sistemas de contabilidade e folha de pagamento.`,
                onlyAvailableOnPlan: 'Os códigos fiscais estão disponíveis apenas no plano Control, a partir de',
            },
            companyCards: {
                title: 'Cartões ilimitados da empresa',
                description: `Precisa adicionar mais feeds de cartão? Desbloqueie cartões corporativos ilimitados para sincronizar transações de todos os principais emissores de cartão.`,
                onlyAvailableOnPlan: 'Isso está disponível apenas no plano Control, a partir de',
            },
            rules: {
                title: 'Regras',
                description: `As regras funcionam em segundo plano e mantêm seus gastos sob controle, para que você não precise se preocupar com pequenos detalhes.\n\nExija detalhes de despesas como recibos e descrições, defina limites e padrões, e automatize aprovações e pagamentos – tudo em um só lugar.`,
                onlyAvailableOnPlan: 'As regras estão disponíveis apenas no plano Control, a partir de',
            },
            perDiem: {
                title: 'Per diem',
                description:
                    'Per diem é uma ótima maneira de manter seus custos diários em conformidade e previsíveis sempre que seus funcionários viajarem. Aproveite recursos como taxas personalizadas, categorias padrão e detalhes mais granulares, como destinos e subtaxas.',
                onlyAvailableOnPlan: 'Per diem estão disponíveis apenas no plano Control, a partir de',
            },
            travel: {
                title: 'Viagem',
                description: 'Expensify Travel é uma nova plataforma de reserva e gestão de viagens corporativas que permite aos membros reservar acomodações, voos, transporte e mais.',
                onlyAvailableOnPlan: 'Viagens estão disponíveis no plano Collect, a partir de',
            },
            multiLevelTags: {
                title: 'Tags multiníveis',
                description:
                    'As Tags de Múltiplos Níveis ajudam você a rastrear despesas com maior precisão. Atribua várias tags a cada item de linha — como departamento, cliente ou centro de custo — para capturar o contexto completo de cada despesa. Isso permite relatórios mais detalhados, fluxos de trabalho de aprovação e exportações contábeis.',
                onlyAvailableOnPlan: 'As tags de múltiplos níveis estão disponíveis apenas no plano Control, a partir de',
            },
            pricing: {
                perActiveMember: 'por membro ativo por mês.',
                perMember: 'por membro por mês.',
            },
            note: {
                upgradeWorkspace: 'Atualize seu espaço de trabalho para acessar este recurso, ou',
                learnMore: 'saiba mais',
                aboutOurPlans: 'sobre nossos planos e preços.',
            },
            upgradeToUnlock: 'Desbloquear este recurso',
            completed: {
                headline: `Você atualizou seu espaço de trabalho!`,
                successMessage: ({policyName}: ReportPolicyNameParams) => `Você atualizou com sucesso ${policyName} para o plano Control!`,
                categorizeMessage: `Você atualizou com sucesso para um workspace no plano Collect. Agora você pode categorizar suas despesas!`,
                travelMessage: `Você atualizou com sucesso para um espaço de trabalho no plano Collect. Agora você pode começar a reservar e gerenciar viagens!`,
                viewSubscription: 'Ver sua assinatura',
                moreDetails: 'para mais detalhes.',
                gotIt: 'Entendi, obrigado',
            },
            commonFeatures: {
                title: 'Faça upgrade para o plano Control',
                note: 'Desbloqueie nossos recursos mais poderosos, incluindo:',
                benefits: {
                    startsAt: 'O plano Control começa em',
                    perMember: 'por membro ativo por mês.',
                    learnMore: 'Saiba mais',
                    pricing: 'sobre nossos planos e preços.',
                    benefit1: 'Conexões avançadas de contabilidade (NetSuite, Sage Intacct e mais)',
                    benefit2: 'Regras inteligentes de despesas',
                    benefit3: 'Fluxos de aprovação em múltiplos níveis',
                    benefit4: 'Controles de segurança aprimorados',
                    toUpgrade: 'Para atualizar, clique',
                    selectWorkspace: 'selecione um espaço de trabalho e altere o tipo de plano para',
                },
            },
        },
        downgrade: {
            commonFeatures: {
                title: 'Fazer downgrade para o plano Collect',
                note: 'Se você fizer o downgrade, perderá acesso a estes recursos e mais:',
                benefits: {
                    note: 'Para uma comparação completa de nossos planos, confira nosso',
                    pricingPage: 'página de preços',
                    confirm: 'Tem certeza de que deseja rebaixar e remover suas configurações?',
                    warning: 'Isso não pode ser desfeito.',
                    benefit1: 'Conexões contábeis (exceto QuickBooks Online e Xero)',
                    benefit2: 'Regras inteligentes de despesas',
                    benefit3: 'Fluxos de aprovação em múltiplos níveis',
                    benefit4: 'Controles de segurança aprimorados',
                    headsUp: 'Atenção!',
                    multiWorkspaceNote:
                        'Você precisará rebaixar todos os seus espaços de trabalho antes do seu primeiro pagamento mensal para começar uma assinatura na taxa Collect. Clique',
                    selectStep: '> selecione cada espaço de trabalho > altere o tipo de plano para',
                },
            },
            completed: {
                headline: 'Seu espaço de trabalho foi rebaixado',
                description: 'Você tem outros espaços de trabalho no plano Control. Para ser cobrado na taxa Collect, você deve rebaixar todos os espaços de trabalho.',
                gotIt: 'Entendi, obrigado',
            },
        },
        payAndDowngrade: {
            title: 'Pagar e rebaixar',
            headline: 'Seu pagamento final',
            description1: 'Sua fatura final para esta assinatura será',
            description2: ({date}: DateParams) => `Veja sua análise abaixo para ${date}:`,
            subscription:
                'Atenção! Esta ação encerrará sua assinatura do Expensify, excluirá este espaço de trabalho e removerá todos os membros do espaço de trabalho. Se você quiser manter este espaço de trabalho e apenas se remover, peça a outro administrador para assumir a cobrança primeiro.',
            genericFailureMessage: 'Ocorreu um erro ao pagar sua conta. Por favor, tente novamente.',
        },
        restrictedAction: {
            restricted: 'Restricted',
            actionsAreCurrentlyRestricted: ({workspaceName}: ActionsAreCurrentlyRestricted) => `Ações no espaço de trabalho ${workspaceName} estão atualmente restritas`,
            workspaceOwnerWillNeedToAddOrUpdatePaymentCard: ({workspaceOwnerName}: WorkspaceOwnerWillNeedToAddOrUpdatePaymentCardParams) =>
                `O proprietário do espaço de trabalho, ${workspaceOwnerName}, precisará adicionar ou atualizar o cartão de pagamento registrado para desbloquear novas atividades do espaço de trabalho.`,
            youWillNeedToAddOrUpdatePaymentCard: 'Você precisará adicionar ou atualizar o cartão de pagamento registrado para desbloquear novas atividades do espaço de trabalho.',
            addPaymentCardToUnlock: 'Adicione um cartão de pagamento para desbloquear!',
            addPaymentCardToContinueUsingWorkspace: 'Adicione um cartão de pagamento para continuar usando este workspace',
            pleaseReachOutToYourWorkspaceAdmin: 'Por favor, entre em contato com o administrador do seu espaço de trabalho para quaisquer perguntas.',
            chatWithYourAdmin: 'Converse com seu administrador',
            chatInAdmins: 'Converse em #admins',
            addPaymentCard: 'Adicionar cartão de pagamento',
        },
        rules: {
            individualExpenseRules: {
                title: 'Despesas',
                subtitle: 'Defina controles de gastos e padrões para despesas individuais. Você também pode criar regras para',
                receiptRequiredAmount: 'Valor necessário do recibo',
                receiptRequiredAmountDescription: 'Exigir recibos quando o gasto exceder este valor, a menos que seja substituído por uma regra de categoria.',
                maxExpenseAmount: 'Valor máximo da despesa',
                maxExpenseAmountDescription: 'Marcar gastos que excedam este valor, a menos que sejam substituídos por uma regra de categoria.',
                maxAge: 'Idade máxima',
                maxExpenseAge: 'Idade máxima da despesa',
                maxExpenseAgeDescription: 'Marcar despesas mais antigas que um número específico de dias.',
                maxExpenseAgeDays: () => ({
                    one: '1 dia',
                    other: (count: number) => `${count} dias`,
                }),
                billableDefault: 'Padrão faturável',
                billableDefaultDescription: 'Escolha se as despesas em dinheiro e cartão de crédito devem ser faturáveis por padrão. Despesas faturáveis são ativadas ou desativadas em',
                billable: 'Faturável',
                billableDescription: 'Despesas são mais frequentemente refaturadas para clientes.',
                nonBillable: 'Não faturável',
                nonBillableDescription: 'Despesas são ocasionalmente refaturadas para clientes',
                eReceipts: 'eReceipts',
                eReceiptsHint: 'eReceipts são criados automaticamente',
                eReceiptsHintLink: 'para a maioria das transações de crédito em USD',
                attendeeTracking: 'Rastreamento de participantes',
                attendeeTrackingHint: 'Acompanhe o custo por pessoa para cada despesa.',
                prohibitedDefaultDescription:
                    'Marque qualquer recibo onde apareçam álcool, jogos de azar ou outros itens restritos. Despesas com recibos onde esses itens aparecem exigirão revisão manual.',
                prohibitedExpenses: 'Despesas proibidas',
                alcohol: 'Álcool',
                hotelIncidentals: 'Despesas incidentais do hotel',
                gambling: 'Jogos de azar',
                tobacco: 'Tabaco',
                adultEntertainment: 'Entretenimento adulto',
            },
            expenseReportRules: {
                examples: 'Exemplos:',
                title: 'Relatórios de despesas',
                subtitle: 'Automatize a conformidade, aprovações e pagamentos de relatórios de despesas.',
                customReportNamesSubtitle: 'Personalize os títulos dos relatórios usando nosso',
                customNameTitle: 'Título padrão do relatório',
                customNameDescription: 'Escolha um nome personalizado para relatórios de despesas usando nosso',
                customNameDescriptionLink: 'fórmulas extensivas',
                customNameInputLabel: 'Nome',
                customNameEmailPhoneExample: 'Email ou telefone do membro: {report:submit:from}',
                customNameStartDateExample: 'Data de início do relatório: {report:startdate}',
                customNameWorkspaceNameExample: 'Nome do espaço de trabalho: {report:workspacename}',
                customNameReportIDExample: 'ID do Relatório: {report:id}',
                customNameTotalExample: 'Total: {report:total}.',
                preventMembersFromChangingCustomNamesTitle: 'Impedir que os membros alterem os nomes dos relatórios personalizados',
                preventSelfApprovalsTitle: 'Prevenir autoaprovações',
                preventSelfApprovalsSubtitle: 'Impedir que os membros do espaço de trabalho aprovem seus próprios relatórios de despesas.',
                autoApproveCompliantReportsTitle: 'Aprovar automaticamente relatórios em conformidade',
                autoApproveCompliantReportsSubtitle: 'Configure quais relatórios de despesas são elegíveis para aprovação automática.',
                autoApproveReportsUnderTitle: 'Aprovar automaticamente relatórios abaixo de',
                autoApproveReportsUnderDescription: 'Relatórios de despesas totalmente compatíveis abaixo deste valor serão aprovados automaticamente.',
                randomReportAuditTitle: 'Auditoria de relatório aleatória',
                randomReportAuditDescription: 'Exigir que alguns relatórios sejam aprovados manualmente, mesmo que sejam elegíveis para aprovação automática.',
                autoPayApprovedReportsTitle: 'Relatórios aprovados para pagamento automático',
                autoPayApprovedReportsSubtitle: 'Configure quais relatórios de despesas são elegíveis para pagamento automático.',
                autoPayApprovedReportsLimitError: ({currency}: AutoPayApprovedReportsLimitErrorParams = {}) => `Por favor, insira um valor menor que ${currency ?? ''}20.000`,
                autoPayApprovedReportsLockedSubtitle: 'Vá para mais recursos e ative os fluxos de trabalho, depois adicione pagamentos para desbloquear este recurso.',
                autoPayReportsUnderTitle: 'Relatórios de pagamento automático abaixo de',
                autoPayReportsUnderDescription: 'Relatórios de despesas totalmente compatíveis abaixo deste valor serão pagos automaticamente.',
                unlockFeatureGoToSubtitle: 'Ir para',
                unlockFeatureEnableWorkflowsSubtitle: ({featureName}: FeatureNameParams) => `e habilite fluxos de trabalho, depois adicione ${featureName} para desbloquear este recurso.`,
                enableFeatureSubtitle: ({featureName}: FeatureNameParams) => `e ative ${featureName} para desbloquear este recurso.`,
            },
            categoryRules: {
                title: 'Regras de categoria',
                approver: 'Aprovador',
                requireDescription: 'Requer descrição',
                descriptionHint: 'Dica de descrição',
                descriptionHintDescription: ({categoryName}: CategoryNameParams) =>
                    `Lembre os funcionários de fornecer informações adicionais para gastos com “${categoryName}”. Esta dica aparece no campo de descrição das despesas.`,
                descriptionHintLabel: 'Dica',
                descriptionHintSubtitle: 'Dica profissional: Quanto mais curto, melhor!',
                maxAmount: 'Valor máximo',
                flagAmountsOver: 'Sinalizar valores acima de',
                flagAmountsOverDescription: ({categoryName}: CategoryNameParams) => `Aplica-se à categoria “${categoryName}”.`,
                flagAmountsOverSubtitle: 'Isso substitui o valor máximo para todas as despesas.',
                expenseLimitTypes: {
                    expense: 'Despesa individual',
                    expenseSubtitle: 'Marcar valores de despesas por categoria. Esta regra substitui a regra geral do espaço de trabalho para o valor máximo de despesa.',
                    daily: 'Total da categoria',
                    dailySubtitle: 'Marcar o total de gastos por categoria em cada relatório de despesas.',
                },
                requireReceiptsOver: 'Exigir recibos acima de',
                requireReceiptsOverList: {
                    default: ({defaultAmount}: DefaultAmountParams) => `${defaultAmount} ${CONST.DOT_SEPARATOR} Padrão`,
                    never: 'Nunca exigir recibos',
                    always: 'Sempre exigir recibos',
                },
                defaultTaxRate: 'Taxa de imposto padrão',
                goTo: 'Ir para',
                andEnableWorkflows: 'e habilite fluxos de trabalho, depois adicione aprovações para desbloquear este recurso.',
            },
            customRules: {
                title: 'Regras personalizadas',
                subtitle: 'Descrição',
                description: 'Insira regras personalizadas para relatórios de despesas',
            },
        },
        planTypePage: {
            planTypes: {
                team: {
                    label: 'Coletar',
                    description: 'Para equipes que buscam automatizar seus processos.',
                },
                corporate: {
                    label: 'Controle',
                    description: 'Para organizações com requisitos avançados.',
                },
            },
            description: 'Escolha um plano que seja ideal para você. Para uma lista detalhada de recursos e preços, confira nosso',
            subscriptionLink: 'tipos de planos e página de ajuda de preços',
            lockedPlanDescription: ({count, annualSubscriptionEndDate}: WorkspaceLockedPlanTypeParams) => ({
                one: `Você se comprometeu com 1 membro ativo no plano Control até que sua assinatura anual termine em ${annualSubscriptionEndDate}. Você pode mudar para a assinatura de pagamento por uso e fazer downgrade para o plano Collect a partir de ${annualSubscriptionEndDate} desativando a renovação automática em`,
                other: `Você se comprometeu com ${count} membros ativos no plano Control até que sua assinatura anual termine em ${annualSubscriptionEndDate}. Você pode mudar para a assinatura de pagamento por uso e fazer downgrade para o plano Collect a partir de ${annualSubscriptionEndDate} desativando a renovação automática em`,
            }),
            subscriptions: 'Assinaturas',
        },
    },
    getAssistancePage: {
        title: 'Obter assistência',
        subtitle: 'Estamos aqui para abrir seu caminho para a grandeza!',
        description: 'Escolha entre as opções de suporte abaixo:',
        chatWithConcierge: 'Converse com o Concierge',
        scheduleSetupCall: 'Agendar uma chamada de configuração',
        scheduleACall: 'Agendar chamada',
        questionMarkButtonTooltip: 'Obtenha assistência da nossa equipe',
        exploreHelpDocs: 'Explorar documentos de ajuda',
        registerForWebinar: 'Registrar-se para o webinar',
        onboardingHelp: 'Ajuda de integração',
    },
    emojiPicker: {
        skinTonePickerLabel: 'Alterar o tom de pele padrão',
        headers: {
            frequentlyUsed: 'Frequente Utilização',
            smileysAndEmotion: 'Smileys & Emotion',
            peopleAndBody: 'Pessoas e Corpo',
            animalsAndNature: 'Animais e Natureza',
            foodAndDrink: 'Comidas e Bebidas',
            travelAndPlaces: 'Viagens e Lugares',
            activities: 'Atividades',
            objects: 'Objetos',
            symbols: 'Símbolos',
            flags: 'Bandeiras',
        },
    },
    newRoomPage: {
        newRoom: 'Nova sala',
        groupName: 'Nome do grupo',
        roomName: 'Nome da sala',
        visibility: 'Visibilidade',
        restrictedDescription: 'As pessoas no seu espaço de trabalho podem encontrar esta sala',
        privateDescription: 'As pessoas convidadas para esta sala podem encontrá-la',
        publicDescription: 'Qualquer pessoa pode encontrar esta sala',
        // eslint-disable-next-line @typescript-eslint/naming-convention
        public_announceDescription: 'Qualquer pessoa pode encontrar esta sala',
        createRoom: 'Criar sala',
        roomAlreadyExistsError: 'Uma sala com este nome já existe',
        roomNameReservedError: ({reservedName}: RoomNameReservedErrorParams) => `${reservedName} é uma sala padrão em todos os espaços de trabalho. Por favor, escolha outro nome.`,
        roomNameInvalidError: 'Os nomes das salas podem incluir apenas letras minúsculas, números e hífens.',
        pleaseEnterRoomName: 'Por favor, insira um nome para a sala',
        pleaseSelectWorkspace: 'Por favor, selecione um espaço de trabalho',
        renamedRoomAction: ({oldName, newName, actorName, isExpenseReport}: RenamedRoomActionParams) => {
            const actor = actorName ? `${actorName} ` : '';
            return isExpenseReport ? `${actor} renomeado para "${newName}" (anteriormente "${oldName}")` : `${actor} renomeou esta sala para "${newName}" (anteriormente "${oldName}")`;
        },
        roomRenamedTo: ({newName}: RoomRenamedToParams) => `Sala renomeada para ${newName}`,
        social: 'social',
        selectAWorkspace: 'Selecione um espaço de trabalho',
        growlMessageOnRenameError: 'Não foi possível renomear a sala do espaço de trabalho. Verifique sua conexão e tente novamente.',
        visibilityOptions: {
            restricted: 'Workspace', // the translation for "restricted" visibility is actually workspace. This is so we can display restricted visibility rooms as "workspace" without having to change what's stored.
            private: 'Privado',
            public: 'Público',
            // eslint-disable-next-line @typescript-eslint/naming-convention
            public_announce: 'Anúncio Público',
        },
    },
    workspaceApprovalModes: {
        submitAndClose: 'Enviar e Fechar',
        submitAndApprove: 'Enviar e Aprovar',
        advanced: 'ADVANCED',
        dynamicExternal: 'DYNAMIC_EXTERNAL',
        smartReport: 'SMARTREPORT',
        billcom: 'BILLCOM',
    },
    workspaceActions: {
        addApprovalRule: ({approverEmail, approverName, field, name}: AddedPolicyApprovalRuleParams) =>
            `adicionou ${approverName} (${approverEmail}) como aprovador para o ${field} "${name}"`,
        deleteApprovalRule: ({approverEmail, approverName, field, name}: AddedPolicyApprovalRuleParams) =>
            `removeu ${approverName} (${approverEmail}) como aprovador para o ${field} "${name}"`,
        updateApprovalRule: ({field, name, newApproverEmail, newApproverName, oldApproverEmail, oldApproverName}: UpdatedPolicyApprovalRuleParams) => {
            const formatApprover = (displayName?: string, email?: string) => (displayName ? `${displayName} (${email})` : email);
            return `alterou o aprovador para o ${field} "${name}" para ${formatApprover(newApproverName, newApproverEmail)} (anteriormente ${formatApprover(oldApproverName, oldApproverEmail)})`;
        },
        addCategory: ({categoryName}: UpdatedPolicyCategoryParams) => `adicionou a categoria "${categoryName}"`,
        deleteCategory: ({categoryName}: UpdatedPolicyCategoryParams) => `removeu a categoria "${categoryName}"`,
        updateCategory: ({oldValue, categoryName}: UpdatedPolicyCategoryParams) => `${oldValue ? 'disabled' : 'habilitado'} a categoria "${categoryName}"`,
        updateCategoryPayrollCode: ({oldValue, categoryName, newValue}: UpdatedPolicyCategoryGLCodeParams) => {
            if (!oldValue) {
                return `adicionou o código de folha de pagamento "${newValue}" à categoria "${categoryName}"`;
            }
            if (!newValue && oldValue) {
                return `removeu o código de folha de pagamento "${oldValue}" da categoria "${categoryName}"`;
            }
            return `alterou o código de folha de pagamento da categoria "${categoryName}" para "${newValue}" (anteriormente "${oldValue}")`;
        },
        updateCategoryGLCode: ({oldValue, categoryName, newValue}: UpdatedPolicyCategoryGLCodeParams) => {
            if (!oldValue) {
                return `adicionou o código GL "${newValue}" à categoria "${categoryName}"`;
            }
            if (!newValue && oldValue) {
                return `removeu o código GL "${oldValue}" da categoria "${categoryName}"`;
            }
            return `alterou o código GL da categoria “${categoryName}” para “${newValue}” (anteriormente “${oldValue}“)`;
        },
        updateAreCommentsRequired: ({oldValue, categoryName}: UpdatedPolicyCategoryParams) => {
            return `alterou a descrição da categoria "${categoryName}" para ${!oldValue ? 'obrigatório' : 'não é necessário'} (anteriormente ${!oldValue ? 'não é necessário' : 'obrigatório'})`;
        },
        updateCategoryMaxExpenseAmount: ({categoryName, oldAmount, newAmount}: UpdatedPolicyCategoryMaxExpenseAmountParams) => {
            if (newAmount && !oldAmount) {
                return `adicionou um valor máximo de ${newAmount} à categoria "${categoryName}"`;
            }
            if (oldAmount && !newAmount) {
                return `removeu o valor máximo de ${oldAmount} da categoria "${categoryName}"`;
            }
            return `alterou o valor máximo da categoria "${categoryName}" para ${newAmount} (anteriormente ${oldAmount})`;
        },
        updateCategoryExpenseLimitType: ({categoryName, oldValue, newValue}: UpdatedPolicyCategoryExpenseLimitTypeParams) => {
            if (!oldValue) {
                return `adicionou um tipo de limite de ${newValue} à categoria "${categoryName}"`;
            }
            return `alterou o tipo de limite da categoria "${categoryName}" para ${newValue} (anteriormente ${oldValue})`;
        },
        updateCategoryMaxAmountNoReceipt: ({categoryName, oldValue, newValue}: UpdatedPolicyCategoryMaxAmountNoReceiptParams) => {
            if (!oldValue) {
                return `atualizou a categoria "${categoryName}" alterando Recibos para ${newValue}`;
            }
            return `alterou a categoria "${categoryName}" para ${newValue} (anteriormente ${oldValue})`;
        },
        setCategoryName: ({oldName, newName}: UpdatedPolicyCategoryNameParams) => `renomeou a categoria "${oldName}" para "${newName}"`,
        updatedDescriptionHint: ({categoryName, oldValue, newValue}: UpdatedPolicyCategoryDescriptionHintTypeParams) => {
            if (!newValue) {
                return `removeu a dica de descrição "${oldValue}" da categoria "${categoryName}"`;
            }
            return !oldValue
                ? `adicionou a dica de descrição "${newValue}" à categoria "${categoryName}"`
                : `alterou a dica de descrição da categoria "${categoryName}" para “${newValue}” (anteriormente “${oldValue}”)`;
        },
        updateTagListName: ({oldName, newName}: UpdatedPolicyCategoryNameParams) => `alterou o nome da lista de tags para "${newName}" (anteriormente "${oldName}")`,
        addTag: ({tagListName, tagName}: UpdatedPolicyTagParams) => `adicionou a tag "${tagName}" à lista "${tagListName}"`,
        updateTagName: ({tagListName, newName, oldName}: UpdatedPolicyTagNameParams) => `atualizou a lista de tags "${tagListName}" alterando a tag "${oldName}" para "${newName}"`,
        updateTagEnabled: ({tagListName, tagName, enabled}: UpdatedPolicyTagParams) => `${enabled ? 'habilitado' : 'disabled'} a tag "${tagName}" na lista "${tagListName}"`,
        deleteTag: ({tagListName, tagName}: UpdatedPolicyTagParams) => `removeu a tag "${tagName}" da lista "${tagListName}"`,
        deleteMultipleTags: ({count, tagListName}: UpdatedPolicyTagParams) => `removidos "${count}" tags da lista "${tagListName}"`,
        updateTag: ({tagListName, newValue, tagName, updatedField, oldValue}: UpdatedPolicyTagFieldParams) => {
            if (oldValue) {
                return `atualizou a tag "${tagName}" na lista "${tagListName}" alterando o ${updatedField} para "${newValue}" (anteriormente "${oldValue}")`;
            }
            return `atualizou a tag "${tagName}" na lista "${tagListName}" adicionando um ${updatedField} de "${newValue}"`;
        },
        updateCustomUnit: ({customUnitName, newValue, oldValue, updatedField}: UpdatePolicyCustomUnitParams) =>
            `alterou o ${customUnitName} ${updatedField} para "${newValue}" (anteriormente "${oldValue}")`,
        updateCustomUnitTaxEnabled: ({newValue}: UpdatePolicyCustomUnitTaxEnabledParams) => `Rastreamento de impostos ${newValue ? 'habilitado' : 'disabled'} em taxas de distância`,
        addCustomUnitRate: ({customUnitName, rateName}: AddOrDeletePolicyCustomUnitRateParams) => `adicionou uma nova taxa "${customUnitName}" "${rateName}"`,
        updatedCustomUnitRate: ({customUnitName, customUnitRateName, newValue, oldValue, updatedField}: UpdatedPolicyCustomUnitRateParams) =>
            `alterou a taxa do ${customUnitName} ${updatedField} "${customUnitRateName}" para "${newValue}" (anteriormente "${oldValue}")`,
        updatedCustomUnitTaxRateExternalID: ({customUnitRateName, newValue, newTaxPercentage, oldTaxPercentage, oldValue}: UpdatedPolicyCustomUnitTaxRateExternalIDParams) => {
            if (oldTaxPercentage && oldValue) {
                return `alterou a alíquota de imposto na taxa de distância "${customUnitRateName}" para "${newValue} (${newTaxPercentage})" (anteriormente "${oldValue} (${oldTaxPercentage})")`;
            }
            return `adicionou a taxa de imposto "${newValue} (${newTaxPercentage})" à taxa de distância "${customUnitRateName}"`;
        },
        updatedCustomUnitTaxClaimablePercentage: ({customUnitRateName, newValue, oldValue}: UpdatedPolicyCustomUnitTaxClaimablePercentageParams) => {
            if (oldValue) {
                return `alterou a parte recuperável do imposto na taxa de distância "${customUnitRateName}" para "${newValue}" (anteriormente "${oldValue}")`;
            }
            return `adicionou uma parte recuperável de impostos de "${newValue}" à taxa de distância "${customUnitRateName}"`;
        },
        deleteCustomUnitRate: ({customUnitName, rateName}: AddOrDeletePolicyCustomUnitRateParams) => `removeu a taxa "${rateName}" de "${customUnitName}"`,
        addedReportField: ({fieldType, fieldName}: AddedOrDeletedPolicyReportFieldParams) => `adicionado campo de relatório ${fieldType} "${fieldName}"`,
        updateReportFieldDefaultValue: ({defaultValue, fieldName}: UpdatedPolicyReportFieldDefaultValueParams) =>
            `defina o valor padrão do campo de relatório "${fieldName}" para "${defaultValue}"`,
        addedReportFieldOption: ({fieldName, optionName}: PolicyAddedReportFieldOptionParams) => `adicionou a opção "${optionName}" ao campo do relatório "${fieldName}"`,
        removedReportFieldOption: ({fieldName, optionName}: PolicyAddedReportFieldOptionParams) => `removeu a opção "${optionName}" do campo de relatório "${fieldName}"`,
        updateReportFieldOptionDisabled: ({fieldName, optionName, optionEnabled}: PolicyDisabledReportFieldOptionParams) =>
            `${optionEnabled ? 'habilitado' : 'disabled'} a opção "${optionName}" para o campo do relatório "${fieldName}"`,
        updateReportFieldAllOptionsDisabled: ({fieldName, optionName, allEnabled, toggledOptionsCount}: PolicyDisabledReportFieldAllOptionsParams) => {
            if (toggledOptionsCount && toggledOptionsCount > 1) {
                return `${allEnabled ? 'habilitado' : 'disabled'} todas as opções para o campo de relatório "${fieldName}"`;
            }
            return `${allEnabled ? 'habilitado' : 'disabled'} a opção "${optionName}" para o campo do relatório "${fieldName}", tornando todas as opções ${allEnabled ? 'habilitado' : 'disabled'}`;
        },
        deleteReportField: ({fieldType, fieldName}: AddedOrDeletedPolicyReportFieldParams) => `removido campo de relatório ${fieldType} "${fieldName}"`,
        preventSelfApproval: ({oldValue, newValue}: UpdatedPolicyPreventSelfApprovalParams) =>
            `atualizado "Prevenir autoaprovação" para "${newValue === 'true' ? 'Ativado' : 'Desativado'}" (anteriormente "${oldValue === 'true' ? 'Ativado' : 'Desativado'}")`,
        updateMaxExpenseAmountNoReceipt: ({oldValue, newValue}: UpdatedPolicyFieldWithNewAndOldValueParams) =>
            `alterou o valor máximo exigido para despesas com recibo para ${newValue} (anteriormente ${oldValue})`,
        updateMaxExpenseAmount: ({oldValue, newValue}: UpdatedPolicyFieldWithNewAndOldValueParams) =>
            `alterou o valor máximo de despesa para violações para ${newValue} (anteriormente ${oldValue})`,
        updateMaxExpenseAge: ({oldValue, newValue}: UpdatedPolicyFieldWithNewAndOldValueParams) =>
            `atualizado "Idade máxima da despesa (dias)" para "${newValue}" (anteriormente "${oldValue === 'false' ? CONST.POLICY.DEFAULT_MAX_EXPENSE_AGE : oldValue}")`,
        updateMonthlyOffset: ({oldValue, newValue}: UpdatedPolicyFieldWithNewAndOldValueParams) => {
            if (!oldValue) {
                return `defina a data de envio do relatório mensal para "${newValue}"`;
            }
            return `atualizou a data de envio do relatório mensal para "${newValue}" (anteriormente "${oldValue}")`;
        },
        updateDefaultBillable: ({oldValue, newValue}: UpdatedPolicyFieldWithNewAndOldValueParams) =>
            `atualizou "Refaturar despesas para clientes" para "${newValue}" (anteriormente "${oldValue}")`,
        updateDefaultTitleEnforced: ({value}: UpdatedPolicyFieldWithValueParam) => `transformado "Aplicar títulos padrão de relatórios" ${value ? 'em' : 'desligado'}`,
        renamedWorkspaceNameAction: ({oldName, newName}: RenamedWorkspaceNameActionParams) => `atualizou o nome deste espaço de trabalho para "${newName}" (anteriormente "${oldName}")`,
        updateWorkspaceDescription: ({newDescription, oldDescription}: UpdatedPolicyDescriptionParams) =>
            !oldDescription
                ? `defina a descrição deste espaço de trabalho para "${newDescription}"`
                : `atualizou a descrição deste espaço de trabalho para "${newDescription}" (anteriormente "${oldDescription}")`,
        removedFromApprovalWorkflow: ({submittersNames}: RemovedFromApprovalWorkflowParams) => {
            let joinedNames = '';
            if (submittersNames.length === 1) {
                joinedNames = submittersNames.at(0) ?? '';
            } else if (submittersNames.length === 2) {
                joinedNames = submittersNames.join('e');
            } else if (submittersNames.length > 2) {
                joinedNames = `${submittersNames.slice(0, submittersNames.length - 1).join(', ')} and ${submittersNames.at(-1)}`;
            }
            return {
                one: `removeu você do fluxo de aprovação e do chat de despesas de ${joinedNames}. Relatórios enviados anteriormente continuarão disponíveis para aprovação na sua Caixa de Entrada.`,
                other: `removeu você dos fluxos de aprovação e chats de despesas de ${joinedNames}. Relatórios enviados anteriormente continuarão disponíveis para aprovação na sua Caixa de Entrada.`,
            };
        },
        demotedFromWorkspace: ({policyName, oldRole}: DemotedFromWorkspaceParams) =>
            `atualizou seu papel em ${policyName} de ${oldRole} para usuário. Você foi removido de todos os chats de despesas de remetentes, exceto o seu próprio.`,
        updatedWorkspaceCurrencyAction: ({oldCurrency, newCurrency}: UpdatedPolicyCurrencyParams) => `atualizou a moeda padrão para ${newCurrency} (anteriormente ${oldCurrency})`,
        updatedWorkspaceFrequencyAction: ({oldFrequency, newFrequency}: UpdatedPolicyFrequencyParams) =>
            `atualizou a frequência de relatórios automáticos para "${newFrequency}" (anteriormente "${oldFrequency}")`,
        updateApprovalMode: ({newValue, oldValue}: ChangeFieldParams) => `atualizou o modo de aprovação para "${newValue}" (anteriormente "${oldValue}")`,
        upgradedWorkspace: 'atualizou este espaço de trabalho para o plano Control',
        downgradedWorkspace: 'rebaixou este espaço de trabalho para o plano Collect',
        updatedAuditRate: ({oldAuditRate, newAuditRate}: UpdatedPolicyAuditRateParams) =>
            `alterou a taxa de relatórios encaminhados aleatoriamente para aprovação manual para ${Math.round(newAuditRate * 100)}% (anteriormente ${Math.round(oldAuditRate * 100)}%)`,
        updatedManualApprovalThreshold: ({oldLimit, newLimit}: UpdatedPolicyManualApprovalThresholdParams) =>
            `alterou o limite de aprovação manual para todas as despesas para ${newLimit} (anteriormente ${oldLimit})`,
    },
    roomMembersPage: {
        memberNotFound: 'Membro não encontrado.',
        useInviteButton: 'Para convidar um novo membro para o chat, por favor, use o botão de convite acima.',
        notAuthorized: `Você não tem acesso a esta página. Se você está tentando entrar nesta sala, peça a um membro da sala para adicioná-lo. Algo mais? Entre em contato com ${CONST.EMAIL.CONCIERGE}`,
        removeMembersPrompt: ({memberName}: {memberName: string}) => ({
            one: `Tem certeza de que deseja remover ${memberName} da sala?`,
            other: 'Tem certeza de que deseja remover os membros selecionados da sala?',
        }),
        error: {
            genericAdd: 'Houve um problema ao adicionar este membro à sala',
        },
    },
    newTaskPage: {
        assignTask: 'Atribuir tarefa',
        assignMe: 'Atribuir a mim',
        confirmTask: 'Confirmar tarefa',
        confirmError: 'Por favor, insira um título e selecione um destino para compartilhar.',
        descriptionOptional: 'Descrição (opcional)',
        pleaseEnterTaskName: 'Por favor, insira um título',
        pleaseEnterTaskDestination: 'Por favor, selecione onde você deseja compartilhar esta tarefa.',
    },
    task: {
        task: 'Tarefa',
        title: 'Título',
        description: 'Descrição',
        assignee: 'Cessionário',
        completed: 'Concluído',
        action: 'Completo',
        messages: {
            created: ({title}: TaskCreatedActionParams) => `tarefa para ${title}`,
            completed: 'marcado como concluído',
            canceled: 'tarefa excluída',
            reopened: 'marcado como incompleto',
            error: 'Você não tem permissão para realizar a ação solicitada.',
        },
        markAsComplete: 'Marcar como concluído',
        markAsIncomplete: 'Marcar como incompleto',
        assigneeError: 'Ocorreu um erro ao atribuir esta tarefa. Por favor, tente outro responsável.',
        genericCreateTaskFailureMessage: 'Houve um erro ao criar esta tarefa. Por favor, tente novamente mais tarde.',
        deleteTask: 'Excluir tarefa',
        deleteConfirmation: 'Tem certeza de que deseja excluir esta tarefa?',
    },
    statementPage: {
        title: ({year, monthName}: StatementTitleParams) => `Extrato de ${monthName} ${year}`,
    },
    keyboardShortcutsPage: {
        title: 'Atalhos de teclado',
        subtitle: 'Economize tempo com esses atalhos de teclado úteis:',
        shortcuts: {
            openShortcutDialog: 'Abre o diálogo de atalhos de teclado',
            markAllMessagesAsRead: 'Marcar todas as mensagens como lidas',
            escape: 'Escapar diálogos',
            search: 'Abrir diálogo de pesquisa',
            newChat: 'Nova tela de chat',
            copy: 'Copiar comentário',
            openDebug: 'Abrir a caixa de diálogo de preferências de teste',
        },
    },
    guides: {
        screenShare: 'Compartilhar tela',
        screenShareRequest: 'A Expensify está convidando você para um compartilhamento de tela',
    },
    search: {
        resultsAreLimited: 'Os resultados da pesquisa são limitados.',
        viewResults: 'Ver resultados',
        resetFilters: 'Redefinir filtros',
        searchResults: {
            emptyResults: {
                title: 'Nada para mostrar',
                subtitle: 'Tente ajustar seus critérios de busca ou criar algo com o botão verde +.',
            },
            emptyExpenseResults: {
                title: 'Você ainda não criou nenhuma despesa ainda',
                subtitle: 'Crie uma despesa ou faça um test drive do Expensify para saber mais.',
                subtitleWithOnlyCreateButton: 'Use o botão verde abaixo para criar uma despesa.',
            },
            emptyReportResults: {
                title: 'Você ainda não criou nenhum relatório',
                subtitle: 'Crie um relatório ou faça um test drive do Expensify para saber mais.',
                subtitleWithOnlyCreateButton: 'Use o botão verde abaixo para criar um relatório.',
            },
            emptyInvoiceResults: {
                title: 'Você ainda não criou nenhuma fatura ainda',
                subtitle: 'Envie uma fatura ou faça um test drive do Expensify para saber mais.',
                subtitleWithOnlyCreateButton: 'Use o botão verde abaixo para enviar uma fatura.',
            },
            emptyTripResults: {
                title: 'Nenhuma viagem para exibir',
                subtitle: 'Comece reservando sua primeira viagem abaixo.',
                buttonText: 'Reservar uma viagem',
            },
            emptySubmitResults: {
                title: 'Nenhuma despesa para enviar',
                subtitle: 'Você está liberado. Dê uma volta da vitória!',
                buttonText: 'Criar relatório',
            },
            emptyApproveResults: {
                title: 'Nenhuma despesa para aprovar',
                subtitle: 'Zero despesas. Máximo relaxamento. Bem feito!',
            },
            emptyPayResults: {
                title: 'Nenhuma despesa a pagar',
                subtitle: 'Parabéns! Você cruzou a linha de chegada.',
            },
            emptyExportResults: {
                title: 'Nenhuma despesa para exportar',
                subtitle: 'Hora de relaxar, bom trabalho.',
            },
            emptyStatementsResults: {
                title: 'Nenhuma despesa a ser exibida',
                subtitle: 'Nenhum resultado. Tente ajustar seus filtros.',
            },
            emptyUnapprovedResults: {
                title: 'Nenhuma despesa para aprovar',
                subtitle: 'Zero despesas. Máximo relaxamento. Bem feito!',
            },
        },
        statements: 'Declarações',
        unapprovedCash: 'Dinheiro não aprovado',
        unapprovedCard: 'Cartão não aprovado',
        saveSearch: 'Salvar pesquisa',
        deleteSavedSearch: 'Excluir pesquisa salva',
        deleteSavedSearchConfirm: 'Tem certeza de que deseja excluir esta pesquisa?',
        searchName: 'Pesquisar nome',
        savedSearchesMenuItemTitle: 'Salvo',
        groupedExpenses: 'despesas agrupadas',
        bulkActions: {
            approve: 'Aprovar',
            pay: 'Pagar',
            delete: 'Excluir',
            hold: 'Manter',
            unhold: 'Remover retenção',
            noOptionsAvailable: 'Nenhuma opção disponível para o grupo de despesas selecionado.',
        },
        filtersHeader: 'Filtros',
        filters: {
            date: {
                before: ({date}: OptionalParam<DateParams> = {}) => `Antes de ${date ?? ''}`,
                after: ({date}: OptionalParam<DateParams> = {}) => `Após ${date ?? ''}`,
                on: ({date}: OptionalParam<DateParams> = {}) => `On ${date ?? ''}`,
                presets: {
                    [CONST.SEARCH.DATE_PRESETS.NEVER]: 'Nunca',
                    [CONST.SEARCH.DATE_PRESETS.LAST_MONTH]: 'Último mês',
                    [CONST.SEARCH.DATE_PRESETS.LAST_STATEMENT]: 'Última declaração',
                },
            },
            status: 'Status',
            keyword: 'Palavra-chave',
            hasKeywords: 'Tem palavras-chave',
            currency: 'Moeda',
            link: 'Link',
            pinned: 'Fixado',
            unread: 'Não lido',
            completed: 'Concluído',
            amount: {
                lessThan: ({amount}: OptionalParam<RequestAmountParams> = {}) => `Menos de ${amount ?? ''}`,
                greaterThan: ({amount}: OptionalParam<RequestAmountParams> = {}) => `Maior que ${amount ?? ''}`,
                between: ({greaterThan, lessThan}: FiltersAmountBetweenParams) => `Entre ${greaterThan} e ${lessThan}`,
            },
            card: {
                expensify: 'Expensify',
                individualCards: 'Cartões individuais',
                closedCards: 'Cartões fechados',
                cardFeeds: 'Feeds de cartão',
                cardFeedName: ({cardFeedBankName, cardFeedLabel}: {cardFeedBankName: string; cardFeedLabel?: string}) =>
                    `Todos os ${cardFeedBankName}${cardFeedLabel ? ` - ${cardFeedLabel}` : ''}`,
                cardFeedNameCSV: ({cardFeedLabel}: {cardFeedLabel?: string}) => `All CSV Imported Cards${cardFeedLabel ? ` - ${cardFeedLabel}` : ''}`,
            },
            current: 'Atual',
            past: 'Passado',
            submitted: 'Data de envio',
            approved: 'Data aprovada',
            paid: 'Data de pagamento',
            exported: 'Data exportada',
            posted: 'Data de postagem',
            billable: 'Faturável',
            reimbursable: 'Reembolsável',
            groupBy: {
                reports: 'Relatório',
                members: 'Membro',
                cards: 'Cartão',
            },
            feed: 'Feed',
        },
        groupBy: 'Agrupar por',
        moneyRequestReport: {
            emptyStateTitle: 'Este relatório não possui despesas.',
            emptyStateSubtitle: 'Você pode adicionar despesas a este relatório usando o botão acima.',
        },
        noCategory: 'Sem categoria',
        noTag: 'Sem etiqueta',
        expenseType: 'Tipo de despesa',
        recentSearches: 'Pesquisas recentes',
        recentChats: 'Chats recentes',
        searchIn: 'Pesquisar em',
        searchPlaceholder: 'Pesquisar por algo',
        suggestions: 'Sugestões',
        exportSearchResults: {
            title: 'Criar exportação',
            description: 'Uau, isso é um monte de itens! Vamos agrupá-los, e o Concierge enviará um arquivo para você em breve.',
        },
        exportAll: {
            selectAllMatchingItems: 'Selecione todos os itens correspondentes',
            allMatchingItemsSelected: 'Todos os itens correspondentes selecionados',
        },
    },
    genericErrorPage: {
        title: 'Ops, algo deu errado!',
        body: {
            helpTextMobile: 'Por favor, feche e reabra o aplicativo, ou mude para',
            helpTextWeb: 'web.',
            helpTextConcierge: 'Se o problema persistir, entre em contato com',
        },
        refresh: 'Atualizar',
    },
    fileDownload: {
        success: {
            title: 'Baixado!',
            message: 'Anexo baixado com sucesso!',
            qrMessage:
                'Verifique sua pasta de fotos ou downloads para uma cópia do seu código QR. Dica: Adicione-o a uma apresentação para que seu público possa escanear e se conectar diretamente com você.',
        },
        generalError: {
            title: 'Erro de anexo',
            message: 'Anexo não pode ser baixado',
        },
        permissionError: {
            title: 'Acesso ao armazenamento',
            message: 'O Expensify não pode salvar anexos sem acesso ao armazenamento. Toque em configurações para atualizar as permissões.',
        },
    },
    desktopApplicationMenu: {
        mainMenu: 'Novo Expensify',
        about: 'About New Expensify',
        update: 'Atualizar o Novo Expensify',
        checkForUpdates: 'Verificar atualizações',
        toggleDevTools: 'Alternar Ferramentas de Desenvolvedor',
        viewShortcuts: 'Ver atalhos de teclado',
        services: 'Serviços',
        hide: 'Ocultar New Expensify',
        hideOthers: 'Ocultar Outros',
        showAll: 'Mostrar tudo',
        quit: 'Sair do New Expensify',
        fileMenu: 'Arquivo',
        closeWindow: 'Fechar Janela',
        editMenu: 'Editar',
        undo: 'Desfazer',
        redo: 'Refazer',
        cut: 'Cortar',
        copy: 'Copiar',
        paste: 'Colar',
        pasteAndMatchStyle: 'Colar e Combinar Estilo',
        pasteAsPlainText: 'Colar como Texto Simples',
        delete: 'Excluir',
        selectAll: 'Selecionar Tudo',
        speechSubmenu: 'Fala',
        startSpeaking: 'Comece a Falar',
        stopSpeaking: 'Pare de Falar',
        viewMenu: 'Visualizar',
        reload: 'Recarregar',
        forceReload: 'Forçar Recarregamento',
        resetZoom: 'Tamanho Real',
        zoomIn: 'Aproximar',
        zoomOut: 'Reduzir Zoom',
        togglefullscreen: 'Alternar Tela Cheia',
        historyMenu: 'Histórico',
        back: 'Voltar',
        forward: 'Encaminhar',
        windowMenu: 'Janela',
        minimize: 'Minimizar',
        zoom: 'Zoom',
        front: 'Trazer Tudo para Frente',
        helpMenu: 'Ajuda',
        learnMore: 'Saiba mais',
        documentation: 'Documentação',
        communityDiscussions: 'Discussões da Comunidade',
        searchIssues: 'Pesquisar Problemas',
    },
    historyMenu: {
        forward: 'Encaminhar',
        back: 'Voltar',
    },
    checkForUpdatesModal: {
        available: {
            title: 'Atualização disponível',
            message: ({isSilentUpdating}: {isSilentUpdating: boolean}) =>
                `A nova versão estará disponível em breve.${!isSilentUpdating ? 'Nós notificaremos você quando estivermos prontos para atualizar.' : ''}`,
            soundsGood: 'Parece bom',
        },
        notAvailable: {
            title: 'Atualização indisponível',
            message: 'Não há atualizações disponíveis no momento. Por favor, verifique novamente mais tarde!',
            okay: 'Okay',
        },
        error: {
            title: 'Falha na verificação de atualização',
            message: 'Não conseguimos verificar uma atualização. Por favor, tente novamente em breve.',
        },
    },
    report: {
        newReport: {
            createReport: 'Criar relatório',
            chooseWorkspace: 'Escolha um espaço de trabalho para este relatório.',
        },
        genericCreateReportFailureMessage: 'Erro inesperado ao criar este chat. Por favor, tente novamente mais tarde.',
        genericAddCommentFailureMessage: 'Erro inesperado ao postar o comentário. Por favor, tente novamente mais tarde.',
        genericUpdateReportFieldFailureMessage: 'Erro inesperado ao atualizar o campo. Por favor, tente novamente mais tarde.',
        genericUpdateReportNameEditFailureMessage: 'Erro inesperado ao renomear o relatório. Por favor, tente novamente mais tarde.',
        noActivityYet: 'Nenhuma atividade ainda',
        actions: {
            type: {
                changeField: ({oldValue, newValue, fieldName}: ChangeFieldParams) => `alterado ${fieldName} de ${oldValue} para ${newValue}`,
                changeFieldEmpty: ({newValue, fieldName}: ChangeFieldParams) => `alterado ${fieldName} para ${newValue}`,
                changeReportPolicy: ({fromPolicyName, toPolicyName}: ChangeReportPolicyParams) => {
                    if (!toPolicyName) {
                        return `Espaço de trabalho alterado${fromPolicyName ? ` (anteriormente ${fromPolicyName})` : ''}`;
                    }
                    return `Espaço de trabalho alterado para ${toPolicyName}${fromPolicyName ? ` (anteriormente ${fromPolicyName})` : ''}`;
                },
                changeType: ({oldType, newType}: ChangeTypeParams) => `alterado o tipo de ${oldType} para ${newType}`,
                delegateSubmit: ({delegateUser, originalManager}: DelegateSubmitParams) => `enviei este relatório para ${delegateUser} já que ${originalManager} está de férias`,
                exportedToCSV: `exportado para CSV`,
                exportedToIntegration: {
                    automatic: ({label}: ExportedToIntegrationParams) => `exportado para ${label}`,
                    automaticActionOne: ({label}: ExportedToIntegrationParams) => `exportado para ${label} via`,
                    automaticActionTwo: 'configurações de contabilidade',
                    manual: ({label}: ExportedToIntegrationParams) => `marcou este relatório como exportado manualmente para ${label}.`,
                    automaticActionThree: 'e criou com sucesso um registro para',
                    reimburseableLink: 'despesas do próprio bolso',
                    nonReimbursableLink: 'despesas com cartão corporativo',
                    pending: ({label}: ExportedToIntegrationParams) => `iniciou a exportação deste relatório para ${label}...`,
                },
                integrationsMessage: ({errorMessage, label, linkText, linkURL}: IntegrationSyncFailedParams) =>
                    `falha ao exportar este relatório para ${label} ("${errorMessage} ${linkText ? `<a href="${linkURL}">${linkText}</a>` : ''}")`,
                managerAttachReceipt: `adicionou um recibo`,
                managerDetachReceipt: `removeu um recibo`,
                markedReimbursed: ({amount, currency}: MarkedReimbursedParams) => `pago ${currency}${amount} em outro lugar`,
                markedReimbursedFromIntegration: ({amount, currency}: MarkReimbursedFromIntegrationParams) => `pagou ${currency}${amount} via integração`,
                outdatedBankAccount: `não foi possível processar o pagamento devido a um problema com a conta bancária do pagador`,
                reimbursementACHBounce: `não foi possível processar o pagamento, pois o pagador não tem fundos suficientes`,
                reimbursementACHCancelled: `cancelou o pagamento`,
                reimbursementAccountChanged: `não foi possível processar o pagamento, pois o pagador mudou de conta bancária`,
                reimbursementDelayed: `processou o pagamento, mas ele está atrasado em mais 1-2 dias úteis`,
                selectedForRandomAudit: `selecionado aleatoriamente para revisão`,
                selectedForRandomAuditMarkdown: `[randomly selected](https://help.expensify.com/articles/expensify-classic/reports/Set-a-random-report-audit-schedule) para revisão`,
                share: ({to}: ShareParams) => `membro convidado ${to}`,
                unshare: ({to}: UnshareParams) => `membro removido ${to}`,
                stripePaid: ({amount, currency}: StripePaidParams) => `pago ${currency}${amount}`,
                takeControl: `assumiu o controle`,
                integrationSyncFailed: ({label, errorMessage, workspaceAccountingLink}: IntegrationSyncFailedParams) =>
                    `Ocorreu um problema ao sincronizar com ${label}${errorMessage ? ` ("${errorMessage}")` : ''}. Corrija o problema nas <a href="${workspaceAccountingLink}">configurações do workspace</a>.`,
                addEmployee: ({email, role}: AddEmployeeParams) => `adicionado ${email} como ${role === 'member' ? 'a' : 'um/uma'} ${role}`,
                updateRole: ({email, currentRole, newRole}: UpdateRoleParams) => `atualizou o papel de ${email} para ${newRole} (anteriormente ${currentRole})`,
                updatedCustomField1: ({email, previousValue, newValue}: UpdatedCustomFieldParams) => {
                    if (!newValue) {
                        return `removeu o campo personalizado 1 de ${email} (anteriormente "${previousValue}")`;
                    }
                    return !previousValue
                        ? `adicionado "${newValue}" ao campo personalizado 1 de ${email}`
                        : `alterou o campo personalizado 1 de ${email} para "${newValue}" (anteriormente "${previousValue}")`;
                },
                updatedCustomField2: ({email, previousValue, newValue}: UpdatedCustomFieldParams) => {
                    if (!newValue) {
                        return `removeu o campo personalizado 2 de ${email} (anteriormente "${previousValue}")`;
                    }
                    return !previousValue
                        ? `adicionado "${newValue}" ao campo personalizado 2 de ${email}`
                        : `alterou o campo personalizado 2 de ${email} para "${newValue}" (anteriormente "${previousValue}")`;
                },
                leftWorkspace: ({nameOrEmail}: LeftWorkspaceParams) => `${nameOrEmail} saiu do workspace`,
                removeMember: ({email, role}: AddEmployeeParams) => `removeu ${role} ${email}`,
                removedConnection: ({connectionName}: ConnectionNameParams) => `removeu a conexão com ${CONST.POLICY.CONNECTIONS.NAME_USER_FRIENDLY[connectionName]}`,
                addedConnection: ({connectionName}: ConnectionNameParams) => `conectado a ${CONST.POLICY.CONNECTIONS.NAME_USER_FRIENDLY[connectionName]}`,
                leftTheChat: 'saiu do chat',
            },
        },
    },
    chronos: {
        oooEventSummaryFullDay: ({summary, dayCount, date}: OOOEventSummaryFullDayParams) => `${summary} para ${dayCount} ${dayCount === 1 ? 'dia' : 'dias'} até ${date}`,
        oooEventSummaryPartialDay: ({summary, timePeriod, date}: OOOEventSummaryPartialDayParams) => `${summary} de ${timePeriod} em ${date}`,
    },
    footer: {
        features: 'Recursos',
        expenseManagement: 'Gerenciamento de Despesas',
        spendManagement: 'Gestão de Despesas',
        expenseReports: 'Relatórios de Despesas',
        companyCreditCard: 'Cartão de Crédito Corporativo',
        receiptScanningApp: 'Aplicativo de Digitalização de Recibos',
        billPay: 'Bill Pay',
        invoicing: 'Faturamento',
        CPACard: 'Cartão CPA',
        payroll: 'Folha de pagamento',
        travel: 'Viagem',
        resources: 'Recursos',
        expensifyApproved: 'ExpensifyApproved!',
        pressKit: 'Press Kit',
        support: 'Suporte',
        expensifyHelp: 'ExpensifyHelp',
        terms: 'Termos de Serviço',
        privacy: 'Privacidade',
        learnMore: 'Saiba Mais',
        aboutExpensify: 'Sobre a Expensify',
        blog: 'Blog',
        jobs: 'Trabalhos',
        expensifyOrg: 'Expensify.org',
        investorRelations: 'Investor Relations',
        getStarted: 'Começar',
        createAccount: 'Criar uma Nova Conta',
        logIn: 'Entrar',
    },
    allStates: COMMON_CONST.STATES as States,
    allCountries: CONST.ALL_COUNTRIES as AllCountries,
    accessibilityHints: {
        navigateToChatsList: 'Navegar de volta para a lista de conversas',
        chatWelcomeMessage: 'Mensagem de boas-vindas do chat',
        navigatesToChat: 'Navega para um chat',
        newMessageLineIndicator: 'Indicador de nova linha de mensagem',
        chatMessage: 'Mensagem de chat',
        lastChatMessagePreview: 'Visualização da última mensagem do chat',
        workspaceName: 'Nome do espaço de trabalho',
        chatUserDisplayNames: 'Nomes de exibição dos membros do chat',
        scrollToNewestMessages: 'Rolar para as mensagens mais recentes',
        preStyledText: 'Texto pré-formatado',
        viewAttachment: 'Ver anexo',
    },
    parentReportAction: {
        deletedReport: 'Relatório excluído',
        deletedMessage: 'Mensagem deletada',
        deletedExpense: 'Despesa excluída',
        reversedTransaction: 'Transação revertida',
        deletedTask: 'Tarefa excluída',
        hiddenMessage: 'Mensagem oculta',
    },
    threads: {
        thread: 'Tópico',
        replies: 'Respostas',
        reply: 'Responder',
        from: 'De',
        in: 'em',
        parentNavigationSummary: ({reportName, workspaceName}: ParentNavigationSummaryParams) => `De ${reportName}${workspaceName ? `em ${workspaceName}` : ''}`,
    },
    qrCodes: {
        copy: 'Copiar URL',
        copied: 'Copiado!',
    },
    moderation: {
        flagDescription: 'Todas as mensagens sinalizadas serão enviadas para um moderador para revisão.',
        chooseAReason: 'Escolha um motivo para sinalizar abaixo:',
        spam: 'Spam',
        spamDescription: 'Promoção não solicitada e fora de tópico',
        inconsiderate: 'Inconsiderado',
        inconsiderateDescription: 'Frases insultuosas ou desrespeitosas, com intenções questionáveis',
        intimidation: 'Intimidação',
        intimidationDescription: 'Perseguir agressivamente uma agenda apesar de objeções válidas',
        bullying: 'Bullying',
        bullyingDescription: 'Alvejando um indivíduo para obter obediência',
        harassment: 'Assédio',
        harassmentDescription: 'Comportamento racista, misógino ou amplamente discriminatório',
        assault: 'Agressão',
        assaultDescription: 'Ataque emocional especificamente direcionado com a intenção de causar dano',
        flaggedContent: 'Esta mensagem foi marcada como violadora das nossas regras da comunidade e o conteúdo foi ocultado.',
        hideMessage: 'Ocultar mensagem',
        revealMessage: 'Revelar mensagem',
        levelOneResult: 'Envia aviso anônimo e a mensagem é reportada para revisão.',
        levelTwoResult: 'Mensagem oculta do canal, além de aviso anônimo e mensagem reportada para revisão.',
        levelThreeResult: 'Mensagem removida do canal, além de um aviso anônimo, e a mensagem foi relatada para revisão.',
    },
    actionableMentionWhisperOptions: {
        invite: 'Convide-os',
        nothing: 'Não faça nada',
    },
    actionableMentionJoinWorkspaceOptions: {
        accept: 'Aceitar',
        decline: 'Recusar',
    },
    actionableMentionTrackExpense: {
        submit: 'Envie para alguém',
        categorize: 'Categorize it',
        share: 'Compartilhar com meu contador',
        nothing: 'Nada por agora',
    },
    teachersUnitePage: {
        teachersUnite: 'Professores Unidos',
        joinExpensifyOrg:
            'Junte-se à Expensify.org para eliminar a injustiça ao redor do mundo. A atual campanha "Professores Unidos" apoia educadores em todos os lugares dividindo os custos de materiais escolares essenciais.',
        iKnowATeacher: 'Eu conheço um professor(a)',
        iAmATeacher: 'Sou professor(a)',
        getInTouch: 'Excelente! Por favor, compartilhe as informações deles para que possamos entrar em contato.',
        introSchoolPrincipal: 'Introdução ao diretor da sua escola',
        schoolPrincipalVerifyExpense:
            'A Expensify.org divide o custo dos materiais escolares essenciais para que estudantes de famílias de baixa renda possam ter uma melhor experiência de aprendizado. Seu diretor será solicitado a verificar suas despesas.',
        principalFirstName: 'Nome principal',
        principalLastName: 'Sobrenome do diretor',
        principalWorkEmail: 'Email principal de trabalho',
        updateYourEmail: 'Atualize seu endereço de e-mail',
        updateEmail: 'Atualizar endereço de e-mail',
        schoolMailAsDefault: ({contactMethodsRoute}: ContactMethodsRouteParams) =>
            `Antes de prosseguir, certifique-se de definir seu e-mail escolar como seu método de contato padrão. Você pode fazer isso em Configurações > Perfil > <a href="${contactMethodsRoute}">Métodos de contato</a>.`,
        error: {
            enterPhoneEmail: 'Insira um e-mail ou número de telefone válido',
            enterEmail: 'Digite um e-mail',
            enterValidEmail: 'Insira um e-mail válido',
            tryDifferentEmail: 'Por favor, tente um e-mail diferente.',
        },
    },
    cardTransactions: {
        notActivated: 'Não ativado',
        outOfPocket: 'Despesa do próprio bolso',
        companySpend: 'Gastos da empresa',
    },
    distance: {
        addStop: 'Adicionar parada',
        deleteWaypoint: 'Excluir ponto de referência',
        deleteWaypointConfirmation: 'Tem certeza de que deseja excluir este ponto de referência?',
        address: 'Endereço',
        waypointDescription: {
            start: 'Iniciar',
            stop: 'Pare',
        },
        mapPending: {
            title: 'Mapa pendente',
            subtitle: 'O mapa será gerado quando você voltar a ficar online.',
            onlineSubtitle: 'Um momento enquanto configuramos o mapa',
            errorTitle: 'Erro no mapa',
            errorSubtitle: 'Ocorreu um erro ao carregar o mapa. Por favor, tente novamente.',
        },
        error: {
            selectSuggestedAddress: 'Por favor, selecione um endereço sugerido ou use a localização atual',
        },
    },
    reportCardLostOrDamaged: {
        screenTitle: 'Boletim perdido ou danificado',
        nextButtonLabel: 'Próximo',
        reasonTitle: 'Por que você precisa de um novo cartão?',
        cardDamaged: 'Meu cartão foi danificado',
        cardLostOrStolen: 'Meu cartão foi perdido ou roubado',
        confirmAddressTitle: 'Por favor, confirme o endereço de correspondência para o seu novo cartão.',
        cardDamagedInfo: 'Seu novo cartão chegará em 2-3 dias úteis. Seu cartão atual continuará funcionando até que você ative o novo.',
        cardLostOrStolenInfo: 'Seu cartão atual será permanentemente desativado assim que seu pedido for feito. A maioria dos cartões chega em alguns dias úteis.',
        address: 'Endereço',
        deactivateCardButton: 'Desativar cartão',
        shipNewCardButton: 'Enviar novo cartão',
        addressError: 'Endereço é obrigatório',
        reasonError: 'Motivo é obrigatório',
        successTitle: 'Seu novo cartão está a caminho!',
        successDescription: 'Você precisará ativá-lo assim que ele chegar em alguns dias úteis. Enquanto isso, você pode usar um cartão virtual.',
    },
    eReceipt: {
        guaranteed: 'eReceipt garantido',
        transactionDate: 'Data da transação',
    },
    referralProgram: {
        [CONST.REFERRAL_PROGRAM.CONTENT_TYPES.START_CHAT]: {
            buttonText: 'Inicie um chat, <success><strong>indique um amigo</strong></success>.',
            header: 'Inicie um chat, indique um amigo',
            body: 'Quer que seus amigos usem o Expensify também? Basta iniciar um chat com eles e nós cuidaremos do resto.',
        },
        [CONST.REFERRAL_PROGRAM.CONTENT_TYPES.SUBMIT_EXPENSE]: {
            buttonText: 'Enviar uma despesa, <success><strong>indique seu chefe</strong></success>.',
            header: 'Envie uma despesa, indique seu chefe',
            body: 'Quer que seu chefe use o Expensify também? Basta enviar uma despesa para ele e nós cuidaremos do resto.',
        },
        [CONST.REFERRAL_PROGRAM.CONTENT_TYPES.REFER_FRIEND]: {
            header: 'Indique um amigo',
            body: 'Quer que seus amigos usem o Expensify também? Basta conversar, pagar ou dividir uma despesa com eles e nós cuidaremos do resto. Ou simplesmente compartilhe seu link de convite!',
        },
        [CONST.REFERRAL_PROGRAM.CONTENT_TYPES.SHARE_CODE]: {
            buttonText: 'Indique um amigo',
            header: 'Indique um amigo',
            body: 'Quer que seus amigos usem o Expensify também? Basta conversar, pagar ou dividir uma despesa com eles e nós cuidaremos do resto. Ou simplesmente compartilhe seu link de convite!',
        },
        copyReferralLink: 'Copiar link de convite',
    },
    systemChatFooterMessage: {
        [CONST.INTRO_CHOICES.MANAGE_TEAM]: {
            phrase1: 'Converse com seu especialista em configuração em',
            phrase2: 'para ajuda',
        },
        default: {
            phrase1: 'Mensagem',
            phrase2: 'para ajuda com a configuração',
        },
    },
    violations: {
        allTagLevelsRequired: 'Todas as tags são obrigatórias',
        autoReportedRejectedExpense: ({rejectReason, rejectedBy}: ViolationsAutoReportedRejectedExpenseParams) => `${rejectedBy} rejeitou esta despesa com o comentário "${rejectReason}"`,
        billableExpense: 'Faturável não é mais válido',
        cashExpenseWithNoReceipt: ({formattedLimit}: ViolationsCashExpenseWithNoReceiptParams = {}) => `Receipt required${formattedLimit ? `acima de ${formattedLimit}` : ''}`,
        categoryOutOfPolicy: 'Categoria não é mais válida',
        conversionSurcharge: ({surcharge}: ViolationsConversionSurchargeParams) => `Aplicado ${surcharge}% de sobretaxa de conversão`,
        customUnitOutOfPolicy: 'Taxa não válida para este workspace',
        duplicatedTransaction: 'Duplicar',
        fieldRequired: 'Os campos do relatório são obrigatórios',
        futureDate: 'Data futura não permitida',
        invoiceMarkup: ({invoiceMarkup}: ViolationsInvoiceMarkupParams) => `Marcado em ${invoiceMarkup}%`,
        maxAge: ({maxAge}: ViolationsMaxAgeParams) => `Data anterior a ${maxAge} dias`,
        missingCategory: 'Categoria ausente',
        missingComment: 'Descrição necessária para a categoria selecionada',
        missingTag: ({tagName}: ViolationsMissingTagParams = {}) => `Faltando ${tagName ?? 'tag'}`,
        modifiedAmount: ({type, displayPercentVariance}: ViolationsModifiedAmountParams) => {
            switch (type) {
                case 'distance':
                    return 'O valor difere da distância calculada';
                case 'card':
                    return 'Quantia maior que a transação do cartão';
                default:
                    if (displayPercentVariance) {
                        return `Quantia ${displayPercentVariance}% maior que o recibo escaneado`;
                    }
                    return 'Quantia maior que o recibo escaneado';
            }
        },
        modifiedDate: 'A data difere do recibo digitalizado',
        nonExpensiworksExpense: 'Despesa não Expensiworks',
        overAutoApprovalLimit: ({formattedLimit}: ViolationsOverLimitParams) => `Despesa excede o limite de aprovação automática de ${formattedLimit}`,
        overCategoryLimit: ({formattedLimit}: ViolationsOverCategoryLimitParams) => `Quantia acima do limite de ${formattedLimit}/pessoa da categoria`,
        overLimit: ({formattedLimit}: ViolationsOverLimitParams) => `Quantia acima do limite de ${formattedLimit}/pessoa`,
        overLimitAttendee: ({formattedLimit}: ViolationsOverLimitParams) => `Quantia acima do limite de ${formattedLimit}/pessoa`,
        perDayLimit: ({formattedLimit}: ViolationsPerDayLimitParams) => `Quantia acima do limite diário de ${formattedLimit}/pessoa para a categoria`,
        receiptNotSmartScanned:
            'Recibo e detalhes da despesa adicionados manualmente. <a href="https://help.expensify.com/articles/expensify-classic/reports/Automatic-Receipt-Audit">Saiba mais.</a>',
        receiptRequired: ({formattedLimit, category}: ViolationsReceiptRequiredParams) => {
            let message = 'Recibo necessário';
            if (formattedLimit ?? category) {
                message += 'sobre';
                if (formattedLimit) {
                    message += ` ${formattedLimit}`;
                }
                if (category) {
                    message += 'limite de categoria';
                }
            }
            return message;
        },
        prohibitedExpense: ({prohibitedExpenseType}: ViolationsProhibitedExpenseParams) => {
            const preMessage = 'Despesa proibida:';
            switch (prohibitedExpenseType) {
                case 'alcohol':
                    return `${preMessage} álcool`;
                case 'gambling':
                    return `${preMessage} jogos de azar`;
                case 'tobacco':
                    return `${preMessage} tabaco`;
                case 'adultEntertainment':
                    return `${preMessage} entretenimento adulto`;
                case 'hotelIncidentals':
                    return `${preMessage} despesas incidentais de hotel`;
                default:
                    return `${preMessage}${prohibitedExpenseType}`;
            }
        },
        customRules: ({message}: ViolationsCustomRulesParams) => message,
        reviewRequired: 'Revisão necessária',
        rter: ({brokenBankConnection, email, isAdmin, isTransactionOlderThan7Days, member, rterType}: ViolationsRterParams) => {
            if (rterType === CONST.RTER_VIOLATION_TYPES.BROKEN_CARD_CONNECTION_530) {
                return 'Não é possível associar automaticamente o recibo devido a uma conexão bancária interrompida.';
            }
            if (brokenBankConnection || rterType === CONST.RTER_VIOLATION_TYPES.BROKEN_CARD_CONNECTION) {
                return isAdmin
                    ? `Não é possível associar automaticamente o recibo devido a uma conexão bancária interrompida que ${email} precisa corrigir.`
                    : 'Não é possível associar automaticamente o recibo devido a uma conexão bancária interrompida que você precisa corrigir.';
            }
            if (!isTransactionOlderThan7Days) {
                return isAdmin ? `Peça a ${member} para marcar como dinheiro ou espere 7 dias e tente novamente.` : 'Aguardando a fusão com a transação do cartão.';
            }
            return '';
        },
        brokenConnection530Error: 'Recibo pendente devido a conexão bancária interrompida',
        adminBrokenConnectionError: 'Recibo pendente devido a uma conexão bancária interrompida. Por favor, resolva em',
        memberBrokenConnectionError: 'Recibo pendente devido a uma conexão bancária interrompida. Por favor, peça a um administrador do espaço de trabalho para resolver.',
        markAsCashToIgnore: 'Marcar como dinheiro para ignorar e solicitar pagamento.',
        smartscanFailed: ({canEdit = true}) => `Falha na digitalização do recibo.${canEdit ? 'Insira os detalhes manualmente.' : ''}`,
        receiptGeneratedWithAI: 'Recibo potencial gerado por IA',
        someTagLevelsRequired: ({tagName}: ViolationsTagOutOfPolicyParams = {}) => `Faltando ${tagName ?? 'Tag'}`,
        tagOutOfPolicy: ({tagName}: ViolationsTagOutOfPolicyParams = {}) => `${tagName ?? 'Tag'} não é mais válido`,
        taxAmountChanged: 'O valor do imposto foi modificado',
        taxOutOfPolicy: ({taxName}: ViolationsTaxOutOfPolicyParams = {}) => `${taxName ?? 'Imposto'} não é mais válido`,
        taxRateChanged: 'A alíquota de imposto foi modificada',
        taxRequired: 'Taxa de imposto ausente',
        none: 'Nenhum',
        taxCodeToKeep: 'Escolha qual código de imposto manter',
        tagToKeep: 'Escolha qual tag manter',
        isTransactionReimbursable: 'Escolha se a transação é reembolsável',
        merchantToKeep: 'Escolha qual comerciante manter',
        descriptionToKeep: 'Escolha qual descrição manter',
        categoryToKeep: 'Escolha qual categoria manter',
        isTransactionBillable: 'Escolha se a transação é faturável',
        keepThisOne: 'Keep this one',
        confirmDetails: `Confirme os detalhes que você está mantendo`,
        confirmDuplicatesInfo: `As solicitações duplicadas que você não mantiver serão mantidas para o membro excluir.`,
        hold: 'Esta despesa foi colocada em espera',
        resolvedDuplicates: 'resolvido o duplicado',
    },
    reportViolations: {
        [CONST.REPORT_VIOLATIONS.FIELD_REQUIRED]: ({fieldName}: RequiredFieldParams) => `${fieldName} é obrigatório`,
    },
    violationDismissal: {
        rter: {
            manual: 'marcou este recibo como dinheiro vivo',
        },
        duplicatedTransaction: {
            manual: 'resolvido o duplicado',
        },
    },
    videoPlayer: {
        play: 'Jogar',
        pause: 'Pausar',
        fullscreen: 'Tela cheia',
        playbackSpeed: 'Velocidade de reprodução',
        expand: 'Expandir',
        mute: 'Silenciar',
        unmute: 'Reativar som',
        normal: 'Normal',
    },
    exitSurvey: {
        header: 'Antes de você ir',
        reasonPage: {
            title: 'Por favor, nos diga por que você está saindo',
            subtitle: 'Antes de você ir, por favor nos diga por que gostaria de mudar para o Expensify Classic.',
        },
        reasons: {
            [CONST.EXIT_SURVEY.REASONS.FEATURE_NOT_AVAILABLE]: 'Preciso de um recurso que está disponível apenas no Expensify Classic.',
            [CONST.EXIT_SURVEY.REASONS.DONT_UNDERSTAND]: 'Não entendo como usar o New Expensify.',
            [CONST.EXIT_SURVEY.REASONS.PREFER_CLASSIC]: 'Eu entendo como usar o New Expensify, mas eu prefiro o Expensify Classic.',
        },
        prompts: {
            [CONST.EXIT_SURVEY.REASONS.FEATURE_NOT_AVAILABLE]: 'Que recurso você precisa que não está disponível no Novo Expensify?',
            [CONST.EXIT_SURVEY.REASONS.DONT_UNDERSTAND]: 'O que você está tentando fazer?',
            [CONST.EXIT_SURVEY.REASONS.PREFER_CLASSIC]: 'Por que você prefere o Expensify Classic?',
        },
        responsePlaceholder: 'Sua resposta',
        thankYou: 'Obrigado pelo feedback!',
        thankYouSubtitle: 'Suas respostas nos ajudarão a construir um produto melhor para realizar tarefas. Muito obrigado!',
        goToExpensifyClassic: 'Mudar para Expensify Classic',
        offlineTitle: 'Parece que você está preso aqui...',
        offline:
            'Parece que você está offline. Infelizmente, o Expensify Classic não funciona offline, mas o Novo Expensify funciona. Se você preferir usar o Expensify Classic, tente novamente quando tiver uma conexão com a internet.',
        quickTip: 'Dica rápida...',
        quickTipSubTitle: 'Você pode ir direto para o Expensify Classic visitando expensify.com. Adicione aos favoritos para um atalho fácil!',
        bookACall: 'Agendar uma chamada',
        noThanks: 'Não, obrigado.',
        bookACallTitle: 'Gostaria de falar com um gerente de produto?',
        benefits: {
            [CONST.EXIT_SURVEY.BENEFIT.CHATTING_DIRECTLY]: 'Conversando diretamente em despesas e relatórios',
            [CONST.EXIT_SURVEY.BENEFIT.EVERYTHING_MOBILE]: 'Capacidade de fazer tudo no celular',
            [CONST.EXIT_SURVEY.BENEFIT.TRAVEL_EXPENSE]: 'Viagem e despesas na velocidade do chat',
        },
        bookACallTextTop: 'Ao mudar para o Expensify Classic, você perderá:',
        bookACallTextBottom:
            'Estamos ansiosos para fazer uma ligação com você para entender o motivo. Você pode agendar uma chamada com um dos nossos gerentes de produto sêniores para discutir suas necessidades.',
        takeMeToExpensifyClassic: 'Leve-me para o Expensify Classic',
    },
    listBoundary: {
        errorMessage: 'Ocorreu um erro ao carregar mais mensagens',
        tryAgain: 'Tente novamente',
    },
    systemMessage: {
        mergedWithCashTransaction: 'correspondeu um recibo a esta transação',
    },
    subscription: {
        authenticatePaymentCard: 'Autenticar cartão de pagamento',
        mobileReducedFunctionalityMessage: 'Você não pode fazer alterações na sua assinatura no aplicativo móvel.',
        badge: {
            freeTrial: ({numOfDays}: BadgeFreeTrialParams) => `Teste gratuito: ${numOfDays} ${numOfDays === 1 ? 'dia' : 'dias'} restantes`,
        },
        billingBanner: {
            policyOwnerAmountOwed: {
                title: 'Suas informações de pagamento estão desatualizadas',
                subtitle: ({date}: BillingBannerSubtitleWithDateParams) => `Atualize seu cartão de pagamento até ${date} para continuar usando todos os seus recursos favoritos.`,
            },
            policyOwnerAmountOwedOverdue: {
                title: 'Seu pagamento não pôde ser processado',
                subtitle: ({date, purchaseAmountOwed}: BillingBannerOwnerAmountOwedOverdueParams) =>
                    date && purchaseAmountOwed
                        ? `Sua cobrança de ${date} no valor de ${purchaseAmountOwed} não pôde ser processada. Por favor, adicione um cartão de pagamento para quitar o valor devido.`
                        : 'Por favor, adicione um cartão de pagamento para quitar o valor devido.',
            },
            policyOwnerUnderInvoicing: {
                title: 'Suas informações de pagamento estão desatualizadas',
                subtitle: ({date}: BillingBannerSubtitleWithDateParams) => `Seu pagamento está atrasado. Por favor, pague sua fatura até ${date} para evitar a interrupção do serviço.`,
            },
            policyOwnerUnderInvoicingOverdue: {
                title: 'Suas informações de pagamento estão desatualizadas',
                subtitle: 'Seu pagamento está atrasado. Por favor, pague sua fatura.',
            },
            billingDisputePending: {
                title: 'Não foi possível cobrar no seu cartão',
                subtitle: ({amountOwed, cardEnding}: BillingBannerDisputePendingParams) =>
                    `Você contestou a cobrança de ${amountOwed} no cartão com final ${cardEnding}. Sua conta será bloqueada até que a disputa seja resolvida com seu banco.`,
            },
            cardAuthenticationRequired: {
                title: 'Não foi possível cobrar no seu cartão',
                subtitle: ({cardEnding}: BillingBannerCardAuthenticationRequiredParams) =>
                    `Seu cartão de pagamento não foi totalmente autenticado. Por favor, complete o processo de autenticação para ativar seu cartão de pagamento com final ${cardEnding}.`,
            },
            insufficientFunds: {
                title: 'Não foi possível cobrar no seu cartão',
                subtitle: ({amountOwed}: BillingBannerInsufficientFundsParams) =>
                    `Seu cartão de pagamento foi recusado devido a fundos insuficientes. Por favor, tente novamente ou adicione um novo cartão de pagamento para quitar seu saldo pendente de ${amountOwed}.`,
            },
            cardExpired: {
                title: 'Não foi possível cobrar no seu cartão',
                subtitle: ({amountOwed}: BillingBannerCardExpiredParams) =>
                    `Seu cartão de pagamento expirou. Por favor, adicione um novo cartão de pagamento para quitar seu saldo pendente de ${amountOwed}.`,
            },
            cardExpireSoon: {
                title: 'Seu cartão está prestes a expirar em breve',
                subtitle: 'Seu cartão de pagamento expirará no final deste mês. Clique no menu de três pontos abaixo para atualizá-lo e continuar usando todos os seus recursos favoritos.',
            },
            retryBillingSuccess: {
                title: 'Sucesso!',
                subtitle: 'Seu cartão foi cobrado com sucesso.',
            },
            retryBillingError: {
                title: 'Não foi possível cobrar no seu cartão',
                subtitle:
                    'Antes de tentar novamente, por favor, ligue diretamente para o seu banco para autorizar cobranças da Expensify e remover quaisquer bloqueios. Caso contrário, tente adicionar um cartão de pagamento diferente.',
            },
            cardOnDispute: ({amountOwed, cardEnding}: BillingBannerCardOnDisputeParams) =>
                `Você contestou a cobrança de ${amountOwed} no cartão com final ${cardEnding}. Sua conta será bloqueada até que a disputa seja resolvida com seu banco.`,
            preTrial: {
                title: 'Inicie uma avaliação gratuita',
                subtitleStart: 'Como próximo passo,',
                subtitleLink: 'complete sua lista de verificação de configuração',
                subtitleEnd: 'para que sua equipe possa começar a registrar despesas.',
            },
            trialStarted: {
                title: ({numOfDays}: TrialStartedTitleParams) => `Teste: ${numOfDays} ${numOfDays === 1 ? 'dia' : 'dias'} restantes!`,
                subtitle: 'Adicione um cartão de pagamento para continuar usando todos os seus recursos favoritos.',
            },
            trialEnded: {
                title: 'Seu teste gratuito terminou',
                subtitle: 'Adicione um cartão de pagamento para continuar usando todos os seus recursos favoritos.',
            },
            earlyDiscount: {
                claimOffer: 'Resgatar oferta',
                noThanks: 'Não, obrigado.',
                subscriptionPageTitle: ({discountType}: EarlyDiscountTitleParams) =>
                    `<strong>${discountType}% de desconto no seu primeiro ano!</strong> Basta adicionar um cartão de pagamento e iniciar uma assinatura anual.`,
                onboardingChatTitle: ({discountType}: EarlyDiscountTitleParams) => `Oferta por tempo limitado: ${discountType}% de desconto no seu primeiro ano!`,
                subtitle: ({days, hours, minutes, seconds}: EarlyDiscountSubtitleParams) => `Reivindicar dentro de ${days > 0 ? `${days}d :` : ''}${hours}h : ${minutes}m : ${seconds}s`,
            },
        },
        cardSection: {
            title: 'Pagamento',
            subtitle: 'Adicione um cartão para pagar sua assinatura do Expensify.',
            addCardButton: 'Adicionar cartão de pagamento',
            cardNextPayment: ({nextPaymentDate}: CardNextPaymentParams) => `Sua próxima data de pagamento é ${nextPaymentDate}.`,
            cardEnding: ({cardNumber}: CardEndingParams) => `Cartão com final ${cardNumber}`,
            cardInfo: ({name, expiration, currency}: CardInfoParams) => `Nome: ${name}, Validade: ${expiration}, Moeda: ${currency}`,
            changeCard: 'Alterar cartão de pagamento',
            changeCurrency: 'Alterar moeda de pagamento',
            cardNotFound: 'Nenhum cartão de pagamento adicionado',
            retryPaymentButton: 'Tentar novamente o pagamento',
            authenticatePayment: 'Autenticar pagamento',
            requestRefund: 'Solicitar reembolso',
            requestRefundModal: {
                full: 'Obter um reembolso é fácil, basta rebaixar sua conta antes da próxima data de cobrança e você receberá um reembolso. <br /> <br /> Atenção: Rebaixar sua conta significa que seu(s) espaço(s) de trabalho será(ão) excluído(s). Esta ação não pode ser desfeita, mas você sempre pode criar um novo espaço de trabalho se mudar de ideia.',
                confirm: 'Excluir espaço(s) de trabalho e rebaixar',
            },
            viewPaymentHistory: 'Ver histórico de pagamentos',
        },
        yourPlan: {
            title: 'Seu plano',
            exploreAllPlans: 'Explore todos os planos',
            customPricing: 'Preços personalizados',
            asLowAs: ({price}: YourPlanPriceValueParams) => `a partir de ${price} por membro ativo/mês`,
            pricePerMemberMonth: ({price}: YourPlanPriceValueParams) => `${price} por membro/mês`,
            pricePerMemberPerMonth: ({price}: YourPlanPriceValueParams) => `${price} por membro por mês`,
            perMemberMonth: 'por membro/mês',
            collect: {
                title: 'Coletar',
                description: 'O plano para pequenas empresas que oferece despesas, viagens e chat.',
                priceAnnual: ({lower, upper}: YourPlanPriceParams) => `De ${lower}/membro ativo com o Expensify Card, ${upper}/membro ativo sem o Expensify Card.`,
                pricePayPerUse: ({lower, upper}: YourPlanPriceParams) => `De ${lower}/membro ativo com o Expensify Card, ${upper}/membro ativo sem o Expensify Card.`,
                benefit1: 'Digitalização de recibos',
                benefit2: 'Reembolsos',
                benefit3: 'Gerenciamento de cartões corporativos',
                benefit4: 'Aprovações de despesas e viagens',
                benefit5: 'Reserva de viagem e regras',
                benefit6: 'Integrações QuickBooks/Xero',
                benefit7: 'Converse sobre despesas, relatórios e salas',
                benefit8: 'Suporte humano e de IA',
            },
            control: {
                title: 'Controle',
                description: 'Despesa, viagem e chat para grandes empresas.',
                priceAnnual: ({lower, upper}: YourPlanPriceParams) => `De ${lower}/membro ativo com o Expensify Card, ${upper}/membro ativo sem o Expensify Card.`,
                pricePayPerUse: ({lower, upper}: YourPlanPriceParams) => `De ${lower}/membro ativo com o Expensify Card, ${upper}/membro ativo sem o Expensify Card.`,
                benefit1: 'Tudo no plano Collect',
                benefit2: 'Fluxos de aprovação em múltiplos níveis',
                benefit3: 'Regras de despesas personalizadas',
                benefit4: 'Integrações ERP (NetSuite, Sage Intacct, Oracle)',
                benefit5: 'Integrações de RH (Workday, Certinia)',
                benefit6: 'SAML/SSO',
                benefit7: 'Insights e relatórios personalizados',
                benefit8: 'Orçamento',
            },
            thisIsYourCurrentPlan: 'Este é o seu plano atual',
            downgrade: 'Fazer downgrade para Collect',
            upgrade: 'Atualizar para Control',
            addMembers: 'Adicionar membros',
            saveWithExpensifyTitle: 'Economize com o Expensify Card',
            saveWithExpensifyDescription: 'Use nosso calculador de economia para ver como o cashback do Expensify Card pode reduzir sua fatura do Expensify.',
            saveWithExpensifyButton: 'Saiba mais',
        },
        compareModal: {
            comparePlans: 'Comparar Planos',
            unlockTheFeatures: 'Desbloqueie os recursos que você precisa com o plano certo para você.',
            viewOurPricing: 'Veja nossa página de preços',
            forACompleteFeatureBreakdown: 'para uma análise completa dos recursos de cada um dos nossos planos.',
        },
        details: {
            title: 'Detalhes da assinatura',
            annual: 'Assinatura anual',
            taxExempt: 'Solicitar status de isenção de impostos',
            taxExemptEnabled: 'Isento de impostos',
            taxExemptStatus: 'Status de isenção de impostos',
            payPerUse: 'Pagamento por uso',
            subscriptionSize: 'Tamanho da assinatura',
            headsUp:
                'Atenção: Se você não definir o tamanho da sua assinatura agora, nós a definiremos automaticamente com base no número de membros ativos do seu primeiro mês. Você estará então comprometido a pagar por pelo menos esse número de membros pelos próximos 12 meses. Você pode aumentar o tamanho da sua assinatura a qualquer momento, mas não pode diminuí-la até que sua assinatura termine.',
            zeroCommitment: 'Zero compromisso na taxa de assinatura anual com desconto',
        },
        subscriptionSize: {
            title: 'Tamanho da assinatura',
            yourSize: 'O tamanho da sua assinatura é o número de vagas disponíveis que podem ser preenchidas por qualquer membro ativo em um determinado mês.',
            eachMonth:
                'Todo mês, sua assinatura cobre até o número de membros ativos definido acima. Sempre que você aumentar o tamanho da sua assinatura, começará uma nova assinatura de 12 meses nesse novo tamanho.',
            note: 'Nota: Um membro ativo é qualquer pessoa que tenha criado, editado, enviado, aprovado, reembolsado ou exportado dados de despesas vinculados ao espaço de trabalho da sua empresa.',
            confirmDetails: 'Confirme os detalhes da sua nova assinatura anual:',
            subscriptionSize: 'Tamanho da assinatura',
            activeMembers: ({size}: SubscriptionSizeParams) => `${size} membros ativos/mês`,
            subscriptionRenews: 'Assinatura renova-se',
            youCantDowngrade: 'Você não pode fazer downgrade durante sua assinatura anual.',
            youAlreadyCommitted: ({size, date}: SubscriptionCommitmentParams) =>
                `Você já se comprometeu com uma assinatura anual de ${size} membros ativos por mês até ${date}. Você pode mudar para uma assinatura de pagamento por uso em ${date} desativando a renovação automática.`,
            error: {
                size: 'Por favor, insira um tamanho de assinatura válido.',
                sameSize: 'Por favor, insira um número diferente do tamanho atual da sua assinatura.',
            },
        },
        paymentCard: {
            addPaymentCard: 'Adicionar cartão de pagamento',
            enterPaymentCardDetails: 'Insira os detalhes do seu cartão de pagamento',
            security: 'A Expensify está em conformidade com PCI-DSS, usa criptografia de nível bancário e utiliza infraestrutura redundante para proteger seus dados.',
            learnMoreAboutSecurity: 'Saiba mais sobre nossa segurança.',
        },
        subscriptionSettings: {
            title: 'Configurações de assinatura',
            summary: ({subscriptionType, subscriptionSize, autoRenew, autoIncrease}: SubscriptionSettingsSummaryParams) =>
                `Tipo de assinatura: ${subscriptionType}, Tamanho da assinatura: ${subscriptionSize}, Renovação automática: ${autoRenew}, Aumento automático de assentos anuais: ${autoIncrease}`,
            none: 'none',
            on: 'em',
            off: 'desligado',
            annual: 'Anual',
            autoRenew: 'Renovação automática',
            autoIncrease: 'Aumento automático de assentos anuais',
            saveUpTo: ({amountWithCurrency}: SubscriptionSettingsSaveUpToParams) => `Economize até ${amountWithCurrency}/mês por membro ativo`,
            automaticallyIncrease:
                'Aumente automaticamente seus assentos anuais para acomodar membros ativos que excedam o tamanho da sua assinatura. Nota: Isso estenderá a data de término da sua assinatura anual.',
            disableAutoRenew: 'Desativar renovação automática',
            helpUsImprove: 'Ajude-nos a melhorar o Expensify',
            whatsMainReason: 'Qual é o principal motivo para você desativar a renovação automática?',
            renewsOn: ({date}: SubscriptionSettingsRenewsOnParams) => `Renova em ${date}.`,
            pricingConfiguration: 'O preço depende da configuração. Para o menor preço, escolha uma assinatura anual e obtenha o Expensify Card.',
            learnMore: {
                part1: 'Saiba mais em nosso',
                pricingPage: 'página de preços',
                part2: 'ou converse com nossa equipe no seu',
                adminsRoom: '#admins room.',
            },
            estimatedPrice: 'Preço estimado',
            changesBasedOn: 'Isso muda com base no uso do seu Expensify Card e nas opções de assinatura abaixo.',
        },
        requestEarlyCancellation: {
            title: 'Solicitar cancelamento antecipado',
            subtitle: 'Qual é o principal motivo pelo qual você está solicitando o cancelamento antecipado?',
            subscriptionCanceled: {
                title: 'Assinatura cancelada',
                subtitle: 'Sua assinatura anual foi cancelada.',
                info: 'Se você quiser continuar usando seu(s) espaço(s) de trabalho em uma base de pagamento por uso, está tudo certo.',
                preventFutureActivity: ({workspacesListRoute}: WorkspacesListRouteParams) =>
                    `Se você deseja evitar atividades e cobranças futuras, você deve <a href="${workspacesListRoute}">excluir seu(s) espaço(s) de trabalho</a>. Observe que, ao excluir seu(s) workspace(s), você será cobrado por qualquer atividade pendente que tenha ocorrido durante o mês corrente.`,
            },
            requestSubmitted: {
                title: 'Solicitação enviada',
                subtitle: {
                    part1: 'Obrigado por nos informar que você está interessado em cancelar sua assinatura. Estamos revisando sua solicitação e entraremos em contato em breve através do seu chat com',
                    link: 'Concierge',
                    part2: '.',
                },
            },
            acknowledgement: `Ao solicitar o cancelamento antecipado, reconheço e concordo que a Expensify não tem obrigação de atender a tal solicitação sob a Expensify.<a href=${CONST.OLD_DOT_PUBLIC_URLS.TERMS_URL}>Termos de Serviço</a>ou outro acordo de serviços aplicável entre mim e a Expensify e que a Expensify mantém a discrição exclusiva em relação à concessão de qualquer solicitação desse tipo.`,
        },
    },
    feedbackSurvey: {
        tooLimited: 'A funcionalidade precisa de melhorias',
        tooExpensive: 'Muito caro',
        inadequateSupport: 'Suporte ao cliente inadequado',
        businessClosing: 'Empresa fechando, reduzindo ou adquirida',
        additionalInfoTitle: 'Para qual software você está migrando e por quê?',
        additionalInfoInputLabel: 'Sua resposta',
    },
    roomChangeLog: {
        updateRoomDescription: 'defina a descrição da sala para:',
        clearRoomDescription: 'limpou a descrição da sala',
    },
    delegate: {
        switchAccount: 'Alternar contas:',
        copilotDelegatedAccess: 'Copilot: Acesso delegado',
        copilotDelegatedAccessDescription: 'Permitir que outros membros acessem sua conta.',
        addCopilot: 'Adicionar copiloto',
        membersCanAccessYourAccount: 'Esses membros podem acessar sua conta:',
        youCanAccessTheseAccounts: 'Você pode acessar essas contas através do alternador de contas:',
        role: ({role}: OptionalParam<DelegateRoleParams> = {}) => {
            switch (role) {
                case CONST.DELEGATE_ROLE.ALL:
                    return 'Cheio';
                case CONST.DELEGATE_ROLE.SUBMITTER:
                    return 'Limitado';
                default:
                    return '';
            }
        },
        genericError: 'Ops, algo deu errado. Por favor, tente novamente.',
        onBehalfOfMessage: ({delegator}: DelegatorParams) => `em nome de ${delegator}`,
        accessLevel: 'Nível de acesso',
        confirmCopilot: 'Confirme seu copiloto abaixo.',
        accessLevelDescription: 'Escolha um nível de acesso abaixo. Tanto o acesso Completo quanto o Limitado permitem que copilotos vejam todas as conversas e despesas.',
        roleDescription: ({role}: OptionalParam<DelegateRoleParams> = {}) => {
            switch (role) {
                case CONST.DELEGATE_ROLE.ALL:
                    return 'Permitir que outro membro realize todas as ações em sua conta, em seu nome. Inclui bate-papo, envios, aprovações, pagamentos, atualizações de configurações e mais.';
                case CONST.DELEGATE_ROLE.SUBMITTER:
                    return 'Permita que outro membro execute a maioria das ações em sua conta, em seu nome. Exclui aprovações, pagamentos, rejeições e bloqueios.';
                default:
                    return '';
            }
        },
        removeCopilot: 'Remover copilot',
        removeCopilotConfirmation: 'Tem certeza de que deseja remover este copiloto?',
        changeAccessLevel: 'Alterar nível de acesso',
        makeSureItIsYou: 'Vamos garantir que é você',
        enterMagicCode: ({contactMethod}: EnterMagicCodeParams) =>
            `Por favor, insira o código mágico enviado para ${contactMethod} para adicionar um copiloto. Ele deve chegar em um ou dois minutos.`,
        enterMagicCodeUpdate: ({contactMethod}: EnterMagicCodeParams) => `Por favor, insira o código mágico enviado para ${contactMethod} para atualizar seu copiloto.`,
        notAllowed: 'Não tão rápido...',
        noAccessMessage: 'Como copiloto, você não tem acesso a esta página. Desculpe!',
        notAllowedMessageStart: `Como um(a)`,
        notAllowedMessageHyperLinked: 'copilot',
        notAllowedMessageEnd: ({accountOwnerEmail}: AccountOwnerParams) => `para ${accountOwnerEmail}, você não tem permissão para realizar esta ação. Desculpe!`,
        copilotAccess: 'Acesso ao Copilot',
    },
    debug: {
        debug: 'Debug',
        details: 'Detalhes',
        JSON: 'JSON',
        reportActions: 'Ações',
        reportActionPreview: 'Visualizar',
        nothingToPreview: 'Nada para visualizar',
        editJson: 'Editar JSON:',
        preview: 'Pré-visualização:',
        missingProperty: ({propertyName}: MissingPropertyParams) => `Faltando ${propertyName}`,
        invalidProperty: ({propertyName, expectedType}: InvalidPropertyParams) => `Propriedade inválida: ${propertyName} - Esperado: ${expectedType}`,
        invalidValue: ({expectedValues}: InvalidValueParams) => `Valor inválido - Esperado: ${expectedValues}`,
        missingValue: 'Valor ausente',
        createReportAction: 'Criar Ação de Relatório',
        reportAction: 'Relatar Ação',
        report: 'Relatório',
        transaction: 'Transação',
        violations: 'Violações',
        transactionViolation: 'Violação de Transação',
        hint: 'As alterações de dados não serão enviadas para o backend',
        textFields: 'Campos de texto',
        numberFields: 'Campos numéricos',
        booleanFields: 'Campos booleanos',
        constantFields: 'Campos constantes',
        dateTimeFields: 'Campos DateTime',
        date: 'Data',
        time: 'Tempo',
        none: 'Nenhum',
        visibleInLHN: 'Visível no LHN',
        GBR: 'GBR',
        RBR: 'RBR',
        true: 'true',
        false: 'false',
        viewReport: 'Visualizar Relatório',
        viewTransaction: 'Ver transação',
        createTransactionViolation: 'Criar violação de transação',
        reasonVisibleInLHN: {
            hasDraftComment: 'Tem comentário rascunho',
            hasGBR: 'Possui GBR',
            hasRBR: 'Possui RBR',
            pinnedByUser: 'Fixado por membro',
            hasIOUViolations: 'Possui violações de IOU',
            hasAddWorkspaceRoomErrors: 'Tem erros ao adicionar a sala do espaço de trabalho',
            isUnread: 'Está não lido (modo de foco)',
            isArchived: 'Está arquivado (modo mais recente)',
            isSelfDM: 'É auto DM',
            isFocused: 'Está temporariamente focado',
        },
        reasonGBR: {
            hasJoinRequest: 'Tem solicitação de entrada (sala de administração)',
            isUnreadWithMention: 'Está não lido com menção',
            isWaitingForAssigneeToCompleteAction: 'Está aguardando o responsável concluir a ação',
            hasChildReportAwaitingAction: 'Tem um relatório infantil aguardando ação',
            hasMissingInvoiceBankAccount: 'Falta a conta bancária da fatura',
        },
        reasonRBR: {
            hasErrors: 'Tem erros nos dados do relatório ou nas ações do relatório',
            hasViolations: 'Tem violações',
            hasTransactionThreadViolations: 'Tem violações de thread de transação',
        },
        indicatorStatus: {
            theresAReportAwaitingAction: 'Há um relatório aguardando ação',
            theresAReportWithErrors: 'Há um relatório com erros',
            theresAWorkspaceWithCustomUnitsErrors: 'Há um espaço de trabalho com erros de unidades personalizadas',
            theresAProblemWithAWorkspaceMember: 'Há um problema com um membro do espaço de trabalho',
            theresAProblemWithAWorkspaceQBOExport: 'Houve um problema com a configuração de exportação da conexão do espaço de trabalho.',
            theresAProblemWithAContactMethod: 'Há um problema com um método de contato',
            aContactMethodRequiresVerification: 'Um método de contato requer verificação',
            theresAProblemWithAPaymentMethod: 'Há um problema com um método de pagamento',
            theresAProblemWithAWorkspace: 'Há um problema com um espaço de trabalho',
            theresAProblemWithYourReimbursementAccount: 'Há um problema com sua conta de reembolso',
            theresABillingProblemWithYourSubscription: 'Há um problema de cobrança com a sua assinatura',
            yourSubscriptionHasBeenSuccessfullyRenewed: 'Sua assinatura foi renovada com sucesso',
            theresWasAProblemDuringAWorkspaceConnectionSync: 'Houve um problema durante a sincronização de conexão do espaço de trabalho',
            theresAProblemWithYourWallet: 'Há um problema com sua carteira',
            theresAProblemWithYourWalletTerms: 'Há um problema com os termos da sua carteira',
        },
    },
    emptySearchView: {
        takeATestDrive: 'Faça um test drive',
    },
    migratedUserWelcomeModal: {
        title: 'Viagens e despesas, na velocidade do chat',
        subtitle: 'O novo Expensify tem a mesma ótima automação, mas agora com uma colaboração incrível:',
        confirmText: 'Vamos lá!',
        features: {
            chat: '<strong>Converse diretamente em qualquer despesa</strong>, relatório ou espaço de trabalho',
            scanReceipt: '<strong>Escaneie recibos</strong> e receba o reembolso',
            crossPlatform: 'Faça <strong>tudo</strong> do seu telefone ou navegador',
        },
    },
    productTrainingTooltip: {
        // TODO: CONCIERGE_LHN_GBR tooltip will be replaced by a tooltip in the #admins room
        // https://github.com/Expensify/App/issues/57045#issuecomment-2701455668
        conciergeLHNGBR: '<tooltip>Comece <strong>aqui!</strong></tooltip>',
        saveSearchTooltip: '<tooltip><strong>Renomeie suas buscas salvas</strong> aqui!</tooltip>',
        globalCreateTooltip: '<tooltip><strong>Crie despesas</strong>, comece um bate-papo,\ne mais. Experimente!</tooltip>',
        bottomNavInboxTooltip: '<tooltip>Veja o que <strong>precisa da sua atenção</strong>\ne <strong>converse sobre despesas.</strong></tooltip>',
        workspaceChatTooltip: '<tooltip>Converse com os <strong>aprovadores</strong></tooltip>',
        GBRRBRChat: '<tooltip>Você verá 🟢 nas <strong>ações a serem tomadas</strong>\ne 🔴 nos <strong>itens a revisar.</strong></tooltip>',
        accountSwitcher: '<tooltip>Acesse suas <strong>contas Copilot</strong> aqui</tooltip>',
        expenseReportsFilter: '<tooltip>Bem-vindo! Encontre todos os\n<strong>relatórios da sua empresa</strong> aqui.</tooltip>',
        scanTestTooltip: {
            main: '<tooltip><strong>Escaneie nosso recibo de teste</strong> para ver como funciona!</tooltip>',
            manager: '<tooltip>Escolha nosso <strong>gerente de teste</strong> para experimentar!</tooltip>',
            confirmation: '<tooltip>Agora, <strong>envie sua despesa</strong> e veja\na mágica acontecer!</tooltip>',
            tryItOut: 'Experimentar',
            noThanks: 'Não, obrigado',
        },
        outstandingFilter: '<tooltip>Filtrar despesas\nque <strong>precisam de aprovação</strong></tooltip>',
        scanTestDriveTooltip: '<tooltip>Envie este recibo para\n<strong>concluir o teste!</strong></tooltip>',
    },
    discardChangesConfirmation: {
        title: 'Descartar alterações?',
        body: 'Tem certeza de que deseja descartar as alterações que fez?',
        confirmText: 'Descartar alterações',
    },
    scheduledCall: {
        book: {
            title: 'Agendar chamada',
            description: 'Encontre um horário que funcione para você.',
            slots: 'Horários disponíveis para',
        },
        confirmation: {
            title: 'Confirmar chamada',
            description: 'Certifique-se de que os detalhes abaixo estão corretos para você. Assim que você confirmar a chamada, enviaremos um convite com mais informações.',
            setupSpecialist: 'Seu especialista em configuração',
            meetingLength: 'Duração da reunião',
            dateTime: 'Data e hora',
            minutes: '30 minutos',
        },
        callScheduled: 'Chamada agendada',
    },
    autoSubmitModal: {
        title: 'Tudo pronto e enviado!',
        description: 'Todos os avisos e violações foram resolvidos, então:',
        submittedExpensesTitle: 'Estas despesas foram enviadas',
        submittedExpensesDescription: 'Essas despesas foram enviadas para o seu aprovador, mas ainda podem ser editadas até serem aprovadas.',
        pendingExpensesTitle: 'Despesas pendentes foram movidas',
        pendingExpensesDescription: 'Quaisquer despesas pendentes do cartão foram movidas para um relatório separado até serem lançadas.',
    },
    testDrive: {
        quickAction: {
            takeATwoMinuteTestDrive: 'Faça um test drive de 2 minutos',
        },
        modal: {
            title: 'Faça um test drive conosco',
            description: 'Faça um rápido tour pelo produto para se atualizar rapidamente. Sem paradas necessárias!',
            confirmText: 'Iniciar test drive',
            helpText: 'Pular',
            employee: {
                description:
                    '<muted-text>Ganhe <strong>3 meses gratuitos de Expensify</strong> para sua equipe! Basta inserir o e-mail do seu chefe abaixo e enviar uma despesa de teste.</muted-text>',
                email: 'Digite o e-mail do seu chefe',
                error: 'Esse membro possui um espaço de trabalho, por favor insira um novo membro para testar.',
            },
        },
        banner: {
            currentlyTestDrivingExpensify: 'Você está atualmente testando o Expensify',
            readyForTheRealThing: 'Pronto para a coisa real?',
            getStarted: 'Comece agora',
        },
        employeeInviteMessage: ({name}: EmployeeInviteMessageParams) =>
            `# ${name} convidou você para experimentar o Expensify\nEi! Acabei de conseguir *3 meses grátis* para testarmos o Expensify, a maneira mais rápida de lidar com despesas.\n\nAqui está um *recibo de teste* para mostrar como funciona:`,
    },
};
// IMPORTANT: This line is manually replaced in generate translation files by scripts/generateTranslations.ts,
// so if you change it here, please update it there as well.
export default translations satisfies TranslationDeepObject<typeof en>;<|MERGE_RESOLUTION|>--- conflicted
+++ resolved
@@ -1844,13 +1844,8 @@
         expensifyWallet: 'Expensify Wallet (Beta)',
         sendAndReceiveMoney: 'Envie e receba dinheiro com amigos. Apenas contas bancárias dos EUA.',
         enableWallet: 'Ativar carteira',
-<<<<<<< HEAD
-        addBankAccountToSendAndReceive: 'Receba reembolso pelas despesas que você enviar para um espaço de trabalho.',
-        addBankAccount: 'Adicionar conta bancária',
+        addBankAccountToSendAndReceive: 'Adicione uma conta bancária para fazer ou receber pagamentos.',
         addDebitOrCreditCard: 'Adicionar cartão de débito ou crédito',
-=======
-        addBankAccountToSendAndReceive: 'Adicione uma conta bancária para fazer ou receber pagamentos.',
->>>>>>> a23ee2d6
         assignedCards: 'Cartões atribuídos',
         assignedCardsDescription: 'Estes são cartões atribuídos por um administrador de espaço de trabalho para gerenciar os gastos da empresa.',
         expensifyCard: 'Expensify Card',
