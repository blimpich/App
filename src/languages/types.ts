import type {OnyxEntry} from 'react-native-onyx';
import type {ReportAction} from '@src/types/onyx';
import type {Unit} from '@src/types/onyx/Policy';
import type en from './en';

type AddressLineParams = {
    lineNumber: number;
};

type CharacterLimitParams = {
    limit: number;
};

type ZipCodeExampleFormatParams = {
    zipSampleFormat: string;
};

type LoggedInAsParams = {
    email: string;
};

type NewFaceEnterMagicCodeParams = {
    login: string;
};

type WelcomeEnterMagicCodeParams = {
    login: string;
};

type AlreadySignedInParams = {
    email: string;
};

type GoBackMessageParams = {
    provider: string;
};

type LocalTimeParams = {
    user: string;
    time: string;
};

type EditActionParams = {
    action: OnyxEntry<ReportAction>;
};

type DeleteActionParams = {
    action: OnyxEntry<ReportAction>;
};

type DeleteConfirmationParams = {
    action: OnyxEntry<ReportAction>;
};

type BeginningOfChatHistoryDomainRoomPartOneParams = {
    domainRoom: string;
};

type BeginningOfChatHistoryAdminRoomPartOneParams = {
    workspaceName: string;
};

type BeginningOfChatHistoryAnnounceRoomPartOneParams = {
    workspaceName: string;
};

type BeginningOfChatHistoryAnnounceRoomPartTwo = {
    workspaceName: string;
};

type WelcomeToRoomParams = {
    roomName: string;
};

type UsePlusButtonParams = {
    additionalText: string;
};

type ReportArchiveReasonsClosedParams = {
    displayName: string;
};

type ReportArchiveReasonsMergedParams = {
    displayName: string;
    oldDisplayName: string;
};

type ReportArchiveReasonsRemovedFromPolicyParams = {
    displayName: string;
    policyName: string;
    shouldUseYou?: boolean;
};

type ReportArchiveReasonsPolicyDeletedParams = {
    policyName: string;
};

type RequestCountParams = {
    count: number;
    scanningReceipts: number;
    pendingReceipts: number;
};

type SettleExpensifyCardParams = {
    formattedAmount: string;
};

type RequestAmountParams = {amount: string};

type RequestedAmountMessageParams = {formattedAmount: string; comment?: string};

type SplitAmountParams = {amount: string};

type DidSplitAmountMessageParams = {formattedAmount: string; comment: string};

type UserSplitParams = {amount: string};

type PayerOwesAmountParams = {payer: string; amount: number | string; comment?: string};

type PayerOwesParams = {payer: string};

type PayerPaidAmountParams = {payer?: string; amount: number | string};

type ApprovedAmountParams = {amount: number | string};

type ManagerApprovedParams = {manager: string};

type ManagerApprovedAmountParams = {manager: string; amount: number | string};

type PayerPaidParams = {payer: string};

type PayerSettledParams = {amount: number | string};

type WaitingOnBankAccountParams = {submitterDisplayName: string};

type CanceledRequestParams = {amount: string; submitterDisplayName: string};

type AdminCanceledRequestParams = {manager: string; amount: string};

type SettledAfterAddedBankAccountParams = {submitterDisplayName: string; amount: string};

type PaidElsewhereWithAmountParams = {payer?: string; amount: string};

type PaidWithExpensifyWithAmountParams = {payer?: string; amount: string};

type ThreadRequestReportNameParams = {formattedAmount: string; comment: string};

type ThreadSentMoneyReportNameParams = {formattedAmount: string; comment: string};

type SizeExceededParams = {maxUploadSizeInMB: number};

type ResolutionConstraintsParams = {minHeightInPx: number; minWidthInPx: number; maxHeightInPx: number; maxWidthInPx: number};

type NotAllowedExtensionParams = {allowedExtensions: string[]};

type EnterMagicCodeParams = {contactMethod: string};

type TransferParams = {amount: string};

type InstantSummaryParams = {rate: string; minAmount: string};

type NotYouParams = {user: string};

type DateShouldBeBeforeParams = {dateString: string};

type DateShouldBeAfterParams = {dateString: string};

type WeSentYouMagicSignInLinkParams = {login: string; loginType: string};

type ToValidateLoginParams = {primaryLogin: string; secondaryLogin: string};

type NoLongerHaveAccessParams = {primaryLogin: string};

type OurEmailProviderParams = {login: string};

type ConfirmThatParams = {login: string};

type UntilTimeParams = {time: string};

type StepCounterParams = {step: number; total?: number; text?: string};

type UserIsAlreadyMemberParams = {login: string; name: string};

type GoToRoomParams = {roomName: string};

type WelcomeNoteParams = {workspaceName: string};

type RoomNameReservedErrorParams = {reservedName: string};

type RenamedRoomActionParams = {oldName: string; newName: string};

type RoomRenamedToParams = {newName: string};

type OOOEventSummaryFullDayParams = {summary: string; dayCount: number; date: string};

type OOOEventSummaryPartialDayParams = {summary: string; timePeriod: string; date: string};

type ParentNavigationSummaryParams = {reportName?: string; workspaceName?: string};

type SetTheRequestParams = {valueName: string; newValueToDisplay: string};

type SetTheDistanceParams = {newDistanceToDisplay: string; newAmountToDisplay: string};

type RemovedTheRequestParams = {valueName: string; oldValueToDisplay: string};

type UpdatedTheRequestParams = {valueName: string; newValueToDisplay: string; oldValueToDisplay: string};

type UpdatedTheDistanceParams = {newDistanceToDisplay: string; oldDistanceToDisplay: string; newAmountToDisplay: string; oldAmountToDisplay: string};

type FormattedMaxLengthParams = {formattedMaxLength: string};

type WalletProgramParams = {walletProgram: string};

type ViolationsAutoReportedRejectedExpenseParams = {rejectedBy: string; rejectReason: string};

type ViolationsCashExpenseWithNoReceiptParams = {formattedLimit?: string};

type ViolationsConversionSurchargeParams = {surcharge?: number};

type ViolationsInvoiceMarkupParams = {invoiceMarkup?: number};

type ViolationsMaxAgeParams = {maxAge: number};

type ViolationsMissingTagParams = {tagName?: string};

type ViolationsOverAutoApprovalLimitParams = {formattedLimit?: string};

type ViolationsOverCategoryLimitParams = {formattedLimit?: string};

type ViolationsOverLimitParams = {formattedLimit?: string};

type ViolationsPerDayLimitParams = {formattedLimit?: string};

type ViolationsReceiptRequiredParams = {formattedLimit?: string; category?: string};

type ViolationsRterParams = {
    brokenBankConnection: boolean;
    isAdmin: boolean;
    email?: string;
    isTransactionOlderThan7Days: boolean;
    member?: string;
};

type ViolationsTagOutOfPolicyParams = {tagName?: string};

type ViolationsTaxOutOfPolicyParams = {taxName?: string};

type PaySomeoneParams = {name?: string};

type TaskCreatedActionParams = {title: string};

/* Translation Object types */
// eslint-disable-next-line @typescript-eslint/no-explicit-any
type TranslationBaseValue = string | string[] | ((...args: any[]) => string);

type TranslationBase = {[key: string]: TranslationBaseValue | TranslationBase};

/* Flat Translation Object types */
// Flattens an object and returns concatenations of all the keys of nested objects
type FlattenObject<TObject, TPrefix extends string = ''> = {
    // eslint-disable-next-line @typescript-eslint/no-explicit-any
    [TKey in keyof TObject]: TObject[TKey] extends (...args: any[]) => any
        ? `${TPrefix}${TKey & string}`
        : // eslint-disable-next-line @typescript-eslint/no-explicit-any
        TObject[TKey] extends any[]
        ? `${TPrefix}${TKey & string}`
        : // eslint-disable-next-line @typescript-eslint/ban-types
        TObject[TKey] extends object
        ? FlattenObject<TObject[TKey], `${TPrefix}${TKey & string}.`>
        : `${TPrefix}${TKey & string}`;
}[keyof TObject];

// Retrieves a type for a given key path (calculated from the type above)
type TranslateType<TObject, TPath extends string> = TPath extends keyof TObject
    ? TObject[TPath]
    : TPath extends `${infer TKey}.${infer TRest}`
    ? TKey extends keyof TObject
        ? TranslateType<TObject[TKey], TRest>
        : never
    : never;

type EnglishTranslation = typeof en;

type TranslationPaths = FlattenObject<EnglishTranslation>;

type TranslationFlatObject = {
    [TKey in TranslationPaths]: TranslateType<EnglishTranslation, TKey>;
};

type TermsParams = {amount: string};

type ElectronicFundsParams = {percentage: string; amount: string};

type LogSizeParams = {size: number};

type HeldRequestParams = {comment: string};

type DistanceRateOperationsParams = {count: number};

type ReimbursementRateParams = {unit: Unit};

export type {
    AddressLineParams,
    AdminCanceledRequestParams,
    AlreadySignedInParams,
<<<<<<< HEAD
    AmountEachParams,
    ApprovedAmountParams,
=======
    UserSplitParams,
>>>>>>> 83db7ea1
    BeginningOfChatHistoryAdminRoomPartOneParams,
    BeginningOfChatHistoryAnnounceRoomPartOneParams,
    BeginningOfChatHistoryAnnounceRoomPartTwo,
    BeginningOfChatHistoryDomainRoomPartOneParams,
    CanceledRequestParams,
    CharacterLimitParams,
    ConfirmThatParams,
    DateShouldBeAfterParams,
    DateShouldBeBeforeParams,
    DeleteActionParams,
    DeleteConfirmationParams,
    DidSplitAmountMessageParams,
    DistanceRateOperationsParams,
    EditActionParams,
    ElectronicFundsParams,
    EnglishTranslation,
    EnterMagicCodeParams,
    FormattedMaxLengthParams,
    GoBackMessageParams,
    GoToRoomParams,
    HeldRequestParams,
    InstantSummaryParams,
    LocalTimeParams,
    LogSizeParams,
    LoggedInAsParams,
    ManagerApprovedAmountParams,
    ManagerApprovedParams,
    NewFaceEnterMagicCodeParams,
    NoLongerHaveAccessParams,
    NotAllowedExtensionParams,
    NotYouParams,
    OOOEventSummaryFullDayParams,
    OOOEventSummaryPartialDayParams,
    OurEmailProviderParams,
    PaidElsewhereWithAmountParams,
    PaidWithExpensifyWithAmountParams,
    ParentNavigationSummaryParams,
    PaySomeoneParams,
    PayerOwesAmountParams,
    PayerOwesParams,
    PayerPaidAmountParams,
    PayerPaidParams,
    PayerSettledParams,
    ReimbursementRateParams,
    RemovedTheRequestParams,
    RenamedRoomActionParams,
    ReportArchiveReasonsClosedParams,
    ReportArchiveReasonsMergedParams,
    ReportArchiveReasonsPolicyDeletedParams,
    ReportArchiveReasonsRemovedFromPolicyParams,
    RequestAmountParams,
    RequestCountParams,
    RequestedAmountMessageParams,
    ResolutionConstraintsParams,
    RoomNameReservedErrorParams,
    RoomRenamedToParams,
    SetTheDistanceParams,
    SetTheRequestParams,
    SettleExpensifyCardParams,
    SettledAfterAddedBankAccountParams,
    SizeExceededParams,
    SplitAmountParams,
    StepCounterParams,
    TaskCreatedActionParams,
    TermsParams,
    ThreadRequestReportNameParams,
    ThreadSentMoneyReportNameParams,
    ToValidateLoginParams,
    TransferParams,
    TranslationBase,
    TranslationFlatObject,
    TranslationPaths,
    UntilTimeParams,
    UpdatedTheDistanceParams,
    UpdatedTheRequestParams,
    UsePlusButtonParams,
    UserIsAlreadyMemberParams,
    ViolationsAutoReportedRejectedExpenseParams,
    ViolationsCashExpenseWithNoReceiptParams,
    ViolationsConversionSurchargeParams,
    ViolationsInvoiceMarkupParams,
    ViolationsMaxAgeParams,
    ViolationsMissingTagParams,
    ViolationsOverAutoApprovalLimitParams,
    ViolationsOverCategoryLimitParams,
    ViolationsOverLimitParams,
    ViolationsPerDayLimitParams,
    ViolationsReceiptRequiredParams,
    ViolationsRterParams,
    ViolationsTagOutOfPolicyParams,
    ViolationsTaxOutOfPolicyParams,
    WaitingOnBankAccountParams,
    WalletProgramParams,
    WeSentYouMagicSignInLinkParams,
    WelcomeEnterMagicCodeParams,
    WelcomeNoteParams,
    WelcomeToRoomParams,
    ZipCodeExampleFormatParams,
};<|MERGE_RESOLUTION|>--- conflicted
+++ resolved
@@ -303,12 +303,7 @@
     AddressLineParams,
     AdminCanceledRequestParams,
     AlreadySignedInParams,
-<<<<<<< HEAD
-    AmountEachParams,
     ApprovedAmountParams,
-=======
-    UserSplitParams,
->>>>>>> 83db7ea1
     BeginningOfChatHistoryAdminRoomPartOneParams,
     BeginningOfChatHistoryAnnounceRoomPartOneParams,
     BeginningOfChatHistoryAnnounceRoomPartTwo,
@@ -386,6 +381,7 @@
     UpdatedTheRequestParams,
     UsePlusButtonParams,
     UserIsAlreadyMemberParams,
+    UserSplitParams,
     ViolationsAutoReportedRejectedExpenseParams,
     ViolationsCashExpenseWithNoReceiptParams,
     ViolationsConversionSurchargeParams,
